{
	"_readme": [
		"This file locks the dependencies of your project to a known state",
		"Read more about it at https://getcomposer.org/doc/01-basic-usage.md#installing-dependencies",
		"This file is @generated automatically"
	],
<<<<<<< HEAD
	"content-hash": "cfbd5aad671680d6be5f84058a33e8eb",
=======
	"content-hash": "bf59aa97ab4a9a5a9d72c1893f4f8ddc",
>>>>>>> a87dd0c9
	"packages": [
		{
			"name": "automattic/jetpack-a8c-mc-stats",
			"version": "dev-trunk",
			"dist": {
				"type": "path",
				"url": "../../packages/a8c-mc-stats",
				"reference": "29e2de602fcb803984eed4229ffa60a2f96a53f9"
			},
			"require": {
				"php": ">=7.0"
			},
			"require-dev": {
				"automattic/jetpack-changelogger": "@dev",
				"yoast/phpunit-polyfills": "1.1.0"
			},
			"suggest": {
				"automattic/jetpack-autoloader": "Allow for better interoperability with other plugins that use this package."
			},
			"type": "jetpack-library",
			"extra": {
				"autotagger": true,
				"mirror-repo": "Automattic/jetpack-a8c-mc-stats",
				"changelogger": {
					"link-template": "https://github.com/Automattic/jetpack-a8c-mc-stats/compare/v${old}...v${new}"
				},
				"branch-alias": {
					"dev-trunk": "2.0.x-dev"
				}
			},
			"autoload": {
				"classmap": [
					"src/"
				]
			},
			"scripts": {
				"phpunit": [
					"./vendor/phpunit/phpunit/phpunit --colors=always"
				],
				"test-php": [
					"@composer phpunit"
				]
			},
			"license": [
				"GPL-2.0-or-later"
			],
			"description": "Used to record internal usage stats for Automattic. Not visible to site owners.",
			"transport-options": {
				"relative": true
			}
		},
		{
			"name": "automattic/jetpack-admin-ui",
			"version": "dev-trunk",
			"dist": {
				"type": "path",
				"url": "../../packages/admin-ui",
				"reference": "b191c34a0e21f625069eab0c054d8827b9542dfa"
			},
			"require": {
				"php": ">=7.0"
			},
			"require-dev": {
				"automattic/jetpack-changelogger": "@dev",
				"automattic/jetpack-logo": "@dev",
				"automattic/wordbless": "dev-master",
				"yoast/phpunit-polyfills": "1.1.0"
			},
			"suggest": {
				"automattic/jetpack-autoloader": "Allow for better interoperability with other plugins that use this package."
			},
			"type": "jetpack-library",
			"extra": {
				"autotagger": true,
				"mirror-repo": "Automattic/jetpack-admin-ui",
				"textdomain": "jetpack-admin-ui",
				"changelogger": {
					"link-template": "https://github.com/Automattic/jetpack-admin-ui/compare/${old}...${new}"
				},
				"branch-alias": {
					"dev-trunk": "0.4.x-dev"
				},
				"version-constants": {
					"::PACKAGE_VERSION": "src/class-admin-menu.php"
				}
			},
			"autoload": {
				"classmap": [
					"src/"
				]
			},
			"scripts": {
				"phpunit": [
					"./vendor/phpunit/phpunit/phpunit --colors=always"
				],
				"test-php": [
					"@composer phpunit"
				],
				"post-install-cmd": [
					"WorDBless\\Composer\\InstallDropin::copy"
				],
				"post-update-cmd": [
					"WorDBless\\Composer\\InstallDropin::copy"
				]
			},
			"license": [
				"GPL-2.0-or-later"
			],
			"description": "Generic Jetpack wp-admin UI elements",
			"transport-options": {
				"relative": true
			}
		},
		{
			"name": "automattic/jetpack-assets",
			"version": "dev-trunk",
			"dist": {
				"type": "path",
				"url": "../../packages/assets",
				"reference": "d5648e0a4f0a8bffbbc805d0f6a5ed0f3cedd521"
			},
			"require": {
				"automattic/jetpack-constants": "@dev",
				"php": ">=7.0"
			},
			"require-dev": {
				"automattic/jetpack-changelogger": "@dev",
				"brain/monkey": "2.6.1",
				"wikimedia/testing-access-wrapper": "^1.0 || ^2.0 || ^3.0",
				"yoast/phpunit-polyfills": "1.1.0"
			},
			"suggest": {
				"automattic/jetpack-autoloader": "Allow for better interoperability with other plugins that use this package."
			},
			"type": "jetpack-library",
			"extra": {
				"autotagger": true,
				"mirror-repo": "Automattic/jetpack-assets",
				"textdomain": "jetpack-assets",
				"changelogger": {
					"link-template": "https://github.com/Automattic/jetpack-assets/compare/v${old}...v${new}"
				},
				"branch-alias": {
					"dev-trunk": "2.1.x-dev"
				}
			},
			"autoload": {
				"files": [
					"actions.php"
				],
				"classmap": [
					"src/"
				]
			},
			"scripts": {
				"build-development": [
					"pnpm run build"
				],
				"build-production": [
					"pnpm run build-production"
				],
				"phpunit": [
					"./vendor/phpunit/phpunit/phpunit --colors=always"
				],
				"test-js": [
					"pnpm run test"
				],
				"test-php": [
					"@composer phpunit"
				]
			},
			"license": [
				"GPL-2.0-or-later"
			],
			"description": "Asset management utilities for Jetpack ecosystem packages",
			"transport-options": {
				"relative": true
			}
		},
		{
			"name": "automattic/jetpack-autoloader",
			"version": "dev-trunk",
			"dist": {
				"type": "path",
				"url": "../../packages/autoloader",
				"reference": "6bb097db25b5b249079fcb03ff39d493f59076a6"
			},
			"require": {
				"composer-plugin-api": "^1.1 || ^2.0",
				"php": ">=7.0"
			},
			"require-dev": {
				"automattic/jetpack-changelogger": "@dev",
				"composer/composer": "^1.1 || ^2.0",
				"yoast/phpunit-polyfills": "1.1.0"
			},
			"type": "composer-plugin",
			"extra": {
				"autotagger": true,
				"class": "Automattic\\Jetpack\\Autoloader\\CustomAutoloaderPlugin",
				"mirror-repo": "Automattic/jetpack-autoloader",
				"changelogger": {
					"link-template": "https://github.com/Automattic/jetpack-autoloader/compare/v${old}...v${new}"
				},
				"version-constants": {
					"::VERSION": "src/AutoloadGenerator.php"
				},
				"branch-alias": {
					"dev-trunk": "3.0.x-dev"
				}
			},
			"autoload": {
				"classmap": [
					"src/AutoloadGenerator.php"
				],
				"psr-4": {
					"Automattic\\Jetpack\\Autoloader\\": "src"
				}
			},
			"scripts": {
				"phpunit": [
					"./vendor/phpunit/phpunit/phpunit --colors=always"
				],
				"test-php": [
					"@composer phpunit"
				]
			},
			"license": [
				"GPL-2.0-or-later"
			],
			"description": "Creates a custom autoloader for a plugin or theme.",
			"keywords": [
				"autoload",
				"autoloader",
				"composer",
				"jetpack",
				"plugin",
				"wordpress"
			],
			"transport-options": {
				"relative": true
			}
		},
		{
			"name": "automattic/jetpack-backup",
			"version": "dev-trunk",
			"dist": {
				"type": "path",
				"url": "../../packages/backup",
				"reference": "d974148c9be257d174de2f6afc99b768ef5ab1d5"
			},
			"require": {
				"automattic/jetpack-admin-ui": "@dev",
				"automattic/jetpack-assets": "@dev",
				"automattic/jetpack-autoloader": "@dev",
				"automattic/jetpack-backup-helper-script-manager": "@dev",
				"automattic/jetpack-composer-plugin": "@dev",
				"automattic/jetpack-config": "@dev",
				"automattic/jetpack-connection": "@dev",
				"automattic/jetpack-my-jetpack": "@dev",
				"automattic/jetpack-status": "@dev",
				"automattic/jetpack-sync": "@dev",
				"php": ">=7.0"
			},
			"require-dev": {
				"automattic/jetpack-changelogger": "@dev",
				"automattic/wordbless": "@dev",
				"yoast/phpunit-polyfills": "1.1.0"
			},
			"suggest": {
				"automattic/jetpack-autoloader": "Allow for better interoperability with other plugins that use this package."
			},
			"type": "jetpack-library",
			"extra": {
				"autotagger": true,
				"mirror-repo": "Automattic/jetpack-backup",
				"textdomain": "jetpack-backup-pkg",
				"version-constants": {
					"::PACKAGE_VERSION": "src/class-package-version.php"
				},
				"changelogger": {
					"link-template": "https://github.com/Automattic/jetpack-backup/compare/v${old}...v${new}"
				},
				"branch-alias": {
					"dev-trunk": "3.4.x-dev"
				}
			},
			"autoload": {
				"files": [
					"actions.php"
				],
				"classmap": [
					"src/"
				]
			},
			"scripts": {
				"phpunit": [
					"./vendor/phpunit/phpunit/phpunit --colors=always"
				],
				"test-js": [
					"pnpm run test"
				],
				"test-php": [
					"@composer phpunit"
				],
				"post-install-cmd": [
					"WorDBless\\Composer\\InstallDropin::copy"
				],
				"post-update-cmd": [
					"WorDBless\\Composer\\InstallDropin::copy"
				],
				"build-development": [
					"pnpm run build"
				],
				"build-production": [
					"pnpm run build-production-concurrently"
				],
				"watch": [
					"Composer\\Config::disableProcessTimeout",
					"pnpm run watch"
				]
			},
			"license": [
				"GPL-2.0-or-later"
			],
			"description": "Tools to assist with backing up Jetpack sites.",
			"transport-options": {
				"relative": true
			}
		},
		{
			"name": "automattic/jetpack-backup-helper-script-manager",
			"version": "dev-trunk",
			"dist": {
				"type": "path",
				"url": "../../packages/backup-helper-script-manager",
				"reference": "ec1665a5730b66aad2b6b5744c884056de856f58"
			},
			"require": {
				"php": ">=7.0"
			},
			"require-dev": {
				"automattic/jetpack-changelogger": "@dev",
				"automattic/wordbless": "@dev",
				"yoast/phpunit-polyfills": "1.1.0"
			},
			"suggest": {
				"automattic/jetpack-autoloader": "Allow for better interoperability with other plugins that use this package."
			},
			"type": "jetpack-library",
			"extra": {
				"autotagger": true,
				"mirror-repo": "Automattic/jetpack-backup-helper-script-manager",
				"changelogger": {
					"link-template": "https://github.com/Automattic/jetpack-backup-helper-script-manager/compare/v${old}...v${new}"
				},
				"branch-alias": {
					"dev-trunk": "0.2.x-dev"
				}
			},
			"autoload": {
				"classmap": [
					"src/"
				]
			},
			"scripts": {
				"phpunit": [
					"./vendor/phpunit/phpunit/phpunit --colors=always"
				],
				"test-php": [
					"@composer phpunit"
				],
				"post-install-cmd": [
					"WorDBless\\Composer\\InstallDropin::copy"
				],
				"post-update-cmd": [
					"WorDBless\\Composer\\InstallDropin::copy"
				]
			},
			"license": [
				"GPL-2.0-or-later"
			],
			"description": "Install / delete helper script for backup and transport server. Not visible to site owners.",
			"transport-options": {
				"relative": true
			}
		},
		{
			"name": "automattic/jetpack-blaze",
			"version": "dev-trunk",
			"dist": {
				"type": "path",
				"url": "../../packages/blaze",
				"reference": "2c21c40f16815e3a4db4a846577544ad9ada1660"
			},
			"require": {
				"automattic/jetpack-assets": "@dev",
				"automattic/jetpack-connection": "@dev",
				"automattic/jetpack-constants": "@dev",
				"automattic/jetpack-plans": "@dev",
				"automattic/jetpack-redirect": "@dev",
				"automattic/jetpack-status": "@dev",
				"automattic/jetpack-sync": "@dev",
				"php": ">=7.0"
			},
			"require-dev": {
				"automattic/jetpack-changelogger": "@dev",
				"automattic/wordbless": "@dev",
				"yoast/phpunit-polyfills": "1.1.0"
			},
			"suggest": {
				"automattic/jetpack-autoloader": "Allow for better interoperability with other plugins that use this package."
			},
			"type": "jetpack-library",
			"extra": {
				"autotagger": true,
				"mirror-repo": "Automattic/jetpack-blaze",
				"changelogger": {
					"link-template": "https://github.com/automattic/jetpack-blaze/compare/v${old}...v${new}"
				},
				"branch-alias": {
					"dev-trunk": "0.22.x-dev"
				},
				"textdomain": "jetpack-blaze",
				"version-constants": {
					"::PACKAGE_VERSION": "src/class-dashboard.php"
				}
			},
			"autoload": {
				"classmap": [
					"src/"
				]
			},
			"scripts": {
				"phpunit": [
					"./vendor/phpunit/phpunit/phpunit --colors=always"
				],
				"test-php": [
					"@composer phpunit"
				],
				"build-production": [
					"pnpm run build-production"
				],
				"build-development": [
					"pnpm run build"
				],
				"watch": [
					"Composer\\Config::disableProcessTimeout",
					"pnpm run watch"
				],
				"post-install-cmd": [
					"WorDBless\\Composer\\InstallDropin::copy"
				],
				"post-update-cmd": [
					"WorDBless\\Composer\\InstallDropin::copy"
				]
			},
			"license": [
				"GPL-2.0-or-later"
			],
			"description": "Attract high-quality traffic to your site using Blaze.",
			"transport-options": {
				"relative": true
			}
		},
		{
			"name": "automattic/jetpack-blocks",
			"version": "dev-trunk",
			"dist": {
				"type": "path",
				"url": "../../packages/blocks",
				"reference": "f2e9d1750729b4645c78cb1988112c3a838e1bce"
			},
			"require": {
				"automattic/jetpack-constants": "@dev",
				"php": ">=7.0"
			},
			"require-dev": {
				"automattic/jetpack-changelogger": "@dev",
				"automattic/wordbless": "dev-master",
				"brain/monkey": "2.6.1",
				"yoast/phpunit-polyfills": "1.1.0"
			},
			"suggest": {
				"automattic/jetpack-autoloader": "Allow for better interoperability with other plugins that use this package."
			},
			"type": "jetpack-library",
			"extra": {
				"autotagger": true,
				"mirror-repo": "Automattic/jetpack-blocks",
				"changelogger": {
					"link-template": "https://github.com/Automattic/jetpack-blocks/compare/v${old}...v${new}"
				},
				"branch-alias": {
					"dev-trunk": "2.0.x-dev"
				}
			},
			"autoload": {
				"classmap": [
					"src/"
				]
			},
			"scripts": {
				"phpunit": [
					"./vendor/phpunit/phpunit/phpunit --colors=always"
				],
				"post-install-cmd": [
					"WorDBless\\Composer\\InstallDropin::copy"
				],
				"post-update-cmd": [
					"WorDBless\\Composer\\InstallDropin::copy"
				],
				"test-php": [
					"@composer phpunit"
				]
			},
			"license": [
				"GPL-2.0-or-later"
			],
			"description": "Register and manage blocks within a plugin. Used to manage block registration, enqueues, and more.",
			"transport-options": {
				"relative": true
			}
		},
		{
			"name": "automattic/jetpack-boost-core",
			"version": "dev-trunk",
			"dist": {
				"type": "path",
				"url": "../../packages/boost-core",
				"reference": "402efb3188837598621d70876c3c2cd085df93a8"
			},
			"require": {
				"automattic/jetpack-connection": "@dev",
				"php": ">=7.0"
			},
			"require-dev": {
				"automattic/jetpack-changelogger": "@dev",
				"automattic/wordbless": "dev-master",
				"yoast/phpunit-polyfills": "1.1.0"
			},
			"suggest": {
				"automattic/jetpack-autoloader": "Allow for better interoperability with other plugins that use this package."
			},
			"type": "jetpack-library",
			"extra": {
				"mirror-repo": "Automattic/jetpack-boost-core",
				"changelogger": {
					"link-template": "https://github.com/Automattic/jetpack-boost-core/compare/v${old}...v${new}"
				},
				"autotagger": true,
				"branch-alias": {
					"dev-trunk": "0.2.x-dev"
				},
				"textdomain": "jetpack-boost-core"
			},
			"autoload": {
				"classmap": [
					"src/"
				]
			},
			"scripts": {
				"phpunit": [
					"./vendor/phpunit/phpunit/phpunit --colors=always"
				],
				"test-php": [
					"@composer phpunit"
				],
				"build-production": [
					"echo 'Add your build step to composer.json, please!'"
				],
				"build-development": [
					"echo 'Add your build step to composer.json, please!'"
				],
				"post-install-cmd": [
					"WorDBless\\Composer\\InstallDropin::copy"
				],
				"post-update-cmd": [
					"WorDBless\\Composer\\InstallDropin::copy"
				]
			},
			"license": [
				"GPL-2.0-or-later"
			],
			"description": "Core functionality for boost and relevant packages to depend on",
			"transport-options": {
				"relative": true
			}
		},
		{
			"name": "automattic/jetpack-boost-speed-score",
			"version": "dev-trunk",
			"dist": {
				"type": "path",
				"url": "../../packages/boost-speed-score",
				"reference": "6ab34e20ce114b8ad71262ab2ad7f547d69b7784"
			},
			"require": {
				"automattic/jetpack-boost-core": "@dev",
				"php": ">=7.0"
			},
			"require-dev": {
				"automattic/jetpack-changelogger": "@dev",
				"brain/monkey": "^2.6",
				"yoast/phpunit-polyfills": "1.1.0"
			},
			"suggest": {
				"automattic/jetpack-autoloader": "Allow for better interoperability with other plugins that use this package."
			},
			"type": "jetpack-library",
			"extra": {
				"mirror-repo": "Automattic/jetpack-boost-speed-score",
				"changelogger": {
					"link-template": "https://github.com/Automattic/jetpack-boost-speed-score/compare/v${old}...v${new}"
				},
				"autotagger": true,
				"branch-alias": {
					"dev-trunk": "0.3.x-dev"
				},
				"textdomain": "jetpack-boost-speed-score",
				"version-constants": {
					"::PACKAGE_VERSION": "src/class-speed-score.php"
				}
			},
			"autoload": {
				"classmap": [
					"src/"
				]
			},
			"autoload-dev": {
				"psr-4": {
					"Automattic\\Jetpack\\Boost_Speed_Score\\Tests\\": "./tests/php"
				}
			},
			"scripts": {
				"phpunit": [
					"./vendor/phpunit/phpunit/phpunit --colors=always"
				],
				"test-php": [
					"@composer phpunit"
				],
				"build-production": [
					"echo 'Add your build step to composer.json, please!'"
				],
				"build-development": [
					"echo 'Add your build step to composer.json, please!'"
				],
				"post-install-cmd": [
					"WorDBless\\Composer\\InstallDropin::copy"
				],
				"post-update-cmd": [
					"WorDBless\\Composer\\InstallDropin::copy"
				]
			},
			"license": [
				"GPL-2.0-or-later"
			],
			"description": "A package that handles the API to generate the speed score.",
			"transport-options": {
				"relative": true
			}
		},
		{
			"name": "automattic/jetpack-classic-theme-helper",
			"version": "dev-trunk",
			"dist": {
				"type": "path",
				"url": "../../packages/classic-theme-helper",
				"reference": "4e9717827c7da3d71d4b566fb742c5c226b40f52"
			},
			"require": {
				"automattic/jetpack-assets": "@dev",
				"php": ">=7.0"
			},
			"require-dev": {
				"automattic/jetpack-changelogger": "@dev",
				"automattic/wordbless": "dev-master",
				"yoast/phpunit-polyfills": "1.1.0"
			},
			"suggest": {
				"automattic/jetpack-autoloader": "Allow for better interoperability with other plugins that use this package."
			},
			"type": "jetpack-library",
			"extra": {
				"autotagger": true,
				"branch-alias": {
					"dev-trunk": "0.4.x-dev"
				},
				"changelogger": {
					"link-template": "https://github.com/Automattic/jetpack-classic-theme-helper/compare/v${old}...v${new}"
				},
				"mirror-repo": "Automattic/jetpack-classic-theme-helper",
				"textdomain": "jetpack-classic-theme-helper",
				"version-constants": {
					"::PACKAGE_VERSION": "src/class-main.php"
				}
			},
			"autoload": {
				"classmap": [
					"src/"
				]
			},
			"scripts": {
				"build-production": [
					"pnpm run build-production"
				],
				"build-development": [
					"pnpm run build"
				],
				"phpunit": [
					"./vendor/phpunit/phpunit/phpunit --colors=always"
				],
				"post-install-cmd": [
					"WorDBless\\Composer\\InstallDropin::copy"
				],
				"post-update-cmd": [
					"WorDBless\\Composer\\InstallDropin::copy"
				],
				"test-php": [
					"@composer phpunit"
				]
			},
			"license": [
				"GPL-2.0-or-later"
			],
			"description": "Features used with classic themes",
			"transport-options": {
				"relative": true
			}
		},
		{
			"name": "automattic/jetpack-compat",
			"version": "dev-trunk",
			"dist": {
				"type": "path",
				"url": "../../packages/compat",
				"reference": "d602d0487adba4e922aed6279fe10a16714b1218"
			},
			"require": {
				"php": ">=7.0"
			},
			"require-dev": {
				"automattic/jetpack-changelogger": "@dev"
			},
			"suggest": {
				"automattic/jetpack-autoloader": "Allow for better interoperability with other plugins that use this package."
			},
			"type": "jetpack-library",
			"extra": {
				"autotagger": true,
				"mirror-repo": "Automattic/jetpack-compat",
				"textdomain": "jetpack-compat",
				"changelogger": {
					"link-template": "https://github.com/Automattic/jetpack-compat/compare/v${old}...v${new}"
				},
				"branch-alias": {
					"dev-trunk": "3.0.x-dev"
				}
			},
			"license": [
				"GPL-2.0-or-later"
			],
			"description": "Compatibility layer with previous versions of Jetpack",
			"transport-options": {
				"relative": true
			}
		},
		{
			"name": "automattic/jetpack-composer-plugin",
			"version": "dev-trunk",
			"dist": {
				"type": "path",
				"url": "../../packages/composer-plugin",
				"reference": "9dd2a092b3de5ed00ee778f1f40704f7d913a836"
			},
			"require": {
				"composer-plugin-api": "^2.1.0",
				"php": ">=7.0"
			},
			"require-dev": {
				"automattic/jetpack-changelogger": "@dev",
				"composer/composer": "^2.2 || ^2.4",
				"yoast/phpunit-polyfills": "1.1.0"
			},
			"type": "composer-plugin",
			"extra": {
				"plugin-modifies-install-path": true,
				"class": "Automattic\\Jetpack\\Composer\\Plugin",
				"mirror-repo": "Automattic/jetpack-composer-plugin",
				"changelogger": {
					"link-template": "https://github.com/Automattic/jetpack-composer-plugin/compare/v${old}...v${new}"
				},
				"autotagger": true,
				"branch-alias": {
					"dev-trunk": "2.0.x-dev"
				}
			},
			"autoload": {
				"classmap": [
					"src/"
				]
			},
			"scripts": {
				"phpunit": [
					"./vendor/phpunit/phpunit/phpunit --colors=always"
				],
				"test-php": [
					"@composer phpunit"
				]
			},
			"license": [
				"GPL-2.0-or-later"
			],
			"description": "A custom installer plugin for Composer to move Jetpack packages out of `vendor/` so WordPress's translation infrastructure will find their strings.",
			"keywords": [
				"composer",
				"i18n",
				"jetpack",
				"plugin"
			],
			"transport-options": {
				"relative": true
			}
		},
		{
			"name": "automattic/jetpack-config",
			"version": "dev-trunk",
			"dist": {
				"type": "path",
				"url": "../../packages/config",
				"reference": "46c0d6c214f2940e2b5c1c5ccafbf5922a16592c"
			},
			"require": {
				"php": ">=7.0"
			},
			"require-dev": {
				"automattic/jetpack-changelogger": "@dev",
				"automattic/jetpack-connection": "@dev",
				"automattic/jetpack-import": "@dev",
				"automattic/jetpack-jitm": "@dev",
				"automattic/jetpack-post-list": "@dev",
				"automattic/jetpack-publicize": "@dev",
				"automattic/jetpack-search": "@dev",
				"automattic/jetpack-stats": "@dev",
				"automattic/jetpack-stats-admin": "@dev",
				"automattic/jetpack-sync": "@dev",
				"automattic/jetpack-videopress": "@dev",
				"automattic/jetpack-waf": "@dev",
				"automattic/jetpack-wordads": "@dev",
				"automattic/jetpack-yoast-promo": "@dev"
			},
			"suggest": {
				"automattic/jetpack-autoloader": "Allow for better interoperability with other plugins that use this package."
			},
			"type": "jetpack-library",
			"extra": {
				"autotagger": true,
				"mirror-repo": "Automattic/jetpack-config",
				"textdomain": "jetpack-config",
				"changelogger": {
					"link-template": "https://github.com/Automattic/jetpack-config/compare/v${old}...v${new}"
				},
				"branch-alias": {
					"dev-trunk": "2.0.x-dev"
				},
				"dependencies": {
					"test-only": [
						"packages/connection",
						"packages/import",
						"packages/jitm",
						"packages/post-list",
						"packages/publicize",
						"packages/search",
						"packages/stats",
						"packages/stats-admin",
						"packages/sync",
						"packages/videopress",
						"packages/waf",
						"packages/wordads",
						"packages/yoast-promo"
					]
				}
			},
			"autoload": {
				"classmap": [
					"src/"
				]
			},
			"license": [
				"GPL-2.0-or-later"
			],
			"description": "Jetpack configuration package that initializes other packages and configures Jetpack's functionality. Can be used as a base for all variants of Jetpack package usage.",
			"transport-options": {
				"relative": true
			}
		},
		{
			"name": "automattic/jetpack-connection",
			"version": "dev-trunk",
			"dist": {
				"type": "path",
				"url": "../../packages/connection",
				"reference": "6d990be4aaded35f3ee203c976d16b9334419882"
			},
			"require": {
				"automattic/jetpack-a8c-mc-stats": "@dev",
				"automattic/jetpack-admin-ui": "@dev",
				"automattic/jetpack-assets": "@dev",
				"automattic/jetpack-constants": "@dev",
				"automattic/jetpack-redirect": "@dev",
				"automattic/jetpack-roles": "@dev",
				"automattic/jetpack-status": "@dev",
				"php": ">=7.0"
			},
			"require-dev": {
				"automattic/jetpack-changelogger": "@dev",
				"automattic/jetpack-licensing": "@dev",
				"automattic/jetpack-sync": "@dev",
				"automattic/wordbless": "@dev",
				"brain/monkey": "2.6.1",
				"yoast/phpunit-polyfills": "1.1.0"
			},
			"suggest": {
				"automattic/jetpack-autoloader": "Allow for better interoperability with other plugins that use this package."
			},
			"type": "jetpack-library",
			"extra": {
				"autotagger": true,
				"mirror-repo": "Automattic/jetpack-connection",
				"textdomain": "jetpack-connection",
				"version-constants": {
					"::PACKAGE_VERSION": "src/class-package-version.php"
				},
				"changelogger": {
					"link-template": "https://github.com/Automattic/jetpack-connection/compare/v${old}...v${new}"
				},
				"branch-alias": {
					"dev-trunk": "2.11.x-dev"
				},
				"dependencies": {
					"test-only": [
						"packages/licensing",
						"packages/sync"
					]
				}
			},
			"autoload": {
				"classmap": [
					"legacy",
					"src/",
					"src/webhooks",
					"src/identity-crisis"
				]
			},
			"scripts": {
				"build-production": [
					"pnpm run build-production"
				],
				"build-development": [
					"pnpm run build"
				],
				"phpunit": [
					"./vendor/phpunit/phpunit/phpunit --colors=always"
				],
				"post-install-cmd": [
					"WorDBless\\Composer\\InstallDropin::copy"
				],
				"post-update-cmd": [
					"WorDBless\\Composer\\InstallDropin::copy"
				],
				"test-php": [
					"@composer phpunit"
				]
			},
			"license": [
				"GPL-2.0-or-later"
			],
			"description": "Everything needed to connect to the Jetpack infrastructure",
			"transport-options": {
				"relative": true
			}
		},
		{
			"name": "automattic/jetpack-constants",
			"version": "dev-trunk",
			"dist": {
				"type": "path",
				"url": "../../packages/constants",
				"reference": "3fd2bf1d1ba0bb374918e6b7dd670735ce554c2b"
			},
			"require": {
				"php": ">=7.0"
			},
			"require-dev": {
				"automattic/jetpack-changelogger": "@dev",
				"brain/monkey": "2.6.1",
				"yoast/phpunit-polyfills": "1.1.0"
			},
			"suggest": {
				"automattic/jetpack-autoloader": "Allow for better interoperability with other plugins that use this package."
			},
			"type": "jetpack-library",
			"extra": {
				"autotagger": true,
				"mirror-repo": "Automattic/jetpack-constants",
				"changelogger": {
					"link-template": "https://github.com/Automattic/jetpack-constants/compare/v${old}...v${new}"
				},
				"branch-alias": {
					"dev-trunk": "2.0.x-dev"
				}
			},
			"autoload": {
				"classmap": [
					"src/"
				]
			},
			"scripts": {
				"phpunit": [
					"./vendor/phpunit/phpunit/phpunit --colors=always"
				],
				"test-php": [
					"@composer phpunit"
				]
			},
			"license": [
				"GPL-2.0-or-later"
			],
			"description": "A wrapper for defining constants in a more testable way.",
			"transport-options": {
				"relative": true
			}
		},
		{
			"name": "automattic/jetpack-device-detection",
			"version": "dev-trunk",
			"dist": {
				"type": "path",
				"url": "../../packages/device-detection",
				"reference": "a6696f57f2f6f29f4a6930727ae5063c4e89fab4"
			},
			"require": {
				"php": ">=7.0"
			},
			"require-dev": {
				"automattic/jetpack-changelogger": "@dev",
				"yoast/phpunit-polyfills": "1.1.0"
			},
			"suggest": {
				"automattic/jetpack-autoloader": "Allow for better interoperability with other plugins that use this package."
			},
			"type": "jetpack-library",
			"extra": {
				"autotagger": true,
				"mirror-repo": "Automattic/jetpack-device-detection",
				"changelogger": {
					"link-template": "https://github.com/Automattic/jetpack-device-detection/compare/v${old}...v${new}"
				},
				"branch-alias": {
					"dev-trunk": "2.1.x-dev"
				}
			},
			"autoload": {
				"classmap": [
					"src/"
				]
			},
			"scripts": {
				"phpunit": [
					"./vendor/phpunit/phpunit/phpunit --colors=always"
				],
				"test-php": [
					"@composer phpunit"
				]
			},
			"license": [
				"GPL-2.0-or-later"
			],
			"description": "A way to detect device types based on User-Agent header.",
			"transport-options": {
				"relative": true
			}
		},
		{
			"name": "automattic/jetpack-error",
			"version": "dev-trunk",
			"dist": {
				"type": "path",
				"url": "../../packages/error",
				"reference": "dfee9d42c99adb520d5ca9924f3afde48926369a"
			},
			"require": {
				"php": ">=7.0"
			},
			"require-dev": {
				"automattic/jetpack-changelogger": "@dev",
				"yoast/phpunit-polyfills": "1.1.0"
			},
			"suggest": {
				"automattic/jetpack-autoloader": "Allow for better interoperability with other plugins that use this package."
			},
			"type": "jetpack-library",
			"extra": {
				"autotagger": true,
				"mirror-repo": "Automattic/jetpack-error",
				"changelogger": {
					"link-template": "https://github.com/Automattic/jetpack-error/compare/v${old}...v${new}"
				},
				"branch-alias": {
					"dev-trunk": "2.0.x-dev"
				}
			},
			"autoload": {
				"classmap": [
					"src/"
				]
			},
			"scripts": {
				"phpunit": [
					"./vendor/phpunit/phpunit/phpunit --colors=always"
				],
				"test-php": [
					"@composer phpunit"
				]
			},
			"license": [
				"GPL-2.0-or-later"
			],
			"description": "Jetpack Error - a wrapper around WP_Error.",
			"transport-options": {
				"relative": true
			}
		},
		{
			"name": "automattic/jetpack-forms",
			"version": "dev-trunk",
			"dist": {
				"type": "path",
				"url": "../../packages/forms",
				"reference": "602d117040022dd07dacac0bf9da6f3d542bc9cf"
			},
			"require": {
				"automattic/jetpack-assets": "@dev",
				"automattic/jetpack-blocks": "@dev",
				"automattic/jetpack-connection": "@dev",
				"automattic/jetpack-logo": "@dev",
				"automattic/jetpack-status": "@dev",
				"automattic/jetpack-sync": "@dev",
				"php": ">=7.0"
			},
			"require-dev": {
				"automattic/jetpack-changelogger": "@dev",
				"automattic/jetpack-connection": "@dev",
				"automattic/wordbless": "^0.4.1",
				"yoast/phpunit-polyfills": "1.1.0"
			},
			"suggest": {
				"automattic/jetpack-autoloader": "Allow for better interoperability with other plugins that use this package."
			},
			"type": "jetpack-library",
			"extra": {
				"autotagger": true,
				"mirror-repo": "Automattic/jetpack-forms",
				"changelogger": {
					"link-template": "https://github.com/automattic/jetpack-forms/compare/v${old}...v${new}"
				},
				"branch-alias": {
					"dev-trunk": "0.32.x-dev"
				},
				"textdomain": "jetpack-forms",
				"version-constants": {
					"::PACKAGE_VERSION": "src/class-jetpack-forms.php"
				}
			},
			"autoload": {
				"classmap": [
					"src/"
				]
			},
			"scripts": {
				"phpunit": [
					"./vendor/phpunit/phpunit/phpunit --colors=always"
				],
				"test-php": [
					"@composer phpunit"
				],
				"test-js": [
					"pnpm run test:contact-form"
				],
				"build-production": [
					"pnpm run build-production"
				],
				"build-development": [
					"pnpm run build"
				],
				"post-install-cmd": [
					"WorDBless\\Composer\\InstallDropin::copy"
				],
				"post-update-cmd": [
					"WorDBless\\Composer\\InstallDropin::copy"
				],
				"watch": [
					"Composer\\Config::disableProcessTimeout",
					"pnpm run watch"
				]
			},
			"license": [
				"GPL-2.0-or-later"
			],
			"description": "Jetpack Forms",
			"transport-options": {
				"relative": true
			}
		},
		{
			"name": "automattic/jetpack-image-cdn",
			"version": "dev-trunk",
			"dist": {
				"type": "path",
				"url": "../../packages/image-cdn",
				"reference": "fdd9e3c288c7ada8ddcc70fb46ff4ae1426b3309"
			},
			"require": {
				"automattic/jetpack-assets": "@dev",
				"automattic/jetpack-status": "@dev",
				"php": ">=7.0"
			},
			"require-dev": {
				"automattic/jetpack-changelogger": "@dev",
				"automattic/wordbless": "dev-master",
				"yoast/phpunit-polyfills": "1.1.0"
			},
			"suggest": {
				"automattic/jetpack-autoloader": "Allow for better interoperability with other plugins that use this package."
			},
			"type": "jetpack-library",
			"extra": {
				"mirror-repo": "Automattic/jetpack-image-cdn",
				"changelogger": {
					"link-template": "https://github.com/Automattic/jetpack-image-cdn/compare/v${old}...v${new}"
				},
				"autotagger": true,
				"branch-alias": {
					"dev-trunk": "0.4.x-dev"
				},
				"textdomain": "jetpack-image-cdn",
				"version-constants": {
					"::PACKAGE_VERSION": "src/class-image-cdn.php"
				}
			},
			"autoload": {
				"classmap": [
					"src/"
				]
			},
			"scripts": {
				"phpunit": [
					"./vendor/phpunit/phpunit/phpunit --colors=always"
				],
				"test-php": [
					"@composer phpunit"
				],
				"post-install-cmd": [
					"WorDBless\\Composer\\InstallDropin::copy"
				],
				"post-update-cmd": [
					"WorDBless\\Composer\\InstallDropin::copy"
				]
			},
			"license": [
				"GPL-2.0-or-later"
			],
			"description": "Serve images through Jetpack's powerful CDN",
			"transport-options": {
				"relative": true
			}
		},
		{
			"name": "automattic/jetpack-import",
			"version": "dev-trunk",
			"dist": {
				"type": "path",
				"url": "../../packages/import",
				"reference": "78099ea25f5e3d214e3845ce4a069d1c83e2c3fa"
			},
			"require": {
				"automattic/jetpack-connection": "@dev",
				"automattic/jetpack-sync": "@dev",
				"php": ">=7.0"
			},
			"require-dev": {
				"automattic/jetpack-changelogger": "@dev",
				"automattic/wordbless": "dev-master",
				"yoast/phpunit-polyfills": "1.1.0"
			},
			"suggest": {
				"automattic/jetpack-autoloader": "Allow for better interoperability with other plugins that use this package."
			},
			"type": "jetpack-library",
			"extra": {
				"mirror-repo": "Automattic/jetpack-import",
				"changelogger": {
					"link-template": "https://github.com/Automattic/jetpack-import/compare/v${old}...v${new}"
				},
				"autotagger": true,
				"branch-alias": {
					"dev-trunk": "0.8.x-dev"
				},
				"textdomain": "jetpack-import",
				"version-constants": {
					"::PACKAGE_VERSION": "src/class-main.php"
				}
			},
			"autoload": {
				"classmap": [
					"src/"
				]
			},
			"scripts": {
				"phpunit": [
					"./vendor/phpunit/phpunit/phpunit --colors=always"
				],
				"test-php": [
					"@composer phpunit"
				],
				"build-production": [
					"echo 'Add your build step to composer.json, please!'"
				],
				"build-development": [
					"echo 'Add your build step to composer.json, please!'"
				],
				"post-install-cmd": [
					"WorDBless\\Composer\\InstallDropin::copy"
				],
				"post-update-cmd": [
					"WorDBless\\Composer\\InstallDropin::copy"
				]
			},
			"license": [
				"GPL-2.0-or-later"
			],
			"description": "Set of REST API routes used in WPCOM Unified Importer.",
			"transport-options": {
				"relative": true
			}
		},
		{
			"name": "automattic/jetpack-ip",
			"version": "dev-trunk",
			"dist": {
				"type": "path",
				"url": "../../packages/ip",
				"reference": "b696350993b7f42257788add260e0efa7c9934f4"
			},
			"require": {
				"php": ">=7.0"
			},
			"require-dev": {
				"automattic/jetpack-changelogger": "@dev",
				"brain/monkey": "2.6.1",
				"yoast/phpunit-polyfills": "1.1.0"
			},
			"suggest": {
				"automattic/jetpack-autoloader": "Allow for better interoperability with other plugins that use this package."
			},
			"type": "jetpack-library",
			"extra": {
				"autotagger": true,
				"mirror-repo": "Automattic/jetpack-ip",
				"changelogger": {
					"link-template": "https://github.com/automattic/jetpack-ip/compare/v${old}...v${new}"
				},
				"branch-alias": {
					"dev-trunk": "0.2.x-dev"
				},
				"textdomain": "jetpack-ip",
				"version-constants": {
					"::PACKAGE_VERSION": "src/class-utils.php"
				}
			},
			"autoload": {
				"classmap": [
					"src/"
				]
			},
			"scripts": {
				"phpunit": [
					"./vendor/phpunit/phpunit/phpunit --colors=always"
				],
				"test-php": [
					"@composer phpunit"
				]
			},
			"license": [
				"GPL-2.0-or-later"
			],
			"description": "Utilities for working with IP addresses.",
			"transport-options": {
				"relative": true
			}
		},
		{
			"name": "automattic/jetpack-jitm",
			"version": "dev-trunk",
			"dist": {
				"type": "path",
				"url": "../../packages/jitm",
				"reference": "c21ef5f64d44c453e7a7dddbe13202c41aecb942"
			},
			"require": {
				"automattic/jetpack-a8c-mc-stats": "@dev",
				"automattic/jetpack-assets": "@dev",
				"automattic/jetpack-connection": "@dev",
				"automattic/jetpack-device-detection": "@dev",
				"automattic/jetpack-logo": "@dev",
				"automattic/jetpack-redirect": "@dev",
				"automattic/jetpack-status": "@dev",
				"php": ">=7.0"
			},
			"require-dev": {
				"automattic/jetpack-changelogger": "@dev",
				"brain/monkey": "2.6.1",
				"yoast/phpunit-polyfills": "1.1.0"
			},
			"suggest": {
				"automattic/jetpack-autoloader": "Allow for better interoperability with other plugins that use this package."
			},
			"type": "jetpack-library",
			"extra": {
				"autotagger": true,
				"mirror-repo": "Automattic/jetpack-jitm",
				"textdomain": "jetpack-jitm",
				"version-constants": {
					"::PACKAGE_VERSION": "src/class-jitm.php"
				},
				"changelogger": {
					"link-template": "https://github.com/Automattic/jetpack-jitm/compare/v${old}...v${new}"
				},
				"branch-alias": {
					"dev-trunk": "3.1.x-dev"
				}
			},
			"autoload": {
				"classmap": [
					"src/"
				]
			},
			"scripts": {
				"build-production": [
					"pnpm run build-production"
				],
				"build-development": [
					"pnpm run build"
				],
				"phpunit": [
					"./vendor/phpunit/phpunit/phpunit --colors=always"
				],
				"test-php": [
					"@composer phpunit"
				],
				"watch": [
					"Composer\\Config::disableProcessTimeout",
					"pnpm run watch"
				]
			},
			"license": [
				"GPL-2.0-or-later"
			],
			"description": "Just in time messages for Jetpack",
			"transport-options": {
				"relative": true
			}
		},
		{
			"name": "automattic/jetpack-licensing",
			"version": "dev-trunk",
			"dist": {
				"type": "path",
				"url": "../../packages/licensing",
				"reference": "4b35f767b1121c4691abc75e17ea650d6539d046"
			},
			"require": {
				"automattic/jetpack-connection": "@dev",
				"php": ">=7.0"
			},
			"require-dev": {
				"automattic/jetpack-changelogger": "@dev",
				"automattic/wordbless": "@dev",
				"yoast/phpunit-polyfills": "1.1.0"
			},
			"suggest": {
				"automattic/jetpack-autoloader": "Allow for better interoperability with other plugins that use this package."
			},
			"type": "jetpack-library",
			"extra": {
				"autotagger": true,
				"mirror-repo": "Automattic/jetpack-licensing",
				"textdomain": "jetpack-licensing",
				"changelogger": {
					"link-template": "https://github.com/Automattic/jetpack-licensing/compare/v${old}...v${new}"
				},
				"branch-alias": {
					"dev-trunk": "2.0.x-dev"
				}
			},
			"autoload": {
				"classmap": [
					"src/"
				]
			},
			"scripts": {
				"phpunit": [
					"./vendor/phpunit/phpunit/phpunit --colors=always"
				],
				"post-install-cmd": [
					"WorDBless\\Composer\\InstallDropin::copy"
				],
				"post-update-cmd": [
					"WorDBless\\Composer\\InstallDropin::copy"
				],
				"test-php": [
					"@composer phpunit"
				]
			},
			"license": [
				"GPL-2.0-or-later"
			],
			"description": "Everything needed to manage Jetpack licenses client-side.",
			"transport-options": {
				"relative": true
			}
		},
		{
			"name": "automattic/jetpack-logo",
			"version": "dev-trunk",
			"dist": {
				"type": "path",
				"url": "../../packages/logo",
				"reference": "e152a4c83d1f952442d40260c559c4880757b298"
			},
			"require": {
				"php": ">=7.0"
			},
			"require-dev": {
				"automattic/jetpack-changelogger": "@dev",
				"yoast/phpunit-polyfills": "1.1.0"
			},
			"suggest": {
				"automattic/jetpack-autoloader": "Allow for better interoperability with other plugins that use this package."
			},
			"type": "jetpack-library",
			"extra": {
				"autotagger": true,
				"mirror-repo": "Automattic/jetpack-logo",
				"changelogger": {
					"link-template": "https://github.com/Automattic/jetpack-logo/compare/v${old}...v${new}"
				},
				"branch-alias": {
					"dev-trunk": "2.0.x-dev"
				}
			},
			"autoload": {
				"classmap": [
					"src/"
				]
			},
			"scripts": {
				"phpunit": [
					"./vendor/phpunit/phpunit/phpunit --colors=always"
				],
				"test-php": [
					"@composer phpunit"
				]
			},
			"license": [
				"GPL-2.0-or-later"
			],
			"description": "A logo for Jetpack",
			"transport-options": {
				"relative": true
			}
		},
		{
			"name": "automattic/jetpack-masterbar",
			"version": "dev-trunk",
			"dist": {
				"type": "path",
				"url": "../../packages/masterbar",
				"reference": "afde100c2bbad9a2e337db64b54ddc650efc9720"
			},
			"require": {
				"automattic/jetpack-assets": "@dev",
				"automattic/jetpack-blaze": "@dev",
				"automattic/jetpack-compat": "@dev",
				"automattic/jetpack-connection": "@dev",
				"automattic/jetpack-device-detection": "@dev",
				"automattic/jetpack-jitm": "@dev",
				"automattic/jetpack-logo": "@dev",
				"automattic/jetpack-plans": "@dev",
				"automattic/jetpack-status": "@dev",
				"php": ">=7.0"
			},
			"require-dev": {
				"automattic/jetpack-changelogger": "@dev",
				"automattic/patchwork-redefine-exit": "@dev",
				"automattic/wordbless": "dev-master",
				"brain/monkey": "2.6.1",
				"yoast/phpunit-polyfills": "1.1.0"
			},
			"suggest": {
				"automattic/jetpack-autoloader": "Allow for better interoperability with other plugins that use this package."
			},
			"type": "jetpack-library",
			"extra": {
				"autotagger": true,
				"branch-alias": {
					"dev-trunk": "0.5.x-dev"
				},
				"changelogger": {
					"link-template": "https://github.com/Automattic/jetpack-masterbar/compare/v${old}...v${new}"
				},
				"mirror-repo": "Automattic/jetpack-masterbar",
				"textdomain": "jetpack-masterbar",
				"version-constants": {
					"::PACKAGE_VERSION": "src/class-main.php"
				}
			},
			"autoload": {
				"classmap": [
					"src/"
				]
			},
			"scripts": {
				"build-production": [
					"pnpm run build-production"
				],
				"build-development": [
					"pnpm run build"
				],
				"phpunit": [
					"./vendor/phpunit/phpunit/phpunit --colors=always"
				],
				"post-install-cmd": [
					"WorDBless\\Composer\\InstallDropin::copy"
				],
				"post-update-cmd": [
					"WorDBless\\Composer\\InstallDropin::copy"
				],
				"test-php": [
					"pnpm run build-production",
					"@composer phpunit"
				]
			},
			"license": [
				"GPL-2.0-or-later"
			],
			"description": "The WordPress.com Toolbar feature replaces the default admin bar and offers quick links to the Reader, all your sites, your WordPress.com profile, and notifications.",
			"transport-options": {
				"relative": true
			}
		},
		{
			"name": "automattic/jetpack-my-jetpack",
			"version": "dev-trunk",
			"dist": {
				"type": "path",
				"url": "../../packages/my-jetpack",
				"reference": "a41e05669aceb5dff88c10468a3b7faf0152b1e4"
			},
			"require": {
				"automattic/jetpack-admin-ui": "@dev",
				"automattic/jetpack-assets": "@dev",
				"automattic/jetpack-boost-speed-score": "@dev",
				"automattic/jetpack-connection": "@dev",
				"automattic/jetpack-constants": "@dev",
				"automattic/jetpack-jitm": "@dev",
				"automattic/jetpack-licensing": "@dev",
				"automattic/jetpack-plans": "@dev",
				"automattic/jetpack-plugins-installer": "@dev",
				"automattic/jetpack-protect-status": "@dev",
				"automattic/jetpack-redirect": "@dev",
				"automattic/jetpack-status": "@dev",
				"automattic/jetpack-sync": "@dev",
				"automattic/jetpack-waf": "@dev",
				"php": ">=7.0"
			},
			"require-dev": {
				"automattic/jetpack-changelogger": "@dev",
				"automattic/jetpack-search": "@dev",
				"automattic/jetpack-videopress": "@dev",
				"automattic/wordbless": "@dev",
				"yoast/phpunit-polyfills": "1.1.0"
			},
			"suggest": {
				"automattic/jetpack-autoloader": "Allow for better interoperability with other plugins that use this package."
			},
			"type": "jetpack-library",
			"extra": {
				"autotagger": true,
				"mirror-repo": "Automattic/jetpack-my-jetpack",
				"textdomain": "jetpack-my-jetpack",
				"changelogger": {
					"link-template": "https://github.com/Automattic/jetpack-my-jetpack/compare/${old}...${new}"
				},
				"branch-alias": {
					"dev-trunk": "4.29.x-dev"
				},
				"version-constants": {
					"::PACKAGE_VERSION": "src/class-initializer.php"
				},
				"dependencies": {
					"test-only": [
						"packages/search",
						"packages/videopress"
					]
				}
			},
			"autoload": {
				"classmap": [
					"src/",
					"src/products"
				]
			},
			"scripts": {
				"phpunit": [
					"./vendor/phpunit/phpunit/phpunit --colors=always"
				],
				"test-php": [
					"@composer phpunit"
				],
				"test-js": [
					"pnpm run test"
				],
				"test-js-watch": [
					"Composer\\Config::disableProcessTimeout",
					"pnpm run test --watch"
				],
				"build-development": [
					"pnpm run build"
				],
				"build-production": [
					"NODE_ENV=production pnpm run build"
				],
				"watch": [
					"Composer\\Config::disableProcessTimeout",
					"pnpm run watch"
				],
				"post-install-cmd": [
					"WorDBless\\Composer\\InstallDropin::copy"
				],
				"post-update-cmd": [
					"WorDBless\\Composer\\InstallDropin::copy"
				]
			},
			"license": [
				"GPL-2.0-or-later"
			],
			"description": "WP Admin page with information and configuration shared among all Jetpack stand-alone plugins",
			"transport-options": {
				"relative": true
			}
		},
		{
			"name": "automattic/jetpack-password-checker",
			"version": "dev-trunk",
			"dist": {
				"type": "path",
				"url": "../../packages/password-checker",
				"reference": "16182898ae3faae3eb6ca9e5d2c490fd0b844243"
			},
			"require": {
				"php": ">=7.0"
			},
			"require-dev": {
				"automattic/jetpack-changelogger": "@dev",
				"automattic/wordbless": "@dev",
				"yoast/phpunit-polyfills": "1.1.0"
			},
			"suggest": {
				"automattic/jetpack-autoloader": "Allow for better interoperability with other plugins that use this package."
			},
			"type": "jetpack-library",
			"extra": {
				"autotagger": true,
				"mirror-repo": "Automattic/jetpack-password-checker",
				"textdomain": "jetpack-password-checker",
				"changelogger": {
					"link-template": "https://github.com/Automattic/jetpack-password-checker/compare/v${old}...v${new}"
				},
				"branch-alias": {
					"dev-trunk": "0.3.x-dev"
				}
			},
			"autoload": {
				"classmap": [
					"src/"
				]
			},
			"scripts": {
				"phpunit": [
					"./vendor/phpunit/phpunit/phpunit --colors=always"
				],
				"test-php": [
					"@composer phpunit"
				],
				"post-install-cmd": [
					"WorDBless\\Composer\\InstallDropin::copy"
				],
				"post-update-cmd": [
					"WorDBless\\Composer\\InstallDropin::copy"
				]
			},
			"license": [
				"GPL-2.0-or-later"
			],
			"description": "Password Checker.",
			"transport-options": {
				"relative": true
			}
		},
		{
			"name": "automattic/jetpack-plans",
			"version": "dev-trunk",
			"dist": {
				"type": "path",
				"url": "../../packages/plans",
				"reference": "572028d8755c1c303f0643b2d3663b555e5ce87b"
			},
			"require": {
				"automattic/jetpack-connection": "@dev",
				"php": ">=7.0"
			},
			"require-dev": {
				"automattic/jetpack-changelogger": "@dev",
				"automattic/jetpack-status": "@dev",
				"automattic/wordbless": "@dev",
				"yoast/phpunit-polyfills": "1.1.0"
			},
			"suggest": {
				"automattic/jetpack-autoloader": "Allow for better interoperability with other plugins that use this package."
			},
			"type": "library",
			"extra": {
				"autotagger": true,
				"mirror-repo": "Automattic/jetpack-plans",
				"changelogger": {
					"link-template": "https://github.com/Automattic/jetpack-plans/compare/v${old}...v${new}"
				},
				"branch-alias": {
					"dev-trunk": "0.4.x-dev"
				}
			},
			"autoload": {
				"classmap": [
					"src/"
				]
			},
			"scripts": {
				"phpunit": [
					"./vendor/phpunit/phpunit/phpunit --colors=always"
				],
				"test-php": [
					"@composer phpunit"
				],
				"post-install-cmd": [
					"WorDBless\\Composer\\InstallDropin::copy"
				],
				"post-update-cmd": [
					"WorDBless\\Composer\\InstallDropin::copy"
				],
				"build-production": [
					"echo 'Add your build step to composer.json, please!'"
				],
				"build-development": [
					"echo 'Add your build step to composer.json, please!'"
				]
			},
			"license": [
				"GPL-2.0-or-later"
			],
			"description": "Fetch information about Jetpack Plans from wpcom",
			"transport-options": {
				"relative": true
			}
		},
		{
			"name": "automattic/jetpack-plugins-installer",
			"version": "dev-trunk",
			"dist": {
				"type": "path",
				"url": "../../packages/plugins-installer",
				"reference": "c244721eaf5c40706e6275ce995a1f64931d6cd8"
			},
			"require": {
				"automattic/jetpack-a8c-mc-stats": "@dev",
				"automattic/jetpack-status": "@dev",
				"php": ">=7.0"
			},
			"require-dev": {
				"automattic/jetpack-changelogger": "@dev",
				"yoast/phpunit-polyfills": "1.1.0"
			},
			"suggest": {
				"automattic/jetpack-autoloader": "Allow for better interoperability with other plugins that use this package."
			},
			"type": "jetpack-library",
			"extra": {
				"branch-alias": {
					"dev-trunk": "0.4.x-dev"
				},
				"mirror-repo": "Automattic/jetpack-plugins-installer",
				"changelogger": {
					"link-template": "https://github.com/Automattic/jetpack-plugins-installer/compare/v${old}...v${new}"
				},
				"autotagger": true,
				"textdomain": "jetpack-plugins-installer"
			},
			"autoload": {
				"classmap": [
					"src/"
				]
			},
			"scripts": {
				"phpunit": [
					"./vendor/phpunit/phpunit/phpunit --colors=always"
				],
				"test-php": [
					"@composer phpunit"
				]
			},
			"license": [
				"GPL-2.0-or-later"
			],
			"description": "Handle installation of plugins from WP.org",
			"transport-options": {
				"relative": true
			}
		},
		{
			"name": "automattic/jetpack-post-list",
			"version": "dev-trunk",
			"dist": {
				"type": "path",
				"url": "../../packages/post-list",
				"reference": "d163b29e9f11af83ba2995fcec0106df86345c7e"
			},
			"require": {
				"automattic/jetpack-assets": "@dev",
				"php": ">=7.0"
			},
			"require-dev": {
				"automattic/jetpack-changelogger": "@dev",
				"automattic/wordbless": "@dev",
				"yoast/phpunit-polyfills": "1.1.0"
			},
			"suggest": {
				"automattic/jetpack-autoloader": "Allow for better interoperability with other plugins that use this package."
			},
			"type": "jetpack-library",
			"extra": {
				"autotagger": true,
				"mirror-repo": "Automattic/jetpack-post-list",
				"textdomain": "jetpack-post-list",
				"version-constants": {
					"::PACKAGE_VERSION": "src/class-post-list.php"
				},
				"changelogger": {
					"link-template": "https://github.com/automattic/jetpack-post-list/compare/v${old}...v${new}"
				},
				"branch-alias": {
					"dev-trunk": "0.6.x-dev"
				}
			},
			"autoload": {
				"classmap": [
					"src/"
				]
			},
			"scripts": {
				"phpunit": [
					"./vendor/phpunit/phpunit/phpunit --colors=always"
				],
				"test-php": [
					"@composer phpunit"
				],
				"post-install-cmd": [
					"WorDBless\\Composer\\InstallDropin::copy"
				],
				"post-update-cmd": [
					"WorDBless\\Composer\\InstallDropin::copy"
				]
			},
			"license": [
				"GPL-2.0-or-later"
			],
			"description": "Enhance the classic view of the Admin section of your WordPress site",
			"transport-options": {
				"relative": true
			}
		},
		{
			"name": "automattic/jetpack-protect-models",
			"version": "dev-trunk",
			"dist": {
				"type": "path",
				"url": "../../packages/protect-models",
				"reference": "a79c18207b3476214e4be25eb5184c452c952ea9"
			},
			"require": {
				"php": ">=7.0"
			},
			"require-dev": {
				"automattic/jetpack-changelogger": "@dev",
				"automattic/wordbless": "0.4.2",
				"yoast/phpunit-polyfills": "1.1.0"
			},
			"suggest": {
				"automattic/jetpack-autoloader": "Allow for better interoperability with other plugins that use this package."
			},
			"type": "jetpack-library",
			"extra": {
				"autotagger": true,
				"branch-alias": {
					"dev-trunk": "0.1.x-dev"
				},
				"changelogger": {
					"link-template": "https://github.com/Automattic/jetpack-protect-models/compare/v${old}...v${new}"
				},
				"mirror-repo": "Automattic/jetpack-protect-models",
				"textdomain": "jetpack-protect-models",
				"version-constants": {
					"::PACKAGE_VERSION": "src/class-protect-models.php"
				}
			},
			"autoload": {
				"classmap": [
					"src/"
				]
			},
			"scripts": {
				"build-development": [
					"echo 'Add your build step to composer.json, please!'"
				],
				"build-production": [
					"echo 'Add your build step to composer.json, please!'"
				],
				"phpunit": [
					"./vendor/phpunit/phpunit/phpunit --colors=always"
				],
				"test-php": [
					"@composer phpunit"
				],
				"post-install-cmd": [
					"WorDBless\\Composer\\InstallDropin::copy"
				],
				"post-update-cmd": [
					"WorDBless\\Composer\\InstallDropin::copy"
				]
			},
			"license": [
				"GPL-2.0-or-later"
			],
			"description": "This package contains the models used in Protect. ",
			"transport-options": {
				"relative": true
			}
		},
		{
			"name": "automattic/jetpack-protect-status",
			"version": "dev-trunk",
			"dist": {
				"type": "path",
				"url": "../../packages/protect-status",
				"reference": "297c3a5f7826a8e4c76f9bc992d2bc3417a1b669"
			},
			"require": {
				"automattic/jetpack-connection": "@dev",
				"automattic/jetpack-plans": "@dev",
				"automattic/jetpack-plugins-installer": "@dev",
				"automattic/jetpack-protect-models": "@dev",
				"automattic/jetpack-sync": "@dev",
				"php": ">=7.0"
			},
			"require-dev": {
				"automattic/jetpack-changelogger": "@dev",
				"automattic/wordbless": "dev-master",
				"yoast/phpunit-polyfills": "1.1.0"
			},
			"suggest": {
				"automattic/jetpack-autoloader": "Allow for better interoperability with other plugins that use this package."
			},
			"type": "jetpack-library",
			"extra": {
				"autotagger": true,
				"branch-alias": {
					"dev-trunk": "0.1.x-dev"
				},
				"changelogger": {
					"link-template": "https://github.com/Automattic/jetpack-protect-status/compare/v${old}...v${new}"
				},
				"mirror-repo": "Automattic/jetpack-protect-status",
				"textdomain": "jetpack-protect-status",
				"version-constants": {
					"::PACKAGE_VERSION": "src/class-status.php"
				}
			},
			"autoload": {
				"classmap": [
					"src/"
				]
			},
			"scripts": {
				"build-development": [
					"echo 'Add your build step to composer.json, please!'"
				],
				"build-production": [
					"echo 'Add your build step to composer.json, please!'"
				],
				"phpunit": [
					"./vendor/phpunit/phpunit/phpunit --colors=always"
				],
				"post-install-cmd": [
					"WorDBless\\Composer\\InstallDropin::copy"
				],
				"post-update-cmd": [
					"WorDBless\\Composer\\InstallDropin::copy"
				],
				"test-php": [
					"@composer phpunit"
				]
			},
			"license": [
				"GPL-2.0-or-later"
			],
			"description": "This package contains the Protect Status API functionality to retrieve a site's scan status (WordPress, Themes, and Plugins threats).",
			"transport-options": {
				"relative": true
			}
		},
		{
			"name": "automattic/jetpack-publicize",
			"version": "dev-trunk",
			"dist": {
				"type": "path",
				"url": "../../packages/publicize",
				"reference": "6494d867225a31d465c41e86117becbe7a35c11e"
			},
			"require": {
				"automattic/jetpack-assets": "@dev",
				"automattic/jetpack-autoloader": "@dev",
				"automattic/jetpack-config": "@dev",
				"automattic/jetpack-connection": "@dev",
				"automattic/jetpack-plans": "@dev",
				"automattic/jetpack-redirect": "@dev",
				"php": ">=7.0"
			},
			"require-dev": {
				"automattic/jetpack-changelogger": "@dev",
				"automattic/wordbless": "0.4.2",
				"yoast/phpunit-polyfills": "1.1.0"
			},
			"suggest": {
				"automattic/jetpack-autoloader": "Allow for better interoperability with other plugins that use this package."
			},
			"type": "jetpack-library",
			"extra": {
				"autotagger": true,
				"mirror-repo": "Automattic/jetpack-publicize",
				"textdomain": "jetpack-publicize-pkg",
				"changelogger": {
					"link-template": "https://github.com/Automattic/jetpack-publicize/compare/v${old}...v${new}"
				},
				"branch-alias": {
					"dev-trunk": "0.47.x-dev"
				}
			},
			"autoload": {
				"classmap": [
					"src/"
				],
				"files": [
					"src/social-image-generator/utilities.php"
				]
			},
			"scripts": {
				"phpunit": [
					"./vendor/phpunit/phpunit/phpunit --colors=always"
				],
				"test-php": [
					"@composer phpunit"
				],
				"post-install-cmd": [
					"WorDBless\\Composer\\InstallDropin::copy"
				],
				"post-update-cmd": [
					"WorDBless\\Composer\\InstallDropin::copy"
				],
				"build-development": [
					"pnpm run build"
				],
				"watch": [
					"Composer\\Config::disableProcessTimeout",
					"pnpm run watch"
				],
				"build-production": [
					"pnpm run build-production-concurrently"
				]
			},
			"license": [
				"GPL-2.0-or-later"
			],
			"description": "Publicize makes it easy to share your site’s posts on several social media networks automatically when you publish a new post.",
			"transport-options": {
				"relative": true
			}
		},
		{
			"name": "automattic/jetpack-redirect",
			"version": "dev-trunk",
			"dist": {
				"type": "path",
				"url": "../../packages/redirect",
				"reference": "effd6fdea78e9c3cb1bebf479474b4a9262444a1"
			},
			"require": {
				"automattic/jetpack-status": "@dev",
				"php": ">=7.0"
			},
			"require-dev": {
				"automattic/jetpack-changelogger": "@dev",
				"brain/monkey": "2.6.1",
				"yoast/phpunit-polyfills": "1.1.0"
			},
			"suggest": {
				"automattic/jetpack-autoloader": "Allow for better interoperability with other plugins that use this package."
			},
			"type": "jetpack-library",
			"extra": {
				"autotagger": true,
				"mirror-repo": "Automattic/jetpack-redirect",
				"changelogger": {
					"link-template": "https://github.com/Automattic/jetpack-redirect/compare/v${old}...v${new}"
				},
				"branch-alias": {
					"dev-trunk": "2.0.x-dev"
				}
			},
			"autoload": {
				"classmap": [
					"src/"
				]
			},
			"scripts": {
				"phpunit": [
					"./vendor/phpunit/phpunit/phpunit --colors=always"
				],
				"test-php": [
					"@composer phpunit"
				]
			},
			"license": [
				"GPL-2.0-or-later"
			],
			"description": "Utilities to build URLs to the jetpack.com/redirect/ service",
			"transport-options": {
				"relative": true
			}
		},
		{
			"name": "automattic/jetpack-roles",
			"version": "dev-trunk",
			"dist": {
				"type": "path",
				"url": "../../packages/roles",
				"reference": "0ac6d02e8ef2adb058f8f52e80a4924a33fa9b86"
			},
			"require": {
				"php": ">=7.0"
			},
			"require-dev": {
				"automattic/jetpack-changelogger": "@dev",
				"brain/monkey": "2.6.1",
				"yoast/phpunit-polyfills": "1.1.0"
			},
			"suggest": {
				"automattic/jetpack-autoloader": "Allow for better interoperability with other plugins that use this package."
			},
			"type": "jetpack-library",
			"extra": {
				"autotagger": true,
				"mirror-repo": "Automattic/jetpack-roles",
				"changelogger": {
					"link-template": "https://github.com/Automattic/jetpack-roles/compare/v${old}...v${new}"
				},
				"branch-alias": {
					"dev-trunk": "2.0.x-dev"
				}
			},
			"autoload": {
				"classmap": [
					"src/"
				]
			},
			"scripts": {
				"phpunit": [
					"./vendor/phpunit/phpunit/phpunit --colors=always"
				],
				"test-php": [
					"@composer phpunit"
				]
			},
			"license": [
				"GPL-2.0-or-later"
			],
			"description": "Utilities, related with user roles and capabilities.",
			"transport-options": {
				"relative": true
			}
		},
		{
			"name": "automattic/jetpack-search",
			"version": "dev-trunk",
			"dist": {
				"type": "path",
				"url": "../../packages/search",
				"reference": "166bd6f8bca2ec2da8ca3960b8cffe19983c095d"
			},
			"require": {
				"automattic/jetpack-assets": "@dev",
				"automattic/jetpack-config": "@dev",
				"automattic/jetpack-connection": "@dev",
				"automattic/jetpack-constants": "@dev",
				"automattic/jetpack-my-jetpack": "@dev",
				"automattic/jetpack-status": "@dev",
				"automattic/jetpack-sync": "@dev",
				"php": ">=7.0"
			},
			"require-dev": {
				"automattic/jetpack-changelogger": "@dev",
				"automattic/wordbless": "0.4.2",
				"yoast/phpunit-polyfills": "1.1.0"
			},
			"suggest": {
				"automattic/jetpack-autoloader": "Allow for better interoperability with other plugins that use this package."
			},
			"type": "jetpack-library",
			"extra": {
				"autotagger": true,
				"mirror-repo": "Automattic/jetpack-search",
				"textdomain": "jetpack-search-pkg",
				"changelogger": {
					"link-template": "https://github.com/Automattic/jetpack-search/compare/v${old}...v${new}"
				},
				"branch-alias": {
					"dev-trunk": "0.44.x-dev"
				},
				"version-constants": {
					"::VERSION": "src/class-package.php"
				}
			},
			"autoload": {
				"classmap": [
					"src/"
				]
			},
			"scripts": {
				"build": [
					"Composer\\Config::disableProcessTimeout",
					"pnpm run build"
				],
				"build-development": [
					"pnpm run build-development"
				],
				"build-production": [
					"pnpm run build-production"
				],
				"phpunit": [
					"./vendor/phpunit/phpunit/phpunit --colors=always"
				],
				"test-js": [
					"pnpm run test"
				],
				"test-php": [
					"@composer phpunit"
				],
				"post-install-cmd": [
					"WorDBless\\Composer\\InstallDropin::copy"
				],
				"post-update-cmd": [
					"WorDBless\\Composer\\InstallDropin::copy"
				],
				"watch": [
					"Composer\\Config::disableProcessTimeout",
					"pnpm run watch"
				]
			},
			"license": [
				"GPL-2.0-or-later"
			],
			"description": "Tools to assist with enabling cloud search for Jetpack sites.",
			"transport-options": {
				"relative": true
			}
		},
		{
			"name": "automattic/jetpack-stats",
			"version": "dev-trunk",
			"dist": {
				"type": "path",
				"url": "../../packages/stats",
				"reference": "51130b6feb1e67769587bd503d52f17207303c6a"
			},
			"require": {
				"automattic/jetpack-connection": "@dev",
				"automattic/jetpack-constants": "@dev",
				"automattic/jetpack-status": "@dev",
				"php": ">=7.0"
			},
			"require-dev": {
				"automattic/jetpack-changelogger": "@dev",
				"automattic/wordbless": "dev-master",
				"yoast/phpunit-polyfills": "1.1.0"
			},
			"suggest": {
				"automattic/jetpack-autoloader": "Allow for better interoperability with other plugins that use this package."
			},
			"type": "jetpack-library",
			"extra": {
				"autotagger": true,
				"mirror-repo": "Automattic/jetpack-stats",
				"version-constants": {
					"::PACKAGE_VERSION": "src/class-package-version.php"
				},
				"changelogger": {
					"link-template": "https://github.com/Automattic/jetpack-stats/compare/v${old}...v${new}"
				},
				"branch-alias": {
					"dev-trunk": "0.13.x-dev"
				},
				"textdomain": "jetpack-stats"
			},
			"autoload": {
				"classmap": [
					"src/"
				]
			},
			"scripts": {
				"phpunit": [
					"./vendor/phpunit/phpunit/phpunit --colors=always"
				],
				"test-php": [
					"@composer phpunit"
				],
				"post-install-cmd": [
					"WorDBless\\Composer\\InstallDropin::copy"
				],
				"post-update-cmd": [
					"WorDBless\\Composer\\InstallDropin::copy"
				]
			},
			"license": [
				"GPL-2.0-or-later"
			],
			"description": "Collect valuable traffic stats and insights.",
			"transport-options": {
				"relative": true
			}
		},
		{
			"name": "automattic/jetpack-stats-admin",
			"version": "dev-trunk",
			"dist": {
				"type": "path",
				"url": "../../packages/stats-admin",
				"reference": "ff4b8867ed6377bbbef67e778b08eac0ccbe635c"
			},
			"require": {
				"automattic/jetpack-connection": "@dev",
				"automattic/jetpack-constants": "@dev",
				"automattic/jetpack-jitm": "@dev",
				"automattic/jetpack-plans": "@dev",
				"automattic/jetpack-stats": "@dev",
				"automattic/jetpack-status": "@dev",
				"php": ">=7.0"
			},
			"require-dev": {
				"automattic/jetpack-changelogger": "@dev",
				"automattic/wordbless": "dev-master",
				"yoast/phpunit-polyfills": "1.1.0"
			},
			"suggest": {
				"automattic/jetpack-autoloader": "Allow for better interoperability with other plugins that use this package."
			},
			"type": "jetpack-library",
			"extra": {
				"autotagger": true,
				"mirror-repo": "Automattic/jetpack-stats-admin",
				"branch-alias": {
					"dev-trunk": "0.21.x-dev"
				},
				"textdomain": "jetpack-stats-admin",
				"version-constants": {
					"::VERSION": "src/class-main.php"
				}
			},
			"autoload": {
				"classmap": [
					"src/"
				]
			},
			"scripts": {
				"phpunit": [
					"./vendor/phpunit/phpunit/phpunit --colors=always"
				],
				"test-php": [
					"@composer phpunit"
				],
				"build-production": [
					"echo 'Add your build step to composer.json, please!'"
				],
				"build-development": [
					"echo 'Add your build step to composer.json, please!'"
				],
				"post-install-cmd": [
					"WorDBless\\Composer\\InstallDropin::copy"
				],
				"post-update-cmd": [
					"WorDBless\\Composer\\InstallDropin::copy"
				]
			},
			"license": [
				"GPL-2.0-or-later"
			],
			"description": "Stats Dashboard",
			"transport-options": {
				"relative": true
			}
		},
		{
			"name": "automattic/jetpack-status",
			"version": "dev-trunk",
			"dist": {
				"type": "path",
				"url": "../../packages/status",
				"reference": "782aceefdf8ebfcf4d24049700da9409628bf4de"
			},
			"require": {
				"automattic/jetpack-constants": "@dev",
				"php": ">=7.0"
			},
			"require-dev": {
				"automattic/jetpack-changelogger": "@dev",
				"automattic/jetpack-connection": "@dev",
				"automattic/jetpack-ip": "@dev",
				"automattic/jetpack-plans": "@dev",
				"brain/monkey": "2.6.1",
				"yoast/phpunit-polyfills": "1.1.0"
			},
			"suggest": {
				"automattic/jetpack-autoloader": "Allow for better interoperability with other plugins that use this package."
			},
			"type": "jetpack-library",
			"extra": {
				"autotagger": true,
				"mirror-repo": "Automattic/jetpack-status",
				"changelogger": {
					"link-template": "https://github.com/Automattic/jetpack-status/compare/v${old}...v${new}"
				},
				"branch-alias": {
					"dev-trunk": "3.3.x-dev"
				},
				"dependencies": {
					"test-only": [
						"packages/connection",
						"packages/plans"
					]
				}
			},
			"autoload": {
				"classmap": [
					"src/"
				]
			},
			"scripts": {
				"phpunit": [
					"./vendor/phpunit/phpunit/phpunit --colors=always"
				],
				"test-php": [
					"@composer phpunit"
				]
			},
			"license": [
				"GPL-2.0-or-later"
			],
			"description": "Used to retrieve information about the current status of Jetpack and the site overall.",
			"transport-options": {
				"relative": true
			}
		},
		{
			"name": "automattic/jetpack-sync",
			"version": "dev-trunk",
			"dist": {
				"type": "path",
				"url": "../../packages/sync",
				"reference": "9e674c384f72544b488e3af3d9348692d32cee54"
			},
			"require": {
				"automattic/jetpack-connection": "@dev",
				"automattic/jetpack-constants": "@dev",
				"automattic/jetpack-ip": "@dev",
				"automattic/jetpack-password-checker": "@dev",
				"automattic/jetpack-roles": "@dev",
				"automattic/jetpack-status": "@dev",
				"php": ">=7.0"
			},
			"require-dev": {
				"automattic/jetpack-changelogger": "@dev",
				"automattic/jetpack-search": "@dev",
				"automattic/jetpack-waf": "@dev",
				"automattic/wordbless": "@dev",
				"yoast/phpunit-polyfills": "1.1.0"
			},
			"suggest": {
				"automattic/jetpack-autoloader": "Allow for better interoperability with other plugins that use this package."
			},
			"type": "jetpack-library",
			"extra": {
				"autotagger": true,
				"mirror-repo": "Automattic/jetpack-sync",
				"textdomain": "jetpack-sync",
				"version-constants": {
					"::PACKAGE_VERSION": "src/class-package-version.php"
				},
				"changelogger": {
					"link-template": "https://github.com/Automattic/jetpack-sync/compare/v${old}...v${new}"
				},
				"branch-alias": {
					"dev-trunk": "3.3.x-dev"
				},
				"dependencies": {
					"test-only": [
						"packages/search",
						"packages/waf"
					]
				}
			},
			"autoload": {
				"classmap": [
					"src/"
				]
			},
			"scripts": {
				"phpunit": [
					"./vendor/phpunit/phpunit/phpunit --colors=always"
				],
				"test-php": [
					"@composer phpunit"
				],
				"post-install-cmd": [
					"WorDBless\\Composer\\InstallDropin::copy"
				],
				"post-update-cmd": [
					"WorDBless\\Composer\\InstallDropin::copy"
				]
			},
			"license": [
				"GPL-2.0-or-later"
			],
			"description": "Everything needed to allow syncing to the WP.com infrastructure.",
			"transport-options": {
				"relative": true
			}
		},
		{
			"name": "automattic/jetpack-videopress",
			"version": "dev-trunk",
			"dist": {
				"type": "path",
				"url": "../../packages/videopress",
				"reference": "ccd2cd04dcc11555bdd85d6e317b5d66a52ee1aa"
			},
			"require": {
				"automattic/jetpack-admin-ui": "@dev",
				"automattic/jetpack-assets": "@dev",
				"automattic/jetpack-connection": "@dev",
				"automattic/jetpack-my-jetpack": "@dev",
				"automattic/jetpack-plans": "@dev",
				"php": ">=7.0"
			},
			"require-dev": {
				"automattic/jetpack-changelogger": "@dev",
				"automattic/wordbless": "@dev",
				"brain/monkey": "2.6.1",
				"yoast/phpunit-polyfills": "1.1.0"
			},
			"suggest": {
				"automattic/jetpack-autoloader": "Allow for better interoperability with other plugins that use this package."
			},
			"type": "jetpack-library",
			"extra": {
				"autotagger": true,
				"mirror-repo": "Automattic/jetpack-videopress",
				"changelogger": {
					"link-template": "https://github.com/Automattic/jetpack-videopress/compare/v${old}...v${new}"
				},
				"branch-alias": {
					"dev-trunk": "0.23.x-dev"
				},
				"version-constants": {
					"::PACKAGE_VERSION": "src/class-package-version.php"
				},
				"textdomain": "jetpack-videopress-pkg"
			},
			"autoload": {
				"classmap": [
					"src/"
				]
			},
			"scripts": {
				"phpunit": [
					"./vendor/phpunit/phpunit/phpunit --colors=always"
				],
				"test-php": [
					"@composer phpunit"
				],
				"test-js": [
					"pnpm run test"
				],
				"build-production": [
					"NODE_ENV=production BABEL_ENV=production pnpm run build"
				],
				"build-development": [
					"pnpm run build"
				],
				"watch": [
					"Composer\\Config::disableProcessTimeout",
					"pnpm run watch"
				],
				"post-install-cmd": [
					"WorDBless\\Composer\\InstallDropin::copy"
				],
				"post-update-cmd": [
					"WorDBless\\Composer\\InstallDropin::copy"
				]
			},
			"license": [
				"GPL-2.0-or-later"
			],
			"description": "VideoPress package",
			"transport-options": {
				"relative": true
			}
		},
		{
			"name": "automattic/jetpack-waf",
			"version": "dev-trunk",
			"dist": {
				"type": "path",
				"url": "../../packages/waf",
				"reference": "8877a29b9be7e4ab5b3a13a9afdde2b65870cfe8"
			},
			"require": {
				"automattic/jetpack-connection": "@dev",
				"automattic/jetpack-constants": "@dev",
				"automattic/jetpack-ip": "@dev",
				"automattic/jetpack-status": "@dev",
				"php": ">=7.0",
				"wikimedia/aho-corasick": "^1.0"
			},
			"require-dev": {
				"automattic/jetpack-changelogger": "@dev",
				"automattic/wordbless": "@dev",
				"yoast/phpunit-polyfills": "1.1.0"
			},
			"suggest": {
				"automattic/jetpack-autoloader": "Allow for better interoperability with other plugins that use this package."
			},
			"type": "jetpack-library",
			"extra": {
				"autotagger": true,
				"mirror-repo": "Automattic/jetpack-waf",
				"textdomain": "jetpack-waf",
				"changelogger": {
					"link-template": "https://github.com/Automattic/jetpack-waf/compare/v${old}...v${new}"
				},
				"branch-alias": {
					"dev-trunk": "0.17.x-dev"
				}
			},
			"autoload": {
				"files": [
					"cli.php"
				],
				"classmap": [
					"src/"
				]
			},
			"scripts": {
				"phpunit": [
					"./vendor/phpunit/phpunit/phpunit --configuration tests/php/integration/phpunit.xml.dist --colors=always",
					"./vendor/phpunit/phpunit/phpunit --configuration tests/php/unit/phpunit.xml.dist --colors=always"
				],
				"post-install-cmd": [
					"WorDBless\\Composer\\InstallDropin::copy"
				],
				"post-update-cmd": [
					"WorDBless\\Composer\\InstallDropin::copy"
				],
				"test-coverage-html": [
					"php -dpcov.directory=. ./vendor/bin/phpunit --coverage-html ./coverage --configuration tests/php/integration/phpunit.xml.dist",
					"php -dpcov.directory=. ./vendor/bin/phpunit --coverage-html ./coverage --configuration tests/php/unit/phpunit.xml.dist"
				],
				"test-php": [
					"@composer phpunit"
				]
			},
			"license": [
				"GPL-2.0-or-later"
			],
			"description": "Tools to assist with the Jetpack Web Application Firewall",
			"transport-options": {
				"relative": true
			}
		},
		{
			"name": "automattic/jetpack-wordads",
			"version": "dev-trunk",
			"dist": {
				"type": "path",
				"url": "../../packages/wordads",
				"reference": "91cca4ee789f1d49c018ded2637ad0f2066bcace"
			},
			"require": {
				"automattic/jetpack-assets": "@dev",
				"automattic/jetpack-config": "@dev",
				"automattic/jetpack-connection": "@dev",
				"automattic/jetpack-constants": "@dev",
				"automattic/jetpack-status": "@dev",
				"php": ">=7.0"
			},
			"require-dev": {
				"automattic/jetpack-changelogger": "@dev",
				"yoast/phpunit-polyfills": "1.1.0"
			},
			"suggest": {
				"automattic/jetpack-autoloader": "Allow for better interoperability with other plugins that use this package."
			},
			"type": "jetpack-library",
			"extra": {
				"mirror-repo": "Automattic/jetpack-wordads",
				"changelogger": {
					"link-template": "https://github.com/Automattic/jetpack-wordads/compare/v${old}...v${new}"
				},
				"autotagger": true,
				"branch-alias": {
					"dev-trunk": "0.3.x-dev"
				},
				"textdomain": "jetpack-wordads",
				"version-constants": {
					"::VERSION": "src/class-package.php"
				}
			},
			"autoload": {
				"classmap": [
					"src/"
				]
			},
			"scripts": {
				"build": [
					"Composer\\Config::disableProcessTimeout",
					"pnpm run build"
				],
				"build-development": [
					"pnpm run build-development"
				],
				"build-production": [
					"pnpm run build-production"
				],
				"phpunit": [
					"./vendor/phpunit/phpunit/phpunit --colors=always"
				],
				"test-js": [
					"pnpm run test"
				],
				"test-php": [
					"@composer phpunit"
				],
				"watch": [
					"Composer\\Config::disableProcessTimeout",
					"pnpm run watch"
				]
			},
			"license": [
				"GPL-2.0-or-later"
			],
			"description": "Earn income by allowing Jetpack to display high quality ads.",
			"transport-options": {
				"relative": true
			}
		},
		{
			"name": "automattic/woocommerce-analytics",
			"version": "dev-trunk",
			"dist": {
				"type": "path",
				"url": "../../packages/woocommerce-analytics",
				"reference": "1f2950cc7f0b34e4406a6973886a5f88c08a77b6"
			},
			"require": {
				"automattic/jetpack-connection": "@dev",
				"automattic/jetpack-constants": "@dev",
				"php": ">=7.0"
			},
			"require-dev": {
				"automattic/jetpack-changelogger": "@dev",
				"yoast/phpunit-polyfills": "1.1.0"
			},
			"suggest": {
				"automattic/jetpack-autoloader": "Allow for better interoperability with other plugins that use this package."
			},
			"type": "jetpack-library",
			"extra": {
				"mirror-repo": "Automattic/woocommerce-analytics",
				"changelogger": {
					"link-template": "https://github.com/Automattic/woocommerce-analytics/compare/v${old}...v${new}"
				},
				"autotagger": true,
				"branch-alias": {
					"dev-trunk": "0.1.x-dev"
				},
				"textdomain": "woocommerce-analytics",
				"version-constants": {
					"::PACKAGE_VERSION": "src/class-woocommerce-analytics.php"
				}
			},
			"autoload": {
				"classmap": [
					"src/"
				]
			},
			"scripts": {
				"phpunit": [
					"./vendor/phpunit/phpunit/phpunit --colors=always"
				],
				"test-php": [
					"@composer phpunit"
				],
				"build-production": [
					"echo 'Add your build step to composer.json, please!'"
				],
				"build-development": [
					"echo 'Add your build step to composer.json, please!'"
				]
			},
			"license": [
				"GPL-2.0-or-later"
			],
			"description": "Enhanced analytics for WooCommerce users.",
			"transport-options": {
				"relative": true
			}
		},
		{
			"name": "scssphp/scssphp",
			"version": "v1.12.0",
			"source": {
				"type": "git",
				"url": "https://github.com/scssphp/scssphp.git",
				"reference": "a6b20c170ddb95f116b3d148a466a7bed1e85c35"
			},
			"dist": {
				"type": "zip",
				"url": "https://api.github.com/repos/scssphp/scssphp/zipball/a6b20c170ddb95f116b3d148a466a7bed1e85c35",
				"reference": "a6b20c170ddb95f116b3d148a466a7bed1e85c35",
				"shasum": ""
			},
			"require": {
				"ext-ctype": "*",
				"ext-json": "*",
				"php": ">=5.6.0"
			},
			"require-dev": {
				"bamarni/composer-bin-plugin": "^1.4",
				"phpunit/phpunit": "^5.7 || ^6.5 || ^7.5 || ^8.3 || ^9.4",
				"sass/sass-spec": "*",
				"squizlabs/php_codesniffer": "~3.5",
				"symfony/phpunit-bridge": "^5.1",
				"thoughtbot/bourbon": "^7.0",
				"twbs/bootstrap": "~5.0",
				"twbs/bootstrap4": "4.6.1",
				"zurb/foundation": "~6.7.0"
			},
			"suggest": {
				"ext-iconv": "Can be used as fallback when ext-mbstring is not available",
				"ext-mbstring": "For best performance, mbstring should be installed as it is faster than ext-iconv"
			},
			"bin": [
				"bin/pscss"
			],
			"type": "library",
			"extra": {
				"bamarni-bin": {
					"forward-command": false,
					"bin-links": false
				}
			},
			"autoload": {
				"psr-4": {
					"ScssPhp\\ScssPhp\\": "src/"
				}
			},
			"notification-url": "https://packagist.org/downloads/",
			"license": [
				"MIT"
			],
			"authors": [
				{
					"name": "Anthon Pang",
					"email": "apang@softwaredevelopment.ca",
					"homepage": "https://github.com/robocoder"
				},
				{
					"name": "Cédric Morin",
					"email": "cedric@yterium.com",
					"homepage": "https://github.com/Cerdic"
				}
			],
			"description": "scssphp is a compiler for SCSS written in PHP.",
			"homepage": "http://scssphp.github.io/scssphp/",
			"keywords": [
				"css",
				"less",
				"sass",
				"scss",
				"stylesheet"
			],
			"support": {
				"issues": "https://github.com/scssphp/scssphp/issues",
				"source": "https://github.com/scssphp/scssphp/tree/v1.12.0"
			},
			"time": "2023-11-14T14:56:09+00:00"
		},
		{
			"name": "wikimedia/aho-corasick",
			"version": "v1.0.1",
			"source": {
				"type": "git",
				"url": "https://github.com/wikimedia/AhoCorasick.git",
				"reference": "2f3a1bd765913637a66eade658d11d82f0e551be"
			},
			"dist": {
				"type": "zip",
				"url": "https://api.github.com/repos/wikimedia/AhoCorasick/zipball/2f3a1bd765913637a66eade658d11d82f0e551be",
				"reference": "2f3a1bd765913637a66eade658d11d82f0e551be",
				"shasum": ""
			},
			"require": {
				"php": ">=5.5.9"
			},
			"require-dev": {
				"jakub-onderka/php-console-highlighter": "0.3.2",
				"jakub-onderka/php-parallel-lint": "1.0.0",
				"mediawiki/mediawiki-codesniffer": "18.0.0",
				"mediawiki/minus-x": "0.3.1",
				"phpunit/phpunit": "4.8.36 || ^6.5"
			},
			"type": "library",
			"autoload": {
				"classmap": [
					"src/"
				]
			},
			"notification-url": "https://packagist.org/downloads/",
			"license": [
				"Apache-2.0"
			],
			"authors": [
				{
					"name": "Ori Livneh",
					"email": "ori@wikimedia.org"
				}
			],
			"description": "An implementation of the Aho-Corasick string matching algorithm.",
			"homepage": "https://gerrit.wikimedia.org/g/AhoCorasick",
			"keywords": [
				"ahocorasick",
				"matcher"
			],
			"support": {
				"source": "https://github.com/wikimedia/AhoCorasick/tree/v1.0.1"
			},
			"time": "2018-05-01T18:13:32+00:00"
		}
	],
	"packages-dev": [
		{
			"name": "antecedent/patchwork",
			"version": "2.1.28",
			"source": {
				"type": "git",
				"url": "https://github.com/antecedent/patchwork.git",
				"reference": "6b30aff81ebadf0f2feb9268d3e08385cebcc08d"
			},
			"dist": {
				"type": "zip",
				"url": "https://api.github.com/repos/antecedent/patchwork/zipball/6b30aff81ebadf0f2feb9268d3e08385cebcc08d",
				"reference": "6b30aff81ebadf0f2feb9268d3e08385cebcc08d",
				"shasum": ""
			},
			"require": {
				"php": ">=5.4.0"
			},
			"require-dev": {
				"phpunit/phpunit": ">=4"
			},
			"type": "library",
			"notification-url": "https://packagist.org/downloads/",
			"license": [
				"MIT"
			],
			"authors": [
				{
					"name": "Ignas Rudaitis",
					"email": "ignas.rudaitis@gmail.com"
				}
			],
			"description": "Method redefinition (monkey-patching) functionality for PHP.",
			"homepage": "https://antecedent.github.io/patchwork/",
			"keywords": [
				"aop",
				"aspect",
				"interception",
				"monkeypatching",
				"redefinition",
				"runkit",
				"testing"
			],
			"support": {
				"issues": "https://github.com/antecedent/patchwork/issues",
				"source": "https://github.com/antecedent/patchwork/tree/2.1.28"
			},
			"time": "2024-02-06T09:26:11+00:00"
		},
		{
			"name": "automattic/jetpack-changelogger",
			"version": "dev-trunk",
			"dist": {
				"type": "path",
				"url": "../../packages/changelogger",
				"reference": "d945e0cd8dec218ab24445d5ddc95894c9f24534"
			},
			"require": {
				"php": ">=7.0",
				"symfony/console": "^3.4 || ^4.4 || ^5.2 || ^6.0 || ^7.0",
				"symfony/process": "^3.4 || ^4.4 || ^5.2 || ^6.0 || ^7.0"
			},
			"require-dev": {
				"wikimedia/testing-access-wrapper": "^1.0 || ^2.0 || ^3.0",
				"yoast/phpunit-polyfills": "1.1.0"
			},
			"bin": [
				"bin/changelogger"
			],
			"type": "project",
			"extra": {
				"autotagger": true,
				"branch-alias": {
					"dev-trunk": "4.2.x-dev"
				},
				"mirror-repo": "Automattic/jetpack-changelogger",
				"version-constants": {
					"::VERSION": "src/Application.php"
				},
				"changelogger": {
					"link-template": "https://github.com/Automattic/jetpack-changelogger/compare/${old}...${new}"
				}
			},
			"autoload": {
				"psr-4": {
					"Automattic\\Jetpack\\Changelogger\\": "src",
					"Automattic\\Jetpack\\Changelog\\": "lib"
				}
			},
			"autoload-dev": {
				"psr-4": {
					"Automattic\\Jetpack\\Changelogger\\Tests\\": "tests/php/includes/src",
					"Automattic\\Jetpack\\Changelog\\Tests\\": "tests/php/includes/lib"
				}
			},
			"scripts": {
				"phpunit": [
					"./vendor/phpunit/phpunit/phpunit --colors=always"
				],
				"test-php": [
					"@composer phpunit"
				],
				"post-install-cmd": [
					"[ -e vendor/bin/changelogger ] || { cd vendor/bin && ln -s ../../bin/changelogger; }"
				],
				"post-update-cmd": [
					"[ -e vendor/bin/changelogger ] || { cd vendor/bin && ln -s ../../bin/changelogger; }"
				]
			},
			"license": [
				"GPL-2.0-or-later"
			],
			"description": "Jetpack Changelogger tool. Allows for managing changelogs by dropping change files into a changelog directory with each PR.",
			"keywords": [
				"changelog",
				"cli",
				"dev",
				"keepachangelog"
			],
			"transport-options": {
				"relative": true
			}
		},
		{
			"name": "automattic/patchwork-redefine-exit",
			"version": "dev-trunk",
			"dist": {
				"type": "path",
				"url": "../../packages/patchwork-redefine-exit",
				"reference": "14e4719ada9d517ef6d15334f583fbdb65312eab"
			},
			"require": {
				"antecedent/patchwork": "^2.1",
				"php": ">=7.0"
			},
			"require-dev": {
				"automattic/jetpack-changelogger": "@dev",
				"yoast/phpunit-polyfills": "1.1.0"
			},
			"type": "library",
			"extra": {
				"autotagger": true,
				"branch-alias": {
					"dev-trunk": "1.0.x-dev"
				},
				"changelogger": {
					"link-template": "https://github.com/Automattic/patchwork-redefine-exit/compare/v${old}...v${new}"
				},
				"mirror-repo": "Automattic/patchwork-redefine-exit"
			},
			"autoload": {
				"classmap": [
					"src"
				]
			},
			"scripts": {
				"phpunit": [
					"./vendor/phpunit/phpunit/phpunit --colors=always"
				],
				"test-php": [
					"@composer phpunit"
				]
			},
			"license": [
				"GPL-2.0-or-later"
			],
			"description": "Use antecedent/patchwork to redefine `exit` and `die` for more robust PHPUnit testing.",
			"keywords": [
				"die",
				"exit",
				"patchwork",
				"phpunit",
				"redefinition",
				"testing"
			],
			"transport-options": {
				"relative": true
			}
		},
		{
			"name": "doctrine/instantiator",
			"version": "2.0.0",
			"source": {
				"type": "git",
				"url": "https://github.com/doctrine/instantiator.git",
				"reference": "c6222283fa3f4ac679f8b9ced9a4e23f163e80d0"
			},
			"dist": {
				"type": "zip",
				"url": "https://api.github.com/repos/doctrine/instantiator/zipball/c6222283fa3f4ac679f8b9ced9a4e23f163e80d0",
				"reference": "c6222283fa3f4ac679f8b9ced9a4e23f163e80d0",
				"shasum": ""
			},
			"require": {
				"php": "^8.1"
			},
			"require-dev": {
				"doctrine/coding-standard": "^11",
				"ext-pdo": "*",
				"ext-phar": "*",
				"phpbench/phpbench": "^1.2",
				"phpstan/phpstan": "^1.9.4",
				"phpstan/phpstan-phpunit": "^1.3",
				"phpunit/phpunit": "^9.5.27",
				"vimeo/psalm": "^5.4"
			},
			"type": "library",
			"autoload": {
				"psr-4": {
					"Doctrine\\Instantiator\\": "src/Doctrine/Instantiator/"
				}
			},
			"notification-url": "https://packagist.org/downloads/",
			"license": [
				"MIT"
			],
			"authors": [
				{
					"name": "Marco Pivetta",
					"email": "ocramius@gmail.com",
					"homepage": "https://ocramius.github.io/"
				}
			],
			"description": "A small, lightweight utility to instantiate objects in PHP without invoking their constructors",
			"homepage": "https://www.doctrine-project.org/projects/instantiator.html",
			"keywords": [
				"constructor",
				"instantiate"
			],
			"support": {
				"issues": "https://github.com/doctrine/instantiator/issues",
				"source": "https://github.com/doctrine/instantiator/tree/2.0.0"
			},
			"funding": [
				{
					"url": "https://www.doctrine-project.org/sponsorship.html",
					"type": "custom"
				},
				{
					"url": "https://www.patreon.com/phpdoctrine",
					"type": "patreon"
				},
				{
					"url": "https://tidelift.com/funding/github/packagist/doctrine%2Finstantiator",
					"type": "tidelift"
				}
			],
			"time": "2022-12-30T00:23:10+00:00"
		},
		{
			"name": "johnkary/phpunit-speedtrap",
			"version": "v4.0.1",
			"source": {
				"type": "git",
				"url": "https://github.com/johnkary/phpunit-speedtrap.git",
				"reference": "d6600d2218396b78856c335f83479503957a5fa9"
			},
			"dist": {
				"type": "zip",
				"url": "https://api.github.com/repos/johnkary/phpunit-speedtrap/zipball/d6600d2218396b78856c335f83479503957a5fa9",
				"reference": "d6600d2218396b78856c335f83479503957a5fa9",
				"shasum": ""
			},
			"require": {
				"php": ">=7.1",
				"phpunit/phpunit": "^7.0 || ^8.0 || ^9.0"
			},
			"type": "library",
			"extra": {
				"branch-alias": {
					"dev-master": "4.0-dev"
				}
			},
			"autoload": {
				"psr-4": {
					"JohnKary\\PHPUnit\\Listener\\": "src/"
				}
			},
			"notification-url": "https://packagist.org/downloads/",
			"license": [
				"MIT"
			],
			"authors": [
				{
					"name": "John Kary",
					"email": "john@johnkary.net"
				}
			],
			"description": "Find and report on slow tests in your PHPUnit test suite",
			"homepage": "https://github.com/johnkary/phpunit-speedtrap",
			"keywords": [
				"phpunit",
				"profile",
				"slow"
			],
			"support": {
				"issues": "https://github.com/johnkary/phpunit-speedtrap/issues",
				"source": "https://github.com/johnkary/phpunit-speedtrap/tree/v4.0.1"
			},
			"time": "2022-10-17T00:56:56+00:00"
		},
		{
			"name": "myclabs/deep-copy",
			"version": "1.12.0",
			"source": {
				"type": "git",
				"url": "https://github.com/myclabs/DeepCopy.git",
				"reference": "3a6b9a42cd8f8771bd4295d13e1423fa7f3d942c"
			},
			"dist": {
				"type": "zip",
				"url": "https://api.github.com/repos/myclabs/DeepCopy/zipball/3a6b9a42cd8f8771bd4295d13e1423fa7f3d942c",
				"reference": "3a6b9a42cd8f8771bd4295d13e1423fa7f3d942c",
				"shasum": ""
			},
			"require": {
				"php": "^7.1 || ^8.0"
			},
			"conflict": {
				"doctrine/collections": "<1.6.8",
				"doctrine/common": "<2.13.3 || >=3 <3.2.2"
			},
			"require-dev": {
				"doctrine/collections": "^1.6.8",
				"doctrine/common": "^2.13.3 || ^3.2.2",
				"phpspec/prophecy": "^1.10",
				"phpunit/phpunit": "^7.5.20 || ^8.5.23 || ^9.5.13"
			},
			"type": "library",
			"autoload": {
				"files": [
					"src/DeepCopy/deep_copy.php"
				],
				"psr-4": {
					"DeepCopy\\": "src/DeepCopy/"
				}
			},
			"notification-url": "https://packagist.org/downloads/",
			"license": [
				"MIT"
			],
			"description": "Create deep copies (clones) of your objects",
			"keywords": [
				"clone",
				"copy",
				"duplicate",
				"object",
				"object graph"
			],
			"support": {
				"issues": "https://github.com/myclabs/DeepCopy/issues",
				"source": "https://github.com/myclabs/DeepCopy/tree/1.12.0"
			},
			"funding": [
				{
					"url": "https://tidelift.com/funding/github/packagist/myclabs/deep-copy",
					"type": "tidelift"
				}
			],
			"time": "2024-06-12T14:39:25+00:00"
		},
		{
			"name": "nikic/php-parser",
			"version": "v5.1.0",
			"source": {
				"type": "git",
				"url": "https://github.com/nikic/PHP-Parser.git",
				"reference": "683130c2ff8c2739f4822ff7ac5c873ec529abd1"
			},
			"dist": {
				"type": "zip",
				"url": "https://api.github.com/repos/nikic/PHP-Parser/zipball/683130c2ff8c2739f4822ff7ac5c873ec529abd1",
				"reference": "683130c2ff8c2739f4822ff7ac5c873ec529abd1",
				"shasum": ""
			},
			"require": {
				"ext-ctype": "*",
				"ext-json": "*",
				"ext-tokenizer": "*",
				"php": ">=7.4"
			},
			"require-dev": {
				"ircmaxell/php-yacc": "^0.0.7",
				"phpunit/phpunit": "^9.0"
			},
			"bin": [
				"bin/php-parse"
			],
			"type": "library",
			"extra": {
				"branch-alias": {
					"dev-master": "5.0-dev"
				}
			},
			"autoload": {
				"psr-4": {
					"PhpParser\\": "lib/PhpParser"
				}
			},
			"notification-url": "https://packagist.org/downloads/",
			"license": [
				"BSD-3-Clause"
			],
			"authors": [
				{
					"name": "Nikita Popov"
				}
			],
			"description": "A PHP parser written in PHP",
			"keywords": [
				"parser",
				"php"
			],
			"support": {
				"issues": "https://github.com/nikic/PHP-Parser/issues",
				"source": "https://github.com/nikic/PHP-Parser/tree/v5.1.0"
			},
			"time": "2024-07-01T20:03:41+00:00"
		},
		{
			"name": "phar-io/manifest",
			"version": "2.0.4",
			"source": {
				"type": "git",
				"url": "https://github.com/phar-io/manifest.git",
				"reference": "54750ef60c58e43759730615a392c31c80e23176"
			},
			"dist": {
				"type": "zip",
				"url": "https://api.github.com/repos/phar-io/manifest/zipball/54750ef60c58e43759730615a392c31c80e23176",
				"reference": "54750ef60c58e43759730615a392c31c80e23176",
				"shasum": ""
			},
			"require": {
				"ext-dom": "*",
				"ext-libxml": "*",
				"ext-phar": "*",
				"ext-xmlwriter": "*",
				"phar-io/version": "^3.0.1",
				"php": "^7.2 || ^8.0"
			},
			"type": "library",
			"extra": {
				"branch-alias": {
					"dev-master": "2.0.x-dev"
				}
			},
			"autoload": {
				"classmap": [
					"src/"
				]
			},
			"notification-url": "https://packagist.org/downloads/",
			"license": [
				"BSD-3-Clause"
			],
			"authors": [
				{
					"name": "Arne Blankerts",
					"email": "arne@blankerts.de",
					"role": "Developer"
				},
				{
					"name": "Sebastian Heuer",
					"email": "sebastian@phpeople.de",
					"role": "Developer"
				},
				{
					"name": "Sebastian Bergmann",
					"email": "sebastian@phpunit.de",
					"role": "Developer"
				}
			],
			"description": "Component for reading phar.io manifest information from a PHP Archive (PHAR)",
			"support": {
				"issues": "https://github.com/phar-io/manifest/issues",
				"source": "https://github.com/phar-io/manifest/tree/2.0.4"
			},
			"funding": [
				{
					"url": "https://github.com/theseer",
					"type": "github"
				}
			],
			"time": "2024-03-03T12:33:53+00:00"
		},
		{
			"name": "phar-io/version",
			"version": "3.2.1",
			"source": {
				"type": "git",
				"url": "https://github.com/phar-io/version.git",
				"reference": "4f7fd7836c6f332bb2933569e566a0d6c4cbed74"
			},
			"dist": {
				"type": "zip",
				"url": "https://api.github.com/repos/phar-io/version/zipball/4f7fd7836c6f332bb2933569e566a0d6c4cbed74",
				"reference": "4f7fd7836c6f332bb2933569e566a0d6c4cbed74",
				"shasum": ""
			},
			"require": {
				"php": "^7.2 || ^8.0"
			},
			"type": "library",
			"autoload": {
				"classmap": [
					"src/"
				]
			},
			"notification-url": "https://packagist.org/downloads/",
			"license": [
				"BSD-3-Clause"
			],
			"authors": [
				{
					"name": "Arne Blankerts",
					"email": "arne@blankerts.de",
					"role": "Developer"
				},
				{
					"name": "Sebastian Heuer",
					"email": "sebastian@phpeople.de",
					"role": "Developer"
				},
				{
					"name": "Sebastian Bergmann",
					"email": "sebastian@phpunit.de",
					"role": "Developer"
				}
			],
			"description": "Library for handling version information and constraints",
			"support": {
				"issues": "https://github.com/phar-io/version/issues",
				"source": "https://github.com/phar-io/version/tree/3.2.1"
			},
			"time": "2022-02-21T01:04:05+00:00"
		},
		{
			"name": "phpunit/php-code-coverage",
			"version": "9.2.31",
			"source": {
				"type": "git",
				"url": "https://github.com/sebastianbergmann/php-code-coverage.git",
				"reference": "48c34b5d8d983006bd2adc2d0de92963b9155965"
			},
			"dist": {
				"type": "zip",
				"url": "https://api.github.com/repos/sebastianbergmann/php-code-coverage/zipball/48c34b5d8d983006bd2adc2d0de92963b9155965",
				"reference": "48c34b5d8d983006bd2adc2d0de92963b9155965",
				"shasum": ""
			},
			"require": {
				"ext-dom": "*",
				"ext-libxml": "*",
				"ext-xmlwriter": "*",
				"nikic/php-parser": "^4.18 || ^5.0",
				"php": ">=7.3",
				"phpunit/php-file-iterator": "^3.0.3",
				"phpunit/php-text-template": "^2.0.2",
				"sebastian/code-unit-reverse-lookup": "^2.0.2",
				"sebastian/complexity": "^2.0",
				"sebastian/environment": "^5.1.2",
				"sebastian/lines-of-code": "^1.0.3",
				"sebastian/version": "^3.0.1",
				"theseer/tokenizer": "^1.2.0"
			},
			"require-dev": {
				"phpunit/phpunit": "^9.3"
			},
			"suggest": {
				"ext-pcov": "PHP extension that provides line coverage",
				"ext-xdebug": "PHP extension that provides line coverage as well as branch and path coverage"
			},
			"type": "library",
			"extra": {
				"branch-alias": {
					"dev-master": "9.2-dev"
				}
			},
			"autoload": {
				"classmap": [
					"src/"
				]
			},
			"notification-url": "https://packagist.org/downloads/",
			"license": [
				"BSD-3-Clause"
			],
			"authors": [
				{
					"name": "Sebastian Bergmann",
					"email": "sebastian@phpunit.de",
					"role": "lead"
				}
			],
			"description": "Library that provides collection, processing, and rendering functionality for PHP code coverage information.",
			"homepage": "https://github.com/sebastianbergmann/php-code-coverage",
			"keywords": [
				"coverage",
				"testing",
				"xunit"
			],
			"support": {
				"issues": "https://github.com/sebastianbergmann/php-code-coverage/issues",
				"security": "https://github.com/sebastianbergmann/php-code-coverage/security/policy",
				"source": "https://github.com/sebastianbergmann/php-code-coverage/tree/9.2.31"
			},
			"funding": [
				{
					"url": "https://github.com/sebastianbergmann",
					"type": "github"
				}
			],
			"time": "2024-03-02T06:37:42+00:00"
		},
		{
			"name": "phpunit/php-file-iterator",
			"version": "3.0.6",
			"source": {
				"type": "git",
				"url": "https://github.com/sebastianbergmann/php-file-iterator.git",
				"reference": "cf1c2e7c203ac650e352f4cc675a7021e7d1b3cf"
			},
			"dist": {
				"type": "zip",
				"url": "https://api.github.com/repos/sebastianbergmann/php-file-iterator/zipball/cf1c2e7c203ac650e352f4cc675a7021e7d1b3cf",
				"reference": "cf1c2e7c203ac650e352f4cc675a7021e7d1b3cf",
				"shasum": ""
			},
			"require": {
				"php": ">=7.3"
			},
			"require-dev": {
				"phpunit/phpunit": "^9.3"
			},
			"type": "library",
			"extra": {
				"branch-alias": {
					"dev-master": "3.0-dev"
				}
			},
			"autoload": {
				"classmap": [
					"src/"
				]
			},
			"notification-url": "https://packagist.org/downloads/",
			"license": [
				"BSD-3-Clause"
			],
			"authors": [
				{
					"name": "Sebastian Bergmann",
					"email": "sebastian@phpunit.de",
					"role": "lead"
				}
			],
			"description": "FilterIterator implementation that filters files based on a list of suffixes.",
			"homepage": "https://github.com/sebastianbergmann/php-file-iterator/",
			"keywords": [
				"filesystem",
				"iterator"
			],
			"support": {
				"issues": "https://github.com/sebastianbergmann/php-file-iterator/issues",
				"source": "https://github.com/sebastianbergmann/php-file-iterator/tree/3.0.6"
			},
			"funding": [
				{
					"url": "https://github.com/sebastianbergmann",
					"type": "github"
				}
			],
			"time": "2021-12-02T12:48:52+00:00"
		},
		{
			"name": "phpunit/php-invoker",
			"version": "3.1.1",
			"source": {
				"type": "git",
				"url": "https://github.com/sebastianbergmann/php-invoker.git",
				"reference": "5a10147d0aaf65b58940a0b72f71c9ac0423cc67"
			},
			"dist": {
				"type": "zip",
				"url": "https://api.github.com/repos/sebastianbergmann/php-invoker/zipball/5a10147d0aaf65b58940a0b72f71c9ac0423cc67",
				"reference": "5a10147d0aaf65b58940a0b72f71c9ac0423cc67",
				"shasum": ""
			},
			"require": {
				"php": ">=7.3"
			},
			"require-dev": {
				"ext-pcntl": "*",
				"phpunit/phpunit": "^9.3"
			},
			"suggest": {
				"ext-pcntl": "*"
			},
			"type": "library",
			"extra": {
				"branch-alias": {
					"dev-master": "3.1-dev"
				}
			},
			"autoload": {
				"classmap": [
					"src/"
				]
			},
			"notification-url": "https://packagist.org/downloads/",
			"license": [
				"BSD-3-Clause"
			],
			"authors": [
				{
					"name": "Sebastian Bergmann",
					"email": "sebastian@phpunit.de",
					"role": "lead"
				}
			],
			"description": "Invoke callables with a timeout",
			"homepage": "https://github.com/sebastianbergmann/php-invoker/",
			"keywords": [
				"process"
			],
			"support": {
				"issues": "https://github.com/sebastianbergmann/php-invoker/issues",
				"source": "https://github.com/sebastianbergmann/php-invoker/tree/3.1.1"
			},
			"funding": [
				{
					"url": "https://github.com/sebastianbergmann",
					"type": "github"
				}
			],
			"time": "2020-09-28T05:58:55+00:00"
		},
		{
			"name": "phpunit/php-text-template",
			"version": "2.0.4",
			"source": {
				"type": "git",
				"url": "https://github.com/sebastianbergmann/php-text-template.git",
				"reference": "5da5f67fc95621df9ff4c4e5a84d6a8a2acf7c28"
			},
			"dist": {
				"type": "zip",
				"url": "https://api.github.com/repos/sebastianbergmann/php-text-template/zipball/5da5f67fc95621df9ff4c4e5a84d6a8a2acf7c28",
				"reference": "5da5f67fc95621df9ff4c4e5a84d6a8a2acf7c28",
				"shasum": ""
			},
			"require": {
				"php": ">=7.3"
			},
			"require-dev": {
				"phpunit/phpunit": "^9.3"
			},
			"type": "library",
			"extra": {
				"branch-alias": {
					"dev-master": "2.0-dev"
				}
			},
			"autoload": {
				"classmap": [
					"src/"
				]
			},
			"notification-url": "https://packagist.org/downloads/",
			"license": [
				"BSD-3-Clause"
			],
			"authors": [
				{
					"name": "Sebastian Bergmann",
					"email": "sebastian@phpunit.de",
					"role": "lead"
				}
			],
			"description": "Simple template engine.",
			"homepage": "https://github.com/sebastianbergmann/php-text-template/",
			"keywords": [
				"template"
			],
			"support": {
				"issues": "https://github.com/sebastianbergmann/php-text-template/issues",
				"source": "https://github.com/sebastianbergmann/php-text-template/tree/2.0.4"
			},
			"funding": [
				{
					"url": "https://github.com/sebastianbergmann",
					"type": "github"
				}
			],
			"time": "2020-10-26T05:33:50+00:00"
		},
		{
			"name": "phpunit/php-timer",
			"version": "5.0.3",
			"source": {
				"type": "git",
				"url": "https://github.com/sebastianbergmann/php-timer.git",
				"reference": "5a63ce20ed1b5bf577850e2c4e87f4aa902afbd2"
			},
			"dist": {
				"type": "zip",
				"url": "https://api.github.com/repos/sebastianbergmann/php-timer/zipball/5a63ce20ed1b5bf577850e2c4e87f4aa902afbd2",
				"reference": "5a63ce20ed1b5bf577850e2c4e87f4aa902afbd2",
				"shasum": ""
			},
			"require": {
				"php": ">=7.3"
			},
			"require-dev": {
				"phpunit/phpunit": "^9.3"
			},
			"type": "library",
			"extra": {
				"branch-alias": {
					"dev-master": "5.0-dev"
				}
			},
			"autoload": {
				"classmap": [
					"src/"
				]
			},
			"notification-url": "https://packagist.org/downloads/",
			"license": [
				"BSD-3-Clause"
			],
			"authors": [
				{
					"name": "Sebastian Bergmann",
					"email": "sebastian@phpunit.de",
					"role": "lead"
				}
			],
			"description": "Utility class for timing",
			"homepage": "https://github.com/sebastianbergmann/php-timer/",
			"keywords": [
				"timer"
			],
			"support": {
				"issues": "https://github.com/sebastianbergmann/php-timer/issues",
				"source": "https://github.com/sebastianbergmann/php-timer/tree/5.0.3"
			},
			"funding": [
				{
					"url": "https://github.com/sebastianbergmann",
					"type": "github"
				}
			],
			"time": "2020-10-26T13:16:10+00:00"
		},
		{
			"name": "phpunit/phpunit",
			"version": "9.6.19",
			"source": {
				"type": "git",
				"url": "https://github.com/sebastianbergmann/phpunit.git",
				"reference": "a1a54a473501ef4cdeaae4e06891674114d79db8"
			},
			"dist": {
				"type": "zip",
				"url": "https://api.github.com/repos/sebastianbergmann/phpunit/zipball/a1a54a473501ef4cdeaae4e06891674114d79db8",
				"reference": "a1a54a473501ef4cdeaae4e06891674114d79db8",
				"shasum": ""
			},
			"require": {
				"doctrine/instantiator": "^1.3.1 || ^2",
				"ext-dom": "*",
				"ext-json": "*",
				"ext-libxml": "*",
				"ext-mbstring": "*",
				"ext-xml": "*",
				"ext-xmlwriter": "*",
				"myclabs/deep-copy": "^1.10.1",
				"phar-io/manifest": "^2.0.3",
				"phar-io/version": "^3.0.2",
				"php": ">=7.3",
				"phpunit/php-code-coverage": "^9.2.28",
				"phpunit/php-file-iterator": "^3.0.5",
				"phpunit/php-invoker": "^3.1.1",
				"phpunit/php-text-template": "^2.0.3",
				"phpunit/php-timer": "^5.0.2",
				"sebastian/cli-parser": "^1.0.1",
				"sebastian/code-unit": "^1.0.6",
				"sebastian/comparator": "^4.0.8",
				"sebastian/diff": "^4.0.3",
				"sebastian/environment": "^5.1.3",
				"sebastian/exporter": "^4.0.5",
				"sebastian/global-state": "^5.0.1",
				"sebastian/object-enumerator": "^4.0.3",
				"sebastian/resource-operations": "^3.0.3",
				"sebastian/type": "^3.2",
				"sebastian/version": "^3.0.2"
			},
			"suggest": {
				"ext-soap": "To be able to generate mocks based on WSDL files",
				"ext-xdebug": "PHP extension that provides line coverage as well as branch and path coverage"
			},
			"bin": [
				"phpunit"
			],
			"type": "library",
			"extra": {
				"branch-alias": {
					"dev-master": "9.6-dev"
				}
			},
			"autoload": {
				"files": [
					"src/Framework/Assert/Functions.php"
				],
				"classmap": [
					"src/"
				]
			},
			"notification-url": "https://packagist.org/downloads/",
			"license": [
				"BSD-3-Clause"
			],
			"authors": [
				{
					"name": "Sebastian Bergmann",
					"email": "sebastian@phpunit.de",
					"role": "lead"
				}
			],
			"description": "The PHP Unit Testing framework.",
			"homepage": "https://phpunit.de/",
			"keywords": [
				"phpunit",
				"testing",
				"xunit"
			],
			"support": {
				"issues": "https://github.com/sebastianbergmann/phpunit/issues",
				"security": "https://github.com/sebastianbergmann/phpunit/security/policy",
				"source": "https://github.com/sebastianbergmann/phpunit/tree/9.6.19"
			},
			"funding": [
				{
					"url": "https://phpunit.de/sponsors.html",
					"type": "custom"
				},
				{
					"url": "https://github.com/sebastianbergmann",
					"type": "github"
				},
				{
					"url": "https://tidelift.com/funding/github/packagist/phpunit/phpunit",
					"type": "tidelift"
				}
			],
			"time": "2024-04-05T04:35:58+00:00"
		},
		{
			"name": "psr/container",
			"version": "2.0.2",
			"source": {
				"type": "git",
				"url": "https://github.com/php-fig/container.git",
				"reference": "c71ecc56dfe541dbd90c5360474fbc405f8d5963"
			},
			"dist": {
				"type": "zip",
				"url": "https://api.github.com/repos/php-fig/container/zipball/c71ecc56dfe541dbd90c5360474fbc405f8d5963",
				"reference": "c71ecc56dfe541dbd90c5360474fbc405f8d5963",
				"shasum": ""
			},
			"require": {
				"php": ">=7.4.0"
			},
			"type": "library",
			"extra": {
				"branch-alias": {
					"dev-master": "2.0.x-dev"
				}
			},
			"autoload": {
				"psr-4": {
					"Psr\\Container\\": "src/"
				}
			},
			"notification-url": "https://packagist.org/downloads/",
			"license": [
				"MIT"
			],
			"authors": [
				{
					"name": "PHP-FIG",
					"homepage": "https://www.php-fig.org/"
				}
			],
			"description": "Common Container Interface (PHP FIG PSR-11)",
			"homepage": "https://github.com/php-fig/container",
			"keywords": [
				"PSR-11",
				"container",
				"container-interface",
				"container-interop",
				"psr"
			],
			"support": {
				"issues": "https://github.com/php-fig/container/issues",
				"source": "https://github.com/php-fig/container/tree/2.0.2"
			},
			"time": "2021-11-05T16:47:00+00:00"
		},
		{
			"name": "sebastian/cli-parser",
			"version": "1.0.2",
			"source": {
				"type": "git",
				"url": "https://github.com/sebastianbergmann/cli-parser.git",
				"reference": "2b56bea83a09de3ac06bb18b92f068e60cc6f50b"
			},
			"dist": {
				"type": "zip",
				"url": "https://api.github.com/repos/sebastianbergmann/cli-parser/zipball/2b56bea83a09de3ac06bb18b92f068e60cc6f50b",
				"reference": "2b56bea83a09de3ac06bb18b92f068e60cc6f50b",
				"shasum": ""
			},
			"require": {
				"php": ">=7.3"
			},
			"require-dev": {
				"phpunit/phpunit": "^9.3"
			},
			"type": "library",
			"extra": {
				"branch-alias": {
					"dev-master": "1.0-dev"
				}
			},
			"autoload": {
				"classmap": [
					"src/"
				]
			},
			"notification-url": "https://packagist.org/downloads/",
			"license": [
				"BSD-3-Clause"
			],
			"authors": [
				{
					"name": "Sebastian Bergmann",
					"email": "sebastian@phpunit.de",
					"role": "lead"
				}
			],
			"description": "Library for parsing CLI options",
			"homepage": "https://github.com/sebastianbergmann/cli-parser",
			"support": {
				"issues": "https://github.com/sebastianbergmann/cli-parser/issues",
				"source": "https://github.com/sebastianbergmann/cli-parser/tree/1.0.2"
			},
			"funding": [
				{
					"url": "https://github.com/sebastianbergmann",
					"type": "github"
				}
			],
			"time": "2024-03-02T06:27:43+00:00"
		},
		{
			"name": "sebastian/code-unit",
			"version": "1.0.8",
			"source": {
				"type": "git",
				"url": "https://github.com/sebastianbergmann/code-unit.git",
				"reference": "1fc9f64c0927627ef78ba436c9b17d967e68e120"
			},
			"dist": {
				"type": "zip",
				"url": "https://api.github.com/repos/sebastianbergmann/code-unit/zipball/1fc9f64c0927627ef78ba436c9b17d967e68e120",
				"reference": "1fc9f64c0927627ef78ba436c9b17d967e68e120",
				"shasum": ""
			},
			"require": {
				"php": ">=7.3"
			},
			"require-dev": {
				"phpunit/phpunit": "^9.3"
			},
			"type": "library",
			"extra": {
				"branch-alias": {
					"dev-master": "1.0-dev"
				}
			},
			"autoload": {
				"classmap": [
					"src/"
				]
			},
			"notification-url": "https://packagist.org/downloads/",
			"license": [
				"BSD-3-Clause"
			],
			"authors": [
				{
					"name": "Sebastian Bergmann",
					"email": "sebastian@phpunit.de",
					"role": "lead"
				}
			],
			"description": "Collection of value objects that represent the PHP code units",
			"homepage": "https://github.com/sebastianbergmann/code-unit",
			"support": {
				"issues": "https://github.com/sebastianbergmann/code-unit/issues",
				"source": "https://github.com/sebastianbergmann/code-unit/tree/1.0.8"
			},
			"funding": [
				{
					"url": "https://github.com/sebastianbergmann",
					"type": "github"
				}
			],
			"time": "2020-10-26T13:08:54+00:00"
		},
		{
			"name": "sebastian/code-unit-reverse-lookup",
			"version": "2.0.3",
			"source": {
				"type": "git",
				"url": "https://github.com/sebastianbergmann/code-unit-reverse-lookup.git",
				"reference": "ac91f01ccec49fb77bdc6fd1e548bc70f7faa3e5"
			},
			"dist": {
				"type": "zip",
				"url": "https://api.github.com/repos/sebastianbergmann/code-unit-reverse-lookup/zipball/ac91f01ccec49fb77bdc6fd1e548bc70f7faa3e5",
				"reference": "ac91f01ccec49fb77bdc6fd1e548bc70f7faa3e5",
				"shasum": ""
			},
			"require": {
				"php": ">=7.3"
			},
			"require-dev": {
				"phpunit/phpunit": "^9.3"
			},
			"type": "library",
			"extra": {
				"branch-alias": {
					"dev-master": "2.0-dev"
				}
			},
			"autoload": {
				"classmap": [
					"src/"
				]
			},
			"notification-url": "https://packagist.org/downloads/",
			"license": [
				"BSD-3-Clause"
			],
			"authors": [
				{
					"name": "Sebastian Bergmann",
					"email": "sebastian@phpunit.de"
				}
			],
			"description": "Looks up which function or method a line of code belongs to",
			"homepage": "https://github.com/sebastianbergmann/code-unit-reverse-lookup/",
			"support": {
				"issues": "https://github.com/sebastianbergmann/code-unit-reverse-lookup/issues",
				"source": "https://github.com/sebastianbergmann/code-unit-reverse-lookup/tree/2.0.3"
			},
			"funding": [
				{
					"url": "https://github.com/sebastianbergmann",
					"type": "github"
				}
			],
			"time": "2020-09-28T05:30:19+00:00"
		},
		{
			"name": "sebastian/comparator",
			"version": "4.0.8",
			"source": {
				"type": "git",
				"url": "https://github.com/sebastianbergmann/comparator.git",
				"reference": "fa0f136dd2334583309d32b62544682ee972b51a"
			},
			"dist": {
				"type": "zip",
				"url": "https://api.github.com/repos/sebastianbergmann/comparator/zipball/fa0f136dd2334583309d32b62544682ee972b51a",
				"reference": "fa0f136dd2334583309d32b62544682ee972b51a",
				"shasum": ""
			},
			"require": {
				"php": ">=7.3",
				"sebastian/diff": "^4.0",
				"sebastian/exporter": "^4.0"
			},
			"require-dev": {
				"phpunit/phpunit": "^9.3"
			},
			"type": "library",
			"extra": {
				"branch-alias": {
					"dev-master": "4.0-dev"
				}
			},
			"autoload": {
				"classmap": [
					"src/"
				]
			},
			"notification-url": "https://packagist.org/downloads/",
			"license": [
				"BSD-3-Clause"
			],
			"authors": [
				{
					"name": "Sebastian Bergmann",
					"email": "sebastian@phpunit.de"
				},
				{
					"name": "Jeff Welch",
					"email": "whatthejeff@gmail.com"
				},
				{
					"name": "Volker Dusch",
					"email": "github@wallbash.com"
				},
				{
					"name": "Bernhard Schussek",
					"email": "bschussek@2bepublished.at"
				}
			],
			"description": "Provides the functionality to compare PHP values for equality",
			"homepage": "https://github.com/sebastianbergmann/comparator",
			"keywords": [
				"comparator",
				"compare",
				"equality"
			],
			"support": {
				"issues": "https://github.com/sebastianbergmann/comparator/issues",
				"source": "https://github.com/sebastianbergmann/comparator/tree/4.0.8"
			},
			"funding": [
				{
					"url": "https://github.com/sebastianbergmann",
					"type": "github"
				}
			],
			"time": "2022-09-14T12:41:17+00:00"
		},
		{
			"name": "sebastian/complexity",
			"version": "2.0.3",
			"source": {
				"type": "git",
				"url": "https://github.com/sebastianbergmann/complexity.git",
				"reference": "25f207c40d62b8b7aa32f5ab026c53561964053a"
			},
			"dist": {
				"type": "zip",
				"url": "https://api.github.com/repos/sebastianbergmann/complexity/zipball/25f207c40d62b8b7aa32f5ab026c53561964053a",
				"reference": "25f207c40d62b8b7aa32f5ab026c53561964053a",
				"shasum": ""
			},
			"require": {
				"nikic/php-parser": "^4.18 || ^5.0",
				"php": ">=7.3"
			},
			"require-dev": {
				"phpunit/phpunit": "^9.3"
			},
			"type": "library",
			"extra": {
				"branch-alias": {
					"dev-master": "2.0-dev"
				}
			},
			"autoload": {
				"classmap": [
					"src/"
				]
			},
			"notification-url": "https://packagist.org/downloads/",
			"license": [
				"BSD-3-Clause"
			],
			"authors": [
				{
					"name": "Sebastian Bergmann",
					"email": "sebastian@phpunit.de",
					"role": "lead"
				}
			],
			"description": "Library for calculating the complexity of PHP code units",
			"homepage": "https://github.com/sebastianbergmann/complexity",
			"support": {
				"issues": "https://github.com/sebastianbergmann/complexity/issues",
				"source": "https://github.com/sebastianbergmann/complexity/tree/2.0.3"
			},
			"funding": [
				{
					"url": "https://github.com/sebastianbergmann",
					"type": "github"
				}
			],
			"time": "2023-12-22T06:19:30+00:00"
		},
		{
			"name": "sebastian/diff",
			"version": "4.0.6",
			"source": {
				"type": "git",
				"url": "https://github.com/sebastianbergmann/diff.git",
				"reference": "ba01945089c3a293b01ba9badc29ad55b106b0bc"
			},
			"dist": {
				"type": "zip",
				"url": "https://api.github.com/repos/sebastianbergmann/diff/zipball/ba01945089c3a293b01ba9badc29ad55b106b0bc",
				"reference": "ba01945089c3a293b01ba9badc29ad55b106b0bc",
				"shasum": ""
			},
			"require": {
				"php": ">=7.3"
			},
			"require-dev": {
				"phpunit/phpunit": "^9.3",
				"symfony/process": "^4.2 || ^5"
			},
			"type": "library",
			"extra": {
				"branch-alias": {
					"dev-master": "4.0-dev"
				}
			},
			"autoload": {
				"classmap": [
					"src/"
				]
			},
			"notification-url": "https://packagist.org/downloads/",
			"license": [
				"BSD-3-Clause"
			],
			"authors": [
				{
					"name": "Sebastian Bergmann",
					"email": "sebastian@phpunit.de"
				},
				{
					"name": "Kore Nordmann",
					"email": "mail@kore-nordmann.de"
				}
			],
			"description": "Diff implementation",
			"homepage": "https://github.com/sebastianbergmann/diff",
			"keywords": [
				"diff",
				"udiff",
				"unidiff",
				"unified diff"
			],
			"support": {
				"issues": "https://github.com/sebastianbergmann/diff/issues",
				"source": "https://github.com/sebastianbergmann/diff/tree/4.0.6"
			},
			"funding": [
				{
					"url": "https://github.com/sebastianbergmann",
					"type": "github"
				}
			],
			"time": "2024-03-02T06:30:58+00:00"
		},
		{
			"name": "sebastian/environment",
			"version": "5.1.5",
			"source": {
				"type": "git",
				"url": "https://github.com/sebastianbergmann/environment.git",
				"reference": "830c43a844f1f8d5b7a1f6d6076b784454d8b7ed"
			},
			"dist": {
				"type": "zip",
				"url": "https://api.github.com/repos/sebastianbergmann/environment/zipball/830c43a844f1f8d5b7a1f6d6076b784454d8b7ed",
				"reference": "830c43a844f1f8d5b7a1f6d6076b784454d8b7ed",
				"shasum": ""
			},
			"require": {
				"php": ">=7.3"
			},
			"require-dev": {
				"phpunit/phpunit": "^9.3"
			},
			"suggest": {
				"ext-posix": "*"
			},
			"type": "library",
			"extra": {
				"branch-alias": {
					"dev-master": "5.1-dev"
				}
			},
			"autoload": {
				"classmap": [
					"src/"
				]
			},
			"notification-url": "https://packagist.org/downloads/",
			"license": [
				"BSD-3-Clause"
			],
			"authors": [
				{
					"name": "Sebastian Bergmann",
					"email": "sebastian@phpunit.de"
				}
			],
			"description": "Provides functionality to handle HHVM/PHP environments",
			"homepage": "http://www.github.com/sebastianbergmann/environment",
			"keywords": [
				"Xdebug",
				"environment",
				"hhvm"
			],
			"support": {
				"issues": "https://github.com/sebastianbergmann/environment/issues",
				"source": "https://github.com/sebastianbergmann/environment/tree/5.1.5"
			},
			"funding": [
				{
					"url": "https://github.com/sebastianbergmann",
					"type": "github"
				}
			],
			"time": "2023-02-03T06:03:51+00:00"
		},
		{
			"name": "sebastian/exporter",
			"version": "4.0.6",
			"source": {
				"type": "git",
				"url": "https://github.com/sebastianbergmann/exporter.git",
				"reference": "78c00df8f170e02473b682df15bfcdacc3d32d72"
			},
			"dist": {
				"type": "zip",
				"url": "https://api.github.com/repos/sebastianbergmann/exporter/zipball/78c00df8f170e02473b682df15bfcdacc3d32d72",
				"reference": "78c00df8f170e02473b682df15bfcdacc3d32d72",
				"shasum": ""
			},
			"require": {
				"php": ">=7.3",
				"sebastian/recursion-context": "^4.0"
			},
			"require-dev": {
				"ext-mbstring": "*",
				"phpunit/phpunit": "^9.3"
			},
			"type": "library",
			"extra": {
				"branch-alias": {
					"dev-master": "4.0-dev"
				}
			},
			"autoload": {
				"classmap": [
					"src/"
				]
			},
			"notification-url": "https://packagist.org/downloads/",
			"license": [
				"BSD-3-Clause"
			],
			"authors": [
				{
					"name": "Sebastian Bergmann",
					"email": "sebastian@phpunit.de"
				},
				{
					"name": "Jeff Welch",
					"email": "whatthejeff@gmail.com"
				},
				{
					"name": "Volker Dusch",
					"email": "github@wallbash.com"
				},
				{
					"name": "Adam Harvey",
					"email": "aharvey@php.net"
				},
				{
					"name": "Bernhard Schussek",
					"email": "bschussek@gmail.com"
				}
			],
			"description": "Provides the functionality to export PHP variables for visualization",
			"homepage": "https://www.github.com/sebastianbergmann/exporter",
			"keywords": [
				"export",
				"exporter"
			],
			"support": {
				"issues": "https://github.com/sebastianbergmann/exporter/issues",
				"source": "https://github.com/sebastianbergmann/exporter/tree/4.0.6"
			},
			"funding": [
				{
					"url": "https://github.com/sebastianbergmann",
					"type": "github"
				}
			],
			"time": "2024-03-02T06:33:00+00:00"
		},
		{
			"name": "sebastian/global-state",
			"version": "5.0.7",
			"source": {
				"type": "git",
				"url": "https://github.com/sebastianbergmann/global-state.git",
				"reference": "bca7df1f32ee6fe93b4d4a9abbf69e13a4ada2c9"
			},
			"dist": {
				"type": "zip",
				"url": "https://api.github.com/repos/sebastianbergmann/global-state/zipball/bca7df1f32ee6fe93b4d4a9abbf69e13a4ada2c9",
				"reference": "bca7df1f32ee6fe93b4d4a9abbf69e13a4ada2c9",
				"shasum": ""
			},
			"require": {
				"php": ">=7.3",
				"sebastian/object-reflector": "^2.0",
				"sebastian/recursion-context": "^4.0"
			},
			"require-dev": {
				"ext-dom": "*",
				"phpunit/phpunit": "^9.3"
			},
			"suggest": {
				"ext-uopz": "*"
			},
			"type": "library",
			"extra": {
				"branch-alias": {
					"dev-master": "5.0-dev"
				}
			},
			"autoload": {
				"classmap": [
					"src/"
				]
			},
			"notification-url": "https://packagist.org/downloads/",
			"license": [
				"BSD-3-Clause"
			],
			"authors": [
				{
					"name": "Sebastian Bergmann",
					"email": "sebastian@phpunit.de"
				}
			],
			"description": "Snapshotting of global state",
			"homepage": "http://www.github.com/sebastianbergmann/global-state",
			"keywords": [
				"global state"
			],
			"support": {
				"issues": "https://github.com/sebastianbergmann/global-state/issues",
				"source": "https://github.com/sebastianbergmann/global-state/tree/5.0.7"
			},
			"funding": [
				{
					"url": "https://github.com/sebastianbergmann",
					"type": "github"
				}
			],
			"time": "2024-03-02T06:35:11+00:00"
		},
		{
			"name": "sebastian/lines-of-code",
			"version": "1.0.4",
			"source": {
				"type": "git",
				"url": "https://github.com/sebastianbergmann/lines-of-code.git",
				"reference": "e1e4a170560925c26d424b6a03aed157e7dcc5c5"
			},
			"dist": {
				"type": "zip",
				"url": "https://api.github.com/repos/sebastianbergmann/lines-of-code/zipball/e1e4a170560925c26d424b6a03aed157e7dcc5c5",
				"reference": "e1e4a170560925c26d424b6a03aed157e7dcc5c5",
				"shasum": ""
			},
			"require": {
				"nikic/php-parser": "^4.18 || ^5.0",
				"php": ">=7.3"
			},
			"require-dev": {
				"phpunit/phpunit": "^9.3"
			},
			"type": "library",
			"extra": {
				"branch-alias": {
					"dev-master": "1.0-dev"
				}
			},
			"autoload": {
				"classmap": [
					"src/"
				]
			},
			"notification-url": "https://packagist.org/downloads/",
			"license": [
				"BSD-3-Clause"
			],
			"authors": [
				{
					"name": "Sebastian Bergmann",
					"email": "sebastian@phpunit.de",
					"role": "lead"
				}
			],
			"description": "Library for counting the lines of code in PHP source code",
			"homepage": "https://github.com/sebastianbergmann/lines-of-code",
			"support": {
				"issues": "https://github.com/sebastianbergmann/lines-of-code/issues",
				"source": "https://github.com/sebastianbergmann/lines-of-code/tree/1.0.4"
			},
			"funding": [
				{
					"url": "https://github.com/sebastianbergmann",
					"type": "github"
				}
			],
			"time": "2023-12-22T06:20:34+00:00"
		},
		{
			"name": "sebastian/object-enumerator",
			"version": "4.0.4",
			"source": {
				"type": "git",
				"url": "https://github.com/sebastianbergmann/object-enumerator.git",
				"reference": "5c9eeac41b290a3712d88851518825ad78f45c71"
			},
			"dist": {
				"type": "zip",
				"url": "https://api.github.com/repos/sebastianbergmann/object-enumerator/zipball/5c9eeac41b290a3712d88851518825ad78f45c71",
				"reference": "5c9eeac41b290a3712d88851518825ad78f45c71",
				"shasum": ""
			},
			"require": {
				"php": ">=7.3",
				"sebastian/object-reflector": "^2.0",
				"sebastian/recursion-context": "^4.0"
			},
			"require-dev": {
				"phpunit/phpunit": "^9.3"
			},
			"type": "library",
			"extra": {
				"branch-alias": {
					"dev-master": "4.0-dev"
				}
			},
			"autoload": {
				"classmap": [
					"src/"
				]
			},
			"notification-url": "https://packagist.org/downloads/",
			"license": [
				"BSD-3-Clause"
			],
			"authors": [
				{
					"name": "Sebastian Bergmann",
					"email": "sebastian@phpunit.de"
				}
			],
			"description": "Traverses array structures and object graphs to enumerate all referenced objects",
			"homepage": "https://github.com/sebastianbergmann/object-enumerator/",
			"support": {
				"issues": "https://github.com/sebastianbergmann/object-enumerator/issues",
				"source": "https://github.com/sebastianbergmann/object-enumerator/tree/4.0.4"
			},
			"funding": [
				{
					"url": "https://github.com/sebastianbergmann",
					"type": "github"
				}
			],
			"time": "2020-10-26T13:12:34+00:00"
		},
		{
			"name": "sebastian/object-reflector",
			"version": "2.0.4",
			"source": {
				"type": "git",
				"url": "https://github.com/sebastianbergmann/object-reflector.git",
				"reference": "b4f479ebdbf63ac605d183ece17d8d7fe49c15c7"
			},
			"dist": {
				"type": "zip",
				"url": "https://api.github.com/repos/sebastianbergmann/object-reflector/zipball/b4f479ebdbf63ac605d183ece17d8d7fe49c15c7",
				"reference": "b4f479ebdbf63ac605d183ece17d8d7fe49c15c7",
				"shasum": ""
			},
			"require": {
				"php": ">=7.3"
			},
			"require-dev": {
				"phpunit/phpunit": "^9.3"
			},
			"type": "library",
			"extra": {
				"branch-alias": {
					"dev-master": "2.0-dev"
				}
			},
			"autoload": {
				"classmap": [
					"src/"
				]
			},
			"notification-url": "https://packagist.org/downloads/",
			"license": [
				"BSD-3-Clause"
			],
			"authors": [
				{
					"name": "Sebastian Bergmann",
					"email": "sebastian@phpunit.de"
				}
			],
			"description": "Allows reflection of object attributes, including inherited and non-public ones",
			"homepage": "https://github.com/sebastianbergmann/object-reflector/",
			"support": {
				"issues": "https://github.com/sebastianbergmann/object-reflector/issues",
				"source": "https://github.com/sebastianbergmann/object-reflector/tree/2.0.4"
			},
			"funding": [
				{
					"url": "https://github.com/sebastianbergmann",
					"type": "github"
				}
			],
			"time": "2020-10-26T13:14:26+00:00"
		},
		{
			"name": "sebastian/recursion-context",
			"version": "4.0.5",
			"source": {
				"type": "git",
				"url": "https://github.com/sebastianbergmann/recursion-context.git",
				"reference": "e75bd0f07204fec2a0af9b0f3cfe97d05f92efc1"
			},
			"dist": {
				"type": "zip",
				"url": "https://api.github.com/repos/sebastianbergmann/recursion-context/zipball/e75bd0f07204fec2a0af9b0f3cfe97d05f92efc1",
				"reference": "e75bd0f07204fec2a0af9b0f3cfe97d05f92efc1",
				"shasum": ""
			},
			"require": {
				"php": ">=7.3"
			},
			"require-dev": {
				"phpunit/phpunit": "^9.3"
			},
			"type": "library",
			"extra": {
				"branch-alias": {
					"dev-master": "4.0-dev"
				}
			},
			"autoload": {
				"classmap": [
					"src/"
				]
			},
			"notification-url": "https://packagist.org/downloads/",
			"license": [
				"BSD-3-Clause"
			],
			"authors": [
				{
					"name": "Sebastian Bergmann",
					"email": "sebastian@phpunit.de"
				},
				{
					"name": "Jeff Welch",
					"email": "whatthejeff@gmail.com"
				},
				{
					"name": "Adam Harvey",
					"email": "aharvey@php.net"
				}
			],
			"description": "Provides functionality to recursively process PHP variables",
			"homepage": "https://github.com/sebastianbergmann/recursion-context",
			"support": {
				"issues": "https://github.com/sebastianbergmann/recursion-context/issues",
				"source": "https://github.com/sebastianbergmann/recursion-context/tree/4.0.5"
			},
			"funding": [
				{
					"url": "https://github.com/sebastianbergmann",
					"type": "github"
				}
			],
			"time": "2023-02-03T06:07:39+00:00"
		},
		{
			"name": "sebastian/resource-operations",
			"version": "3.0.4",
			"source": {
				"type": "git",
				"url": "https://github.com/sebastianbergmann/resource-operations.git",
				"reference": "05d5692a7993ecccd56a03e40cd7e5b09b1d404e"
			},
			"dist": {
				"type": "zip",
				"url": "https://api.github.com/repos/sebastianbergmann/resource-operations/zipball/05d5692a7993ecccd56a03e40cd7e5b09b1d404e",
				"reference": "05d5692a7993ecccd56a03e40cd7e5b09b1d404e",
				"shasum": ""
			},
			"require": {
				"php": ">=7.3"
			},
			"require-dev": {
				"phpunit/phpunit": "^9.0"
			},
			"type": "library",
			"extra": {
				"branch-alias": {
					"dev-main": "3.0-dev"
				}
			},
			"autoload": {
				"classmap": [
					"src/"
				]
			},
			"notification-url": "https://packagist.org/downloads/",
			"license": [
				"BSD-3-Clause"
			],
			"authors": [
				{
					"name": "Sebastian Bergmann",
					"email": "sebastian@phpunit.de"
				}
			],
			"description": "Provides a list of PHP built-in functions that operate on resources",
			"homepage": "https://www.github.com/sebastianbergmann/resource-operations",
			"support": {
				"source": "https://github.com/sebastianbergmann/resource-operations/tree/3.0.4"
			},
			"funding": [
				{
					"url": "https://github.com/sebastianbergmann",
					"type": "github"
				}
			],
			"time": "2024-03-14T16:00:52+00:00"
		},
		{
			"name": "sebastian/type",
			"version": "3.2.1",
			"source": {
				"type": "git",
				"url": "https://github.com/sebastianbergmann/type.git",
				"reference": "75e2c2a32f5e0b3aef905b9ed0b179b953b3d7c7"
			},
			"dist": {
				"type": "zip",
				"url": "https://api.github.com/repos/sebastianbergmann/type/zipball/75e2c2a32f5e0b3aef905b9ed0b179b953b3d7c7",
				"reference": "75e2c2a32f5e0b3aef905b9ed0b179b953b3d7c7",
				"shasum": ""
			},
			"require": {
				"php": ">=7.3"
			},
			"require-dev": {
				"phpunit/phpunit": "^9.5"
			},
			"type": "library",
			"extra": {
				"branch-alias": {
					"dev-master": "3.2-dev"
				}
			},
			"autoload": {
				"classmap": [
					"src/"
				]
			},
			"notification-url": "https://packagist.org/downloads/",
			"license": [
				"BSD-3-Clause"
			],
			"authors": [
				{
					"name": "Sebastian Bergmann",
					"email": "sebastian@phpunit.de",
					"role": "lead"
				}
			],
			"description": "Collection of value objects that represent the types of the PHP type system",
			"homepage": "https://github.com/sebastianbergmann/type",
			"support": {
				"issues": "https://github.com/sebastianbergmann/type/issues",
				"source": "https://github.com/sebastianbergmann/type/tree/3.2.1"
			},
			"funding": [
				{
					"url": "https://github.com/sebastianbergmann",
					"type": "github"
				}
			],
			"time": "2023-02-03T06:13:03+00:00"
		},
		{
			"name": "sebastian/version",
			"version": "3.0.2",
			"source": {
				"type": "git",
				"url": "https://github.com/sebastianbergmann/version.git",
				"reference": "c6c1022351a901512170118436c764e473f6de8c"
			},
			"dist": {
				"type": "zip",
				"url": "https://api.github.com/repos/sebastianbergmann/version/zipball/c6c1022351a901512170118436c764e473f6de8c",
				"reference": "c6c1022351a901512170118436c764e473f6de8c",
				"shasum": ""
			},
			"require": {
				"php": ">=7.3"
			},
			"type": "library",
			"extra": {
				"branch-alias": {
					"dev-master": "3.0-dev"
				}
			},
			"autoload": {
				"classmap": [
					"src/"
				]
			},
			"notification-url": "https://packagist.org/downloads/",
			"license": [
				"BSD-3-Clause"
			],
			"authors": [
				{
					"name": "Sebastian Bergmann",
					"email": "sebastian@phpunit.de",
					"role": "lead"
				}
			],
			"description": "Library that helps with managing the version number of Git-hosted PHP projects",
			"homepage": "https://github.com/sebastianbergmann/version",
			"support": {
				"issues": "https://github.com/sebastianbergmann/version/issues",
				"source": "https://github.com/sebastianbergmann/version/tree/3.0.2"
			},
			"funding": [
				{
					"url": "https://github.com/sebastianbergmann",
					"type": "github"
				}
			],
			"time": "2020-09-28T06:39:44+00:00"
		},
		{
			"name": "symfony/console",
			"version": "v7.1.2",
			"source": {
				"type": "git",
				"url": "https://github.com/symfony/console.git",
				"reference": "0aa29ca177f432ab68533432db0de059f39c92ae"
			},
			"dist": {
				"type": "zip",
				"url": "https://api.github.com/repos/symfony/console/zipball/0aa29ca177f432ab68533432db0de059f39c92ae",
				"reference": "0aa29ca177f432ab68533432db0de059f39c92ae",
				"shasum": ""
			},
			"require": {
				"php": ">=8.2",
				"symfony/polyfill-mbstring": "~1.0",
				"symfony/service-contracts": "^2.5|^3",
				"symfony/string": "^6.4|^7.0"
			},
			"conflict": {
				"symfony/dependency-injection": "<6.4",
				"symfony/dotenv": "<6.4",
				"symfony/event-dispatcher": "<6.4",
				"symfony/lock": "<6.4",
				"symfony/process": "<6.4"
			},
			"provide": {
				"psr/log-implementation": "1.0|2.0|3.0"
			},
			"require-dev": {
				"psr/log": "^1|^2|^3",
				"symfony/config": "^6.4|^7.0",
				"symfony/dependency-injection": "^6.4|^7.0",
				"symfony/event-dispatcher": "^6.4|^7.0",
				"symfony/http-foundation": "^6.4|^7.0",
				"symfony/http-kernel": "^6.4|^7.0",
				"symfony/lock": "^6.4|^7.0",
				"symfony/messenger": "^6.4|^7.0",
				"symfony/process": "^6.4|^7.0",
				"symfony/stopwatch": "^6.4|^7.0",
				"symfony/var-dumper": "^6.4|^7.0"
			},
			"type": "library",
			"autoload": {
				"psr-4": {
					"Symfony\\Component\\Console\\": ""
				},
				"exclude-from-classmap": [
					"/Tests/"
				]
			},
			"notification-url": "https://packagist.org/downloads/",
			"license": [
				"MIT"
			],
			"authors": [
				{
					"name": "Fabien Potencier",
					"email": "fabien@symfony.com"
				},
				{
					"name": "Symfony Community",
					"homepage": "https://symfony.com/contributors"
				}
			],
			"description": "Eases the creation of beautiful and testable command line interfaces",
			"homepage": "https://symfony.com",
			"keywords": [
				"cli",
				"command-line",
				"console",
				"terminal"
			],
			"support": {
				"source": "https://github.com/symfony/console/tree/v7.1.2"
			},
			"funding": [
				{
					"url": "https://symfony.com/sponsor",
					"type": "custom"
				},
				{
					"url": "https://github.com/fabpot",
					"type": "github"
				},
				{
					"url": "https://tidelift.com/funding/github/packagist/symfony/symfony",
					"type": "tidelift"
				}
			],
			"time": "2024-06-28T10:03:55+00:00"
		},
		{
			"name": "symfony/deprecation-contracts",
			"version": "v3.5.0",
			"source": {
				"type": "git",
				"url": "https://github.com/symfony/deprecation-contracts.git",
				"reference": "0e0d29ce1f20deffb4ab1b016a7257c4f1e789a1"
			},
			"dist": {
				"type": "zip",
				"url": "https://api.github.com/repos/symfony/deprecation-contracts/zipball/0e0d29ce1f20deffb4ab1b016a7257c4f1e789a1",
				"reference": "0e0d29ce1f20deffb4ab1b016a7257c4f1e789a1",
				"shasum": ""
			},
			"require": {
				"php": ">=8.1"
			},
			"type": "library",
			"extra": {
				"branch-alias": {
					"dev-main": "3.5-dev"
				},
				"thanks": {
					"name": "symfony/contracts",
					"url": "https://github.com/symfony/contracts"
				}
			},
			"autoload": {
				"files": [
					"function.php"
				]
			},
			"notification-url": "https://packagist.org/downloads/",
			"license": [
				"MIT"
			],
			"authors": [
				{
					"name": "Nicolas Grekas",
					"email": "p@tchwork.com"
				},
				{
					"name": "Symfony Community",
					"homepage": "https://symfony.com/contributors"
				}
			],
			"description": "A generic function and convention to trigger deprecation notices",
			"homepage": "https://symfony.com",
			"support": {
				"source": "https://github.com/symfony/deprecation-contracts/tree/v3.5.0"
			},
			"funding": [
				{
					"url": "https://symfony.com/sponsor",
					"type": "custom"
				},
				{
					"url": "https://github.com/fabpot",
					"type": "github"
				},
				{
					"url": "https://tidelift.com/funding/github/packagist/symfony/symfony",
					"type": "tidelift"
				}
			],
			"time": "2024-04-18T09:32:20+00:00"
		},
		{
			"name": "symfony/polyfill-ctype",
			"version": "v1.30.0",
			"source": {
				"type": "git",
				"url": "https://github.com/symfony/polyfill-ctype.git",
				"reference": "0424dff1c58f028c451efff2045f5d92410bd540"
			},
			"dist": {
				"type": "zip",
				"url": "https://api.github.com/repos/symfony/polyfill-ctype/zipball/0424dff1c58f028c451efff2045f5d92410bd540",
				"reference": "0424dff1c58f028c451efff2045f5d92410bd540",
				"shasum": ""
			},
			"require": {
				"php": ">=7.1"
			},
			"provide": {
				"ext-ctype": "*"
			},
			"suggest": {
				"ext-ctype": "For best performance"
			},
			"type": "library",
			"extra": {
				"thanks": {
					"name": "symfony/polyfill",
					"url": "https://github.com/symfony/polyfill"
				}
			},
			"autoload": {
				"files": [
					"bootstrap.php"
				],
				"psr-4": {
					"Symfony\\Polyfill\\Ctype\\": ""
				}
			},
			"notification-url": "https://packagist.org/downloads/",
			"license": [
				"MIT"
			],
			"authors": [
				{
					"name": "Gert de Pagter",
					"email": "BackEndTea@gmail.com"
				},
				{
					"name": "Symfony Community",
					"homepage": "https://symfony.com/contributors"
				}
			],
			"description": "Symfony polyfill for ctype functions",
			"homepage": "https://symfony.com",
			"keywords": [
				"compatibility",
				"ctype",
				"polyfill",
				"portable"
			],
			"support": {
				"source": "https://github.com/symfony/polyfill-ctype/tree/v1.30.0"
			},
			"funding": [
				{
					"url": "https://symfony.com/sponsor",
					"type": "custom"
				},
				{
					"url": "https://github.com/fabpot",
					"type": "github"
				},
				{
					"url": "https://tidelift.com/funding/github/packagist/symfony/symfony",
					"type": "tidelift"
				}
			],
			"time": "2024-05-31T15:07:36+00:00"
		},
		{
			"name": "symfony/polyfill-intl-grapheme",
			"version": "v1.30.0",
			"source": {
				"type": "git",
				"url": "https://github.com/symfony/polyfill-intl-grapheme.git",
				"reference": "64647a7c30b2283f5d49b874d84a18fc22054b7a"
			},
			"dist": {
				"type": "zip",
				"url": "https://api.github.com/repos/symfony/polyfill-intl-grapheme/zipball/64647a7c30b2283f5d49b874d84a18fc22054b7a",
				"reference": "64647a7c30b2283f5d49b874d84a18fc22054b7a",
				"shasum": ""
			},
			"require": {
				"php": ">=7.1"
			},
			"suggest": {
				"ext-intl": "For best performance"
			},
			"type": "library",
			"extra": {
				"thanks": {
					"name": "symfony/polyfill",
					"url": "https://github.com/symfony/polyfill"
				}
			},
			"autoload": {
				"files": [
					"bootstrap.php"
				],
				"psr-4": {
					"Symfony\\Polyfill\\Intl\\Grapheme\\": ""
				}
			},
			"notification-url": "https://packagist.org/downloads/",
			"license": [
				"MIT"
			],
			"authors": [
				{
					"name": "Nicolas Grekas",
					"email": "p@tchwork.com"
				},
				{
					"name": "Symfony Community",
					"homepage": "https://symfony.com/contributors"
				}
			],
			"description": "Symfony polyfill for intl's grapheme_* functions",
			"homepage": "https://symfony.com",
			"keywords": [
				"compatibility",
				"grapheme",
				"intl",
				"polyfill",
				"portable",
				"shim"
			],
			"support": {
				"source": "https://github.com/symfony/polyfill-intl-grapheme/tree/v1.30.0"
			},
			"funding": [
				{
					"url": "https://symfony.com/sponsor",
					"type": "custom"
				},
				{
					"url": "https://github.com/fabpot",
					"type": "github"
				},
				{
					"url": "https://tidelift.com/funding/github/packagist/symfony/symfony",
					"type": "tidelift"
				}
			],
			"time": "2024-05-31T15:07:36+00:00"
		},
		{
			"name": "symfony/polyfill-intl-normalizer",
			"version": "v1.30.0",
			"source": {
				"type": "git",
				"url": "https://github.com/symfony/polyfill-intl-normalizer.git",
				"reference": "a95281b0be0d9ab48050ebd988b967875cdb9fdb"
			},
			"dist": {
				"type": "zip",
				"url": "https://api.github.com/repos/symfony/polyfill-intl-normalizer/zipball/a95281b0be0d9ab48050ebd988b967875cdb9fdb",
				"reference": "a95281b0be0d9ab48050ebd988b967875cdb9fdb",
				"shasum": ""
			},
			"require": {
				"php": ">=7.1"
			},
			"suggest": {
				"ext-intl": "For best performance"
			},
			"type": "library",
			"extra": {
				"thanks": {
					"name": "symfony/polyfill",
					"url": "https://github.com/symfony/polyfill"
				}
			},
			"autoload": {
				"files": [
					"bootstrap.php"
				],
				"psr-4": {
					"Symfony\\Polyfill\\Intl\\Normalizer\\": ""
				},
				"classmap": [
					"Resources/stubs"
				]
			},
			"notification-url": "https://packagist.org/downloads/",
			"license": [
				"MIT"
			],
			"authors": [
				{
					"name": "Nicolas Grekas",
					"email": "p@tchwork.com"
				},
				{
					"name": "Symfony Community",
					"homepage": "https://symfony.com/contributors"
				}
			],
			"description": "Symfony polyfill for intl's Normalizer class and related functions",
			"homepage": "https://symfony.com",
			"keywords": [
				"compatibility",
				"intl",
				"normalizer",
				"polyfill",
				"portable",
				"shim"
			],
			"support": {
				"source": "https://github.com/symfony/polyfill-intl-normalizer/tree/v1.30.0"
			},
			"funding": [
				{
					"url": "https://symfony.com/sponsor",
					"type": "custom"
				},
				{
					"url": "https://github.com/fabpot",
					"type": "github"
				},
				{
					"url": "https://tidelift.com/funding/github/packagist/symfony/symfony",
					"type": "tidelift"
				}
			],
			"time": "2024-05-31T15:07:36+00:00"
		},
		{
			"name": "symfony/polyfill-mbstring",
			"version": "v1.30.0",
			"source": {
				"type": "git",
				"url": "https://github.com/symfony/polyfill-mbstring.git",
				"reference": "fd22ab50000ef01661e2a31d850ebaa297f8e03c"
			},
			"dist": {
				"type": "zip",
				"url": "https://api.github.com/repos/symfony/polyfill-mbstring/zipball/fd22ab50000ef01661e2a31d850ebaa297f8e03c",
				"reference": "fd22ab50000ef01661e2a31d850ebaa297f8e03c",
				"shasum": ""
			},
			"require": {
				"php": ">=7.1"
			},
			"provide": {
				"ext-mbstring": "*"
			},
			"suggest": {
				"ext-mbstring": "For best performance"
			},
			"type": "library",
			"extra": {
				"thanks": {
					"name": "symfony/polyfill",
					"url": "https://github.com/symfony/polyfill"
				}
			},
			"autoload": {
				"files": [
					"bootstrap.php"
				],
				"psr-4": {
					"Symfony\\Polyfill\\Mbstring\\": ""
				}
			},
			"notification-url": "https://packagist.org/downloads/",
			"license": [
				"MIT"
			],
			"authors": [
				{
					"name": "Nicolas Grekas",
					"email": "p@tchwork.com"
				},
				{
					"name": "Symfony Community",
					"homepage": "https://symfony.com/contributors"
				}
			],
			"description": "Symfony polyfill for the Mbstring extension",
			"homepage": "https://symfony.com",
			"keywords": [
				"compatibility",
				"mbstring",
				"polyfill",
				"portable",
				"shim"
			],
			"support": {
				"source": "https://github.com/symfony/polyfill-mbstring/tree/v1.30.0"
			},
			"funding": [
				{
					"url": "https://symfony.com/sponsor",
					"type": "custom"
				},
				{
					"url": "https://github.com/fabpot",
					"type": "github"
				},
				{
					"url": "https://tidelift.com/funding/github/packagist/symfony/symfony",
					"type": "tidelift"
				}
			],
			"time": "2024-06-19T12:30:46+00:00"
		},
		{
			"name": "symfony/process",
			"version": "v7.1.1",
			"source": {
				"type": "git",
				"url": "https://github.com/symfony/process.git",
				"reference": "febf90124323a093c7ee06fdb30e765ca3c20028"
			},
			"dist": {
				"type": "zip",
				"url": "https://api.github.com/repos/symfony/process/zipball/febf90124323a093c7ee06fdb30e765ca3c20028",
				"reference": "febf90124323a093c7ee06fdb30e765ca3c20028",
				"shasum": ""
			},
			"require": {
				"php": ">=8.2"
			},
			"type": "library",
			"autoload": {
				"psr-4": {
					"Symfony\\Component\\Process\\": ""
				},
				"exclude-from-classmap": [
					"/Tests/"
				]
			},
			"notification-url": "https://packagist.org/downloads/",
			"license": [
				"MIT"
			],
			"authors": [
				{
					"name": "Fabien Potencier",
					"email": "fabien@symfony.com"
				},
				{
					"name": "Symfony Community",
					"homepage": "https://symfony.com/contributors"
				}
			],
			"description": "Executes commands in sub-processes",
			"homepage": "https://symfony.com",
			"support": {
				"source": "https://github.com/symfony/process/tree/v7.1.1"
			},
			"funding": [
				{
					"url": "https://symfony.com/sponsor",
					"type": "custom"
				},
				{
					"url": "https://github.com/fabpot",
					"type": "github"
				},
				{
					"url": "https://tidelift.com/funding/github/packagist/symfony/symfony",
					"type": "tidelift"
				}
			],
			"time": "2024-05-31T14:57:53+00:00"
		},
		{
			"name": "symfony/service-contracts",
			"version": "v3.5.0",
			"source": {
				"type": "git",
				"url": "https://github.com/symfony/service-contracts.git",
				"reference": "bd1d9e59a81d8fa4acdcea3f617c581f7475a80f"
			},
			"dist": {
				"type": "zip",
				"url": "https://api.github.com/repos/symfony/service-contracts/zipball/bd1d9e59a81d8fa4acdcea3f617c581f7475a80f",
				"reference": "bd1d9e59a81d8fa4acdcea3f617c581f7475a80f",
				"shasum": ""
			},
			"require": {
				"php": ">=8.1",
				"psr/container": "^1.1|^2.0",
				"symfony/deprecation-contracts": "^2.5|^3"
			},
			"conflict": {
				"ext-psr": "<1.1|>=2"
			},
			"type": "library",
			"extra": {
				"branch-alias": {
					"dev-main": "3.5-dev"
				},
				"thanks": {
					"name": "symfony/contracts",
					"url": "https://github.com/symfony/contracts"
				}
			},
			"autoload": {
				"psr-4": {
					"Symfony\\Contracts\\Service\\": ""
				},
				"exclude-from-classmap": [
					"/Test/"
				]
			},
			"notification-url": "https://packagist.org/downloads/",
			"license": [
				"MIT"
			],
			"authors": [
				{
					"name": "Nicolas Grekas",
					"email": "p@tchwork.com"
				},
				{
					"name": "Symfony Community",
					"homepage": "https://symfony.com/contributors"
				}
			],
			"description": "Generic abstractions related to writing services",
			"homepage": "https://symfony.com",
			"keywords": [
				"abstractions",
				"contracts",
				"decoupling",
				"interfaces",
				"interoperability",
				"standards"
			],
			"support": {
				"source": "https://github.com/symfony/service-contracts/tree/v3.5.0"
			},
			"funding": [
				{
					"url": "https://symfony.com/sponsor",
					"type": "custom"
				},
				{
					"url": "https://github.com/fabpot",
					"type": "github"
				},
				{
					"url": "https://tidelift.com/funding/github/packagist/symfony/symfony",
					"type": "tidelift"
				}
			],
			"time": "2024-04-18T09:32:20+00:00"
		},
		{
			"name": "symfony/string",
			"version": "v7.1.2",
			"source": {
				"type": "git",
				"url": "https://github.com/symfony/string.git",
				"reference": "14221089ac66cf82e3cf3d1c1da65de305587ff8"
			},
			"dist": {
				"type": "zip",
				"url": "https://api.github.com/repos/symfony/string/zipball/14221089ac66cf82e3cf3d1c1da65de305587ff8",
				"reference": "14221089ac66cf82e3cf3d1c1da65de305587ff8",
				"shasum": ""
			},
			"require": {
				"php": ">=8.2",
				"symfony/polyfill-ctype": "~1.8",
				"symfony/polyfill-intl-grapheme": "~1.0",
				"symfony/polyfill-intl-normalizer": "~1.0",
				"symfony/polyfill-mbstring": "~1.0"
			},
			"conflict": {
				"symfony/translation-contracts": "<2.5"
			},
			"require-dev": {
				"symfony/emoji": "^7.1",
				"symfony/error-handler": "^6.4|^7.0",
				"symfony/http-client": "^6.4|^7.0",
				"symfony/intl": "^6.4|^7.0",
				"symfony/translation-contracts": "^2.5|^3.0",
				"symfony/var-exporter": "^6.4|^7.0"
			},
			"type": "library",
			"autoload": {
				"files": [
					"Resources/functions.php"
				],
				"psr-4": {
					"Symfony\\Component\\String\\": ""
				},
				"exclude-from-classmap": [
					"/Tests/"
				]
			},
			"notification-url": "https://packagist.org/downloads/",
			"license": [
				"MIT"
			],
			"authors": [
				{
					"name": "Nicolas Grekas",
					"email": "p@tchwork.com"
				},
				{
					"name": "Symfony Community",
					"homepage": "https://symfony.com/contributors"
				}
			],
			"description": "Provides an object-oriented API to strings and deals with bytes, UTF-8 code points and grapheme clusters in a unified way",
			"homepage": "https://symfony.com",
			"keywords": [
				"grapheme",
				"i18n",
				"string",
				"unicode",
				"utf-8",
				"utf8"
			],
			"support": {
				"source": "https://github.com/symfony/string/tree/v7.1.2"
			},
			"funding": [
				{
					"url": "https://symfony.com/sponsor",
					"type": "custom"
				},
				{
					"url": "https://github.com/fabpot",
					"type": "github"
				},
				{
					"url": "https://tidelift.com/funding/github/packagist/symfony/symfony",
					"type": "tidelift"
				}
			],
			"time": "2024-06-28T09:27:18+00:00"
		},
		{
			"name": "theseer/tokenizer",
			"version": "1.2.3",
			"source": {
				"type": "git",
				"url": "https://github.com/theseer/tokenizer.git",
				"reference": "737eda637ed5e28c3413cb1ebe8bb52cbf1ca7a2"
			},
			"dist": {
				"type": "zip",
				"url": "https://api.github.com/repos/theseer/tokenizer/zipball/737eda637ed5e28c3413cb1ebe8bb52cbf1ca7a2",
				"reference": "737eda637ed5e28c3413cb1ebe8bb52cbf1ca7a2",
				"shasum": ""
			},
			"require": {
				"ext-dom": "*",
				"ext-tokenizer": "*",
				"ext-xmlwriter": "*",
				"php": "^7.2 || ^8.0"
			},
			"type": "library",
			"autoload": {
				"classmap": [
					"src/"
				]
			},
			"notification-url": "https://packagist.org/downloads/",
			"license": [
				"BSD-3-Clause"
			],
			"authors": [
				{
					"name": "Arne Blankerts",
					"email": "arne@blankerts.de",
					"role": "Developer"
				}
			],
			"description": "A small library for converting tokenized PHP source code into XML and potentially other formats",
			"support": {
				"issues": "https://github.com/theseer/tokenizer/issues",
				"source": "https://github.com/theseer/tokenizer/tree/1.2.3"
			},
			"funding": [
				{
					"url": "https://github.com/theseer",
					"type": "github"
				}
			],
			"time": "2024-03-03T12:36:25+00:00"
		},
		{
			"name": "yoast/phpunit-polyfills",
			"version": "1.1.0",
			"source": {
				"type": "git",
				"url": "https://github.com/Yoast/PHPUnit-Polyfills.git",
				"reference": "224e4a1329c03d8bad520e3fc4ec980034a4b212"
			},
			"dist": {
				"type": "zip",
				"url": "https://api.github.com/repos/Yoast/PHPUnit-Polyfills/zipball/224e4a1329c03d8bad520e3fc4ec980034a4b212",
				"reference": "224e4a1329c03d8bad520e3fc4ec980034a4b212",
				"shasum": ""
			},
			"require": {
				"php": ">=5.4",
				"phpunit/phpunit": "^4.8.36 || ^5.7.21 || ^6.0 || ^7.0 || ^8.0 || ^9.0"
			},
			"require-dev": {
				"yoast/yoastcs": "^2.3.0"
			},
			"type": "library",
			"extra": {
				"branch-alias": {
					"dev-main": "2.x-dev"
				}
			},
			"autoload": {
				"files": [
					"phpunitpolyfills-autoload.php"
				]
			},
			"notification-url": "https://packagist.org/downloads/",
			"license": [
				"BSD-3-Clause"
			],
			"authors": [
				{
					"name": "Team Yoast",
					"email": "support@yoast.com",
					"homepage": "https://yoast.com"
				},
				{
					"name": "Contributors",
					"homepage": "https://github.com/Yoast/PHPUnit-Polyfills/graphs/contributors"
				}
			],
			"description": "Set of polyfills for changed PHPUnit functionality to allow for creating PHPUnit cross-version compatible tests",
			"homepage": "https://github.com/Yoast/PHPUnit-Polyfills",
			"keywords": [
				"phpunit",
				"polyfill",
				"testing"
			],
			"support": {
				"issues": "https://github.com/Yoast/PHPUnit-Polyfills/issues",
				"source": "https://github.com/Yoast/PHPUnit-Polyfills"
			},
			"time": "2023-08-19T14:25:08+00:00"
		}
	],
	"aliases": [],
	"minimum-stability": "dev",
	"stability-flags": {
		"automattic/jetpack-a8c-mc-stats": 20,
		"automattic/jetpack-admin-ui": 20,
		"automattic/jetpack-assets": 20,
		"automattic/jetpack-autoloader": 20,
		"automattic/jetpack-backup": 20,
		"automattic/jetpack-blaze": 20,
		"automattic/jetpack-blocks": 20,
		"automattic/jetpack-boost-speed-score": 20,
		"automattic/jetpack-classic-theme-helper": 20,
		"automattic/jetpack-compat": 20,
		"automattic/jetpack-composer-plugin": 20,
		"automattic/jetpack-config": 20,
		"automattic/jetpack-connection": 20,
		"automattic/jetpack-constants": 20,
		"automattic/jetpack-device-detection": 20,
		"automattic/jetpack-error": 20,
		"automattic/jetpack-forms": 20,
		"automattic/jetpack-image-cdn": 20,
		"automattic/jetpack-import": 20,
		"automattic/jetpack-ip": 20,
		"automattic/jetpack-jitm": 20,
		"automattic/jetpack-licensing": 20,
		"automattic/jetpack-logo": 20,
		"automattic/jetpack-masterbar": 20,
		"automattic/jetpack-my-jetpack": 20,
		"automattic/jetpack-plugins-installer": 20,
		"automattic/jetpack-post-list": 20,
		"automattic/jetpack-publicize": 20,
		"automattic/jetpack-redirect": 20,
		"automattic/jetpack-roles": 20,
		"automattic/jetpack-search": 20,
		"automattic/jetpack-stats": 20,
		"automattic/jetpack-stats-admin": 20,
		"automattic/jetpack-status": 20,
		"automattic/jetpack-sync": 20,
		"automattic/jetpack-videopress": 20,
		"automattic/jetpack-waf": 20,
		"automattic/jetpack-wordads": 20,
		"automattic/woocommerce-analytics": 20,
		"automattic/jetpack-changelogger": 20,
		"automattic/patchwork-redefine-exit": 20
	},
	"prefer-stable": true,
	"prefer-lowest": false,
	"platform": {
		"ext-fileinfo": "*",
		"ext-json": "*",
		"ext-openssl": "*"
	},
	"platform-dev": [],
	"platform-overrides": {
		"ext-intl": "0.0.0"
	},
	"plugin-api-version": "2.6.0"
}<|MERGE_RESOLUTION|>--- conflicted
+++ resolved
@@ -4,11 +4,7 @@
 		"Read more about it at https://getcomposer.org/doc/01-basic-usage.md#installing-dependencies",
 		"This file is @generated automatically"
 	],
-<<<<<<< HEAD
-	"content-hash": "cfbd5aad671680d6be5f84058a33e8eb",
-=======
-	"content-hash": "bf59aa97ab4a9a5a9d72c1893f4f8ddc",
->>>>>>> a87dd0c9
+	"content-hash": "fa4fcbac69cbb7823ffc581413e98ffc",
 	"packages": [
 		{
 			"name": "automattic/jetpack-a8c-mc-stats",
