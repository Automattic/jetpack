--- conflicted
+++ resolved
@@ -4,11 +4,7 @@
 		"Read more about it at https://getcomposer.org/doc/01-basic-usage.md#installing-dependencies",
 		"This file is @generated automatically"
 	],
-<<<<<<< HEAD
-	"content-hash": "cbb2e415593ffe50d60dbd5201e0af78",
-=======
 	"content-hash": "8b707897257ea17c4df9995d01700551",
->>>>>>> a6012f69
 	"packages": [
 		{
 			"name": "automattic/jetpack-a8c-mc-stats",
@@ -1281,110 +1277,6 @@
 				"GPL-2.0-or-later"
 			],
 			"description": "Jetpack Forms",
-			"transport-options": {
-				"relative": true
-			}
-		},
-		{
-<<<<<<< HEAD
-			"name": "automattic/jetpack-google-fonts-provider",
-			"version": "dev-trunk",
-			"dist": {
-				"type": "path",
-				"url": "../../packages/google-fonts-provider",
-				"reference": "9c6a647b79f975d46583f3c81c1e32e7e996b01f"
-			},
-			"require": {
-=======
-			"name": "automattic/jetpack-google-analytics",
-			"version": "dev-trunk",
-			"dist": {
-				"type": "path",
-				"url": "../../packages/google-analytics",
-				"reference": "9aacc5acb62eda87adf12a76dcc1d006103adf5c"
-			},
-			"require": {
-				"automattic/jetpack-status": "@dev",
->>>>>>> a6012f69
-				"php": ">=7.0"
-			},
-			"require-dev": {
-				"automattic/jetpack-changelogger": "@dev",
-<<<<<<< HEAD
-				"brain/monkey": "2.6.1",
-=======
-				"automattic/wordbless": "^0.4.2",
->>>>>>> a6012f69
-				"yoast/phpunit-polyfills": "1.1.0"
-			},
-			"suggest": {
-				"automattic/jetpack-autoloader": "Allow for better interoperability with other plugins that use this package."
-			},
-			"type": "jetpack-library",
-			"extra": {
-				"autotagger": true,
-<<<<<<< HEAD
-				"mirror-repo": "Automattic/jetpack-google-fonts-provider",
-				"changelogger": {
-					"link-template": "https://github.com/Automattic/jetpack-google-fonts-provider/compare/v${old}...v${new}"
-				},
-				"branch-alias": {
-					"dev-trunk": "0.7.x-dev"
-				},
-				"textdomain": "jetpack-google-fonts-provider"
-=======
-				"branch-alias": {
-					"dev-trunk": "0.2.x-dev"
-				},
-				"changelogger": {
-					"link-template": "https://github.com/Automattic/jetpack-google-analytics/compare/v${old}...v${new}"
-				},
-				"mirror-repo": "Automattic/jetpack-google-analytics",
-				"textdomain": "jetpack-google-analytics",
-				"version-constants": {
-					"::PACKAGE_VERSION": "src/class-ga-manager.php"
-				}
->>>>>>> a6012f69
-			},
-			"autoload": {
-				"classmap": [
-					"src/"
-				]
-			},
-			"scripts": {
-<<<<<<< HEAD
-=======
-				"build-development": [
-					"echo 'Add your build step to composer.json, please!'"
-				],
-				"build-production": [
-					"echo 'Add your build step to composer.json, please!'"
-				],
->>>>>>> a6012f69
-				"phpunit": [
-					"./vendor/phpunit/phpunit/phpunit --colors=always"
-				],
-				"test-php": [
-					"@composer phpunit"
-<<<<<<< HEAD
-=======
-				],
-				"post-install-cmd": [
-					"WorDBless\\Composer\\InstallDropin::copy"
-				],
-				"post-update-cmd": [
-					"WorDBless\\Composer\\InstallDropin::copy"
->>>>>>> a6012f69
-				]
-			},
-			"license": [
-				"GPL-2.0-or-later"
-			],
-<<<<<<< HEAD
-			"description": "WordPress Webfonts provider for Google Fonts",
-=======
-			"description": "Set up Google Analytics without touching a line of code.",
->>>>>>> a6012f69
 			"transport-options": {
 				"relative": true
 			}
@@ -5944,11 +5836,6 @@
 		"automattic/jetpack-device-detection": 20,
 		"automattic/jetpack-error": 20,
 		"automattic/jetpack-forms": 20,
-<<<<<<< HEAD
-		"automattic/jetpack-google-fonts-provider": 20,
-=======
-		"automattic/jetpack-google-analytics": 20,
->>>>>>> a6012f69
 		"automattic/jetpack-image-cdn": 20,
 		"automattic/jetpack-import": 20,
 		"automattic/jetpack-ip": 20,
