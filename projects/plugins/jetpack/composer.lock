{
    "_readme": [
        "This file locks the dependencies of your project to a known state",
        "Read more about it at https://getcomposer.org/doc/01-basic-usage.md#installing-dependencies",
        "This file is @generated automatically"
    ],
<<<<<<< HEAD
    "content-hash": "daccecb9508ffb81b8ef04f75f87e57a",
=======
    "content-hash": "a6753be0a47ab741ae507d6ea4b4b177",
>>>>>>> ef2432ff
    "packages": [
        {
            "name": "automattic/jetpack-a8c-mc-stats",
            "version": "dev-master",
            "dist": {
                "type": "path",
                "url": "../../packages/a8c-mc-stats",
                "reference": "05c1399080a50526afc06f85e6494959ca3c1941"
            },
            "require-dev": {
                "automattic/jetpack-changelogger": "^3.0",
                "yoast/phpunit-polyfills": "1.0.3"
            },
            "type": "jetpack-library",
            "extra": {
                "autotagger": true,
                "mirror-repo": "Automattic/jetpack-a8c-mc-stats",
                "changelogger": {
                    "link-template": "https://github.com/Automattic/jetpack-a8c-mc-stats/compare/v${old}...v${new}"
                },
                "branch-alias": {
                    "dev-master": "1.4.x-dev"
                }
            },
            "autoload": {
                "classmap": [
                    "src/"
                ]
            },
            "scripts": {
                "phpunit": [
                    "./vendor/phpunit/phpunit/phpunit --colors=always"
                ],
                "test-coverage": [
                    "php -dpcov.directory=. ./vendor/bin/phpunit --coverage-clover \"$COVERAGE_DIR/clover.xml\""
                ],
                "test-php": [
                    "@composer phpunit"
                ]
            },
            "license": [
                "GPL-2.0-or-later"
            ],
            "description": "Used to record internal usage stats for Automattic. Not visible to site owners.",
            "transport-options": {
                "monorepo": true,
                "relative": true
            }
        },
        {
            "name": "automattic/jetpack-abtest",
            "version": "dev-master",
            "dist": {
                "type": "path",
                "url": "../../packages/abtest",
                "reference": "bf23d3a8cc5a24da04b392de5d99db522dc647b5"
            },
            "require": {
                "automattic/jetpack-connection": "^1.36",
                "automattic/jetpack-error": "^1.3"
            },
            "require-dev": {
                "automattic/jetpack-changelogger": "^3.0",
                "automattic/wordbless": "dev-master",
                "yoast/phpunit-polyfills": "1.0.3"
            },
            "type": "jetpack-library",
            "extra": {
                "autotagger": true,
                "mirror-repo": "Automattic/jetpack-abtest",
                "changelogger": {
                    "link-template": "https://github.com/Automattic/jetpack-abtest/compare/v${old}...v${new}"
                },
                "branch-alias": {
                    "dev-master": "1.9.x-dev"
                }
            },
            "autoload": {
                "classmap": [
                    "src/"
                ]
            },
            "scripts": {
                "phpunit": [
                    "./vendor/phpunit/phpunit/phpunit --colors=always"
                ],
                "post-update-cmd": [
                    "php -r \"copy('vendor/automattic/wordbless/src/dbless-wpdb.php', 'wordpress/wp-content/db.php');\""
                ],
                "test-coverage": [
                    "php -dpcov.directory=. ./vendor/bin/phpunit --coverage-clover \"$COVERAGE_DIR/clover.xml\""
                ],
                "test-php": [
                    "@composer phpunit"
                ]
            },
            "license": [
                "GPL-2.0-or-later"
            ],
            "description": "Provides an interface to the WP.com A/B tests.",
            "transport-options": {
                "monorepo": true,
                "relative": true
            }
        },
        {
            "name": "automattic/jetpack-admin-ui",
            "version": "dev-master",
            "dist": {
                "type": "path",
                "url": "../../packages/admin-ui",
                "reference": "bbb92b9b9852760e84b7aaee877ee081616efcb3"
            },
            "require-dev": {
                "automattic/jetpack-changelogger": "^3.0",
                "automattic/wordbless": "dev-master",
                "yoast/phpunit-polyfills": "1.0.3"
            },
            "type": "jetpack-library",
            "extra": {
                "autotagger": true,
                "mirror-repo": "Automattic/jetpack-admin-ui",
                "textdomain": "jetpack-admin-ui",
                "changelogger": {
                    "link-template": "https://github.com/Automattic/jetpack-admin-ui/compare/${old}...${new}"
                },
                "branch-alias": {
                    "dev-master": "0.2.x-dev"
                },
                "version-constants": {
                    "::PACKAGE_VERSION": "src/class-admin-menu.php"
                }
            },
            "autoload": {
                "classmap": [
                    "src/"
                ]
            },
            "scripts": {
                "phpunit": [
                    "./vendor/phpunit/phpunit/phpunit --colors=always"
                ],
                "test-coverage": [
                    "php -dpcov.directory=. ./vendor/bin/phpunit --coverage-clover \"$COVERAGE_DIR/clover.xml\""
                ],
                "test-php": [
                    "@composer phpunit"
                ],
                "post-update-cmd": [
                    "php -r \"copy('vendor/automattic/wordbless/src/dbless-wpdb.php', 'wordpress/wp-content/db.php');\""
                ]
            },
            "license": [
                "GPL-2.0-or-later"
            ],
            "description": "Generic Jetpack wp-admin UI elements",
            "transport-options": {
                "monorepo": true,
                "relative": true
            }
        },
        {
            "name": "automattic/jetpack-assets",
            "version": "dev-master",
            "dist": {
                "type": "path",
                "url": "../../packages/assets",
                "reference": "810134d18a0baedd94aae5398f2f506f213bac7b"
            },
            "require": {
                "automattic/jetpack-constants": "^1.6"
            },
            "require-dev": {
                "automattic/jetpack-changelogger": "^3.0",
                "brain/monkey": "2.6.1",
                "wikimedia/testing-access-wrapper": "^1.0 | ^2.0",
                "yoast/phpunit-polyfills": "1.0.3"
            },
            "type": "jetpack-library",
            "extra": {
                "autotagger": true,
                "mirror-repo": "Automattic/jetpack-assets",
                "textdomain": "jetpack-assets",
                "changelogger": {
                    "link-template": "https://github.com/Automattic/jetpack-assets/compare/v${old}...v${new}"
                },
                "branch-alias": {
                    "dev-master": "1.17.x-dev"
                }
            },
            "autoload": {
                "files": [
                    "actions.php"
                ],
                "classmap": [
                    "src/"
                ]
            },
            "scripts": {
                "build-development": [
                    "pnpm run build"
                ],
                "build-production": [
                    "pnpm run build-production"
                ],
                "phpunit": [
                    "./vendor/phpunit/phpunit/phpunit --colors=always"
                ],
                "test-coverage": [
                    "php -dpcov.directory=. ./vendor/bin/phpunit --coverage-clover \"$COVERAGE_DIR/php/clover.xml\"",
                    "pnpm run test-coverage"
                ],
                "test-js": [
                    "pnpm run test"
                ],
                "test-php": [
                    "@composer phpunit"
                ]
            },
            "license": [
                "GPL-2.0-or-later"
            ],
            "description": "Asset management utilities for Jetpack ecosystem packages",
            "transport-options": {
                "monorepo": true,
                "relative": true
            }
        },
        {
            "name": "automattic/jetpack-autoloader",
            "version": "dev-master",
            "dist": {
                "type": "path",
                "url": "../../packages/autoloader",
                "reference": "94478e1065cbd379d0c16dd1cc3bf977fdea7d2e"
            },
            "require": {
                "composer-plugin-api": "^1.1 || ^2.0"
            },
            "require-dev": {
                "automattic/jetpack-changelogger": "^3.0",
                "yoast/phpunit-polyfills": "1.0.3"
            },
            "type": "composer-plugin",
            "extra": {
                "autotagger": true,
                "class": "Automattic\\Jetpack\\Autoloader\\CustomAutoloaderPlugin",
                "mirror-repo": "Automattic/jetpack-autoloader",
                "changelogger": {
                    "link-template": "https://github.com/Automattic/jetpack-autoloader/compare/v${old}...v${new}"
                },
                "branch-alias": {
                    "dev-master": "2.10.x-dev"
                }
            },
            "autoload": {
                "classmap": [
                    "src/AutoloadGenerator.php"
                ],
                "psr-4": {
                    "Automattic\\Jetpack\\Autoloader\\": "src"
                }
            },
            "scripts": {
                "phpunit": [
                    "./vendor/phpunit/phpunit/phpunit --colors=always"
                ],
                "test-coverage": [
                    "php -dpcov.directory=. ./vendor/bin/phpunit --coverage-php \"./tests/php/tmp/coverage-report.php\"",
                    "php ./tests/php/bin/test-coverage.php \"$COVERAGE_DIR/clover.xml\""
                ],
                "test-php": [
                    "@composer phpunit"
                ]
            },
            "license": [
                "GPL-2.0-or-later"
            ],
            "description": "Creates a custom autoloader for a plugin or theme.",
            "transport-options": {
                "monorepo": true,
                "relative": true
            }
        },
        {
            "name": "automattic/jetpack-backup",
            "version": "dev-master",
            "dist": {
                "type": "path",
                "url": "../../packages/backup",
                "reference": "281aecc8c5f48a483bd931c61d64d50a66f3b741"
            },
            "require": {
                "automattic/jetpack-connection": "^1.36",
                "automattic/jetpack-sync": "^1.29"
            },
            "require-dev": {
                "automattic/jetpack-changelogger": "^3.0",
                "automattic/wordbless": "@dev",
                "yoast/phpunit-polyfills": "1.0.3"
            },
            "type": "jetpack-library",
            "extra": {
                "autotagger": true,
                "mirror-repo": "Automattic/jetpack-backup",
                "textdomain": "jetpack-backup-pkg",
                "version-constants": {
                    "::PACKAGE_VERSION": "src/class-package-version.php"
                },
                "changelogger": {
                    "link-template": "https://github.com/Automattic/jetpack-backup/compare/v${old}...v${new}"
                },
                "branch-alias": {
                    "dev-master": "1.2.x-dev"
                }
            },
            "autoload": {
                "files": [
                    "actions.php"
                ],
                "classmap": [
                    "src/"
                ]
            },
            "scripts": {
                "phpunit": [
                    "./vendor/phpunit/phpunit/phpunit --colors=always"
                ],
                "test-coverage": [
                    "php -dpcov.directory=. ./vendor/bin/phpunit --coverage-clover \"$COVERAGE_DIR/clover.xml\""
                ],
                "test-php": [
                    "@composer phpunit"
                ],
                "post-update-cmd": [
                    "php -r \"copy('vendor/automattic/wordbless/src/dbless-wpdb.php', 'wordpress/wp-content/db.php');\""
                ]
            },
            "license": [
                "GPL-2.0-or-later"
            ],
            "description": "Tools to assist with backing up Jetpack sites.",
            "transport-options": {
                "monorepo": true,
                "relative": true
            }
        },
        {
            "name": "automattic/jetpack-blocks",
            "version": "dev-master",
            "dist": {
                "type": "path",
                "url": "../../packages/blocks",
                "reference": "5fa39eec698e40b071be806a663367eb4555f557"
            },
            "require-dev": {
                "automattic/jetpack-changelogger": "^3.0",
                "automattic/wordbless": "dev-master",
                "brain/monkey": "2.6.1",
                "yoast/phpunit-polyfills": "1.0.3"
            },
            "type": "jetpack-library",
            "extra": {
                "autotagger": true,
                "mirror-repo": "Automattic/jetpack-blocks",
                "changelogger": {
                    "link-template": "https://github.com/Automattic/jetpack-blocks/compare/v${old}...v${new}"
                },
                "branch-alias": {
                    "dev-master": "1.4.x-dev"
                }
            },
            "autoload": {
                "classmap": [
                    "src/"
                ]
            },
            "scripts": {
                "phpunit": [
                    "./vendor/phpunit/phpunit/phpunit --colors=always"
                ],
                "post-update-cmd": [
                    "php -r \"copy('vendor/automattic/wordbless/src/dbless-wpdb.php', 'wordpress/wp-content/db.php');\""
                ],
                "test-coverage": [
                    "php -dpcov.directory=. ./vendor/bin/phpunit --coverage-clover \"$COVERAGE_DIR/clover.xml\""
                ],
                "test-php": [
                    "@composer phpunit"
                ]
            },
            "license": [
                "GPL-2.0-or-later"
            ],
            "description": "Register and manage blocks within a plugin. Used to manage block registration, enqueues, and more.",
            "transport-options": {
                "monorepo": true,
                "relative": true
            }
        },
        {
            "name": "automattic/jetpack-compat",
            "version": "dev-master",
            "dist": {
                "type": "path",
                "url": "../../packages/compat",
                "reference": "58a91c421de42eaab82bbe6eeef16f4d4e45bb40"
            },
            "require-dev": {
                "automattic/jetpack-changelogger": "^3.0"
            },
            "type": "jetpack-library",
            "extra": {
                "autotagger": true,
                "mirror-repo": "Automattic/jetpack-compat",
                "changelogger": {
                    "link-template": "https://github.com/Automattic/jetpack-compat/compare/v${old}...v${new}"
                },
                "branch-alias": {
                    "dev-master": "1.6.x-dev"
                }
            },
            "autoload": {
                "files": [
                    "functions.php"
                ],
                "classmap": [
                    "legacy"
                ]
            },
            "license": [
                "GPL-2.0-or-later"
            ],
            "description": "Compatibility layer with previous versions of Jetpack",
            "transport-options": {
                "monorepo": true,
                "relative": true
            }
        },
        {
            "name": "automattic/jetpack-composer-plugin",
            "version": "dev-master",
            "dist": {
                "type": "path",
                "url": "../../packages/composer-plugin",
                "reference": "c3fc0e4cf179c619f896174a6c9db8e70cff74c3"
            },
            "require": {
                "composer-plugin-api": "^2.1.0"
            },
            "require-dev": {
                "automattic/jetpack-changelogger": "^3.0",
                "composer/composer": "2.2.3",
                "yoast/phpunit-polyfills": "1.0.3"
            },
            "type": "composer-plugin",
            "extra": {
                "class": "Automattic\\Jetpack\\Composer\\Plugin",
                "mirror-repo": "Automattic/jetpack-composer-plugin",
                "changelogger": {
                    "link-template": "https://github.com/Automattic/jetpack-composer-plugin/compare/v${old}...v${new}"
                },
                "autotagger": true,
                "branch-alias": {
                    "dev-master": "1.1.x-dev"
                }
            },
            "autoload": {
                "classmap": [
                    "src/"
                ]
            },
            "scripts": {
                "phpunit": [
                    "./vendor/phpunit/phpunit/phpunit --colors=always"
                ],
                "test-coverage": [
                    "php -dpcov.directory=. ./vendor/bin/phpunit --coverage-clover \"$COVERAGE_DIR/clover.xml\""
                ],
                "test-php": [
                    "@composer phpunit"
                ]
            },
            "license": [
                "GPL-2.0-or-later"
            ],
            "description": "A custom installer plugin for Composer to move Jetpack packages out of `vendor/` so WordPress's translation infrastructure will find their strings.",
            "transport-options": {
                "monorepo": true,
                "relative": true
            }
        },
        {
            "name": "automattic/jetpack-config",
            "version": "dev-master",
            "dist": {
                "type": "path",
                "url": "../../packages/config",
                "reference": "fbcaa06ae1311c15b42f9e6c9330658592829af5"
            },
            "require-dev": {
                "automattic/jetpack-changelogger": "^3.0"
            },
            "type": "jetpack-library",
            "extra": {
                "autotagger": true,
                "mirror-repo": "Automattic/jetpack-config",
                "textdomain": "jetpack-config",
                "changelogger": {
                    "link-template": "https://github.com/Automattic/jetpack-config/compare/v${old}...v${new}"
                },
                "branch-alias": {
                    "dev-master": "1.6.x-dev"
                }
            },
            "autoload": {
                "classmap": [
                    "src/"
                ]
            },
            "license": [
                "GPL-2.0-or-later"
            ],
            "description": "Jetpack configuration package that initializes other packages and configures Jetpack's functionality. Can be used as a base for all variants of Jetpack package usage.",
            "transport-options": {
                "monorepo": true,
                "relative": true
            }
        },
        {
            "name": "automattic/jetpack-connection",
            "version": "dev-master",
            "dist": {
                "type": "path",
                "url": "../../packages/connection",
                "reference": "5bf3bebadaec57d95df9dc6e01b9d4b7e20a2284"
            },
            "require": {
                "automattic/jetpack-a8c-mc-stats": "^1.4",
                "automattic/jetpack-constants": "^1.6",
                "automattic/jetpack-heartbeat": "^1.4",
                "automattic/jetpack-options": "^1.14",
                "automattic/jetpack-redirect": "^1.7",
                "automattic/jetpack-roles": "^1.4",
                "automattic/jetpack-status": "^1.10",
                "automattic/jetpack-terms-of-service": "^1.9",
                "automattic/jetpack-tracking": "^1.14"
            },
            "require-dev": {
                "automattic/jetpack-changelogger": "^3.0",
                "automattic/wordbless": "@dev",
                "brain/monkey": "2.6.1",
                "yoast/phpunit-polyfills": "1.0.3"
            },
            "type": "jetpack-library",
            "extra": {
                "autotagger": true,
                "mirror-repo": "Automattic/jetpack-connection",
                "textdomain": "jetpack-connection",
                "version-constants": {
                    "::PACKAGE_VERSION": "src/class-package-version.php"
                },
                "changelogger": {
                    "link-template": "https://github.com/Automattic/jetpack-connection/compare/v${old}...v${new}"
                },
                "branch-alias": {
                    "dev-master": "1.36.x-dev"
                }
            },
            "autoload": {
                "classmap": [
                    "legacy",
                    "src/"
                ]
            },
            "scripts": {
                "phpunit": [
                    "./vendor/phpunit/phpunit/phpunit --colors=always"
                ],
                "post-update-cmd": [
                    "php -r \"copy('vendor/automattic/wordbless/src/dbless-wpdb.php', 'wordpress/wp-content/db.php');\""
                ],
                "test-coverage": [
                    "php -dpcov.directory=. ./vendor/bin/phpunit --coverage-clover \"$COVERAGE_DIR/clover.xml\""
                ],
                "test-php": [
                    "@composer phpunit"
                ]
            },
            "license": [
                "GPL-2.0-or-later"
            ],
            "description": "Everything needed to connect to the Jetpack infrastructure",
            "transport-options": {
                "monorepo": true,
                "relative": true
            }
        },
        {
            "name": "automattic/jetpack-connection-ui",
            "version": "dev-master",
            "dist": {
                "type": "path",
                "url": "../../packages/connection-ui",
                "reference": "af0b68a96950278824fbd56aad4fc5f5a2af4240"
            },
            "require": {
                "automattic/jetpack-assets": "^1.17",
                "automattic/jetpack-connection": "^1.36",
                "automattic/jetpack-constants": "^1.6",
                "automattic/jetpack-device-detection": "^1.4",
                "automattic/jetpack-identity-crisis": "^0.7"
            },
            "require-dev": {
                "automattic/jetpack-changelogger": "^3.0"
            },
            "type": "jetpack-library",
            "extra": {
                "autotagger": true,
                "mirror-repo": "Automattic/jetpack-connection-ui",
                "textdomain": "jetpack-connection-ui",
                "changelogger": {
                    "link-template": "https://github.com/Automattic/jetpack-connection-ui/compare/v${old}...v${new}"
                },
                "branch-alias": {
                    "dev-master": "2.3.x-dev"
                }
            },
            "autoload": {
                "classmap": [
                    "src/"
                ]
            },
            "scripts": {
                "build-development": [
                    "pnpm run build"
                ],
                "build-production": [
                    "NODE_ENV=production pnpm run build"
                ],
                "watch": [
                    "Composer\\Config::disableProcessTimeout",
                    "pnpm run watch"
                ]
            },
            "license": [
                "GPL-2.0-or-later"
            ],
            "description": "Jetpack Connection UI",
            "transport-options": {
                "monorepo": true,
                "relative": true
            }
        },
        {
            "name": "automattic/jetpack-constants",
            "version": "dev-master",
            "dist": {
                "type": "path",
                "url": "../../packages/constants",
                "reference": "c707667b702d06091f8183df68a2a2b0d230c2b3"
            },
            "require-dev": {
                "automattic/jetpack-changelogger": "^3.0",
                "brain/monkey": "2.6.1",
                "yoast/phpunit-polyfills": "1.0.3"
            },
            "type": "jetpack-library",
            "extra": {
                "autotagger": true,
                "mirror-repo": "Automattic/jetpack-constants",
                "changelogger": {
                    "link-template": "https://github.com/Automattic/jetpack-constants/compare/v${old}...v${new}"
                },
                "branch-alias": {
                    "dev-master": "1.6.x-dev"
                }
            },
            "autoload": {
                "classmap": [
                    "src/"
                ]
            },
            "scripts": {
                "phpunit": [
                    "./vendor/phpunit/phpunit/phpunit --colors=always"
                ],
                "test-coverage": [
                    "php -dpcov.directory=. ./vendor/bin/phpunit --coverage-clover \"$COVERAGE_DIR/clover.xml\""
                ],
                "test-php": [
                    "@composer phpunit"
                ]
            },
            "license": [
                "GPL-2.0-or-later"
            ],
            "description": "A wrapper for defining constants in a more testable way.",
            "transport-options": {
                "monorepo": true,
                "relative": true
            }
        },
        {
            "name": "automattic/jetpack-device-detection",
            "version": "dev-master",
            "dist": {
                "type": "path",
                "url": "../../packages/device-detection",
                "reference": "9e6dca88fa7d4e8d264d32f3f50007c124f98c97"
            },
            "require-dev": {
                "automattic/jetpack-changelogger": "^3.0",
                "yoast/phpunit-polyfills": "1.0.3"
            },
            "type": "jetpack-library",
            "extra": {
                "autotagger": true,
                "mirror-repo": "Automattic/jetpack-device-detection",
                "changelogger": {
                    "link-template": "https://github.com/Automattic/jetpack-device-detection/compare/v${old}...v${new}"
                },
                "branch-alias": {
                    "dev-master": "1.4.x-dev"
                }
            },
            "autoload": {
                "classmap": [
                    "src/"
                ]
            },
            "scripts": {
                "phpunit": [
                    "./vendor/phpunit/phpunit/phpunit --colors=always"
                ],
                "test-coverage": [
                    "php -dpcov.directory=. ./vendor/bin/phpunit --coverage-clover \"$COVERAGE_DIR/clover.xml\""
                ],
                "test-php": [
                    "@composer phpunit"
                ]
            },
            "license": [
                "GPL-2.0-or-later"
            ],
            "description": "A way to detect device types based on User-Agent header.",
            "transport-options": {
                "monorepo": true,
                "relative": true
            }
        },
        {
            "name": "automattic/jetpack-error",
            "version": "dev-master",
            "dist": {
                "type": "path",
                "url": "../../packages/error",
                "reference": "af8ed8b85889e26f768c006ac34b39c9ae5e3f53"
            },
            "require-dev": {
                "automattic/jetpack-changelogger": "^3.0",
                "yoast/phpunit-polyfills": "1.0.3"
            },
            "type": "jetpack-library",
            "extra": {
                "autotagger": true,
                "mirror-repo": "Automattic/jetpack-error",
                "changelogger": {
                    "link-template": "https://github.com/Automattic/jetpack-error/compare/v${old}...v${new}"
                },
                "branch-alias": {
                    "dev-master": "1.3.x-dev"
                }
            },
            "autoload": {
                "classmap": [
                    "src/"
                ]
            },
            "scripts": {
                "phpunit": [
                    "./vendor/phpunit/phpunit/phpunit --colors=always"
                ],
                "test-coverage": [
                    "php -dpcov.directory=. ./vendor/bin/phpunit --coverage-clover \"$COVERAGE_DIR/clover.xml\""
                ],
                "test-php": [
                    "@composer phpunit"
                ]
            },
            "license": [
                "GPL-2.0-or-later"
            ],
            "description": "Jetpack Error - a wrapper around WP_Error.",
            "transport-options": {
                "monorepo": true,
                "relative": true
            }
        },
        {
            "name": "automattic/jetpack-heartbeat",
            "version": "dev-master",
            "dist": {
                "type": "path",
                "url": "../../packages/heartbeat",
                "reference": "14c401c013c64fea324ea7fee4559aa90366293c"
            },
            "require": {
                "automattic/jetpack-a8c-mc-stats": "^1.4",
                "automattic/jetpack-options": "^1.14"
            },
            "require-dev": {
                "automattic/jetpack-changelogger": "^3.0"
            },
            "type": "jetpack-library",
            "extra": {
                "autotagger": true,
                "mirror-repo": "Automattic/jetpack-heartbeat",
                "textdomain": "jetpack-heartbeat",
                "changelogger": {
                    "link-template": "https://github.com/Automattic/jetpack-heartbeat/compare/v${old}...v${new}"
                },
                "branch-alias": {
                    "dev-master": "1.4.x-dev"
                }
            },
            "autoload": {
                "classmap": [
                    "src/"
                ]
            },
            "license": [
                "GPL-2.0-or-later"
            ],
            "description": "This adds a cronjob that sends a batch of internal automattic stats to wp.com once a day",
            "transport-options": {
                "monorepo": true,
                "relative": true
            }
        },
        {
            "name": "automattic/jetpack-identity-crisis",
            "version": "dev-master",
            "dist": {
                "type": "path",
                "url": "../../packages/identity-crisis",
                "reference": "80cc6904f5337f7cfa194199ad307e054fece278"
            },
            "require": {
                "automattic/jetpack-assets": "^1.17",
                "automattic/jetpack-connection": "^1.36",
                "automattic/jetpack-constants": "^1.6",
                "automattic/jetpack-logo": "^1.5",
                "automattic/jetpack-options": "^1.14",
                "automattic/jetpack-status": "^1.10",
                "automattic/jetpack-tracking": "^1.14"
            },
            "require-dev": {
                "automattic/jetpack-changelogger": "^3.0",
                "automattic/wordbless": "@dev",
                "yoast/phpunit-polyfills": "1.0.3"
            },
            "type": "jetpack-library",
            "extra": {
                "autotagger": true,
                "mirror-repo": "Automattic/jetpack-identity-crisis",
                "textdomain": "jetpack-idc",
                "version-constants": {
                    "::PACKAGE_VERSION": "src/class-identity-crisis.php"
                },
                "changelogger": {
                    "link-template": "https://github.com/Automattic/jetpack-identity-crisis/compare/v${old}...v${new}"
                },
                "branch-alias": {
                    "dev-master": "0.7.x-dev"
                }
            },
            "autoload": {
                "classmap": [
                    "src/"
                ]
            },
            "scripts": {
                "build-development": [
                    "pnpm run build"
                ],
                "build-production": [
                    "NODE_ENV='production' pnpm run build"
                ],
                "phpunit": [
                    "./vendor/phpunit/phpunit/phpunit --colors=always"
                ],
                "test-coverage": [
                    "php -dpcov.directory=. ./vendor/bin/phpunit --coverage-clover \"$COVERAGE_DIR/clover.xml\""
                ],
                "test-php": [
                    "@composer phpunit"
                ],
                "post-update-cmd": [
                    "php -r \"copy('vendor/automattic/wordbless/src/dbless-wpdb.php', 'wordpress/wp-content/db.php');\""
                ],
                "watch": [
                    "Composer\\Config::disableProcessTimeout",
                    "pnpm run watch"
                ]
            },
            "license": [
                "GPL-2.0-or-later"
            ],
            "description": "Identity Crisis.",
            "transport-options": {
                "monorepo": true,
                "relative": true
            }
        },
        {
            "name": "automattic/jetpack-jitm",
            "version": "dev-master",
            "dist": {
                "type": "path",
                "url": "../../packages/jitm",
                "reference": "4f5248371ee496e39e648de3de062466c71807be"
            },
            "require": {
                "automattic/jetpack-a8c-mc-stats": "^1.4",
                "automattic/jetpack-assets": "^1.17",
                "automattic/jetpack-connection": "^1.36",
                "automattic/jetpack-device-detection": "^1.4",
                "automattic/jetpack-logo": "^1.5",
                "automattic/jetpack-options": "^1.14",
                "automattic/jetpack-partner": "^1.7",
                "automattic/jetpack-redirect": "^1.7",
                "automattic/jetpack-status": "^1.10",
                "automattic/jetpack-tracking": "^1.14"
            },
            "require-dev": {
                "automattic/jetpack-changelogger": "^3.0",
                "brain/monkey": "2.6.1",
                "yoast/phpunit-polyfills": "1.0.3"
            },
            "type": "jetpack-library",
            "extra": {
                "autotagger": true,
                "mirror-repo": "Automattic/jetpack-jitm",
                "textdomain": "jetpack-jitm",
                "version-constants": {
                    "::PACKAGE_VERSION": "src/class-jitm.php"
                },
                "changelogger": {
                    "link-template": "https://github.com/Automattic/jetpack-jitm/compare/v${old}...v${new}"
                },
                "branch-alias": {
                    "dev-master": "2.2.x-dev"
                }
            },
            "autoload": {
                "classmap": [
                    "src/"
                ]
            },
            "scripts": {
                "build-production": [
                    "pnpm run build-production"
                ],
                "build-development": [
                    "pnpm run build"
                ],
                "phpunit": [
                    "./vendor/phpunit/phpunit/phpunit --colors=always"
                ],
                "test-coverage": [
                    "php -dpcov.directory=. ./vendor/bin/phpunit --coverage-clover \"$COVERAGE_DIR/clover.xml\""
                ],
                "test-php": [
                    "@composer phpunit"
                ]
            },
            "license": [
                "GPL-2.0-or-later"
            ],
            "description": "Just in time messages for Jetpack",
            "transport-options": {
                "monorepo": true,
                "relative": true
            }
        },
        {
            "name": "automattic/jetpack-lazy-images",
            "version": "dev-master",
            "dist": {
                "type": "path",
                "url": "../../packages/lazy-images",
                "reference": "c7115dc7f2f073b53f98584382773bb8db0ca68b"
            },
            "require": {
                "automattic/jetpack-assets": "^1.17",
                "automattic/jetpack-constants": "^1.6"
            },
            "require-dev": {
                "automattic/jetpack-changelogger": "^3.0",
                "automattic/wordbless": "dev-master",
                "yoast/phpunit-polyfills": "1.0.3"
            },
            "type": "jetpack-library",
            "extra": {
                "autotagger": true,
                "mirror-repo": "Automattic/jetpack-lazy-images",
                "textdomain": "jetpack-lazy-images",
                "changelogger": {
                    "link-template": "https://github.com/Automattic/jetpack-lazy-images/compare/v${old}...v${new}"
                },
                "branch-alias": {
                    "dev-master": "2.1.x-dev"
                }
            },
            "autoload": {
                "classmap": [
                    "src/"
                ]
            },
            "scripts": {
                "build-production": [
                    "pnpm run build-production"
                ],
                "build-development": [
                    "pnpm run build"
                ],
                "phpunit": [
                    "./vendor/phpunit/phpunit/phpunit --colors=always"
                ],
                "post-update-cmd": [
                    "php -r \"copy('vendor/automattic/wordbless/src/dbless-wpdb.php', 'wordpress/wp-content/db.php');\""
                ],
                "test-coverage": [
                    "php -dpcov.directory=. ./vendor/bin/phpunit --coverage-clover \"$COVERAGE_DIR/clover.xml\""
                ],
                "test-php": [
                    "@composer phpunit"
                ]
            },
            "license": [
                "GPL-2.0-or-later"
            ],
            "description": "Speed up your site and create a smoother viewing experience by loading images as visitors scroll down the screen, instead of all at once.",
            "transport-options": {
                "monorepo": true,
                "relative": true
            }
        },
        {
            "name": "automattic/jetpack-licensing",
            "version": "dev-master",
            "dist": {
                "type": "path",
                "url": "../../packages/licensing",
                "reference": "e3f1de928b8c29cb8897e9ceee7192bf450b4999"
            },
            "require": {
                "automattic/jetpack-connection": "^1.36",
                "automattic/jetpack-options": "^1.14"
            },
            "require-dev": {
                "automattic/jetpack-changelogger": "^3.0",
                "automattic/wordbless": "@dev",
                "yoast/phpunit-polyfills": "1.0.3"
            },
            "type": "jetpack-library",
            "extra": {
                "autotagger": true,
                "mirror-repo": "Automattic/jetpack-licensing",
                "textdomain": "jetpack-licensing",
                "changelogger": {
                    "link-template": "https://github.com/Automattic/jetpack-licensing/compare/v${old}...v${new}"
                },
                "branch-alias": {
                    "dev-master": "1.6.x-dev"
                }
            },
            "autoload": {
                "classmap": [
                    "src/"
                ]
            },
            "scripts": {
                "phpunit": [
                    "./vendor/phpunit/phpunit/phpunit --colors=always"
                ],
                "post-update-cmd": [
                    "php -r \"copy('vendor/automattic/wordbless/src/dbless-wpdb.php', 'wordpress/wp-content/db.php');\""
                ],
                "test-coverage": [
                    "php -dpcov.directory=. ./vendor/bin/phpunit --coverage-clover \"$COVERAGE_DIR/clover.xml\""
                ],
                "test-php": [
                    "@composer phpunit"
                ]
            },
            "license": [
                "GPL-2.0-or-later"
            ],
            "description": "Everything needed to manage Jetpack licenses client-side.",
            "transport-options": {
                "monorepo": true,
                "relative": true
            }
        },
        {
            "name": "automattic/jetpack-logo",
            "version": "dev-master",
            "dist": {
                "type": "path",
                "url": "../../packages/logo",
                "reference": "c0d7df78e0ea4d9d09a22ff937fce5ec13a08379"
            },
            "require-dev": {
                "automattic/jetpack-changelogger": "^3.0",
                "yoast/phpunit-polyfills": "1.0.3"
            },
            "type": "jetpack-library",
            "extra": {
                "autotagger": true,
                "mirror-repo": "Automattic/jetpack-logo",
                "changelogger": {
                    "link-template": "https://github.com/Automattic/jetpack-logo/compare/v${old}...v${new}"
                },
                "branch-alias": {
                    "dev-master": "1.5.x-dev"
                }
            },
            "autoload": {
                "classmap": [
                    "src/"
                ]
            },
            "scripts": {
                "phpunit": [
                    "./vendor/phpunit/phpunit/phpunit --colors=always"
                ],
                "test-coverage": [
                    "php -dpcov.directory=. ./vendor/bin/phpunit --coverage-clover \"$COVERAGE_DIR/clover.xml\""
                ],
                "test-php": [
                    "@composer phpunit"
                ]
            },
            "license": [
                "GPL-2.0-or-later"
            ],
            "description": "A logo for Jetpack",
            "transport-options": {
                "monorepo": true,
                "relative": true
            }
        },
        {
            "name": "automattic/jetpack-my-jetpack",
            "version": "dev-master",
            "dist": {
                "type": "path",
                "url": "../../packages/my-jetpack",
                "reference": "b7f4da28e31ec2691ee67b3be8dbc1a26a64a06e"
            },
            "require": {
                "automattic/jetpack-admin-ui": "^0.2",
                "automattic/jetpack-assets": "^1.17",
                "automattic/jetpack-connection": "^1.36",
                "automattic/jetpack-plugins-installer": "^0.1",
                "automattic/jetpack-terms-of-service": "^1.9",
                "automattic/jetpack-tracking": "^1.14"
            },
            "require-dev": {
                "automattic/jetpack-changelogger": "^3.0",
                "automattic/jetpack-options": "^1.14",
                "automattic/wordbless": "@dev",
                "yoast/phpunit-polyfills": "1.0.3"
            },
            "type": "jetpack-library",
            "extra": {
                "autotagger": true,
                "mirror-repo": "Automattic/jetpack-my-jetpack",
                "textdomain": "jetpack-my-jetpack",
                "changelogger": {
                    "link-template": "https://github.com/Automattic/jetpack-my-jetpack/compare/${old}...${new}"
                },
                "branch-alias": {
                    "dev-master": "0.6.x-dev"
                }
            },
            "autoload": {
                "classmap": [
                    "src/",
                    "src/products"
                ]
            },
            "scripts": {
                "phpunit": [
                    "./vendor/phpunit/phpunit/phpunit --colors=always"
                ],
                "test-coverage": [
                    "php -dpcov.directory=. ./vendor/bin/phpunit --coverage-clover \"$COVERAGE_DIR/coverage.xml\"",
                    "pnpm run test -- --coverageDirectory=\"$COVERAGE_DIR\" --coverage --coverageReporters=clover"
                ],
                "test-php": [
                    "@composer phpunit"
                ],
                "test-js": [
                    "pnpm run test"
                ],
                "test-js-watch": [
                    "Composer\\Config::disableProcessTimeout",
                    "pnpm run test -- --watch"
                ],
                "build-development": [
                    "pnpm run build"
                ],
                "build-production": [
                    "NODE_ENV=production pnpm run build"
                ],
                "watch": [
                    "Composer\\Config::disableProcessTimeout",
                    "pnpm run watch"
                ],
                "post-update-cmd": [
                    "php -r \"copy('vendor/automattic/wordbless/src/dbless-wpdb.php', 'wordpress/wp-content/db.php');\""
                ]
            },
            "license": [
                "GPL-2.0-or-later"
            ],
            "description": "WP Admin page with information and configuration shared among all Jetpack stand-alone plugins",
            "transport-options": {
                "monorepo": true,
                "relative": true
            }
        },
        {
            "name": "automattic/jetpack-options",
            "version": "dev-master",
            "dist": {
                "type": "path",
                "url": "../../packages/options",
                "reference": "ae4325a0569cc055a1c2649bb2572f15ab4d37bb"
            },
            "require": {
                "automattic/jetpack-constants": "^1.6"
            },
            "require-dev": {
                "automattic/jetpack-changelogger": "^3.0",
                "yoast/phpunit-polyfills": "1.0.3"
            },
            "type": "jetpack-library",
            "extra": {
                "autotagger": true,
                "mirror-repo": "Automattic/jetpack-options",
                "changelogger": {
                    "link-template": "https://github.com/Automattic/jetpack-options/compare/v${old}...v${new}"
                },
                "branch-alias": {
                    "dev-master": "1.14.x-dev"
                }
            },
            "autoload": {
                "classmap": [
                    "legacy"
                ]
            },
            "license": [
                "GPL-2.0-or-later"
            ],
            "description": "A wrapper for wp-options to manage specific Jetpack options.",
            "transport-options": {
                "monorepo": true,
                "relative": true
            }
        },
        {
            "name": "automattic/jetpack-partner",
            "version": "dev-master",
            "dist": {
                "type": "path",
                "url": "../../packages/partner",
                "reference": "93ed5926e0e26d7d017fa6373d234046bceb97f6"
            },
            "require-dev": {
                "automattic/jetpack-changelogger": "^3.0",
                "automattic/jetpack-options": "^1.14",
                "automattic/wordbless": "@dev",
                "brain/monkey": "2.6.1",
                "yoast/phpunit-polyfills": "1.0.3"
            },
            "type": "jetpack-library",
            "extra": {
                "autotagger": true,
                "mirror-repo": "Automattic/jetpack-partner",
                "changelogger": {
                    "link-template": "https://github.com/Automattic/jetpack-partner/compare/v${old}...v${new}"
                },
                "branch-alias": {
                    "dev-master": "1.7.x-dev"
                }
            },
            "autoload": {
                "classmap": [
                    "src/"
                ]
            },
            "scripts": {
                "phpunit": [
                    "./vendor/phpunit/phpunit/phpunit --colors=always"
                ],
                "post-update-cmd": [
                    "php -r \"copy('vendor/automattic/wordbless/src/dbless-wpdb.php', 'wordpress/wp-content/db.php');\""
                ],
                "test-coverage": [
                    "php -dpcov.directory=. ./vendor/bin/phpunit --coverage-clover \"$COVERAGE_DIR/clover.xml\""
                ],
                "test-php": [
                    "@composer phpunit"
                ]
            },
            "license": [
                "GPL-2.0-or-later"
            ],
            "description": "Support functions for Jetpack hosting partners.",
            "transport-options": {
                "monorepo": true,
                "relative": true
            }
        },
        {
            "name": "automattic/jetpack-password-checker",
            "version": "dev-master",
            "dist": {
                "type": "path",
                "url": "../../packages/password-checker",
                "reference": "a9dd0d76a2a18a042898111f5ac279e5f32c2258"
            },
            "require-dev": {
                "automattic/jetpack-changelogger": "^3.0",
                "automattic/wordbless": "@dev",
                "yoast/phpunit-polyfills": "1.0.3"
            },
            "type": "jetpack-library",
            "extra": {
                "autotagger": true,
                "mirror-repo": "Automattic/jetpack-password-checker",
                "textdomain": "jetpack-password-checker",
                "changelogger": {
                    "link-template": "https://github.com/Automattic/jetpack-password-checker/compare/v${old}...v${new}"
                },
                "branch-alias": {
                    "dev-master": "0.2.x-dev"
                }
            },
            "autoload": {
                "classmap": [
                    "src/"
                ]
            },
            "scripts": {
                "phpunit": [
                    "./vendor/phpunit/phpunit/phpunit --colors=always"
                ],
                "test-coverage": [
                    "php -dpcov.directory=. ./vendor/bin/phpunit --coverage-clover \"$COVERAGE_DIR/clover.xml\""
                ],
                "test-php": [
                    "@composer phpunit"
                ],
                "post-update-cmd": [
                    "php -r \"copy('vendor/automattic/wordbless/src/dbless-wpdb.php', 'wordpress/wp-content/db.php');\""
                ]
            },
            "license": [
                "GPL-2.0-or-later"
            ],
            "description": "Password Checker.",
            "transport-options": {
                "monorepo": true,
                "relative": true
            }
        },
        {
            "name": "automattic/jetpack-plugins-installer",
            "version": "dev-master",
            "dist": {
                "type": "path",
                "url": "../../packages/plugins-installer",
                "reference": "19c930344c337c188d411a51938c7c870ea511a1"
            },
            "require": {
                "automattic/jetpack-a8c-mc-stats": "^1.4"
            },
            "require-dev": {
                "automattic/jetpack-changelogger": "^3.0",
                "yoast/phpunit-polyfills": "1.0.3"
            },
            "type": "library",
            "extra": {
                "branch-alias": {
                    "dev-master": "0.1.x-dev"
                },
                "mirror-repo": "Automattic/jetpack-plugins-installer",
                "changelogger": {
                    "link-template": "https://github.com/Automattic/jetpack-plugins-installer/compare/v${old}...v${new}"
                },
                "autotagger": true,
                "textdomain": "jetpack-plugins-installer"
            },
            "autoload": {
                "classmap": [
                    "src/"
                ]
            },
            "scripts": {
                "phpunit": [
                    "./vendor/phpunit/phpunit/phpunit --colors=always"
                ],
                "test-coverage": [
                    "php -dpcov.directory=. ./vendor/bin/phpunit --coverage-clover \"$COVERAGE_DIR/clover.xml\""
                ],
                "test-php": [
                    "@composer phpunit"
                ]
            },
            "license": [
                "GPL-2.0-or-later"
            ],
            "description": "Handle installation of plugins from WP.org",
            "transport-options": {
                "monorepo": true,
                "relative": true
            }
        },
        {
            "name": "automattic/jetpack-redirect",
            "version": "dev-master",
            "dist": {
                "type": "path",
                "url": "../../packages/redirect",
                "reference": "853a795a62f87b8c90e891c666d53c3efe81f622"
            },
            "require": {
                "automattic/jetpack-status": "^1.10"
            },
            "require-dev": {
                "automattic/jetpack-changelogger": "^3.0",
                "brain/monkey": "2.6.1",
                "yoast/phpunit-polyfills": "1.0.3"
            },
            "type": "jetpack-library",
            "extra": {
                "autotagger": true,
                "mirror-repo": "Automattic/jetpack-redirect",
                "changelogger": {
                    "link-template": "https://github.com/Automattic/jetpack-redirect/compare/v${old}...v${new}"
                },
                "branch-alias": {
                    "dev-master": "1.7.x-dev"
                }
            },
            "autoload": {
                "classmap": [
                    "src/"
                ]
            },
            "scripts": {
                "phpunit": [
                    "./vendor/phpunit/phpunit/phpunit --colors=always"
                ],
                "test-coverage": [
                    "php -dpcov.directory=. ./vendor/bin/phpunit --coverage-clover \"$COVERAGE_DIR/clover.xml\""
                ],
                "test-php": [
                    "@composer phpunit"
                ]
            },
            "license": [
                "GPL-2.0-or-later"
            ],
            "description": "Utilities to build URLs to the jetpack.com/redirect/ service",
            "transport-options": {
                "monorepo": true,
                "relative": true
            }
        },
        {
            "name": "automattic/jetpack-roles",
            "version": "dev-master",
            "dist": {
                "type": "path",
                "url": "../../packages/roles",
                "reference": "865b6ca769a59af99b25f560a1f0e7e6a19bff1f"
            },
            "require-dev": {
                "automattic/jetpack-changelogger": "^3.0",
                "brain/monkey": "2.6.1",
                "yoast/phpunit-polyfills": "1.0.3"
            },
            "type": "jetpack-library",
            "extra": {
                "autotagger": true,
                "mirror-repo": "Automattic/jetpack-roles",
                "changelogger": {
                    "link-template": "https://github.com/Automattic/jetpack-roles/compare/v${old}...v${new}"
                },
                "branch-alias": {
                    "dev-master": "1.4.x-dev"
                }
            },
            "autoload": {
                "classmap": [
                    "src/"
                ]
            },
            "scripts": {
                "phpunit": [
                    "./vendor/phpunit/phpunit/phpunit --colors=always"
                ],
                "test-coverage": [
                    "php -dpcov.directory=. ./vendor/bin/phpunit --coverage-clover \"$COVERAGE_DIR/clover.xml\""
                ],
                "test-php": [
                    "@composer phpunit"
                ]
            },
            "license": [
                "GPL-2.0-or-later"
            ],
            "description": "Utilities, related with user roles and capabilities.",
            "transport-options": {
                "monorepo": true,
                "relative": true
            }
        },
        {
            "name": "automattic/jetpack-search",
            "version": "dev-master",
            "dist": {
                "type": "path",
                "url": "../../packages/search",
                "reference": "a89165a040679943b525f8983b78b7f097a87dfd"
            },
            "require": {
                "automattic/jetpack-assets": "^1.17",
                "automattic/jetpack-connection": "^1.36",
                "automattic/jetpack-constants": "^1.6",
                "automattic/jetpack-options": "^1.14",
                "automattic/jetpack-status": "^1.10",
                "automattic/jetpack-tracking": "^1.14"
            },
            "require-dev": {
                "automattic/jetpack-changelogger": "^3.0",
                "automattic/wordbless": "0.3.1",
                "yoast/phpunit-polyfills": "1.0.3"
            },
            "type": "jetpack-library",
            "extra": {
                "autotagger": true,
                "mirror-repo": "Automattic/jetpack-search",
                "textdomain": "jetpack-search-pkg",
                "changelogger": {
                    "link-template": "https://github.com/Automattic/jetpack-search/compare/v${old}...v${new}"
                },
                "branch-alias": {
                    "dev-master": "0.8.x-dev"
                },
                "version-constants": {
                    "JETPACK_SEARCH_PKG__VERSION": "search.php"
                }
            },
            "autoload": {
                "files": [
                    "search.php"
                ],
                "classmap": [
                    "src/"
                ]
            },
            "scripts": {
                "build": [
                    "Composer\\Config::disableProcessTimeout",
                    "pnpm run build"
                ],
                "build-development": [
                    "pnpm run build-development"
                ],
                "build-production": [
                    "pnpm run build-production"
                ],
                "phpunit": [
                    "./vendor/phpunit/phpunit/phpunit --colors=always"
                ],
                "test-coverage": [
                    "php -dpcov.directory=. ./vendor/bin/phpunit --coverage-clover \"$COVERAGE_DIR/clover.xml\""
                ],
                "test-js": [
                    "pnpm run test"
                ],
                "test-php": [
                    "@composer phpunit"
                ],
                "post-update-cmd": [
                    "php -r \"copy('vendor/automattic/wordbless/src/dbless-wpdb.php', 'wordpress/wp-content/db.php');\""
                ],
                "watch": [
                    "Composer\\Config::disableProcessTimeout",
                    "pnpm run watch"
                ]
            },
            "license": [
                "GPL-2.0-or-later"
            ],
            "description": "Tools to assist with enabling cloud search for Jetpack sites.",
            "transport-options": {
                "monorepo": true,
                "relative": true
            }
        },
        {
            "name": "automattic/jetpack-status",
            "version": "dev-master",
            "dist": {
                "type": "path",
                "url": "../../packages/status",
                "reference": "110f7056a6fd5fb0cc77e39b8b561e2512c1ef5b"
            },
            "require": {
                "automattic/jetpack-constants": "^1.6"
            },
            "require-dev": {
                "automattic/jetpack-changelogger": "^3.0",
                "brain/monkey": "2.6.1",
                "yoast/phpunit-polyfills": "1.0.3"
            },
            "type": "jetpack-library",
            "extra": {
                "autotagger": true,
                "mirror-repo": "Automattic/jetpack-status",
                "changelogger": {
                    "link-template": "https://github.com/Automattic/jetpack-status/compare/v${old}...v${new}"
                },
                "branch-alias": {
                    "dev-master": "1.10.x-dev"
                }
            },
            "autoload": {
                "classmap": [
                    "src/"
                ]
            },
            "scripts": {
                "phpunit": [
                    "./vendor/phpunit/phpunit/phpunit --colors=always"
                ],
                "test-coverage": [
                    "php -dpcov.directory=. ./vendor/bin/phpunit --coverage-clover \"$COVERAGE_DIR/clover.xml\""
                ],
                "test-php": [
                    "@composer phpunit"
                ]
            },
            "license": [
                "GPL-2.0-or-later"
            ],
            "description": "Used to retrieve information about the current status of Jetpack and the site overall.",
            "transport-options": {
                "monorepo": true,
                "relative": true
            }
        },
        {
            "name": "automattic/jetpack-sync",
            "version": "dev-master",
            "dist": {
                "type": "path",
                "url": "../../packages/sync",
                "reference": "08c63a81a1ac29072c140383f3bf9266a4c3c6be"
            },
            "require": {
                "automattic/jetpack-connection": "^1.36",
                "automattic/jetpack-constants": "^1.6",
                "automattic/jetpack-heartbeat": "^1.4",
                "automattic/jetpack-identity-crisis": "^0.7",
                "automattic/jetpack-options": "^1.14",
                "automattic/jetpack-password-checker": "^0.2",
                "automattic/jetpack-roles": "^1.4",
                "automattic/jetpack-status": "^1.10"
            },
            "require-dev": {
                "automattic/jetpack-changelogger": "^3.0",
                "automattic/wordbless": "@dev",
                "yoast/phpunit-polyfills": "1.0.3"
            },
            "type": "jetpack-library",
            "extra": {
                "autotagger": true,
                "mirror-repo": "Automattic/jetpack-sync",
                "textdomain": "jetpack-sync",
                "version-constants": {
                    "::PACKAGE_VERSION": "src/class-package-version.php"
                },
                "changelogger": {
                    "link-template": "https://github.com/Automattic/jetpack-sync/compare/v${old}...v${new}"
                },
                "branch-alias": {
                    "dev-master": "1.29.x-dev"
                }
            },
            "autoload": {
                "classmap": [
                    "src/"
                ]
            },
            "scripts": {
                "phpunit": [
                    "./vendor/phpunit/phpunit/phpunit --colors=always"
                ],
                "test-coverage": [
                    "php -dpcov.directory=. ./vendor/bin/phpunit --coverage-clover \"$COVERAGE_DIR/clover.xml\""
                ],
                "test-php": [
                    "@composer phpunit"
                ],
                "post-update-cmd": [
                    "php -r \"copy('vendor/automattic/wordbless/src/dbless-wpdb.php', 'wordpress/wp-content/db.php');\""
                ]
            },
            "license": [
                "GPL-2.0-or-later"
            ],
            "description": "Everything needed to allow syncing to the WP.com infrastructure.",
            "transport-options": {
                "monorepo": true,
                "relative": true
            }
        },
        {
            "name": "automattic/jetpack-terms-of-service",
            "version": "dev-master",
            "dist": {
                "type": "path",
                "url": "../../packages/terms-of-service",
                "reference": "706eb81842e2098c9f91b8cb911e396d905ad7a4"
            },
            "require": {
                "automattic/jetpack-options": "^1.14",
                "automattic/jetpack-status": "^1.10"
            },
            "require-dev": {
                "automattic/jetpack-changelogger": "^3.0",
                "brain/monkey": "2.6.1",
                "yoast/phpunit-polyfills": "1.0.3"
            },
            "type": "jetpack-library",
            "extra": {
                "autotagger": true,
                "mirror-repo": "Automattic/jetpack-terms-of-service",
                "changelogger": {
                    "link-template": "https://github.com/Automattic/jetpack-terms-of-service/compare/v${old}...v${new}"
                },
                "branch-alias": {
                    "dev-master": "1.9.x-dev"
                }
            },
            "autoload": {
                "classmap": [
                    "src/"
                ]
            },
            "scripts": {
                "phpunit": [
                    "./vendor/phpunit/phpunit/phpunit --colors=always"
                ],
                "test-coverage": [
                    "php -dpcov.directory=. ./vendor/bin/phpunit --coverage-clover \"$COVERAGE_DIR/clover.xml\""
                ],
                "test-php": [
                    "@composer phpunit"
                ]
            },
            "license": [
                "GPL-2.0-or-later"
            ],
            "description": "Everything need to manage the terms of service state",
            "transport-options": {
                "monorepo": true,
                "relative": true
            }
        },
        {
            "name": "automattic/jetpack-tracking",
            "version": "dev-master",
            "dist": {
                "type": "path",
                "url": "../../packages/tracking",
                "reference": "60dd2a4462221bcc460aadf9f86daeb308fd8027"
            },
            "require": {
                "automattic/jetpack-assets": "^1.17",
                "automattic/jetpack-options": "^1.14",
                "automattic/jetpack-status": "^1.10",
                "automattic/jetpack-terms-of-service": "^1.9"
            },
            "require-dev": {
                "automattic/jetpack-changelogger": "^3.0",
                "brain/monkey": "2.6.1",
                "yoast/phpunit-polyfills": "1.0.3"
            },
            "type": "jetpack-library",
            "extra": {
                "autotagger": true,
                "mirror-repo": "Automattic/jetpack-tracking",
                "textdomain": "jetpack-tracking",
                "changelogger": {
                    "link-template": "https://github.com/Automattic/jetpack-tracking/compare/v${old}...v${new}"
                },
                "branch-alias": {
                    "dev-master": "1.14.x-dev"
                }
            },
            "autoload": {
                "classmap": [
                    "legacy",
                    "src/"
                ]
            },
            "scripts": {
                "phpunit": [
                    "./vendor/phpunit/phpunit/phpunit --colors=always"
                ],
                "test-coverage": [
                    "php -dpcov.directory=. ./vendor/bin/phpunit --coverage-clover \"$COVERAGE_DIR/clover.xml\""
                ],
                "test-php": [
                    "@composer phpunit"
                ]
            },
            "license": [
                "GPL-2.0-or-later"
            ],
            "description": "Tracking for Jetpack",
            "transport-options": {
                "monorepo": true,
                "relative": true
            }
        },
        {
            "name": "nojimage/twitter-text-php",
            "version": "v3.1.2",
            "source": {
                "type": "git",
                "url": "https://github.com/nojimage/twitter-text-php.git",
                "reference": "979bcf6a92d543b61588c7c0c0a87d0eb473d8f6"
            },
            "dist": {
                "type": "zip",
                "url": "https://api.github.com/repos/nojimage/twitter-text-php/zipball/979bcf6a92d543b61588c7c0c0a87d0eb473d8f6",
                "reference": "979bcf6a92d543b61588c7c0c0a87d0eb473d8f6",
                "shasum": ""
            },
            "require": {
                "ext-intl": "*",
                "ext-mbstring": "*",
                "php": ">=5.3.3"
            },
            "require-dev": {
                "ext-json": "*",
                "phpunit/phpunit": "4.8.*|5.7.*|6.5.*",
                "symfony/yaml": "^2.6.0|^3.4.0|^4.4.0|^5.0.0",
                "twitter/twitter-text": "^3.0.0"
            },
            "type": "library",
            "autoload": {
                "psr-0": {
                    "Twitter\\Text\\": "lib/"
                }
            },
            "notification-url": "https://packagist.org/downloads/",
            "license": [
                "Apache-2.0"
            ],
            "authors": [
                {
                    "name": "Matt Sanford",
                    "email": "matt@mzsanford.com",
                    "homepage": "http://mzsanford.com"
                },
                {
                    "name": "Mike Cochrane",
                    "email": "mikec@mikenz.geek.nz",
                    "homepage": "http://mikenz.geek.nz"
                },
                {
                    "name": "Nick Pope",
                    "email": "git@nickpope.me.uk",
                    "homepage": "http://www.nickpope.me.uk"
                },
                {
                    "name": "Takashi Nojima",
                    "homepage": "http://php-tips.com"
                }
            ],
            "description": "A library of PHP classes that provide auto-linking and extraction of usernames, lists, hashtags and URLs from tweets.",
            "homepage": "https://github.com/nojimage/twitter-text-php",
            "keywords": [
                "autolink",
                "extract",
                "text",
                "twitter"
            ],
            "support": {
                "issues": "https://github.com/nojimage/twitter-text-php/issues",
                "source": "https://github.com/nojimage/twitter-text-php/tree/v3.1.2"
            },
            "time": "2021-03-18T11:38:53+00:00"
        }
    ],
    "packages-dev": [
        {
            "name": "antecedent/patchwork",
            "version": "2.1.17",
            "source": {
                "type": "git",
                "url": "https://github.com/antecedent/patchwork.git",
                "reference": "df5aba175a44c2996ced4edf8ec9f9081b5348c0"
            },
            "dist": {
                "type": "zip",
                "url": "https://api.github.com/repos/antecedent/patchwork/zipball/df5aba175a44c2996ced4edf8ec9f9081b5348c0",
                "reference": "df5aba175a44c2996ced4edf8ec9f9081b5348c0",
                "shasum": ""
            },
            "require": {
                "php": ">=5.4.0"
            },
            "require-dev": {
                "phpunit/phpunit": ">=4"
            },
            "type": "library",
            "notification-url": "https://packagist.org/downloads/",
            "license": [
                "MIT"
            ],
            "authors": [
                {
                    "name": "Ignas Rudaitis",
                    "email": "ignas.rudaitis@gmail.com"
                }
            ],
            "description": "Method redefinition (monkey-patching) functionality for PHP.",
            "homepage": "http://patchwork2.org/",
            "keywords": [
                "aop",
                "aspect",
                "interception",
                "monkeypatching",
                "redefinition",
                "runkit",
                "testing"
            ],
            "support": {
                "issues": "https://github.com/antecedent/patchwork/issues",
                "source": "https://github.com/antecedent/patchwork/tree/2.1.17"
            },
            "time": "2021-10-21T14:22:43+00:00"
        },
        {
            "name": "automattic/jetpack-changelogger",
            "version": "dev-master",
            "dist": {
                "type": "path",
                "url": "../../packages/changelogger",
                "reference": "3de69373c0ba949ee1f759b7db0bfe1d16b7c355"
            },
            "require": {
                "php": ">=5.6",
                "symfony/console": "^3.4 | ^5.2",
                "symfony/process": "^3.4 | ^5.2",
                "wikimedia/at-ease": "^1.2 | ^2.0"
            },
            "require-dev": {
                "wikimedia/testing-access-wrapper": "^1.0 | ^2.0",
                "yoast/phpunit-polyfills": "1.0.3"
            },
            "bin": [
                "bin/changelogger"
            ],
            "type": "project",
            "extra": {
                "autotagger": true,
                "branch-alias": {
                    "dev-master": "3.0.x-dev"
                },
                "mirror-repo": "Automattic/jetpack-changelogger",
                "version-constants": {
                    "::VERSION": "src/Application.php"
                },
                "changelogger": {
                    "link-template": "https://github.com/Automattic/jetpack-changelogger/compare/${old}...${new}"
                }
            },
            "autoload": {
                "psr-4": {
                    "Automattic\\Jetpack\\Changelogger\\": "src",
                    "Automattic\\Jetpack\\Changelog\\": "lib"
                }
            },
            "autoload-dev": {
                "psr-4": {
                    "Automattic\\Jetpack\\Changelogger\\Tests\\": "tests/php/includes/src",
                    "Automattic\\Jetpack\\Changelog\\Tests\\": "tests/php/includes/lib"
                }
            },
            "scripts": {
                "phpunit": [
                    "./vendor/phpunit/phpunit/phpunit --colors=always"
                ],
                "test-coverage": [
                    "php -dpcov.directory=. ./vendor/bin/phpunit --coverage-clover \"$COVERAGE_DIR/clover.xml\""
                ],
                "test-php": [
                    "@composer phpunit"
                ],
                "post-install-cmd": [
                    "[ -e vendor/bin/changelogger ] || { cd vendor/bin && ln -s ../../bin/changelogger; }"
                ],
                "post-update-cmd": [
                    "[ -e vendor/bin/changelogger ] || { cd vendor/bin && ln -s ../../bin/changelogger; }"
                ]
            },
            "license": [
                "GPL-2.0-or-later"
            ],
            "description": "Jetpack Changelogger tool. Allows for managing changelogs by dropping change files into a changelog directory with each PR.",
            "transport-options": {
                "monorepo": true,
                "relative": true
            }
        },
        {
            "name": "doctrine/instantiator",
            "version": "1.4.0",
            "source": {
                "type": "git",
                "url": "https://github.com/doctrine/instantiator.git",
                "reference": "d56bf6102915de5702778fe20f2de3b2fe570b5b"
            },
            "dist": {
                "type": "zip",
                "url": "https://api.github.com/repos/doctrine/instantiator/zipball/d56bf6102915de5702778fe20f2de3b2fe570b5b",
                "reference": "d56bf6102915de5702778fe20f2de3b2fe570b5b",
                "shasum": ""
            },
            "require": {
                "php": "^7.1 || ^8.0"
            },
            "require-dev": {
                "doctrine/coding-standard": "^8.0",
                "ext-pdo": "*",
                "ext-phar": "*",
                "phpbench/phpbench": "^0.13 || 1.0.0-alpha2",
                "phpstan/phpstan": "^0.12",
                "phpstan/phpstan-phpunit": "^0.12",
                "phpunit/phpunit": "^7.0 || ^8.0 || ^9.0"
            },
            "type": "library",
            "autoload": {
                "psr-4": {
                    "Doctrine\\Instantiator\\": "src/Doctrine/Instantiator/"
                }
            },
            "notification-url": "https://packagist.org/downloads/",
            "license": [
                "MIT"
            ],
            "authors": [
                {
                    "name": "Marco Pivetta",
                    "email": "ocramius@gmail.com",
                    "homepage": "https://ocramius.github.io/"
                }
            ],
            "description": "A small, lightweight utility to instantiate objects in PHP without invoking their constructors",
            "homepage": "https://www.doctrine-project.org/projects/instantiator.html",
            "keywords": [
                "constructor",
                "instantiate"
            ],
            "support": {
                "issues": "https://github.com/doctrine/instantiator/issues",
                "source": "https://github.com/doctrine/instantiator/tree/1.4.0"
            },
            "funding": [
                {
                    "url": "https://www.doctrine-project.org/sponsorship.html",
                    "type": "custom"
                },
                {
                    "url": "https://www.patreon.com/phpdoctrine",
                    "type": "patreon"
                },
                {
                    "url": "https://tidelift.com/funding/github/packagist/doctrine%2Finstantiator",
                    "type": "tidelift"
                }
            ],
            "time": "2020-11-10T18:47:58+00:00"
        },
        {
            "name": "johnkary/phpunit-speedtrap",
            "version": "v4.0.0",
            "source": {
                "type": "git",
                "url": "https://github.com/johnkary/phpunit-speedtrap.git",
                "reference": "5f9b160eac87e975f1c6ca9faee5125f0616fba3"
            },
            "dist": {
                "type": "zip",
                "url": "https://api.github.com/repos/johnkary/phpunit-speedtrap/zipball/5f9b160eac87e975f1c6ca9faee5125f0616fba3",
                "reference": "5f9b160eac87e975f1c6ca9faee5125f0616fba3",
                "shasum": ""
            },
            "require": {
                "php": ">=7.1",
                "phpunit/phpunit": "^7.0 || ^8.0 || ^9.0"
            },
            "type": "library",
            "extra": {
                "branch-alias": {
                    "dev-master": "4.0-dev"
                }
            },
            "autoload": {
                "psr-4": {
                    "JohnKary\\PHPUnit\\Listener\\": "src/"
                }
            },
            "notification-url": "https://packagist.org/downloads/",
            "license": [
                "MIT"
            ],
            "authors": [
                {
                    "name": "John Kary",
                    "email": "john@johnkary.net"
                }
            ],
            "description": "Find and report on slow tests in your PHPUnit test suite",
            "homepage": "https://github.com/johnkary/phpunit-speedtrap",
            "keywords": [
                "phpunit",
                "profile",
                "slow"
            ],
            "support": {
                "issues": "https://github.com/johnkary/phpunit-speedtrap/issues",
                "source": "https://github.com/johnkary/phpunit-speedtrap/tree/v4.0.0"
            },
            "time": "2021-05-03T02:37:05+00:00"
        },
        {
            "name": "myclabs/deep-copy",
            "version": "1.10.2",
            "source": {
                "type": "git",
                "url": "https://github.com/myclabs/DeepCopy.git",
                "reference": "776f831124e9c62e1a2c601ecc52e776d8bb7220"
            },
            "dist": {
                "type": "zip",
                "url": "https://api.github.com/repos/myclabs/DeepCopy/zipball/776f831124e9c62e1a2c601ecc52e776d8bb7220",
                "reference": "776f831124e9c62e1a2c601ecc52e776d8bb7220",
                "shasum": ""
            },
            "require": {
                "php": "^7.1 || ^8.0"
            },
            "require-dev": {
                "doctrine/collections": "^1.0",
                "doctrine/common": "^2.6",
                "phpunit/phpunit": "^7.1"
            },
            "type": "library",
            "autoload": {
                "files": [
                    "src/DeepCopy/deep_copy.php"
                ],
                "psr-4": {
                    "DeepCopy\\": "src/DeepCopy/"
                }
            },
            "notification-url": "https://packagist.org/downloads/",
            "license": [
                "MIT"
            ],
            "description": "Create deep copies (clones) of your objects",
            "keywords": [
                "clone",
                "copy",
                "duplicate",
                "object",
                "object graph"
            ],
            "support": {
                "issues": "https://github.com/myclabs/DeepCopy/issues",
                "source": "https://github.com/myclabs/DeepCopy/tree/1.10.2"
            },
            "funding": [
                {
                    "url": "https://tidelift.com/funding/github/packagist/myclabs/deep-copy",
                    "type": "tidelift"
                }
            ],
            "time": "2020-11-13T09:40:50+00:00"
        },
        {
            "name": "nikic/php-parser",
            "version": "v4.13.2",
            "source": {
                "type": "git",
                "url": "https://github.com/nikic/PHP-Parser.git",
                "reference": "210577fe3cf7badcc5814d99455df46564f3c077"
            },
            "dist": {
                "type": "zip",
                "url": "https://api.github.com/repos/nikic/PHP-Parser/zipball/210577fe3cf7badcc5814d99455df46564f3c077",
                "reference": "210577fe3cf7badcc5814d99455df46564f3c077",
                "shasum": ""
            },
            "require": {
                "ext-tokenizer": "*",
                "php": ">=7.0"
            },
            "require-dev": {
                "ircmaxell/php-yacc": "^0.0.7",
                "phpunit/phpunit": "^6.5 || ^7.0 || ^8.0 || ^9.0"
            },
            "bin": [
                "bin/php-parse"
            ],
            "type": "library",
            "extra": {
                "branch-alias": {
                    "dev-master": "4.9-dev"
                }
            },
            "autoload": {
                "psr-4": {
                    "PhpParser\\": "lib/PhpParser"
                }
            },
            "notification-url": "https://packagist.org/downloads/",
            "license": [
                "BSD-3-Clause"
            ],
            "authors": [
                {
                    "name": "Nikita Popov"
                }
            ],
            "description": "A PHP parser written in PHP",
            "keywords": [
                "parser",
                "php"
            ],
            "support": {
                "issues": "https://github.com/nikic/PHP-Parser/issues",
                "source": "https://github.com/nikic/PHP-Parser/tree/v4.13.2"
            },
            "time": "2021-11-30T19:35:32+00:00"
        },
        {
            "name": "phar-io/manifest",
            "version": "2.0.3",
            "source": {
                "type": "git",
                "url": "https://github.com/phar-io/manifest.git",
                "reference": "97803eca37d319dfa7826cc2437fc020857acb53"
            },
            "dist": {
                "type": "zip",
                "url": "https://api.github.com/repos/phar-io/manifest/zipball/97803eca37d319dfa7826cc2437fc020857acb53",
                "reference": "97803eca37d319dfa7826cc2437fc020857acb53",
                "shasum": ""
            },
            "require": {
                "ext-dom": "*",
                "ext-phar": "*",
                "ext-xmlwriter": "*",
                "phar-io/version": "^3.0.1",
                "php": "^7.2 || ^8.0"
            },
            "type": "library",
            "extra": {
                "branch-alias": {
                    "dev-master": "2.0.x-dev"
                }
            },
            "autoload": {
                "classmap": [
                    "src/"
                ]
            },
            "notification-url": "https://packagist.org/downloads/",
            "license": [
                "BSD-3-Clause"
            ],
            "authors": [
                {
                    "name": "Arne Blankerts",
                    "email": "arne@blankerts.de",
                    "role": "Developer"
                },
                {
                    "name": "Sebastian Heuer",
                    "email": "sebastian@phpeople.de",
                    "role": "Developer"
                },
                {
                    "name": "Sebastian Bergmann",
                    "email": "sebastian@phpunit.de",
                    "role": "Developer"
                }
            ],
            "description": "Component for reading phar.io manifest information from a PHP Archive (PHAR)",
            "support": {
                "issues": "https://github.com/phar-io/manifest/issues",
                "source": "https://github.com/phar-io/manifest/tree/2.0.3"
            },
            "time": "2021-07-20T11:28:43+00:00"
        },
        {
            "name": "phar-io/version",
            "version": "3.1.1",
            "source": {
                "type": "git",
                "url": "https://github.com/phar-io/version.git",
                "reference": "15a90844ad40f127afd244c0cad228de2a80052a"
            },
            "dist": {
                "type": "zip",
                "url": "https://api.github.com/repos/phar-io/version/zipball/15a90844ad40f127afd244c0cad228de2a80052a",
                "reference": "15a90844ad40f127afd244c0cad228de2a80052a",
                "shasum": ""
            },
            "require": {
                "php": "^7.2 || ^8.0"
            },
            "type": "library",
            "autoload": {
                "classmap": [
                    "src/"
                ]
            },
            "notification-url": "https://packagist.org/downloads/",
            "license": [
                "BSD-3-Clause"
            ],
            "authors": [
                {
                    "name": "Arne Blankerts",
                    "email": "arne@blankerts.de",
                    "role": "Developer"
                },
                {
                    "name": "Sebastian Heuer",
                    "email": "sebastian@phpeople.de",
                    "role": "Developer"
                },
                {
                    "name": "Sebastian Bergmann",
                    "email": "sebastian@phpunit.de",
                    "role": "Developer"
                }
            ],
            "description": "Library for handling version information and constraints",
            "support": {
                "issues": "https://github.com/phar-io/version/issues",
                "source": "https://github.com/phar-io/version/tree/3.1.1"
            },
            "time": "2022-02-07T21:56:48+00:00"
        },
        {
            "name": "phpdocumentor/reflection-common",
            "version": "2.2.0",
            "source": {
                "type": "git",
                "url": "https://github.com/phpDocumentor/ReflectionCommon.git",
                "reference": "1d01c49d4ed62f25aa84a747ad35d5a16924662b"
            },
            "dist": {
                "type": "zip",
                "url": "https://api.github.com/repos/phpDocumentor/ReflectionCommon/zipball/1d01c49d4ed62f25aa84a747ad35d5a16924662b",
                "reference": "1d01c49d4ed62f25aa84a747ad35d5a16924662b",
                "shasum": ""
            },
            "require": {
                "php": "^7.2 || ^8.0"
            },
            "type": "library",
            "extra": {
                "branch-alias": {
                    "dev-2.x": "2.x-dev"
                }
            },
            "autoload": {
                "psr-4": {
                    "phpDocumentor\\Reflection\\": "src/"
                }
            },
            "notification-url": "https://packagist.org/downloads/",
            "license": [
                "MIT"
            ],
            "authors": [
                {
                    "name": "Jaap van Otterdijk",
                    "email": "opensource@ijaap.nl"
                }
            ],
            "description": "Common reflection classes used by phpdocumentor to reflect the code structure",
            "homepage": "http://www.phpdoc.org",
            "keywords": [
                "FQSEN",
                "phpDocumentor",
                "phpdoc",
                "reflection",
                "static analysis"
            ],
            "support": {
                "issues": "https://github.com/phpDocumentor/ReflectionCommon/issues",
                "source": "https://github.com/phpDocumentor/ReflectionCommon/tree/2.x"
            },
            "time": "2020-06-27T09:03:43+00:00"
        },
        {
            "name": "phpdocumentor/reflection-docblock",
            "version": "5.3.0",
            "source": {
                "type": "git",
                "url": "https://github.com/phpDocumentor/ReflectionDocBlock.git",
                "reference": "622548b623e81ca6d78b721c5e029f4ce664f170"
            },
            "dist": {
                "type": "zip",
                "url": "https://api.github.com/repos/phpDocumentor/ReflectionDocBlock/zipball/622548b623e81ca6d78b721c5e029f4ce664f170",
                "reference": "622548b623e81ca6d78b721c5e029f4ce664f170",
                "shasum": ""
            },
            "require": {
                "ext-filter": "*",
                "php": "^7.2 || ^8.0",
                "phpdocumentor/reflection-common": "^2.2",
                "phpdocumentor/type-resolver": "^1.3",
                "webmozart/assert": "^1.9.1"
            },
            "require-dev": {
                "mockery/mockery": "~1.3.2",
                "psalm/phar": "^4.8"
            },
            "type": "library",
            "extra": {
                "branch-alias": {
                    "dev-master": "5.x-dev"
                }
            },
            "autoload": {
                "psr-4": {
                    "phpDocumentor\\Reflection\\": "src"
                }
            },
            "notification-url": "https://packagist.org/downloads/",
            "license": [
                "MIT"
            ],
            "authors": [
                {
                    "name": "Mike van Riel",
                    "email": "me@mikevanriel.com"
                },
                {
                    "name": "Jaap van Otterdijk",
                    "email": "account@ijaap.nl"
                }
            ],
            "description": "With this component, a library can provide support for annotations via DocBlocks or otherwise retrieve information that is embedded in a DocBlock.",
            "support": {
                "issues": "https://github.com/phpDocumentor/ReflectionDocBlock/issues",
                "source": "https://github.com/phpDocumentor/ReflectionDocBlock/tree/5.3.0"
            },
            "time": "2021-10-19T17:43:47+00:00"
        },
        {
            "name": "phpdocumentor/type-resolver",
            "version": "1.6.0",
            "source": {
                "type": "git",
                "url": "https://github.com/phpDocumentor/TypeResolver.git",
                "reference": "93ebd0014cab80c4ea9f5e297ea48672f1b87706"
            },
            "dist": {
                "type": "zip",
                "url": "https://api.github.com/repos/phpDocumentor/TypeResolver/zipball/93ebd0014cab80c4ea9f5e297ea48672f1b87706",
                "reference": "93ebd0014cab80c4ea9f5e297ea48672f1b87706",
                "shasum": ""
            },
            "require": {
                "php": "^7.2 || ^8.0",
                "phpdocumentor/reflection-common": "^2.0"
            },
            "require-dev": {
                "ext-tokenizer": "*",
                "psalm/phar": "^4.8"
            },
            "type": "library",
            "extra": {
                "branch-alias": {
                    "dev-1.x": "1.x-dev"
                }
            },
            "autoload": {
                "psr-4": {
                    "phpDocumentor\\Reflection\\": "src"
                }
            },
            "notification-url": "https://packagist.org/downloads/",
            "license": [
                "MIT"
            ],
            "authors": [
                {
                    "name": "Mike van Riel",
                    "email": "me@mikevanriel.com"
                }
            ],
            "description": "A PSR-5 based resolver of Class names, Types and Structural Element Names",
            "support": {
                "issues": "https://github.com/phpDocumentor/TypeResolver/issues",
                "source": "https://github.com/phpDocumentor/TypeResolver/tree/1.6.0"
            },
            "time": "2022-01-04T19:58:01+00:00"
        },
        {
            "name": "phpspec/prophecy",
            "version": "v1.15.0",
            "source": {
                "type": "git",
                "url": "https://github.com/phpspec/prophecy.git",
                "reference": "bbcd7380b0ebf3961ee21409db7b38bc31d69a13"
            },
            "dist": {
                "type": "zip",
                "url": "https://api.github.com/repos/phpspec/prophecy/zipball/bbcd7380b0ebf3961ee21409db7b38bc31d69a13",
                "reference": "bbcd7380b0ebf3961ee21409db7b38bc31d69a13",
                "shasum": ""
            },
            "require": {
                "doctrine/instantiator": "^1.2",
                "php": "^7.2 || ~8.0, <8.2",
                "phpdocumentor/reflection-docblock": "^5.2",
                "sebastian/comparator": "^3.0 || ^4.0",
                "sebastian/recursion-context": "^3.0 || ^4.0"
            },
            "require-dev": {
                "phpspec/phpspec": "^6.0 || ^7.0",
                "phpunit/phpunit": "^8.0 || ^9.0"
            },
            "type": "library",
            "extra": {
                "branch-alias": {
                    "dev-master": "1.x-dev"
                }
            },
            "autoload": {
                "psr-4": {
                    "Prophecy\\": "src/Prophecy"
                }
            },
            "notification-url": "https://packagist.org/downloads/",
            "license": [
                "MIT"
            ],
            "authors": [
                {
                    "name": "Konstantin Kudryashov",
                    "email": "ever.zet@gmail.com",
                    "homepage": "http://everzet.com"
                },
                {
                    "name": "Marcello Duarte",
                    "email": "marcello.duarte@gmail.com"
                }
            ],
            "description": "Highly opinionated mocking framework for PHP 5.3+",
            "homepage": "https://github.com/phpspec/prophecy",
            "keywords": [
                "Double",
                "Dummy",
                "fake",
                "mock",
                "spy",
                "stub"
            ],
            "support": {
                "issues": "https://github.com/phpspec/prophecy/issues",
                "source": "https://github.com/phpspec/prophecy/tree/v1.15.0"
            },
            "time": "2021-12-08T12:19:24+00:00"
        },
        {
            "name": "phpunit/php-code-coverage",
            "version": "9.2.10",
            "source": {
                "type": "git",
                "url": "https://github.com/sebastianbergmann/php-code-coverage.git",
                "reference": "d5850aaf931743067f4bfc1ae4cbd06468400687"
            },
            "dist": {
                "type": "zip",
                "url": "https://api.github.com/repos/sebastianbergmann/php-code-coverage/zipball/d5850aaf931743067f4bfc1ae4cbd06468400687",
                "reference": "d5850aaf931743067f4bfc1ae4cbd06468400687",
                "shasum": ""
            },
            "require": {
                "ext-dom": "*",
                "ext-libxml": "*",
                "ext-xmlwriter": "*",
                "nikic/php-parser": "^4.13.0",
                "php": ">=7.3",
                "phpunit/php-file-iterator": "^3.0.3",
                "phpunit/php-text-template": "^2.0.2",
                "sebastian/code-unit-reverse-lookup": "^2.0.2",
                "sebastian/complexity": "^2.0",
                "sebastian/environment": "^5.1.2",
                "sebastian/lines-of-code": "^1.0.3",
                "sebastian/version": "^3.0.1",
                "theseer/tokenizer": "^1.2.0"
            },
            "require-dev": {
                "phpunit/phpunit": "^9.3"
            },
            "suggest": {
                "ext-pcov": "*",
                "ext-xdebug": "*"
            },
            "type": "library",
            "extra": {
                "branch-alias": {
                    "dev-master": "9.2-dev"
                }
            },
            "autoload": {
                "classmap": [
                    "src/"
                ]
            },
            "notification-url": "https://packagist.org/downloads/",
            "license": [
                "BSD-3-Clause"
            ],
            "authors": [
                {
                    "name": "Sebastian Bergmann",
                    "email": "sebastian@phpunit.de",
                    "role": "lead"
                }
            ],
            "description": "Library that provides collection, processing, and rendering functionality for PHP code coverage information.",
            "homepage": "https://github.com/sebastianbergmann/php-code-coverage",
            "keywords": [
                "coverage",
                "testing",
                "xunit"
            ],
            "support": {
                "issues": "https://github.com/sebastianbergmann/php-code-coverage/issues",
                "source": "https://github.com/sebastianbergmann/php-code-coverage/tree/9.2.10"
            },
            "funding": [
                {
                    "url": "https://github.com/sebastianbergmann",
                    "type": "github"
                }
            ],
            "time": "2021-12-05T09:12:13+00:00"
        },
        {
            "name": "phpunit/php-file-iterator",
            "version": "3.0.6",
            "source": {
                "type": "git",
                "url": "https://github.com/sebastianbergmann/php-file-iterator.git",
                "reference": "cf1c2e7c203ac650e352f4cc675a7021e7d1b3cf"
            },
            "dist": {
                "type": "zip",
                "url": "https://api.github.com/repos/sebastianbergmann/php-file-iterator/zipball/cf1c2e7c203ac650e352f4cc675a7021e7d1b3cf",
                "reference": "cf1c2e7c203ac650e352f4cc675a7021e7d1b3cf",
                "shasum": ""
            },
            "require": {
                "php": ">=7.3"
            },
            "require-dev": {
                "phpunit/phpunit": "^9.3"
            },
            "type": "library",
            "extra": {
                "branch-alias": {
                    "dev-master": "3.0-dev"
                }
            },
            "autoload": {
                "classmap": [
                    "src/"
                ]
            },
            "notification-url": "https://packagist.org/downloads/",
            "license": [
                "BSD-3-Clause"
            ],
            "authors": [
                {
                    "name": "Sebastian Bergmann",
                    "email": "sebastian@phpunit.de",
                    "role": "lead"
                }
            ],
            "description": "FilterIterator implementation that filters files based on a list of suffixes.",
            "homepage": "https://github.com/sebastianbergmann/php-file-iterator/",
            "keywords": [
                "filesystem",
                "iterator"
            ],
            "support": {
                "issues": "https://github.com/sebastianbergmann/php-file-iterator/issues",
                "source": "https://github.com/sebastianbergmann/php-file-iterator/tree/3.0.6"
            },
            "funding": [
                {
                    "url": "https://github.com/sebastianbergmann",
                    "type": "github"
                }
            ],
            "time": "2021-12-02T12:48:52+00:00"
        },
        {
            "name": "phpunit/php-invoker",
            "version": "3.1.1",
            "source": {
                "type": "git",
                "url": "https://github.com/sebastianbergmann/php-invoker.git",
                "reference": "5a10147d0aaf65b58940a0b72f71c9ac0423cc67"
            },
            "dist": {
                "type": "zip",
                "url": "https://api.github.com/repos/sebastianbergmann/php-invoker/zipball/5a10147d0aaf65b58940a0b72f71c9ac0423cc67",
                "reference": "5a10147d0aaf65b58940a0b72f71c9ac0423cc67",
                "shasum": ""
            },
            "require": {
                "php": ">=7.3"
            },
            "require-dev": {
                "ext-pcntl": "*",
                "phpunit/phpunit": "^9.3"
            },
            "suggest": {
                "ext-pcntl": "*"
            },
            "type": "library",
            "extra": {
                "branch-alias": {
                    "dev-master": "3.1-dev"
                }
            },
            "autoload": {
                "classmap": [
                    "src/"
                ]
            },
            "notification-url": "https://packagist.org/downloads/",
            "license": [
                "BSD-3-Clause"
            ],
            "authors": [
                {
                    "name": "Sebastian Bergmann",
                    "email": "sebastian@phpunit.de",
                    "role": "lead"
                }
            ],
            "description": "Invoke callables with a timeout",
            "homepage": "https://github.com/sebastianbergmann/php-invoker/",
            "keywords": [
                "process"
            ],
            "support": {
                "issues": "https://github.com/sebastianbergmann/php-invoker/issues",
                "source": "https://github.com/sebastianbergmann/php-invoker/tree/3.1.1"
            },
            "funding": [
                {
                    "url": "https://github.com/sebastianbergmann",
                    "type": "github"
                }
            ],
            "time": "2020-09-28T05:58:55+00:00"
        },
        {
            "name": "phpunit/php-text-template",
            "version": "2.0.4",
            "source": {
                "type": "git",
                "url": "https://github.com/sebastianbergmann/php-text-template.git",
                "reference": "5da5f67fc95621df9ff4c4e5a84d6a8a2acf7c28"
            },
            "dist": {
                "type": "zip",
                "url": "https://api.github.com/repos/sebastianbergmann/php-text-template/zipball/5da5f67fc95621df9ff4c4e5a84d6a8a2acf7c28",
                "reference": "5da5f67fc95621df9ff4c4e5a84d6a8a2acf7c28",
                "shasum": ""
            },
            "require": {
                "php": ">=7.3"
            },
            "require-dev": {
                "phpunit/phpunit": "^9.3"
            },
            "type": "library",
            "extra": {
                "branch-alias": {
                    "dev-master": "2.0-dev"
                }
            },
            "autoload": {
                "classmap": [
                    "src/"
                ]
            },
            "notification-url": "https://packagist.org/downloads/",
            "license": [
                "BSD-3-Clause"
            ],
            "authors": [
                {
                    "name": "Sebastian Bergmann",
                    "email": "sebastian@phpunit.de",
                    "role": "lead"
                }
            ],
            "description": "Simple template engine.",
            "homepage": "https://github.com/sebastianbergmann/php-text-template/",
            "keywords": [
                "template"
            ],
            "support": {
                "issues": "https://github.com/sebastianbergmann/php-text-template/issues",
                "source": "https://github.com/sebastianbergmann/php-text-template/tree/2.0.4"
            },
            "funding": [
                {
                    "url": "https://github.com/sebastianbergmann",
                    "type": "github"
                }
            ],
            "time": "2020-10-26T05:33:50+00:00"
        },
        {
            "name": "phpunit/php-timer",
            "version": "5.0.3",
            "source": {
                "type": "git",
                "url": "https://github.com/sebastianbergmann/php-timer.git",
                "reference": "5a63ce20ed1b5bf577850e2c4e87f4aa902afbd2"
            },
            "dist": {
                "type": "zip",
                "url": "https://api.github.com/repos/sebastianbergmann/php-timer/zipball/5a63ce20ed1b5bf577850e2c4e87f4aa902afbd2",
                "reference": "5a63ce20ed1b5bf577850e2c4e87f4aa902afbd2",
                "shasum": ""
            },
            "require": {
                "php": ">=7.3"
            },
            "require-dev": {
                "phpunit/phpunit": "^9.3"
            },
            "type": "library",
            "extra": {
                "branch-alias": {
                    "dev-master": "5.0-dev"
                }
            },
            "autoload": {
                "classmap": [
                    "src/"
                ]
            },
            "notification-url": "https://packagist.org/downloads/",
            "license": [
                "BSD-3-Clause"
            ],
            "authors": [
                {
                    "name": "Sebastian Bergmann",
                    "email": "sebastian@phpunit.de",
                    "role": "lead"
                }
            ],
            "description": "Utility class for timing",
            "homepage": "https://github.com/sebastianbergmann/php-timer/",
            "keywords": [
                "timer"
            ],
            "support": {
                "issues": "https://github.com/sebastianbergmann/php-timer/issues",
                "source": "https://github.com/sebastianbergmann/php-timer/tree/5.0.3"
            },
            "funding": [
                {
                    "url": "https://github.com/sebastianbergmann",
                    "type": "github"
                }
            ],
            "time": "2020-10-26T13:16:10+00:00"
        },
        {
            "name": "phpunit/phpunit",
            "version": "9.5.13",
            "source": {
                "type": "git",
                "url": "https://github.com/sebastianbergmann/phpunit.git",
                "reference": "597cb647654ede35e43b137926dfdfef0fb11743"
            },
            "dist": {
                "type": "zip",
                "url": "https://api.github.com/repos/sebastianbergmann/phpunit/zipball/597cb647654ede35e43b137926dfdfef0fb11743",
                "reference": "597cb647654ede35e43b137926dfdfef0fb11743",
                "shasum": ""
            },
            "require": {
                "doctrine/instantiator": "^1.3.1",
                "ext-dom": "*",
                "ext-json": "*",
                "ext-libxml": "*",
                "ext-mbstring": "*",
                "ext-xml": "*",
                "ext-xmlwriter": "*",
                "myclabs/deep-copy": "^1.10.1",
                "phar-io/manifest": "^2.0.3",
                "phar-io/version": "^3.0.2",
                "php": ">=7.3",
                "phpspec/prophecy": "^1.12.1",
                "phpunit/php-code-coverage": "^9.2.7",
                "phpunit/php-file-iterator": "^3.0.5",
                "phpunit/php-invoker": "^3.1.1",
                "phpunit/php-text-template": "^2.0.3",
                "phpunit/php-timer": "^5.0.2",
                "sebastian/cli-parser": "^1.0.1",
                "sebastian/code-unit": "^1.0.6",
                "sebastian/comparator": "^4.0.5",
                "sebastian/diff": "^4.0.3",
                "sebastian/environment": "^5.1.3",
                "sebastian/exporter": "^4.0.3",
                "sebastian/global-state": "^5.0.1",
                "sebastian/object-enumerator": "^4.0.3",
                "sebastian/resource-operations": "^3.0.3",
                "sebastian/type": "^2.3.4",
                "sebastian/version": "^3.0.2"
            },
            "require-dev": {
                "ext-pdo": "*",
                "phpspec/prophecy-phpunit": "^2.0.1"
            },
            "suggest": {
                "ext-soap": "*",
                "ext-xdebug": "*"
            },
            "bin": [
                "phpunit"
            ],
            "type": "library",
            "extra": {
                "branch-alias": {
                    "dev-master": "9.5-dev"
                }
            },
            "autoload": {
                "files": [
                    "src/Framework/Assert/Functions.php"
                ],
                "classmap": [
                    "src/"
                ]
            },
            "notification-url": "https://packagist.org/downloads/",
            "license": [
                "BSD-3-Clause"
            ],
            "authors": [
                {
                    "name": "Sebastian Bergmann",
                    "email": "sebastian@phpunit.de",
                    "role": "lead"
                }
            ],
            "description": "The PHP Unit Testing framework.",
            "homepage": "https://phpunit.de/",
            "keywords": [
                "phpunit",
                "testing",
                "xunit"
            ],
            "support": {
                "issues": "https://github.com/sebastianbergmann/phpunit/issues",
                "source": "https://github.com/sebastianbergmann/phpunit/tree/9.5.13"
            },
            "funding": [
                {
                    "url": "https://phpunit.de/sponsors.html",
                    "type": "custom"
                },
                {
                    "url": "https://github.com/sebastianbergmann",
                    "type": "github"
                }
            ],
            "time": "2022-01-24T07:33:35+00:00"
        },
        {
            "name": "psr/container",
            "version": "1.1.2",
            "source": {
                "type": "git",
                "url": "https://github.com/php-fig/container.git",
                "reference": "513e0666f7216c7459170d56df27dfcefe1689ea"
            },
            "dist": {
                "type": "zip",
                "url": "https://api.github.com/repos/php-fig/container/zipball/513e0666f7216c7459170d56df27dfcefe1689ea",
                "reference": "513e0666f7216c7459170d56df27dfcefe1689ea",
                "shasum": ""
            },
            "require": {
                "php": ">=7.4.0"
            },
            "type": "library",
            "autoload": {
                "psr-4": {
                    "Psr\\Container\\": "src/"
                }
            },
            "notification-url": "https://packagist.org/downloads/",
            "license": [
                "MIT"
            ],
            "authors": [
                {
                    "name": "PHP-FIG",
                    "homepage": "https://www.php-fig.org/"
                }
            ],
            "description": "Common Container Interface (PHP FIG PSR-11)",
            "homepage": "https://github.com/php-fig/container",
            "keywords": [
                "PSR-11",
                "container",
                "container-interface",
                "container-interop",
                "psr"
            ],
            "support": {
                "issues": "https://github.com/php-fig/container/issues",
                "source": "https://github.com/php-fig/container/tree/1.1.2"
            },
            "time": "2021-11-05T16:50:12+00:00"
        },
        {
            "name": "sebastian/cli-parser",
            "version": "1.0.1",
            "source": {
                "type": "git",
                "url": "https://github.com/sebastianbergmann/cli-parser.git",
                "reference": "442e7c7e687e42adc03470c7b668bc4b2402c0b2"
            },
            "dist": {
                "type": "zip",
                "url": "https://api.github.com/repos/sebastianbergmann/cli-parser/zipball/442e7c7e687e42adc03470c7b668bc4b2402c0b2",
                "reference": "442e7c7e687e42adc03470c7b668bc4b2402c0b2",
                "shasum": ""
            },
            "require": {
                "php": ">=7.3"
            },
            "require-dev": {
                "phpunit/phpunit": "^9.3"
            },
            "type": "library",
            "extra": {
                "branch-alias": {
                    "dev-master": "1.0-dev"
                }
            },
            "autoload": {
                "classmap": [
                    "src/"
                ]
            },
            "notification-url": "https://packagist.org/downloads/",
            "license": [
                "BSD-3-Clause"
            ],
            "authors": [
                {
                    "name": "Sebastian Bergmann",
                    "email": "sebastian@phpunit.de",
                    "role": "lead"
                }
            ],
            "description": "Library for parsing CLI options",
            "homepage": "https://github.com/sebastianbergmann/cli-parser",
            "support": {
                "issues": "https://github.com/sebastianbergmann/cli-parser/issues",
                "source": "https://github.com/sebastianbergmann/cli-parser/tree/1.0.1"
            },
            "funding": [
                {
                    "url": "https://github.com/sebastianbergmann",
                    "type": "github"
                }
            ],
            "time": "2020-09-28T06:08:49+00:00"
        },
        {
            "name": "sebastian/code-unit",
            "version": "1.0.8",
            "source": {
                "type": "git",
                "url": "https://github.com/sebastianbergmann/code-unit.git",
                "reference": "1fc9f64c0927627ef78ba436c9b17d967e68e120"
            },
            "dist": {
                "type": "zip",
                "url": "https://api.github.com/repos/sebastianbergmann/code-unit/zipball/1fc9f64c0927627ef78ba436c9b17d967e68e120",
                "reference": "1fc9f64c0927627ef78ba436c9b17d967e68e120",
                "shasum": ""
            },
            "require": {
                "php": ">=7.3"
            },
            "require-dev": {
                "phpunit/phpunit": "^9.3"
            },
            "type": "library",
            "extra": {
                "branch-alias": {
                    "dev-master": "1.0-dev"
                }
            },
            "autoload": {
                "classmap": [
                    "src/"
                ]
            },
            "notification-url": "https://packagist.org/downloads/",
            "license": [
                "BSD-3-Clause"
            ],
            "authors": [
                {
                    "name": "Sebastian Bergmann",
                    "email": "sebastian@phpunit.de",
                    "role": "lead"
                }
            ],
            "description": "Collection of value objects that represent the PHP code units",
            "homepage": "https://github.com/sebastianbergmann/code-unit",
            "support": {
                "issues": "https://github.com/sebastianbergmann/code-unit/issues",
                "source": "https://github.com/sebastianbergmann/code-unit/tree/1.0.8"
            },
            "funding": [
                {
                    "url": "https://github.com/sebastianbergmann",
                    "type": "github"
                }
            ],
            "time": "2020-10-26T13:08:54+00:00"
        },
        {
            "name": "sebastian/code-unit-reverse-lookup",
            "version": "2.0.3",
            "source": {
                "type": "git",
                "url": "https://github.com/sebastianbergmann/code-unit-reverse-lookup.git",
                "reference": "ac91f01ccec49fb77bdc6fd1e548bc70f7faa3e5"
            },
            "dist": {
                "type": "zip",
                "url": "https://api.github.com/repos/sebastianbergmann/code-unit-reverse-lookup/zipball/ac91f01ccec49fb77bdc6fd1e548bc70f7faa3e5",
                "reference": "ac91f01ccec49fb77bdc6fd1e548bc70f7faa3e5",
                "shasum": ""
            },
            "require": {
                "php": ">=7.3"
            },
            "require-dev": {
                "phpunit/phpunit": "^9.3"
            },
            "type": "library",
            "extra": {
                "branch-alias": {
                    "dev-master": "2.0-dev"
                }
            },
            "autoload": {
                "classmap": [
                    "src/"
                ]
            },
            "notification-url": "https://packagist.org/downloads/",
            "license": [
                "BSD-3-Clause"
            ],
            "authors": [
                {
                    "name": "Sebastian Bergmann",
                    "email": "sebastian@phpunit.de"
                }
            ],
            "description": "Looks up which function or method a line of code belongs to",
            "homepage": "https://github.com/sebastianbergmann/code-unit-reverse-lookup/",
            "support": {
                "issues": "https://github.com/sebastianbergmann/code-unit-reverse-lookup/issues",
                "source": "https://github.com/sebastianbergmann/code-unit-reverse-lookup/tree/2.0.3"
            },
            "funding": [
                {
                    "url": "https://github.com/sebastianbergmann",
                    "type": "github"
                }
            ],
            "time": "2020-09-28T05:30:19+00:00"
        },
        {
            "name": "sebastian/comparator",
            "version": "4.0.6",
            "source": {
                "type": "git",
                "url": "https://github.com/sebastianbergmann/comparator.git",
                "reference": "55f4261989e546dc112258c7a75935a81a7ce382"
            },
            "dist": {
                "type": "zip",
                "url": "https://api.github.com/repos/sebastianbergmann/comparator/zipball/55f4261989e546dc112258c7a75935a81a7ce382",
                "reference": "55f4261989e546dc112258c7a75935a81a7ce382",
                "shasum": ""
            },
            "require": {
                "php": ">=7.3",
                "sebastian/diff": "^4.0",
                "sebastian/exporter": "^4.0"
            },
            "require-dev": {
                "phpunit/phpunit": "^9.3"
            },
            "type": "library",
            "extra": {
                "branch-alias": {
                    "dev-master": "4.0-dev"
                }
            },
            "autoload": {
                "classmap": [
                    "src/"
                ]
            },
            "notification-url": "https://packagist.org/downloads/",
            "license": [
                "BSD-3-Clause"
            ],
            "authors": [
                {
                    "name": "Sebastian Bergmann",
                    "email": "sebastian@phpunit.de"
                },
                {
                    "name": "Jeff Welch",
                    "email": "whatthejeff@gmail.com"
                },
                {
                    "name": "Volker Dusch",
                    "email": "github@wallbash.com"
                },
                {
                    "name": "Bernhard Schussek",
                    "email": "bschussek@2bepublished.at"
                }
            ],
            "description": "Provides the functionality to compare PHP values for equality",
            "homepage": "https://github.com/sebastianbergmann/comparator",
            "keywords": [
                "comparator",
                "compare",
                "equality"
            ],
            "support": {
                "issues": "https://github.com/sebastianbergmann/comparator/issues",
                "source": "https://github.com/sebastianbergmann/comparator/tree/4.0.6"
            },
            "funding": [
                {
                    "url": "https://github.com/sebastianbergmann",
                    "type": "github"
                }
            ],
            "time": "2020-10-26T15:49:45+00:00"
        },
        {
            "name": "sebastian/complexity",
            "version": "2.0.2",
            "source": {
                "type": "git",
                "url": "https://github.com/sebastianbergmann/complexity.git",
                "reference": "739b35e53379900cc9ac327b2147867b8b6efd88"
            },
            "dist": {
                "type": "zip",
                "url": "https://api.github.com/repos/sebastianbergmann/complexity/zipball/739b35e53379900cc9ac327b2147867b8b6efd88",
                "reference": "739b35e53379900cc9ac327b2147867b8b6efd88",
                "shasum": ""
            },
            "require": {
                "nikic/php-parser": "^4.7",
                "php": ">=7.3"
            },
            "require-dev": {
                "phpunit/phpunit": "^9.3"
            },
            "type": "library",
            "extra": {
                "branch-alias": {
                    "dev-master": "2.0-dev"
                }
            },
            "autoload": {
                "classmap": [
                    "src/"
                ]
            },
            "notification-url": "https://packagist.org/downloads/",
            "license": [
                "BSD-3-Clause"
            ],
            "authors": [
                {
                    "name": "Sebastian Bergmann",
                    "email": "sebastian@phpunit.de",
                    "role": "lead"
                }
            ],
            "description": "Library for calculating the complexity of PHP code units",
            "homepage": "https://github.com/sebastianbergmann/complexity",
            "support": {
                "issues": "https://github.com/sebastianbergmann/complexity/issues",
                "source": "https://github.com/sebastianbergmann/complexity/tree/2.0.2"
            },
            "funding": [
                {
                    "url": "https://github.com/sebastianbergmann",
                    "type": "github"
                }
            ],
            "time": "2020-10-26T15:52:27+00:00"
        },
        {
            "name": "sebastian/diff",
            "version": "4.0.4",
            "source": {
                "type": "git",
                "url": "https://github.com/sebastianbergmann/diff.git",
                "reference": "3461e3fccc7cfdfc2720be910d3bd73c69be590d"
            },
            "dist": {
                "type": "zip",
                "url": "https://api.github.com/repos/sebastianbergmann/diff/zipball/3461e3fccc7cfdfc2720be910d3bd73c69be590d",
                "reference": "3461e3fccc7cfdfc2720be910d3bd73c69be590d",
                "shasum": ""
            },
            "require": {
                "php": ">=7.3"
            },
            "require-dev": {
                "phpunit/phpunit": "^9.3",
                "symfony/process": "^4.2 || ^5"
            },
            "type": "library",
            "extra": {
                "branch-alias": {
                    "dev-master": "4.0-dev"
                }
            },
            "autoload": {
                "classmap": [
                    "src/"
                ]
            },
            "notification-url": "https://packagist.org/downloads/",
            "license": [
                "BSD-3-Clause"
            ],
            "authors": [
                {
                    "name": "Sebastian Bergmann",
                    "email": "sebastian@phpunit.de"
                },
                {
                    "name": "Kore Nordmann",
                    "email": "mail@kore-nordmann.de"
                }
            ],
            "description": "Diff implementation",
            "homepage": "https://github.com/sebastianbergmann/diff",
            "keywords": [
                "diff",
                "udiff",
                "unidiff",
                "unified diff"
            ],
            "support": {
                "issues": "https://github.com/sebastianbergmann/diff/issues",
                "source": "https://github.com/sebastianbergmann/diff/tree/4.0.4"
            },
            "funding": [
                {
                    "url": "https://github.com/sebastianbergmann",
                    "type": "github"
                }
            ],
            "time": "2020-10-26T13:10:38+00:00"
        },
        {
            "name": "sebastian/environment",
            "version": "5.1.3",
            "source": {
                "type": "git",
                "url": "https://github.com/sebastianbergmann/environment.git",
                "reference": "388b6ced16caa751030f6a69e588299fa09200ac"
            },
            "dist": {
                "type": "zip",
                "url": "https://api.github.com/repos/sebastianbergmann/environment/zipball/388b6ced16caa751030f6a69e588299fa09200ac",
                "reference": "388b6ced16caa751030f6a69e588299fa09200ac",
                "shasum": ""
            },
            "require": {
                "php": ">=7.3"
            },
            "require-dev": {
                "phpunit/phpunit": "^9.3"
            },
            "suggest": {
                "ext-posix": "*"
            },
            "type": "library",
            "extra": {
                "branch-alias": {
                    "dev-master": "5.1-dev"
                }
            },
            "autoload": {
                "classmap": [
                    "src/"
                ]
            },
            "notification-url": "https://packagist.org/downloads/",
            "license": [
                "BSD-3-Clause"
            ],
            "authors": [
                {
                    "name": "Sebastian Bergmann",
                    "email": "sebastian@phpunit.de"
                }
            ],
            "description": "Provides functionality to handle HHVM/PHP environments",
            "homepage": "http://www.github.com/sebastianbergmann/environment",
            "keywords": [
                "Xdebug",
                "environment",
                "hhvm"
            ],
            "support": {
                "issues": "https://github.com/sebastianbergmann/environment/issues",
                "source": "https://github.com/sebastianbergmann/environment/tree/5.1.3"
            },
            "funding": [
                {
                    "url": "https://github.com/sebastianbergmann",
                    "type": "github"
                }
            ],
            "time": "2020-09-28T05:52:38+00:00"
        },
        {
            "name": "sebastian/exporter",
            "version": "4.0.4",
            "source": {
                "type": "git",
                "url": "https://github.com/sebastianbergmann/exporter.git",
                "reference": "65e8b7db476c5dd267e65eea9cab77584d3cfff9"
            },
            "dist": {
                "type": "zip",
                "url": "https://api.github.com/repos/sebastianbergmann/exporter/zipball/65e8b7db476c5dd267e65eea9cab77584d3cfff9",
                "reference": "65e8b7db476c5dd267e65eea9cab77584d3cfff9",
                "shasum": ""
            },
            "require": {
                "php": ">=7.3",
                "sebastian/recursion-context": "^4.0"
            },
            "require-dev": {
                "ext-mbstring": "*",
                "phpunit/phpunit": "^9.3"
            },
            "type": "library",
            "extra": {
                "branch-alias": {
                    "dev-master": "4.0-dev"
                }
            },
            "autoload": {
                "classmap": [
                    "src/"
                ]
            },
            "notification-url": "https://packagist.org/downloads/",
            "license": [
                "BSD-3-Clause"
            ],
            "authors": [
                {
                    "name": "Sebastian Bergmann",
                    "email": "sebastian@phpunit.de"
                },
                {
                    "name": "Jeff Welch",
                    "email": "whatthejeff@gmail.com"
                },
                {
                    "name": "Volker Dusch",
                    "email": "github@wallbash.com"
                },
                {
                    "name": "Adam Harvey",
                    "email": "aharvey@php.net"
                },
                {
                    "name": "Bernhard Schussek",
                    "email": "bschussek@gmail.com"
                }
            ],
            "description": "Provides the functionality to export PHP variables for visualization",
            "homepage": "https://www.github.com/sebastianbergmann/exporter",
            "keywords": [
                "export",
                "exporter"
            ],
            "support": {
                "issues": "https://github.com/sebastianbergmann/exporter/issues",
                "source": "https://github.com/sebastianbergmann/exporter/tree/4.0.4"
            },
            "funding": [
                {
                    "url": "https://github.com/sebastianbergmann",
                    "type": "github"
                }
            ],
            "time": "2021-11-11T14:18:36+00:00"
        },
        {
            "name": "sebastian/global-state",
            "version": "5.0.3",
            "source": {
                "type": "git",
                "url": "https://github.com/sebastianbergmann/global-state.git",
                "reference": "23bd5951f7ff26f12d4e3242864df3e08dec4e49"
            },
            "dist": {
                "type": "zip",
                "url": "https://api.github.com/repos/sebastianbergmann/global-state/zipball/23bd5951f7ff26f12d4e3242864df3e08dec4e49",
                "reference": "23bd5951f7ff26f12d4e3242864df3e08dec4e49",
                "shasum": ""
            },
            "require": {
                "php": ">=7.3",
                "sebastian/object-reflector": "^2.0",
                "sebastian/recursion-context": "^4.0"
            },
            "require-dev": {
                "ext-dom": "*",
                "phpunit/phpunit": "^9.3"
            },
            "suggest": {
                "ext-uopz": "*"
            },
            "type": "library",
            "extra": {
                "branch-alias": {
                    "dev-master": "5.0-dev"
                }
            },
            "autoload": {
                "classmap": [
                    "src/"
                ]
            },
            "notification-url": "https://packagist.org/downloads/",
            "license": [
                "BSD-3-Clause"
            ],
            "authors": [
                {
                    "name": "Sebastian Bergmann",
                    "email": "sebastian@phpunit.de"
                }
            ],
            "description": "Snapshotting of global state",
            "homepage": "http://www.github.com/sebastianbergmann/global-state",
            "keywords": [
                "global state"
            ],
            "support": {
                "issues": "https://github.com/sebastianbergmann/global-state/issues",
                "source": "https://github.com/sebastianbergmann/global-state/tree/5.0.3"
            },
            "funding": [
                {
                    "url": "https://github.com/sebastianbergmann",
                    "type": "github"
                }
            ],
            "time": "2021-06-11T13:31:12+00:00"
        },
        {
            "name": "sebastian/lines-of-code",
            "version": "1.0.3",
            "source": {
                "type": "git",
                "url": "https://github.com/sebastianbergmann/lines-of-code.git",
                "reference": "c1c2e997aa3146983ed888ad08b15470a2e22ecc"
            },
            "dist": {
                "type": "zip",
                "url": "https://api.github.com/repos/sebastianbergmann/lines-of-code/zipball/c1c2e997aa3146983ed888ad08b15470a2e22ecc",
                "reference": "c1c2e997aa3146983ed888ad08b15470a2e22ecc",
                "shasum": ""
            },
            "require": {
                "nikic/php-parser": "^4.6",
                "php": ">=7.3"
            },
            "require-dev": {
                "phpunit/phpunit": "^9.3"
            },
            "type": "library",
            "extra": {
                "branch-alias": {
                    "dev-master": "1.0-dev"
                }
            },
            "autoload": {
                "classmap": [
                    "src/"
                ]
            },
            "notification-url": "https://packagist.org/downloads/",
            "license": [
                "BSD-3-Clause"
            ],
            "authors": [
                {
                    "name": "Sebastian Bergmann",
                    "email": "sebastian@phpunit.de",
                    "role": "lead"
                }
            ],
            "description": "Library for counting the lines of code in PHP source code",
            "homepage": "https://github.com/sebastianbergmann/lines-of-code",
            "support": {
                "issues": "https://github.com/sebastianbergmann/lines-of-code/issues",
                "source": "https://github.com/sebastianbergmann/lines-of-code/tree/1.0.3"
            },
            "funding": [
                {
                    "url": "https://github.com/sebastianbergmann",
                    "type": "github"
                }
            ],
            "time": "2020-11-28T06:42:11+00:00"
        },
        {
            "name": "sebastian/object-enumerator",
            "version": "4.0.4",
            "source": {
                "type": "git",
                "url": "https://github.com/sebastianbergmann/object-enumerator.git",
                "reference": "5c9eeac41b290a3712d88851518825ad78f45c71"
            },
            "dist": {
                "type": "zip",
                "url": "https://api.github.com/repos/sebastianbergmann/object-enumerator/zipball/5c9eeac41b290a3712d88851518825ad78f45c71",
                "reference": "5c9eeac41b290a3712d88851518825ad78f45c71",
                "shasum": ""
            },
            "require": {
                "php": ">=7.3",
                "sebastian/object-reflector": "^2.0",
                "sebastian/recursion-context": "^4.0"
            },
            "require-dev": {
                "phpunit/phpunit": "^9.3"
            },
            "type": "library",
            "extra": {
                "branch-alias": {
                    "dev-master": "4.0-dev"
                }
            },
            "autoload": {
                "classmap": [
                    "src/"
                ]
            },
            "notification-url": "https://packagist.org/downloads/",
            "license": [
                "BSD-3-Clause"
            ],
            "authors": [
                {
                    "name": "Sebastian Bergmann",
                    "email": "sebastian@phpunit.de"
                }
            ],
            "description": "Traverses array structures and object graphs to enumerate all referenced objects",
            "homepage": "https://github.com/sebastianbergmann/object-enumerator/",
            "support": {
                "issues": "https://github.com/sebastianbergmann/object-enumerator/issues",
                "source": "https://github.com/sebastianbergmann/object-enumerator/tree/4.0.4"
            },
            "funding": [
                {
                    "url": "https://github.com/sebastianbergmann",
                    "type": "github"
                }
            ],
            "time": "2020-10-26T13:12:34+00:00"
        },
        {
            "name": "sebastian/object-reflector",
            "version": "2.0.4",
            "source": {
                "type": "git",
                "url": "https://github.com/sebastianbergmann/object-reflector.git",
                "reference": "b4f479ebdbf63ac605d183ece17d8d7fe49c15c7"
            },
            "dist": {
                "type": "zip",
                "url": "https://api.github.com/repos/sebastianbergmann/object-reflector/zipball/b4f479ebdbf63ac605d183ece17d8d7fe49c15c7",
                "reference": "b4f479ebdbf63ac605d183ece17d8d7fe49c15c7",
                "shasum": ""
            },
            "require": {
                "php": ">=7.3"
            },
            "require-dev": {
                "phpunit/phpunit": "^9.3"
            },
            "type": "library",
            "extra": {
                "branch-alias": {
                    "dev-master": "2.0-dev"
                }
            },
            "autoload": {
                "classmap": [
                    "src/"
                ]
            },
            "notification-url": "https://packagist.org/downloads/",
            "license": [
                "BSD-3-Clause"
            ],
            "authors": [
                {
                    "name": "Sebastian Bergmann",
                    "email": "sebastian@phpunit.de"
                }
            ],
            "description": "Allows reflection of object attributes, including inherited and non-public ones",
            "homepage": "https://github.com/sebastianbergmann/object-reflector/",
            "support": {
                "issues": "https://github.com/sebastianbergmann/object-reflector/issues",
                "source": "https://github.com/sebastianbergmann/object-reflector/tree/2.0.4"
            },
            "funding": [
                {
                    "url": "https://github.com/sebastianbergmann",
                    "type": "github"
                }
            ],
            "time": "2020-10-26T13:14:26+00:00"
        },
        {
            "name": "sebastian/recursion-context",
            "version": "4.0.4",
            "source": {
                "type": "git",
                "url": "https://github.com/sebastianbergmann/recursion-context.git",
                "reference": "cd9d8cf3c5804de4341c283ed787f099f5506172"
            },
            "dist": {
                "type": "zip",
                "url": "https://api.github.com/repos/sebastianbergmann/recursion-context/zipball/cd9d8cf3c5804de4341c283ed787f099f5506172",
                "reference": "cd9d8cf3c5804de4341c283ed787f099f5506172",
                "shasum": ""
            },
            "require": {
                "php": ">=7.3"
            },
            "require-dev": {
                "phpunit/phpunit": "^9.3"
            },
            "type": "library",
            "extra": {
                "branch-alias": {
                    "dev-master": "4.0-dev"
                }
            },
            "autoload": {
                "classmap": [
                    "src/"
                ]
            },
            "notification-url": "https://packagist.org/downloads/",
            "license": [
                "BSD-3-Clause"
            ],
            "authors": [
                {
                    "name": "Sebastian Bergmann",
                    "email": "sebastian@phpunit.de"
                },
                {
                    "name": "Jeff Welch",
                    "email": "whatthejeff@gmail.com"
                },
                {
                    "name": "Adam Harvey",
                    "email": "aharvey@php.net"
                }
            ],
            "description": "Provides functionality to recursively process PHP variables",
            "homepage": "http://www.github.com/sebastianbergmann/recursion-context",
            "support": {
                "issues": "https://github.com/sebastianbergmann/recursion-context/issues",
                "source": "https://github.com/sebastianbergmann/recursion-context/tree/4.0.4"
            },
            "funding": [
                {
                    "url": "https://github.com/sebastianbergmann",
                    "type": "github"
                }
            ],
            "time": "2020-10-26T13:17:30+00:00"
        },
        {
            "name": "sebastian/resource-operations",
            "version": "3.0.3",
            "source": {
                "type": "git",
                "url": "https://github.com/sebastianbergmann/resource-operations.git",
                "reference": "0f4443cb3a1d92ce809899753bc0d5d5a8dd19a8"
            },
            "dist": {
                "type": "zip",
                "url": "https://api.github.com/repos/sebastianbergmann/resource-operations/zipball/0f4443cb3a1d92ce809899753bc0d5d5a8dd19a8",
                "reference": "0f4443cb3a1d92ce809899753bc0d5d5a8dd19a8",
                "shasum": ""
            },
            "require": {
                "php": ">=7.3"
            },
            "require-dev": {
                "phpunit/phpunit": "^9.0"
            },
            "type": "library",
            "extra": {
                "branch-alias": {
                    "dev-master": "3.0-dev"
                }
            },
            "autoload": {
                "classmap": [
                    "src/"
                ]
            },
            "notification-url": "https://packagist.org/downloads/",
            "license": [
                "BSD-3-Clause"
            ],
            "authors": [
                {
                    "name": "Sebastian Bergmann",
                    "email": "sebastian@phpunit.de"
                }
            ],
            "description": "Provides a list of PHP built-in functions that operate on resources",
            "homepage": "https://www.github.com/sebastianbergmann/resource-operations",
            "support": {
                "issues": "https://github.com/sebastianbergmann/resource-operations/issues",
                "source": "https://github.com/sebastianbergmann/resource-operations/tree/3.0.3"
            },
            "funding": [
                {
                    "url": "https://github.com/sebastianbergmann",
                    "type": "github"
                }
            ],
            "time": "2020-09-28T06:45:17+00:00"
        },
        {
            "name": "sebastian/type",
            "version": "2.3.4",
            "source": {
                "type": "git",
                "url": "https://github.com/sebastianbergmann/type.git",
                "reference": "b8cd8a1c753c90bc1a0f5372170e3e489136f914"
            },
            "dist": {
                "type": "zip",
                "url": "https://api.github.com/repos/sebastianbergmann/type/zipball/b8cd8a1c753c90bc1a0f5372170e3e489136f914",
                "reference": "b8cd8a1c753c90bc1a0f5372170e3e489136f914",
                "shasum": ""
            },
            "require": {
                "php": ">=7.3"
            },
            "require-dev": {
                "phpunit/phpunit": "^9.3"
            },
            "type": "library",
            "extra": {
                "branch-alias": {
                    "dev-master": "2.3-dev"
                }
            },
            "autoload": {
                "classmap": [
                    "src/"
                ]
            },
            "notification-url": "https://packagist.org/downloads/",
            "license": [
                "BSD-3-Clause"
            ],
            "authors": [
                {
                    "name": "Sebastian Bergmann",
                    "email": "sebastian@phpunit.de",
                    "role": "lead"
                }
            ],
            "description": "Collection of value objects that represent the types of the PHP type system",
            "homepage": "https://github.com/sebastianbergmann/type",
            "support": {
                "issues": "https://github.com/sebastianbergmann/type/issues",
                "source": "https://github.com/sebastianbergmann/type/tree/2.3.4"
            },
            "funding": [
                {
                    "url": "https://github.com/sebastianbergmann",
                    "type": "github"
                }
            ],
            "time": "2021-06-15T12:49:02+00:00"
        },
        {
            "name": "sebastian/version",
            "version": "3.0.2",
            "source": {
                "type": "git",
                "url": "https://github.com/sebastianbergmann/version.git",
                "reference": "c6c1022351a901512170118436c764e473f6de8c"
            },
            "dist": {
                "type": "zip",
                "url": "https://api.github.com/repos/sebastianbergmann/version/zipball/c6c1022351a901512170118436c764e473f6de8c",
                "reference": "c6c1022351a901512170118436c764e473f6de8c",
                "shasum": ""
            },
            "require": {
                "php": ">=7.3"
            },
            "type": "library",
            "extra": {
                "branch-alias": {
                    "dev-master": "3.0-dev"
                }
            },
            "autoload": {
                "classmap": [
                    "src/"
                ]
            },
            "notification-url": "https://packagist.org/downloads/",
            "license": [
                "BSD-3-Clause"
            ],
            "authors": [
                {
                    "name": "Sebastian Bergmann",
                    "email": "sebastian@phpunit.de",
                    "role": "lead"
                }
            ],
            "description": "Library that helps with managing the version number of Git-hosted PHP projects",
            "homepage": "https://github.com/sebastianbergmann/version",
            "support": {
                "issues": "https://github.com/sebastianbergmann/version/issues",
                "source": "https://github.com/sebastianbergmann/version/tree/3.0.2"
            },
            "funding": [
                {
                    "url": "https://github.com/sebastianbergmann",
                    "type": "github"
                }
            ],
            "time": "2020-09-28T06:39:44+00:00"
        },
        {
            "name": "symfony/console",
            "version": "v5.4.3",
            "source": {
                "type": "git",
                "url": "https://github.com/symfony/console.git",
                "reference": "a2a86ec353d825c75856c6fd14fac416a7bdb6b8"
            },
            "dist": {
                "type": "zip",
                "url": "https://api.github.com/repos/symfony/console/zipball/a2a86ec353d825c75856c6fd14fac416a7bdb6b8",
                "reference": "a2a86ec353d825c75856c6fd14fac416a7bdb6b8",
                "shasum": ""
            },
            "require": {
                "php": ">=7.2.5",
                "symfony/deprecation-contracts": "^2.1|^3",
                "symfony/polyfill-mbstring": "~1.0",
                "symfony/polyfill-php73": "^1.9",
                "symfony/polyfill-php80": "^1.16",
                "symfony/service-contracts": "^1.1|^2|^3",
                "symfony/string": "^5.1|^6.0"
            },
            "conflict": {
                "psr/log": ">=3",
                "symfony/dependency-injection": "<4.4",
                "symfony/dotenv": "<5.1",
                "symfony/event-dispatcher": "<4.4",
                "symfony/lock": "<4.4",
                "symfony/process": "<4.4"
            },
            "provide": {
                "psr/log-implementation": "1.0|2.0"
            },
            "require-dev": {
                "psr/log": "^1|^2",
                "symfony/config": "^4.4|^5.0|^6.0",
                "symfony/dependency-injection": "^4.4|^5.0|^6.0",
                "symfony/event-dispatcher": "^4.4|^5.0|^6.0",
                "symfony/lock": "^4.4|^5.0|^6.0",
                "symfony/process": "^4.4|^5.0|^6.0",
                "symfony/var-dumper": "^4.4|^5.0|^6.0"
            },
            "suggest": {
                "psr/log": "For using the console logger",
                "symfony/event-dispatcher": "",
                "symfony/lock": "",
                "symfony/process": ""
            },
            "type": "library",
            "autoload": {
                "psr-4": {
                    "Symfony\\Component\\Console\\": ""
                },
                "exclude-from-classmap": [
                    "/Tests/"
                ]
            },
            "notification-url": "https://packagist.org/downloads/",
            "license": [
                "MIT"
            ],
            "authors": [
                {
                    "name": "Fabien Potencier",
                    "email": "fabien@symfony.com"
                },
                {
                    "name": "Symfony Community",
                    "homepage": "https://symfony.com/contributors"
                }
            ],
            "description": "Eases the creation of beautiful and testable command line interfaces",
            "homepage": "https://symfony.com",
            "keywords": [
                "cli",
                "command line",
                "console",
                "terminal"
            ],
            "support": {
                "source": "https://github.com/symfony/console/tree/v5.4.3"
            },
            "funding": [
                {
                    "url": "https://symfony.com/sponsor",
                    "type": "custom"
                },
                {
                    "url": "https://github.com/fabpot",
                    "type": "github"
                },
                {
                    "url": "https://tidelift.com/funding/github/packagist/symfony/symfony",
                    "type": "tidelift"
                }
            ],
            "time": "2022-01-26T16:28:35+00:00"
        },
        {
            "name": "symfony/deprecation-contracts",
            "version": "v2.5.0",
            "source": {
                "type": "git",
                "url": "https://github.com/symfony/deprecation-contracts.git",
                "reference": "6f981ee24cf69ee7ce9736146d1c57c2780598a8"
            },
            "dist": {
                "type": "zip",
                "url": "https://api.github.com/repos/symfony/deprecation-contracts/zipball/6f981ee24cf69ee7ce9736146d1c57c2780598a8",
                "reference": "6f981ee24cf69ee7ce9736146d1c57c2780598a8",
                "shasum": ""
            },
            "require": {
                "php": ">=7.1"
            },
            "type": "library",
            "extra": {
                "branch-alias": {
                    "dev-main": "2.5-dev"
                },
                "thanks": {
                    "name": "symfony/contracts",
                    "url": "https://github.com/symfony/contracts"
                }
            },
            "autoload": {
                "files": [
                    "function.php"
                ]
            },
            "notification-url": "https://packagist.org/downloads/",
            "license": [
                "MIT"
            ],
            "authors": [
                {
                    "name": "Nicolas Grekas",
                    "email": "p@tchwork.com"
                },
                {
                    "name": "Symfony Community",
                    "homepage": "https://symfony.com/contributors"
                }
            ],
            "description": "A generic function and convention to trigger deprecation notices",
            "homepage": "https://symfony.com",
            "support": {
                "source": "https://github.com/symfony/deprecation-contracts/tree/v2.5.0"
            },
            "funding": [
                {
                    "url": "https://symfony.com/sponsor",
                    "type": "custom"
                },
                {
                    "url": "https://github.com/fabpot",
                    "type": "github"
                },
                {
                    "url": "https://tidelift.com/funding/github/packagist/symfony/symfony",
                    "type": "tidelift"
                }
            ],
            "time": "2021-07-12T14:48:14+00:00"
        },
        {
            "name": "symfony/polyfill-ctype",
            "version": "v1.24.0",
            "source": {
                "type": "git",
                "url": "https://github.com/symfony/polyfill-ctype.git",
                "reference": "30885182c981ab175d4d034db0f6f469898070ab"
            },
            "dist": {
                "type": "zip",
                "url": "https://api.github.com/repos/symfony/polyfill-ctype/zipball/30885182c981ab175d4d034db0f6f469898070ab",
                "reference": "30885182c981ab175d4d034db0f6f469898070ab",
                "shasum": ""
            },
            "require": {
                "php": ">=7.1"
            },
            "provide": {
                "ext-ctype": "*"
            },
            "suggest": {
                "ext-ctype": "For best performance"
            },
            "type": "library",
            "extra": {
                "branch-alias": {
                    "dev-main": "1.23-dev"
                },
                "thanks": {
                    "name": "symfony/polyfill",
                    "url": "https://github.com/symfony/polyfill"
                }
            },
            "autoload": {
                "psr-4": {
                    "Symfony\\Polyfill\\Ctype\\": ""
                },
                "files": [
                    "bootstrap.php"
                ]
            },
            "notification-url": "https://packagist.org/downloads/",
            "license": [
                "MIT"
            ],
            "authors": [
                {
                    "name": "Gert de Pagter",
                    "email": "BackEndTea@gmail.com"
                },
                {
                    "name": "Symfony Community",
                    "homepage": "https://symfony.com/contributors"
                }
            ],
            "description": "Symfony polyfill for ctype functions",
            "homepage": "https://symfony.com",
            "keywords": [
                "compatibility",
                "ctype",
                "polyfill",
                "portable"
            ],
            "support": {
                "source": "https://github.com/symfony/polyfill-ctype/tree/v1.24.0"
            },
            "funding": [
                {
                    "url": "https://symfony.com/sponsor",
                    "type": "custom"
                },
                {
                    "url": "https://github.com/fabpot",
                    "type": "github"
                },
                {
                    "url": "https://tidelift.com/funding/github/packagist/symfony/symfony",
                    "type": "tidelift"
                }
            ],
            "time": "2021-10-20T20:35:02+00:00"
        },
        {
            "name": "symfony/polyfill-intl-grapheme",
            "version": "v1.24.0",
            "source": {
                "type": "git",
                "url": "https://github.com/symfony/polyfill-intl-grapheme.git",
                "reference": "81b86b50cf841a64252b439e738e97f4a34e2783"
            },
            "dist": {
                "type": "zip",
                "url": "https://api.github.com/repos/symfony/polyfill-intl-grapheme/zipball/81b86b50cf841a64252b439e738e97f4a34e2783",
                "reference": "81b86b50cf841a64252b439e738e97f4a34e2783",
                "shasum": ""
            },
            "require": {
                "php": ">=7.1"
            },
            "suggest": {
                "ext-intl": "For best performance"
            },
            "type": "library",
            "extra": {
                "branch-alias": {
                    "dev-main": "1.23-dev"
                },
                "thanks": {
                    "name": "symfony/polyfill",
                    "url": "https://github.com/symfony/polyfill"
                }
            },
            "autoload": {
                "files": [
                    "bootstrap.php"
                ],
                "psr-4": {
                    "Symfony\\Polyfill\\Intl\\Grapheme\\": ""
                }
            },
            "notification-url": "https://packagist.org/downloads/",
            "license": [
                "MIT"
            ],
            "authors": [
                {
                    "name": "Nicolas Grekas",
                    "email": "p@tchwork.com"
                },
                {
                    "name": "Symfony Community",
                    "homepage": "https://symfony.com/contributors"
                }
            ],
            "description": "Symfony polyfill for intl's grapheme_* functions",
            "homepage": "https://symfony.com",
            "keywords": [
                "compatibility",
                "grapheme",
                "intl",
                "polyfill",
                "portable",
                "shim"
            ],
            "support": {
                "source": "https://github.com/symfony/polyfill-intl-grapheme/tree/v1.24.0"
            },
            "funding": [
                {
                    "url": "https://symfony.com/sponsor",
                    "type": "custom"
                },
                {
                    "url": "https://github.com/fabpot",
                    "type": "github"
                },
                {
                    "url": "https://tidelift.com/funding/github/packagist/symfony/symfony",
                    "type": "tidelift"
                }
            ],
            "time": "2021-11-23T21:10:46+00:00"
        },
        {
            "name": "symfony/polyfill-intl-normalizer",
            "version": "v1.24.0",
            "source": {
                "type": "git",
                "url": "https://github.com/symfony/polyfill-intl-normalizer.git",
                "reference": "8590a5f561694770bdcd3f9b5c69dde6945028e8"
            },
            "dist": {
                "type": "zip",
                "url": "https://api.github.com/repos/symfony/polyfill-intl-normalizer/zipball/8590a5f561694770bdcd3f9b5c69dde6945028e8",
                "reference": "8590a5f561694770bdcd3f9b5c69dde6945028e8",
                "shasum": ""
            },
            "require": {
                "php": ">=7.1"
            },
            "suggest": {
                "ext-intl": "For best performance"
            },
            "type": "library",
            "extra": {
                "branch-alias": {
                    "dev-main": "1.23-dev"
                },
                "thanks": {
                    "name": "symfony/polyfill",
                    "url": "https://github.com/symfony/polyfill"
                }
            },
            "autoload": {
                "files": [
                    "bootstrap.php"
                ],
                "psr-4": {
                    "Symfony\\Polyfill\\Intl\\Normalizer\\": ""
                },
                "classmap": [
                    "Resources/stubs"
                ]
            },
            "notification-url": "https://packagist.org/downloads/",
            "license": [
                "MIT"
            ],
            "authors": [
                {
                    "name": "Nicolas Grekas",
                    "email": "p@tchwork.com"
                },
                {
                    "name": "Symfony Community",
                    "homepage": "https://symfony.com/contributors"
                }
            ],
            "description": "Symfony polyfill for intl's Normalizer class and related functions",
            "homepage": "https://symfony.com",
            "keywords": [
                "compatibility",
                "intl",
                "normalizer",
                "polyfill",
                "portable",
                "shim"
            ],
            "support": {
                "source": "https://github.com/symfony/polyfill-intl-normalizer/tree/v1.24.0"
            },
            "funding": [
                {
                    "url": "https://symfony.com/sponsor",
                    "type": "custom"
                },
                {
                    "url": "https://github.com/fabpot",
                    "type": "github"
                },
                {
                    "url": "https://tidelift.com/funding/github/packagist/symfony/symfony",
                    "type": "tidelift"
                }
            ],
            "time": "2021-02-19T12:13:01+00:00"
        },
        {
            "name": "symfony/polyfill-mbstring",
            "version": "v1.24.0",
            "source": {
                "type": "git",
                "url": "https://github.com/symfony/polyfill-mbstring.git",
                "reference": "0abb51d2f102e00a4eefcf46ba7fec406d245825"
            },
            "dist": {
                "type": "zip",
                "url": "https://api.github.com/repos/symfony/polyfill-mbstring/zipball/0abb51d2f102e00a4eefcf46ba7fec406d245825",
                "reference": "0abb51d2f102e00a4eefcf46ba7fec406d245825",
                "shasum": ""
            },
            "require": {
                "php": ">=7.1"
            },
            "provide": {
                "ext-mbstring": "*"
            },
            "suggest": {
                "ext-mbstring": "For best performance"
            },
            "type": "library",
            "extra": {
                "branch-alias": {
                    "dev-main": "1.23-dev"
                },
                "thanks": {
                    "name": "symfony/polyfill",
                    "url": "https://github.com/symfony/polyfill"
                }
            },
            "autoload": {
                "psr-4": {
                    "Symfony\\Polyfill\\Mbstring\\": ""
                },
                "files": [
                    "bootstrap.php"
                ]
            },
            "notification-url": "https://packagist.org/downloads/",
            "license": [
                "MIT"
            ],
            "authors": [
                {
                    "name": "Nicolas Grekas",
                    "email": "p@tchwork.com"
                },
                {
                    "name": "Symfony Community",
                    "homepage": "https://symfony.com/contributors"
                }
            ],
            "description": "Symfony polyfill for the Mbstring extension",
            "homepage": "https://symfony.com",
            "keywords": [
                "compatibility",
                "mbstring",
                "polyfill",
                "portable",
                "shim"
            ],
            "support": {
                "source": "https://github.com/symfony/polyfill-mbstring/tree/v1.24.0"
            },
            "funding": [
                {
                    "url": "https://symfony.com/sponsor",
                    "type": "custom"
                },
                {
                    "url": "https://github.com/fabpot",
                    "type": "github"
                },
                {
                    "url": "https://tidelift.com/funding/github/packagist/symfony/symfony",
                    "type": "tidelift"
                }
            ],
            "time": "2021-11-30T18:21:41+00:00"
        },
        {
            "name": "symfony/polyfill-php73",
            "version": "v1.24.0",
            "source": {
                "type": "git",
                "url": "https://github.com/symfony/polyfill-php73.git",
                "reference": "cc5db0e22b3cb4111010e48785a97f670b350ca5"
            },
            "dist": {
                "type": "zip",
                "url": "https://api.github.com/repos/symfony/polyfill-php73/zipball/cc5db0e22b3cb4111010e48785a97f670b350ca5",
                "reference": "cc5db0e22b3cb4111010e48785a97f670b350ca5",
                "shasum": ""
            },
            "require": {
                "php": ">=7.1"
            },
            "type": "library",
            "extra": {
                "branch-alias": {
                    "dev-main": "1.23-dev"
                },
                "thanks": {
                    "name": "symfony/polyfill",
                    "url": "https://github.com/symfony/polyfill"
                }
            },
            "autoload": {
                "files": [
                    "bootstrap.php"
                ],
                "psr-4": {
                    "Symfony\\Polyfill\\Php73\\": ""
                },
                "classmap": [
                    "Resources/stubs"
                ]
            },
            "notification-url": "https://packagist.org/downloads/",
            "license": [
                "MIT"
            ],
            "authors": [
                {
                    "name": "Nicolas Grekas",
                    "email": "p@tchwork.com"
                },
                {
                    "name": "Symfony Community",
                    "homepage": "https://symfony.com/contributors"
                }
            ],
            "description": "Symfony polyfill backporting some PHP 7.3+ features to lower PHP versions",
            "homepage": "https://symfony.com",
            "keywords": [
                "compatibility",
                "polyfill",
                "portable",
                "shim"
            ],
            "support": {
                "source": "https://github.com/symfony/polyfill-php73/tree/v1.24.0"
            },
            "funding": [
                {
                    "url": "https://symfony.com/sponsor",
                    "type": "custom"
                },
                {
                    "url": "https://github.com/fabpot",
                    "type": "github"
                },
                {
                    "url": "https://tidelift.com/funding/github/packagist/symfony/symfony",
                    "type": "tidelift"
                }
            ],
            "time": "2021-06-05T21:20:04+00:00"
        },
        {
            "name": "symfony/polyfill-php80",
            "version": "v1.24.0",
            "source": {
                "type": "git",
                "url": "https://github.com/symfony/polyfill-php80.git",
                "reference": "57b712b08eddb97c762a8caa32c84e037892d2e9"
            },
            "dist": {
                "type": "zip",
                "url": "https://api.github.com/repos/symfony/polyfill-php80/zipball/57b712b08eddb97c762a8caa32c84e037892d2e9",
                "reference": "57b712b08eddb97c762a8caa32c84e037892d2e9",
                "shasum": ""
            },
            "require": {
                "php": ">=7.1"
            },
            "type": "library",
            "extra": {
                "branch-alias": {
                    "dev-main": "1.23-dev"
                },
                "thanks": {
                    "name": "symfony/polyfill",
                    "url": "https://github.com/symfony/polyfill"
                }
            },
            "autoload": {
                "files": [
                    "bootstrap.php"
                ],
                "psr-4": {
                    "Symfony\\Polyfill\\Php80\\": ""
                },
                "classmap": [
                    "Resources/stubs"
                ]
            },
            "notification-url": "https://packagist.org/downloads/",
            "license": [
                "MIT"
            ],
            "authors": [
                {
                    "name": "Ion Bazan",
                    "email": "ion.bazan@gmail.com"
                },
                {
                    "name": "Nicolas Grekas",
                    "email": "p@tchwork.com"
                },
                {
                    "name": "Symfony Community",
                    "homepage": "https://symfony.com/contributors"
                }
            ],
            "description": "Symfony polyfill backporting some PHP 8.0+ features to lower PHP versions",
            "homepage": "https://symfony.com",
            "keywords": [
                "compatibility",
                "polyfill",
                "portable",
                "shim"
            ],
            "support": {
                "source": "https://github.com/symfony/polyfill-php80/tree/v1.24.0"
            },
            "funding": [
                {
                    "url": "https://symfony.com/sponsor",
                    "type": "custom"
                },
                {
                    "url": "https://github.com/fabpot",
                    "type": "github"
                },
                {
                    "url": "https://tidelift.com/funding/github/packagist/symfony/symfony",
                    "type": "tidelift"
                }
            ],
            "time": "2021-09-13T13:58:33+00:00"
        },
        {
            "name": "symfony/process",
            "version": "v5.4.3",
            "source": {
                "type": "git",
                "url": "https://github.com/symfony/process.git",
                "reference": "553f50487389a977eb31cf6b37faae56da00f753"
            },
            "dist": {
                "type": "zip",
                "url": "https://api.github.com/repos/symfony/process/zipball/553f50487389a977eb31cf6b37faae56da00f753",
                "reference": "553f50487389a977eb31cf6b37faae56da00f753",
                "shasum": ""
            },
            "require": {
                "php": ">=7.2.5",
                "symfony/polyfill-php80": "^1.16"
            },
            "type": "library",
            "autoload": {
                "psr-4": {
                    "Symfony\\Component\\Process\\": ""
                },
                "exclude-from-classmap": [
                    "/Tests/"
                ]
            },
            "notification-url": "https://packagist.org/downloads/",
            "license": [
                "MIT"
            ],
            "authors": [
                {
                    "name": "Fabien Potencier",
                    "email": "fabien@symfony.com"
                },
                {
                    "name": "Symfony Community",
                    "homepage": "https://symfony.com/contributors"
                }
            ],
            "description": "Executes commands in sub-processes",
            "homepage": "https://symfony.com",
            "support": {
                "source": "https://github.com/symfony/process/tree/v5.4.3"
            },
            "funding": [
                {
                    "url": "https://symfony.com/sponsor",
                    "type": "custom"
                },
                {
                    "url": "https://github.com/fabpot",
                    "type": "github"
                },
                {
                    "url": "https://tidelift.com/funding/github/packagist/symfony/symfony",
                    "type": "tidelift"
                }
            ],
            "time": "2022-01-26T16:28:35+00:00"
        },
        {
            "name": "symfony/service-contracts",
            "version": "v2.5.0",
            "source": {
                "type": "git",
                "url": "https://github.com/symfony/service-contracts.git",
                "reference": "1ab11b933cd6bc5464b08e81e2c5b07dec58b0fc"
            },
            "dist": {
                "type": "zip",
                "url": "https://api.github.com/repos/symfony/service-contracts/zipball/1ab11b933cd6bc5464b08e81e2c5b07dec58b0fc",
                "reference": "1ab11b933cd6bc5464b08e81e2c5b07dec58b0fc",
                "shasum": ""
            },
            "require": {
                "php": ">=7.2.5",
                "psr/container": "^1.1",
                "symfony/deprecation-contracts": "^2.1"
            },
            "conflict": {
                "ext-psr": "<1.1|>=2"
            },
            "suggest": {
                "symfony/service-implementation": ""
            },
            "type": "library",
            "extra": {
                "branch-alias": {
                    "dev-main": "2.5-dev"
                },
                "thanks": {
                    "name": "symfony/contracts",
                    "url": "https://github.com/symfony/contracts"
                }
            },
            "autoload": {
                "psr-4": {
                    "Symfony\\Contracts\\Service\\": ""
                }
            },
            "notification-url": "https://packagist.org/downloads/",
            "license": [
                "MIT"
            ],
            "authors": [
                {
                    "name": "Nicolas Grekas",
                    "email": "p@tchwork.com"
                },
                {
                    "name": "Symfony Community",
                    "homepage": "https://symfony.com/contributors"
                }
            ],
            "description": "Generic abstractions related to writing services",
            "homepage": "https://symfony.com",
            "keywords": [
                "abstractions",
                "contracts",
                "decoupling",
                "interfaces",
                "interoperability",
                "standards"
            ],
            "support": {
                "source": "https://github.com/symfony/service-contracts/tree/v2.5.0"
            },
            "funding": [
                {
                    "url": "https://symfony.com/sponsor",
                    "type": "custom"
                },
                {
                    "url": "https://github.com/fabpot",
                    "type": "github"
                },
                {
                    "url": "https://tidelift.com/funding/github/packagist/symfony/symfony",
                    "type": "tidelift"
                }
            ],
            "time": "2021-11-04T16:48:04+00:00"
        },
        {
            "name": "symfony/string",
            "version": "v5.4.3",
            "source": {
                "type": "git",
                "url": "https://github.com/symfony/string.git",
                "reference": "92043b7d8383e48104e411bc9434b260dbeb5a10"
            },
            "dist": {
                "type": "zip",
                "url": "https://api.github.com/repos/symfony/string/zipball/92043b7d8383e48104e411bc9434b260dbeb5a10",
                "reference": "92043b7d8383e48104e411bc9434b260dbeb5a10",
                "shasum": ""
            },
            "require": {
                "php": ">=7.2.5",
                "symfony/polyfill-ctype": "~1.8",
                "symfony/polyfill-intl-grapheme": "~1.0",
                "symfony/polyfill-intl-normalizer": "~1.0",
                "symfony/polyfill-mbstring": "~1.0",
                "symfony/polyfill-php80": "~1.15"
            },
            "conflict": {
                "symfony/translation-contracts": ">=3.0"
            },
            "require-dev": {
                "symfony/error-handler": "^4.4|^5.0|^6.0",
                "symfony/http-client": "^4.4|^5.0|^6.0",
                "symfony/translation-contracts": "^1.1|^2",
                "symfony/var-exporter": "^4.4|^5.0|^6.0"
            },
            "type": "library",
            "autoload": {
                "psr-4": {
                    "Symfony\\Component\\String\\": ""
                },
                "files": [
                    "Resources/functions.php"
                ],
                "exclude-from-classmap": [
                    "/Tests/"
                ]
            },
            "notification-url": "https://packagist.org/downloads/",
            "license": [
                "MIT"
            ],
            "authors": [
                {
                    "name": "Nicolas Grekas",
                    "email": "p@tchwork.com"
                },
                {
                    "name": "Symfony Community",
                    "homepage": "https://symfony.com/contributors"
                }
            ],
            "description": "Provides an object-oriented API to strings and deals with bytes, UTF-8 code points and grapheme clusters in a unified way",
            "homepage": "https://symfony.com",
            "keywords": [
                "grapheme",
                "i18n",
                "string",
                "unicode",
                "utf-8",
                "utf8"
            ],
            "support": {
                "source": "https://github.com/symfony/string/tree/v5.4.3"
            },
            "funding": [
                {
                    "url": "https://symfony.com/sponsor",
                    "type": "custom"
                },
                {
                    "url": "https://github.com/fabpot",
                    "type": "github"
                },
                {
                    "url": "https://tidelift.com/funding/github/packagist/symfony/symfony",
                    "type": "tidelift"
                }
            ],
            "time": "2022-01-02T09:53:40+00:00"
        },
        {
            "name": "theseer/tokenizer",
            "version": "1.2.1",
            "source": {
                "type": "git",
                "url": "https://github.com/theseer/tokenizer.git",
                "reference": "34a41e998c2183e22995f158c581e7b5e755ab9e"
            },
            "dist": {
                "type": "zip",
                "url": "https://api.github.com/repos/theseer/tokenizer/zipball/34a41e998c2183e22995f158c581e7b5e755ab9e",
                "reference": "34a41e998c2183e22995f158c581e7b5e755ab9e",
                "shasum": ""
            },
            "require": {
                "ext-dom": "*",
                "ext-tokenizer": "*",
                "ext-xmlwriter": "*",
                "php": "^7.2 || ^8.0"
            },
            "type": "library",
            "autoload": {
                "classmap": [
                    "src/"
                ]
            },
            "notification-url": "https://packagist.org/downloads/",
            "license": [
                "BSD-3-Clause"
            ],
            "authors": [
                {
                    "name": "Arne Blankerts",
                    "email": "arne@blankerts.de",
                    "role": "Developer"
                }
            ],
            "description": "A small library for converting tokenized PHP source code into XML and potentially other formats",
            "support": {
                "issues": "https://github.com/theseer/tokenizer/issues",
                "source": "https://github.com/theseer/tokenizer/tree/1.2.1"
            },
            "funding": [
                {
                    "url": "https://github.com/theseer",
                    "type": "github"
                }
            ],
            "time": "2021-07-28T10:34:58+00:00"
        },
        {
            "name": "webmozart/assert",
            "version": "1.10.0",
            "source": {
                "type": "git",
                "url": "https://github.com/webmozarts/assert.git",
                "reference": "6964c76c7804814a842473e0c8fd15bab0f18e25"
            },
            "dist": {
                "type": "zip",
                "url": "https://api.github.com/repos/webmozarts/assert/zipball/6964c76c7804814a842473e0c8fd15bab0f18e25",
                "reference": "6964c76c7804814a842473e0c8fd15bab0f18e25",
                "shasum": ""
            },
            "require": {
                "php": "^7.2 || ^8.0",
                "symfony/polyfill-ctype": "^1.8"
            },
            "conflict": {
                "phpstan/phpstan": "<0.12.20",
                "vimeo/psalm": "<4.6.1 || 4.6.2"
            },
            "require-dev": {
                "phpunit/phpunit": "^8.5.13"
            },
            "type": "library",
            "extra": {
                "branch-alias": {
                    "dev-master": "1.10-dev"
                }
            },
            "autoload": {
                "psr-4": {
                    "Webmozart\\Assert\\": "src/"
                }
            },
            "notification-url": "https://packagist.org/downloads/",
            "license": [
                "MIT"
            ],
            "authors": [
                {
                    "name": "Bernhard Schussek",
                    "email": "bschussek@gmail.com"
                }
            ],
            "description": "Assertions to validate method input/output with nice error messages.",
            "keywords": [
                "assert",
                "check",
                "validate"
            ],
            "support": {
                "issues": "https://github.com/webmozarts/assert/issues",
                "source": "https://github.com/webmozarts/assert/tree/1.10.0"
            },
            "time": "2021-03-09T10:59:23+00:00"
        },
        {
            "name": "wikimedia/at-ease",
            "version": "v2.1.0",
            "source": {
                "type": "git",
                "url": "https://github.com/wikimedia/at-ease.git",
                "reference": "e8ebaa7bb7c8a8395481a05f6dc4deaceab11c33"
            },
            "dist": {
                "type": "zip",
                "url": "https://api.github.com/repos/wikimedia/at-ease/zipball/e8ebaa7bb7c8a8395481a05f6dc4deaceab11c33",
                "reference": "e8ebaa7bb7c8a8395481a05f6dc4deaceab11c33",
                "shasum": ""
            },
            "require": {
                "php": ">=7.2.9"
            },
            "require-dev": {
                "mediawiki/mediawiki-codesniffer": "35.0.0",
                "mediawiki/minus-x": "1.1.1",
                "ockcyp/covers-validator": "1.3.3",
                "php-parallel-lint/php-console-highlighter": "0.5.0",
                "php-parallel-lint/php-parallel-lint": "1.2.0",
                "phpunit/phpunit": "^8.5"
            },
            "type": "library",
            "autoload": {
                "psr-4": {
                    "Wikimedia\\AtEase\\": "src/Wikimedia/AtEase/"
                },
                "files": [
                    "src/Wikimedia/Functions.php"
                ]
            },
            "notification-url": "https://packagist.org/downloads/",
            "license": [
                "GPL-2.0-or-later"
            ],
            "authors": [
                {
                    "name": "Tim Starling",
                    "email": "tstarling@wikimedia.org"
                },
                {
                    "name": "MediaWiki developers",
                    "email": "wikitech-l@lists.wikimedia.org"
                }
            ],
            "description": "Safe replacement to @ for suppressing warnings.",
            "homepage": "https://www.mediawiki.org/wiki/at-ease",
            "support": {
                "source": "https://github.com/wikimedia/at-ease/tree/v2.1.0"
            },
            "time": "2021-02-27T15:53:37+00:00"
        },
        {
            "name": "yoast/phpunit-polyfills",
            "version": "1.0.3",
            "source": {
                "type": "git",
                "url": "https://github.com/Yoast/PHPUnit-Polyfills.git",
                "reference": "5ea3536428944955f969bc764bbe09738e151ada"
            },
            "dist": {
                "type": "zip",
                "url": "https://api.github.com/repos/Yoast/PHPUnit-Polyfills/zipball/5ea3536428944955f969bc764bbe09738e151ada",
                "reference": "5ea3536428944955f969bc764bbe09738e151ada",
                "shasum": ""
            },
            "require": {
                "php": ">=5.4",
                "phpunit/phpunit": "^4.8.36 || ^5.7.21 || ^6.0 || ^7.0 || ^8.0 || ^9.0"
            },
            "require-dev": {
                "yoast/yoastcs": "^2.2.0"
            },
            "type": "library",
            "extra": {
                "branch-alias": {
                    "dev-main": "1.x-dev",
                    "dev-develop": "1.x-dev"
                }
            },
            "autoload": {
                "files": [
                    "phpunitpolyfills-autoload.php"
                ]
            },
            "notification-url": "https://packagist.org/downloads/",
            "license": [
                "BSD-3-Clause"
            ],
            "authors": [
                {
                    "name": "Team Yoast",
                    "email": "support@yoast.com",
                    "homepage": "https://yoast.com"
                },
                {
                    "name": "Contributors",
                    "homepage": "https://github.com/Yoast/PHPUnit-Polyfills/graphs/contributors"
                }
            ],
            "description": "Set of polyfills for changed PHPUnit functionality to allow for creating PHPUnit cross-version compatible tests",
            "homepage": "https://github.com/Yoast/PHPUnit-Polyfills",
            "keywords": [
                "phpunit",
                "polyfill",
                "testing"
            ],
            "support": {
                "issues": "https://github.com/Yoast/PHPUnit-Polyfills/issues",
                "source": "https://github.com/Yoast/PHPUnit-Polyfills"
            },
            "time": "2021-11-23T01:37:03+00:00"
        }
    ],
    "aliases": [],
    "minimum-stability": "dev",
    "stability-flags": {
        "automattic/jetpack-a8c-mc-stats": 20,
        "automattic/jetpack-abtest": 20,
        "automattic/jetpack-assets": 20,
        "automattic/jetpack-autoloader": 20,
        "automattic/jetpack-backup": 20,
        "automattic/jetpack-blocks": 20,
        "automattic/jetpack-compat": 20,
        "automattic/jetpack-composer-plugin": 20,
        "automattic/jetpack-config": 20,
        "automattic/jetpack-connection": 20,
        "automattic/jetpack-connection-ui": 20,
        "automattic/jetpack-constants": 20,
        "automattic/jetpack-device-detection": 20,
        "automattic/jetpack-error": 20,
        "automattic/jetpack-heartbeat": 20,
        "automattic/jetpack-identity-crisis": 20,
        "automattic/jetpack-jitm": 20,
        "automattic/jetpack-lazy-images": 20,
        "automattic/jetpack-licensing": 20,
        "automattic/jetpack-logo": 20,
        "automattic/jetpack-my-jetpack": 20,
        "automattic/jetpack-options": 20,
        "automattic/jetpack-partner": 20,
        "automattic/jetpack-plugins-installer": 20,
        "automattic/jetpack-redirect": 20,
        "automattic/jetpack-roles": 20,
        "automattic/jetpack-search": 20,
        "automattic/jetpack-status": 20,
        "automattic/jetpack-sync": 20,
        "automattic/jetpack-terms-of-service": 20,
        "automattic/jetpack-tracking": 20,
        "automattic/jetpack-changelogger": 20
    },
    "prefer-stable": true,
    "prefer-lowest": false,
    "platform": {
        "ext-fileinfo": "*",
        "ext-json": "*",
        "ext-openssl": "*"
    },
    "platform-dev": [],
    "platform-overrides": {
        "ext-intl": "0.0.0"
    },
    "plugin-api-version": "2.2.0"
}<|MERGE_RESOLUTION|>--- conflicted
+++ resolved
@@ -4,11 +4,7 @@
         "Read more about it at https://getcomposer.org/doc/01-basic-usage.md#installing-dependencies",
         "This file is @generated automatically"
     ],
-<<<<<<< HEAD
-    "content-hash": "daccecb9508ffb81b8ef04f75f87e57a",
-=======
     "content-hash": "a6753be0a47ab741ae507d6ea4b4b177",
->>>>>>> ef2432ff
     "packages": [
         {
             "name": "automattic/jetpack-a8c-mc-stats",
@@ -930,7 +926,7 @@
             "dist": {
                 "type": "path",
                 "url": "../../packages/jitm",
-                "reference": "4f5248371ee496e39e648de3de062466c71807be"
+                "reference": "77c9f7a8e922bf208437916dd6bfcae293c1dd26"
             },
             "require": {
                 "automattic/jetpack-a8c-mc-stats": "^1.4",
@@ -939,7 +935,7 @@
                 "automattic/jetpack-device-detection": "^1.4",
                 "automattic/jetpack-logo": "^1.5",
                 "automattic/jetpack-options": "^1.14",
-                "automattic/jetpack-partner": "^1.7",
+                "automattic/jetpack-partner": "^1.6",
                 "automattic/jetpack-redirect": "^1.7",
                 "automattic/jetpack-status": "^1.10",
                 "automattic/jetpack-tracking": "^1.14"
@@ -1290,7 +1286,7 @@
             "dist": {
                 "type": "path",
                 "url": "../../packages/partner",
-                "reference": "93ed5926e0e26d7d017fa6373d234046bceb97f6"
+                "reference": "ebfaa48c46285aa4dcb541879d50130f7d922492"
             },
             "require-dev": {
                 "automattic/jetpack-changelogger": "^3.0",
@@ -1307,7 +1303,7 @@
                     "link-template": "https://github.com/Automattic/jetpack-partner/compare/v${old}...v${new}"
                 },
                 "branch-alias": {
-                    "dev-master": "1.7.x-dev"
+                    "dev-master": "1.6.x-dev"
                 }
             },
             "autoload": {
