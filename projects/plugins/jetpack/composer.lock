--- conflicted
+++ resolved
@@ -4,11 +4,7 @@
         "Read more about it at https://getcomposer.org/doc/01-basic-usage.md#installing-dependencies",
         "This file is @generated automatically"
     ],
-<<<<<<< HEAD
-    "content-hash": "ceb9a4ec2fe7816eb8d76f8eafdd22f2",
-=======
-    "content-hash": "0c67aa130d55511fe2a65b3c6d9e1c47",
->>>>>>> a33cfa43
+    "content-hash": "010bfe08675819593b8d79fe031b1cf8",
     "packages": [
         {
             "name": "automattic/jetpack-a8c-mc-stats",
