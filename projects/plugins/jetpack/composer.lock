--- conflicted
+++ resolved
@@ -450,11 +450,7 @@
             "dist": {
                 "type": "path",
                 "url": "../../packages/blaze",
-<<<<<<< HEAD
                 "reference": "0e385e5d533ec892bad3ede3e8345e2bb7f1bb3f"
-=======
-                "reference": "4e871a8a06c7e91843ac6766e602dab2594c503b"
->>>>>>> 56745d33
             },
             "require": {
                 "automattic/jetpack-assets": "@dev",
