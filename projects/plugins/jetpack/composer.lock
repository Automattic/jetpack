{
    "_readme": [
        "This file locks the dependencies of your project to a known state",
        "Read more about it at https://getcomposer.org/doc/01-basic-usage.md#installing-dependencies",
        "This file is @generated automatically"
    ],
<<<<<<< HEAD
    "content-hash": "df8eb46b03c7c6809cfad983b443e5f3",
=======
    "content-hash": "3477b79e9da1bb9cfeb7e52baa881268",
>>>>>>> 64e1ca22
    "packages": [
        {
            "name": "automattic/jetpack-a8c-mc-stats",
            "version": "dev-trunk",
            "dist": {
                "type": "path",
                "url": "../../packages/a8c-mc-stats",
                "reference": "c5df589f62cd58dc5f1b04938e4e4edc75916812"
            },
            "require-dev": {
                "automattic/jetpack-changelogger": "^3.2",
                "yoast/phpunit-polyfills": "1.0.3"
            },
            "type": "jetpack-library",
            "extra": {
                "autotagger": true,
                "mirror-repo": "Automattic/jetpack-a8c-mc-stats",
                "changelogger": {
                    "link-template": "https://github.com/Automattic/jetpack-a8c-mc-stats/compare/v${old}...v${new}"
                },
                "branch-alias": {
                    "dev-trunk": "1.4.x-dev"
                }
            },
            "autoload": {
                "classmap": [
                    "src/"
                ]
            },
            "scripts": {
                "phpunit": [
                    "./vendor/phpunit/phpunit/phpunit --colors=always"
                ],
                "test-coverage": [
                    "php -dpcov.directory=. ./vendor/bin/phpunit --coverage-clover \"$COVERAGE_DIR/clover.xml\""
                ],
                "test-php": [
                    "@composer phpunit"
                ]
            },
            "license": [
                "GPL-2.0-or-later"
            ],
            "description": "Used to record internal usage stats for Automattic. Not visible to site owners.",
            "transport-options": {
                "relative": true
            }
        },
        {
            "name": "automattic/jetpack-abtest",
            "version": "dev-trunk",
            "dist": {
                "type": "path",
                "url": "../../packages/abtest",
                "reference": "e8b7fa7220033b155538df2cb1db8b07b4879e37"
            },
            "require": {
                "automattic/jetpack-connection": "^1.41",
                "automattic/jetpack-error": "^1.3"
            },
            "require-dev": {
                "automattic/jetpack-changelogger": "^3.2",
                "automattic/wordbless": "dev-master",
                "yoast/phpunit-polyfills": "1.0.3"
            },
            "type": "jetpack-library",
            "extra": {
                "autotagger": true,
                "mirror-repo": "Automattic/jetpack-abtest",
                "changelogger": {
                    "link-template": "https://github.com/Automattic/jetpack-abtest/compare/v${old}...v${new}"
                },
                "branch-alias": {
                    "dev-trunk": "1.10.x-dev"
                }
            },
            "autoload": {
                "classmap": [
                    "src/"
                ]
            },
            "scripts": {
                "phpunit": [
                    "./vendor/phpunit/phpunit/phpunit --colors=always"
                ],
                "post-update-cmd": [
                    "php -r \"copy('vendor/automattic/wordbless/src/dbless-wpdb.php', 'wordpress/wp-content/db.php');\""
                ],
                "test-coverage": [
                    "php -dpcov.directory=. ./vendor/bin/phpunit --coverage-clover \"$COVERAGE_DIR/clover.xml\""
                ],
                "test-php": [
                    "@composer phpunit"
                ]
            },
            "license": [
                "GPL-2.0-or-later"
            ],
            "description": "Provides an interface to the WP.com A/B tests.",
            "transport-options": {
                "relative": true
            }
        },
        {
            "name": "automattic/jetpack-admin-ui",
            "version": "dev-trunk",
            "dist": {
                "type": "path",
                "url": "../../packages/admin-ui",
                "reference": "4498cbcc23a16ae1159bb69b9482660a9aaad9a5"
            },
            "require-dev": {
                "automattic/jetpack-changelogger": "^3.2",
                "automattic/wordbless": "dev-master",
                "yoast/phpunit-polyfills": "1.0.3"
            },
            "type": "jetpack-library",
            "extra": {
                "autotagger": true,
                "mirror-repo": "Automattic/jetpack-admin-ui",
                "textdomain": "jetpack-admin-ui",
                "changelogger": {
                    "link-template": "https://github.com/Automattic/jetpack-admin-ui/compare/${old}...${new}"
                },
                "branch-alias": {
                    "dev-trunk": "0.2.x-dev"
                },
                "version-constants": {
                    "::PACKAGE_VERSION": "src/class-admin-menu.php"
                }
            },
            "autoload": {
                "classmap": [
                    "src/"
                ]
            },
            "scripts": {
                "phpunit": [
                    "./vendor/phpunit/phpunit/phpunit --colors=always"
                ],
                "test-coverage": [
                    "php -dpcov.directory=. ./vendor/bin/phpunit --coverage-clover \"$COVERAGE_DIR/clover.xml\""
                ],
                "test-php": [
                    "@composer phpunit"
                ],
                "post-update-cmd": [
                    "php -r \"copy('vendor/automattic/wordbless/src/dbless-wpdb.php', 'wordpress/wp-content/db.php');\""
                ]
            },
            "license": [
                "GPL-2.0-or-later"
            ],
            "description": "Generic Jetpack wp-admin UI elements",
            "transport-options": {
                "relative": true
            }
        },
        {
            "name": "automattic/jetpack-assets",
            "version": "dev-trunk",
            "dist": {
                "type": "path",
                "url": "../../packages/assets",
                "reference": "64ada4d1c3f69e232b27bb0e3a9d986e3f292954"
            },
            "require": {
                "automattic/jetpack-constants": "^1.6"
            },
            "require-dev": {
                "automattic/jetpack-changelogger": "^3.2",
                "brain/monkey": "2.6.1",
                "wikimedia/testing-access-wrapper": "^1.0 || ^2.0",
                "yoast/phpunit-polyfills": "1.0.3"
            },
            "type": "jetpack-library",
            "extra": {
                "autotagger": true,
                "mirror-repo": "Automattic/jetpack-assets",
                "textdomain": "jetpack-assets",
                "changelogger": {
                    "link-template": "https://github.com/Automattic/jetpack-assets/compare/v${old}...v${new}"
                },
                "branch-alias": {
                    "dev-trunk": "1.17.x-dev"
                }
            },
            "autoload": {
                "files": [
                    "actions.php"
                ],
                "classmap": [
                    "src/"
                ]
            },
            "scripts": {
                "build-development": [
                    "pnpm run build"
                ],
                "build-production": [
                    "pnpm run build-production"
                ],
                "phpunit": [
                    "./vendor/phpunit/phpunit/phpunit --colors=always"
                ],
                "test-coverage": [
                    "php -dpcov.directory=. ./vendor/bin/phpunit --coverage-clover \"$COVERAGE_DIR/php/clover.xml\"",
                    "pnpm run test-coverage"
                ],
                "test-js": [
                    "pnpm run test"
                ],
                "test-php": [
                    "@composer phpunit"
                ]
            },
            "license": [
                "GPL-2.0-or-later"
            ],
            "description": "Asset management utilities for Jetpack ecosystem packages",
            "transport-options": {
                "relative": true
            }
        },
        {
            "name": "automattic/jetpack-autoloader",
            "version": "dev-trunk",
            "dist": {
                "type": "path",
                "url": "../../packages/autoloader",
                "reference": "54d19e9ca258cd1731dc5f4a2be175204b93625f"
            },
            "require": {
                "composer-plugin-api": "^1.1 || ^2.0"
            },
            "require-dev": {
                "automattic/jetpack-changelogger": "^3.2",
                "yoast/phpunit-polyfills": "1.0.3"
            },
            "type": "composer-plugin",
            "extra": {
                "autotagger": true,
                "class": "Automattic\\Jetpack\\Autoloader\\CustomAutoloaderPlugin",
                "mirror-repo": "Automattic/jetpack-autoloader",
                "changelogger": {
                    "link-template": "https://github.com/Automattic/jetpack-autoloader/compare/v${old}...v${new}"
                },
                "branch-alias": {
                    "dev-trunk": "2.11.x-dev"
                }
            },
            "autoload": {
                "classmap": [
                    "src/AutoloadGenerator.php"
                ],
                "psr-4": {
                    "Automattic\\Jetpack\\Autoloader\\": "src"
                }
            },
            "scripts": {
                "phpunit": [
                    "./vendor/phpunit/phpunit/phpunit --colors=always"
                ],
                "test-coverage": [
                    "php -dpcov.directory=. ./vendor/bin/phpunit --coverage-php \"./tests/php/tmp/coverage-report.php\"",
                    "php ./tests/php/bin/test-coverage.php \"$COVERAGE_DIR/clover.xml\""
                ],
                "test-php": [
                    "@composer phpunit"
                ]
            },
            "license": [
                "GPL-2.0-or-later"
            ],
            "description": "Creates a custom autoloader for a plugin or theme.",
            "transport-options": {
                "relative": true
            }
        },
        {
            "name": "automattic/jetpack-backup",
            "version": "dev-trunk",
            "dist": {
                "type": "path",
                "url": "../../packages/backup",
<<<<<<< HEAD
                "reference": "f18b81bf58cad9ad8743fe50b033c5386a98a1bd"
=======
                "reference": "63ed9c2fd862e882560314cc3fceb7a5ff6ac09a"
>>>>>>> 64e1ca22
            },
            "require": {
                "automattic/jetpack-admin-ui": "^0.2",
                "automattic/jetpack-assets": "^1.17",
                "automattic/jetpack-autoloader": "^2.11",
                "automattic/jetpack-composer-plugin": "^1.1",
                "automattic/jetpack-config": "^1.9",
                "automattic/jetpack-connection": "^1.41",
                "automattic/jetpack-connection-ui": "^2.4",
                "automattic/jetpack-identity-crisis": "^0.8",
                "automattic/jetpack-my-jetpack": "^1.8",
                "automattic/jetpack-status": "^1.14",
                "automattic/jetpack-sync": "^1.37"
            },
            "require-dev": {
                "automattic/jetpack-changelogger": "^3.2",
                "automattic/wordbless": "@dev",
                "yoast/phpunit-polyfills": "1.0.3"
            },
            "type": "jetpack-library",
            "extra": {
                "autotagger": true,
                "mirror-repo": "Automattic/jetpack-backup",
                "textdomain": "jetpack-backup-pkg",
                "version-constants": {
                    "::PACKAGE_VERSION": "src/class-package-version.php"
                },
                "changelogger": {
                    "link-template": "https://github.com/Automattic/jetpack-backup/compare/v${old}...v${new}"
                },
                "branch-alias": {
                    "dev-trunk": "1.6.x-dev"
                }
            },
            "autoload": {
                "files": [
                    "actions.php"
                ],
                "classmap": [
                    "src/"
                ]
            },
            "scripts": {
                "phpunit": [
                    "./vendor/phpunit/phpunit/phpunit --colors=always"
                ],
                "test-coverage": [
                    "php -dpcov.directory=. ./vendor/bin/phpunit --coverage-clover \"$COVERAGE_DIR/clover.xml\""
                ],
                "test-php": [
                    "@composer phpunit"
                ],
                "post-update-cmd": [
                    "php -r \"copy('vendor/automattic/wordbless/src/dbless-wpdb.php', 'wordpress/wp-content/db.php');\""
                ],
                "build-development": [
                    "pnpm run build"
                ],
                "build-production": [
                    "pnpm run build-production-concurrently"
                ],
                "watch": [
                    "Composer\\Config::disableProcessTimeout",
                    "pnpm run watch"
                ]
            },
            "license": [
                "GPL-2.0-or-later"
            ],
            "description": "Tools to assist with backing up Jetpack sites.",
            "transport-options": {
                "relative": true
            }
        },
        {
            "name": "automattic/jetpack-blocks",
            "version": "dev-trunk",
            "dist": {
                "type": "path",
                "url": "../../packages/blocks",
                "reference": "e4e9d30ff18595ddf70967c1e4f50f262bdf5c82"
            },
            "require-dev": {
                "automattic/jetpack-changelogger": "^3.2",
                "automattic/wordbless": "dev-master",
                "brain/monkey": "2.6.1",
                "yoast/phpunit-polyfills": "1.0.3"
            },
            "type": "jetpack-library",
            "extra": {
                "autotagger": true,
                "mirror-repo": "Automattic/jetpack-blocks",
                "changelogger": {
                    "link-template": "https://github.com/Automattic/jetpack-blocks/compare/v${old}...v${new}"
                },
                "branch-alias": {
                    "dev-trunk": "1.4.x-dev"
                }
            },
            "autoload": {
                "classmap": [
                    "src/"
                ]
            },
            "scripts": {
                "phpunit": [
                    "./vendor/phpunit/phpunit/phpunit --colors=always"
                ],
                "post-update-cmd": [
                    "php -r \"copy('vendor/automattic/wordbless/src/dbless-wpdb.php', 'wordpress/wp-content/db.php');\""
                ],
                "test-coverage": [
                    "php -dpcov.directory=. ./vendor/bin/phpunit --coverage-clover \"$COVERAGE_DIR/clover.xml\""
                ],
                "test-php": [
                    "@composer phpunit"
                ]
            },
            "license": [
                "GPL-2.0-or-later"
            ],
            "description": "Register and manage blocks within a plugin. Used to manage block registration, enqueues, and more.",
            "transport-options": {
                "relative": true
            }
        },
        {
            "name": "automattic/jetpack-compat",
            "version": "dev-trunk",
            "dist": {
                "type": "path",
                "url": "../../packages/compat",
                "reference": "fae3213fc168edf40e7057992fe531732fd45657"
            },
            "require-dev": {
                "automattic/jetpack-changelogger": "^3.2"
            },
            "type": "jetpack-library",
            "extra": {
                "autotagger": true,
                "mirror-repo": "Automattic/jetpack-compat",
                "textdomain": "jetpack-compat",
                "changelogger": {
                    "link-template": "https://github.com/Automattic/jetpack-compat/compare/v${old}...v${new}"
                },
                "branch-alias": {
                    "dev-trunk": "1.7.x-dev"
                }
            },
            "autoload": {
                "files": [
                    "functions.php"
                ],
                "classmap": [
                    "legacy"
                ]
            },
            "license": [
                "GPL-2.0-or-later"
            ],
            "description": "Compatibility layer with previous versions of Jetpack",
            "transport-options": {
                "relative": true
            }
        },
        {
            "name": "automattic/jetpack-composer-plugin",
            "version": "dev-trunk",
            "dist": {
                "type": "path",
                "url": "../../packages/composer-plugin",
                "reference": "cbd9a56c7fd43c342d96fb09ee6609d7e7580f9a"
            },
            "require": {
                "composer-plugin-api": "^2.1.0"
            },
            "require-dev": {
                "automattic/jetpack-changelogger": "^3.2",
                "composer/composer": "2.2.12",
                "yoast/phpunit-polyfills": "1.0.3"
            },
            "type": "composer-plugin",
            "extra": {
                "plugin-modifies-install-path": true,
                "class": "Automattic\\Jetpack\\Composer\\Plugin",
                "mirror-repo": "Automattic/jetpack-composer-plugin",
                "changelogger": {
                    "link-template": "https://github.com/Automattic/jetpack-composer-plugin/compare/v${old}...v${new}"
                },
                "autotagger": true,
                "branch-alias": {
                    "dev-trunk": "1.1.x-dev"
                }
            },
            "autoload": {
                "classmap": [
                    "src/"
                ]
            },
            "scripts": {
                "phpunit": [
                    "./vendor/phpunit/phpunit/phpunit --colors=always"
                ],
                "test-coverage": [
                    "php -dpcov.directory=. ./vendor/bin/phpunit --coverage-clover \"$COVERAGE_DIR/clover.xml\""
                ],
                "test-php": [
                    "@composer phpunit"
                ]
            },
            "license": [
                "GPL-2.0-or-later"
            ],
            "description": "A custom installer plugin for Composer to move Jetpack packages out of `vendor/` so WordPress's translation infrastructure will find their strings.",
            "transport-options": {
                "relative": true
            }
        },
        {
            "name": "automattic/jetpack-config",
            "version": "dev-trunk",
            "dist": {
                "type": "path",
                "url": "../../packages/config",
                "reference": "5bb0040805d51698efd2489b015f60661a39245f"
            },
            "require-dev": {
                "automattic/jetpack-changelogger": "^3.2"
            },
            "type": "jetpack-library",
            "extra": {
                "autotagger": true,
                "mirror-repo": "Automattic/jetpack-config",
                "textdomain": "jetpack-config",
                "changelogger": {
                    "link-template": "https://github.com/Automattic/jetpack-config/compare/v${old}...v${new}"
                },
                "branch-alias": {
                    "dev-trunk": "1.9.x-dev"
                }
            },
            "autoload": {
                "classmap": [
                    "src/"
                ]
            },
            "license": [
                "GPL-2.0-or-later"
            ],
            "description": "Jetpack configuration package that initializes other packages and configures Jetpack's functionality. Can be used as a base for all variants of Jetpack package usage.",
            "transport-options": {
                "relative": true
            }
        },
        {
            "name": "automattic/jetpack-connection",
            "version": "dev-trunk",
            "dist": {
                "type": "path",
                "url": "../../packages/connection",
                "reference": "01d5b265a224c9288f48e64e6b7b67da96153470"
            },
            "require": {
                "automattic/jetpack-a8c-mc-stats": "^1.4",
                "automattic/jetpack-admin-ui": "^0.2",
                "automattic/jetpack-constants": "^1.6",
                "automattic/jetpack-redirect": "^1.7",
                "automattic/jetpack-roles": "^1.4",
                "automattic/jetpack-status": "^1.14"
            },
            "require-dev": {
                "automattic/jetpack-changelogger": "^3.2",
                "automattic/wordbless": "@dev",
                "brain/monkey": "2.6.1",
                "yoast/phpunit-polyfills": "1.0.3"
            },
            "type": "jetpack-library",
            "extra": {
                "autotagger": true,
                "mirror-repo": "Automattic/jetpack-connection",
                "textdomain": "jetpack-connection",
                "version-constants": {
                    "::PACKAGE_VERSION": "src/class-package-version.php"
                },
                "changelogger": {
                    "link-template": "https://github.com/Automattic/jetpack-connection/compare/v${old}...v${new}"
                },
                "branch-alias": {
                    "dev-trunk": "1.41.x-dev"
                }
            },
            "autoload": {
                "classmap": [
                    "legacy",
                    "src/",
                    "src/webhooks"
                ]
            },
            "scripts": {
                "build-production": [
                    "pnpm run build-production"
                ],
                "build-development": [
                    "pnpm run build"
                ],
                "phpunit": [
                    "./vendor/phpunit/phpunit/phpunit --colors=always"
                ],
                "post-update-cmd": [
                    "php -r \"copy('vendor/automattic/wordbless/src/dbless-wpdb.php', 'wordpress/wp-content/db.php');\""
                ],
                "test-coverage": [
                    "php -dpcov.directory=. ./vendor/bin/phpunit --coverage-clover \"$COVERAGE_DIR/clover.xml\""
                ],
                "test-php": [
                    "@composer phpunit"
                ]
            },
            "license": [
                "GPL-2.0-or-later"
            ],
            "description": "Everything needed to connect to the Jetpack infrastructure",
            "transport-options": {
                "relative": true
            }
        },
        {
            "name": "automattic/jetpack-connection-ui",
            "version": "dev-trunk",
            "dist": {
                "type": "path",
                "url": "../../packages/connection-ui",
                "reference": "27deb922f067e857abcafd916689a37909363a93"
            },
            "require": {
                "automattic/jetpack-assets": "^1.17",
                "automattic/jetpack-connection": "^1.41",
                "automattic/jetpack-constants": "^1.6",
                "automattic/jetpack-device-detection": "^1.4",
                "automattic/jetpack-identity-crisis": "^0.8"
            },
            "require-dev": {
                "automattic/jetpack-changelogger": "^3.2"
            },
            "type": "jetpack-library",
            "extra": {
                "autotagger": true,
                "mirror-repo": "Automattic/jetpack-connection-ui",
                "textdomain": "jetpack-connection-ui",
                "changelogger": {
                    "link-template": "https://github.com/Automattic/jetpack-connection-ui/compare/v${old}...v${new}"
                },
                "branch-alias": {
                    "dev-trunk": "2.4.x-dev"
                }
            },
            "autoload": {
                "classmap": [
                    "src/"
                ]
            },
            "scripts": {
                "build-development": [
                    "pnpm run build"
                ],
                "build-production": [
                    "NODE_ENV=production pnpm run build"
                ],
                "watch": [
                    "Composer\\Config::disableProcessTimeout",
                    "pnpm run watch"
                ]
            },
            "license": [
                "GPL-2.0-or-later"
            ],
            "description": "Jetpack Connection UI",
            "transport-options": {
                "relative": true
            }
        },
        {
            "name": "automattic/jetpack-constants",
            "version": "dev-trunk",
            "dist": {
                "type": "path",
                "url": "../../packages/constants",
                "reference": "71eaf9916aaeeda2abf5a8a19e7534c6d1bc1898"
            },
            "require-dev": {
                "automattic/jetpack-changelogger": "^3.2",
                "brain/monkey": "2.6.1",
                "yoast/phpunit-polyfills": "1.0.3"
            },
            "type": "jetpack-library",
            "extra": {
                "autotagger": true,
                "mirror-repo": "Automattic/jetpack-constants",
                "changelogger": {
                    "link-template": "https://github.com/Automattic/jetpack-constants/compare/v${old}...v${new}"
                },
                "branch-alias": {
                    "dev-trunk": "1.6.x-dev"
                }
            },
            "autoload": {
                "classmap": [
                    "src/"
                ]
            },
            "scripts": {
                "phpunit": [
                    "./vendor/phpunit/phpunit/phpunit --colors=always"
                ],
                "test-coverage": [
                    "php -dpcov.directory=. ./vendor/bin/phpunit --coverage-clover \"$COVERAGE_DIR/clover.xml\""
                ],
                "test-php": [
                    "@composer phpunit"
                ]
            },
            "license": [
                "GPL-2.0-or-later"
            ],
            "description": "A wrapper for defining constants in a more testable way.",
            "transport-options": {
                "relative": true
            }
        },
        {
            "name": "automattic/jetpack-device-detection",
            "version": "dev-trunk",
            "dist": {
                "type": "path",
                "url": "../../packages/device-detection",
                "reference": "7c18edb6992a4c27b9cc2719ee7d1d0abacf5d76"
            },
            "require-dev": {
                "automattic/jetpack-changelogger": "^3.2",
                "yoast/phpunit-polyfills": "1.0.3"
            },
            "type": "jetpack-library",
            "extra": {
                "autotagger": true,
                "mirror-repo": "Automattic/jetpack-device-detection",
                "changelogger": {
                    "link-template": "https://github.com/Automattic/jetpack-device-detection/compare/v${old}...v${new}"
                },
                "branch-alias": {
                    "dev-trunk": "1.4.x-dev"
                }
            },
            "autoload": {
                "classmap": [
                    "src/"
                ]
            },
            "scripts": {
                "phpunit": [
                    "./vendor/phpunit/phpunit/phpunit --colors=always"
                ],
                "test-coverage": [
                    "php -dpcov.directory=. ./vendor/bin/phpunit --coverage-clover \"$COVERAGE_DIR/clover.xml\""
                ],
                "test-php": [
                    "@composer phpunit"
                ]
            },
            "license": [
                "GPL-2.0-or-later"
            ],
            "description": "A way to detect device types based on User-Agent header.",
            "transport-options": {
                "relative": true
            }
        },
        {
            "name": "automattic/jetpack-error",
            "version": "dev-trunk",
            "dist": {
                "type": "path",
                "url": "../../packages/error",
                "reference": "bffa72ada4e54ecc1440187d25d8f29dbc08c58b"
            },
            "require-dev": {
                "automattic/jetpack-changelogger": "^3.2",
                "yoast/phpunit-polyfills": "1.0.3"
            },
            "type": "jetpack-library",
            "extra": {
                "autotagger": true,
                "mirror-repo": "Automattic/jetpack-error",
                "changelogger": {
                    "link-template": "https://github.com/Automattic/jetpack-error/compare/v${old}...v${new}"
                },
                "branch-alias": {
                    "dev-trunk": "1.3.x-dev"
                }
            },
            "autoload": {
                "classmap": [
                    "src/"
                ]
            },
            "scripts": {
                "phpunit": [
                    "./vendor/phpunit/phpunit/phpunit --colors=always"
                ],
                "test-coverage": [
                    "php -dpcov.directory=. ./vendor/bin/phpunit --coverage-clover \"$COVERAGE_DIR/clover.xml\""
                ],
                "test-php": [
                    "@composer phpunit"
                ]
            },
            "license": [
                "GPL-2.0-or-later"
            ],
            "description": "Jetpack Error - a wrapper around WP_Error.",
            "transport-options": {
                "relative": true
            }
        },
        {
            "name": "automattic/jetpack-google-fonts-provider",
            "version": "dev-trunk",
            "dist": {
                "type": "path",
                "url": "../../packages/google-fonts-provider",
                "reference": "45ff02b81a7996981c166f89e800fc9ce9ecd575"
            },
            "require-dev": {
                "automattic/jetpack-changelogger": "^3.2",
                "brain/monkey": "2.6.1",
                "yoast/phpunit-polyfills": "1.0.3"
            },
            "type": "jetpack-library",
            "extra": {
                "autotagger": true,
                "mirror-repo": "Automattic/jetpack-google-fonts-provider",
                "changelogger": {
                    "link-template": "https://github.com/Automattic/jetpack-google-fonts-provider/compare/v${old}...v${new}"
                },
                "branch-alias": {
                    "dev-trunk": "0.3.x-dev"
                },
                "textdomain": "jetpack-google-fonts-provider"
            },
            "autoload": {
                "classmap": [
                    "src/"
                ]
            },
            "scripts": {
                "phpunit": [
                    "./vendor/phpunit/phpunit/phpunit --colors=always"
                ],
                "test-coverage": [
                    "php -dpcov.directory=. ./vendor/bin/phpunit --coverage-clover \"$COVERAGE_DIR/clover.xml\""
                ],
                "test-php": [
                    "@composer phpunit"
                ]
            },
            "license": [
                "GPL-2.0-or-later"
            ],
            "description": "WordPress Webfonts provider for Google Fonts",
            "transport-options": {
                "relative": true
            }
        },
        {
            "name": "automattic/jetpack-identity-crisis",
            "version": "dev-trunk",
            "dist": {
                "type": "path",
                "url": "../../packages/identity-crisis",
                "reference": "aaea6d07b044cb92e781e5249faf5bba8d9ae7bd"
            },
            "require": {
                "automattic/jetpack-assets": "^1.17",
                "automattic/jetpack-connection": "^1.41",
                "automattic/jetpack-constants": "^1.6",
                "automattic/jetpack-logo": "^1.5",
                "automattic/jetpack-status": "^1.14"
            },
            "require-dev": {
                "automattic/jetpack-changelogger": "^3.2",
                "automattic/wordbless": "@dev",
                "yoast/phpunit-polyfills": "1.0.3"
            },
            "type": "jetpack-library",
            "extra": {
                "autotagger": true,
                "mirror-repo": "Automattic/jetpack-identity-crisis",
                "textdomain": "jetpack-idc",
                "version-constants": {
                    "::PACKAGE_VERSION": "src/class-identity-crisis.php"
                },
                "changelogger": {
                    "link-template": "https://github.com/Automattic/jetpack-identity-crisis/compare/v${old}...v${new}"
                },
                "branch-alias": {
                    "dev-trunk": "0.8.x-dev"
                }
            },
            "autoload": {
                "classmap": [
                    "src/"
                ]
            },
            "scripts": {
                "build-development": [
                    "pnpm run build"
                ],
                "build-production": [
                    "NODE_ENV='production' pnpm run build"
                ],
                "phpunit": [
                    "./vendor/phpunit/phpunit/phpunit --colors=always"
                ],
                "test-coverage": [
                    "php -dpcov.directory=. ./vendor/bin/phpunit --coverage-clover \"$COVERAGE_DIR/clover.xml\""
                ],
                "test-php": [
                    "@composer phpunit"
                ],
                "post-update-cmd": [
                    "php -r \"copy('vendor/automattic/wordbless/src/dbless-wpdb.php', 'wordpress/wp-content/db.php');\""
                ],
                "watch": [
                    "Composer\\Config::disableProcessTimeout",
                    "pnpm run watch"
                ]
            },
            "license": [
                "GPL-2.0-or-later"
            ],
            "description": "Identity Crisis.",
            "transport-options": {
                "relative": true
            }
        },
        {
            "name": "automattic/jetpack-jitm",
            "version": "dev-trunk",
            "dist": {
                "type": "path",
                "url": "../../packages/jitm",
                "reference": "344a3403c3771dbae85e9124a1edeb75738625f7"
            },
            "require": {
                "automattic/jetpack-a8c-mc-stats": "^1.4",
                "automattic/jetpack-assets": "^1.17",
                "automattic/jetpack-connection": "^1.41",
                "automattic/jetpack-device-detection": "^1.4",
                "automattic/jetpack-logo": "^1.5",
                "automattic/jetpack-partner": "^1.7",
                "automattic/jetpack-redirect": "^1.7",
                "automattic/jetpack-status": "^1.14"
            },
            "require-dev": {
                "automattic/jetpack-changelogger": "^3.2",
                "brain/monkey": "2.6.1",
                "yoast/phpunit-polyfills": "1.0.3"
            },
            "type": "jetpack-library",
            "extra": {
                "autotagger": true,
                "mirror-repo": "Automattic/jetpack-jitm",
                "textdomain": "jetpack-jitm",
                "version-constants": {
                    "::PACKAGE_VERSION": "src/class-jitm.php"
                },
                "changelogger": {
                    "link-template": "https://github.com/Automattic/jetpack-jitm/compare/v${old}...v${new}"
                },
                "branch-alias": {
                    "dev-trunk": "2.2.x-dev"
                }
            },
            "autoload": {
                "classmap": [
                    "src/"
                ]
            },
            "scripts": {
                "build-production": [
                    "pnpm run build-production"
                ],
                "build-development": [
                    "pnpm run build"
                ],
                "phpunit": [
                    "./vendor/phpunit/phpunit/phpunit --colors=always"
                ],
                "test-coverage": [
                    "php -dpcov.directory=. ./vendor/bin/phpunit --coverage-clover \"$COVERAGE_DIR/clover.xml\""
                ],
                "test-php": [
                    "@composer phpunit"
                ]
            },
            "license": [
                "GPL-2.0-or-later"
            ],
            "description": "Just in time messages for Jetpack",
            "transport-options": {
                "relative": true
            }
        },
        {
            "name": "automattic/jetpack-lazy-images",
            "version": "dev-trunk",
            "dist": {
                "type": "path",
                "url": "../../packages/lazy-images",
                "reference": "040cc32c8bdfad547b067faa93e75351a8a86f90"
            },
            "require": {
                "automattic/jetpack-assets": "^1.17",
                "automattic/jetpack-constants": "^1.6"
            },
            "require-dev": {
                "automattic/jetpack-changelogger": "^3.2",
                "automattic/wordbless": "dev-master",
                "yoast/phpunit-polyfills": "1.0.3"
            },
            "type": "jetpack-library",
            "extra": {
                "autotagger": true,
                "mirror-repo": "Automattic/jetpack-lazy-images",
                "textdomain": "jetpack-lazy-images",
                "changelogger": {
                    "link-template": "https://github.com/Automattic/jetpack-lazy-images/compare/v${old}...v${new}"
                },
                "branch-alias": {
                    "dev-trunk": "2.1.x-dev"
                }
            },
            "autoload": {
                "classmap": [
                    "src/"
                ]
            },
            "scripts": {
                "build-production": [
                    "pnpm run build-production"
                ],
                "build-development": [
                    "pnpm run build"
                ],
                "phpunit": [
                    "./vendor/phpunit/phpunit/phpunit --colors=always"
                ],
                "post-update-cmd": [
                    "php -r \"copy('vendor/automattic/wordbless/src/dbless-wpdb.php', 'wordpress/wp-content/db.php');\""
                ],
                "test-coverage": [
                    "php -dpcov.directory=. ./vendor/bin/phpunit --coverage-clover \"$COVERAGE_DIR/clover.xml\""
                ],
                "test-php": [
                    "@composer phpunit"
                ]
            },
            "license": [
                "GPL-2.0-or-later"
            ],
            "description": "Speed up your site and create a smoother viewing experience by loading images as visitors scroll down the screen, instead of all at once.",
            "transport-options": {
                "relative": true
            }
        },
        {
            "name": "automattic/jetpack-licensing",
            "version": "dev-trunk",
            "dist": {
                "type": "path",
                "url": "../../packages/licensing",
                "reference": "348638bac8d79921522959013f0e226fb1cfa283"
            },
            "require": {
                "automattic/jetpack-connection": "^1.41"
            },
            "require-dev": {
                "automattic/jetpack-changelogger": "^3.2",
                "automattic/wordbless": "@dev",
                "yoast/phpunit-polyfills": "1.0.3"
            },
            "type": "jetpack-library",
            "extra": {
                "autotagger": true,
                "mirror-repo": "Automattic/jetpack-licensing",
                "textdomain": "jetpack-licensing",
                "changelogger": {
                    "link-template": "https://github.com/Automattic/jetpack-licensing/compare/v${old}...v${new}"
                },
                "branch-alias": {
                    "dev-trunk": "1.7.x-dev"
                }
            },
            "autoload": {
                "classmap": [
                    "src/"
                ]
            },
            "scripts": {
                "phpunit": [
                    "./vendor/phpunit/phpunit/phpunit --colors=always"
                ],
                "post-update-cmd": [
                    "php -r \"copy('vendor/automattic/wordbless/src/dbless-wpdb.php', 'wordpress/wp-content/db.php');\""
                ],
                "test-coverage": [
                    "php -dpcov.directory=. ./vendor/bin/phpunit --coverage-clover \"$COVERAGE_DIR/clover.xml\""
                ],
                "test-php": [
                    "@composer phpunit"
                ]
            },
            "license": [
                "GPL-2.0-or-later"
            ],
            "description": "Everything needed to manage Jetpack licenses client-side.",
            "transport-options": {
                "relative": true
            }
        },
        {
            "name": "automattic/jetpack-logo",
            "version": "dev-trunk",
            "dist": {
                "type": "path",
                "url": "../../packages/logo",
                "reference": "0b26b43706ad99ba1e7cd7f7afa23b8f44d28d00"
            },
            "require-dev": {
                "automattic/jetpack-changelogger": "^3.2",
                "yoast/phpunit-polyfills": "1.0.3"
            },
            "type": "jetpack-library",
            "extra": {
                "autotagger": true,
                "mirror-repo": "Automattic/jetpack-logo",
                "changelogger": {
                    "link-template": "https://github.com/Automattic/jetpack-logo/compare/v${old}...v${new}"
                },
                "branch-alias": {
                    "dev-trunk": "1.5.x-dev"
                }
            },
            "autoload": {
                "classmap": [
                    "src/"
                ]
            },
            "scripts": {
                "phpunit": [
                    "./vendor/phpunit/phpunit/phpunit --colors=always"
                ],
                "test-coverage": [
                    "php -dpcov.directory=. ./vendor/bin/phpunit --coverage-clover \"$COVERAGE_DIR/clover.xml\""
                ],
                "test-php": [
                    "@composer phpunit"
                ]
            },
            "license": [
                "GPL-2.0-or-later"
            ],
            "description": "A logo for Jetpack",
            "transport-options": {
                "relative": true
            }
        },
        {
            "name": "automattic/jetpack-my-jetpack",
            "version": "dev-trunk",
            "dist": {
                "type": "path",
                "url": "../../packages/my-jetpack",
                "reference": "8736fe871409ed1de26a0e668833261853ce1c31"
            },
            "require": {
                "automattic/jetpack-admin-ui": "^0.2",
                "automattic/jetpack-assets": "^1.17",
                "automattic/jetpack-connection": "^1.41",
                "automattic/jetpack-constants": "^1.6",
                "automattic/jetpack-licensing": "^1.7",
                "automattic/jetpack-plugins-installer": "^0.1",
                "automattic/jetpack-redirect": "^1.7"
            },
            "require-dev": {
                "automattic/jetpack-changelogger": "^3.2",
                "automattic/wordbless": "@dev",
                "yoast/phpunit-polyfills": "1.0.3"
            },
            "type": "jetpack-library",
            "extra": {
                "autotagger": true,
                "mirror-repo": "Automattic/jetpack-my-jetpack",
                "textdomain": "jetpack-my-jetpack",
                "changelogger": {
                    "link-template": "https://github.com/Automattic/jetpack-my-jetpack/compare/${old}...${new}"
                },
                "branch-alias": {
                    "dev-trunk": "1.8.x-dev"
                },
                "version-constants": {
                    "::PACKAGE_VERSION": "src/class-initializer.php"
                }
            },
            "autoload": {
                "classmap": [
                    "src/",
                    "src/products"
                ]
            },
            "scripts": {
                "phpunit": [
                    "./vendor/phpunit/phpunit/phpunit --colors=always"
                ],
                "test-coverage": [
                    "php -dpcov.directory=. ./vendor/bin/phpunit --coverage-clover \"$COVERAGE_DIR/coverage.xml\"",
                    "pnpm run test --coverageDirectory=\"$COVERAGE_DIR\" --coverage --coverageReporters=clover"
                ],
                "test-php": [
                    "@composer phpunit"
                ],
                "test-js": [
                    "pnpm run test"
                ],
                "test-js-watch": [
                    "Composer\\Config::disableProcessTimeout",
                    "pnpm run test --watch"
                ],
                "build-development": [
                    "pnpm run build"
                ],
                "build-production": [
                    "NODE_ENV=production pnpm run build"
                ],
                "watch": [
                    "Composer\\Config::disableProcessTimeout",
                    "pnpm run watch"
                ],
                "post-update-cmd": [
                    "php -r \"copy('vendor/automattic/wordbless/src/dbless-wpdb.php', 'wordpress/wp-content/db.php');\""
                ]
            },
            "license": [
                "GPL-2.0-or-later"
            ],
            "description": "WP Admin page with information and configuration shared among all Jetpack stand-alone plugins",
            "transport-options": {
                "relative": true
            }
        },
        {
            "name": "automattic/jetpack-partner",
            "version": "dev-trunk",
            "dist": {
                "type": "path",
                "url": "../../packages/partner",
                "reference": "a233d365b630104b03ad7844d436b25f584c4d96"
            },
            "require": {
                "automattic/jetpack-connection": "^1.41",
                "automattic/jetpack-status": "^1.14"
            },
            "require-dev": {
                "automattic/jetpack-changelogger": "^3.2",
                "automattic/wordbless": "@dev",
                "brain/monkey": "2.6.1",
                "yoast/phpunit-polyfills": "1.0.3"
            },
            "type": "jetpack-library",
            "extra": {
                "autotagger": true,
                "mirror-repo": "Automattic/jetpack-partner",
                "changelogger": {
                    "link-template": "https://github.com/Automattic/jetpack-partner/compare/v${old}...v${new}"
                },
                "branch-alias": {
                    "dev-trunk": "1.7.x-dev"
                }
            },
            "autoload": {
                "classmap": [
                    "src/"
                ]
            },
            "scripts": {
                "phpunit": [
                    "./vendor/phpunit/phpunit/phpunit --colors=always"
                ],
                "post-update-cmd": [
                    "php -r \"copy('vendor/automattic/wordbless/src/dbless-wpdb.php', 'wordpress/wp-content/db.php');\""
                ],
                "test-coverage": [
                    "php -dpcov.directory=. ./vendor/bin/phpunit --coverage-clover \"$COVERAGE_DIR/clover.xml\""
                ],
                "test-php": [
                    "@composer phpunit"
                ]
            },
            "license": [
                "GPL-2.0-or-later"
            ],
            "description": "Support functions for Jetpack hosting partners.",
            "transport-options": {
                "relative": true
            }
        },
        {
            "name": "automattic/jetpack-password-checker",
            "version": "dev-trunk",
            "dist": {
                "type": "path",
                "url": "../../packages/password-checker",
                "reference": "bb9512c17df550276057c69779e22578e621f96f"
            },
            "require-dev": {
                "automattic/jetpack-changelogger": "^3.2",
                "automattic/wordbless": "@dev",
                "yoast/phpunit-polyfills": "1.0.3"
            },
            "type": "jetpack-library",
            "extra": {
                "autotagger": true,
                "mirror-repo": "Automattic/jetpack-password-checker",
                "textdomain": "jetpack-password-checker",
                "changelogger": {
                    "link-template": "https://github.com/Automattic/jetpack-password-checker/compare/v${old}...v${new}"
                },
                "branch-alias": {
                    "dev-trunk": "0.2.x-dev"
                }
            },
            "autoload": {
                "classmap": [
                    "src/"
                ]
            },
            "scripts": {
                "phpunit": [
                    "./vendor/phpunit/phpunit/phpunit --colors=always"
                ],
                "test-coverage": [
                    "php -dpcov.directory=. ./vendor/bin/phpunit --coverage-clover \"$COVERAGE_DIR/clover.xml\""
                ],
                "test-php": [
                    "@composer phpunit"
                ],
                "post-update-cmd": [
                    "php -r \"copy('vendor/automattic/wordbless/src/dbless-wpdb.php', 'wordpress/wp-content/db.php');\""
                ]
            },
            "license": [
                "GPL-2.0-or-later"
            ],
            "description": "Password Checker.",
            "transport-options": {
                "relative": true
            }
        },
        {
            "name": "automattic/jetpack-plans",
            "version": "dev-trunk",
            "dist": {
                "type": "path",
                "url": "../../packages/plans",
                "reference": "809832f1f38116dccd1cb347c46ab9b77f846f99"
            },
            "require": {
                "automattic/jetpack-connection": "^1.41"
            },
            "require-dev": {
                "automattic/jetpack-changelogger": "^3.2",
                "automattic/jetpack-status": "^1.14",
                "automattic/wordbless": "@dev",
                "yoast/phpunit-polyfills": "1.0.3"
            },
            "type": "library",
            "extra": {
                "autotagger": true,
                "mirror-repo": "Automattic/jetpack-plans",
                "changelogger": {
                    "link-template": "https://github.com/Automattic/jetpack-plans/compare/v${old}...v${new}"
                },
                "branch-alias": {
                    "dev-trunk": "0.1.x-dev"
                }
            },
            "autoload": {
                "classmap": [
                    "src/"
                ]
            },
            "scripts": {
                "phpunit": [
                    "./vendor/phpunit/phpunit/phpunit --colors=always"
                ],
                "test-coverage": [
                    "php -dpcov.directory=. ./vendor/bin/phpunit --coverage-clover \"$COVERAGE_DIR/clover.xml\""
                ],
                "test-php": [
                    "@composer phpunit"
                ],
                "post-update-cmd": [
                    "php -r \"copy('vendor/automattic/wordbless/src/dbless-wpdb.php', 'wordpress/wp-content/db.php');\""
                ],
                "build-production": [
                    "echo 'Add your build step to composer.json, please!'"
                ],
                "build-development": [
                    "echo 'Add your build step to composer.json, please!'"
                ]
            },
            "license": [
                "GPL-2.0-or-later"
            ],
            "description": "Fetch information about Jetpack Plans from wpcom",
            "transport-options": {
                "relative": true
            }
        },
        {
            "name": "automattic/jetpack-plugins-installer",
            "version": "dev-trunk",
            "dist": {
                "type": "path",
                "url": "../../packages/plugins-installer",
                "reference": "b14c9e3bfbe88df233872f9b302e7b7796e1306a"
            },
            "require": {
                "automattic/jetpack-a8c-mc-stats": "^1.4"
            },
            "require-dev": {
                "automattic/jetpack-changelogger": "^3.2",
                "yoast/phpunit-polyfills": "1.0.3"
            },
            "type": "jetpack-library",
            "extra": {
                "branch-alias": {
                    "dev-trunk": "0.1.x-dev"
                },
                "mirror-repo": "Automattic/jetpack-plugins-installer",
                "changelogger": {
                    "link-template": "https://github.com/Automattic/jetpack-plugins-installer/compare/v${old}...v${new}"
                },
                "autotagger": true,
                "textdomain": "jetpack-plugins-installer"
            },
            "autoload": {
                "classmap": [
                    "src/"
                ]
            },
            "scripts": {
                "phpunit": [
                    "./vendor/phpunit/phpunit/phpunit --colors=always"
                ],
                "test-coverage": [
                    "php -dpcov.directory=. ./vendor/bin/phpunit --coverage-clover \"$COVERAGE_DIR/clover.xml\""
                ],
                "test-php": [
                    "@composer phpunit"
                ]
            },
            "license": [
                "GPL-2.0-or-later"
            ],
            "description": "Handle installation of plugins from WP.org",
            "transport-options": {
                "relative": true
            }
        },
        {
            "name": "automattic/jetpack-publicize",
            "version": "dev-trunk",
            "dist": {
                "type": "path",
                "url": "../../packages/publicize",
                "reference": "926ca158d0eb7d9a4c6fd67a14b5b5d8d907a0fa"
            },
            "require": {
                "automattic/jetpack-autoloader": "^2.11",
                "automattic/jetpack-config": "^1.9",
                "automattic/jetpack-connection": "^1.41"
            },
            "require-dev": {
                "automattic/jetpack-changelogger": "^3.2",
                "automattic/wordbless": "0.3.1",
                "yoast/phpunit-polyfills": "1.0.3"
            },
            "type": "jetpack-library",
            "extra": {
                "autotagger": true,
                "mirror-repo": "Automattic/jetpack-publicize",
                "textdomain": "jetpack-publicize-pkg",
                "changelogger": {
                    "link-template": "https://github.com/Automattic/jetpack-publicize/compare/v${old}...v${new}"
                },
                "branch-alias": {
                    "dev-trunk": "0.9.x-dev"
                }
            },
            "autoload": {
                "classmap": [
                    "src/"
                ]
            },
            "scripts": {
                "phpunit": [
                    "./vendor/phpunit/phpunit/phpunit --colors=always"
                ],
                "test-coverage": [
                    "php -dpcov.directory=. ./vendor/bin/phpunit --coverage-clover \"$COVERAGE_DIR/clover.xml\""
                ],
                "test-php": [
                    "@composer phpunit"
                ],
                "post-update-cmd": [
                    "php -r \"copy('vendor/automattic/wordbless/src/dbless-wpdb.php', 'wordpress/wp-content/db.php');\""
                ],
                "build-production": [
                    "echo 'Add your build step to composer.json, please!'"
                ],
                "build-development": [
                    "echo 'Add your build step to composer.json, please!'"
                ]
            },
            "license": [
                "GPL-2.0-or-later"
            ],
            "description": "Publicize makes it easy to share your site’s posts on several social media networks automatically when you publish a new post.",
            "transport-options": {
                "relative": true
            }
        },
        {
            "name": "automattic/jetpack-redirect",
            "version": "dev-trunk",
            "dist": {
                "type": "path",
                "url": "../../packages/redirect",
                "reference": "384df449e82c6792919537add3aa543468d98893"
            },
            "require": {
                "automattic/jetpack-status": "^1.14"
            },
            "require-dev": {
                "automattic/jetpack-changelogger": "^3.2",
                "brain/monkey": "2.6.1",
                "yoast/phpunit-polyfills": "1.0.3"
            },
            "type": "jetpack-library",
            "extra": {
                "autotagger": true,
                "mirror-repo": "Automattic/jetpack-redirect",
                "changelogger": {
                    "link-template": "https://github.com/Automattic/jetpack-redirect/compare/v${old}...v${new}"
                },
                "branch-alias": {
                    "dev-trunk": "1.7.x-dev"
                }
            },
            "autoload": {
                "classmap": [
                    "src/"
                ]
            },
            "scripts": {
                "phpunit": [
                    "./vendor/phpunit/phpunit/phpunit --colors=always"
                ],
                "test-coverage": [
                    "php -dpcov.directory=. ./vendor/bin/phpunit --coverage-clover \"$COVERAGE_DIR/clover.xml\""
                ],
                "test-php": [
                    "@composer phpunit"
                ]
            },
            "license": [
                "GPL-2.0-or-later"
            ],
            "description": "Utilities to build URLs to the jetpack.com/redirect/ service",
            "transport-options": {
                "relative": true
            }
        },
        {
            "name": "automattic/jetpack-roles",
            "version": "dev-trunk",
            "dist": {
                "type": "path",
                "url": "../../packages/roles",
                "reference": "e7d89c4c354ca17ec53d1a2e05454057c1b144da"
            },
            "require-dev": {
                "automattic/jetpack-changelogger": "^3.2",
                "brain/monkey": "2.6.1",
                "yoast/phpunit-polyfills": "1.0.3"
            },
            "type": "jetpack-library",
            "extra": {
                "autotagger": true,
                "mirror-repo": "Automattic/jetpack-roles",
                "changelogger": {
                    "link-template": "https://github.com/Automattic/jetpack-roles/compare/v${old}...v${new}"
                },
                "branch-alias": {
                    "dev-trunk": "1.4.x-dev"
                }
            },
            "autoload": {
                "classmap": [
                    "src/"
                ]
            },
            "scripts": {
                "phpunit": [
                    "./vendor/phpunit/phpunit/phpunit --colors=always"
                ],
                "test-coverage": [
                    "php -dpcov.directory=. ./vendor/bin/phpunit --coverage-clover \"$COVERAGE_DIR/clover.xml\""
                ],
                "test-php": [
                    "@composer phpunit"
                ]
            },
            "license": [
                "GPL-2.0-or-later"
            ],
            "description": "Utilities, related with user roles and capabilities.",
            "transport-options": {
                "relative": true
            }
        },
        {
            "name": "automattic/jetpack-search",
            "version": "dev-trunk",
            "dist": {
                "type": "path",
                "url": "../../packages/search",
                "reference": "b5098f84ddf1e3a7f38aa19631b7b101b801aed6"
            },
            "require": {
                "automattic/jetpack-assets": "^1.17",
                "automattic/jetpack-config": "^1.9",
                "automattic/jetpack-connection": "^1.41",
                "automattic/jetpack-constants": "^1.6",
                "automattic/jetpack-my-jetpack": "^1.8",
                "automattic/jetpack-status": "^1.14"
            },
            "require-dev": {
                "automattic/jetpack-changelogger": "^3.2",
                "automattic/wordbless": "0.3.1",
                "yoast/phpunit-polyfills": "1.0.3"
            },
            "type": "jetpack-library",
            "extra": {
                "autotagger": true,
                "mirror-repo": "Automattic/jetpack-search",
                "textdomain": "jetpack-search-pkg",
                "changelogger": {
                    "link-template": "https://github.com/Automattic/jetpack-search/compare/v${old}...v${new}"
                },
                "branch-alias": {
                    "dev-trunk": "0.16.x-dev"
                },
                "version-constants": {
                    "::VERSION": "src/class-package.php"
                }
            },
            "autoload": {
                "classmap": [
                    "src/"
                ]
            },
            "scripts": {
                "build": [
                    "Composer\\Config::disableProcessTimeout",
                    "pnpm run build"
                ],
                "build-development": [
                    "pnpm run build-development"
                ],
                "build-production": [
                    "pnpm run build-production"
                ],
                "phpunit": [
                    "./vendor/phpunit/phpunit/phpunit --colors=always"
                ],
                "test-coverage": [
                    "php -dpcov.directory=. ./vendor/bin/phpunit --coverage-clover \"$COVERAGE_DIR/clover.xml\""
                ],
                "test-js": [
                    "pnpm run test"
                ],
                "test-php": [
                    "@composer phpunit"
                ],
                "post-update-cmd": [
                    "php -r \"copy('vendor/automattic/wordbless/src/dbless-wpdb.php', 'wordpress/wp-content/db.php');\""
                ],
                "watch": [
                    "Composer\\Config::disableProcessTimeout",
                    "pnpm run watch"
                ]
            },
            "license": [
                "GPL-2.0-or-later"
            ],
            "description": "Tools to assist with enabling cloud search for Jetpack sites.",
            "transport-options": {
                "relative": true
            }
        },
        {
            "name": "automattic/jetpack-status",
            "version": "dev-trunk",
            "dist": {
                "type": "path",
                "url": "../../packages/status",
                "reference": "1c747edbd6e497fd58eb51ddab48d836b61a5298"
            },
            "require": {
                "automattic/jetpack-constants": "^1.6"
            },
            "require-dev": {
                "automattic/jetpack-changelogger": "^3.2",
                "brain/monkey": "2.6.1",
                "yoast/phpunit-polyfills": "1.0.3"
            },
            "type": "jetpack-library",
            "extra": {
                "autotagger": true,
                "mirror-repo": "Automattic/jetpack-status",
                "changelogger": {
                    "link-template": "https://github.com/Automattic/jetpack-status/compare/v${old}...v${new}"
                },
                "branch-alias": {
                    "dev-trunk": "1.14.x-dev"
                }
            },
            "autoload": {
                "classmap": [
                    "src/"
                ]
            },
            "scripts": {
                "phpunit": [
                    "./vendor/phpunit/phpunit/phpunit --colors=always"
                ],
                "test-coverage": [
                    "php -dpcov.directory=. ./vendor/bin/phpunit --coverage-clover \"$COVERAGE_DIR/clover.xml\""
                ],
                "test-php": [
                    "@composer phpunit"
                ]
            },
            "license": [
                "GPL-2.0-or-later"
            ],
            "description": "Used to retrieve information about the current status of Jetpack and the site overall.",
            "transport-options": {
                "relative": true
            }
        },
        {
            "name": "automattic/jetpack-sync",
            "version": "dev-trunk",
            "dist": {
                "type": "path",
                "url": "../../packages/sync",
<<<<<<< HEAD
                "reference": "538eb1ea283cd148015e4b1ede39a7509ab707d6"
=======
                "reference": "4f4132a5723a0e8865c8b00c457c759156330680"
>>>>>>> 64e1ca22
            },
            "require": {
                "automattic/jetpack-connection": "^1.41",
                "automattic/jetpack-constants": "^1.6",
                "automattic/jetpack-identity-crisis": "^0.8",
                "automattic/jetpack-password-checker": "^0.2",
                "automattic/jetpack-roles": "^1.4",
                "automattic/jetpack-status": "^1.14"
            },
            "require-dev": {
                "automattic/jetpack-changelogger": "^3.2",
                "automattic/wordbless": "@dev",
                "yoast/phpunit-polyfills": "1.0.3"
            },
            "type": "jetpack-library",
            "extra": {
                "autotagger": true,
                "mirror-repo": "Automattic/jetpack-sync",
                "textdomain": "jetpack-sync",
                "version-constants": {
                    "::PACKAGE_VERSION": "src/class-package-version.php"
                },
                "changelogger": {
                    "link-template": "https://github.com/Automattic/jetpack-sync/compare/v${old}...v${new}"
                },
                "branch-alias": {
                    "dev-trunk": "1.37.x-dev"
                }
            },
            "autoload": {
                "classmap": [
                    "src/"
                ]
            },
            "scripts": {
                "phpunit": [
                    "./vendor/phpunit/phpunit/phpunit --colors=always"
                ],
                "test-coverage": [
                    "php -dpcov.directory=. ./vendor/bin/phpunit --coverage-clover \"$COVERAGE_DIR/clover.xml\""
                ],
                "test-php": [
                    "@composer phpunit"
                ],
                "post-update-cmd": [
                    "php -r \"copy('vendor/automattic/wordbless/src/dbless-wpdb.php', 'wordpress/wp-content/db.php');\""
                ]
            },
            "license": [
                "GPL-2.0-or-later"
            ],
            "description": "Everything needed to allow syncing to the WP.com infrastructure.",
            "transport-options": {
                "relative": true
            }
        },
        {
            "name": "automattic/jetpack-videopress",
            "version": "dev-trunk",
            "dist": {
                "type": "path",
                "url": "../../packages/videopress",
                "reference": "5eb4002752f478cccf1364a59e0974698c20d557"
            },
            "require": {
                "automattic/jetpack-connection": "^1.41",
                "automattic/jetpack-plans": "^0.1"
            },
            "require-dev": {
                "automattic/jetpack-changelogger": "^3.2",
                "yoast/phpunit-polyfills": "1.0.3"
            },
            "type": "jetpack-library",
            "extra": {
                "autotagger": true,
                "mirror-repo": "Automattic/jetpack-videopress",
                "changelogger": {
                    "link-template": "https://github.com/Automattic/jetpack-videopress/compare/v${old}...v${new}"
                },
                "branch-alias": {
                    "dev-trunk": "0.1.x-dev"
                },
                "textdomain": "jetpack-videopress"
            },
            "autoload": {
                "classmap": [
                    "src/"
                ]
            },
            "scripts": {
                "phpunit": [
                    "./vendor/phpunit/phpunit/phpunit --colors=always"
                ],
                "test-coverage": [
                    "php -dpcov.directory=. ./vendor/bin/phpunit --coverage-clover \"$COVERAGE_DIR/clover.xml\""
                ],
                "test-php": [
                    "@composer phpunit"
                ],
                "build-production": [
                    "echo 'Add your build step to composer.json, please!'"
                ],
                "build-development": [
                    "echo 'Add your build step to composer.json, please!'"
                ]
            },
            "license": [
                "GPL-2.0-or-later"
            ],
            "description": "VideoPress package",
            "transport-options": {
                "relative": true
            }
        },
        {
            "name": "automattic/jetpack-waf",
            "version": "dev-trunk",
            "dist": {
                "type": "path",
                "url": "../../packages/waf",
                "reference": "76a37f2b5b89b3702a05cf7c31746107d606c313"
            },
            "require": {
                "wikimedia/aho-corasick": "^1.0"
            },
            "require-dev": {
                "automattic/jetpack-changelogger": "^3.2",
                "yoast/phpunit-polyfills": "1.0.3"
            },
            "type": "jetpack-library",
            "extra": {
                "autotagger": true,
                "mirror-repo": "Automattic/jetpack-waf",
                "textdomain": "jetpack-waf",
                "changelogger": {
                    "link-template": "https://github.com/Automattic/jetpack-waf/compare/v${old}...v${new}"
                },
                "branch-alias": {
                    "dev-trunk": "0.6.x-dev"
                }
            },
            "autoload": {
                "files": [
                    "actions.php",
                    "cli.php"
                ],
                "classmap": [
                    "src/"
                ]
            },
            "scripts": {
                "phpunit": [
                    "./vendor/phpunit/phpunit/phpunit --colors=always"
                ],
                "test-coverage": [
                    "php -dpcov.directory=. ./vendor/bin/phpunit --coverage-clover \"$COVERAGE_DIR/clover.xml\""
                ],
                "test-coverage-html": [
                    "php -dpcov.directory=. ./vendor/bin/phpunit --coverage-html ./coverage"
                ],
                "test-php": [
                    "@composer phpunit"
                ]
            },
            "license": [
                "GPL-2.0-or-later"
            ],
            "description": "Tools to assist with the Jetpack Web Application Firewall",
            "transport-options": {
                "relative": true
            }
        },
        {
            "name": "automattic/jetpack-wordads",
            "version": "dev-trunk",
            "dist": {
                "type": "path",
                "url": "../../packages/wordads",
                "reference": "93a65f5247aa28556393723ce3df35a8aa4d2bf1"
            },
            "require": {
                "automattic/jetpack-assets": "^1.17",
                "automattic/jetpack-config": "^1.9",
                "automattic/jetpack-connection": "^1.41",
                "automattic/jetpack-constants": "^1.6",
                "automattic/jetpack-status": "^1.14"
            },
            "require-dev": {
                "automattic/jetpack-changelogger": "^3.2",
                "yoast/phpunit-polyfills": "1.0.3"
            },
            "type": "jetpack-library",
            "extra": {
                "mirror-repo": "Automattic/jetpack-wordads",
                "changelogger": {
                    "link-template": "https://github.com/Automattic/jetpack-wordads/compare/v${old}...v${new}"
                },
                "autotagger": true,
                "branch-alias": {
                    "dev-trunk": "0.2.x-dev"
                },
                "textdomain": "jetpack-wordads",
                "version-constants": {
                    "::VERSION": "src/class-package.php"
                }
            },
            "autoload": {
                "classmap": [
                    "src/"
                ]
            },
            "scripts": {
                "build": [
                    "Composer\\Config::disableProcessTimeout",
                    "pnpm run build"
                ],
                "build-development": [
                    "pnpm run build-development"
                ],
                "build-production": [
                    "pnpm run build-production"
                ],
                "phpunit": [
                    "./vendor/phpunit/phpunit/phpunit --colors=always"
                ],
                "test-coverage": [
                    "php -dpcov.directory=. ./vendor/bin/phpunit --coverage-clover \"$COVERAGE_DIR/clover.xml\""
                ],
                "test-js": [
                    "pnpm run test"
                ],
                "test-php": [
                    "@composer phpunit"
                ],
                "watch": [
                    "Composer\\Config::disableProcessTimeout",
                    "pnpm run watch"
                ]
            },
            "license": [
                "GPL-2.0-or-later"
            ],
            "description": "Earn income by allowing Jetpack to display high quality ads.",
            "transport-options": {
                "relative": true
            }
        },
        {
            "name": "nojimage/twitter-text-php",
            "version": "v3.1.2",
            "source": {
                "type": "git",
                "url": "https://github.com/nojimage/twitter-text-php.git",
                "reference": "979bcf6a92d543b61588c7c0c0a87d0eb473d8f6"
            },
            "dist": {
                "type": "zip",
                "url": "https://api.github.com/repos/nojimage/twitter-text-php/zipball/979bcf6a92d543b61588c7c0c0a87d0eb473d8f6",
                "reference": "979bcf6a92d543b61588c7c0c0a87d0eb473d8f6",
                "shasum": ""
            },
            "require": {
                "ext-intl": "*",
                "ext-mbstring": "*",
                "php": ">=5.3.3"
            },
            "require-dev": {
                "ext-json": "*",
                "phpunit/phpunit": "4.8.*|5.7.*|6.5.*",
                "symfony/yaml": "^2.6.0|^3.4.0|^4.4.0|^5.0.0",
                "twitter/twitter-text": "^3.0.0"
            },
            "type": "library",
            "autoload": {
                "psr-0": {
                    "Twitter\\Text\\": "lib/"
                }
            },
            "notification-url": "https://packagist.org/downloads/",
            "license": [
                "Apache-2.0"
            ],
            "authors": [
                {
                    "name": "Matt Sanford",
                    "email": "matt@mzsanford.com",
                    "homepage": "http://mzsanford.com"
                },
                {
                    "name": "Mike Cochrane",
                    "email": "mikec@mikenz.geek.nz",
                    "homepage": "http://mikenz.geek.nz"
                },
                {
                    "name": "Nick Pope",
                    "email": "git@nickpope.me.uk",
                    "homepage": "http://www.nickpope.me.uk"
                },
                {
                    "name": "Takashi Nojima",
                    "homepage": "http://php-tips.com"
                }
            ],
            "description": "A library of PHP classes that provide auto-linking and extraction of usernames, lists, hashtags and URLs from tweets.",
            "homepage": "https://github.com/nojimage/twitter-text-php",
            "keywords": [
                "autolink",
                "extract",
                "text",
                "twitter"
            ],
            "support": {
                "issues": "https://github.com/nojimage/twitter-text-php/issues",
                "source": "https://github.com/nojimage/twitter-text-php/tree/v3.1.2"
            },
            "time": "2021-03-18T11:38:53+00:00"
        },
        {
            "name": "wikimedia/aho-corasick",
            "version": "v1.0.1",
            "source": {
                "type": "git",
                "url": "https://github.com/wikimedia/AhoCorasick.git",
                "reference": "2f3a1bd765913637a66eade658d11d82f0e551be"
            },
            "dist": {
                "type": "zip",
                "url": "https://api.github.com/repos/wikimedia/AhoCorasick/zipball/2f3a1bd765913637a66eade658d11d82f0e551be",
                "reference": "2f3a1bd765913637a66eade658d11d82f0e551be",
                "shasum": ""
            },
            "require": {
                "php": ">=5.5.9"
            },
            "require-dev": {
                "jakub-onderka/php-console-highlighter": "0.3.2",
                "jakub-onderka/php-parallel-lint": "1.0.0",
                "mediawiki/mediawiki-codesniffer": "18.0.0",
                "mediawiki/minus-x": "0.3.1",
                "phpunit/phpunit": "4.8.36 || ^6.5"
            },
            "type": "library",
            "autoload": {
                "classmap": [
                    "src/"
                ]
            },
            "notification-url": "https://packagist.org/downloads/",
            "license": [
                "Apache-2.0"
            ],
            "authors": [
                {
                    "name": "Ori Livneh",
                    "email": "ori@wikimedia.org"
                }
            ],
            "description": "An implementation of the Aho-Corasick string matching algorithm.",
            "homepage": "https://gerrit.wikimedia.org/g/AhoCorasick",
            "keywords": [
                "ahocorasick",
                "matcher"
            ],
            "support": {
                "source": "https://github.com/wikimedia/AhoCorasick/tree/v1.0.1"
            },
            "time": "2018-05-01T18:13:32+00:00"
        }
    ],
    "packages-dev": [
        {
            "name": "antecedent/patchwork",
            "version": "2.1.21",
            "source": {
                "type": "git",
                "url": "https://github.com/antecedent/patchwork.git",
                "reference": "25c1fa0cd9a6e6d0d13863d8df8f050b6733f16d"
            },
            "dist": {
                "type": "zip",
                "url": "https://api.github.com/repos/antecedent/patchwork/zipball/25c1fa0cd9a6e6d0d13863d8df8f050b6733f16d",
                "reference": "25c1fa0cd9a6e6d0d13863d8df8f050b6733f16d",
                "shasum": ""
            },
            "require": {
                "php": ">=5.4.0"
            },
            "require-dev": {
                "phpunit/phpunit": ">=4"
            },
            "type": "library",
            "notification-url": "https://packagist.org/downloads/",
            "license": [
                "MIT"
            ],
            "authors": [
                {
                    "name": "Ignas Rudaitis",
                    "email": "ignas.rudaitis@gmail.com"
                }
            ],
            "description": "Method redefinition (monkey-patching) functionality for PHP.",
            "homepage": "http://patchwork2.org/",
            "keywords": [
                "aop",
                "aspect",
                "interception",
                "monkeypatching",
                "redefinition",
                "runkit",
                "testing"
            ],
            "support": {
                "issues": "https://github.com/antecedent/patchwork/issues",
                "source": "https://github.com/antecedent/patchwork/tree/2.1.21"
            },
            "time": "2022-02-07T07:28:34+00:00"
        },
        {
            "name": "automattic/jetpack-changelogger",
            "version": "dev-trunk",
            "dist": {
                "type": "path",
                "url": "../../packages/changelogger",
                "reference": "db7485e80ebcad717977462edf149ea62e134b3b"
            },
            "require": {
                "php": ">=5.6",
                "symfony/console": "^3.4 || ^5.2 || ^6.0",
                "symfony/process": "^3.4 || ^5.2 || ^6.0",
                "wikimedia/at-ease": "^1.2 || ^2.0"
            },
            "require-dev": {
                "wikimedia/testing-access-wrapper": "^1.0 || ^2.0",
                "yoast/phpunit-polyfills": "1.0.3"
            },
            "bin": [
                "bin/changelogger"
            ],
            "type": "project",
            "extra": {
                "autotagger": true,
                "branch-alias": {
                    "dev-trunk": "3.2.x-dev"
                },
                "mirror-repo": "Automattic/jetpack-changelogger",
                "version-constants": {
                    "::VERSION": "src/Application.php"
                },
                "changelogger": {
                    "link-template": "https://github.com/Automattic/jetpack-changelogger/compare/${old}...${new}"
                }
            },
            "autoload": {
                "psr-4": {
                    "Automattic\\Jetpack\\Changelogger\\": "src",
                    "Automattic\\Jetpack\\Changelog\\": "lib"
                }
            },
            "autoload-dev": {
                "psr-4": {
                    "Automattic\\Jetpack\\Changelogger\\Tests\\": "tests/php/includes/src",
                    "Automattic\\Jetpack\\Changelog\\Tests\\": "tests/php/includes/lib"
                }
            },
            "scripts": {
                "phpunit": [
                    "./vendor/phpunit/phpunit/phpunit --colors=always"
                ],
                "test-coverage": [
                    "php -dpcov.directory=. ./vendor/bin/phpunit --coverage-clover \"$COVERAGE_DIR/clover.xml\""
                ],
                "test-php": [
                    "@composer phpunit"
                ],
                "post-install-cmd": [
                    "[ -e vendor/bin/changelogger ] || { cd vendor/bin && ln -s ../../bin/changelogger; }"
                ],
                "post-update-cmd": [
                    "[ -e vendor/bin/changelogger ] || { cd vendor/bin && ln -s ../../bin/changelogger; }"
                ]
            },
            "license": [
                "GPL-2.0-or-later"
            ],
            "description": "Jetpack Changelogger tool. Allows for managing changelogs by dropping change files into a changelog directory with each PR.",
            "transport-options": {
                "relative": true
            }
        },
        {
            "name": "doctrine/instantiator",
            "version": "1.4.1",
            "source": {
                "type": "git",
                "url": "https://github.com/doctrine/instantiator.git",
                "reference": "10dcfce151b967d20fde1b34ae6640712c3891bc"
            },
            "dist": {
                "type": "zip",
                "url": "https://api.github.com/repos/doctrine/instantiator/zipball/10dcfce151b967d20fde1b34ae6640712c3891bc",
                "reference": "10dcfce151b967d20fde1b34ae6640712c3891bc",
                "shasum": ""
            },
            "require": {
                "php": "^7.1 || ^8.0"
            },
            "require-dev": {
                "doctrine/coding-standard": "^9",
                "ext-pdo": "*",
                "ext-phar": "*",
                "phpbench/phpbench": "^0.16 || ^1",
                "phpstan/phpstan": "^1.4",
                "phpstan/phpstan-phpunit": "^1",
                "phpunit/phpunit": "^7.5 || ^8.5 || ^9.5",
                "vimeo/psalm": "^4.22"
            },
            "type": "library",
            "autoload": {
                "psr-4": {
                    "Doctrine\\Instantiator\\": "src/Doctrine/Instantiator/"
                }
            },
            "notification-url": "https://packagist.org/downloads/",
            "license": [
                "MIT"
            ],
            "authors": [
                {
                    "name": "Marco Pivetta",
                    "email": "ocramius@gmail.com",
                    "homepage": "https://ocramius.github.io/"
                }
            ],
            "description": "A small, lightweight utility to instantiate objects in PHP without invoking their constructors",
            "homepage": "https://www.doctrine-project.org/projects/instantiator.html",
            "keywords": [
                "constructor",
                "instantiate"
            ],
            "support": {
                "issues": "https://github.com/doctrine/instantiator/issues",
                "source": "https://github.com/doctrine/instantiator/tree/1.4.1"
            },
            "funding": [
                {
                    "url": "https://www.doctrine-project.org/sponsorship.html",
                    "type": "custom"
                },
                {
                    "url": "https://www.patreon.com/phpdoctrine",
                    "type": "patreon"
                },
                {
                    "url": "https://tidelift.com/funding/github/packagist/doctrine%2Finstantiator",
                    "type": "tidelift"
                }
            ],
            "time": "2022-03-03T08:28:38+00:00"
        },
        {
            "name": "johnkary/phpunit-speedtrap",
            "version": "v4.0.0",
            "source": {
                "type": "git",
                "url": "https://github.com/johnkary/phpunit-speedtrap.git",
                "reference": "5f9b160eac87e975f1c6ca9faee5125f0616fba3"
            },
            "dist": {
                "type": "zip",
                "url": "https://api.github.com/repos/johnkary/phpunit-speedtrap/zipball/5f9b160eac87e975f1c6ca9faee5125f0616fba3",
                "reference": "5f9b160eac87e975f1c6ca9faee5125f0616fba3",
                "shasum": ""
            },
            "require": {
                "php": ">=7.1",
                "phpunit/phpunit": "^7.0 || ^8.0 || ^9.0"
            },
            "type": "library",
            "extra": {
                "branch-alias": {
                    "dev-master": "4.0-dev"
                }
            },
            "autoload": {
                "psr-4": {
                    "JohnKary\\PHPUnit\\Listener\\": "src/"
                }
            },
            "notification-url": "https://packagist.org/downloads/",
            "license": [
                "MIT"
            ],
            "authors": [
                {
                    "name": "John Kary",
                    "email": "john@johnkary.net"
                }
            ],
            "description": "Find and report on slow tests in your PHPUnit test suite",
            "homepage": "https://github.com/johnkary/phpunit-speedtrap",
            "keywords": [
                "phpunit",
                "profile",
                "slow"
            ],
            "support": {
                "issues": "https://github.com/johnkary/phpunit-speedtrap/issues",
                "source": "https://github.com/johnkary/phpunit-speedtrap/tree/v4.0.0"
            },
            "time": "2021-05-03T02:37:05+00:00"
        },
        {
            "name": "myclabs/deep-copy",
            "version": "1.11.0",
            "source": {
                "type": "git",
                "url": "https://github.com/myclabs/DeepCopy.git",
                "reference": "14daed4296fae74d9e3201d2c4925d1acb7aa614"
            },
            "dist": {
                "type": "zip",
                "url": "https://api.github.com/repos/myclabs/DeepCopy/zipball/14daed4296fae74d9e3201d2c4925d1acb7aa614",
                "reference": "14daed4296fae74d9e3201d2c4925d1acb7aa614",
                "shasum": ""
            },
            "require": {
                "php": "^7.1 || ^8.0"
            },
            "conflict": {
                "doctrine/collections": "<1.6.8",
                "doctrine/common": "<2.13.3 || >=3,<3.2.2"
            },
            "require-dev": {
                "doctrine/collections": "^1.6.8",
                "doctrine/common": "^2.13.3 || ^3.2.2",
                "phpunit/phpunit": "^7.5.20 || ^8.5.23 || ^9.5.13"
            },
            "type": "library",
            "autoload": {
                "files": [
                    "src/DeepCopy/deep_copy.php"
                ],
                "psr-4": {
                    "DeepCopy\\": "src/DeepCopy/"
                }
            },
            "notification-url": "https://packagist.org/downloads/",
            "license": [
                "MIT"
            ],
            "description": "Create deep copies (clones) of your objects",
            "keywords": [
                "clone",
                "copy",
                "duplicate",
                "object",
                "object graph"
            ],
            "support": {
                "issues": "https://github.com/myclabs/DeepCopy/issues",
                "source": "https://github.com/myclabs/DeepCopy/tree/1.11.0"
            },
            "funding": [
                {
                    "url": "https://tidelift.com/funding/github/packagist/myclabs/deep-copy",
                    "type": "tidelift"
                }
            ],
            "time": "2022-03-03T13:19:32+00:00"
        },
        {
            "name": "nikic/php-parser",
            "version": "v4.14.0",
            "source": {
                "type": "git",
                "url": "https://github.com/nikic/PHP-Parser.git",
                "reference": "34bea19b6e03d8153165d8f30bba4c3be86184c1"
            },
            "dist": {
                "type": "zip",
                "url": "https://api.github.com/repos/nikic/PHP-Parser/zipball/34bea19b6e03d8153165d8f30bba4c3be86184c1",
                "reference": "34bea19b6e03d8153165d8f30bba4c3be86184c1",
                "shasum": ""
            },
            "require": {
                "ext-tokenizer": "*",
                "php": ">=7.0"
            },
            "require-dev": {
                "ircmaxell/php-yacc": "^0.0.7",
                "phpunit/phpunit": "^6.5 || ^7.0 || ^8.0 || ^9.0"
            },
            "bin": [
                "bin/php-parse"
            ],
            "type": "library",
            "extra": {
                "branch-alias": {
                    "dev-master": "4.9-dev"
                }
            },
            "autoload": {
                "psr-4": {
                    "PhpParser\\": "lib/PhpParser"
                }
            },
            "notification-url": "https://packagist.org/downloads/",
            "license": [
                "BSD-3-Clause"
            ],
            "authors": [
                {
                    "name": "Nikita Popov"
                }
            ],
            "description": "A PHP parser written in PHP",
            "keywords": [
                "parser",
                "php"
            ],
            "support": {
                "issues": "https://github.com/nikic/PHP-Parser/issues",
                "source": "https://github.com/nikic/PHP-Parser/tree/v4.14.0"
            },
            "time": "2022-05-31T20:59:12+00:00"
        },
        {
            "name": "phar-io/manifest",
            "version": "2.0.3",
            "source": {
                "type": "git",
                "url": "https://github.com/phar-io/manifest.git",
                "reference": "97803eca37d319dfa7826cc2437fc020857acb53"
            },
            "dist": {
                "type": "zip",
                "url": "https://api.github.com/repos/phar-io/manifest/zipball/97803eca37d319dfa7826cc2437fc020857acb53",
                "reference": "97803eca37d319dfa7826cc2437fc020857acb53",
                "shasum": ""
            },
            "require": {
                "ext-dom": "*",
                "ext-phar": "*",
                "ext-xmlwriter": "*",
                "phar-io/version": "^3.0.1",
                "php": "^7.2 || ^8.0"
            },
            "type": "library",
            "extra": {
                "branch-alias": {
                    "dev-master": "2.0.x-dev"
                }
            },
            "autoload": {
                "classmap": [
                    "src/"
                ]
            },
            "notification-url": "https://packagist.org/downloads/",
            "license": [
                "BSD-3-Clause"
            ],
            "authors": [
                {
                    "name": "Arne Blankerts",
                    "email": "arne@blankerts.de",
                    "role": "Developer"
                },
                {
                    "name": "Sebastian Heuer",
                    "email": "sebastian@phpeople.de",
                    "role": "Developer"
                },
                {
                    "name": "Sebastian Bergmann",
                    "email": "sebastian@phpunit.de",
                    "role": "Developer"
                }
            ],
            "description": "Component for reading phar.io manifest information from a PHP Archive (PHAR)",
            "support": {
                "issues": "https://github.com/phar-io/manifest/issues",
                "source": "https://github.com/phar-io/manifest/tree/2.0.3"
            },
            "time": "2021-07-20T11:28:43+00:00"
        },
        {
            "name": "phar-io/version",
            "version": "3.2.1",
            "source": {
                "type": "git",
                "url": "https://github.com/phar-io/version.git",
                "reference": "4f7fd7836c6f332bb2933569e566a0d6c4cbed74"
            },
            "dist": {
                "type": "zip",
                "url": "https://api.github.com/repos/phar-io/version/zipball/4f7fd7836c6f332bb2933569e566a0d6c4cbed74",
                "reference": "4f7fd7836c6f332bb2933569e566a0d6c4cbed74",
                "shasum": ""
            },
            "require": {
                "php": "^7.2 || ^8.0"
            },
            "type": "library",
            "autoload": {
                "classmap": [
                    "src/"
                ]
            },
            "notification-url": "https://packagist.org/downloads/",
            "license": [
                "BSD-3-Clause"
            ],
            "authors": [
                {
                    "name": "Arne Blankerts",
                    "email": "arne@blankerts.de",
                    "role": "Developer"
                },
                {
                    "name": "Sebastian Heuer",
                    "email": "sebastian@phpeople.de",
                    "role": "Developer"
                },
                {
                    "name": "Sebastian Bergmann",
                    "email": "sebastian@phpunit.de",
                    "role": "Developer"
                }
            ],
            "description": "Library for handling version information and constraints",
            "support": {
                "issues": "https://github.com/phar-io/version/issues",
                "source": "https://github.com/phar-io/version/tree/3.2.1"
            },
            "time": "2022-02-21T01:04:05+00:00"
        },
        {
            "name": "phpdocumentor/reflection-common",
            "version": "2.2.0",
            "source": {
                "type": "git",
                "url": "https://github.com/phpDocumentor/ReflectionCommon.git",
                "reference": "1d01c49d4ed62f25aa84a747ad35d5a16924662b"
            },
            "dist": {
                "type": "zip",
                "url": "https://api.github.com/repos/phpDocumentor/ReflectionCommon/zipball/1d01c49d4ed62f25aa84a747ad35d5a16924662b",
                "reference": "1d01c49d4ed62f25aa84a747ad35d5a16924662b",
                "shasum": ""
            },
            "require": {
                "php": "^7.2 || ^8.0"
            },
            "type": "library",
            "extra": {
                "branch-alias": {
                    "dev-2.x": "2.x-dev"
                }
            },
            "autoload": {
                "psr-4": {
                    "phpDocumentor\\Reflection\\": "src/"
                }
            },
            "notification-url": "https://packagist.org/downloads/",
            "license": [
                "MIT"
            ],
            "authors": [
                {
                    "name": "Jaap van Otterdijk",
                    "email": "opensource@ijaap.nl"
                }
            ],
            "description": "Common reflection classes used by phpdocumentor to reflect the code structure",
            "homepage": "http://www.phpdoc.org",
            "keywords": [
                "FQSEN",
                "phpDocumentor",
                "phpdoc",
                "reflection",
                "static analysis"
            ],
            "support": {
                "issues": "https://github.com/phpDocumentor/ReflectionCommon/issues",
                "source": "https://github.com/phpDocumentor/ReflectionCommon/tree/2.x"
            },
            "time": "2020-06-27T09:03:43+00:00"
        },
        {
            "name": "phpdocumentor/reflection-docblock",
            "version": "5.3.0",
            "source": {
                "type": "git",
                "url": "https://github.com/phpDocumentor/ReflectionDocBlock.git",
                "reference": "622548b623e81ca6d78b721c5e029f4ce664f170"
            },
            "dist": {
                "type": "zip",
                "url": "https://api.github.com/repos/phpDocumentor/ReflectionDocBlock/zipball/622548b623e81ca6d78b721c5e029f4ce664f170",
                "reference": "622548b623e81ca6d78b721c5e029f4ce664f170",
                "shasum": ""
            },
            "require": {
                "ext-filter": "*",
                "php": "^7.2 || ^8.0",
                "phpdocumentor/reflection-common": "^2.2",
                "phpdocumentor/type-resolver": "^1.3",
                "webmozart/assert": "^1.9.1"
            },
            "require-dev": {
                "mockery/mockery": "~1.3.2",
                "psalm/phar": "^4.8"
            },
            "type": "library",
            "extra": {
                "branch-alias": {
                    "dev-master": "5.x-dev"
                }
            },
            "autoload": {
                "psr-4": {
                    "phpDocumentor\\Reflection\\": "src"
                }
            },
            "notification-url": "https://packagist.org/downloads/",
            "license": [
                "MIT"
            ],
            "authors": [
                {
                    "name": "Mike van Riel",
                    "email": "me@mikevanriel.com"
                },
                {
                    "name": "Jaap van Otterdijk",
                    "email": "account@ijaap.nl"
                }
            ],
            "description": "With this component, a library can provide support for annotations via DocBlocks or otherwise retrieve information that is embedded in a DocBlock.",
            "support": {
                "issues": "https://github.com/phpDocumentor/ReflectionDocBlock/issues",
                "source": "https://github.com/phpDocumentor/ReflectionDocBlock/tree/5.3.0"
            },
            "time": "2021-10-19T17:43:47+00:00"
        },
        {
            "name": "phpdocumentor/type-resolver",
            "version": "1.6.1",
            "source": {
                "type": "git",
                "url": "https://github.com/phpDocumentor/TypeResolver.git",
                "reference": "77a32518733312af16a44300404e945338981de3"
            },
            "dist": {
                "type": "zip",
                "url": "https://api.github.com/repos/phpDocumentor/TypeResolver/zipball/77a32518733312af16a44300404e945338981de3",
                "reference": "77a32518733312af16a44300404e945338981de3",
                "shasum": ""
            },
            "require": {
                "php": "^7.2 || ^8.0",
                "phpdocumentor/reflection-common": "^2.0"
            },
            "require-dev": {
                "ext-tokenizer": "*",
                "psalm/phar": "^4.8"
            },
            "type": "library",
            "extra": {
                "branch-alias": {
                    "dev-1.x": "1.x-dev"
                }
            },
            "autoload": {
                "psr-4": {
                    "phpDocumentor\\Reflection\\": "src"
                }
            },
            "notification-url": "https://packagist.org/downloads/",
            "license": [
                "MIT"
            ],
            "authors": [
                {
                    "name": "Mike van Riel",
                    "email": "me@mikevanriel.com"
                }
            ],
            "description": "A PSR-5 based resolver of Class names, Types and Structural Element Names",
            "support": {
                "issues": "https://github.com/phpDocumentor/TypeResolver/issues",
                "source": "https://github.com/phpDocumentor/TypeResolver/tree/1.6.1"
            },
            "time": "2022-03-15T21:29:03+00:00"
        },
        {
            "name": "phpspec/prophecy",
            "version": "v1.15.0",
            "source": {
                "type": "git",
                "url": "https://github.com/phpspec/prophecy.git",
                "reference": "bbcd7380b0ebf3961ee21409db7b38bc31d69a13"
            },
            "dist": {
                "type": "zip",
                "url": "https://api.github.com/repos/phpspec/prophecy/zipball/bbcd7380b0ebf3961ee21409db7b38bc31d69a13",
                "reference": "bbcd7380b0ebf3961ee21409db7b38bc31d69a13",
                "shasum": ""
            },
            "require": {
                "doctrine/instantiator": "^1.2",
                "php": "^7.2 || ~8.0, <8.2",
                "phpdocumentor/reflection-docblock": "^5.2",
                "sebastian/comparator": "^3.0 || ^4.0",
                "sebastian/recursion-context": "^3.0 || ^4.0"
            },
            "require-dev": {
                "phpspec/phpspec": "^6.0 || ^7.0",
                "phpunit/phpunit": "^8.0 || ^9.0"
            },
            "type": "library",
            "extra": {
                "branch-alias": {
                    "dev-master": "1.x-dev"
                }
            },
            "autoload": {
                "psr-4": {
                    "Prophecy\\": "src/Prophecy"
                }
            },
            "notification-url": "https://packagist.org/downloads/",
            "license": [
                "MIT"
            ],
            "authors": [
                {
                    "name": "Konstantin Kudryashov",
                    "email": "ever.zet@gmail.com",
                    "homepage": "http://everzet.com"
                },
                {
                    "name": "Marcello Duarte",
                    "email": "marcello.duarte@gmail.com"
                }
            ],
            "description": "Highly opinionated mocking framework for PHP 5.3+",
            "homepage": "https://github.com/phpspec/prophecy",
            "keywords": [
                "Double",
                "Dummy",
                "fake",
                "mock",
                "spy",
                "stub"
            ],
            "support": {
                "issues": "https://github.com/phpspec/prophecy/issues",
                "source": "https://github.com/phpspec/prophecy/tree/v1.15.0"
            },
            "time": "2021-12-08T12:19:24+00:00"
        },
        {
            "name": "phpunit/php-code-coverage",
            "version": "9.2.15",
            "source": {
                "type": "git",
                "url": "https://github.com/sebastianbergmann/php-code-coverage.git",
                "reference": "2e9da11878c4202f97915c1cb4bb1ca318a63f5f"
            },
            "dist": {
                "type": "zip",
                "url": "https://api.github.com/repos/sebastianbergmann/php-code-coverage/zipball/2e9da11878c4202f97915c1cb4bb1ca318a63f5f",
                "reference": "2e9da11878c4202f97915c1cb4bb1ca318a63f5f",
                "shasum": ""
            },
            "require": {
                "ext-dom": "*",
                "ext-libxml": "*",
                "ext-xmlwriter": "*",
                "nikic/php-parser": "^4.13.0",
                "php": ">=7.3",
                "phpunit/php-file-iterator": "^3.0.3",
                "phpunit/php-text-template": "^2.0.2",
                "sebastian/code-unit-reverse-lookup": "^2.0.2",
                "sebastian/complexity": "^2.0",
                "sebastian/environment": "^5.1.2",
                "sebastian/lines-of-code": "^1.0.3",
                "sebastian/version": "^3.0.1",
                "theseer/tokenizer": "^1.2.0"
            },
            "require-dev": {
                "phpunit/phpunit": "^9.3"
            },
            "suggest": {
                "ext-pcov": "*",
                "ext-xdebug": "*"
            },
            "type": "library",
            "extra": {
                "branch-alias": {
                    "dev-master": "9.2-dev"
                }
            },
            "autoload": {
                "classmap": [
                    "src/"
                ]
            },
            "notification-url": "https://packagist.org/downloads/",
            "license": [
                "BSD-3-Clause"
            ],
            "authors": [
                {
                    "name": "Sebastian Bergmann",
                    "email": "sebastian@phpunit.de",
                    "role": "lead"
                }
            ],
            "description": "Library that provides collection, processing, and rendering functionality for PHP code coverage information.",
            "homepage": "https://github.com/sebastianbergmann/php-code-coverage",
            "keywords": [
                "coverage",
                "testing",
                "xunit"
            ],
            "support": {
                "issues": "https://github.com/sebastianbergmann/php-code-coverage/issues",
                "source": "https://github.com/sebastianbergmann/php-code-coverage/tree/9.2.15"
            },
            "funding": [
                {
                    "url": "https://github.com/sebastianbergmann",
                    "type": "github"
                }
            ],
            "time": "2022-03-07T09:28:20+00:00"
        },
        {
            "name": "phpunit/php-file-iterator",
            "version": "3.0.6",
            "source": {
                "type": "git",
                "url": "https://github.com/sebastianbergmann/php-file-iterator.git",
                "reference": "cf1c2e7c203ac650e352f4cc675a7021e7d1b3cf"
            },
            "dist": {
                "type": "zip",
                "url": "https://api.github.com/repos/sebastianbergmann/php-file-iterator/zipball/cf1c2e7c203ac650e352f4cc675a7021e7d1b3cf",
                "reference": "cf1c2e7c203ac650e352f4cc675a7021e7d1b3cf",
                "shasum": ""
            },
            "require": {
                "php": ">=7.3"
            },
            "require-dev": {
                "phpunit/phpunit": "^9.3"
            },
            "type": "library",
            "extra": {
                "branch-alias": {
                    "dev-master": "3.0-dev"
                }
            },
            "autoload": {
                "classmap": [
                    "src/"
                ]
            },
            "notification-url": "https://packagist.org/downloads/",
            "license": [
                "BSD-3-Clause"
            ],
            "authors": [
                {
                    "name": "Sebastian Bergmann",
                    "email": "sebastian@phpunit.de",
                    "role": "lead"
                }
            ],
            "description": "FilterIterator implementation that filters files based on a list of suffixes.",
            "homepage": "https://github.com/sebastianbergmann/php-file-iterator/",
            "keywords": [
                "filesystem",
                "iterator"
            ],
            "support": {
                "issues": "https://github.com/sebastianbergmann/php-file-iterator/issues",
                "source": "https://github.com/sebastianbergmann/php-file-iterator/tree/3.0.6"
            },
            "funding": [
                {
                    "url": "https://github.com/sebastianbergmann",
                    "type": "github"
                }
            ],
            "time": "2021-12-02T12:48:52+00:00"
        },
        {
            "name": "phpunit/php-invoker",
            "version": "3.1.1",
            "source": {
                "type": "git",
                "url": "https://github.com/sebastianbergmann/php-invoker.git",
                "reference": "5a10147d0aaf65b58940a0b72f71c9ac0423cc67"
            },
            "dist": {
                "type": "zip",
                "url": "https://api.github.com/repos/sebastianbergmann/php-invoker/zipball/5a10147d0aaf65b58940a0b72f71c9ac0423cc67",
                "reference": "5a10147d0aaf65b58940a0b72f71c9ac0423cc67",
                "shasum": ""
            },
            "require": {
                "php": ">=7.3"
            },
            "require-dev": {
                "ext-pcntl": "*",
                "phpunit/phpunit": "^9.3"
            },
            "suggest": {
                "ext-pcntl": "*"
            },
            "type": "library",
            "extra": {
                "branch-alias": {
                    "dev-master": "3.1-dev"
                }
            },
            "autoload": {
                "classmap": [
                    "src/"
                ]
            },
            "notification-url": "https://packagist.org/downloads/",
            "license": [
                "BSD-3-Clause"
            ],
            "authors": [
                {
                    "name": "Sebastian Bergmann",
                    "email": "sebastian@phpunit.de",
                    "role": "lead"
                }
            ],
            "description": "Invoke callables with a timeout",
            "homepage": "https://github.com/sebastianbergmann/php-invoker/",
            "keywords": [
                "process"
            ],
            "support": {
                "issues": "https://github.com/sebastianbergmann/php-invoker/issues",
                "source": "https://github.com/sebastianbergmann/php-invoker/tree/3.1.1"
            },
            "funding": [
                {
                    "url": "https://github.com/sebastianbergmann",
                    "type": "github"
                }
            ],
            "time": "2020-09-28T05:58:55+00:00"
        },
        {
            "name": "phpunit/php-text-template",
            "version": "2.0.4",
            "source": {
                "type": "git",
                "url": "https://github.com/sebastianbergmann/php-text-template.git",
                "reference": "5da5f67fc95621df9ff4c4e5a84d6a8a2acf7c28"
            },
            "dist": {
                "type": "zip",
                "url": "https://api.github.com/repos/sebastianbergmann/php-text-template/zipball/5da5f67fc95621df9ff4c4e5a84d6a8a2acf7c28",
                "reference": "5da5f67fc95621df9ff4c4e5a84d6a8a2acf7c28",
                "shasum": ""
            },
            "require": {
                "php": ">=7.3"
            },
            "require-dev": {
                "phpunit/phpunit": "^9.3"
            },
            "type": "library",
            "extra": {
                "branch-alias": {
                    "dev-master": "2.0-dev"
                }
            },
            "autoload": {
                "classmap": [
                    "src/"
                ]
            },
            "notification-url": "https://packagist.org/downloads/",
            "license": [
                "BSD-3-Clause"
            ],
            "authors": [
                {
                    "name": "Sebastian Bergmann",
                    "email": "sebastian@phpunit.de",
                    "role": "lead"
                }
            ],
            "description": "Simple template engine.",
            "homepage": "https://github.com/sebastianbergmann/php-text-template/",
            "keywords": [
                "template"
            ],
            "support": {
                "issues": "https://github.com/sebastianbergmann/php-text-template/issues",
                "source": "https://github.com/sebastianbergmann/php-text-template/tree/2.0.4"
            },
            "funding": [
                {
                    "url": "https://github.com/sebastianbergmann",
                    "type": "github"
                }
            ],
            "time": "2020-10-26T05:33:50+00:00"
        },
        {
            "name": "phpunit/php-timer",
            "version": "5.0.3",
            "source": {
                "type": "git",
                "url": "https://github.com/sebastianbergmann/php-timer.git",
                "reference": "5a63ce20ed1b5bf577850e2c4e87f4aa902afbd2"
            },
            "dist": {
                "type": "zip",
                "url": "https://api.github.com/repos/sebastianbergmann/php-timer/zipball/5a63ce20ed1b5bf577850e2c4e87f4aa902afbd2",
                "reference": "5a63ce20ed1b5bf577850e2c4e87f4aa902afbd2",
                "shasum": ""
            },
            "require": {
                "php": ">=7.3"
            },
            "require-dev": {
                "phpunit/phpunit": "^9.3"
            },
            "type": "library",
            "extra": {
                "branch-alias": {
                    "dev-master": "5.0-dev"
                }
            },
            "autoload": {
                "classmap": [
                    "src/"
                ]
            },
            "notification-url": "https://packagist.org/downloads/",
            "license": [
                "BSD-3-Clause"
            ],
            "authors": [
                {
                    "name": "Sebastian Bergmann",
                    "email": "sebastian@phpunit.de",
                    "role": "lead"
                }
            ],
            "description": "Utility class for timing",
            "homepage": "https://github.com/sebastianbergmann/php-timer/",
            "keywords": [
                "timer"
            ],
            "support": {
                "issues": "https://github.com/sebastianbergmann/php-timer/issues",
                "source": "https://github.com/sebastianbergmann/php-timer/tree/5.0.3"
            },
            "funding": [
                {
                    "url": "https://github.com/sebastianbergmann",
                    "type": "github"
                }
            ],
            "time": "2020-10-26T13:16:10+00:00"
        },
        {
            "name": "phpunit/phpunit",
            "version": "9.5.21",
            "source": {
                "type": "git",
                "url": "https://github.com/sebastianbergmann/phpunit.git",
                "reference": "0e32b76be457de00e83213528f6bb37e2a38fcb1"
            },
            "dist": {
                "type": "zip",
                "url": "https://api.github.com/repos/sebastianbergmann/phpunit/zipball/0e32b76be457de00e83213528f6bb37e2a38fcb1",
                "reference": "0e32b76be457de00e83213528f6bb37e2a38fcb1",
                "shasum": ""
            },
            "require": {
                "doctrine/instantiator": "^1.3.1",
                "ext-dom": "*",
                "ext-json": "*",
                "ext-libxml": "*",
                "ext-mbstring": "*",
                "ext-xml": "*",
                "ext-xmlwriter": "*",
                "myclabs/deep-copy": "^1.10.1",
                "phar-io/manifest": "^2.0.3",
                "phar-io/version": "^3.0.2",
                "php": ">=7.3",
                "phpspec/prophecy": "^1.12.1",
                "phpunit/php-code-coverage": "^9.2.13",
                "phpunit/php-file-iterator": "^3.0.5",
                "phpunit/php-invoker": "^3.1.1",
                "phpunit/php-text-template": "^2.0.3",
                "phpunit/php-timer": "^5.0.2",
                "sebastian/cli-parser": "^1.0.1",
                "sebastian/code-unit": "^1.0.6",
                "sebastian/comparator": "^4.0.5",
                "sebastian/diff": "^4.0.3",
                "sebastian/environment": "^5.1.3",
                "sebastian/exporter": "^4.0.3",
                "sebastian/global-state": "^5.0.1",
                "sebastian/object-enumerator": "^4.0.3",
                "sebastian/resource-operations": "^3.0.3",
                "sebastian/type": "^3.0",
                "sebastian/version": "^3.0.2"
            },
            "require-dev": {
                "phpspec/prophecy-phpunit": "^2.0.1"
            },
            "suggest": {
                "ext-soap": "*",
                "ext-xdebug": "*"
            },
            "bin": [
                "phpunit"
            ],
            "type": "library",
            "extra": {
                "branch-alias": {
                    "dev-master": "9.5-dev"
                }
            },
            "autoload": {
                "files": [
                    "src/Framework/Assert/Functions.php"
                ],
                "classmap": [
                    "src/"
                ]
            },
            "notification-url": "https://packagist.org/downloads/",
            "license": [
                "BSD-3-Clause"
            ],
            "authors": [
                {
                    "name": "Sebastian Bergmann",
                    "email": "sebastian@phpunit.de",
                    "role": "lead"
                }
            ],
            "description": "The PHP Unit Testing framework.",
            "homepage": "https://phpunit.de/",
            "keywords": [
                "phpunit",
                "testing",
                "xunit"
            ],
            "support": {
                "issues": "https://github.com/sebastianbergmann/phpunit/issues",
                "source": "https://github.com/sebastianbergmann/phpunit/tree/9.5.21"
            },
            "funding": [
                {
                    "url": "https://phpunit.de/sponsors.html",
                    "type": "custom"
                },
                {
                    "url": "https://github.com/sebastianbergmann",
                    "type": "github"
                }
            ],
            "time": "2022-06-19T12:14:25+00:00"
        },
        {
            "name": "psr/container",
            "version": "1.1.2",
            "source": {
                "type": "git",
                "url": "https://github.com/php-fig/container.git",
                "reference": "513e0666f7216c7459170d56df27dfcefe1689ea"
            },
            "dist": {
                "type": "zip",
                "url": "https://api.github.com/repos/php-fig/container/zipball/513e0666f7216c7459170d56df27dfcefe1689ea",
                "reference": "513e0666f7216c7459170d56df27dfcefe1689ea",
                "shasum": ""
            },
            "require": {
                "php": ">=7.4.0"
            },
            "type": "library",
            "autoload": {
                "psr-4": {
                    "Psr\\Container\\": "src/"
                }
            },
            "notification-url": "https://packagist.org/downloads/",
            "license": [
                "MIT"
            ],
            "authors": [
                {
                    "name": "PHP-FIG",
                    "homepage": "https://www.php-fig.org/"
                }
            ],
            "description": "Common Container Interface (PHP FIG PSR-11)",
            "homepage": "https://github.com/php-fig/container",
            "keywords": [
                "PSR-11",
                "container",
                "container-interface",
                "container-interop",
                "psr"
            ],
            "support": {
                "issues": "https://github.com/php-fig/container/issues",
                "source": "https://github.com/php-fig/container/tree/1.1.2"
            },
            "time": "2021-11-05T16:50:12+00:00"
        },
        {
            "name": "sebastian/cli-parser",
            "version": "1.0.1",
            "source": {
                "type": "git",
                "url": "https://github.com/sebastianbergmann/cli-parser.git",
                "reference": "442e7c7e687e42adc03470c7b668bc4b2402c0b2"
            },
            "dist": {
                "type": "zip",
                "url": "https://api.github.com/repos/sebastianbergmann/cli-parser/zipball/442e7c7e687e42adc03470c7b668bc4b2402c0b2",
                "reference": "442e7c7e687e42adc03470c7b668bc4b2402c0b2",
                "shasum": ""
            },
            "require": {
                "php": ">=7.3"
            },
            "require-dev": {
                "phpunit/phpunit": "^9.3"
            },
            "type": "library",
            "extra": {
                "branch-alias": {
                    "dev-master": "1.0-dev"
                }
            },
            "autoload": {
                "classmap": [
                    "src/"
                ]
            },
            "notification-url": "https://packagist.org/downloads/",
            "license": [
                "BSD-3-Clause"
            ],
            "authors": [
                {
                    "name": "Sebastian Bergmann",
                    "email": "sebastian@phpunit.de",
                    "role": "lead"
                }
            ],
            "description": "Library for parsing CLI options",
            "homepage": "https://github.com/sebastianbergmann/cli-parser",
            "support": {
                "issues": "https://github.com/sebastianbergmann/cli-parser/issues",
                "source": "https://github.com/sebastianbergmann/cli-parser/tree/1.0.1"
            },
            "funding": [
                {
                    "url": "https://github.com/sebastianbergmann",
                    "type": "github"
                }
            ],
            "time": "2020-09-28T06:08:49+00:00"
        },
        {
            "name": "sebastian/code-unit",
            "version": "1.0.8",
            "source": {
                "type": "git",
                "url": "https://github.com/sebastianbergmann/code-unit.git",
                "reference": "1fc9f64c0927627ef78ba436c9b17d967e68e120"
            },
            "dist": {
                "type": "zip",
                "url": "https://api.github.com/repos/sebastianbergmann/code-unit/zipball/1fc9f64c0927627ef78ba436c9b17d967e68e120",
                "reference": "1fc9f64c0927627ef78ba436c9b17d967e68e120",
                "shasum": ""
            },
            "require": {
                "php": ">=7.3"
            },
            "require-dev": {
                "phpunit/phpunit": "^9.3"
            },
            "type": "library",
            "extra": {
                "branch-alias": {
                    "dev-master": "1.0-dev"
                }
            },
            "autoload": {
                "classmap": [
                    "src/"
                ]
            },
            "notification-url": "https://packagist.org/downloads/",
            "license": [
                "BSD-3-Clause"
            ],
            "authors": [
                {
                    "name": "Sebastian Bergmann",
                    "email": "sebastian@phpunit.de",
                    "role": "lead"
                }
            ],
            "description": "Collection of value objects that represent the PHP code units",
            "homepage": "https://github.com/sebastianbergmann/code-unit",
            "support": {
                "issues": "https://github.com/sebastianbergmann/code-unit/issues",
                "source": "https://github.com/sebastianbergmann/code-unit/tree/1.0.8"
            },
            "funding": [
                {
                    "url": "https://github.com/sebastianbergmann",
                    "type": "github"
                }
            ],
            "time": "2020-10-26T13:08:54+00:00"
        },
        {
            "name": "sebastian/code-unit-reverse-lookup",
            "version": "2.0.3",
            "source": {
                "type": "git",
                "url": "https://github.com/sebastianbergmann/code-unit-reverse-lookup.git",
                "reference": "ac91f01ccec49fb77bdc6fd1e548bc70f7faa3e5"
            },
            "dist": {
                "type": "zip",
                "url": "https://api.github.com/repos/sebastianbergmann/code-unit-reverse-lookup/zipball/ac91f01ccec49fb77bdc6fd1e548bc70f7faa3e5",
                "reference": "ac91f01ccec49fb77bdc6fd1e548bc70f7faa3e5",
                "shasum": ""
            },
            "require": {
                "php": ">=7.3"
            },
            "require-dev": {
                "phpunit/phpunit": "^9.3"
            },
            "type": "library",
            "extra": {
                "branch-alias": {
                    "dev-master": "2.0-dev"
                }
            },
            "autoload": {
                "classmap": [
                    "src/"
                ]
            },
            "notification-url": "https://packagist.org/downloads/",
            "license": [
                "BSD-3-Clause"
            ],
            "authors": [
                {
                    "name": "Sebastian Bergmann",
                    "email": "sebastian@phpunit.de"
                }
            ],
            "description": "Looks up which function or method a line of code belongs to",
            "homepage": "https://github.com/sebastianbergmann/code-unit-reverse-lookup/",
            "support": {
                "issues": "https://github.com/sebastianbergmann/code-unit-reverse-lookup/issues",
                "source": "https://github.com/sebastianbergmann/code-unit-reverse-lookup/tree/2.0.3"
            },
            "funding": [
                {
                    "url": "https://github.com/sebastianbergmann",
                    "type": "github"
                }
            ],
            "time": "2020-09-28T05:30:19+00:00"
        },
        {
            "name": "sebastian/comparator",
            "version": "4.0.6",
            "source": {
                "type": "git",
                "url": "https://github.com/sebastianbergmann/comparator.git",
                "reference": "55f4261989e546dc112258c7a75935a81a7ce382"
            },
            "dist": {
                "type": "zip",
                "url": "https://api.github.com/repos/sebastianbergmann/comparator/zipball/55f4261989e546dc112258c7a75935a81a7ce382",
                "reference": "55f4261989e546dc112258c7a75935a81a7ce382",
                "shasum": ""
            },
            "require": {
                "php": ">=7.3",
                "sebastian/diff": "^4.0",
                "sebastian/exporter": "^4.0"
            },
            "require-dev": {
                "phpunit/phpunit": "^9.3"
            },
            "type": "library",
            "extra": {
                "branch-alias": {
                    "dev-master": "4.0-dev"
                }
            },
            "autoload": {
                "classmap": [
                    "src/"
                ]
            },
            "notification-url": "https://packagist.org/downloads/",
            "license": [
                "BSD-3-Clause"
            ],
            "authors": [
                {
                    "name": "Sebastian Bergmann",
                    "email": "sebastian@phpunit.de"
                },
                {
                    "name": "Jeff Welch",
                    "email": "whatthejeff@gmail.com"
                },
                {
                    "name": "Volker Dusch",
                    "email": "github@wallbash.com"
                },
                {
                    "name": "Bernhard Schussek",
                    "email": "bschussek@2bepublished.at"
                }
            ],
            "description": "Provides the functionality to compare PHP values for equality",
            "homepage": "https://github.com/sebastianbergmann/comparator",
            "keywords": [
                "comparator",
                "compare",
                "equality"
            ],
            "support": {
                "issues": "https://github.com/sebastianbergmann/comparator/issues",
                "source": "https://github.com/sebastianbergmann/comparator/tree/4.0.6"
            },
            "funding": [
                {
                    "url": "https://github.com/sebastianbergmann",
                    "type": "github"
                }
            ],
            "time": "2020-10-26T15:49:45+00:00"
        },
        {
            "name": "sebastian/complexity",
            "version": "2.0.2",
            "source": {
                "type": "git",
                "url": "https://github.com/sebastianbergmann/complexity.git",
                "reference": "739b35e53379900cc9ac327b2147867b8b6efd88"
            },
            "dist": {
                "type": "zip",
                "url": "https://api.github.com/repos/sebastianbergmann/complexity/zipball/739b35e53379900cc9ac327b2147867b8b6efd88",
                "reference": "739b35e53379900cc9ac327b2147867b8b6efd88",
                "shasum": ""
            },
            "require": {
                "nikic/php-parser": "^4.7",
                "php": ">=7.3"
            },
            "require-dev": {
                "phpunit/phpunit": "^9.3"
            },
            "type": "library",
            "extra": {
                "branch-alias": {
                    "dev-master": "2.0-dev"
                }
            },
            "autoload": {
                "classmap": [
                    "src/"
                ]
            },
            "notification-url": "https://packagist.org/downloads/",
            "license": [
                "BSD-3-Clause"
            ],
            "authors": [
                {
                    "name": "Sebastian Bergmann",
                    "email": "sebastian@phpunit.de",
                    "role": "lead"
                }
            ],
            "description": "Library for calculating the complexity of PHP code units",
            "homepage": "https://github.com/sebastianbergmann/complexity",
            "support": {
                "issues": "https://github.com/sebastianbergmann/complexity/issues",
                "source": "https://github.com/sebastianbergmann/complexity/tree/2.0.2"
            },
            "funding": [
                {
                    "url": "https://github.com/sebastianbergmann",
                    "type": "github"
                }
            ],
            "time": "2020-10-26T15:52:27+00:00"
        },
        {
            "name": "sebastian/diff",
            "version": "4.0.4",
            "source": {
                "type": "git",
                "url": "https://github.com/sebastianbergmann/diff.git",
                "reference": "3461e3fccc7cfdfc2720be910d3bd73c69be590d"
            },
            "dist": {
                "type": "zip",
                "url": "https://api.github.com/repos/sebastianbergmann/diff/zipball/3461e3fccc7cfdfc2720be910d3bd73c69be590d",
                "reference": "3461e3fccc7cfdfc2720be910d3bd73c69be590d",
                "shasum": ""
            },
            "require": {
                "php": ">=7.3"
            },
            "require-dev": {
                "phpunit/phpunit": "^9.3",
                "symfony/process": "^4.2 || ^5"
            },
            "type": "library",
            "extra": {
                "branch-alias": {
                    "dev-master": "4.0-dev"
                }
            },
            "autoload": {
                "classmap": [
                    "src/"
                ]
            },
            "notification-url": "https://packagist.org/downloads/",
            "license": [
                "BSD-3-Clause"
            ],
            "authors": [
                {
                    "name": "Sebastian Bergmann",
                    "email": "sebastian@phpunit.de"
                },
                {
                    "name": "Kore Nordmann",
                    "email": "mail@kore-nordmann.de"
                }
            ],
            "description": "Diff implementation",
            "homepage": "https://github.com/sebastianbergmann/diff",
            "keywords": [
                "diff",
                "udiff",
                "unidiff",
                "unified diff"
            ],
            "support": {
                "issues": "https://github.com/sebastianbergmann/diff/issues",
                "source": "https://github.com/sebastianbergmann/diff/tree/4.0.4"
            },
            "funding": [
                {
                    "url": "https://github.com/sebastianbergmann",
                    "type": "github"
                }
            ],
            "time": "2020-10-26T13:10:38+00:00"
        },
        {
            "name": "sebastian/environment",
            "version": "5.1.4",
            "source": {
                "type": "git",
                "url": "https://github.com/sebastianbergmann/environment.git",
                "reference": "1b5dff7bb151a4db11d49d90e5408e4e938270f7"
            },
            "dist": {
                "type": "zip",
                "url": "https://api.github.com/repos/sebastianbergmann/environment/zipball/1b5dff7bb151a4db11d49d90e5408e4e938270f7",
                "reference": "1b5dff7bb151a4db11d49d90e5408e4e938270f7",
                "shasum": ""
            },
            "require": {
                "php": ">=7.3"
            },
            "require-dev": {
                "phpunit/phpunit": "^9.3"
            },
            "suggest": {
                "ext-posix": "*"
            },
            "type": "library",
            "extra": {
                "branch-alias": {
                    "dev-master": "5.1-dev"
                }
            },
            "autoload": {
                "classmap": [
                    "src/"
                ]
            },
            "notification-url": "https://packagist.org/downloads/",
            "license": [
                "BSD-3-Clause"
            ],
            "authors": [
                {
                    "name": "Sebastian Bergmann",
                    "email": "sebastian@phpunit.de"
                }
            ],
            "description": "Provides functionality to handle HHVM/PHP environments",
            "homepage": "http://www.github.com/sebastianbergmann/environment",
            "keywords": [
                "Xdebug",
                "environment",
                "hhvm"
            ],
            "support": {
                "issues": "https://github.com/sebastianbergmann/environment/issues",
                "source": "https://github.com/sebastianbergmann/environment/tree/5.1.4"
            },
            "funding": [
                {
                    "url": "https://github.com/sebastianbergmann",
                    "type": "github"
                }
            ],
            "time": "2022-04-03T09:37:03+00:00"
        },
        {
            "name": "sebastian/exporter",
            "version": "4.0.4",
            "source": {
                "type": "git",
                "url": "https://github.com/sebastianbergmann/exporter.git",
                "reference": "65e8b7db476c5dd267e65eea9cab77584d3cfff9"
            },
            "dist": {
                "type": "zip",
                "url": "https://api.github.com/repos/sebastianbergmann/exporter/zipball/65e8b7db476c5dd267e65eea9cab77584d3cfff9",
                "reference": "65e8b7db476c5dd267e65eea9cab77584d3cfff9",
                "shasum": ""
            },
            "require": {
                "php": ">=7.3",
                "sebastian/recursion-context": "^4.0"
            },
            "require-dev": {
                "ext-mbstring": "*",
                "phpunit/phpunit": "^9.3"
            },
            "type": "library",
            "extra": {
                "branch-alias": {
                    "dev-master": "4.0-dev"
                }
            },
            "autoload": {
                "classmap": [
                    "src/"
                ]
            },
            "notification-url": "https://packagist.org/downloads/",
            "license": [
                "BSD-3-Clause"
            ],
            "authors": [
                {
                    "name": "Sebastian Bergmann",
                    "email": "sebastian@phpunit.de"
                },
                {
                    "name": "Jeff Welch",
                    "email": "whatthejeff@gmail.com"
                },
                {
                    "name": "Volker Dusch",
                    "email": "github@wallbash.com"
                },
                {
                    "name": "Adam Harvey",
                    "email": "aharvey@php.net"
                },
                {
                    "name": "Bernhard Schussek",
                    "email": "bschussek@gmail.com"
                }
            ],
            "description": "Provides the functionality to export PHP variables for visualization",
            "homepage": "https://www.github.com/sebastianbergmann/exporter",
            "keywords": [
                "export",
                "exporter"
            ],
            "support": {
                "issues": "https://github.com/sebastianbergmann/exporter/issues",
                "source": "https://github.com/sebastianbergmann/exporter/tree/4.0.4"
            },
            "funding": [
                {
                    "url": "https://github.com/sebastianbergmann",
                    "type": "github"
                }
            ],
            "time": "2021-11-11T14:18:36+00:00"
        },
        {
            "name": "sebastian/global-state",
            "version": "5.0.5",
            "source": {
                "type": "git",
                "url": "https://github.com/sebastianbergmann/global-state.git",
                "reference": "0ca8db5a5fc9c8646244e629625ac486fa286bf2"
            },
            "dist": {
                "type": "zip",
                "url": "https://api.github.com/repos/sebastianbergmann/global-state/zipball/0ca8db5a5fc9c8646244e629625ac486fa286bf2",
                "reference": "0ca8db5a5fc9c8646244e629625ac486fa286bf2",
                "shasum": ""
            },
            "require": {
                "php": ">=7.3",
                "sebastian/object-reflector": "^2.0",
                "sebastian/recursion-context": "^4.0"
            },
            "require-dev": {
                "ext-dom": "*",
                "phpunit/phpunit": "^9.3"
            },
            "suggest": {
                "ext-uopz": "*"
            },
            "type": "library",
            "extra": {
                "branch-alias": {
                    "dev-master": "5.0-dev"
                }
            },
            "autoload": {
                "classmap": [
                    "src/"
                ]
            },
            "notification-url": "https://packagist.org/downloads/",
            "license": [
                "BSD-3-Clause"
            ],
            "authors": [
                {
                    "name": "Sebastian Bergmann",
                    "email": "sebastian@phpunit.de"
                }
            ],
            "description": "Snapshotting of global state",
            "homepage": "http://www.github.com/sebastianbergmann/global-state",
            "keywords": [
                "global state"
            ],
            "support": {
                "issues": "https://github.com/sebastianbergmann/global-state/issues",
                "source": "https://github.com/sebastianbergmann/global-state/tree/5.0.5"
            },
            "funding": [
                {
                    "url": "https://github.com/sebastianbergmann",
                    "type": "github"
                }
            ],
            "time": "2022-02-14T08:28:10+00:00"
        },
        {
            "name": "sebastian/lines-of-code",
            "version": "1.0.3",
            "source": {
                "type": "git",
                "url": "https://github.com/sebastianbergmann/lines-of-code.git",
                "reference": "c1c2e997aa3146983ed888ad08b15470a2e22ecc"
            },
            "dist": {
                "type": "zip",
                "url": "https://api.github.com/repos/sebastianbergmann/lines-of-code/zipball/c1c2e997aa3146983ed888ad08b15470a2e22ecc",
                "reference": "c1c2e997aa3146983ed888ad08b15470a2e22ecc",
                "shasum": ""
            },
            "require": {
                "nikic/php-parser": "^4.6",
                "php": ">=7.3"
            },
            "require-dev": {
                "phpunit/phpunit": "^9.3"
            },
            "type": "library",
            "extra": {
                "branch-alias": {
                    "dev-master": "1.0-dev"
                }
            },
            "autoload": {
                "classmap": [
                    "src/"
                ]
            },
            "notification-url": "https://packagist.org/downloads/",
            "license": [
                "BSD-3-Clause"
            ],
            "authors": [
                {
                    "name": "Sebastian Bergmann",
                    "email": "sebastian@phpunit.de",
                    "role": "lead"
                }
            ],
            "description": "Library for counting the lines of code in PHP source code",
            "homepage": "https://github.com/sebastianbergmann/lines-of-code",
            "support": {
                "issues": "https://github.com/sebastianbergmann/lines-of-code/issues",
                "source": "https://github.com/sebastianbergmann/lines-of-code/tree/1.0.3"
            },
            "funding": [
                {
                    "url": "https://github.com/sebastianbergmann",
                    "type": "github"
                }
            ],
            "time": "2020-11-28T06:42:11+00:00"
        },
        {
            "name": "sebastian/object-enumerator",
            "version": "4.0.4",
            "source": {
                "type": "git",
                "url": "https://github.com/sebastianbergmann/object-enumerator.git",
                "reference": "5c9eeac41b290a3712d88851518825ad78f45c71"
            },
            "dist": {
                "type": "zip",
                "url": "https://api.github.com/repos/sebastianbergmann/object-enumerator/zipball/5c9eeac41b290a3712d88851518825ad78f45c71",
                "reference": "5c9eeac41b290a3712d88851518825ad78f45c71",
                "shasum": ""
            },
            "require": {
                "php": ">=7.3",
                "sebastian/object-reflector": "^2.0",
                "sebastian/recursion-context": "^4.0"
            },
            "require-dev": {
                "phpunit/phpunit": "^9.3"
            },
            "type": "library",
            "extra": {
                "branch-alias": {
                    "dev-master": "4.0-dev"
                }
            },
            "autoload": {
                "classmap": [
                    "src/"
                ]
            },
            "notification-url": "https://packagist.org/downloads/",
            "license": [
                "BSD-3-Clause"
            ],
            "authors": [
                {
                    "name": "Sebastian Bergmann",
                    "email": "sebastian@phpunit.de"
                }
            ],
            "description": "Traverses array structures and object graphs to enumerate all referenced objects",
            "homepage": "https://github.com/sebastianbergmann/object-enumerator/",
            "support": {
                "issues": "https://github.com/sebastianbergmann/object-enumerator/issues",
                "source": "https://github.com/sebastianbergmann/object-enumerator/tree/4.0.4"
            },
            "funding": [
                {
                    "url": "https://github.com/sebastianbergmann",
                    "type": "github"
                }
            ],
            "time": "2020-10-26T13:12:34+00:00"
        },
        {
            "name": "sebastian/object-reflector",
            "version": "2.0.4",
            "source": {
                "type": "git",
                "url": "https://github.com/sebastianbergmann/object-reflector.git",
                "reference": "b4f479ebdbf63ac605d183ece17d8d7fe49c15c7"
            },
            "dist": {
                "type": "zip",
                "url": "https://api.github.com/repos/sebastianbergmann/object-reflector/zipball/b4f479ebdbf63ac605d183ece17d8d7fe49c15c7",
                "reference": "b4f479ebdbf63ac605d183ece17d8d7fe49c15c7",
                "shasum": ""
            },
            "require": {
                "php": ">=7.3"
            },
            "require-dev": {
                "phpunit/phpunit": "^9.3"
            },
            "type": "library",
            "extra": {
                "branch-alias": {
                    "dev-master": "2.0-dev"
                }
            },
            "autoload": {
                "classmap": [
                    "src/"
                ]
            },
            "notification-url": "https://packagist.org/downloads/",
            "license": [
                "BSD-3-Clause"
            ],
            "authors": [
                {
                    "name": "Sebastian Bergmann",
                    "email": "sebastian@phpunit.de"
                }
            ],
            "description": "Allows reflection of object attributes, including inherited and non-public ones",
            "homepage": "https://github.com/sebastianbergmann/object-reflector/",
            "support": {
                "issues": "https://github.com/sebastianbergmann/object-reflector/issues",
                "source": "https://github.com/sebastianbergmann/object-reflector/tree/2.0.4"
            },
            "funding": [
                {
                    "url": "https://github.com/sebastianbergmann",
                    "type": "github"
                }
            ],
            "time": "2020-10-26T13:14:26+00:00"
        },
        {
            "name": "sebastian/recursion-context",
            "version": "4.0.4",
            "source": {
                "type": "git",
                "url": "https://github.com/sebastianbergmann/recursion-context.git",
                "reference": "cd9d8cf3c5804de4341c283ed787f099f5506172"
            },
            "dist": {
                "type": "zip",
                "url": "https://api.github.com/repos/sebastianbergmann/recursion-context/zipball/cd9d8cf3c5804de4341c283ed787f099f5506172",
                "reference": "cd9d8cf3c5804de4341c283ed787f099f5506172",
                "shasum": ""
            },
            "require": {
                "php": ">=7.3"
            },
            "require-dev": {
                "phpunit/phpunit": "^9.3"
            },
            "type": "library",
            "extra": {
                "branch-alias": {
                    "dev-master": "4.0-dev"
                }
            },
            "autoload": {
                "classmap": [
                    "src/"
                ]
            },
            "notification-url": "https://packagist.org/downloads/",
            "license": [
                "BSD-3-Clause"
            ],
            "authors": [
                {
                    "name": "Sebastian Bergmann",
                    "email": "sebastian@phpunit.de"
                },
                {
                    "name": "Jeff Welch",
                    "email": "whatthejeff@gmail.com"
                },
                {
                    "name": "Adam Harvey",
                    "email": "aharvey@php.net"
                }
            ],
            "description": "Provides functionality to recursively process PHP variables",
            "homepage": "http://www.github.com/sebastianbergmann/recursion-context",
            "support": {
                "issues": "https://github.com/sebastianbergmann/recursion-context/issues",
                "source": "https://github.com/sebastianbergmann/recursion-context/tree/4.0.4"
            },
            "funding": [
                {
                    "url": "https://github.com/sebastianbergmann",
                    "type": "github"
                }
            ],
            "time": "2020-10-26T13:17:30+00:00"
        },
        {
            "name": "sebastian/resource-operations",
            "version": "3.0.3",
            "source": {
                "type": "git",
                "url": "https://github.com/sebastianbergmann/resource-operations.git",
                "reference": "0f4443cb3a1d92ce809899753bc0d5d5a8dd19a8"
            },
            "dist": {
                "type": "zip",
                "url": "https://api.github.com/repos/sebastianbergmann/resource-operations/zipball/0f4443cb3a1d92ce809899753bc0d5d5a8dd19a8",
                "reference": "0f4443cb3a1d92ce809899753bc0d5d5a8dd19a8",
                "shasum": ""
            },
            "require": {
                "php": ">=7.3"
            },
            "require-dev": {
                "phpunit/phpunit": "^9.0"
            },
            "type": "library",
            "extra": {
                "branch-alias": {
                    "dev-master": "3.0-dev"
                }
            },
            "autoload": {
                "classmap": [
                    "src/"
                ]
            },
            "notification-url": "https://packagist.org/downloads/",
            "license": [
                "BSD-3-Clause"
            ],
            "authors": [
                {
                    "name": "Sebastian Bergmann",
                    "email": "sebastian@phpunit.de"
                }
            ],
            "description": "Provides a list of PHP built-in functions that operate on resources",
            "homepage": "https://www.github.com/sebastianbergmann/resource-operations",
            "support": {
                "issues": "https://github.com/sebastianbergmann/resource-operations/issues",
                "source": "https://github.com/sebastianbergmann/resource-operations/tree/3.0.3"
            },
            "funding": [
                {
                    "url": "https://github.com/sebastianbergmann",
                    "type": "github"
                }
            ],
            "time": "2020-09-28T06:45:17+00:00"
        },
        {
            "name": "sebastian/type",
            "version": "3.0.0",
            "source": {
                "type": "git",
                "url": "https://github.com/sebastianbergmann/type.git",
                "reference": "b233b84bc4465aff7b57cf1c4bc75c86d00d6dad"
            },
            "dist": {
                "type": "zip",
                "url": "https://api.github.com/repos/sebastianbergmann/type/zipball/b233b84bc4465aff7b57cf1c4bc75c86d00d6dad",
                "reference": "b233b84bc4465aff7b57cf1c4bc75c86d00d6dad",
                "shasum": ""
            },
            "require": {
                "php": ">=7.3"
            },
            "require-dev": {
                "phpunit/phpunit": "^9.5"
            },
            "type": "library",
            "extra": {
                "branch-alias": {
                    "dev-master": "3.0-dev"
                }
            },
            "autoload": {
                "classmap": [
                    "src/"
                ]
            },
            "notification-url": "https://packagist.org/downloads/",
            "license": [
                "BSD-3-Clause"
            ],
            "authors": [
                {
                    "name": "Sebastian Bergmann",
                    "email": "sebastian@phpunit.de",
                    "role": "lead"
                }
            ],
            "description": "Collection of value objects that represent the types of the PHP type system",
            "homepage": "https://github.com/sebastianbergmann/type",
            "support": {
                "issues": "https://github.com/sebastianbergmann/type/issues",
                "source": "https://github.com/sebastianbergmann/type/tree/3.0.0"
            },
            "funding": [
                {
                    "url": "https://github.com/sebastianbergmann",
                    "type": "github"
                }
            ],
            "time": "2022-03-15T09:54:48+00:00"
        },
        {
            "name": "sebastian/version",
            "version": "3.0.2",
            "source": {
                "type": "git",
                "url": "https://github.com/sebastianbergmann/version.git",
                "reference": "c6c1022351a901512170118436c764e473f6de8c"
            },
            "dist": {
                "type": "zip",
                "url": "https://api.github.com/repos/sebastianbergmann/version/zipball/c6c1022351a901512170118436c764e473f6de8c",
                "reference": "c6c1022351a901512170118436c764e473f6de8c",
                "shasum": ""
            },
            "require": {
                "php": ">=7.3"
            },
            "type": "library",
            "extra": {
                "branch-alias": {
                    "dev-master": "3.0-dev"
                }
            },
            "autoload": {
                "classmap": [
                    "src/"
                ]
            },
            "notification-url": "https://packagist.org/downloads/",
            "license": [
                "BSD-3-Clause"
            ],
            "authors": [
                {
                    "name": "Sebastian Bergmann",
                    "email": "sebastian@phpunit.de",
                    "role": "lead"
                }
            ],
            "description": "Library that helps with managing the version number of Git-hosted PHP projects",
            "homepage": "https://github.com/sebastianbergmann/version",
            "support": {
                "issues": "https://github.com/sebastianbergmann/version/issues",
                "source": "https://github.com/sebastianbergmann/version/tree/3.0.2"
            },
            "funding": [
                {
                    "url": "https://github.com/sebastianbergmann",
                    "type": "github"
                }
            ],
            "time": "2020-09-28T06:39:44+00:00"
        },
        {
            "name": "symfony/console",
            "version": "v5.4.10",
            "source": {
                "type": "git",
                "url": "https://github.com/symfony/console.git",
                "reference": "4d671ab4ddac94ee439ea73649c69d9d200b5000"
            },
            "dist": {
                "type": "zip",
                "url": "https://api.github.com/repos/symfony/console/zipball/4d671ab4ddac94ee439ea73649c69d9d200b5000",
                "reference": "4d671ab4ddac94ee439ea73649c69d9d200b5000",
                "shasum": ""
            },
            "require": {
                "php": ">=7.2.5",
                "symfony/deprecation-contracts": "^2.1|^3",
                "symfony/polyfill-mbstring": "~1.0",
                "symfony/polyfill-php73": "^1.9",
                "symfony/polyfill-php80": "^1.16",
                "symfony/service-contracts": "^1.1|^2|^3",
                "symfony/string": "^5.1|^6.0"
            },
            "conflict": {
                "psr/log": ">=3",
                "symfony/dependency-injection": "<4.4",
                "symfony/dotenv": "<5.1",
                "symfony/event-dispatcher": "<4.4",
                "symfony/lock": "<4.4",
                "symfony/process": "<4.4"
            },
            "provide": {
                "psr/log-implementation": "1.0|2.0"
            },
            "require-dev": {
                "psr/log": "^1|^2",
                "symfony/config": "^4.4|^5.0|^6.0",
                "symfony/dependency-injection": "^4.4|^5.0|^6.0",
                "symfony/event-dispatcher": "^4.4|^5.0|^6.0",
                "symfony/lock": "^4.4|^5.0|^6.0",
                "symfony/process": "^4.4|^5.0|^6.0",
                "symfony/var-dumper": "^4.4|^5.0|^6.0"
            },
            "suggest": {
                "psr/log": "For using the console logger",
                "symfony/event-dispatcher": "",
                "symfony/lock": "",
                "symfony/process": ""
            },
            "type": "library",
            "autoload": {
                "psr-4": {
                    "Symfony\\Component\\Console\\": ""
                },
                "exclude-from-classmap": [
                    "/Tests/"
                ]
            },
            "notification-url": "https://packagist.org/downloads/",
            "license": [
                "MIT"
            ],
            "authors": [
                {
                    "name": "Fabien Potencier",
                    "email": "fabien@symfony.com"
                },
                {
                    "name": "Symfony Community",
                    "homepage": "https://symfony.com/contributors"
                }
            ],
            "description": "Eases the creation of beautiful and testable command line interfaces",
            "homepage": "https://symfony.com",
            "keywords": [
                "cli",
                "command line",
                "console",
                "terminal"
            ],
            "support": {
                "source": "https://github.com/symfony/console/tree/v5.4.10"
            },
            "funding": [
                {
                    "url": "https://symfony.com/sponsor",
                    "type": "custom"
                },
                {
                    "url": "https://github.com/fabpot",
                    "type": "github"
                },
                {
                    "url": "https://tidelift.com/funding/github/packagist/symfony/symfony",
                    "type": "tidelift"
                }
            ],
            "time": "2022-06-26T13:00:04+00:00"
        },
        {
            "name": "symfony/deprecation-contracts",
            "version": "v2.5.2",
            "source": {
                "type": "git",
                "url": "https://github.com/symfony/deprecation-contracts.git",
                "reference": "e8b495ea28c1d97b5e0c121748d6f9b53d075c66"
            },
            "dist": {
                "type": "zip",
                "url": "https://api.github.com/repos/symfony/deprecation-contracts/zipball/e8b495ea28c1d97b5e0c121748d6f9b53d075c66",
                "reference": "e8b495ea28c1d97b5e0c121748d6f9b53d075c66",
                "shasum": ""
            },
            "require": {
                "php": ">=7.1"
            },
            "type": "library",
            "extra": {
                "branch-alias": {
                    "dev-main": "2.5-dev"
                },
                "thanks": {
                    "name": "symfony/contracts",
                    "url": "https://github.com/symfony/contracts"
                }
            },
            "autoload": {
                "files": [
                    "function.php"
                ]
            },
            "notification-url": "https://packagist.org/downloads/",
            "license": [
                "MIT"
            ],
            "authors": [
                {
                    "name": "Nicolas Grekas",
                    "email": "p@tchwork.com"
                },
                {
                    "name": "Symfony Community",
                    "homepage": "https://symfony.com/contributors"
                }
            ],
            "description": "A generic function and convention to trigger deprecation notices",
            "homepage": "https://symfony.com",
            "support": {
                "source": "https://github.com/symfony/deprecation-contracts/tree/v2.5.2"
            },
            "funding": [
                {
                    "url": "https://symfony.com/sponsor",
                    "type": "custom"
                },
                {
                    "url": "https://github.com/fabpot",
                    "type": "github"
                },
                {
                    "url": "https://tidelift.com/funding/github/packagist/symfony/symfony",
                    "type": "tidelift"
                }
            ],
            "time": "2022-01-02T09:53:40+00:00"
        },
        {
            "name": "symfony/polyfill-ctype",
            "version": "v1.26.0",
            "source": {
                "type": "git",
                "url": "https://github.com/symfony/polyfill-ctype.git",
                "reference": "6fd1b9a79f6e3cf65f9e679b23af304cd9e010d4"
            },
            "dist": {
                "type": "zip",
                "url": "https://api.github.com/repos/symfony/polyfill-ctype/zipball/6fd1b9a79f6e3cf65f9e679b23af304cd9e010d4",
                "reference": "6fd1b9a79f6e3cf65f9e679b23af304cd9e010d4",
                "shasum": ""
            },
            "require": {
                "php": ">=7.1"
            },
            "provide": {
                "ext-ctype": "*"
            },
            "suggest": {
                "ext-ctype": "For best performance"
            },
            "type": "library",
            "extra": {
                "branch-alias": {
                    "dev-main": "1.26-dev"
                },
                "thanks": {
                    "name": "symfony/polyfill",
                    "url": "https://github.com/symfony/polyfill"
                }
            },
            "autoload": {
                "files": [
                    "bootstrap.php"
                ],
                "psr-4": {
                    "Symfony\\Polyfill\\Ctype\\": ""
                }
            },
            "notification-url": "https://packagist.org/downloads/",
            "license": [
                "MIT"
            ],
            "authors": [
                {
                    "name": "Gert de Pagter",
                    "email": "BackEndTea@gmail.com"
                },
                {
                    "name": "Symfony Community",
                    "homepage": "https://symfony.com/contributors"
                }
            ],
            "description": "Symfony polyfill for ctype functions",
            "homepage": "https://symfony.com",
            "keywords": [
                "compatibility",
                "ctype",
                "polyfill",
                "portable"
            ],
            "support": {
                "source": "https://github.com/symfony/polyfill-ctype/tree/v1.26.0"
            },
            "funding": [
                {
                    "url": "https://symfony.com/sponsor",
                    "type": "custom"
                },
                {
                    "url": "https://github.com/fabpot",
                    "type": "github"
                },
                {
                    "url": "https://tidelift.com/funding/github/packagist/symfony/symfony",
                    "type": "tidelift"
                }
            ],
            "time": "2022-05-24T11:49:31+00:00"
        },
        {
            "name": "symfony/polyfill-intl-grapheme",
            "version": "v1.26.0",
            "source": {
                "type": "git",
                "url": "https://github.com/symfony/polyfill-intl-grapheme.git",
                "reference": "433d05519ce6990bf3530fba6957499d327395c2"
            },
            "dist": {
                "type": "zip",
                "url": "https://api.github.com/repos/symfony/polyfill-intl-grapheme/zipball/433d05519ce6990bf3530fba6957499d327395c2",
                "reference": "433d05519ce6990bf3530fba6957499d327395c2",
                "shasum": ""
            },
            "require": {
                "php": ">=7.1"
            },
            "suggest": {
                "ext-intl": "For best performance"
            },
            "type": "library",
            "extra": {
                "branch-alias": {
                    "dev-main": "1.26-dev"
                },
                "thanks": {
                    "name": "symfony/polyfill",
                    "url": "https://github.com/symfony/polyfill"
                }
            },
            "autoload": {
                "files": [
                    "bootstrap.php"
                ],
                "psr-4": {
                    "Symfony\\Polyfill\\Intl\\Grapheme\\": ""
                }
            },
            "notification-url": "https://packagist.org/downloads/",
            "license": [
                "MIT"
            ],
            "authors": [
                {
                    "name": "Nicolas Grekas",
                    "email": "p@tchwork.com"
                },
                {
                    "name": "Symfony Community",
                    "homepage": "https://symfony.com/contributors"
                }
            ],
            "description": "Symfony polyfill for intl's grapheme_* functions",
            "homepage": "https://symfony.com",
            "keywords": [
                "compatibility",
                "grapheme",
                "intl",
                "polyfill",
                "portable",
                "shim"
            ],
            "support": {
                "source": "https://github.com/symfony/polyfill-intl-grapheme/tree/v1.26.0"
            },
            "funding": [
                {
                    "url": "https://symfony.com/sponsor",
                    "type": "custom"
                },
                {
                    "url": "https://github.com/fabpot",
                    "type": "github"
                },
                {
                    "url": "https://tidelift.com/funding/github/packagist/symfony/symfony",
                    "type": "tidelift"
                }
            ],
            "time": "2022-05-24T11:49:31+00:00"
        },
        {
            "name": "symfony/polyfill-intl-normalizer",
            "version": "v1.26.0",
            "source": {
                "type": "git",
                "url": "https://github.com/symfony/polyfill-intl-normalizer.git",
                "reference": "219aa369ceff116e673852dce47c3a41794c14bd"
            },
            "dist": {
                "type": "zip",
                "url": "https://api.github.com/repos/symfony/polyfill-intl-normalizer/zipball/219aa369ceff116e673852dce47c3a41794c14bd",
                "reference": "219aa369ceff116e673852dce47c3a41794c14bd",
                "shasum": ""
            },
            "require": {
                "php": ">=7.1"
            },
            "suggest": {
                "ext-intl": "For best performance"
            },
            "type": "library",
            "extra": {
                "branch-alias": {
                    "dev-main": "1.26-dev"
                },
                "thanks": {
                    "name": "symfony/polyfill",
                    "url": "https://github.com/symfony/polyfill"
                }
            },
            "autoload": {
                "files": [
                    "bootstrap.php"
                ],
                "psr-4": {
                    "Symfony\\Polyfill\\Intl\\Normalizer\\": ""
                },
                "classmap": [
                    "Resources/stubs"
                ]
            },
            "notification-url": "https://packagist.org/downloads/",
            "license": [
                "MIT"
            ],
            "authors": [
                {
                    "name": "Nicolas Grekas",
                    "email": "p@tchwork.com"
                },
                {
                    "name": "Symfony Community",
                    "homepage": "https://symfony.com/contributors"
                }
            ],
            "description": "Symfony polyfill for intl's Normalizer class and related functions",
            "homepage": "https://symfony.com",
            "keywords": [
                "compatibility",
                "intl",
                "normalizer",
                "polyfill",
                "portable",
                "shim"
            ],
            "support": {
                "source": "https://github.com/symfony/polyfill-intl-normalizer/tree/v1.26.0"
            },
            "funding": [
                {
                    "url": "https://symfony.com/sponsor",
                    "type": "custom"
                },
                {
                    "url": "https://github.com/fabpot",
                    "type": "github"
                },
                {
                    "url": "https://tidelift.com/funding/github/packagist/symfony/symfony",
                    "type": "tidelift"
                }
            ],
            "time": "2022-05-24T11:49:31+00:00"
        },
        {
            "name": "symfony/polyfill-mbstring",
            "version": "v1.26.0",
            "source": {
                "type": "git",
                "url": "https://github.com/symfony/polyfill-mbstring.git",
                "reference": "9344f9cb97f3b19424af1a21a3b0e75b0a7d8d7e"
            },
            "dist": {
                "type": "zip",
                "url": "https://api.github.com/repos/symfony/polyfill-mbstring/zipball/9344f9cb97f3b19424af1a21a3b0e75b0a7d8d7e",
                "reference": "9344f9cb97f3b19424af1a21a3b0e75b0a7d8d7e",
                "shasum": ""
            },
            "require": {
                "php": ">=7.1"
            },
            "provide": {
                "ext-mbstring": "*"
            },
            "suggest": {
                "ext-mbstring": "For best performance"
            },
            "type": "library",
            "extra": {
                "branch-alias": {
                    "dev-main": "1.26-dev"
                },
                "thanks": {
                    "name": "symfony/polyfill",
                    "url": "https://github.com/symfony/polyfill"
                }
            },
            "autoload": {
                "files": [
                    "bootstrap.php"
                ],
                "psr-4": {
                    "Symfony\\Polyfill\\Mbstring\\": ""
                }
            },
            "notification-url": "https://packagist.org/downloads/",
            "license": [
                "MIT"
            ],
            "authors": [
                {
                    "name": "Nicolas Grekas",
                    "email": "p@tchwork.com"
                },
                {
                    "name": "Symfony Community",
                    "homepage": "https://symfony.com/contributors"
                }
            ],
            "description": "Symfony polyfill for the Mbstring extension",
            "homepage": "https://symfony.com",
            "keywords": [
                "compatibility",
                "mbstring",
                "polyfill",
                "portable",
                "shim"
            ],
            "support": {
                "source": "https://github.com/symfony/polyfill-mbstring/tree/v1.26.0"
            },
            "funding": [
                {
                    "url": "https://symfony.com/sponsor",
                    "type": "custom"
                },
                {
                    "url": "https://github.com/fabpot",
                    "type": "github"
                },
                {
                    "url": "https://tidelift.com/funding/github/packagist/symfony/symfony",
                    "type": "tidelift"
                }
            ],
            "time": "2022-05-24T11:49:31+00:00"
        },
        {
            "name": "symfony/polyfill-php73",
            "version": "v1.26.0",
            "source": {
                "type": "git",
                "url": "https://github.com/symfony/polyfill-php73.git",
                "reference": "e440d35fa0286f77fb45b79a03fedbeda9307e85"
            },
            "dist": {
                "type": "zip",
                "url": "https://api.github.com/repos/symfony/polyfill-php73/zipball/e440d35fa0286f77fb45b79a03fedbeda9307e85",
                "reference": "e440d35fa0286f77fb45b79a03fedbeda9307e85",
                "shasum": ""
            },
            "require": {
                "php": ">=7.1"
            },
            "type": "library",
            "extra": {
                "branch-alias": {
                    "dev-main": "1.26-dev"
                },
                "thanks": {
                    "name": "symfony/polyfill",
                    "url": "https://github.com/symfony/polyfill"
                }
            },
            "autoload": {
                "files": [
                    "bootstrap.php"
                ],
                "psr-4": {
                    "Symfony\\Polyfill\\Php73\\": ""
                },
                "classmap": [
                    "Resources/stubs"
                ]
            },
            "notification-url": "https://packagist.org/downloads/",
            "license": [
                "MIT"
            ],
            "authors": [
                {
                    "name": "Nicolas Grekas",
                    "email": "p@tchwork.com"
                },
                {
                    "name": "Symfony Community",
                    "homepage": "https://symfony.com/contributors"
                }
            ],
            "description": "Symfony polyfill backporting some PHP 7.3+ features to lower PHP versions",
            "homepage": "https://symfony.com",
            "keywords": [
                "compatibility",
                "polyfill",
                "portable",
                "shim"
            ],
            "support": {
                "source": "https://github.com/symfony/polyfill-php73/tree/v1.26.0"
            },
            "funding": [
                {
                    "url": "https://symfony.com/sponsor",
                    "type": "custom"
                },
                {
                    "url": "https://github.com/fabpot",
                    "type": "github"
                },
                {
                    "url": "https://tidelift.com/funding/github/packagist/symfony/symfony",
                    "type": "tidelift"
                }
            ],
            "time": "2022-05-24T11:49:31+00:00"
        },
        {
            "name": "symfony/polyfill-php80",
            "version": "v1.26.0",
            "source": {
                "type": "git",
                "url": "https://github.com/symfony/polyfill-php80.git",
                "reference": "cfa0ae98841b9e461207c13ab093d76b0fa7bace"
            },
            "dist": {
                "type": "zip",
                "url": "https://api.github.com/repos/symfony/polyfill-php80/zipball/cfa0ae98841b9e461207c13ab093d76b0fa7bace",
                "reference": "cfa0ae98841b9e461207c13ab093d76b0fa7bace",
                "shasum": ""
            },
            "require": {
                "php": ">=7.1"
            },
            "type": "library",
            "extra": {
                "branch-alias": {
                    "dev-main": "1.26-dev"
                },
                "thanks": {
                    "name": "symfony/polyfill",
                    "url": "https://github.com/symfony/polyfill"
                }
            },
            "autoload": {
                "files": [
                    "bootstrap.php"
                ],
                "psr-4": {
                    "Symfony\\Polyfill\\Php80\\": ""
                },
                "classmap": [
                    "Resources/stubs"
                ]
            },
            "notification-url": "https://packagist.org/downloads/",
            "license": [
                "MIT"
            ],
            "authors": [
                {
                    "name": "Ion Bazan",
                    "email": "ion.bazan@gmail.com"
                },
                {
                    "name": "Nicolas Grekas",
                    "email": "p@tchwork.com"
                },
                {
                    "name": "Symfony Community",
                    "homepage": "https://symfony.com/contributors"
                }
            ],
            "description": "Symfony polyfill backporting some PHP 8.0+ features to lower PHP versions",
            "homepage": "https://symfony.com",
            "keywords": [
                "compatibility",
                "polyfill",
                "portable",
                "shim"
            ],
            "support": {
                "source": "https://github.com/symfony/polyfill-php80/tree/v1.26.0"
            },
            "funding": [
                {
                    "url": "https://symfony.com/sponsor",
                    "type": "custom"
                },
                {
                    "url": "https://github.com/fabpot",
                    "type": "github"
                },
                {
                    "url": "https://tidelift.com/funding/github/packagist/symfony/symfony",
                    "type": "tidelift"
                }
            ],
            "time": "2022-05-10T07:21:04+00:00"
        },
        {
            "name": "symfony/process",
            "version": "v5.4.8",
            "source": {
                "type": "git",
                "url": "https://github.com/symfony/process.git",
                "reference": "597f3fff8e3e91836bb0bd38f5718b56ddbde2f3"
            },
            "dist": {
                "type": "zip",
                "url": "https://api.github.com/repos/symfony/process/zipball/597f3fff8e3e91836bb0bd38f5718b56ddbde2f3",
                "reference": "597f3fff8e3e91836bb0bd38f5718b56ddbde2f3",
                "shasum": ""
            },
            "require": {
                "php": ">=7.2.5",
                "symfony/polyfill-php80": "^1.16"
            },
            "type": "library",
            "autoload": {
                "psr-4": {
                    "Symfony\\Component\\Process\\": ""
                },
                "exclude-from-classmap": [
                    "/Tests/"
                ]
            },
            "notification-url": "https://packagist.org/downloads/",
            "license": [
                "MIT"
            ],
            "authors": [
                {
                    "name": "Fabien Potencier",
                    "email": "fabien@symfony.com"
                },
                {
                    "name": "Symfony Community",
                    "homepage": "https://symfony.com/contributors"
                }
            ],
            "description": "Executes commands in sub-processes",
            "homepage": "https://symfony.com",
            "support": {
                "source": "https://github.com/symfony/process/tree/v5.4.8"
            },
            "funding": [
                {
                    "url": "https://symfony.com/sponsor",
                    "type": "custom"
                },
                {
                    "url": "https://github.com/fabpot",
                    "type": "github"
                },
                {
                    "url": "https://tidelift.com/funding/github/packagist/symfony/symfony",
                    "type": "tidelift"
                }
            ],
            "time": "2022-04-08T05:07:18+00:00"
        },
        {
            "name": "symfony/service-contracts",
            "version": "v2.5.2",
            "source": {
                "type": "git",
                "url": "https://github.com/symfony/service-contracts.git",
                "reference": "4b426aac47d6427cc1a1d0f7e2ac724627f5966c"
            },
            "dist": {
                "type": "zip",
                "url": "https://api.github.com/repos/symfony/service-contracts/zipball/4b426aac47d6427cc1a1d0f7e2ac724627f5966c",
                "reference": "4b426aac47d6427cc1a1d0f7e2ac724627f5966c",
                "shasum": ""
            },
            "require": {
                "php": ">=7.2.5",
                "psr/container": "^1.1",
                "symfony/deprecation-contracts": "^2.1|^3"
            },
            "conflict": {
                "ext-psr": "<1.1|>=2"
            },
            "suggest": {
                "symfony/service-implementation": ""
            },
            "type": "library",
            "extra": {
                "branch-alias": {
                    "dev-main": "2.5-dev"
                },
                "thanks": {
                    "name": "symfony/contracts",
                    "url": "https://github.com/symfony/contracts"
                }
            },
            "autoload": {
                "psr-4": {
                    "Symfony\\Contracts\\Service\\": ""
                }
            },
            "notification-url": "https://packagist.org/downloads/",
            "license": [
                "MIT"
            ],
            "authors": [
                {
                    "name": "Nicolas Grekas",
                    "email": "p@tchwork.com"
                },
                {
                    "name": "Symfony Community",
                    "homepage": "https://symfony.com/contributors"
                }
            ],
            "description": "Generic abstractions related to writing services",
            "homepage": "https://symfony.com",
            "keywords": [
                "abstractions",
                "contracts",
                "decoupling",
                "interfaces",
                "interoperability",
                "standards"
            ],
            "support": {
                "source": "https://github.com/symfony/service-contracts/tree/v2.5.2"
            },
            "funding": [
                {
                    "url": "https://symfony.com/sponsor",
                    "type": "custom"
                },
                {
                    "url": "https://github.com/fabpot",
                    "type": "github"
                },
                {
                    "url": "https://tidelift.com/funding/github/packagist/symfony/symfony",
                    "type": "tidelift"
                }
            ],
            "time": "2022-05-30T19:17:29+00:00"
        },
        {
            "name": "symfony/string",
            "version": "v5.4.10",
            "source": {
                "type": "git",
                "url": "https://github.com/symfony/string.git",
                "reference": "4432bc7df82a554b3e413a8570ce2fea90e94097"
            },
            "dist": {
                "type": "zip",
                "url": "https://api.github.com/repos/symfony/string/zipball/4432bc7df82a554b3e413a8570ce2fea90e94097",
                "reference": "4432bc7df82a554b3e413a8570ce2fea90e94097",
                "shasum": ""
            },
            "require": {
                "php": ">=7.2.5",
                "symfony/polyfill-ctype": "~1.8",
                "symfony/polyfill-intl-grapheme": "~1.0",
                "symfony/polyfill-intl-normalizer": "~1.0",
                "symfony/polyfill-mbstring": "~1.0",
                "symfony/polyfill-php80": "~1.15"
            },
            "conflict": {
                "symfony/translation-contracts": ">=3.0"
            },
            "require-dev": {
                "symfony/error-handler": "^4.4|^5.0|^6.0",
                "symfony/http-client": "^4.4|^5.0|^6.0",
                "symfony/translation-contracts": "^1.1|^2",
                "symfony/var-exporter": "^4.4|^5.0|^6.0"
            },
            "type": "library",
            "autoload": {
                "files": [
                    "Resources/functions.php"
                ],
                "psr-4": {
                    "Symfony\\Component\\String\\": ""
                },
                "exclude-from-classmap": [
                    "/Tests/"
                ]
            },
            "notification-url": "https://packagist.org/downloads/",
            "license": [
                "MIT"
            ],
            "authors": [
                {
                    "name": "Nicolas Grekas",
                    "email": "p@tchwork.com"
                },
                {
                    "name": "Symfony Community",
                    "homepage": "https://symfony.com/contributors"
                }
            ],
            "description": "Provides an object-oriented API to strings and deals with bytes, UTF-8 code points and grapheme clusters in a unified way",
            "homepage": "https://symfony.com",
            "keywords": [
                "grapheme",
                "i18n",
                "string",
                "unicode",
                "utf-8",
                "utf8"
            ],
            "support": {
                "source": "https://github.com/symfony/string/tree/v5.4.10"
            },
            "funding": [
                {
                    "url": "https://symfony.com/sponsor",
                    "type": "custom"
                },
                {
                    "url": "https://github.com/fabpot",
                    "type": "github"
                },
                {
                    "url": "https://tidelift.com/funding/github/packagist/symfony/symfony",
                    "type": "tidelift"
                }
            ],
            "time": "2022-06-26T15:57:47+00:00"
        },
        {
            "name": "theseer/tokenizer",
            "version": "1.2.1",
            "source": {
                "type": "git",
                "url": "https://github.com/theseer/tokenizer.git",
                "reference": "34a41e998c2183e22995f158c581e7b5e755ab9e"
            },
            "dist": {
                "type": "zip",
                "url": "https://api.github.com/repos/theseer/tokenizer/zipball/34a41e998c2183e22995f158c581e7b5e755ab9e",
                "reference": "34a41e998c2183e22995f158c581e7b5e755ab9e",
                "shasum": ""
            },
            "require": {
                "ext-dom": "*",
                "ext-tokenizer": "*",
                "ext-xmlwriter": "*",
                "php": "^7.2 || ^8.0"
            },
            "type": "library",
            "autoload": {
                "classmap": [
                    "src/"
                ]
            },
            "notification-url": "https://packagist.org/downloads/",
            "license": [
                "BSD-3-Clause"
            ],
            "authors": [
                {
                    "name": "Arne Blankerts",
                    "email": "arne@blankerts.de",
                    "role": "Developer"
                }
            ],
            "description": "A small library for converting tokenized PHP source code into XML and potentially other formats",
            "support": {
                "issues": "https://github.com/theseer/tokenizer/issues",
                "source": "https://github.com/theseer/tokenizer/tree/1.2.1"
            },
            "funding": [
                {
                    "url": "https://github.com/theseer",
                    "type": "github"
                }
            ],
            "time": "2021-07-28T10:34:58+00:00"
        },
        {
            "name": "webmozart/assert",
            "version": "1.11.0",
            "source": {
                "type": "git",
                "url": "https://github.com/webmozarts/assert.git",
                "reference": "11cb2199493b2f8a3b53e7f19068fc6aac760991"
            },
            "dist": {
                "type": "zip",
                "url": "https://api.github.com/repos/webmozarts/assert/zipball/11cb2199493b2f8a3b53e7f19068fc6aac760991",
                "reference": "11cb2199493b2f8a3b53e7f19068fc6aac760991",
                "shasum": ""
            },
            "require": {
                "ext-ctype": "*",
                "php": "^7.2 || ^8.0"
            },
            "conflict": {
                "phpstan/phpstan": "<0.12.20",
                "vimeo/psalm": "<4.6.1 || 4.6.2"
            },
            "require-dev": {
                "phpunit/phpunit": "^8.5.13"
            },
            "type": "library",
            "extra": {
                "branch-alias": {
                    "dev-master": "1.10-dev"
                }
            },
            "autoload": {
                "psr-4": {
                    "Webmozart\\Assert\\": "src/"
                }
            },
            "notification-url": "https://packagist.org/downloads/",
            "license": [
                "MIT"
            ],
            "authors": [
                {
                    "name": "Bernhard Schussek",
                    "email": "bschussek@gmail.com"
                }
            ],
            "description": "Assertions to validate method input/output with nice error messages.",
            "keywords": [
                "assert",
                "check",
                "validate"
            ],
            "support": {
                "issues": "https://github.com/webmozarts/assert/issues",
                "source": "https://github.com/webmozarts/assert/tree/1.11.0"
            },
            "time": "2022-06-03T18:03:27+00:00"
        },
        {
            "name": "wikimedia/at-ease",
            "version": "v2.1.0",
            "source": {
                "type": "git",
                "url": "https://github.com/wikimedia/at-ease.git",
                "reference": "e8ebaa7bb7c8a8395481a05f6dc4deaceab11c33"
            },
            "dist": {
                "type": "zip",
                "url": "https://api.github.com/repos/wikimedia/at-ease/zipball/e8ebaa7bb7c8a8395481a05f6dc4deaceab11c33",
                "reference": "e8ebaa7bb7c8a8395481a05f6dc4deaceab11c33",
                "shasum": ""
            },
            "require": {
                "php": ">=7.2.9"
            },
            "require-dev": {
                "mediawiki/mediawiki-codesniffer": "35.0.0",
                "mediawiki/minus-x": "1.1.1",
                "ockcyp/covers-validator": "1.3.3",
                "php-parallel-lint/php-console-highlighter": "0.5.0",
                "php-parallel-lint/php-parallel-lint": "1.2.0",
                "phpunit/phpunit": "^8.5"
            },
            "type": "library",
            "autoload": {
                "files": [
                    "src/Wikimedia/Functions.php"
                ],
                "psr-4": {
                    "Wikimedia\\AtEase\\": "src/Wikimedia/AtEase/"
                }
            },
            "notification-url": "https://packagist.org/downloads/",
            "license": [
                "GPL-2.0-or-later"
            ],
            "authors": [
                {
                    "name": "Tim Starling",
                    "email": "tstarling@wikimedia.org"
                },
                {
                    "name": "MediaWiki developers",
                    "email": "wikitech-l@lists.wikimedia.org"
                }
            ],
            "description": "Safe replacement to @ for suppressing warnings.",
            "homepage": "https://www.mediawiki.org/wiki/at-ease",
            "support": {
                "source": "https://github.com/wikimedia/at-ease/tree/v2.1.0"
            },
            "time": "2021-02-27T15:53:37+00:00"
        },
        {
            "name": "yoast/phpunit-polyfills",
            "version": "1.0.3",
            "source": {
                "type": "git",
                "url": "https://github.com/Yoast/PHPUnit-Polyfills.git",
                "reference": "5ea3536428944955f969bc764bbe09738e151ada"
            },
            "dist": {
                "type": "zip",
                "url": "https://api.github.com/repos/Yoast/PHPUnit-Polyfills/zipball/5ea3536428944955f969bc764bbe09738e151ada",
                "reference": "5ea3536428944955f969bc764bbe09738e151ada",
                "shasum": ""
            },
            "require": {
                "php": ">=5.4",
                "phpunit/phpunit": "^4.8.36 || ^5.7.21 || ^6.0 || ^7.0 || ^8.0 || ^9.0"
            },
            "require-dev": {
                "yoast/yoastcs": "^2.2.0"
            },
            "type": "library",
            "extra": {
                "branch-alias": {
                    "dev-main": "1.x-dev",
                    "dev-develop": "1.x-dev"
                }
            },
            "autoload": {
                "files": [
                    "phpunitpolyfills-autoload.php"
                ]
            },
            "notification-url": "https://packagist.org/downloads/",
            "license": [
                "BSD-3-Clause"
            ],
            "authors": [
                {
                    "name": "Team Yoast",
                    "email": "support@yoast.com",
                    "homepage": "https://yoast.com"
                },
                {
                    "name": "Contributors",
                    "homepage": "https://github.com/Yoast/PHPUnit-Polyfills/graphs/contributors"
                }
            ],
            "description": "Set of polyfills for changed PHPUnit functionality to allow for creating PHPUnit cross-version compatible tests",
            "homepage": "https://github.com/Yoast/PHPUnit-Polyfills",
            "keywords": [
                "phpunit",
                "polyfill",
                "testing"
            ],
            "support": {
                "issues": "https://github.com/Yoast/PHPUnit-Polyfills/issues",
                "source": "https://github.com/Yoast/PHPUnit-Polyfills"
            },
            "time": "2021-11-23T01:37:03+00:00"
        }
    ],
    "aliases": [],
    "minimum-stability": "dev",
    "stability-flags": {
        "automattic/jetpack-a8c-mc-stats": 20,
        "automattic/jetpack-abtest": 20,
        "automattic/jetpack-assets": 20,
        "automattic/jetpack-autoloader": 20,
        "automattic/jetpack-backup": 20,
        "automattic/jetpack-blocks": 20,
        "automattic/jetpack-compat": 20,
        "automattic/jetpack-composer-plugin": 20,
        "automattic/jetpack-config": 20,
        "automattic/jetpack-connection": 20,
        "automattic/jetpack-connection-ui": 20,
        "automattic/jetpack-constants": 20,
        "automattic/jetpack-device-detection": 20,
        "automattic/jetpack-error": 20,
        "automattic/jetpack-google-fonts-provider": 20,
        "automattic/jetpack-identity-crisis": 20,
        "automattic/jetpack-jitm": 20,
        "automattic/jetpack-lazy-images": 20,
        "automattic/jetpack-licensing": 20,
        "automattic/jetpack-logo": 20,
        "automattic/jetpack-my-jetpack": 20,
        "automattic/jetpack-partner": 20,
        "automattic/jetpack-plugins-installer": 20,
        "automattic/jetpack-publicize": 20,
        "automattic/jetpack-redirect": 20,
        "automattic/jetpack-roles": 20,
        "automattic/jetpack-search": 20,
        "automattic/jetpack-status": 20,
        "automattic/jetpack-sync": 20,
        "automattic/jetpack-videopress": 20,
        "automattic/jetpack-waf": 20,
        "automattic/jetpack-wordads": 20,
        "automattic/jetpack-changelogger": 20
    },
    "prefer-stable": true,
    "prefer-lowest": false,
    "platform": {
        "ext-fileinfo": "*",
        "ext-json": "*",
        "ext-openssl": "*"
    },
    "platform-dev": [],
    "platform-overrides": {
        "ext-intl": "0.0.0"
    },
    "plugin-api-version": "2.3.0"
}<|MERGE_RESOLUTION|>--- conflicted
+++ resolved
@@ -4,11 +4,7 @@
         "Read more about it at https://getcomposer.org/doc/01-basic-usage.md#installing-dependencies",
         "This file is @generated automatically"
     ],
-<<<<<<< HEAD
-    "content-hash": "df8eb46b03c7c6809cfad983b443e5f3",
-=======
-    "content-hash": "3477b79e9da1bb9cfeb7e52baa881268",
->>>>>>> 64e1ca22
+    "content-hash": "67207f9d60bbec3751a9d3ffc43a9efe",
     "packages": [
         {
             "name": "automattic/jetpack-a8c-mc-stats",
@@ -294,11 +290,7 @@
             "dist": {
                 "type": "path",
                 "url": "../../packages/backup",
-<<<<<<< HEAD
-                "reference": "f18b81bf58cad9ad8743fe50b033c5386a98a1bd"
-=======
-                "reference": "63ed9c2fd862e882560314cc3fceb7a5ff6ac09a"
->>>>>>> 64e1ca22
+                "reference": "832297b7afd145f36b2f85f841c0a6c2899d925a"
             },
             "require": {
                 "automattic/jetpack-admin-ui": "^0.2",
@@ -1777,11 +1769,7 @@
             "dist": {
                 "type": "path",
                 "url": "../../packages/sync",
-<<<<<<< HEAD
-                "reference": "538eb1ea283cd148015e4b1ede39a7509ab707d6"
-=======
-                "reference": "4f4132a5723a0e8865c8b00c457c759156330680"
->>>>>>> 64e1ca22
+                "reference": "829beb9898247ce84f1a39f6d8a8b6b04b468ef3"
             },
             "require": {
                 "automattic/jetpack-connection": "^1.41",
