--- conflicted
+++ resolved
@@ -4,11 +4,7 @@
         "Read more about it at https://getcomposer.org/doc/01-basic-usage.md#installing-dependencies",
         "This file is @generated automatically"
     ],
-<<<<<<< HEAD
-    "content-hash": "51d27c1e729500c204c6afcfaffacebb",
-=======
-    "content-hash": "4c8d162e61b9af6244432eb2a104151a",
->>>>>>> 160b6b12
+    "content-hash": "b45498e4c8c0ef953813a943496c6fed",
     "packages": [
         {
             "name": "automattic/jetpack-a8c-mc-stats",
@@ -601,11 +597,7 @@
             "dist": {
                 "type": "path",
                 "url": "../../packages/connection-ui",
-<<<<<<< HEAD
-                "reference": "59acbda2f1375ef19d7d5db8bc8a90fecef8e787"
-=======
-                "reference": "5e717aafb582c31da42c43ca0fb7103902b246a9"
->>>>>>> 160b6b12
+                "reference": "a056d86f62db8d5f99a27bf69ded9387f56d365a"
             },
             "require": {
                 "automattic/jetpack-assets": "^1.17",
@@ -842,11 +834,7 @@
             "dist": {
                 "type": "path",
                 "url": "../../packages/identity-crisis",
-<<<<<<< HEAD
-                "reference": "c19eaea6564bb1759d7c6e951e05c46295f8402e"
-=======
-                "reference": "1496396018ac4a0f6f32cc235f10b159f047e988"
->>>>>>> 160b6b12
+                "reference": "f4d43f7894c20ed04ef10dfe599046fa99693a29"
             },
             "require": {
                 "automattic/jetpack-assets": "^1.17",
@@ -1671,11 +1659,7 @@
             "dist": {
                 "type": "path",
                 "url": "../../packages/sync",
-<<<<<<< HEAD
-                "reference": "406f1f70627f1b9eda6e052e19eed56fe53bebf0"
-=======
-                "reference": "75e4ed483d5332f09347504c63a69a746c433310"
->>>>>>> 160b6b12
+                "reference": "99828cd54ef4cb7af35522e5347fdb13db6077c7"
             },
             "require": {
                 "automattic/jetpack-connection": "^1.37",
