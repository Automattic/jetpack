--- conflicted
+++ resolved
@@ -711,7 +711,7 @@
             "dist": {
                 "type": "path",
                 "url": "../../packages/identity-crisis",
-                "reference": "3241c4b865eaeba5561e321f15ae9ce7b765263d"
+                "reference": "5c792a8c3dc84a204f6f717ff68892393e998581"
             },
             "require": {
                 "automattic/jetpack-connection": "^1.28",
@@ -748,11 +748,11 @@
             "scripts": {
                 "build-development": [
                     "Composer\\Config::disableProcessTimeout",
-                    "yarn build"
+                    "pnpm run build"
                 ],
                 "build-production": [
                     "Composer\\Config::disableProcessTimeout",
-                    "NODE_ENV='production' yarn build"
+                    "NODE_ENV='production' pnpm run build"
                 ],
                 "phpunit": [
                     "@composer install",
@@ -784,11 +784,7 @@
             "dist": {
                 "type": "path",
                 "url": "../../packages/jitm",
-<<<<<<< HEAD
-                "reference": "d8062b2e848677f94de30f5ffed3dd35bbb848cd"
-=======
-                "reference": "dab60e45e895faa93b47741e6be7c40142acda12"
->>>>>>> 529d07f4
+                "reference": "fb3225a2c39c4ecb7ad5bc96c890c50ebafe1f1e"
             },
             "require": {
                 "automattic/jetpack-a8c-mc-stats": "^1.4",
