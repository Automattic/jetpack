{
    "_readme": [
        "This file locks the dependencies of your project to a known state",
        "Read more about it at https://getcomposer.org/doc/01-basic-usage.md#installing-dependencies",
        "This file is @generated automatically"
    ],
<<<<<<< HEAD
    "content-hash": "a9310b6e9c9b34d73dc1f22c13359af9",
=======
    "content-hash": "63ce847cfae026b90bb359f6e75898c7",
>>>>>>> 7cc2c2b0
    "packages": [
        {
            "name": "automattic/jetpack-a8c-mc-stats",
            "version": "dev-master",
            "dist": {
                "type": "path",
                "url": "../../packages/a8c-mc-stats",
                "reference": "05c1399080a50526afc06f85e6494959ca3c1941"
            },
            "require-dev": {
                "automattic/jetpack-changelogger": "^3.0",
                "yoast/phpunit-polyfills": "1.0.3"
            },
            "type": "jetpack-library",
            "extra": {
                "autotagger": true,
                "mirror-repo": "Automattic/jetpack-a8c-mc-stats",
                "changelogger": {
                    "link-template": "https://github.com/Automattic/jetpack-a8c-mc-stats/compare/v${old}...v${new}"
                },
                "branch-alias": {
                    "dev-master": "1.4.x-dev"
                }
            },
            "autoload": {
                "classmap": [
                    "src/"
                ]
            },
            "scripts": {
                "phpunit": [
                    "./vendor/phpunit/phpunit/phpunit --colors=always"
                ],
                "test-coverage": [
                    "php -dpcov.directory=. ./vendor/bin/phpunit --coverage-clover \"$COVERAGE_DIR/clover.xml\""
                ],
                "test-php": [
                    "@composer phpunit"
                ]
            },
            "license": [
                "GPL-2.0-or-later"
            ],
            "description": "Used to record internal usage stats for Automattic. Not visible to site owners.",
            "transport-options": {
                "relative": true
            }
        },
        {
            "name": "automattic/jetpack-abtest",
            "version": "dev-master",
            "dist": {
                "type": "path",
                "url": "../../packages/abtest",
                "reference": "ec839a23133711a73791ad776cd2c50ae54cede8"
            },
            "require": {
                "automattic/jetpack-connection": "^1.37",
                "automattic/jetpack-error": "^1.3"
            },
            "require-dev": {
                "automattic/jetpack-changelogger": "^3.0",
                "automattic/wordbless": "dev-master",
                "yoast/phpunit-polyfills": "1.0.3"
            },
            "type": "jetpack-library",
            "extra": {
                "autotagger": true,
                "mirror-repo": "Automattic/jetpack-abtest",
                "changelogger": {
                    "link-template": "https://github.com/Automattic/jetpack-abtest/compare/v${old}...v${new}"
                },
                "branch-alias": {
                    "dev-master": "1.9.x-dev"
                }
            },
            "autoload": {
                "classmap": [
                    "src/"
                ]
            },
            "scripts": {
                "phpunit": [
                    "./vendor/phpunit/phpunit/phpunit --colors=always"
                ],
                "post-update-cmd": [
                    "php -r \"copy('vendor/automattic/wordbless/src/dbless-wpdb.php', 'wordpress/wp-content/db.php');\""
                ],
                "test-coverage": [
                    "php -dpcov.directory=. ./vendor/bin/phpunit --coverage-clover \"$COVERAGE_DIR/clover.xml\""
                ],
                "test-php": [
                    "@composer phpunit"
                ]
            },
            "license": [
                "GPL-2.0-or-later"
            ],
            "description": "Provides an interface to the WP.com A/B tests.",
            "transport-options": {
                "relative": true
            }
        },
        {
            "name": "automattic/jetpack-admin-ui",
            "version": "dev-master",
            "dist": {
                "type": "path",
                "url": "../../packages/admin-ui",
                "reference": "bbb92b9b9852760e84b7aaee877ee081616efcb3"
            },
            "require-dev": {
                "automattic/jetpack-changelogger": "^3.0",
                "automattic/wordbless": "dev-master",
                "yoast/phpunit-polyfills": "1.0.3"
            },
            "type": "jetpack-library",
            "extra": {
                "autotagger": true,
                "mirror-repo": "Automattic/jetpack-admin-ui",
                "textdomain": "jetpack-admin-ui",
                "changelogger": {
                    "link-template": "https://github.com/Automattic/jetpack-admin-ui/compare/${old}...${new}"
                },
                "branch-alias": {
                    "dev-master": "0.2.x-dev"
                },
                "version-constants": {
                    "::PACKAGE_VERSION": "src/class-admin-menu.php"
                }
            },
            "autoload": {
                "classmap": [
                    "src/"
                ]
            },
            "scripts": {
                "phpunit": [
                    "./vendor/phpunit/phpunit/phpunit --colors=always"
                ],
                "test-coverage": [
                    "php -dpcov.directory=. ./vendor/bin/phpunit --coverage-clover \"$COVERAGE_DIR/clover.xml\""
                ],
                "test-php": [
                    "@composer phpunit"
                ],
                "post-update-cmd": [
                    "php -r \"copy('vendor/automattic/wordbless/src/dbless-wpdb.php', 'wordpress/wp-content/db.php');\""
                ]
            },
            "license": [
                "GPL-2.0-or-later"
            ],
            "description": "Generic Jetpack wp-admin UI elements",
            "transport-options": {
                "relative": true
            }
        },
        {
            "name": "automattic/jetpack-assets",
            "version": "dev-master",
            "dist": {
                "type": "path",
                "url": "../../packages/assets",
                "reference": "52fb1f734112badb778f56637476365c7c81af35"
            },
            "require": {
                "automattic/jetpack-constants": "^1.6"
            },
            "require-dev": {
                "automattic/jetpack-changelogger": "^3.0",
                "brain/monkey": "2.6.1",
                "wikimedia/testing-access-wrapper": "^1.0 || ^2.0",
                "yoast/phpunit-polyfills": "1.0.3"
            },
            "type": "jetpack-library",
            "extra": {
                "autotagger": true,
                "mirror-repo": "Automattic/jetpack-assets",
                "textdomain": "jetpack-assets",
                "changelogger": {
                    "link-template": "https://github.com/Automattic/jetpack-assets/compare/v${old}...v${new}"
                },
                "branch-alias": {
                    "dev-master": "1.17.x-dev"
                }
            },
            "autoload": {
                "files": [
                    "actions.php"
                ],
                "classmap": [
                    "src/"
                ]
            },
            "scripts": {
                "build-development": [
                    "pnpm run build"
                ],
                "build-production": [
                    "pnpm run build-production"
                ],
                "phpunit": [
                    "./vendor/phpunit/phpunit/phpunit --colors=always"
                ],
                "test-coverage": [
                    "php -dpcov.directory=. ./vendor/bin/phpunit --coverage-clover \"$COVERAGE_DIR/php/clover.xml\"",
                    "pnpm run test-coverage"
                ],
                "test-js": [
                    "pnpm run test"
                ],
                "test-php": [
                    "@composer phpunit"
                ]
            },
            "license": [
                "GPL-2.0-or-later"
            ],
            "description": "Asset management utilities for Jetpack ecosystem packages",
            "transport-options": {
                "relative": true
            }
        },
        {
            "name": "automattic/jetpack-autoloader",
            "version": "dev-master",
            "dist": {
                "type": "path",
                "url": "../../packages/autoloader",
                "reference": "0d14c81f42c4da64b4d3b2a7878e3b058d1af7c8"
            },
            "require": {
                "composer-plugin-api": "^1.1 || ^2.0"
            },
            "require-dev": {
                "automattic/jetpack-changelogger": "^3.0",
                "yoast/phpunit-polyfills": "1.0.3"
            },
            "type": "composer-plugin",
            "extra": {
                "autotagger": true,
                "class": "Automattic\\Jetpack\\Autoloader\\CustomAutoloaderPlugin",
                "mirror-repo": "Automattic/jetpack-autoloader",
                "changelogger": {
                    "link-template": "https://github.com/Automattic/jetpack-autoloader/compare/v${old}...v${new}"
                },
                "branch-alias": {
                    "dev-master": "2.11.x-dev"
                }
            },
            "autoload": {
                "classmap": [
                    "src/AutoloadGenerator.php"
                ],
                "psr-4": {
                    "Automattic\\Jetpack\\Autoloader\\": "src"
                }
            },
            "scripts": {
                "phpunit": [
                    "./vendor/phpunit/phpunit/phpunit --colors=always"
                ],
                "test-coverage": [
                    "php -dpcov.directory=. ./vendor/bin/phpunit --coverage-php \"./tests/php/tmp/coverage-report.php\"",
                    "php ./tests/php/bin/test-coverage.php \"$COVERAGE_DIR/clover.xml\""
                ],
                "test-php": [
                    "@composer phpunit"
                ]
            },
            "license": [
                "GPL-2.0-or-later"
            ],
            "description": "Creates a custom autoloader for a plugin or theme.",
            "transport-options": {
                "relative": true
            }
        },
        {
            "name": "automattic/jetpack-backup",
            "version": "dev-master",
            "dist": {
                "type": "path",
                "url": "../../packages/backup",
                "reference": "26be67ce4699b2a80cd477c9627b6fc48b3cdec0"
            },
            "require": {
                "automattic/jetpack-connection": "^1.37",
                "automattic/jetpack-sync": "^1.30"
            },
            "require-dev": {
                "automattic/jetpack-changelogger": "^3.0",
                "automattic/wordbless": "@dev",
                "yoast/phpunit-polyfills": "1.0.3"
            },
            "type": "jetpack-library",
            "extra": {
                "autotagger": true,
                "mirror-repo": "Automattic/jetpack-backup",
                "textdomain": "jetpack-backup-pkg",
                "version-constants": {
                    "::PACKAGE_VERSION": "src/class-package-version.php"
                },
                "changelogger": {
                    "link-template": "https://github.com/Automattic/jetpack-backup/compare/v${old}...v${new}"
                },
                "branch-alias": {
                    "dev-master": "1.2.x-dev"
                }
            },
            "autoload": {
                "files": [
                    "actions.php"
                ],
                "classmap": [
                    "src/"
                ]
            },
            "scripts": {
                "phpunit": [
                    "./vendor/phpunit/phpunit/phpunit --colors=always"
                ],
                "test-coverage": [
                    "php -dpcov.directory=. ./vendor/bin/phpunit --coverage-clover \"$COVERAGE_DIR/clover.xml\""
                ],
                "test-php": [
                    "@composer phpunit"
                ],
                "post-update-cmd": [
                    "php -r \"copy('vendor/automattic/wordbless/src/dbless-wpdb.php', 'wordpress/wp-content/db.php');\""
                ]
            },
            "license": [
                "GPL-2.0-or-later"
            ],
            "description": "Tools to assist with backing up Jetpack sites.",
            "transport-options": {
                "relative": true
            }
        },
        {
            "name": "automattic/jetpack-blocks",
            "version": "dev-master",
            "dist": {
                "type": "path",
                "url": "../../packages/blocks",
                "reference": "5fa39eec698e40b071be806a663367eb4555f557"
            },
            "require-dev": {
                "automattic/jetpack-changelogger": "^3.0",
                "automattic/wordbless": "dev-master",
                "brain/monkey": "2.6.1",
                "yoast/phpunit-polyfills": "1.0.3"
            },
            "type": "jetpack-library",
            "extra": {
                "autotagger": true,
                "mirror-repo": "Automattic/jetpack-blocks",
                "changelogger": {
                    "link-template": "https://github.com/Automattic/jetpack-blocks/compare/v${old}...v${new}"
                },
                "branch-alias": {
                    "dev-master": "1.4.x-dev"
                }
            },
            "autoload": {
                "classmap": [
                    "src/"
                ]
            },
            "scripts": {
                "phpunit": [
                    "./vendor/phpunit/phpunit/phpunit --colors=always"
                ],
                "post-update-cmd": [
                    "php -r \"copy('vendor/automattic/wordbless/src/dbless-wpdb.php', 'wordpress/wp-content/db.php');\""
                ],
                "test-coverage": [
                    "php -dpcov.directory=. ./vendor/bin/phpunit --coverage-clover \"$COVERAGE_DIR/clover.xml\""
                ],
                "test-php": [
                    "@composer phpunit"
                ]
            },
            "license": [
                "GPL-2.0-or-later"
            ],
            "description": "Register and manage blocks within a plugin. Used to manage block registration, enqueues, and more.",
            "transport-options": {
                "relative": true
            }
        },
        {
            "name": "automattic/jetpack-compat",
            "version": "dev-master",
            "dist": {
                "type": "path",
                "url": "../../packages/compat",
                "reference": "b7df09e6dd884b03fb8b2198bf1a11371d05d40f"
            },
            "require-dev": {
                "automattic/jetpack-changelogger": "^3.0"
            },
            "type": "jetpack-library",
            "extra": {
                "autotagger": true,
                "mirror-repo": "Automattic/jetpack-compat",
                "textdomain": "jetpack-compat",
                "changelogger": {
                    "link-template": "https://github.com/Automattic/jetpack-compat/compare/v${old}...v${new}"
                },
                "branch-alias": {
                    "dev-master": "1.7.x-dev"
                }
            },
            "autoload": {
                "files": [
                    "functions.php"
                ],
                "classmap": [
                    "legacy"
                ]
            },
            "license": [
                "GPL-2.0-or-later"
            ],
            "description": "Compatibility layer with previous versions of Jetpack",
            "transport-options": {
                "relative": true
            }
        },
        {
            "name": "automattic/jetpack-composer-plugin",
            "version": "dev-master",
            "dist": {
                "type": "path",
                "url": "../../packages/composer-plugin",
                "reference": "c3fc0e4cf179c619f896174a6c9db8e70cff74c3"
            },
            "require": {
                "composer-plugin-api": "^2.1.0"
            },
            "require-dev": {
                "automattic/jetpack-changelogger": "^3.0",
                "composer/composer": "2.2.3",
                "yoast/phpunit-polyfills": "1.0.3"
            },
            "type": "composer-plugin",
            "extra": {
                "class": "Automattic\\Jetpack\\Composer\\Plugin",
                "mirror-repo": "Automattic/jetpack-composer-plugin",
                "changelogger": {
                    "link-template": "https://github.com/Automattic/jetpack-composer-plugin/compare/v${old}...v${new}"
                },
                "autotagger": true,
                "branch-alias": {
                    "dev-master": "1.1.x-dev"
                }
            },
            "autoload": {
                "classmap": [
                    "src/"
                ]
            },
            "scripts": {
                "phpunit": [
                    "./vendor/phpunit/phpunit/phpunit --colors=always"
                ],
                "test-coverage": [
                    "php -dpcov.directory=. ./vendor/bin/phpunit --coverage-clover \"$COVERAGE_DIR/clover.xml\""
                ],
                "test-php": [
                    "@composer phpunit"
                ]
            },
            "license": [
                "GPL-2.0-or-later"
            ],
            "description": "A custom installer plugin for Composer to move Jetpack packages out of `vendor/` so WordPress's translation infrastructure will find their strings.",
            "transport-options": {
                "relative": true
            }
        },
        {
            "name": "automattic/jetpack-config",
            "version": "dev-master",
            "dist": {
                "type": "path",
                "url": "../../packages/config",
                "reference": "7ed065622e06c9992d7f659458c42b85a9864c8d"
            },
            "require-dev": {
                "automattic/jetpack-changelogger": "^3.0"
            },
            "type": "jetpack-library",
            "extra": {
                "autotagger": true,
                "mirror-repo": "Automattic/jetpack-config",
                "textdomain": "jetpack-config",
                "changelogger": {
                    "link-template": "https://github.com/Automattic/jetpack-config/compare/v${old}...v${new}"
                },
                "branch-alias": {
                    "dev-master": "1.7.x-dev"
                }
            },
            "autoload": {
                "classmap": [
                    "src/"
                ]
            },
            "license": [
                "GPL-2.0-or-later"
            ],
            "description": "Jetpack configuration package that initializes other packages and configures Jetpack's functionality. Can be used as a base for all variants of Jetpack package usage.",
            "transport-options": {
                "relative": true
            }
        },
        {
            "name": "automattic/jetpack-connection",
            "version": "dev-master",
            "dist": {
                "type": "path",
                "url": "../../packages/connection",
<<<<<<< HEAD
                "reference": "d60612abed78db6aa449217196952bae7e66c445"
=======
                "reference": "8197ef999bf0765f0ed57a630c4ae277071e7cc2"
>>>>>>> 7cc2c2b0
            },
            "require": {
                "automattic/jetpack-a8c-mc-stats": "^1.4",
                "automattic/jetpack-admin-ui": "^0.2",
                "automattic/jetpack-constants": "^1.6",
                "automattic/jetpack-heartbeat": "^1.4",
                "automattic/jetpack-options": "^1.15",
                "automattic/jetpack-redirect": "^1.7",
                "automattic/jetpack-roles": "^1.4",
                "automattic/jetpack-status": "^1.13"
            },
            "require-dev": {
                "automattic/jetpack-changelogger": "^3.0",
                "automattic/wordbless": "@dev",
                "brain/monkey": "2.6.1",
                "yoast/phpunit-polyfills": "1.0.3"
            },
            "type": "jetpack-library",
            "extra": {
                "autotagger": true,
                "mirror-repo": "Automattic/jetpack-connection",
                "textdomain": "jetpack-connection",
                "version-constants": {
                    "::PACKAGE_VERSION": "src/class-package-version.php"
                },
                "changelogger": {
                    "link-template": "https://github.com/Automattic/jetpack-connection/compare/v${old}...v${new}"
                },
                "branch-alias": {
                    "dev-master": "1.37.x-dev"
                }
            },
            "autoload": {
                "classmap": [
                    "legacy",
                    "src/",
                    "src/webhooks"
                ]
            },
            "scripts": {
                "phpunit": [
                    "./vendor/phpunit/phpunit/phpunit --colors=always"
                ],
                "post-update-cmd": [
                    "php -r \"copy('vendor/automattic/wordbless/src/dbless-wpdb.php', 'wordpress/wp-content/db.php');\""
                ],
                "test-coverage": [
                    "php -dpcov.directory=. ./vendor/bin/phpunit --coverage-clover \"$COVERAGE_DIR/clover.xml\""
                ],
                "test-php": [
                    "@composer phpunit"
                ]
            },
            "license": [
                "GPL-2.0-or-later"
            ],
            "description": "Everything needed to connect to the Jetpack infrastructure",
            "transport-options": {
                "relative": true
            }
        },
        {
            "name": "automattic/jetpack-connection-ui",
            "version": "dev-master",
            "dist": {
                "type": "path",
                "url": "../../packages/connection-ui",
                "reference": "a056d86f62db8d5f99a27bf69ded9387f56d365a"
            },
            "require": {
                "automattic/jetpack-assets": "^1.17",
                "automattic/jetpack-connection": "^1.37",
                "automattic/jetpack-constants": "^1.6",
                "automattic/jetpack-device-detection": "^1.4",
                "automattic/jetpack-identity-crisis": "^0.8"
            },
            "require-dev": {
                "automattic/jetpack-changelogger": "^3.0"
            },
            "type": "jetpack-library",
            "extra": {
                "autotagger": true,
                "mirror-repo": "Automattic/jetpack-connection-ui",
                "textdomain": "jetpack-connection-ui",
                "changelogger": {
                    "link-template": "https://github.com/Automattic/jetpack-connection-ui/compare/v${old}...v${new}"
                },
                "branch-alias": {
                    "dev-master": "2.3.x-dev"
                }
            },
            "autoload": {
                "classmap": [
                    "src/"
                ]
            },
            "scripts": {
                "build-development": [
                    "pnpm run build"
                ],
                "build-production": [
                    "NODE_ENV=production pnpm run build"
                ],
                "watch": [
                    "Composer\\Config::disableProcessTimeout",
                    "pnpm run watch"
                ]
            },
            "license": [
                "GPL-2.0-or-later"
            ],
            "description": "Jetpack Connection UI",
            "transport-options": {
                "relative": true
            }
        },
        {
            "name": "automattic/jetpack-constants",
            "version": "dev-master",
            "dist": {
                "type": "path",
                "url": "../../packages/constants",
                "reference": "c707667b702d06091f8183df68a2a2b0d230c2b3"
            },
            "require-dev": {
                "automattic/jetpack-changelogger": "^3.0",
                "brain/monkey": "2.6.1",
                "yoast/phpunit-polyfills": "1.0.3"
            },
            "type": "jetpack-library",
            "extra": {
                "autotagger": true,
                "mirror-repo": "Automattic/jetpack-constants",
                "changelogger": {
                    "link-template": "https://github.com/Automattic/jetpack-constants/compare/v${old}...v${new}"
                },
                "branch-alias": {
                    "dev-master": "1.6.x-dev"
                }
            },
            "autoload": {
                "classmap": [
                    "src/"
                ]
            },
            "scripts": {
                "phpunit": [
                    "./vendor/phpunit/phpunit/phpunit --colors=always"
                ],
                "test-coverage": [
                    "php -dpcov.directory=. ./vendor/bin/phpunit --coverage-clover \"$COVERAGE_DIR/clover.xml\""
                ],
                "test-php": [
                    "@composer phpunit"
                ]
            },
            "license": [
                "GPL-2.0-or-later"
            ],
            "description": "A wrapper for defining constants in a more testable way.",
            "transport-options": {
                "relative": true
            }
        },
        {
            "name": "automattic/jetpack-device-detection",
            "version": "dev-master",
            "dist": {
                "type": "path",
                "url": "../../packages/device-detection",
                "reference": "9e6dca88fa7d4e8d264d32f3f50007c124f98c97"
            },
            "require-dev": {
                "automattic/jetpack-changelogger": "^3.0",
                "yoast/phpunit-polyfills": "1.0.3"
            },
            "type": "jetpack-library",
            "extra": {
                "autotagger": true,
                "mirror-repo": "Automattic/jetpack-device-detection",
                "changelogger": {
                    "link-template": "https://github.com/Automattic/jetpack-device-detection/compare/v${old}...v${new}"
                },
                "branch-alias": {
                    "dev-master": "1.4.x-dev"
                }
            },
            "autoload": {
                "classmap": [
                    "src/"
                ]
            },
            "scripts": {
                "phpunit": [
                    "./vendor/phpunit/phpunit/phpunit --colors=always"
                ],
                "test-coverage": [
                    "php -dpcov.directory=. ./vendor/bin/phpunit --coverage-clover \"$COVERAGE_DIR/clover.xml\""
                ],
                "test-php": [
                    "@composer phpunit"
                ]
            },
            "license": [
                "GPL-2.0-or-later"
            ],
            "description": "A way to detect device types based on User-Agent header.",
            "transport-options": {
                "relative": true
            }
        },
        {
            "name": "automattic/jetpack-error",
            "version": "dev-master",
            "dist": {
                "type": "path",
                "url": "../../packages/error",
                "reference": "af8ed8b85889e26f768c006ac34b39c9ae5e3f53"
            },
            "require-dev": {
                "automattic/jetpack-changelogger": "^3.0",
                "yoast/phpunit-polyfills": "1.0.3"
            },
            "type": "jetpack-library",
            "extra": {
                "autotagger": true,
                "mirror-repo": "Automattic/jetpack-error",
                "changelogger": {
                    "link-template": "https://github.com/Automattic/jetpack-error/compare/v${old}...v${new}"
                },
                "branch-alias": {
                    "dev-master": "1.3.x-dev"
                }
            },
            "autoload": {
                "classmap": [
                    "src/"
                ]
            },
            "scripts": {
                "phpunit": [
                    "./vendor/phpunit/phpunit/phpunit --colors=always"
                ],
                "test-coverage": [
                    "php -dpcov.directory=. ./vendor/bin/phpunit --coverage-clover \"$COVERAGE_DIR/clover.xml\""
                ],
                "test-php": [
                    "@composer phpunit"
                ]
            },
            "license": [
                "GPL-2.0-or-later"
            ],
            "description": "Jetpack Error - a wrapper around WP_Error.",
            "transport-options": {
                "relative": true
            }
        },
        {
            "name": "automattic/jetpack-google-fonts-provider",
            "version": "dev-master",
            "dist": {
                "type": "path",
                "url": "../../packages/google-fonts-provider",
                "reference": "b4505b57b156ce9fb2a2eee1adebae621c7b3f96"
            },
            "require-dev": {
                "automattic/jetpack-changelogger": "^3.0",
                "brain/monkey": "2.6.1",
                "yoast/phpunit-polyfills": "1.0.3"
            },
            "type": "jetpack-library",
            "extra": {
                "autotagger": true,
                "mirror-repo": "Automattic/jetpack-google-fonts-provider",
                "changelogger": {
                    "link-template": "https://github.com/Automattic/jetpack-google-fonts-provider/compare/v${old}...v${new}"
                },
                "branch-alias": {
                    "dev-master": "0.2.x-dev"
                },
                "textdomain": "jetpack-google-fonts-provider"
            },
            "autoload": {
                "classmap": [
                    "src/"
                ]
            },
            "scripts": {
                "phpunit": [
                    "./vendor/phpunit/phpunit/phpunit --colors=always"
                ],
                "test-coverage": [
                    "php -dpcov.directory=. ./vendor/bin/phpunit --coverage-clover \"$COVERAGE_DIR/clover.xml\""
                ],
                "test-php": [
                    "@composer phpunit"
                ]
            },
            "license": [
                "GPL-2.0-or-later"
            ],
            "description": "WordPress Webfonts provider for Google Fonts",
            "transport-options": {
                "relative": true
            }
        },
        {
            "name": "automattic/jetpack-heartbeat",
            "version": "dev-master",
            "dist": {
                "type": "path",
                "url": "../../packages/heartbeat",
                "reference": "89d4466f3ccf924afcbe3f6e80a15f2b39895def"
            },
            "require": {
                "automattic/jetpack-a8c-mc-stats": "^1.4",
                "automattic/jetpack-options": "^1.15"
            },
            "require-dev": {
                "automattic/jetpack-changelogger": "^3.0"
            },
            "type": "jetpack-library",
            "extra": {
                "autotagger": true,
                "mirror-repo": "Automattic/jetpack-heartbeat",
                "textdomain": "jetpack-heartbeat",
                "changelogger": {
                    "link-template": "https://github.com/Automattic/jetpack-heartbeat/compare/v${old}...v${new}"
                },
                "branch-alias": {
                    "dev-master": "1.4.x-dev"
                }
            },
            "autoload": {
                "classmap": [
                    "src/"
                ]
            },
            "license": [
                "GPL-2.0-or-later"
            ],
            "description": "This adds a cronjob that sends a batch of internal automattic stats to wp.com once a day",
            "transport-options": {
                "relative": true
            }
        },
        {
            "name": "automattic/jetpack-identity-crisis",
            "version": "dev-master",
            "dist": {
                "type": "path",
                "url": "../../packages/identity-crisis",
<<<<<<< HEAD
                "reference": "b5aacb10b5a8cf268b42ea72f13420ef864c7188"
=======
                "reference": "440d69a3150a664ef30c578f23fa5a5a030744b6"
>>>>>>> 7cc2c2b0
            },
            "require": {
                "automattic/jetpack-assets": "^1.17",
                "automattic/jetpack-connection": "^1.37",
                "automattic/jetpack-constants": "^1.6",
                "automattic/jetpack-logo": "^1.5",
<<<<<<< HEAD
                "automattic/jetpack-options": "^1.15",
                "automattic/jetpack-status": "^1.13",
                "automattic/jetpack-tracking": "^1.14"
=======
                "automattic/jetpack-options": "^1.14",
                "automattic/jetpack-status": "^1.13"
>>>>>>> 7cc2c2b0
            },
            "require-dev": {
                "automattic/jetpack-changelogger": "^3.0",
                "automattic/wordbless": "@dev",
                "yoast/phpunit-polyfills": "1.0.3"
            },
            "type": "jetpack-library",
            "extra": {
                "autotagger": true,
                "mirror-repo": "Automattic/jetpack-identity-crisis",
                "textdomain": "jetpack-idc",
                "version-constants": {
                    "::PACKAGE_VERSION": "src/class-identity-crisis.php"
                },
                "changelogger": {
                    "link-template": "https://github.com/Automattic/jetpack-identity-crisis/compare/v${old}...v${new}"
                },
                "branch-alias": {
                    "dev-master": "0.8.x-dev"
                }
            },
            "autoload": {
                "classmap": [
                    "src/"
                ]
            },
            "scripts": {
                "build-development": [
                    "pnpm run build"
                ],
                "build-production": [
                    "NODE_ENV='production' pnpm run build"
                ],
                "phpunit": [
                    "./vendor/phpunit/phpunit/phpunit --colors=always"
                ],
                "test-coverage": [
                    "php -dpcov.directory=. ./vendor/bin/phpunit --coverage-clover \"$COVERAGE_DIR/clover.xml\""
                ],
                "test-php": [
                    "@composer phpunit"
                ],
                "post-update-cmd": [
                    "php -r \"copy('vendor/automattic/wordbless/src/dbless-wpdb.php', 'wordpress/wp-content/db.php');\""
                ],
                "watch": [
                    "Composer\\Config::disableProcessTimeout",
                    "pnpm run watch"
                ]
            },
            "license": [
                "GPL-2.0-or-later"
            ],
            "description": "Identity Crisis.",
            "transport-options": {
                "relative": true
            }
        },
        {
            "name": "automattic/jetpack-jitm",
            "version": "dev-master",
            "dist": {
                "type": "path",
                "url": "../../packages/jitm",
<<<<<<< HEAD
                "reference": "9ea18e814063419dae11ce11f236ae2edc7ae624"
=======
                "reference": "078aa7ea388a8805bdaadc2cc2e0e2b7fea603ef"
>>>>>>> 7cc2c2b0
            },
            "require": {
                "automattic/jetpack-a8c-mc-stats": "^1.4",
                "automattic/jetpack-assets": "^1.17",
                "automattic/jetpack-connection": "^1.37",
                "automattic/jetpack-device-detection": "^1.4",
                "automattic/jetpack-logo": "^1.5",
                "automattic/jetpack-options": "^1.15",
                "automattic/jetpack-partner": "^1.7",
                "automattic/jetpack-redirect": "^1.7",
                "automattic/jetpack-status": "^1.13"
            },
            "require-dev": {
                "automattic/jetpack-changelogger": "^3.0",
                "brain/monkey": "2.6.1",
                "yoast/phpunit-polyfills": "1.0.3"
            },
            "type": "jetpack-library",
            "extra": {
                "autotagger": true,
                "mirror-repo": "Automattic/jetpack-jitm",
                "textdomain": "jetpack-jitm",
                "version-constants": {
                    "::PACKAGE_VERSION": "src/class-jitm.php"
                },
                "changelogger": {
                    "link-template": "https://github.com/Automattic/jetpack-jitm/compare/v${old}...v${new}"
                },
                "branch-alias": {
                    "dev-master": "2.2.x-dev"
                }
            },
            "autoload": {
                "classmap": [
                    "src/"
                ]
            },
            "scripts": {
                "build-production": [
                    "pnpm run build-production"
                ],
                "build-development": [
                    "pnpm run build"
                ],
                "phpunit": [
                    "./vendor/phpunit/phpunit/phpunit --colors=always"
                ],
                "test-coverage": [
                    "php -dpcov.directory=. ./vendor/bin/phpunit --coverage-clover \"$COVERAGE_DIR/clover.xml\""
                ],
                "test-php": [
                    "@composer phpunit"
                ]
            },
            "license": [
                "GPL-2.0-or-later"
            ],
            "description": "Just in time messages for Jetpack",
            "transport-options": {
                "relative": true
            }
        },
        {
            "name": "automattic/jetpack-lazy-images",
            "version": "dev-master",
            "dist": {
                "type": "path",
                "url": "../../packages/lazy-images",
                "reference": "c7115dc7f2f073b53f98584382773bb8db0ca68b"
            },
            "require": {
                "automattic/jetpack-assets": "^1.17",
                "automattic/jetpack-constants": "^1.6"
            },
            "require-dev": {
                "automattic/jetpack-changelogger": "^3.0",
                "automattic/wordbless": "dev-master",
                "yoast/phpunit-polyfills": "1.0.3"
            },
            "type": "jetpack-library",
            "extra": {
                "autotagger": true,
                "mirror-repo": "Automattic/jetpack-lazy-images",
                "textdomain": "jetpack-lazy-images",
                "changelogger": {
                    "link-template": "https://github.com/Automattic/jetpack-lazy-images/compare/v${old}...v${new}"
                },
                "branch-alias": {
                    "dev-master": "2.1.x-dev"
                }
            },
            "autoload": {
                "classmap": [
                    "src/"
                ]
            },
            "scripts": {
                "build-production": [
                    "pnpm run build-production"
                ],
                "build-development": [
                    "pnpm run build"
                ],
                "phpunit": [
                    "./vendor/phpunit/phpunit/phpunit --colors=always"
                ],
                "post-update-cmd": [
                    "php -r \"copy('vendor/automattic/wordbless/src/dbless-wpdb.php', 'wordpress/wp-content/db.php');\""
                ],
                "test-coverage": [
                    "php -dpcov.directory=. ./vendor/bin/phpunit --coverage-clover \"$COVERAGE_DIR/clover.xml\""
                ],
                "test-php": [
                    "@composer phpunit"
                ]
            },
            "license": [
                "GPL-2.0-or-later"
            ],
            "description": "Speed up your site and create a smoother viewing experience by loading images as visitors scroll down the screen, instead of all at once.",
            "transport-options": {
                "relative": true
            }
        },
        {
            "name": "automattic/jetpack-licensing",
            "version": "dev-master",
            "dist": {
                "type": "path",
                "url": "../../packages/licensing",
                "reference": "69940932317ad932d8f26042e87fa1451d940a94"
            },
            "require": {
                "automattic/jetpack-connection": "^1.37",
                "automattic/jetpack-options": "^1.15"
            },
            "require-dev": {
                "automattic/jetpack-changelogger": "^3.0",
                "automattic/wordbless": "@dev",
                "yoast/phpunit-polyfills": "1.0.3"
            },
            "type": "jetpack-library",
            "extra": {
                "autotagger": true,
                "mirror-repo": "Automattic/jetpack-licensing",
                "textdomain": "jetpack-licensing",
                "changelogger": {
                    "link-template": "https://github.com/Automattic/jetpack-licensing/compare/v${old}...v${new}"
                },
                "branch-alias": {
                    "dev-master": "1.6.x-dev"
                }
            },
            "autoload": {
                "classmap": [
                    "src/"
                ]
            },
            "scripts": {
                "phpunit": [
                    "./vendor/phpunit/phpunit/phpunit --colors=always"
                ],
                "post-update-cmd": [
                    "php -r \"copy('vendor/automattic/wordbless/src/dbless-wpdb.php', 'wordpress/wp-content/db.php');\""
                ],
                "test-coverage": [
                    "php -dpcov.directory=. ./vendor/bin/phpunit --coverage-clover \"$COVERAGE_DIR/clover.xml\""
                ],
                "test-php": [
                    "@composer phpunit"
                ]
            },
            "license": [
                "GPL-2.0-or-later"
            ],
            "description": "Everything needed to manage Jetpack licenses client-side.",
            "transport-options": {
                "relative": true
            }
        },
        {
            "name": "automattic/jetpack-logo",
            "version": "dev-master",
            "dist": {
                "type": "path",
                "url": "../../packages/logo",
                "reference": "c0d7df78e0ea4d9d09a22ff937fce5ec13a08379"
            },
            "require-dev": {
                "automattic/jetpack-changelogger": "^3.0",
                "yoast/phpunit-polyfills": "1.0.3"
            },
            "type": "jetpack-library",
            "extra": {
                "autotagger": true,
                "mirror-repo": "Automattic/jetpack-logo",
                "changelogger": {
                    "link-template": "https://github.com/Automattic/jetpack-logo/compare/v${old}...v${new}"
                },
                "branch-alias": {
                    "dev-master": "1.5.x-dev"
                }
            },
            "autoload": {
                "classmap": [
                    "src/"
                ]
            },
            "scripts": {
                "phpunit": [
                    "./vendor/phpunit/phpunit/phpunit --colors=always"
                ],
                "test-coverage": [
                    "php -dpcov.directory=. ./vendor/bin/phpunit --coverage-clover \"$COVERAGE_DIR/clover.xml\""
                ],
                "test-php": [
                    "@composer phpunit"
                ]
            },
            "license": [
                "GPL-2.0-or-later"
            ],
            "description": "A logo for Jetpack",
            "transport-options": {
                "relative": true
            }
        },
        {
            "name": "automattic/jetpack-my-jetpack",
            "version": "dev-master",
            "dist": {
                "type": "path",
                "url": "../../packages/my-jetpack",
<<<<<<< HEAD
                "reference": "c8c76294bca480aa22efa392d08e1d33580367aa"
=======
                "reference": "00317beca5b0da4519ed72b8cdd443c1fe16b6a0"
>>>>>>> 7cc2c2b0
            },
            "require": {
                "automattic/jetpack-admin-ui": "^0.2",
                "automattic/jetpack-assets": "^1.17",
                "automattic/jetpack-connection": "^1.37",
                "automattic/jetpack-plugins-installer": "^0.1",
                "automattic/jetpack-redirect": "^1.7"
            },
            "require-dev": {
                "automattic/jetpack-changelogger": "^3.0",
                "automattic/jetpack-constants": "^1.6",
                "automattic/jetpack-options": "^1.15",
                "automattic/wordbless": "@dev",
                "yoast/phpunit-polyfills": "1.0.3"
            },
            "type": "jetpack-library",
            "extra": {
                "autotagger": true,
                "mirror-repo": "Automattic/jetpack-my-jetpack",
                "textdomain": "jetpack-my-jetpack",
                "changelogger": {
                    "link-template": "https://github.com/Automattic/jetpack-my-jetpack/compare/${old}...${new}"
                },
                "branch-alias": {
                    "dev-master": "1.0.x-dev"
                },
                "version-constants": {
                    "::PACKAGE_VERSION": "src/class-initializer.php"
                }
            },
            "autoload": {
                "classmap": [
                    "src/",
                    "src/products"
                ]
            },
            "scripts": {
                "phpunit": [
                    "./vendor/phpunit/phpunit/phpunit --colors=always"
                ],
                "test-coverage": [
                    "php -dpcov.directory=. ./vendor/bin/phpunit --coverage-clover \"$COVERAGE_DIR/coverage.xml\"",
                    "pnpm run test -- --coverageDirectory=\"$COVERAGE_DIR\" --coverage --coverageReporters=clover"
                ],
                "test-php": [
                    "@composer phpunit"
                ],
                "test-js": [
                    "pnpm run test"
                ],
                "test-js-watch": [
                    "Composer\\Config::disableProcessTimeout",
                    "pnpm run test -- --watch"
                ],
                "build-development": [
                    "pnpm run build"
                ],
                "build-production": [
                    "NODE_ENV=production pnpm run build"
                ],
                "watch": [
                    "Composer\\Config::disableProcessTimeout",
                    "pnpm run watch"
                ],
                "post-update-cmd": [
                    "php -r \"copy('vendor/automattic/wordbless/src/dbless-wpdb.php', 'wordpress/wp-content/db.php');\""
                ]
            },
            "license": [
                "GPL-2.0-or-later"
            ],
            "description": "WP Admin page with information and configuration shared among all Jetpack stand-alone plugins",
            "transport-options": {
                "relative": true
            }
        },
        {
            "name": "automattic/jetpack-options",
            "version": "dev-master",
            "dist": {
                "type": "path",
                "url": "../../packages/options",
                "reference": "780c1a02e1e7040fc0855438f9d57094e3314173"
            },
            "require": {
                "automattic/jetpack-constants": "^1.6"
            },
            "require-dev": {
                "automattic/jetpack-changelogger": "^3.0",
                "yoast/phpunit-polyfills": "1.0.3"
            },
            "type": "jetpack-library",
            "extra": {
                "autotagger": true,
                "mirror-repo": "Automattic/jetpack-options",
                "changelogger": {
                    "link-template": "https://github.com/Automattic/jetpack-options/compare/v${old}...v${new}"
                },
                "branch-alias": {
                    "dev-master": "1.15.x-dev"
                }
            },
            "autoload": {
                "classmap": [
                    "legacy"
                ]
            },
            "license": [
                "GPL-2.0-or-later"
            ],
            "description": "A wrapper for wp-options to manage specific Jetpack options.",
            "transport-options": {
                "relative": true
            }
        },
        {
            "name": "automattic/jetpack-partner",
            "version": "dev-master",
            "dist": {
                "type": "path",
                "url": "../../packages/partner",
                "reference": "48ad0c7b312b20c0d59f6cc56090b3f64756e834"
            },
            "require": {
                "automattic/jetpack-connection": "^1.37",
                "automattic/jetpack-options": "^1.15",
                "automattic/jetpack-status": "^1.13"
            },
            "require-dev": {
                "automattic/jetpack-changelogger": "^3.0",
                "automattic/wordbless": "@dev",
                "brain/monkey": "2.6.1",
                "yoast/phpunit-polyfills": "1.0.3"
            },
            "type": "jetpack-library",
            "extra": {
                "autotagger": true,
                "mirror-repo": "Automattic/jetpack-partner",
                "changelogger": {
                    "link-template": "https://github.com/Automattic/jetpack-partner/compare/v${old}...v${new}"
                },
                "branch-alias": {
                    "dev-master": "1.7.x-dev"
                }
            },
            "autoload": {
                "classmap": [
                    "src/"
                ]
            },
            "scripts": {
                "phpunit": [
                    "./vendor/phpunit/phpunit/phpunit --colors=always"
                ],
                "post-update-cmd": [
                    "php -r \"copy('vendor/automattic/wordbless/src/dbless-wpdb.php', 'wordpress/wp-content/db.php');\""
                ],
                "test-coverage": [
                    "php -dpcov.directory=. ./vendor/bin/phpunit --coverage-clover \"$COVERAGE_DIR/clover.xml\""
                ],
                "test-php": [
                    "@composer phpunit"
                ]
            },
            "license": [
                "GPL-2.0-or-later"
            ],
            "description": "Support functions for Jetpack hosting partners.",
            "transport-options": {
                "relative": true
            }
        },
        {
            "name": "automattic/jetpack-password-checker",
            "version": "dev-master",
            "dist": {
                "type": "path",
                "url": "../../packages/password-checker",
                "reference": "a9dd0d76a2a18a042898111f5ac279e5f32c2258"
            },
            "require-dev": {
                "automattic/jetpack-changelogger": "^3.0",
                "automattic/wordbless": "@dev",
                "yoast/phpunit-polyfills": "1.0.3"
            },
            "type": "jetpack-library",
            "extra": {
                "autotagger": true,
                "mirror-repo": "Automattic/jetpack-password-checker",
                "textdomain": "jetpack-password-checker",
                "changelogger": {
                    "link-template": "https://github.com/Automattic/jetpack-password-checker/compare/v${old}...v${new}"
                },
                "branch-alias": {
                    "dev-master": "0.2.x-dev"
                }
            },
            "autoload": {
                "classmap": [
                    "src/"
                ]
            },
            "scripts": {
                "phpunit": [
                    "./vendor/phpunit/phpunit/phpunit --colors=always"
                ],
                "test-coverage": [
                    "php -dpcov.directory=. ./vendor/bin/phpunit --coverage-clover \"$COVERAGE_DIR/clover.xml\""
                ],
                "test-php": [
                    "@composer phpunit"
                ],
                "post-update-cmd": [
                    "php -r \"copy('vendor/automattic/wordbless/src/dbless-wpdb.php', 'wordpress/wp-content/db.php');\""
                ]
            },
            "license": [
                "GPL-2.0-or-later"
            ],
            "description": "Password Checker.",
            "transport-options": {
                "relative": true
            }
        },
        {
            "name": "automattic/jetpack-plugins-installer",
            "version": "dev-master",
            "dist": {
                "type": "path",
                "url": "../../packages/plugins-installer",
                "reference": "0b68b85dd5075ccbecfe63a877b31a848feecca0"
            },
            "require": {
                "automattic/jetpack-a8c-mc-stats": "^1.4"
            },
            "require-dev": {
                "automattic/jetpack-changelogger": "^3.0",
                "yoast/phpunit-polyfills": "1.0.3"
            },
            "type": "jetpack-library",
            "extra": {
                "branch-alias": {
                    "dev-master": "0.1.x-dev"
                },
                "mirror-repo": "Automattic/jetpack-plugins-installer",
                "changelogger": {
                    "link-template": "https://github.com/Automattic/jetpack-plugins-installer/compare/v${old}...v${new}"
                },
                "autotagger": true,
                "textdomain": "jetpack-plugins-installer"
            },
            "autoload": {
                "classmap": [
                    "src/"
                ]
            },
            "scripts": {
                "phpunit": [
                    "./vendor/phpunit/phpunit/phpunit --colors=always"
                ],
                "test-coverage": [
                    "php -dpcov.directory=. ./vendor/bin/phpunit --coverage-clover \"$COVERAGE_DIR/clover.xml\""
                ],
                "test-php": [
                    "@composer phpunit"
                ]
            },
            "license": [
                "GPL-2.0-or-later"
            ],
            "description": "Handle installation of plugins from WP.org",
            "transport-options": {
                "relative": true
            }
        },
        {
            "name": "automattic/jetpack-redirect",
            "version": "dev-master",
            "dist": {
                "type": "path",
                "url": "../../packages/redirect",
                "reference": "6f4d901d139ae90d55cb772c0cdbe8d08d202792"
            },
            "require": {
                "automattic/jetpack-status": "^1.13"
            },
            "require-dev": {
                "automattic/jetpack-changelogger": "^3.0",
                "brain/monkey": "2.6.1",
                "yoast/phpunit-polyfills": "1.0.3"
            },
            "type": "jetpack-library",
            "extra": {
                "autotagger": true,
                "mirror-repo": "Automattic/jetpack-redirect",
                "changelogger": {
                    "link-template": "https://github.com/Automattic/jetpack-redirect/compare/v${old}...v${new}"
                },
                "branch-alias": {
                    "dev-master": "1.7.x-dev"
                }
            },
            "autoload": {
                "classmap": [
                    "src/"
                ]
            },
            "scripts": {
                "phpunit": [
                    "./vendor/phpunit/phpunit/phpunit --colors=always"
                ],
                "test-coverage": [
                    "php -dpcov.directory=. ./vendor/bin/phpunit --coverage-clover \"$COVERAGE_DIR/clover.xml\""
                ],
                "test-php": [
                    "@composer phpunit"
                ]
            },
            "license": [
                "GPL-2.0-or-later"
            ],
            "description": "Utilities to build URLs to the jetpack.com/redirect/ service",
            "transport-options": {
                "relative": true
            }
        },
        {
            "name": "automattic/jetpack-roles",
            "version": "dev-master",
            "dist": {
                "type": "path",
                "url": "../../packages/roles",
                "reference": "865b6ca769a59af99b25f560a1f0e7e6a19bff1f"
            },
            "require-dev": {
                "automattic/jetpack-changelogger": "^3.0",
                "brain/monkey": "2.6.1",
                "yoast/phpunit-polyfills": "1.0.3"
            },
            "type": "jetpack-library",
            "extra": {
                "autotagger": true,
                "mirror-repo": "Automattic/jetpack-roles",
                "changelogger": {
                    "link-template": "https://github.com/Automattic/jetpack-roles/compare/v${old}...v${new}"
                },
                "branch-alias": {
                    "dev-master": "1.4.x-dev"
                }
            },
            "autoload": {
                "classmap": [
                    "src/"
                ]
            },
            "scripts": {
                "phpunit": [
                    "./vendor/phpunit/phpunit/phpunit --colors=always"
                ],
                "test-coverage": [
                    "php -dpcov.directory=. ./vendor/bin/phpunit --coverage-clover \"$COVERAGE_DIR/clover.xml\""
                ],
                "test-php": [
                    "@composer phpunit"
                ]
            },
            "license": [
                "GPL-2.0-or-later"
            ],
            "description": "Utilities, related with user roles and capabilities.",
            "transport-options": {
                "relative": true
            }
        },
        {
            "name": "automattic/jetpack-search",
            "version": "dev-master",
            "dist": {
                "type": "path",
                "url": "../../packages/search",
<<<<<<< HEAD
                "reference": "5abd8339a7d43630e6d0c48e9d4e3d256b4f8825"
=======
                "reference": "4b3c6d643d841407ea8a25763df1b7de6af2e90e"
>>>>>>> 7cc2c2b0
            },
            "require": {
                "automattic/jetpack-assets": "^1.17",
                "automattic/jetpack-config": "^1.7",
                "automattic/jetpack-connection": "^1.37",
                "automattic/jetpack-constants": "^1.6",
<<<<<<< HEAD
                "automattic/jetpack-options": "^1.15",
                "automattic/jetpack-status": "^1.13",
                "automattic/jetpack-tracking": "^1.14"
=======
                "automattic/jetpack-options": "^1.14",
                "automattic/jetpack-status": "^1.13"
>>>>>>> 7cc2c2b0
            },
            "require-dev": {
                "automattic/jetpack-changelogger": "^3.0",
                "automattic/wordbless": "0.3.1",
                "yoast/phpunit-polyfills": "1.0.3"
            },
            "type": "jetpack-library",
            "extra": {
                "autotagger": true,
                "mirror-repo": "Automattic/jetpack-search",
                "textdomain": "jetpack-search-pkg",
                "changelogger": {
                    "link-template": "https://github.com/Automattic/jetpack-search/compare/v${old}...v${new}"
                },
                "branch-alias": {
                    "dev-master": "0.12.x-dev"
                },
                "version-constants": {
                    "::VERSION": "src/class-package.php"
                }
            },
            "autoload": {
                "classmap": [
                    "src/"
                ]
            },
            "scripts": {
                "build": [
                    "Composer\\Config::disableProcessTimeout",
                    "pnpm run build"
                ],
                "build-development": [
                    "pnpm run build-development"
                ],
                "build-production": [
                    "pnpm run build-production"
                ],
                "phpunit": [
                    "./vendor/phpunit/phpunit/phpunit --colors=always"
                ],
                "test-coverage": [
                    "php -dpcov.directory=. ./vendor/bin/phpunit --coverage-clover \"$COVERAGE_DIR/clover.xml\""
                ],
                "test-js": [
                    "pnpm run test"
                ],
                "test-php": [
                    "@composer phpunit"
                ],
                "post-update-cmd": [
                    "php -r \"copy('vendor/automattic/wordbless/src/dbless-wpdb.php', 'wordpress/wp-content/db.php');\""
                ],
                "watch": [
                    "Composer\\Config::disableProcessTimeout",
                    "pnpm run watch"
                ]
            },
            "license": [
                "GPL-2.0-or-later"
            ],
            "description": "Tools to assist with enabling cloud search for Jetpack sites.",
            "transport-options": {
                "relative": true
            }
        },
        {
            "name": "automattic/jetpack-status",
            "version": "dev-master",
            "dist": {
                "type": "path",
                "url": "../../packages/status",
                "reference": "818ba9c80f04d1c68607832d91a3e5286662dd12"
            },
            "require": {
                "automattic/jetpack-constants": "^1.6"
            },
            "require-dev": {
                "automattic/jetpack-changelogger": "^3.0",
                "brain/monkey": "2.6.1",
                "yoast/phpunit-polyfills": "1.0.3"
            },
            "type": "jetpack-library",
            "extra": {
                "autotagger": true,
                "mirror-repo": "Automattic/jetpack-status",
                "changelogger": {
                    "link-template": "https://github.com/Automattic/jetpack-status/compare/v${old}...v${new}"
                },
                "branch-alias": {
                    "dev-master": "1.13.x-dev"
                }
            },
            "autoload": {
                "classmap": [
                    "src/"
                ]
            },
            "scripts": {
                "phpunit": [
                    "./vendor/phpunit/phpunit/phpunit --colors=always"
                ],
                "test-coverage": [
                    "php -dpcov.directory=. ./vendor/bin/phpunit --coverage-clover \"$COVERAGE_DIR/clover.xml\""
                ],
                "test-php": [
                    "@composer phpunit"
                ]
            },
            "license": [
                "GPL-2.0-or-later"
            ],
            "description": "Used to retrieve information about the current status of Jetpack and the site overall.",
            "transport-options": {
                "relative": true
            }
        },
        {
            "name": "automattic/jetpack-sync",
            "version": "dev-master",
            "dist": {
                "type": "path",
                "url": "../../packages/sync",
                "reference": "2e2684c14c7c75495eba951cc345eea06cb9834b"
            },
            "require": {
                "automattic/jetpack-connection": "^1.37",
                "automattic/jetpack-constants": "^1.6",
                "automattic/jetpack-heartbeat": "^1.4",
                "automattic/jetpack-identity-crisis": "^0.8",
                "automattic/jetpack-options": "^1.15",
                "automattic/jetpack-password-checker": "^0.2",
                "automattic/jetpack-roles": "^1.4",
                "automattic/jetpack-status": "^1.13"
            },
            "require-dev": {
                "automattic/jetpack-changelogger": "^3.0",
                "automattic/wordbless": "@dev",
                "yoast/phpunit-polyfills": "1.0.3"
            },
            "type": "jetpack-library",
            "extra": {
                "autotagger": true,
                "mirror-repo": "Automattic/jetpack-sync",
                "textdomain": "jetpack-sync",
                "version-constants": {
                    "::PACKAGE_VERSION": "src/class-package-version.php"
                },
                "changelogger": {
                    "link-template": "https://github.com/Automattic/jetpack-sync/compare/v${old}...v${new}"
                },
                "branch-alias": {
                    "dev-master": "1.30.x-dev"
                }
            },
            "autoload": {
                "classmap": [
                    "src/"
                ]
            },
            "scripts": {
                "phpunit": [
                    "./vendor/phpunit/phpunit/phpunit --colors=always"
                ],
                "test-coverage": [
                    "php -dpcov.directory=. ./vendor/bin/phpunit --coverage-clover \"$COVERAGE_DIR/clover.xml\""
                ],
                "test-php": [
                    "@composer phpunit"
                ],
                "post-update-cmd": [
                    "php -r \"copy('vendor/automattic/wordbless/src/dbless-wpdb.php', 'wordpress/wp-content/db.php');\""
                ]
            },
            "license": [
                "GPL-2.0-or-later"
            ],
            "description": "Everything needed to allow syncing to the WP.com infrastructure.",
            "transport-options": {
                "relative": true
            }
        },
        {
<<<<<<< HEAD
            "name": "automattic/jetpack-tracking",
            "version": "dev-master",
            "dist": {
                "type": "path",
                "url": "../../packages/tracking",
                "reference": "59d981740e8e94edc332111355fbd008117ffb80"
            },
            "require": {
                "automattic/jetpack-assets": "^1.17",
                "automattic/jetpack-options": "^1.15",
                "automattic/jetpack-status": "^1.13"
            },
            "require-dev": {
                "automattic/jetpack-changelogger": "^3.0",
                "brain/monkey": "2.6.1",
                "yoast/phpunit-polyfills": "1.0.3"
            },
            "type": "jetpack-library",
            "extra": {
                "autotagger": true,
                "mirror-repo": "Automattic/jetpack-tracking",
                "textdomain": "jetpack-tracking",
                "changelogger": {
                    "link-template": "https://github.com/Automattic/jetpack-tracking/compare/v${old}...v${new}"
                },
                "branch-alias": {
                    "dev-master": "1.14.x-dev"
                }
            },
            "autoload": {
                "classmap": [
                    "legacy",
                    "src/"
                ]
            },
            "scripts": {
                "phpunit": [
                    "./vendor/phpunit/phpunit/phpunit --colors=always"
                ],
                "test-coverage": [
                    "php -dpcov.directory=. ./vendor/bin/phpunit --coverage-clover \"$COVERAGE_DIR/clover.xml\""
                ],
                "test-php": [
                    "@composer phpunit"
                ]
            },
            "license": [
                "GPL-2.0-or-later"
            ],
            "description": "Tracking for Jetpack",
            "transport-options": {
                "relative": true
            }
        },
        {
=======
>>>>>>> 7cc2c2b0
            "name": "automattic/jetpack-waf",
            "version": "dev-master",
            "dist": {
                "type": "path",
                "url": "../../packages/waf",
                "reference": "8a7b20f20a0927d28f1f3baeda050f6c4e779ccb"
            },
            "require": {
                "wikimedia/aho-corasick": "^1.0"
            },
            "require-dev": {
                "automattic/jetpack-changelogger": "^3.0",
                "yoast/phpunit-polyfills": "1.0.3"
            },
            "type": "jetpack-library",
            "extra": {
                "autotagger": true,
                "mirror-repo": "Automattic/jetpack-waf",
                "textdomain": "jetpack-waf",
                "changelogger": {
                    "link-template": "https://github.com/Automattic/jetpack-waf/compare/v${old}...v${new}"
                },
                "branch-alias": {
                    "dev-master": "0.2.x-dev"
                }
            },
            "autoload": {
                "files": [
                    "actions.php",
                    "cli.php"
                ],
                "classmap": [
                    "src/"
                ]
            },
            "scripts": {
                "phpunit": [
                    "./vendor/phpunit/phpunit/phpunit --colors=always"
                ],
                "test-coverage": [
                    "php -dpcov.directory=. ./vendor/bin/phpunit --coverage-clover \"$COVERAGE_DIR/clover.xml\""
                ],
                "test-coverage-html": [
                    "php -dpcov.directory=. ./vendor/bin/phpunit --coverage-html ./coverage"
                ],
                "test-php": [
                    "@composer phpunit"
                ]
            },
            "license": [
                "GPL-2.0-or-later"
            ],
            "description": "Tools to assist with the Jetpack Web Application Firewall",
            "transport-options": {
                "relative": true
            }
        },
        {
            "name": "nojimage/twitter-text-php",
            "version": "v3.1.2",
            "source": {
                "type": "git",
                "url": "https://github.com/nojimage/twitter-text-php.git",
                "reference": "979bcf6a92d543b61588c7c0c0a87d0eb473d8f6"
            },
            "dist": {
                "type": "zip",
                "url": "https://api.github.com/repos/nojimage/twitter-text-php/zipball/979bcf6a92d543b61588c7c0c0a87d0eb473d8f6",
                "reference": "979bcf6a92d543b61588c7c0c0a87d0eb473d8f6",
                "shasum": ""
            },
            "require": {
                "ext-intl": "*",
                "ext-mbstring": "*",
                "php": ">=5.3.3"
            },
            "require-dev": {
                "ext-json": "*",
                "phpunit/phpunit": "4.8.*|5.7.*|6.5.*",
                "symfony/yaml": "^2.6.0|^3.4.0|^4.4.0|^5.0.0",
                "twitter/twitter-text": "^3.0.0"
            },
            "type": "library",
            "autoload": {
                "psr-0": {
                    "Twitter\\Text\\": "lib/"
                }
            },
            "notification-url": "https://packagist.org/downloads/",
            "license": [
                "Apache-2.0"
            ],
            "authors": [
                {
                    "name": "Matt Sanford",
                    "email": "matt@mzsanford.com",
                    "homepage": "http://mzsanford.com"
                },
                {
                    "name": "Mike Cochrane",
                    "email": "mikec@mikenz.geek.nz",
                    "homepage": "http://mikenz.geek.nz"
                },
                {
                    "name": "Nick Pope",
                    "email": "git@nickpope.me.uk",
                    "homepage": "http://www.nickpope.me.uk"
                },
                {
                    "name": "Takashi Nojima",
                    "homepage": "http://php-tips.com"
                }
            ],
            "description": "A library of PHP classes that provide auto-linking and extraction of usernames, lists, hashtags and URLs from tweets.",
            "homepage": "https://github.com/nojimage/twitter-text-php",
            "keywords": [
                "autolink",
                "extract",
                "text",
                "twitter"
            ],
            "support": {
                "issues": "https://github.com/nojimage/twitter-text-php/issues",
                "source": "https://github.com/nojimage/twitter-text-php/tree/v3.1.2"
            },
            "time": "2021-03-18T11:38:53+00:00"
        },
        {
            "name": "wikimedia/aho-corasick",
            "version": "v1.0.1",
            "source": {
                "type": "git",
                "url": "https://github.com/wikimedia/AhoCorasick.git",
                "reference": "2f3a1bd765913637a66eade658d11d82f0e551be"
            },
            "dist": {
                "type": "zip",
                "url": "https://api.github.com/repos/wikimedia/AhoCorasick/zipball/2f3a1bd765913637a66eade658d11d82f0e551be",
                "reference": "2f3a1bd765913637a66eade658d11d82f0e551be",
                "shasum": ""
            },
            "require": {
                "php": ">=5.5.9"
            },
            "require-dev": {
                "jakub-onderka/php-console-highlighter": "0.3.2",
                "jakub-onderka/php-parallel-lint": "1.0.0",
                "mediawiki/mediawiki-codesniffer": "18.0.0",
                "mediawiki/minus-x": "0.3.1",
                "phpunit/phpunit": "4.8.36 || ^6.5"
            },
            "type": "library",
            "autoload": {
                "classmap": [
                    "src/"
                ]
            },
            "notification-url": "https://packagist.org/downloads/",
            "license": [
                "Apache-2.0"
            ],
            "authors": [
                {
                    "name": "Ori Livneh",
                    "email": "ori@wikimedia.org"
                }
            ],
            "description": "An implementation of the Aho-Corasick string matching algorithm.",
            "homepage": "https://gerrit.wikimedia.org/g/AhoCorasick",
            "keywords": [
                "ahocorasick",
                "matcher"
            ],
            "support": {
                "source": "https://github.com/wikimedia/AhoCorasick/tree/v1.0.1"
            },
            "time": "2018-05-01T18:13:32+00:00"
        }
    ],
    "packages-dev": [
        {
            "name": "antecedent/patchwork",
            "version": "2.1.21",
            "source": {
                "type": "git",
                "url": "https://github.com/antecedent/patchwork.git",
                "reference": "25c1fa0cd9a6e6d0d13863d8df8f050b6733f16d"
            },
            "dist": {
                "type": "zip",
                "url": "https://api.github.com/repos/antecedent/patchwork/zipball/25c1fa0cd9a6e6d0d13863d8df8f050b6733f16d",
                "reference": "25c1fa0cd9a6e6d0d13863d8df8f050b6733f16d",
                "shasum": ""
            },
            "require": {
                "php": ">=5.4.0"
            },
            "require-dev": {
                "phpunit/phpunit": ">=4"
            },
            "type": "library",
            "notification-url": "https://packagist.org/downloads/",
            "license": [
                "MIT"
            ],
            "authors": [
                {
                    "name": "Ignas Rudaitis",
                    "email": "ignas.rudaitis@gmail.com"
                }
            ],
            "description": "Method redefinition (monkey-patching) functionality for PHP.",
            "homepage": "http://patchwork2.org/",
            "keywords": [
                "aop",
                "aspect",
                "interception",
                "monkeypatching",
                "redefinition",
                "runkit",
                "testing"
            ],
            "support": {
                "issues": "https://github.com/antecedent/patchwork/issues",
                "source": "https://github.com/antecedent/patchwork/tree/2.1.21"
            },
            "time": "2022-02-07T07:28:34+00:00"
        },
        {
            "name": "automattic/jetpack-changelogger",
            "version": "dev-master",
            "dist": {
                "type": "path",
                "url": "../../packages/changelogger",
                "reference": "370ad5f2cc8af110c19227a87686028ae8e468b7"
            },
            "require": {
                "php": ">=5.6",
                "symfony/console": "^3.4 || ^5.2",
                "symfony/process": "^3.4 || ^5.2",
                "wikimedia/at-ease": "^1.2 || ^2.0"
            },
            "require-dev": {
                "wikimedia/testing-access-wrapper": "^1.0 || ^2.0",
                "yoast/phpunit-polyfills": "1.0.3"
            },
            "bin": [
                "bin/changelogger"
            ],
            "type": "project",
            "extra": {
                "autotagger": true,
                "branch-alias": {
                    "dev-master": "3.0.x-dev"
                },
                "mirror-repo": "Automattic/jetpack-changelogger",
                "version-constants": {
                    "::VERSION": "src/Application.php"
                },
                "changelogger": {
                    "link-template": "https://github.com/Automattic/jetpack-changelogger/compare/${old}...${new}"
                }
            },
            "autoload": {
                "psr-4": {
                    "Automattic\\Jetpack\\Changelogger\\": "src",
                    "Automattic\\Jetpack\\Changelog\\": "lib"
                }
            },
            "autoload-dev": {
                "psr-4": {
                    "Automattic\\Jetpack\\Changelogger\\Tests\\": "tests/php/includes/src",
                    "Automattic\\Jetpack\\Changelog\\Tests\\": "tests/php/includes/lib"
                }
            },
            "scripts": {
                "phpunit": [
                    "./vendor/phpunit/phpunit/phpunit --colors=always"
                ],
                "test-coverage": [
                    "php -dpcov.directory=. ./vendor/bin/phpunit --coverage-clover \"$COVERAGE_DIR/clover.xml\""
                ],
                "test-php": [
                    "@composer phpunit"
                ],
                "post-install-cmd": [
                    "[ -e vendor/bin/changelogger ] || { cd vendor/bin && ln -s ../../bin/changelogger; }"
                ],
                "post-update-cmd": [
                    "[ -e vendor/bin/changelogger ] || { cd vendor/bin && ln -s ../../bin/changelogger; }"
                ]
            },
            "license": [
                "GPL-2.0-or-later"
            ],
            "description": "Jetpack Changelogger tool. Allows for managing changelogs by dropping change files into a changelog directory with each PR.",
            "transport-options": {
                "relative": true
            }
        },
        {
            "name": "doctrine/instantiator",
            "version": "1.4.1",
            "source": {
                "type": "git",
                "url": "https://github.com/doctrine/instantiator.git",
                "reference": "10dcfce151b967d20fde1b34ae6640712c3891bc"
            },
            "dist": {
                "type": "zip",
                "url": "https://api.github.com/repos/doctrine/instantiator/zipball/10dcfce151b967d20fde1b34ae6640712c3891bc",
                "reference": "10dcfce151b967d20fde1b34ae6640712c3891bc",
                "shasum": ""
            },
            "require": {
                "php": "^7.1 || ^8.0"
            },
            "require-dev": {
                "doctrine/coding-standard": "^9",
                "ext-pdo": "*",
                "ext-phar": "*",
                "phpbench/phpbench": "^0.16 || ^1",
                "phpstan/phpstan": "^1.4",
                "phpstan/phpstan-phpunit": "^1",
                "phpunit/phpunit": "^7.5 || ^8.5 || ^9.5",
                "vimeo/psalm": "^4.22"
            },
            "type": "library",
            "autoload": {
                "psr-4": {
                    "Doctrine\\Instantiator\\": "src/Doctrine/Instantiator/"
                }
            },
            "notification-url": "https://packagist.org/downloads/",
            "license": [
                "MIT"
            ],
            "authors": [
                {
                    "name": "Marco Pivetta",
                    "email": "ocramius@gmail.com",
                    "homepage": "https://ocramius.github.io/"
                }
            ],
            "description": "A small, lightweight utility to instantiate objects in PHP without invoking their constructors",
            "homepage": "https://www.doctrine-project.org/projects/instantiator.html",
            "keywords": [
                "constructor",
                "instantiate"
            ],
            "support": {
                "issues": "https://github.com/doctrine/instantiator/issues",
                "source": "https://github.com/doctrine/instantiator/tree/1.4.1"
            },
            "funding": [
                {
                    "url": "https://www.doctrine-project.org/sponsorship.html",
                    "type": "custom"
                },
                {
                    "url": "https://www.patreon.com/phpdoctrine",
                    "type": "patreon"
                },
                {
                    "url": "https://tidelift.com/funding/github/packagist/doctrine%2Finstantiator",
                    "type": "tidelift"
                }
            ],
            "time": "2022-03-03T08:28:38+00:00"
        },
        {
            "name": "johnkary/phpunit-speedtrap",
            "version": "v4.0.0",
            "source": {
                "type": "git",
                "url": "https://github.com/johnkary/phpunit-speedtrap.git",
                "reference": "5f9b160eac87e975f1c6ca9faee5125f0616fba3"
            },
            "dist": {
                "type": "zip",
                "url": "https://api.github.com/repos/johnkary/phpunit-speedtrap/zipball/5f9b160eac87e975f1c6ca9faee5125f0616fba3",
                "reference": "5f9b160eac87e975f1c6ca9faee5125f0616fba3",
                "shasum": ""
            },
            "require": {
                "php": ">=7.1",
                "phpunit/phpunit": "^7.0 || ^8.0 || ^9.0"
            },
            "type": "library",
            "extra": {
                "branch-alias": {
                    "dev-master": "4.0-dev"
                }
            },
            "autoload": {
                "psr-4": {
                    "JohnKary\\PHPUnit\\Listener\\": "src/"
                }
            },
            "notification-url": "https://packagist.org/downloads/",
            "license": [
                "MIT"
            ],
            "authors": [
                {
                    "name": "John Kary",
                    "email": "john@johnkary.net"
                }
            ],
            "description": "Find and report on slow tests in your PHPUnit test suite",
            "homepage": "https://github.com/johnkary/phpunit-speedtrap",
            "keywords": [
                "phpunit",
                "profile",
                "slow"
            ],
            "support": {
                "issues": "https://github.com/johnkary/phpunit-speedtrap/issues",
                "source": "https://github.com/johnkary/phpunit-speedtrap/tree/v4.0.0"
            },
            "time": "2021-05-03T02:37:05+00:00"
        },
        {
            "name": "myclabs/deep-copy",
            "version": "1.11.0",
            "source": {
                "type": "git",
                "url": "https://github.com/myclabs/DeepCopy.git",
                "reference": "14daed4296fae74d9e3201d2c4925d1acb7aa614"
            },
            "dist": {
                "type": "zip",
                "url": "https://api.github.com/repos/myclabs/DeepCopy/zipball/14daed4296fae74d9e3201d2c4925d1acb7aa614",
                "reference": "14daed4296fae74d9e3201d2c4925d1acb7aa614",
                "shasum": ""
            },
            "require": {
                "php": "^7.1 || ^8.0"
            },
            "conflict": {
                "doctrine/collections": "<1.6.8",
                "doctrine/common": "<2.13.3 || >=3,<3.2.2"
            },
            "require-dev": {
                "doctrine/collections": "^1.6.8",
                "doctrine/common": "^2.13.3 || ^3.2.2",
                "phpunit/phpunit": "^7.5.20 || ^8.5.23 || ^9.5.13"
            },
            "type": "library",
            "autoload": {
                "files": [
                    "src/DeepCopy/deep_copy.php"
                ],
                "psr-4": {
                    "DeepCopy\\": "src/DeepCopy/"
                }
            },
            "notification-url": "https://packagist.org/downloads/",
            "license": [
                "MIT"
            ],
            "description": "Create deep copies (clones) of your objects",
            "keywords": [
                "clone",
                "copy",
                "duplicate",
                "object",
                "object graph"
            ],
            "support": {
                "issues": "https://github.com/myclabs/DeepCopy/issues",
                "source": "https://github.com/myclabs/DeepCopy/tree/1.11.0"
            },
            "funding": [
                {
                    "url": "https://tidelift.com/funding/github/packagist/myclabs/deep-copy",
                    "type": "tidelift"
                }
            ],
            "time": "2022-03-03T13:19:32+00:00"
        },
        {
            "name": "nikic/php-parser",
            "version": "v4.13.2",
            "source": {
                "type": "git",
                "url": "https://github.com/nikic/PHP-Parser.git",
                "reference": "210577fe3cf7badcc5814d99455df46564f3c077"
            },
            "dist": {
                "type": "zip",
                "url": "https://api.github.com/repos/nikic/PHP-Parser/zipball/210577fe3cf7badcc5814d99455df46564f3c077",
                "reference": "210577fe3cf7badcc5814d99455df46564f3c077",
                "shasum": ""
            },
            "require": {
                "ext-tokenizer": "*",
                "php": ">=7.0"
            },
            "require-dev": {
                "ircmaxell/php-yacc": "^0.0.7",
                "phpunit/phpunit": "^6.5 || ^7.0 || ^8.0 || ^9.0"
            },
            "bin": [
                "bin/php-parse"
            ],
            "type": "library",
            "extra": {
                "branch-alias": {
                    "dev-master": "4.9-dev"
                }
            },
            "autoload": {
                "psr-4": {
                    "PhpParser\\": "lib/PhpParser"
                }
            },
            "notification-url": "https://packagist.org/downloads/",
            "license": [
                "BSD-3-Clause"
            ],
            "authors": [
                {
                    "name": "Nikita Popov"
                }
            ],
            "description": "A PHP parser written in PHP",
            "keywords": [
                "parser",
                "php"
            ],
            "support": {
                "issues": "https://github.com/nikic/PHP-Parser/issues",
                "source": "https://github.com/nikic/PHP-Parser/tree/v4.13.2"
            },
            "time": "2021-11-30T19:35:32+00:00"
        },
        {
            "name": "phar-io/manifest",
            "version": "2.0.3",
            "source": {
                "type": "git",
                "url": "https://github.com/phar-io/manifest.git",
                "reference": "97803eca37d319dfa7826cc2437fc020857acb53"
            },
            "dist": {
                "type": "zip",
                "url": "https://api.github.com/repos/phar-io/manifest/zipball/97803eca37d319dfa7826cc2437fc020857acb53",
                "reference": "97803eca37d319dfa7826cc2437fc020857acb53",
                "shasum": ""
            },
            "require": {
                "ext-dom": "*",
                "ext-phar": "*",
                "ext-xmlwriter": "*",
                "phar-io/version": "^3.0.1",
                "php": "^7.2 || ^8.0"
            },
            "type": "library",
            "extra": {
                "branch-alias": {
                    "dev-master": "2.0.x-dev"
                }
            },
            "autoload": {
                "classmap": [
                    "src/"
                ]
            },
            "notification-url": "https://packagist.org/downloads/",
            "license": [
                "BSD-3-Clause"
            ],
            "authors": [
                {
                    "name": "Arne Blankerts",
                    "email": "arne@blankerts.de",
                    "role": "Developer"
                },
                {
                    "name": "Sebastian Heuer",
                    "email": "sebastian@phpeople.de",
                    "role": "Developer"
                },
                {
                    "name": "Sebastian Bergmann",
                    "email": "sebastian@phpunit.de",
                    "role": "Developer"
                }
            ],
            "description": "Component for reading phar.io manifest information from a PHP Archive (PHAR)",
            "support": {
                "issues": "https://github.com/phar-io/manifest/issues",
                "source": "https://github.com/phar-io/manifest/tree/2.0.3"
            },
            "time": "2021-07-20T11:28:43+00:00"
        },
        {
            "name": "phar-io/version",
            "version": "3.2.1",
            "source": {
                "type": "git",
                "url": "https://github.com/phar-io/version.git",
                "reference": "4f7fd7836c6f332bb2933569e566a0d6c4cbed74"
            },
            "dist": {
                "type": "zip",
                "url": "https://api.github.com/repos/phar-io/version/zipball/4f7fd7836c6f332bb2933569e566a0d6c4cbed74",
                "reference": "4f7fd7836c6f332bb2933569e566a0d6c4cbed74",
                "shasum": ""
            },
            "require": {
                "php": "^7.2 || ^8.0"
            },
            "type": "library",
            "autoload": {
                "classmap": [
                    "src/"
                ]
            },
            "notification-url": "https://packagist.org/downloads/",
            "license": [
                "BSD-3-Clause"
            ],
            "authors": [
                {
                    "name": "Arne Blankerts",
                    "email": "arne@blankerts.de",
                    "role": "Developer"
                },
                {
                    "name": "Sebastian Heuer",
                    "email": "sebastian@phpeople.de",
                    "role": "Developer"
                },
                {
                    "name": "Sebastian Bergmann",
                    "email": "sebastian@phpunit.de",
                    "role": "Developer"
                }
            ],
            "description": "Library for handling version information and constraints",
            "support": {
                "issues": "https://github.com/phar-io/version/issues",
                "source": "https://github.com/phar-io/version/tree/3.2.1"
            },
            "time": "2022-02-21T01:04:05+00:00"
        },
        {
            "name": "phpdocumentor/reflection-common",
            "version": "2.2.0",
            "source": {
                "type": "git",
                "url": "https://github.com/phpDocumentor/ReflectionCommon.git",
                "reference": "1d01c49d4ed62f25aa84a747ad35d5a16924662b"
            },
            "dist": {
                "type": "zip",
                "url": "https://api.github.com/repos/phpDocumentor/ReflectionCommon/zipball/1d01c49d4ed62f25aa84a747ad35d5a16924662b",
                "reference": "1d01c49d4ed62f25aa84a747ad35d5a16924662b",
                "shasum": ""
            },
            "require": {
                "php": "^7.2 || ^8.0"
            },
            "type": "library",
            "extra": {
                "branch-alias": {
                    "dev-2.x": "2.x-dev"
                }
            },
            "autoload": {
                "psr-4": {
                    "phpDocumentor\\Reflection\\": "src/"
                }
            },
            "notification-url": "https://packagist.org/downloads/",
            "license": [
                "MIT"
            ],
            "authors": [
                {
                    "name": "Jaap van Otterdijk",
                    "email": "opensource@ijaap.nl"
                }
            ],
            "description": "Common reflection classes used by phpdocumentor to reflect the code structure",
            "homepage": "http://www.phpdoc.org",
            "keywords": [
                "FQSEN",
                "phpDocumentor",
                "phpdoc",
                "reflection",
                "static analysis"
            ],
            "support": {
                "issues": "https://github.com/phpDocumentor/ReflectionCommon/issues",
                "source": "https://github.com/phpDocumentor/ReflectionCommon/tree/2.x"
            },
            "time": "2020-06-27T09:03:43+00:00"
        },
        {
            "name": "phpdocumentor/reflection-docblock",
            "version": "5.3.0",
            "source": {
                "type": "git",
                "url": "https://github.com/phpDocumentor/ReflectionDocBlock.git",
                "reference": "622548b623e81ca6d78b721c5e029f4ce664f170"
            },
            "dist": {
                "type": "zip",
                "url": "https://api.github.com/repos/phpDocumentor/ReflectionDocBlock/zipball/622548b623e81ca6d78b721c5e029f4ce664f170",
                "reference": "622548b623e81ca6d78b721c5e029f4ce664f170",
                "shasum": ""
            },
            "require": {
                "ext-filter": "*",
                "php": "^7.2 || ^8.0",
                "phpdocumentor/reflection-common": "^2.2",
                "phpdocumentor/type-resolver": "^1.3",
                "webmozart/assert": "^1.9.1"
            },
            "require-dev": {
                "mockery/mockery": "~1.3.2",
                "psalm/phar": "^4.8"
            },
            "type": "library",
            "extra": {
                "branch-alias": {
                    "dev-master": "5.x-dev"
                }
            },
            "autoload": {
                "psr-4": {
                    "phpDocumentor\\Reflection\\": "src"
                }
            },
            "notification-url": "https://packagist.org/downloads/",
            "license": [
                "MIT"
            ],
            "authors": [
                {
                    "name": "Mike van Riel",
                    "email": "me@mikevanriel.com"
                },
                {
                    "name": "Jaap van Otterdijk",
                    "email": "account@ijaap.nl"
                }
            ],
            "description": "With this component, a library can provide support for annotations via DocBlocks or otherwise retrieve information that is embedded in a DocBlock.",
            "support": {
                "issues": "https://github.com/phpDocumentor/ReflectionDocBlock/issues",
                "source": "https://github.com/phpDocumentor/ReflectionDocBlock/tree/5.3.0"
            },
            "time": "2021-10-19T17:43:47+00:00"
        },
        {
            "name": "phpdocumentor/type-resolver",
            "version": "1.6.0",
            "source": {
                "type": "git",
                "url": "https://github.com/phpDocumentor/TypeResolver.git",
                "reference": "93ebd0014cab80c4ea9f5e297ea48672f1b87706"
            },
            "dist": {
                "type": "zip",
                "url": "https://api.github.com/repos/phpDocumentor/TypeResolver/zipball/93ebd0014cab80c4ea9f5e297ea48672f1b87706",
                "reference": "93ebd0014cab80c4ea9f5e297ea48672f1b87706",
                "shasum": ""
            },
            "require": {
                "php": "^7.2 || ^8.0",
                "phpdocumentor/reflection-common": "^2.0"
            },
            "require-dev": {
                "ext-tokenizer": "*",
                "psalm/phar": "^4.8"
            },
            "type": "library",
            "extra": {
                "branch-alias": {
                    "dev-1.x": "1.x-dev"
                }
            },
            "autoload": {
                "psr-4": {
                    "phpDocumentor\\Reflection\\": "src"
                }
            },
            "notification-url": "https://packagist.org/downloads/",
            "license": [
                "MIT"
            ],
            "authors": [
                {
                    "name": "Mike van Riel",
                    "email": "me@mikevanriel.com"
                }
            ],
            "description": "A PSR-5 based resolver of Class names, Types and Structural Element Names",
            "support": {
                "issues": "https://github.com/phpDocumentor/TypeResolver/issues",
                "source": "https://github.com/phpDocumentor/TypeResolver/tree/1.6.0"
            },
            "time": "2022-01-04T19:58:01+00:00"
        },
        {
            "name": "phpspec/prophecy",
            "version": "v1.15.0",
            "source": {
                "type": "git",
                "url": "https://github.com/phpspec/prophecy.git",
                "reference": "bbcd7380b0ebf3961ee21409db7b38bc31d69a13"
            },
            "dist": {
                "type": "zip",
                "url": "https://api.github.com/repos/phpspec/prophecy/zipball/bbcd7380b0ebf3961ee21409db7b38bc31d69a13",
                "reference": "bbcd7380b0ebf3961ee21409db7b38bc31d69a13",
                "shasum": ""
            },
            "require": {
                "doctrine/instantiator": "^1.2",
                "php": "^7.2 || ~8.0, <8.2",
                "phpdocumentor/reflection-docblock": "^5.2",
                "sebastian/comparator": "^3.0 || ^4.0",
                "sebastian/recursion-context": "^3.0 || ^4.0"
            },
            "require-dev": {
                "phpspec/phpspec": "^6.0 || ^7.0",
                "phpunit/phpunit": "^8.0 || ^9.0"
            },
            "type": "library",
            "extra": {
                "branch-alias": {
                    "dev-master": "1.x-dev"
                }
            },
            "autoload": {
                "psr-4": {
                    "Prophecy\\": "src/Prophecy"
                }
            },
            "notification-url": "https://packagist.org/downloads/",
            "license": [
                "MIT"
            ],
            "authors": [
                {
                    "name": "Konstantin Kudryashov",
                    "email": "ever.zet@gmail.com",
                    "homepage": "http://everzet.com"
                },
                {
                    "name": "Marcello Duarte",
                    "email": "marcello.duarte@gmail.com"
                }
            ],
            "description": "Highly opinionated mocking framework for PHP 5.3+",
            "homepage": "https://github.com/phpspec/prophecy",
            "keywords": [
                "Double",
                "Dummy",
                "fake",
                "mock",
                "spy",
                "stub"
            ],
            "support": {
                "issues": "https://github.com/phpspec/prophecy/issues",
                "source": "https://github.com/phpspec/prophecy/tree/v1.15.0"
            },
            "time": "2021-12-08T12:19:24+00:00"
        },
        {
            "name": "phpunit/php-code-coverage",
            "version": "9.2.15",
            "source": {
                "type": "git",
                "url": "https://github.com/sebastianbergmann/php-code-coverage.git",
                "reference": "2e9da11878c4202f97915c1cb4bb1ca318a63f5f"
            },
            "dist": {
                "type": "zip",
                "url": "https://api.github.com/repos/sebastianbergmann/php-code-coverage/zipball/2e9da11878c4202f97915c1cb4bb1ca318a63f5f",
                "reference": "2e9da11878c4202f97915c1cb4bb1ca318a63f5f",
                "shasum": ""
            },
            "require": {
                "ext-dom": "*",
                "ext-libxml": "*",
                "ext-xmlwriter": "*",
                "nikic/php-parser": "^4.13.0",
                "php": ">=7.3",
                "phpunit/php-file-iterator": "^3.0.3",
                "phpunit/php-text-template": "^2.0.2",
                "sebastian/code-unit-reverse-lookup": "^2.0.2",
                "sebastian/complexity": "^2.0",
                "sebastian/environment": "^5.1.2",
                "sebastian/lines-of-code": "^1.0.3",
                "sebastian/version": "^3.0.1",
                "theseer/tokenizer": "^1.2.0"
            },
            "require-dev": {
                "phpunit/phpunit": "^9.3"
            },
            "suggest": {
                "ext-pcov": "*",
                "ext-xdebug": "*"
            },
            "type": "library",
            "extra": {
                "branch-alias": {
                    "dev-master": "9.2-dev"
                }
            },
            "autoload": {
                "classmap": [
                    "src/"
                ]
            },
            "notification-url": "https://packagist.org/downloads/",
            "license": [
                "BSD-3-Clause"
            ],
            "authors": [
                {
                    "name": "Sebastian Bergmann",
                    "email": "sebastian@phpunit.de",
                    "role": "lead"
                }
            ],
            "description": "Library that provides collection, processing, and rendering functionality for PHP code coverage information.",
            "homepage": "https://github.com/sebastianbergmann/php-code-coverage",
            "keywords": [
                "coverage",
                "testing",
                "xunit"
            ],
            "support": {
                "issues": "https://github.com/sebastianbergmann/php-code-coverage/issues",
                "source": "https://github.com/sebastianbergmann/php-code-coverage/tree/9.2.15"
            },
            "funding": [
                {
                    "url": "https://github.com/sebastianbergmann",
                    "type": "github"
                }
            ],
            "time": "2022-03-07T09:28:20+00:00"
        },
        {
            "name": "phpunit/php-file-iterator",
            "version": "3.0.6",
            "source": {
                "type": "git",
                "url": "https://github.com/sebastianbergmann/php-file-iterator.git",
                "reference": "cf1c2e7c203ac650e352f4cc675a7021e7d1b3cf"
            },
            "dist": {
                "type": "zip",
                "url": "https://api.github.com/repos/sebastianbergmann/php-file-iterator/zipball/cf1c2e7c203ac650e352f4cc675a7021e7d1b3cf",
                "reference": "cf1c2e7c203ac650e352f4cc675a7021e7d1b3cf",
                "shasum": ""
            },
            "require": {
                "php": ">=7.3"
            },
            "require-dev": {
                "phpunit/phpunit": "^9.3"
            },
            "type": "library",
            "extra": {
                "branch-alias": {
                    "dev-master": "3.0-dev"
                }
            },
            "autoload": {
                "classmap": [
                    "src/"
                ]
            },
            "notification-url": "https://packagist.org/downloads/",
            "license": [
                "BSD-3-Clause"
            ],
            "authors": [
                {
                    "name": "Sebastian Bergmann",
                    "email": "sebastian@phpunit.de",
                    "role": "lead"
                }
            ],
            "description": "FilterIterator implementation that filters files based on a list of suffixes.",
            "homepage": "https://github.com/sebastianbergmann/php-file-iterator/",
            "keywords": [
                "filesystem",
                "iterator"
            ],
            "support": {
                "issues": "https://github.com/sebastianbergmann/php-file-iterator/issues",
                "source": "https://github.com/sebastianbergmann/php-file-iterator/tree/3.0.6"
            },
            "funding": [
                {
                    "url": "https://github.com/sebastianbergmann",
                    "type": "github"
                }
            ],
            "time": "2021-12-02T12:48:52+00:00"
        },
        {
            "name": "phpunit/php-invoker",
            "version": "3.1.1",
            "source": {
                "type": "git",
                "url": "https://github.com/sebastianbergmann/php-invoker.git",
                "reference": "5a10147d0aaf65b58940a0b72f71c9ac0423cc67"
            },
            "dist": {
                "type": "zip",
                "url": "https://api.github.com/repos/sebastianbergmann/php-invoker/zipball/5a10147d0aaf65b58940a0b72f71c9ac0423cc67",
                "reference": "5a10147d0aaf65b58940a0b72f71c9ac0423cc67",
                "shasum": ""
            },
            "require": {
                "php": ">=7.3"
            },
            "require-dev": {
                "ext-pcntl": "*",
                "phpunit/phpunit": "^9.3"
            },
            "suggest": {
                "ext-pcntl": "*"
            },
            "type": "library",
            "extra": {
                "branch-alias": {
                    "dev-master": "3.1-dev"
                }
            },
            "autoload": {
                "classmap": [
                    "src/"
                ]
            },
            "notification-url": "https://packagist.org/downloads/",
            "license": [
                "BSD-3-Clause"
            ],
            "authors": [
                {
                    "name": "Sebastian Bergmann",
                    "email": "sebastian@phpunit.de",
                    "role": "lead"
                }
            ],
            "description": "Invoke callables with a timeout",
            "homepage": "https://github.com/sebastianbergmann/php-invoker/",
            "keywords": [
                "process"
            ],
            "support": {
                "issues": "https://github.com/sebastianbergmann/php-invoker/issues",
                "source": "https://github.com/sebastianbergmann/php-invoker/tree/3.1.1"
            },
            "funding": [
                {
                    "url": "https://github.com/sebastianbergmann",
                    "type": "github"
                }
            ],
            "time": "2020-09-28T05:58:55+00:00"
        },
        {
            "name": "phpunit/php-text-template",
            "version": "2.0.4",
            "source": {
                "type": "git",
                "url": "https://github.com/sebastianbergmann/php-text-template.git",
                "reference": "5da5f67fc95621df9ff4c4e5a84d6a8a2acf7c28"
            },
            "dist": {
                "type": "zip",
                "url": "https://api.github.com/repos/sebastianbergmann/php-text-template/zipball/5da5f67fc95621df9ff4c4e5a84d6a8a2acf7c28",
                "reference": "5da5f67fc95621df9ff4c4e5a84d6a8a2acf7c28",
                "shasum": ""
            },
            "require": {
                "php": ">=7.3"
            },
            "require-dev": {
                "phpunit/phpunit": "^9.3"
            },
            "type": "library",
            "extra": {
                "branch-alias": {
                    "dev-master": "2.0-dev"
                }
            },
            "autoload": {
                "classmap": [
                    "src/"
                ]
            },
            "notification-url": "https://packagist.org/downloads/",
            "license": [
                "BSD-3-Clause"
            ],
            "authors": [
                {
                    "name": "Sebastian Bergmann",
                    "email": "sebastian@phpunit.de",
                    "role": "lead"
                }
            ],
            "description": "Simple template engine.",
            "homepage": "https://github.com/sebastianbergmann/php-text-template/",
            "keywords": [
                "template"
            ],
            "support": {
                "issues": "https://github.com/sebastianbergmann/php-text-template/issues",
                "source": "https://github.com/sebastianbergmann/php-text-template/tree/2.0.4"
            },
            "funding": [
                {
                    "url": "https://github.com/sebastianbergmann",
                    "type": "github"
                }
            ],
            "time": "2020-10-26T05:33:50+00:00"
        },
        {
            "name": "phpunit/php-timer",
            "version": "5.0.3",
            "source": {
                "type": "git",
                "url": "https://github.com/sebastianbergmann/php-timer.git",
                "reference": "5a63ce20ed1b5bf577850e2c4e87f4aa902afbd2"
            },
            "dist": {
                "type": "zip",
                "url": "https://api.github.com/repos/sebastianbergmann/php-timer/zipball/5a63ce20ed1b5bf577850e2c4e87f4aa902afbd2",
                "reference": "5a63ce20ed1b5bf577850e2c4e87f4aa902afbd2",
                "shasum": ""
            },
            "require": {
                "php": ">=7.3"
            },
            "require-dev": {
                "phpunit/phpunit": "^9.3"
            },
            "type": "library",
            "extra": {
                "branch-alias": {
                    "dev-master": "5.0-dev"
                }
            },
            "autoload": {
                "classmap": [
                    "src/"
                ]
            },
            "notification-url": "https://packagist.org/downloads/",
            "license": [
                "BSD-3-Clause"
            ],
            "authors": [
                {
                    "name": "Sebastian Bergmann",
                    "email": "sebastian@phpunit.de",
                    "role": "lead"
                }
            ],
            "description": "Utility class for timing",
            "homepage": "https://github.com/sebastianbergmann/php-timer/",
            "keywords": [
                "timer"
            ],
            "support": {
                "issues": "https://github.com/sebastianbergmann/php-timer/issues",
                "source": "https://github.com/sebastianbergmann/php-timer/tree/5.0.3"
            },
            "funding": [
                {
                    "url": "https://github.com/sebastianbergmann",
                    "type": "github"
                }
            ],
            "time": "2020-10-26T13:16:10+00:00"
        },
        {
            "name": "phpunit/phpunit",
            "version": "9.5.18",
            "source": {
                "type": "git",
                "url": "https://github.com/sebastianbergmann/phpunit.git",
                "reference": "1b5856028273bfd855e60a887278857d872ec67a"
            },
            "dist": {
                "type": "zip",
                "url": "https://api.github.com/repos/sebastianbergmann/phpunit/zipball/1b5856028273bfd855e60a887278857d872ec67a",
                "reference": "1b5856028273bfd855e60a887278857d872ec67a",
                "shasum": ""
            },
            "require": {
                "doctrine/instantiator": "^1.3.1",
                "ext-dom": "*",
                "ext-json": "*",
                "ext-libxml": "*",
                "ext-mbstring": "*",
                "ext-xml": "*",
                "ext-xmlwriter": "*",
                "myclabs/deep-copy": "^1.10.1",
                "phar-io/manifest": "^2.0.3",
                "phar-io/version": "^3.0.2",
                "php": ">=7.3",
                "phpspec/prophecy": "^1.12.1",
                "phpunit/php-code-coverage": "^9.2.13",
                "phpunit/php-file-iterator": "^3.0.5",
                "phpunit/php-invoker": "^3.1.1",
                "phpunit/php-text-template": "^2.0.3",
                "phpunit/php-timer": "^5.0.2",
                "sebastian/cli-parser": "^1.0.1",
                "sebastian/code-unit": "^1.0.6",
                "sebastian/comparator": "^4.0.5",
                "sebastian/diff": "^4.0.3",
                "sebastian/environment": "^5.1.3",
                "sebastian/exporter": "^4.0.3",
                "sebastian/global-state": "^5.0.1",
                "sebastian/object-enumerator": "^4.0.3",
                "sebastian/resource-operations": "^3.0.3",
                "sebastian/type": "^2.3.4",
                "sebastian/version": "^3.0.2"
            },
            "require-dev": {
                "ext-pdo": "*",
                "phpspec/prophecy-phpunit": "^2.0.1"
            },
            "suggest": {
                "ext-soap": "*",
                "ext-xdebug": "*"
            },
            "bin": [
                "phpunit"
            ],
            "type": "library",
            "extra": {
                "branch-alias": {
                    "dev-master": "9.5-dev"
                }
            },
            "autoload": {
                "files": [
                    "src/Framework/Assert/Functions.php"
                ],
                "classmap": [
                    "src/"
                ]
            },
            "notification-url": "https://packagist.org/downloads/",
            "license": [
                "BSD-3-Clause"
            ],
            "authors": [
                {
                    "name": "Sebastian Bergmann",
                    "email": "sebastian@phpunit.de",
                    "role": "lead"
                }
            ],
            "description": "The PHP Unit Testing framework.",
            "homepage": "https://phpunit.de/",
            "keywords": [
                "phpunit",
                "testing",
                "xunit"
            ],
            "support": {
                "issues": "https://github.com/sebastianbergmann/phpunit/issues",
                "source": "https://github.com/sebastianbergmann/phpunit/tree/9.5.18"
            },
            "funding": [
                {
                    "url": "https://phpunit.de/sponsors.html",
                    "type": "custom"
                },
                {
                    "url": "https://github.com/sebastianbergmann",
                    "type": "github"
                }
            ],
            "time": "2022-03-08T06:52:28+00:00"
        },
        {
            "name": "psr/container",
            "version": "2.0.2",
            "source": {
                "type": "git",
                "url": "https://github.com/php-fig/container.git",
                "reference": "c71ecc56dfe541dbd90c5360474fbc405f8d5963"
            },
            "dist": {
                "type": "zip",
                "url": "https://api.github.com/repos/php-fig/container/zipball/c71ecc56dfe541dbd90c5360474fbc405f8d5963",
                "reference": "c71ecc56dfe541dbd90c5360474fbc405f8d5963",
                "shasum": ""
            },
            "require": {
                "php": ">=7.4.0"
            },
            "type": "library",
            "extra": {
                "branch-alias": {
                    "dev-master": "2.0.x-dev"
                }
            },
            "autoload": {
                "psr-4": {
                    "Psr\\Container\\": "src/"
                }
            },
            "notification-url": "https://packagist.org/downloads/",
            "license": [
                "MIT"
            ],
            "authors": [
                {
                    "name": "PHP-FIG",
                    "homepage": "https://www.php-fig.org/"
                }
            ],
            "description": "Common Container Interface (PHP FIG PSR-11)",
            "homepage": "https://github.com/php-fig/container",
            "keywords": [
                "PSR-11",
                "container",
                "container-interface",
                "container-interop",
                "psr"
            ],
            "support": {
                "issues": "https://github.com/php-fig/container/issues",
                "source": "https://github.com/php-fig/container/tree/2.0.2"
            },
            "time": "2021-11-05T16:47:00+00:00"
        },
        {
            "name": "sebastian/cli-parser",
            "version": "1.0.1",
            "source": {
                "type": "git",
                "url": "https://github.com/sebastianbergmann/cli-parser.git",
                "reference": "442e7c7e687e42adc03470c7b668bc4b2402c0b2"
            },
            "dist": {
                "type": "zip",
                "url": "https://api.github.com/repos/sebastianbergmann/cli-parser/zipball/442e7c7e687e42adc03470c7b668bc4b2402c0b2",
                "reference": "442e7c7e687e42adc03470c7b668bc4b2402c0b2",
                "shasum": ""
            },
            "require": {
                "php": ">=7.3"
            },
            "require-dev": {
                "phpunit/phpunit": "^9.3"
            },
            "type": "library",
            "extra": {
                "branch-alias": {
                    "dev-master": "1.0-dev"
                }
            },
            "autoload": {
                "classmap": [
                    "src/"
                ]
            },
            "notification-url": "https://packagist.org/downloads/",
            "license": [
                "BSD-3-Clause"
            ],
            "authors": [
                {
                    "name": "Sebastian Bergmann",
                    "email": "sebastian@phpunit.de",
                    "role": "lead"
                }
            ],
            "description": "Library for parsing CLI options",
            "homepage": "https://github.com/sebastianbergmann/cli-parser",
            "support": {
                "issues": "https://github.com/sebastianbergmann/cli-parser/issues",
                "source": "https://github.com/sebastianbergmann/cli-parser/tree/1.0.1"
            },
            "funding": [
                {
                    "url": "https://github.com/sebastianbergmann",
                    "type": "github"
                }
            ],
            "time": "2020-09-28T06:08:49+00:00"
        },
        {
            "name": "sebastian/code-unit",
            "version": "1.0.8",
            "source": {
                "type": "git",
                "url": "https://github.com/sebastianbergmann/code-unit.git",
                "reference": "1fc9f64c0927627ef78ba436c9b17d967e68e120"
            },
            "dist": {
                "type": "zip",
                "url": "https://api.github.com/repos/sebastianbergmann/code-unit/zipball/1fc9f64c0927627ef78ba436c9b17d967e68e120",
                "reference": "1fc9f64c0927627ef78ba436c9b17d967e68e120",
                "shasum": ""
            },
            "require": {
                "php": ">=7.3"
            },
            "require-dev": {
                "phpunit/phpunit": "^9.3"
            },
            "type": "library",
            "extra": {
                "branch-alias": {
                    "dev-master": "1.0-dev"
                }
            },
            "autoload": {
                "classmap": [
                    "src/"
                ]
            },
            "notification-url": "https://packagist.org/downloads/",
            "license": [
                "BSD-3-Clause"
            ],
            "authors": [
                {
                    "name": "Sebastian Bergmann",
                    "email": "sebastian@phpunit.de",
                    "role": "lead"
                }
            ],
            "description": "Collection of value objects that represent the PHP code units",
            "homepage": "https://github.com/sebastianbergmann/code-unit",
            "support": {
                "issues": "https://github.com/sebastianbergmann/code-unit/issues",
                "source": "https://github.com/sebastianbergmann/code-unit/tree/1.0.8"
            },
            "funding": [
                {
                    "url": "https://github.com/sebastianbergmann",
                    "type": "github"
                }
            ],
            "time": "2020-10-26T13:08:54+00:00"
        },
        {
            "name": "sebastian/code-unit-reverse-lookup",
            "version": "2.0.3",
            "source": {
                "type": "git",
                "url": "https://github.com/sebastianbergmann/code-unit-reverse-lookup.git",
                "reference": "ac91f01ccec49fb77bdc6fd1e548bc70f7faa3e5"
            },
            "dist": {
                "type": "zip",
                "url": "https://api.github.com/repos/sebastianbergmann/code-unit-reverse-lookup/zipball/ac91f01ccec49fb77bdc6fd1e548bc70f7faa3e5",
                "reference": "ac91f01ccec49fb77bdc6fd1e548bc70f7faa3e5",
                "shasum": ""
            },
            "require": {
                "php": ">=7.3"
            },
            "require-dev": {
                "phpunit/phpunit": "^9.3"
            },
            "type": "library",
            "extra": {
                "branch-alias": {
                    "dev-master": "2.0-dev"
                }
            },
            "autoload": {
                "classmap": [
                    "src/"
                ]
            },
            "notification-url": "https://packagist.org/downloads/",
            "license": [
                "BSD-3-Clause"
            ],
            "authors": [
                {
                    "name": "Sebastian Bergmann",
                    "email": "sebastian@phpunit.de"
                }
            ],
            "description": "Looks up which function or method a line of code belongs to",
            "homepage": "https://github.com/sebastianbergmann/code-unit-reverse-lookup/",
            "support": {
                "issues": "https://github.com/sebastianbergmann/code-unit-reverse-lookup/issues",
                "source": "https://github.com/sebastianbergmann/code-unit-reverse-lookup/tree/2.0.3"
            },
            "funding": [
                {
                    "url": "https://github.com/sebastianbergmann",
                    "type": "github"
                }
            ],
            "time": "2020-09-28T05:30:19+00:00"
        },
        {
            "name": "sebastian/comparator",
            "version": "4.0.6",
            "source": {
                "type": "git",
                "url": "https://github.com/sebastianbergmann/comparator.git",
                "reference": "55f4261989e546dc112258c7a75935a81a7ce382"
            },
            "dist": {
                "type": "zip",
                "url": "https://api.github.com/repos/sebastianbergmann/comparator/zipball/55f4261989e546dc112258c7a75935a81a7ce382",
                "reference": "55f4261989e546dc112258c7a75935a81a7ce382",
                "shasum": ""
            },
            "require": {
                "php": ">=7.3",
                "sebastian/diff": "^4.0",
                "sebastian/exporter": "^4.0"
            },
            "require-dev": {
                "phpunit/phpunit": "^9.3"
            },
            "type": "library",
            "extra": {
                "branch-alias": {
                    "dev-master": "4.0-dev"
                }
            },
            "autoload": {
                "classmap": [
                    "src/"
                ]
            },
            "notification-url": "https://packagist.org/downloads/",
            "license": [
                "BSD-3-Clause"
            ],
            "authors": [
                {
                    "name": "Sebastian Bergmann",
                    "email": "sebastian@phpunit.de"
                },
                {
                    "name": "Jeff Welch",
                    "email": "whatthejeff@gmail.com"
                },
                {
                    "name": "Volker Dusch",
                    "email": "github@wallbash.com"
                },
                {
                    "name": "Bernhard Schussek",
                    "email": "bschussek@2bepublished.at"
                }
            ],
            "description": "Provides the functionality to compare PHP values for equality",
            "homepage": "https://github.com/sebastianbergmann/comparator",
            "keywords": [
                "comparator",
                "compare",
                "equality"
            ],
            "support": {
                "issues": "https://github.com/sebastianbergmann/comparator/issues",
                "source": "https://github.com/sebastianbergmann/comparator/tree/4.0.6"
            },
            "funding": [
                {
                    "url": "https://github.com/sebastianbergmann",
                    "type": "github"
                }
            ],
            "time": "2020-10-26T15:49:45+00:00"
        },
        {
            "name": "sebastian/complexity",
            "version": "2.0.2",
            "source": {
                "type": "git",
                "url": "https://github.com/sebastianbergmann/complexity.git",
                "reference": "739b35e53379900cc9ac327b2147867b8b6efd88"
            },
            "dist": {
                "type": "zip",
                "url": "https://api.github.com/repos/sebastianbergmann/complexity/zipball/739b35e53379900cc9ac327b2147867b8b6efd88",
                "reference": "739b35e53379900cc9ac327b2147867b8b6efd88",
                "shasum": ""
            },
            "require": {
                "nikic/php-parser": "^4.7",
                "php": ">=7.3"
            },
            "require-dev": {
                "phpunit/phpunit": "^9.3"
            },
            "type": "library",
            "extra": {
                "branch-alias": {
                    "dev-master": "2.0-dev"
                }
            },
            "autoload": {
                "classmap": [
                    "src/"
                ]
            },
            "notification-url": "https://packagist.org/downloads/",
            "license": [
                "BSD-3-Clause"
            ],
            "authors": [
                {
                    "name": "Sebastian Bergmann",
                    "email": "sebastian@phpunit.de",
                    "role": "lead"
                }
            ],
            "description": "Library for calculating the complexity of PHP code units",
            "homepage": "https://github.com/sebastianbergmann/complexity",
            "support": {
                "issues": "https://github.com/sebastianbergmann/complexity/issues",
                "source": "https://github.com/sebastianbergmann/complexity/tree/2.0.2"
            },
            "funding": [
                {
                    "url": "https://github.com/sebastianbergmann",
                    "type": "github"
                }
            ],
            "time": "2020-10-26T15:52:27+00:00"
        },
        {
            "name": "sebastian/diff",
            "version": "4.0.4",
            "source": {
                "type": "git",
                "url": "https://github.com/sebastianbergmann/diff.git",
                "reference": "3461e3fccc7cfdfc2720be910d3bd73c69be590d"
            },
            "dist": {
                "type": "zip",
                "url": "https://api.github.com/repos/sebastianbergmann/diff/zipball/3461e3fccc7cfdfc2720be910d3bd73c69be590d",
                "reference": "3461e3fccc7cfdfc2720be910d3bd73c69be590d",
                "shasum": ""
            },
            "require": {
                "php": ">=7.3"
            },
            "require-dev": {
                "phpunit/phpunit": "^9.3",
                "symfony/process": "^4.2 || ^5"
            },
            "type": "library",
            "extra": {
                "branch-alias": {
                    "dev-master": "4.0-dev"
                }
            },
            "autoload": {
                "classmap": [
                    "src/"
                ]
            },
            "notification-url": "https://packagist.org/downloads/",
            "license": [
                "BSD-3-Clause"
            ],
            "authors": [
                {
                    "name": "Sebastian Bergmann",
                    "email": "sebastian@phpunit.de"
                },
                {
                    "name": "Kore Nordmann",
                    "email": "mail@kore-nordmann.de"
                }
            ],
            "description": "Diff implementation",
            "homepage": "https://github.com/sebastianbergmann/diff",
            "keywords": [
                "diff",
                "udiff",
                "unidiff",
                "unified diff"
            ],
            "support": {
                "issues": "https://github.com/sebastianbergmann/diff/issues",
                "source": "https://github.com/sebastianbergmann/diff/tree/4.0.4"
            },
            "funding": [
                {
                    "url": "https://github.com/sebastianbergmann",
                    "type": "github"
                }
            ],
            "time": "2020-10-26T13:10:38+00:00"
        },
        {
            "name": "sebastian/environment",
            "version": "5.1.3",
            "source": {
                "type": "git",
                "url": "https://github.com/sebastianbergmann/environment.git",
                "reference": "388b6ced16caa751030f6a69e588299fa09200ac"
            },
            "dist": {
                "type": "zip",
                "url": "https://api.github.com/repos/sebastianbergmann/environment/zipball/388b6ced16caa751030f6a69e588299fa09200ac",
                "reference": "388b6ced16caa751030f6a69e588299fa09200ac",
                "shasum": ""
            },
            "require": {
                "php": ">=7.3"
            },
            "require-dev": {
                "phpunit/phpunit": "^9.3"
            },
            "suggest": {
                "ext-posix": "*"
            },
            "type": "library",
            "extra": {
                "branch-alias": {
                    "dev-master": "5.1-dev"
                }
            },
            "autoload": {
                "classmap": [
                    "src/"
                ]
            },
            "notification-url": "https://packagist.org/downloads/",
            "license": [
                "BSD-3-Clause"
            ],
            "authors": [
                {
                    "name": "Sebastian Bergmann",
                    "email": "sebastian@phpunit.de"
                }
            ],
            "description": "Provides functionality to handle HHVM/PHP environments",
            "homepage": "http://www.github.com/sebastianbergmann/environment",
            "keywords": [
                "Xdebug",
                "environment",
                "hhvm"
            ],
            "support": {
                "issues": "https://github.com/sebastianbergmann/environment/issues",
                "source": "https://github.com/sebastianbergmann/environment/tree/5.1.3"
            },
            "funding": [
                {
                    "url": "https://github.com/sebastianbergmann",
                    "type": "github"
                }
            ],
            "time": "2020-09-28T05:52:38+00:00"
        },
        {
            "name": "sebastian/exporter",
            "version": "4.0.4",
            "source": {
                "type": "git",
                "url": "https://github.com/sebastianbergmann/exporter.git",
                "reference": "65e8b7db476c5dd267e65eea9cab77584d3cfff9"
            },
            "dist": {
                "type": "zip",
                "url": "https://api.github.com/repos/sebastianbergmann/exporter/zipball/65e8b7db476c5dd267e65eea9cab77584d3cfff9",
                "reference": "65e8b7db476c5dd267e65eea9cab77584d3cfff9",
                "shasum": ""
            },
            "require": {
                "php": ">=7.3",
                "sebastian/recursion-context": "^4.0"
            },
            "require-dev": {
                "ext-mbstring": "*",
                "phpunit/phpunit": "^9.3"
            },
            "type": "library",
            "extra": {
                "branch-alias": {
                    "dev-master": "4.0-dev"
                }
            },
            "autoload": {
                "classmap": [
                    "src/"
                ]
            },
            "notification-url": "https://packagist.org/downloads/",
            "license": [
                "BSD-3-Clause"
            ],
            "authors": [
                {
                    "name": "Sebastian Bergmann",
                    "email": "sebastian@phpunit.de"
                },
                {
                    "name": "Jeff Welch",
                    "email": "whatthejeff@gmail.com"
                },
                {
                    "name": "Volker Dusch",
                    "email": "github@wallbash.com"
                },
                {
                    "name": "Adam Harvey",
                    "email": "aharvey@php.net"
                },
                {
                    "name": "Bernhard Schussek",
                    "email": "bschussek@gmail.com"
                }
            ],
            "description": "Provides the functionality to export PHP variables for visualization",
            "homepage": "https://www.github.com/sebastianbergmann/exporter",
            "keywords": [
                "export",
                "exporter"
            ],
            "support": {
                "issues": "https://github.com/sebastianbergmann/exporter/issues",
                "source": "https://github.com/sebastianbergmann/exporter/tree/4.0.4"
            },
            "funding": [
                {
                    "url": "https://github.com/sebastianbergmann",
                    "type": "github"
                }
            ],
            "time": "2021-11-11T14:18:36+00:00"
        },
        {
            "name": "sebastian/global-state",
            "version": "5.0.5",
            "source": {
                "type": "git",
                "url": "https://github.com/sebastianbergmann/global-state.git",
                "reference": "0ca8db5a5fc9c8646244e629625ac486fa286bf2"
            },
            "dist": {
                "type": "zip",
                "url": "https://api.github.com/repos/sebastianbergmann/global-state/zipball/0ca8db5a5fc9c8646244e629625ac486fa286bf2",
                "reference": "0ca8db5a5fc9c8646244e629625ac486fa286bf2",
                "shasum": ""
            },
            "require": {
                "php": ">=7.3",
                "sebastian/object-reflector": "^2.0",
                "sebastian/recursion-context": "^4.0"
            },
            "require-dev": {
                "ext-dom": "*",
                "phpunit/phpunit": "^9.3"
            },
            "suggest": {
                "ext-uopz": "*"
            },
            "type": "library",
            "extra": {
                "branch-alias": {
                    "dev-master": "5.0-dev"
                }
            },
            "autoload": {
                "classmap": [
                    "src/"
                ]
            },
            "notification-url": "https://packagist.org/downloads/",
            "license": [
                "BSD-3-Clause"
            ],
            "authors": [
                {
                    "name": "Sebastian Bergmann",
                    "email": "sebastian@phpunit.de"
                }
            ],
            "description": "Snapshotting of global state",
            "homepage": "http://www.github.com/sebastianbergmann/global-state",
            "keywords": [
                "global state"
            ],
            "support": {
                "issues": "https://github.com/sebastianbergmann/global-state/issues",
                "source": "https://github.com/sebastianbergmann/global-state/tree/5.0.5"
            },
            "funding": [
                {
                    "url": "https://github.com/sebastianbergmann",
                    "type": "github"
                }
            ],
            "time": "2022-02-14T08:28:10+00:00"
        },
        {
            "name": "sebastian/lines-of-code",
            "version": "1.0.3",
            "source": {
                "type": "git",
                "url": "https://github.com/sebastianbergmann/lines-of-code.git",
                "reference": "c1c2e997aa3146983ed888ad08b15470a2e22ecc"
            },
            "dist": {
                "type": "zip",
                "url": "https://api.github.com/repos/sebastianbergmann/lines-of-code/zipball/c1c2e997aa3146983ed888ad08b15470a2e22ecc",
                "reference": "c1c2e997aa3146983ed888ad08b15470a2e22ecc",
                "shasum": ""
            },
            "require": {
                "nikic/php-parser": "^4.6",
                "php": ">=7.3"
            },
            "require-dev": {
                "phpunit/phpunit": "^9.3"
            },
            "type": "library",
            "extra": {
                "branch-alias": {
                    "dev-master": "1.0-dev"
                }
            },
            "autoload": {
                "classmap": [
                    "src/"
                ]
            },
            "notification-url": "https://packagist.org/downloads/",
            "license": [
                "BSD-3-Clause"
            ],
            "authors": [
                {
                    "name": "Sebastian Bergmann",
                    "email": "sebastian@phpunit.de",
                    "role": "lead"
                }
            ],
            "description": "Library for counting the lines of code in PHP source code",
            "homepage": "https://github.com/sebastianbergmann/lines-of-code",
            "support": {
                "issues": "https://github.com/sebastianbergmann/lines-of-code/issues",
                "source": "https://github.com/sebastianbergmann/lines-of-code/tree/1.0.3"
            },
            "funding": [
                {
                    "url": "https://github.com/sebastianbergmann",
                    "type": "github"
                }
            ],
            "time": "2020-11-28T06:42:11+00:00"
        },
        {
            "name": "sebastian/object-enumerator",
            "version": "4.0.4",
            "source": {
                "type": "git",
                "url": "https://github.com/sebastianbergmann/object-enumerator.git",
                "reference": "5c9eeac41b290a3712d88851518825ad78f45c71"
            },
            "dist": {
                "type": "zip",
                "url": "https://api.github.com/repos/sebastianbergmann/object-enumerator/zipball/5c9eeac41b290a3712d88851518825ad78f45c71",
                "reference": "5c9eeac41b290a3712d88851518825ad78f45c71",
                "shasum": ""
            },
            "require": {
                "php": ">=7.3",
                "sebastian/object-reflector": "^2.0",
                "sebastian/recursion-context": "^4.0"
            },
            "require-dev": {
                "phpunit/phpunit": "^9.3"
            },
            "type": "library",
            "extra": {
                "branch-alias": {
                    "dev-master": "4.0-dev"
                }
            },
            "autoload": {
                "classmap": [
                    "src/"
                ]
            },
            "notification-url": "https://packagist.org/downloads/",
            "license": [
                "BSD-3-Clause"
            ],
            "authors": [
                {
                    "name": "Sebastian Bergmann",
                    "email": "sebastian@phpunit.de"
                }
            ],
            "description": "Traverses array structures and object graphs to enumerate all referenced objects",
            "homepage": "https://github.com/sebastianbergmann/object-enumerator/",
            "support": {
                "issues": "https://github.com/sebastianbergmann/object-enumerator/issues",
                "source": "https://github.com/sebastianbergmann/object-enumerator/tree/4.0.4"
            },
            "funding": [
                {
                    "url": "https://github.com/sebastianbergmann",
                    "type": "github"
                }
            ],
            "time": "2020-10-26T13:12:34+00:00"
        },
        {
            "name": "sebastian/object-reflector",
            "version": "2.0.4",
            "source": {
                "type": "git",
                "url": "https://github.com/sebastianbergmann/object-reflector.git",
                "reference": "b4f479ebdbf63ac605d183ece17d8d7fe49c15c7"
            },
            "dist": {
                "type": "zip",
                "url": "https://api.github.com/repos/sebastianbergmann/object-reflector/zipball/b4f479ebdbf63ac605d183ece17d8d7fe49c15c7",
                "reference": "b4f479ebdbf63ac605d183ece17d8d7fe49c15c7",
                "shasum": ""
            },
            "require": {
                "php": ">=7.3"
            },
            "require-dev": {
                "phpunit/phpunit": "^9.3"
            },
            "type": "library",
            "extra": {
                "branch-alias": {
                    "dev-master": "2.0-dev"
                }
            },
            "autoload": {
                "classmap": [
                    "src/"
                ]
            },
            "notification-url": "https://packagist.org/downloads/",
            "license": [
                "BSD-3-Clause"
            ],
            "authors": [
                {
                    "name": "Sebastian Bergmann",
                    "email": "sebastian@phpunit.de"
                }
            ],
            "description": "Allows reflection of object attributes, including inherited and non-public ones",
            "homepage": "https://github.com/sebastianbergmann/object-reflector/",
            "support": {
                "issues": "https://github.com/sebastianbergmann/object-reflector/issues",
                "source": "https://github.com/sebastianbergmann/object-reflector/tree/2.0.4"
            },
            "funding": [
                {
                    "url": "https://github.com/sebastianbergmann",
                    "type": "github"
                }
            ],
            "time": "2020-10-26T13:14:26+00:00"
        },
        {
            "name": "sebastian/recursion-context",
            "version": "4.0.4",
            "source": {
                "type": "git",
                "url": "https://github.com/sebastianbergmann/recursion-context.git",
                "reference": "cd9d8cf3c5804de4341c283ed787f099f5506172"
            },
            "dist": {
                "type": "zip",
                "url": "https://api.github.com/repos/sebastianbergmann/recursion-context/zipball/cd9d8cf3c5804de4341c283ed787f099f5506172",
                "reference": "cd9d8cf3c5804de4341c283ed787f099f5506172",
                "shasum": ""
            },
            "require": {
                "php": ">=7.3"
            },
            "require-dev": {
                "phpunit/phpunit": "^9.3"
            },
            "type": "library",
            "extra": {
                "branch-alias": {
                    "dev-master": "4.0-dev"
                }
            },
            "autoload": {
                "classmap": [
                    "src/"
                ]
            },
            "notification-url": "https://packagist.org/downloads/",
            "license": [
                "BSD-3-Clause"
            ],
            "authors": [
                {
                    "name": "Sebastian Bergmann",
                    "email": "sebastian@phpunit.de"
                },
                {
                    "name": "Jeff Welch",
                    "email": "whatthejeff@gmail.com"
                },
                {
                    "name": "Adam Harvey",
                    "email": "aharvey@php.net"
                }
            ],
            "description": "Provides functionality to recursively process PHP variables",
            "homepage": "http://www.github.com/sebastianbergmann/recursion-context",
            "support": {
                "issues": "https://github.com/sebastianbergmann/recursion-context/issues",
                "source": "https://github.com/sebastianbergmann/recursion-context/tree/4.0.4"
            },
            "funding": [
                {
                    "url": "https://github.com/sebastianbergmann",
                    "type": "github"
                }
            ],
            "time": "2020-10-26T13:17:30+00:00"
        },
        {
            "name": "sebastian/resource-operations",
            "version": "3.0.3",
            "source": {
                "type": "git",
                "url": "https://github.com/sebastianbergmann/resource-operations.git",
                "reference": "0f4443cb3a1d92ce809899753bc0d5d5a8dd19a8"
            },
            "dist": {
                "type": "zip",
                "url": "https://api.github.com/repos/sebastianbergmann/resource-operations/zipball/0f4443cb3a1d92ce809899753bc0d5d5a8dd19a8",
                "reference": "0f4443cb3a1d92ce809899753bc0d5d5a8dd19a8",
                "shasum": ""
            },
            "require": {
                "php": ">=7.3"
            },
            "require-dev": {
                "phpunit/phpunit": "^9.0"
            },
            "type": "library",
            "extra": {
                "branch-alias": {
                    "dev-master": "3.0-dev"
                }
            },
            "autoload": {
                "classmap": [
                    "src/"
                ]
            },
            "notification-url": "https://packagist.org/downloads/",
            "license": [
                "BSD-3-Clause"
            ],
            "authors": [
                {
                    "name": "Sebastian Bergmann",
                    "email": "sebastian@phpunit.de"
                }
            ],
            "description": "Provides a list of PHP built-in functions that operate on resources",
            "homepage": "https://www.github.com/sebastianbergmann/resource-operations",
            "support": {
                "issues": "https://github.com/sebastianbergmann/resource-operations/issues",
                "source": "https://github.com/sebastianbergmann/resource-operations/tree/3.0.3"
            },
            "funding": [
                {
                    "url": "https://github.com/sebastianbergmann",
                    "type": "github"
                }
            ],
            "time": "2020-09-28T06:45:17+00:00"
        },
        {
            "name": "sebastian/type",
            "version": "2.3.4",
            "source": {
                "type": "git",
                "url": "https://github.com/sebastianbergmann/type.git",
                "reference": "b8cd8a1c753c90bc1a0f5372170e3e489136f914"
            },
            "dist": {
                "type": "zip",
                "url": "https://api.github.com/repos/sebastianbergmann/type/zipball/b8cd8a1c753c90bc1a0f5372170e3e489136f914",
                "reference": "b8cd8a1c753c90bc1a0f5372170e3e489136f914",
                "shasum": ""
            },
            "require": {
                "php": ">=7.3"
            },
            "require-dev": {
                "phpunit/phpunit": "^9.3"
            },
            "type": "library",
            "extra": {
                "branch-alias": {
                    "dev-master": "2.3-dev"
                }
            },
            "autoload": {
                "classmap": [
                    "src/"
                ]
            },
            "notification-url": "https://packagist.org/downloads/",
            "license": [
                "BSD-3-Clause"
            ],
            "authors": [
                {
                    "name": "Sebastian Bergmann",
                    "email": "sebastian@phpunit.de",
                    "role": "lead"
                }
            ],
            "description": "Collection of value objects that represent the types of the PHP type system",
            "homepage": "https://github.com/sebastianbergmann/type",
            "support": {
                "issues": "https://github.com/sebastianbergmann/type/issues",
                "source": "https://github.com/sebastianbergmann/type/tree/2.3.4"
            },
            "funding": [
                {
                    "url": "https://github.com/sebastianbergmann",
                    "type": "github"
                }
            ],
            "time": "2021-06-15T12:49:02+00:00"
        },
        {
            "name": "sebastian/version",
            "version": "3.0.2",
            "source": {
                "type": "git",
                "url": "https://github.com/sebastianbergmann/version.git",
                "reference": "c6c1022351a901512170118436c764e473f6de8c"
            },
            "dist": {
                "type": "zip",
                "url": "https://api.github.com/repos/sebastianbergmann/version/zipball/c6c1022351a901512170118436c764e473f6de8c",
                "reference": "c6c1022351a901512170118436c764e473f6de8c",
                "shasum": ""
            },
            "require": {
                "php": ">=7.3"
            },
            "type": "library",
            "extra": {
                "branch-alias": {
                    "dev-master": "3.0-dev"
                }
            },
            "autoload": {
                "classmap": [
                    "src/"
                ]
            },
            "notification-url": "https://packagist.org/downloads/",
            "license": [
                "BSD-3-Clause"
            ],
            "authors": [
                {
                    "name": "Sebastian Bergmann",
                    "email": "sebastian@phpunit.de",
                    "role": "lead"
                }
            ],
            "description": "Library that helps with managing the version number of Git-hosted PHP projects",
            "homepage": "https://github.com/sebastianbergmann/version",
            "support": {
                "issues": "https://github.com/sebastianbergmann/version/issues",
                "source": "https://github.com/sebastianbergmann/version/tree/3.0.2"
            },
            "funding": [
                {
                    "url": "https://github.com/sebastianbergmann",
                    "type": "github"
                }
            ],
            "time": "2020-09-28T06:39:44+00:00"
        },
        {
            "name": "symfony/console",
            "version": "v5.4.5",
            "source": {
                "type": "git",
                "url": "https://github.com/symfony/console.git",
                "reference": "d8111acc99876953f52fe16d4c50eb60940d49ad"
            },
            "dist": {
                "type": "zip",
                "url": "https://api.github.com/repos/symfony/console/zipball/d8111acc99876953f52fe16d4c50eb60940d49ad",
                "reference": "d8111acc99876953f52fe16d4c50eb60940d49ad",
                "shasum": ""
            },
            "require": {
                "php": ">=7.2.5",
                "symfony/deprecation-contracts": "^2.1|^3",
                "symfony/polyfill-mbstring": "~1.0",
                "symfony/polyfill-php73": "^1.9",
                "symfony/polyfill-php80": "^1.16",
                "symfony/service-contracts": "^1.1|^2|^3",
                "symfony/string": "^5.1|^6.0"
            },
            "conflict": {
                "psr/log": ">=3",
                "symfony/dependency-injection": "<4.4",
                "symfony/dotenv": "<5.1",
                "symfony/event-dispatcher": "<4.4",
                "symfony/lock": "<4.4",
                "symfony/process": "<4.4"
            },
            "provide": {
                "psr/log-implementation": "1.0|2.0"
            },
            "require-dev": {
                "psr/log": "^1|^2",
                "symfony/config": "^4.4|^5.0|^6.0",
                "symfony/dependency-injection": "^4.4|^5.0|^6.0",
                "symfony/event-dispatcher": "^4.4|^5.0|^6.0",
                "symfony/lock": "^4.4|^5.0|^6.0",
                "symfony/process": "^4.4|^5.0|^6.0",
                "symfony/var-dumper": "^4.4|^5.0|^6.0"
            },
            "suggest": {
                "psr/log": "For using the console logger",
                "symfony/event-dispatcher": "",
                "symfony/lock": "",
                "symfony/process": ""
            },
            "type": "library",
            "autoload": {
                "psr-4": {
                    "Symfony\\Component\\Console\\": ""
                },
                "exclude-from-classmap": [
                    "/Tests/"
                ]
            },
            "notification-url": "https://packagist.org/downloads/",
            "license": [
                "MIT"
            ],
            "authors": [
                {
                    "name": "Fabien Potencier",
                    "email": "fabien@symfony.com"
                },
                {
                    "name": "Symfony Community",
                    "homepage": "https://symfony.com/contributors"
                }
            ],
            "description": "Eases the creation of beautiful and testable command line interfaces",
            "homepage": "https://symfony.com",
            "keywords": [
                "cli",
                "command line",
                "console",
                "terminal"
            ],
            "support": {
                "source": "https://github.com/symfony/console/tree/v5.4.5"
            },
            "funding": [
                {
                    "url": "https://symfony.com/sponsor",
                    "type": "custom"
                },
                {
                    "url": "https://github.com/fabpot",
                    "type": "github"
                },
                {
                    "url": "https://tidelift.com/funding/github/packagist/symfony/symfony",
                    "type": "tidelift"
                }
            ],
            "time": "2022-02-24T12:45:35+00:00"
        },
        {
            "name": "symfony/deprecation-contracts",
            "version": "v3.0.0",
            "source": {
                "type": "git",
                "url": "https://github.com/symfony/deprecation-contracts.git",
                "reference": "c726b64c1ccfe2896cb7df2e1331c357ad1c8ced"
            },
            "dist": {
                "type": "zip",
                "url": "https://api.github.com/repos/symfony/deprecation-contracts/zipball/c726b64c1ccfe2896cb7df2e1331c357ad1c8ced",
                "reference": "c726b64c1ccfe2896cb7df2e1331c357ad1c8ced",
                "shasum": ""
            },
            "require": {
                "php": ">=8.0.2"
            },
            "type": "library",
            "extra": {
                "branch-alias": {
                    "dev-main": "3.0-dev"
                },
                "thanks": {
                    "name": "symfony/contracts",
                    "url": "https://github.com/symfony/contracts"
                }
            },
            "autoload": {
                "files": [
                    "function.php"
                ]
            },
            "notification-url": "https://packagist.org/downloads/",
            "license": [
                "MIT"
            ],
            "authors": [
                {
                    "name": "Nicolas Grekas",
                    "email": "p@tchwork.com"
                },
                {
                    "name": "Symfony Community",
                    "homepage": "https://symfony.com/contributors"
                }
            ],
            "description": "A generic function and convention to trigger deprecation notices",
            "homepage": "https://symfony.com",
            "support": {
                "source": "https://github.com/symfony/deprecation-contracts/tree/v3.0.0"
            },
            "funding": [
                {
                    "url": "https://symfony.com/sponsor",
                    "type": "custom"
                },
                {
                    "url": "https://github.com/fabpot",
                    "type": "github"
                },
                {
                    "url": "https://tidelift.com/funding/github/packagist/symfony/symfony",
                    "type": "tidelift"
                }
            ],
            "time": "2021-11-01T23:48:49+00:00"
        },
        {
            "name": "symfony/polyfill-ctype",
            "version": "v1.25.0",
            "source": {
                "type": "git",
                "url": "https://github.com/symfony/polyfill-ctype.git",
                "reference": "30885182c981ab175d4d034db0f6f469898070ab"
            },
            "dist": {
                "type": "zip",
                "url": "https://api.github.com/repos/symfony/polyfill-ctype/zipball/30885182c981ab175d4d034db0f6f469898070ab",
                "reference": "30885182c981ab175d4d034db0f6f469898070ab",
                "shasum": ""
            },
            "require": {
                "php": ">=7.1"
            },
            "provide": {
                "ext-ctype": "*"
            },
            "suggest": {
                "ext-ctype": "For best performance"
            },
            "type": "library",
            "extra": {
                "branch-alias": {
                    "dev-main": "1.23-dev"
                },
                "thanks": {
                    "name": "symfony/polyfill",
                    "url": "https://github.com/symfony/polyfill"
                }
            },
            "autoload": {
                "files": [
                    "bootstrap.php"
                ],
                "psr-4": {
                    "Symfony\\Polyfill\\Ctype\\": ""
                }
            },
            "notification-url": "https://packagist.org/downloads/",
            "license": [
                "MIT"
            ],
            "authors": [
                {
                    "name": "Gert de Pagter",
                    "email": "BackEndTea@gmail.com"
                },
                {
                    "name": "Symfony Community",
                    "homepage": "https://symfony.com/contributors"
                }
            ],
            "description": "Symfony polyfill for ctype functions",
            "homepage": "https://symfony.com",
            "keywords": [
                "compatibility",
                "ctype",
                "polyfill",
                "portable"
            ],
            "support": {
                "source": "https://github.com/symfony/polyfill-ctype/tree/v1.25.0"
            },
            "funding": [
                {
                    "url": "https://symfony.com/sponsor",
                    "type": "custom"
                },
                {
                    "url": "https://github.com/fabpot",
                    "type": "github"
                },
                {
                    "url": "https://tidelift.com/funding/github/packagist/symfony/symfony",
                    "type": "tidelift"
                }
            ],
            "time": "2021-10-20T20:35:02+00:00"
        },
        {
            "name": "symfony/polyfill-intl-grapheme",
            "version": "v1.25.0",
            "source": {
                "type": "git",
                "url": "https://github.com/symfony/polyfill-intl-grapheme.git",
                "reference": "81b86b50cf841a64252b439e738e97f4a34e2783"
            },
            "dist": {
                "type": "zip",
                "url": "https://api.github.com/repos/symfony/polyfill-intl-grapheme/zipball/81b86b50cf841a64252b439e738e97f4a34e2783",
                "reference": "81b86b50cf841a64252b439e738e97f4a34e2783",
                "shasum": ""
            },
            "require": {
                "php": ">=7.1"
            },
            "suggest": {
                "ext-intl": "For best performance"
            },
            "type": "library",
            "extra": {
                "branch-alias": {
                    "dev-main": "1.23-dev"
                },
                "thanks": {
                    "name": "symfony/polyfill",
                    "url": "https://github.com/symfony/polyfill"
                }
            },
            "autoload": {
                "files": [
                    "bootstrap.php"
                ],
                "psr-4": {
                    "Symfony\\Polyfill\\Intl\\Grapheme\\": ""
                }
            },
            "notification-url": "https://packagist.org/downloads/",
            "license": [
                "MIT"
            ],
            "authors": [
                {
                    "name": "Nicolas Grekas",
                    "email": "p@tchwork.com"
                },
                {
                    "name": "Symfony Community",
                    "homepage": "https://symfony.com/contributors"
                }
            ],
            "description": "Symfony polyfill for intl's grapheme_* functions",
            "homepage": "https://symfony.com",
            "keywords": [
                "compatibility",
                "grapheme",
                "intl",
                "polyfill",
                "portable",
                "shim"
            ],
            "support": {
                "source": "https://github.com/symfony/polyfill-intl-grapheme/tree/v1.25.0"
            },
            "funding": [
                {
                    "url": "https://symfony.com/sponsor",
                    "type": "custom"
                },
                {
                    "url": "https://github.com/fabpot",
                    "type": "github"
                },
                {
                    "url": "https://tidelift.com/funding/github/packagist/symfony/symfony",
                    "type": "tidelift"
                }
            ],
            "time": "2021-11-23T21:10:46+00:00"
        },
        {
            "name": "symfony/polyfill-intl-normalizer",
            "version": "v1.25.0",
            "source": {
                "type": "git",
                "url": "https://github.com/symfony/polyfill-intl-normalizer.git",
                "reference": "8590a5f561694770bdcd3f9b5c69dde6945028e8"
            },
            "dist": {
                "type": "zip",
                "url": "https://api.github.com/repos/symfony/polyfill-intl-normalizer/zipball/8590a5f561694770bdcd3f9b5c69dde6945028e8",
                "reference": "8590a5f561694770bdcd3f9b5c69dde6945028e8",
                "shasum": ""
            },
            "require": {
                "php": ">=7.1"
            },
            "suggest": {
                "ext-intl": "For best performance"
            },
            "type": "library",
            "extra": {
                "branch-alias": {
                    "dev-main": "1.23-dev"
                },
                "thanks": {
                    "name": "symfony/polyfill",
                    "url": "https://github.com/symfony/polyfill"
                }
            },
            "autoload": {
                "files": [
                    "bootstrap.php"
                ],
                "psr-4": {
                    "Symfony\\Polyfill\\Intl\\Normalizer\\": ""
                },
                "classmap": [
                    "Resources/stubs"
                ]
            },
            "notification-url": "https://packagist.org/downloads/",
            "license": [
                "MIT"
            ],
            "authors": [
                {
                    "name": "Nicolas Grekas",
                    "email": "p@tchwork.com"
                },
                {
                    "name": "Symfony Community",
                    "homepage": "https://symfony.com/contributors"
                }
            ],
            "description": "Symfony polyfill for intl's Normalizer class and related functions",
            "homepage": "https://symfony.com",
            "keywords": [
                "compatibility",
                "intl",
                "normalizer",
                "polyfill",
                "portable",
                "shim"
            ],
            "support": {
                "source": "https://github.com/symfony/polyfill-intl-normalizer/tree/v1.25.0"
            },
            "funding": [
                {
                    "url": "https://symfony.com/sponsor",
                    "type": "custom"
                },
                {
                    "url": "https://github.com/fabpot",
                    "type": "github"
                },
                {
                    "url": "https://tidelift.com/funding/github/packagist/symfony/symfony",
                    "type": "tidelift"
                }
            ],
            "time": "2021-02-19T12:13:01+00:00"
        },
        {
            "name": "symfony/polyfill-mbstring",
            "version": "v1.25.0",
            "source": {
                "type": "git",
                "url": "https://github.com/symfony/polyfill-mbstring.git",
                "reference": "0abb51d2f102e00a4eefcf46ba7fec406d245825"
            },
            "dist": {
                "type": "zip",
                "url": "https://api.github.com/repos/symfony/polyfill-mbstring/zipball/0abb51d2f102e00a4eefcf46ba7fec406d245825",
                "reference": "0abb51d2f102e00a4eefcf46ba7fec406d245825",
                "shasum": ""
            },
            "require": {
                "php": ">=7.1"
            },
            "provide": {
                "ext-mbstring": "*"
            },
            "suggest": {
                "ext-mbstring": "For best performance"
            },
            "type": "library",
            "extra": {
                "branch-alias": {
                    "dev-main": "1.23-dev"
                },
                "thanks": {
                    "name": "symfony/polyfill",
                    "url": "https://github.com/symfony/polyfill"
                }
            },
            "autoload": {
                "files": [
                    "bootstrap.php"
                ],
                "psr-4": {
                    "Symfony\\Polyfill\\Mbstring\\": ""
                }
            },
            "notification-url": "https://packagist.org/downloads/",
            "license": [
                "MIT"
            ],
            "authors": [
                {
                    "name": "Nicolas Grekas",
                    "email": "p@tchwork.com"
                },
                {
                    "name": "Symfony Community",
                    "homepage": "https://symfony.com/contributors"
                }
            ],
            "description": "Symfony polyfill for the Mbstring extension",
            "homepage": "https://symfony.com",
            "keywords": [
                "compatibility",
                "mbstring",
                "polyfill",
                "portable",
                "shim"
            ],
            "support": {
                "source": "https://github.com/symfony/polyfill-mbstring/tree/v1.25.0"
            },
            "funding": [
                {
                    "url": "https://symfony.com/sponsor",
                    "type": "custom"
                },
                {
                    "url": "https://github.com/fabpot",
                    "type": "github"
                },
                {
                    "url": "https://tidelift.com/funding/github/packagist/symfony/symfony",
                    "type": "tidelift"
                }
            ],
            "time": "2021-11-30T18:21:41+00:00"
        },
        {
            "name": "symfony/polyfill-php73",
            "version": "v1.25.0",
            "source": {
                "type": "git",
                "url": "https://github.com/symfony/polyfill-php73.git",
                "reference": "cc5db0e22b3cb4111010e48785a97f670b350ca5"
            },
            "dist": {
                "type": "zip",
                "url": "https://api.github.com/repos/symfony/polyfill-php73/zipball/cc5db0e22b3cb4111010e48785a97f670b350ca5",
                "reference": "cc5db0e22b3cb4111010e48785a97f670b350ca5",
                "shasum": ""
            },
            "require": {
                "php": ">=7.1"
            },
            "type": "library",
            "extra": {
                "branch-alias": {
                    "dev-main": "1.23-dev"
                },
                "thanks": {
                    "name": "symfony/polyfill",
                    "url": "https://github.com/symfony/polyfill"
                }
            },
            "autoload": {
                "files": [
                    "bootstrap.php"
                ],
                "psr-4": {
                    "Symfony\\Polyfill\\Php73\\": ""
                },
                "classmap": [
                    "Resources/stubs"
                ]
            },
            "notification-url": "https://packagist.org/downloads/",
            "license": [
                "MIT"
            ],
            "authors": [
                {
                    "name": "Nicolas Grekas",
                    "email": "p@tchwork.com"
                },
                {
                    "name": "Symfony Community",
                    "homepage": "https://symfony.com/contributors"
                }
            ],
            "description": "Symfony polyfill backporting some PHP 7.3+ features to lower PHP versions",
            "homepage": "https://symfony.com",
            "keywords": [
                "compatibility",
                "polyfill",
                "portable",
                "shim"
            ],
            "support": {
                "source": "https://github.com/symfony/polyfill-php73/tree/v1.25.0"
            },
            "funding": [
                {
                    "url": "https://symfony.com/sponsor",
                    "type": "custom"
                },
                {
                    "url": "https://github.com/fabpot",
                    "type": "github"
                },
                {
                    "url": "https://tidelift.com/funding/github/packagist/symfony/symfony",
                    "type": "tidelift"
                }
            ],
            "time": "2021-06-05T21:20:04+00:00"
        },
        {
            "name": "symfony/polyfill-php80",
            "version": "v1.25.0",
            "source": {
                "type": "git",
                "url": "https://github.com/symfony/polyfill-php80.git",
                "reference": "4407588e0d3f1f52efb65fbe92babe41f37fe50c"
            },
            "dist": {
                "type": "zip",
                "url": "https://api.github.com/repos/symfony/polyfill-php80/zipball/4407588e0d3f1f52efb65fbe92babe41f37fe50c",
                "reference": "4407588e0d3f1f52efb65fbe92babe41f37fe50c",
                "shasum": ""
            },
            "require": {
                "php": ">=7.1"
            },
            "type": "library",
            "extra": {
                "branch-alias": {
                    "dev-main": "1.23-dev"
                },
                "thanks": {
                    "name": "symfony/polyfill",
                    "url": "https://github.com/symfony/polyfill"
                }
            },
            "autoload": {
                "files": [
                    "bootstrap.php"
                ],
                "psr-4": {
                    "Symfony\\Polyfill\\Php80\\": ""
                },
                "classmap": [
                    "Resources/stubs"
                ]
            },
            "notification-url": "https://packagist.org/downloads/",
            "license": [
                "MIT"
            ],
            "authors": [
                {
                    "name": "Ion Bazan",
                    "email": "ion.bazan@gmail.com"
                },
                {
                    "name": "Nicolas Grekas",
                    "email": "p@tchwork.com"
                },
                {
                    "name": "Symfony Community",
                    "homepage": "https://symfony.com/contributors"
                }
            ],
            "description": "Symfony polyfill backporting some PHP 8.0+ features to lower PHP versions",
            "homepage": "https://symfony.com",
            "keywords": [
                "compatibility",
                "polyfill",
                "portable",
                "shim"
            ],
            "support": {
                "source": "https://github.com/symfony/polyfill-php80/tree/v1.25.0"
            },
            "funding": [
                {
                    "url": "https://symfony.com/sponsor",
                    "type": "custom"
                },
                {
                    "url": "https://github.com/fabpot",
                    "type": "github"
                },
                {
                    "url": "https://tidelift.com/funding/github/packagist/symfony/symfony",
                    "type": "tidelift"
                }
            ],
            "time": "2022-03-04T08:16:47+00:00"
        },
        {
            "name": "symfony/process",
            "version": "v5.4.5",
            "source": {
                "type": "git",
                "url": "https://github.com/symfony/process.git",
                "reference": "95440409896f90a5f85db07a32b517ecec17fa4c"
            },
            "dist": {
                "type": "zip",
                "url": "https://api.github.com/repos/symfony/process/zipball/95440409896f90a5f85db07a32b517ecec17fa4c",
                "reference": "95440409896f90a5f85db07a32b517ecec17fa4c",
                "shasum": ""
            },
            "require": {
                "php": ">=7.2.5",
                "symfony/polyfill-php80": "^1.16"
            },
            "type": "library",
            "autoload": {
                "psr-4": {
                    "Symfony\\Component\\Process\\": ""
                },
                "exclude-from-classmap": [
                    "/Tests/"
                ]
            },
            "notification-url": "https://packagist.org/downloads/",
            "license": [
                "MIT"
            ],
            "authors": [
                {
                    "name": "Fabien Potencier",
                    "email": "fabien@symfony.com"
                },
                {
                    "name": "Symfony Community",
                    "homepage": "https://symfony.com/contributors"
                }
            ],
            "description": "Executes commands in sub-processes",
            "homepage": "https://symfony.com",
            "support": {
                "source": "https://github.com/symfony/process/tree/v5.4.5"
            },
            "funding": [
                {
                    "url": "https://symfony.com/sponsor",
                    "type": "custom"
                },
                {
                    "url": "https://github.com/fabpot",
                    "type": "github"
                },
                {
                    "url": "https://tidelift.com/funding/github/packagist/symfony/symfony",
                    "type": "tidelift"
                }
            ],
            "time": "2022-01-30T18:16:22+00:00"
        },
        {
            "name": "symfony/service-contracts",
            "version": "v3.0.0",
            "source": {
                "type": "git",
                "url": "https://github.com/symfony/service-contracts.git",
                "reference": "36715ebf9fb9db73db0cb24263c79077c6fe8603"
            },
            "dist": {
                "type": "zip",
                "url": "https://api.github.com/repos/symfony/service-contracts/zipball/36715ebf9fb9db73db0cb24263c79077c6fe8603",
                "reference": "36715ebf9fb9db73db0cb24263c79077c6fe8603",
                "shasum": ""
            },
            "require": {
                "php": ">=8.0.2",
                "psr/container": "^2.0"
            },
            "conflict": {
                "ext-psr": "<1.1|>=2"
            },
            "suggest": {
                "symfony/service-implementation": ""
            },
            "type": "library",
            "extra": {
                "branch-alias": {
                    "dev-main": "3.0-dev"
                },
                "thanks": {
                    "name": "symfony/contracts",
                    "url": "https://github.com/symfony/contracts"
                }
            },
            "autoload": {
                "psr-4": {
                    "Symfony\\Contracts\\Service\\": ""
                }
            },
            "notification-url": "https://packagist.org/downloads/",
            "license": [
                "MIT"
            ],
            "authors": [
                {
                    "name": "Nicolas Grekas",
                    "email": "p@tchwork.com"
                },
                {
                    "name": "Symfony Community",
                    "homepage": "https://symfony.com/contributors"
                }
            ],
            "description": "Generic abstractions related to writing services",
            "homepage": "https://symfony.com",
            "keywords": [
                "abstractions",
                "contracts",
                "decoupling",
                "interfaces",
                "interoperability",
                "standards"
            ],
            "support": {
                "source": "https://github.com/symfony/service-contracts/tree/v3.0.0"
            },
            "funding": [
                {
                    "url": "https://symfony.com/sponsor",
                    "type": "custom"
                },
                {
                    "url": "https://github.com/fabpot",
                    "type": "github"
                },
                {
                    "url": "https://tidelift.com/funding/github/packagist/symfony/symfony",
                    "type": "tidelift"
                }
            ],
            "time": "2021-11-04T17:53:12+00:00"
        },
        {
            "name": "symfony/string",
            "version": "v6.0.3",
            "source": {
                "type": "git",
                "url": "https://github.com/symfony/string.git",
                "reference": "522144f0c4c004c80d56fa47e40e17028e2eefc2"
            },
            "dist": {
                "type": "zip",
                "url": "https://api.github.com/repos/symfony/string/zipball/522144f0c4c004c80d56fa47e40e17028e2eefc2",
                "reference": "522144f0c4c004c80d56fa47e40e17028e2eefc2",
                "shasum": ""
            },
            "require": {
                "php": ">=8.0.2",
                "symfony/polyfill-ctype": "~1.8",
                "symfony/polyfill-intl-grapheme": "~1.0",
                "symfony/polyfill-intl-normalizer": "~1.0",
                "symfony/polyfill-mbstring": "~1.0"
            },
            "conflict": {
                "symfony/translation-contracts": "<2.0"
            },
            "require-dev": {
                "symfony/error-handler": "^5.4|^6.0",
                "symfony/http-client": "^5.4|^6.0",
                "symfony/translation-contracts": "^2.0|^3.0",
                "symfony/var-exporter": "^5.4|^6.0"
            },
            "type": "library",
            "autoload": {
                "files": [
                    "Resources/functions.php"
                ],
                "psr-4": {
                    "Symfony\\Component\\String\\": ""
                },
                "exclude-from-classmap": [
                    "/Tests/"
                ]
            },
            "notification-url": "https://packagist.org/downloads/",
            "license": [
                "MIT"
            ],
            "authors": [
                {
                    "name": "Nicolas Grekas",
                    "email": "p@tchwork.com"
                },
                {
                    "name": "Symfony Community",
                    "homepage": "https://symfony.com/contributors"
                }
            ],
            "description": "Provides an object-oriented API to strings and deals with bytes, UTF-8 code points and grapheme clusters in a unified way",
            "homepage": "https://symfony.com",
            "keywords": [
                "grapheme",
                "i18n",
                "string",
                "unicode",
                "utf-8",
                "utf8"
            ],
            "support": {
                "source": "https://github.com/symfony/string/tree/v6.0.3"
            },
            "funding": [
                {
                    "url": "https://symfony.com/sponsor",
                    "type": "custom"
                },
                {
                    "url": "https://github.com/fabpot",
                    "type": "github"
                },
                {
                    "url": "https://tidelift.com/funding/github/packagist/symfony/symfony",
                    "type": "tidelift"
                }
            ],
            "time": "2022-01-02T09:55:41+00:00"
        },
        {
            "name": "theseer/tokenizer",
            "version": "1.2.1",
            "source": {
                "type": "git",
                "url": "https://github.com/theseer/tokenizer.git",
                "reference": "34a41e998c2183e22995f158c581e7b5e755ab9e"
            },
            "dist": {
                "type": "zip",
                "url": "https://api.github.com/repos/theseer/tokenizer/zipball/34a41e998c2183e22995f158c581e7b5e755ab9e",
                "reference": "34a41e998c2183e22995f158c581e7b5e755ab9e",
                "shasum": ""
            },
            "require": {
                "ext-dom": "*",
                "ext-tokenizer": "*",
                "ext-xmlwriter": "*",
                "php": "^7.2 || ^8.0"
            },
            "type": "library",
            "autoload": {
                "classmap": [
                    "src/"
                ]
            },
            "notification-url": "https://packagist.org/downloads/",
            "license": [
                "BSD-3-Clause"
            ],
            "authors": [
                {
                    "name": "Arne Blankerts",
                    "email": "arne@blankerts.de",
                    "role": "Developer"
                }
            ],
            "description": "A small library for converting tokenized PHP source code into XML and potentially other formats",
            "support": {
                "issues": "https://github.com/theseer/tokenizer/issues",
                "source": "https://github.com/theseer/tokenizer/tree/1.2.1"
            },
            "funding": [
                {
                    "url": "https://github.com/theseer",
                    "type": "github"
                }
            ],
            "time": "2021-07-28T10:34:58+00:00"
        },
        {
            "name": "webmozart/assert",
            "version": "1.10.0",
            "source": {
                "type": "git",
                "url": "https://github.com/webmozarts/assert.git",
                "reference": "6964c76c7804814a842473e0c8fd15bab0f18e25"
            },
            "dist": {
                "type": "zip",
                "url": "https://api.github.com/repos/webmozarts/assert/zipball/6964c76c7804814a842473e0c8fd15bab0f18e25",
                "reference": "6964c76c7804814a842473e0c8fd15bab0f18e25",
                "shasum": ""
            },
            "require": {
                "php": "^7.2 || ^8.0",
                "symfony/polyfill-ctype": "^1.8"
            },
            "conflict": {
                "phpstan/phpstan": "<0.12.20",
                "vimeo/psalm": "<4.6.1 || 4.6.2"
            },
            "require-dev": {
                "phpunit/phpunit": "^8.5.13"
            },
            "type": "library",
            "extra": {
                "branch-alias": {
                    "dev-master": "1.10-dev"
                }
            },
            "autoload": {
                "psr-4": {
                    "Webmozart\\Assert\\": "src/"
                }
            },
            "notification-url": "https://packagist.org/downloads/",
            "license": [
                "MIT"
            ],
            "authors": [
                {
                    "name": "Bernhard Schussek",
                    "email": "bschussek@gmail.com"
                }
            ],
            "description": "Assertions to validate method input/output with nice error messages.",
            "keywords": [
                "assert",
                "check",
                "validate"
            ],
            "support": {
                "issues": "https://github.com/webmozarts/assert/issues",
                "source": "https://github.com/webmozarts/assert/tree/1.10.0"
            },
            "time": "2021-03-09T10:59:23+00:00"
        },
        {
            "name": "wikimedia/at-ease",
            "version": "v2.1.0",
            "source": {
                "type": "git",
                "url": "https://github.com/wikimedia/at-ease.git",
                "reference": "e8ebaa7bb7c8a8395481a05f6dc4deaceab11c33"
            },
            "dist": {
                "type": "zip",
                "url": "https://api.github.com/repos/wikimedia/at-ease/zipball/e8ebaa7bb7c8a8395481a05f6dc4deaceab11c33",
                "reference": "e8ebaa7bb7c8a8395481a05f6dc4deaceab11c33",
                "shasum": ""
            },
            "require": {
                "php": ">=7.2.9"
            },
            "require-dev": {
                "mediawiki/mediawiki-codesniffer": "35.0.0",
                "mediawiki/minus-x": "1.1.1",
                "ockcyp/covers-validator": "1.3.3",
                "php-parallel-lint/php-console-highlighter": "0.5.0",
                "php-parallel-lint/php-parallel-lint": "1.2.0",
                "phpunit/phpunit": "^8.5"
            },
            "type": "library",
            "autoload": {
                "files": [
                    "src/Wikimedia/Functions.php"
                ],
                "psr-4": {
                    "Wikimedia\\AtEase\\": "src/Wikimedia/AtEase/"
                }
            },
            "notification-url": "https://packagist.org/downloads/",
            "license": [
                "GPL-2.0-or-later"
            ],
            "authors": [
                {
                    "name": "Tim Starling",
                    "email": "tstarling@wikimedia.org"
                },
                {
                    "name": "MediaWiki developers",
                    "email": "wikitech-l@lists.wikimedia.org"
                }
            ],
            "description": "Safe replacement to @ for suppressing warnings.",
            "homepage": "https://www.mediawiki.org/wiki/at-ease",
            "support": {
                "source": "https://github.com/wikimedia/at-ease/tree/v2.1.0"
            },
            "time": "2021-02-27T15:53:37+00:00"
        },
        {
            "name": "yoast/phpunit-polyfills",
            "version": "1.0.3",
            "source": {
                "type": "git",
                "url": "https://github.com/Yoast/PHPUnit-Polyfills.git",
                "reference": "5ea3536428944955f969bc764bbe09738e151ada"
            },
            "dist": {
                "type": "zip",
                "url": "https://api.github.com/repos/Yoast/PHPUnit-Polyfills/zipball/5ea3536428944955f969bc764bbe09738e151ada",
                "reference": "5ea3536428944955f969bc764bbe09738e151ada",
                "shasum": ""
            },
            "require": {
                "php": ">=5.4",
                "phpunit/phpunit": "^4.8.36 || ^5.7.21 || ^6.0 || ^7.0 || ^8.0 || ^9.0"
            },
            "require-dev": {
                "yoast/yoastcs": "^2.2.0"
            },
            "type": "library",
            "extra": {
                "branch-alias": {
                    "dev-main": "1.x-dev",
                    "dev-develop": "1.x-dev"
                }
            },
            "autoload": {
                "files": [
                    "phpunitpolyfills-autoload.php"
                ]
            },
            "notification-url": "https://packagist.org/downloads/",
            "license": [
                "BSD-3-Clause"
            ],
            "authors": [
                {
                    "name": "Team Yoast",
                    "email": "support@yoast.com",
                    "homepage": "https://yoast.com"
                },
                {
                    "name": "Contributors",
                    "homepage": "https://github.com/Yoast/PHPUnit-Polyfills/graphs/contributors"
                }
            ],
            "description": "Set of polyfills for changed PHPUnit functionality to allow for creating PHPUnit cross-version compatible tests",
            "homepage": "https://github.com/Yoast/PHPUnit-Polyfills",
            "keywords": [
                "phpunit",
                "polyfill",
                "testing"
            ],
            "support": {
                "issues": "https://github.com/Yoast/PHPUnit-Polyfills/issues",
                "source": "https://github.com/Yoast/PHPUnit-Polyfills"
            },
            "time": "2021-11-23T01:37:03+00:00"
        }
    ],
    "aliases": [],
    "minimum-stability": "dev",
    "stability-flags": {
        "automattic/jetpack-a8c-mc-stats": 20,
        "automattic/jetpack-abtest": 20,
        "automattic/jetpack-assets": 20,
        "automattic/jetpack-autoloader": 20,
        "automattic/jetpack-backup": 20,
        "automattic/jetpack-blocks": 20,
        "automattic/jetpack-compat": 20,
        "automattic/jetpack-composer-plugin": 20,
        "automattic/jetpack-config": 20,
        "automattic/jetpack-connection": 20,
        "automattic/jetpack-connection-ui": 20,
        "automattic/jetpack-constants": 20,
        "automattic/jetpack-device-detection": 20,
        "automattic/jetpack-error": 20,
        "automattic/jetpack-google-fonts-provider": 20,
        "automattic/jetpack-heartbeat": 20,
        "automattic/jetpack-identity-crisis": 20,
        "automattic/jetpack-jitm": 20,
        "automattic/jetpack-lazy-images": 20,
        "automattic/jetpack-licensing": 20,
        "automattic/jetpack-logo": 20,
        "automattic/jetpack-my-jetpack": 20,
        "automattic/jetpack-options": 20,
        "automattic/jetpack-partner": 20,
        "automattic/jetpack-plugins-installer": 20,
        "automattic/jetpack-redirect": 20,
        "automattic/jetpack-roles": 20,
        "automattic/jetpack-search": 20,
        "automattic/jetpack-status": 20,
        "automattic/jetpack-sync": 20,
        "automattic/jetpack-waf": 20,
        "automattic/jetpack-changelogger": 20
    },
    "prefer-stable": true,
    "prefer-lowest": false,
    "platform": {
        "ext-fileinfo": "*",
        "ext-json": "*",
        "ext-openssl": "*"
    },
    "platform-dev": [],
    "platform-overrides": {
        "ext-intl": "0.0.0"
    },
    "plugin-api-version": "2.2.0"
}<|MERGE_RESOLUTION|>--- conflicted
+++ resolved
@@ -4,11 +4,7 @@
         "Read more about it at https://getcomposer.org/doc/01-basic-usage.md#installing-dependencies",
         "This file is @generated automatically"
     ],
-<<<<<<< HEAD
     "content-hash": "a9310b6e9c9b34d73dc1f22c13359af9",
-=======
-    "content-hash": "63ce847cfae026b90bb359f6e75898c7",
->>>>>>> 7cc2c2b0
     "packages": [
         {
             "name": "automattic/jetpack-a8c-mc-stats",
@@ -535,11 +531,7 @@
             "dist": {
                 "type": "path",
                 "url": "../../packages/connection",
-<<<<<<< HEAD
                 "reference": "d60612abed78db6aa449217196952bae7e66c445"
-=======
-                "reference": "8197ef999bf0765f0ed57a630c4ae277071e7cc2"
->>>>>>> 7cc2c2b0
             },
             "require": {
                 "automattic/jetpack-a8c-mc-stats": "^1.4",
@@ -893,25 +885,16 @@
             "dist": {
                 "type": "path",
                 "url": "../../packages/identity-crisis",
-<<<<<<< HEAD
                 "reference": "b5aacb10b5a8cf268b42ea72f13420ef864c7188"
-=======
-                "reference": "440d69a3150a664ef30c578f23fa5a5a030744b6"
->>>>>>> 7cc2c2b0
             },
             "require": {
                 "automattic/jetpack-assets": "^1.17",
                 "automattic/jetpack-connection": "^1.37",
                 "automattic/jetpack-constants": "^1.6",
                 "automattic/jetpack-logo": "^1.5",
-<<<<<<< HEAD
                 "automattic/jetpack-options": "^1.15",
                 "automattic/jetpack-status": "^1.13",
                 "automattic/jetpack-tracking": "^1.14"
-=======
-                "automattic/jetpack-options": "^1.14",
-                "automattic/jetpack-status": "^1.13"
->>>>>>> 7cc2c2b0
             },
             "require-dev": {
                 "automattic/jetpack-changelogger": "^3.0",
@@ -976,11 +959,7 @@
             "dist": {
                 "type": "path",
                 "url": "../../packages/jitm",
-<<<<<<< HEAD
                 "reference": "9ea18e814063419dae11ce11f236ae2edc7ae624"
-=======
-                "reference": "078aa7ea388a8805bdaadc2cc2e0e2b7fea603ef"
->>>>>>> 7cc2c2b0
             },
             "require": {
                 "automattic/jetpack-a8c-mc-stats": "^1.4",
@@ -1214,11 +1193,7 @@
             "dist": {
                 "type": "path",
                 "url": "../../packages/my-jetpack",
-<<<<<<< HEAD
                 "reference": "c8c76294bca480aa22efa392d08e1d33580367aa"
-=======
-                "reference": "00317beca5b0da4519ed72b8cdd443c1fe16b6a0"
->>>>>>> 7cc2c2b0
             },
             "require": {
                 "automattic/jetpack-admin-ui": "^0.2",
@@ -1599,25 +1574,16 @@
             "dist": {
                 "type": "path",
                 "url": "../../packages/search",
-<<<<<<< HEAD
                 "reference": "5abd8339a7d43630e6d0c48e9d4e3d256b4f8825"
-=======
-                "reference": "4b3c6d643d841407ea8a25763df1b7de6af2e90e"
->>>>>>> 7cc2c2b0
             },
             "require": {
                 "automattic/jetpack-assets": "^1.17",
                 "automattic/jetpack-config": "^1.7",
                 "automattic/jetpack-connection": "^1.37",
                 "automattic/jetpack-constants": "^1.6",
-<<<<<<< HEAD
                 "automattic/jetpack-options": "^1.15",
                 "automattic/jetpack-status": "^1.13",
                 "automattic/jetpack-tracking": "^1.14"
-=======
-                "automattic/jetpack-options": "^1.14",
-                "automattic/jetpack-status": "^1.13"
->>>>>>> 7cc2c2b0
             },
             "require-dev": {
                 "automattic/jetpack-changelogger": "^3.0",
@@ -1800,7 +1766,6 @@
             }
         },
         {
-<<<<<<< HEAD
             "name": "automattic/jetpack-tracking",
             "version": "dev-master",
             "dist": {
@@ -1856,8 +1821,6 @@
             }
         },
         {
-=======
->>>>>>> 7cc2c2b0
             "name": "automattic/jetpack-waf",
             "version": "dev-master",
             "dist": {
