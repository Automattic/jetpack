--- conflicted
+++ resolved
@@ -4,11 +4,7 @@
         "Read more about it at https://getcomposer.org/doc/01-basic-usage.md#installing-dependencies",
         "This file is @generated automatically"
     ],
-<<<<<<< HEAD
-    "content-hash": "a293683173bd03a18de062094dcbfb2c",
-=======
-    "content-hash": "254cbae594ddbef3102737bc957f1c72",
->>>>>>> 13725698
+    "content-hash": "e503c3889c256c4cddc0ec4ddc2b315b",
     "packages": [
         {
             "name": "automattic/jetpack-a8c-mc-stats",
