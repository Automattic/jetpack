--- conflicted
+++ resolved
@@ -918,11 +918,7 @@
             "dist": {
                 "type": "path",
                 "url": "../../packages/forms",
-<<<<<<< HEAD
-                "reference": "088530838a90fccde4ccd74c247dc1a1a5c965a4"
-=======
                 "reference": "9d4411497e42146def6de2395d8f4cb3903fdfc5"
->>>>>>> be53f4d3
             },
             "require": {
                 "automattic/jetpack-assets": "@dev",
@@ -947,11 +943,7 @@
                     "link-template": "https://github.com/automattic/jetpack-forms/compare/v${old}...v${new}"
                 },
                 "branch-alias": {
-<<<<<<< HEAD
-                    "dev-trunk": "0.15.x-dev"
-=======
                     "dev-trunk": "0.16.x-dev"
->>>>>>> be53f4d3
                 },
                 "textdomain": "jetpack-forms",
                 "version-constants": {
