{
    "_readme": [
        "This file locks the dependencies of your project to a known state",
        "Read more about it at https://getcomposer.org/doc/01-basic-usage.md#installing-dependencies",
        "This file is @generated automatically"
    ],
<<<<<<< HEAD
    "content-hash": "812bf1ce38723ed8839ee0c2823f496c",
=======
    "content-hash": "bdc8f723e56e5afcfdcdd579e3bfae8b",
>>>>>>> a71e38e1
    "packages": [
        {
            "name": "automattic/jetpack-a8c-mc-stats",
            "version": "dev-master",
            "dist": {
                "type": "path",
                "url": "../../packages/a8c-mc-stats",
                "reference": "05c1399080a50526afc06f85e6494959ca3c1941"
            },
            "require-dev": {
                "automattic/jetpack-changelogger": "^3.0",
                "yoast/phpunit-polyfills": "1.0.3"
            },
            "type": "jetpack-library",
            "extra": {
                "autotagger": true,
                "mirror-repo": "Automattic/jetpack-a8c-mc-stats",
                "changelogger": {
                    "link-template": "https://github.com/Automattic/jetpack-a8c-mc-stats/compare/v${old}...v${new}"
                },
                "branch-alias": {
                    "dev-master": "1.4.x-dev"
                }
            },
            "autoload": {
                "classmap": [
                    "src/"
                ]
            },
            "scripts": {
                "phpunit": [
                    "./vendor/phpunit/phpunit/phpunit --colors=always"
                ],
                "test-coverage": [
                    "php -dpcov.directory=. ./vendor/bin/phpunit --coverage-clover \"$COVERAGE_DIR/clover.xml\""
                ],
                "test-php": [
                    "@composer phpunit"
                ]
            },
            "license": [
                "GPL-2.0-or-later"
            ],
            "description": "Used to record internal usage stats for Automattic. Not visible to site owners.",
            "transport-options": {
                "relative": true
            }
        },
        {
            "name": "automattic/jetpack-abtest",
            "version": "dev-master",
            "dist": {
                "type": "path",
                "url": "../../packages/abtest",
                "reference": "b070d936270352b56482cbee909f2cbf133af903"
            },
            "require": {
                "automattic/jetpack-connection": "^1.38",
                "automattic/jetpack-error": "^1.3"
            },
            "require-dev": {
                "automattic/jetpack-changelogger": "^3.0",
                "automattic/wordbless": "dev-master",
                "yoast/phpunit-polyfills": "1.0.3"
            },
            "type": "jetpack-library",
            "extra": {
                "autotagger": true,
                "mirror-repo": "Automattic/jetpack-abtest",
                "changelogger": {
                    "link-template": "https://github.com/Automattic/jetpack-abtest/compare/v${old}...v${new}"
                },
                "branch-alias": {
                    "dev-master": "1.9.x-dev"
                }
            },
            "autoload": {
                "classmap": [
                    "src/"
                ]
            },
            "scripts": {
                "phpunit": [
                    "./vendor/phpunit/phpunit/phpunit --colors=always"
                ],
                "post-update-cmd": [
                    "php -r \"copy('vendor/automattic/wordbless/src/dbless-wpdb.php', 'wordpress/wp-content/db.php');\""
                ],
                "test-coverage": [
                    "php -dpcov.directory=. ./vendor/bin/phpunit --coverage-clover \"$COVERAGE_DIR/clover.xml\""
                ],
                "test-php": [
                    "@composer phpunit"
                ]
            },
            "license": [
                "GPL-2.0-or-later"
            ],
            "description": "Provides an interface to the WP.com A/B tests.",
            "transport-options": {
                "relative": true
            }
        },
        {
            "name": "automattic/jetpack-admin-ui",
            "version": "dev-master",
            "dist": {
                "type": "path",
                "url": "../../packages/admin-ui",
                "reference": "bbb92b9b9852760e84b7aaee877ee081616efcb3"
            },
            "require-dev": {
                "automattic/jetpack-changelogger": "^3.0",
                "automattic/wordbless": "dev-master",
                "yoast/phpunit-polyfills": "1.0.3"
            },
            "type": "jetpack-library",
            "extra": {
                "autotagger": true,
                "mirror-repo": "Automattic/jetpack-admin-ui",
                "textdomain": "jetpack-admin-ui",
                "changelogger": {
                    "link-template": "https://github.com/Automattic/jetpack-admin-ui/compare/${old}...${new}"
                },
                "branch-alias": {
                    "dev-master": "0.2.x-dev"
                },
                "version-constants": {
                    "::PACKAGE_VERSION": "src/class-admin-menu.php"
                }
            },
            "autoload": {
                "classmap": [
                    "src/"
                ]
            },
            "scripts": {
                "phpunit": [
                    "./vendor/phpunit/phpunit/phpunit --colors=always"
                ],
                "test-coverage": [
                    "php -dpcov.directory=. ./vendor/bin/phpunit --coverage-clover \"$COVERAGE_DIR/clover.xml\""
                ],
                "test-php": [
                    "@composer phpunit"
                ],
                "post-update-cmd": [
                    "php -r \"copy('vendor/automattic/wordbless/src/dbless-wpdb.php', 'wordpress/wp-content/db.php');\""
                ]
            },
            "license": [
                "GPL-2.0-or-later"
            ],
            "description": "Generic Jetpack wp-admin UI elements",
            "transport-options": {
                "relative": true
            }
        },
        {
            "name": "automattic/jetpack-assets",
            "version": "dev-master",
            "dist": {
                "type": "path",
                "url": "../../packages/assets",
                "reference": "52fb1f734112badb778f56637476365c7c81af35"
            },
            "require": {
                "automattic/jetpack-constants": "^1.6"
            },
            "require-dev": {
                "automattic/jetpack-changelogger": "^3.0",
                "brain/monkey": "2.6.1",
                "wikimedia/testing-access-wrapper": "^1.0 || ^2.0",
                "yoast/phpunit-polyfills": "1.0.3"
            },
            "type": "jetpack-library",
            "extra": {
                "autotagger": true,
                "mirror-repo": "Automattic/jetpack-assets",
                "textdomain": "jetpack-assets",
                "changelogger": {
                    "link-template": "https://github.com/Automattic/jetpack-assets/compare/v${old}...v${new}"
                },
                "branch-alias": {
                    "dev-master": "1.17.x-dev"
                }
            },
            "autoload": {
                "files": [
                    "actions.php"
                ],
                "classmap": [
                    "src/"
                ]
            },
            "scripts": {
                "build-development": [
                    "pnpm run build"
                ],
                "build-production": [
                    "pnpm run build-production"
                ],
                "phpunit": [
                    "./vendor/phpunit/phpunit/phpunit --colors=always"
                ],
                "test-coverage": [
                    "php -dpcov.directory=. ./vendor/bin/phpunit --coverage-clover \"$COVERAGE_DIR/php/clover.xml\"",
                    "pnpm run test-coverage"
                ],
                "test-js": [
                    "pnpm run test"
                ],
                "test-php": [
                    "@composer phpunit"
                ]
            },
            "license": [
                "GPL-2.0-or-later"
            ],
            "description": "Asset management utilities for Jetpack ecosystem packages",
            "transport-options": {
                "relative": true
            }
        },
        {
            "name": "automattic/jetpack-autoloader",
            "version": "dev-master",
            "dist": {
                "type": "path",
                "url": "../../packages/autoloader",
                "reference": "0d14c81f42c4da64b4d3b2a7878e3b058d1af7c8"
            },
            "require": {
                "composer-plugin-api": "^1.1 || ^2.0"
            },
            "require-dev": {
                "automattic/jetpack-changelogger": "^3.0",
                "yoast/phpunit-polyfills": "1.0.3"
            },
            "type": "composer-plugin",
            "extra": {
                "autotagger": true,
                "class": "Automattic\\Jetpack\\Autoloader\\CustomAutoloaderPlugin",
                "mirror-repo": "Automattic/jetpack-autoloader",
                "changelogger": {
                    "link-template": "https://github.com/Automattic/jetpack-autoloader/compare/v${old}...v${new}"
                },
                "branch-alias": {
                    "dev-master": "2.11.x-dev"
                }
            },
            "autoload": {
                "classmap": [
                    "src/AutoloadGenerator.php"
                ],
                "psr-4": {
                    "Automattic\\Jetpack\\Autoloader\\": "src"
                }
            },
            "scripts": {
                "phpunit": [
                    "./vendor/phpunit/phpunit/phpunit --colors=always"
                ],
                "test-coverage": [
                    "php -dpcov.directory=. ./vendor/bin/phpunit --coverage-php \"./tests/php/tmp/coverage-report.php\"",
                    "php ./tests/php/bin/test-coverage.php \"$COVERAGE_DIR/clover.xml\""
                ],
                "test-php": [
                    "@composer phpunit"
                ]
            },
            "license": [
                "GPL-2.0-or-later"
            ],
            "description": "Creates a custom autoloader for a plugin or theme.",
            "transport-options": {
                "relative": true
            }
        },
        {
            "name": "automattic/jetpack-backup",
            "version": "dev-master",
            "dist": {
                "type": "path",
                "url": "../../packages/backup",
                "reference": "78502e5546d6f1292832b98398eaaf61d99539e9"
            },
            "require": {
                "automattic/jetpack-connection": "^1.38",
                "automattic/jetpack-sync": "^1.30"
            },
            "require-dev": {
                "automattic/jetpack-changelogger": "^3.0",
                "automattic/wordbless": "@dev",
                "yoast/phpunit-polyfills": "1.0.3"
            },
            "type": "jetpack-library",
            "extra": {
                "autotagger": true,
                "mirror-repo": "Automattic/jetpack-backup",
                "textdomain": "jetpack-backup-pkg",
                "version-constants": {
                    "::PACKAGE_VERSION": "src/class-package-version.php"
                },
                "changelogger": {
                    "link-template": "https://github.com/Automattic/jetpack-backup/compare/v${old}...v${new}"
                },
                "branch-alias": {
                    "dev-master": "1.2.x-dev"
                }
            },
            "autoload": {
                "files": [
                    "actions.php"
                ],
                "classmap": [
                    "src/"
                ]
            },
            "scripts": {
                "phpunit": [
                    "./vendor/phpunit/phpunit/phpunit --colors=always"
                ],
                "test-coverage": [
                    "php -dpcov.directory=. ./vendor/bin/phpunit --coverage-clover \"$COVERAGE_DIR/clover.xml\""
                ],
                "test-php": [
                    "@composer phpunit"
                ],
                "post-update-cmd": [
                    "php -r \"copy('vendor/automattic/wordbless/src/dbless-wpdb.php', 'wordpress/wp-content/db.php');\""
                ]
            },
            "license": [
                "GPL-2.0-or-later"
            ],
            "description": "Tools to assist with backing up Jetpack sites.",
            "transport-options": {
                "relative": true
            }
        },
        {
            "name": "automattic/jetpack-blocks",
            "version": "dev-master",
            "dist": {
                "type": "path",
                "url": "../../packages/blocks",
                "reference": "5fa39eec698e40b071be806a663367eb4555f557"
            },
            "require-dev": {
                "automattic/jetpack-changelogger": "^3.0",
                "automattic/wordbless": "dev-master",
                "brain/monkey": "2.6.1",
                "yoast/phpunit-polyfills": "1.0.3"
            },
            "type": "jetpack-library",
            "extra": {
                "autotagger": true,
                "mirror-repo": "Automattic/jetpack-blocks",
                "changelogger": {
                    "link-template": "https://github.com/Automattic/jetpack-blocks/compare/v${old}...v${new}"
                },
                "branch-alias": {
                    "dev-master": "1.4.x-dev"
                }
            },
            "autoload": {
                "classmap": [
                    "src/"
                ]
            },
            "scripts": {
                "phpunit": [
                    "./vendor/phpunit/phpunit/phpunit --colors=always"
                ],
                "post-update-cmd": [
                    "php -r \"copy('vendor/automattic/wordbless/src/dbless-wpdb.php', 'wordpress/wp-content/db.php');\""
                ],
                "test-coverage": [
                    "php -dpcov.directory=. ./vendor/bin/phpunit --coverage-clover \"$COVERAGE_DIR/clover.xml\""
                ],
                "test-php": [
                    "@composer phpunit"
                ]
            },
            "license": [
                "GPL-2.0-or-later"
            ],
            "description": "Register and manage blocks within a plugin. Used to manage block registration, enqueues, and more.",
            "transport-options": {
                "relative": true
            }
        },
        {
            "name": "automattic/jetpack-compat",
            "version": "dev-master",
            "dist": {
                "type": "path",
                "url": "../../packages/compat",
                "reference": "b7df09e6dd884b03fb8b2198bf1a11371d05d40f"
            },
            "require-dev": {
                "automattic/jetpack-changelogger": "^3.0"
            },
            "type": "jetpack-library",
            "extra": {
                "autotagger": true,
                "mirror-repo": "Automattic/jetpack-compat",
                "textdomain": "jetpack-compat",
                "changelogger": {
                    "link-template": "https://github.com/Automattic/jetpack-compat/compare/v${old}...v${new}"
                },
                "branch-alias": {
                    "dev-master": "1.7.x-dev"
                }
            },
            "autoload": {
                "files": [
                    "functions.php"
                ],
                "classmap": [
                    "legacy"
                ]
            },
            "license": [
                "GPL-2.0-or-later"
            ],
            "description": "Compatibility layer with previous versions of Jetpack",
            "transport-options": {
                "relative": true
            }
        },
        {
            "name": "automattic/jetpack-composer-plugin",
            "version": "dev-master",
            "dist": {
                "type": "path",
                "url": "../../packages/composer-plugin",
                "reference": "fd26ae83f0d0d8b8b3dcf3bd75ae5ce89403360c"
            },
            "require": {
                "composer-plugin-api": "^2.1.0"
            },
            "require-dev": {
                "automattic/jetpack-changelogger": "^3.0",
                "composer/composer": "2.2.3",
                "yoast/phpunit-polyfills": "1.0.3"
            },
            "type": "composer-plugin",
            "extra": {
                "plugin-modifies-install-path": true,
                "class": "Automattic\\Jetpack\\Composer\\Plugin",
                "mirror-repo": "Automattic/jetpack-composer-plugin",
                "changelogger": {
                    "link-template": "https://github.com/Automattic/jetpack-composer-plugin/compare/v${old}...v${new}"
                },
                "autotagger": true,
                "branch-alias": {
                    "dev-master": "1.1.x-dev"
                }
            },
            "autoload": {
                "classmap": [
                    "src/"
                ]
            },
            "scripts": {
                "phpunit": [
                    "./vendor/phpunit/phpunit/phpunit --colors=always"
                ],
                "test-coverage": [
                    "php -dpcov.directory=. ./vendor/bin/phpunit --coverage-clover \"$COVERAGE_DIR/clover.xml\""
                ],
                "test-php": [
                    "@composer phpunit"
                ]
            },
            "license": [
                "GPL-2.0-or-later"
            ],
            "description": "A custom installer plugin for Composer to move Jetpack packages out of `vendor/` so WordPress's translation infrastructure will find their strings.",
            "transport-options": {
                "relative": true
            }
        },
        {
            "name": "automattic/jetpack-config",
            "version": "dev-master",
            "dist": {
                "type": "path",
                "url": "../../packages/config",
                "reference": "990b87542a104209e1228a441346eaee82ef95a6"
            },
            "require-dev": {
                "automattic/jetpack-changelogger": "^3.0"
            },
            "type": "jetpack-library",
            "extra": {
                "autotagger": true,
                "mirror-repo": "Automattic/jetpack-config",
                "textdomain": "jetpack-config",
                "changelogger": {
                    "link-template": "https://github.com/Automattic/jetpack-config/compare/v${old}...v${new}"
                },
                "branch-alias": {
                    "dev-master": "1.8.x-dev"
                }
            },
            "autoload": {
                "classmap": [
                    "src/"
                ]
            },
            "license": [
                "GPL-2.0-or-later"
            ],
            "description": "Jetpack configuration package that initializes other packages and configures Jetpack's functionality. Can be used as a base for all variants of Jetpack package usage.",
            "transport-options": {
                "relative": true
            }
        },
        {
            "name": "automattic/jetpack-connection",
            "version": "dev-master",
            "dist": {
                "type": "path",
                "url": "../../packages/connection",
                "reference": "58967f97bcd012aa2389824c42ca1da24d9fc180"
            },
            "require": {
                "automattic/jetpack-a8c-mc-stats": "^1.4",
                "automattic/jetpack-admin-ui": "^0.2",
                "automattic/jetpack-constants": "^1.6",
                "automattic/jetpack-heartbeat": "^1.4",
                "automattic/jetpack-options": "^1.15",
                "automattic/jetpack-redirect": "^1.7",
                "automattic/jetpack-roles": "^1.4",
                "automattic/jetpack-status": "^1.13"
            },
            "require-dev": {
                "automattic/jetpack-changelogger": "^3.0",
                "automattic/wordbless": "@dev",
                "brain/monkey": "2.6.1",
                "yoast/phpunit-polyfills": "1.0.3"
            },
            "type": "jetpack-library",
            "extra": {
                "autotagger": true,
                "mirror-repo": "Automattic/jetpack-connection",
                "textdomain": "jetpack-connection",
                "version-constants": {
                    "::PACKAGE_VERSION": "src/class-package-version.php"
                },
                "changelogger": {
                    "link-template": "https://github.com/Automattic/jetpack-connection/compare/v${old}...v${new}"
                },
                "branch-alias": {
                    "dev-master": "1.38.x-dev"
                }
            },
            "autoload": {
                "classmap": [
                    "legacy",
                    "src/",
                    "src/webhooks"
                ]
            },
            "scripts": {
                "phpunit": [
                    "./vendor/phpunit/phpunit/phpunit --colors=always"
                ],
                "post-update-cmd": [
                    "php -r \"copy('vendor/automattic/wordbless/src/dbless-wpdb.php', 'wordpress/wp-content/db.php');\""
                ],
                "test-coverage": [
                    "php -dpcov.directory=. ./vendor/bin/phpunit --coverage-clover \"$COVERAGE_DIR/clover.xml\""
                ],
                "test-php": [
                    "@composer phpunit"
                ]
            },
            "license": [
                "GPL-2.0-or-later"
            ],
            "description": "Everything needed to connect to the Jetpack infrastructure",
            "transport-options": {
                "relative": true
            }
        },
        {
            "name": "automattic/jetpack-connection-ui",
            "version": "dev-master",
            "dist": {
                "type": "path",
                "url": "../../packages/connection-ui",
                "reference": "35bdbe11f1eea0a90d2005fb00c971964b2b4ba5"
            },
            "require": {
                "automattic/jetpack-assets": "^1.17",
                "automattic/jetpack-connection": "^1.38",
                "automattic/jetpack-constants": "^1.6",
                "automattic/jetpack-device-detection": "^1.4",
                "automattic/jetpack-identity-crisis": "^0.8"
            },
            "require-dev": {
                "automattic/jetpack-changelogger": "^3.0"
            },
            "type": "jetpack-library",
            "extra": {
                "autotagger": true,
                "mirror-repo": "Automattic/jetpack-connection-ui",
                "textdomain": "jetpack-connection-ui",
                "changelogger": {
                    "link-template": "https://github.com/Automattic/jetpack-connection-ui/compare/v${old}...v${new}"
                },
                "branch-alias": {
                    "dev-master": "2.4.x-dev"
                }
            },
            "autoload": {
                "classmap": [
                    "src/"
                ]
            },
            "scripts": {
                "build-development": [
                    "pnpm run build"
                ],
                "build-production": [
                    "NODE_ENV=production pnpm run build"
                ],
                "watch": [
                    "Composer\\Config::disableProcessTimeout",
                    "pnpm run watch"
                ]
            },
            "license": [
                "GPL-2.0-or-later"
            ],
            "description": "Jetpack Connection UI",
            "transport-options": {
                "relative": true
            }
        },
        {
            "name": "automattic/jetpack-constants",
            "version": "dev-master",
            "dist": {
                "type": "path",
                "url": "../../packages/constants",
                "reference": "c707667b702d06091f8183df68a2a2b0d230c2b3"
            },
            "require-dev": {
                "automattic/jetpack-changelogger": "^3.0",
                "brain/monkey": "2.6.1",
                "yoast/phpunit-polyfills": "1.0.3"
            },
            "type": "jetpack-library",
            "extra": {
                "autotagger": true,
                "mirror-repo": "Automattic/jetpack-constants",
                "changelogger": {
                    "link-template": "https://github.com/Automattic/jetpack-constants/compare/v${old}...v${new}"
                },
                "branch-alias": {
                    "dev-master": "1.6.x-dev"
                }
            },
            "autoload": {
                "classmap": [
                    "src/"
                ]
            },
            "scripts": {
                "phpunit": [
                    "./vendor/phpunit/phpunit/phpunit --colors=always"
                ],
                "test-coverage": [
                    "php -dpcov.directory=. ./vendor/bin/phpunit --coverage-clover \"$COVERAGE_DIR/clover.xml\""
                ],
                "test-php": [
                    "@composer phpunit"
                ]
            },
            "license": [
                "GPL-2.0-or-later"
            ],
            "description": "A wrapper for defining constants in a more testable way.",
            "transport-options": {
                "relative": true
            }
        },
        {
            "name": "automattic/jetpack-device-detection",
            "version": "dev-master",
            "dist": {
                "type": "path",
                "url": "../../packages/device-detection",
                "reference": "9e6dca88fa7d4e8d264d32f3f50007c124f98c97"
            },
            "require-dev": {
                "automattic/jetpack-changelogger": "^3.0",
                "yoast/phpunit-polyfills": "1.0.3"
            },
            "type": "jetpack-library",
            "extra": {
                "autotagger": true,
                "mirror-repo": "Automattic/jetpack-device-detection",
                "changelogger": {
                    "link-template": "https://github.com/Automattic/jetpack-device-detection/compare/v${old}...v${new}"
                },
                "branch-alias": {
                    "dev-master": "1.4.x-dev"
                }
            },
            "autoload": {
                "classmap": [
                    "src/"
                ]
            },
            "scripts": {
                "phpunit": [
                    "./vendor/phpunit/phpunit/phpunit --colors=always"
                ],
                "test-coverage": [
                    "php -dpcov.directory=. ./vendor/bin/phpunit --coverage-clover \"$COVERAGE_DIR/clover.xml\""
                ],
                "test-php": [
                    "@composer phpunit"
                ]
            },
            "license": [
                "GPL-2.0-or-later"
            ],
            "description": "A way to detect device types based on User-Agent header.",
            "transport-options": {
                "relative": true
            }
        },
        {
            "name": "automattic/jetpack-error",
            "version": "dev-master",
            "dist": {
                "type": "path",
                "url": "../../packages/error",
                "reference": "af8ed8b85889e26f768c006ac34b39c9ae5e3f53"
            },
            "require-dev": {
                "automattic/jetpack-changelogger": "^3.0",
                "yoast/phpunit-polyfills": "1.0.3"
            },
            "type": "jetpack-library",
            "extra": {
                "autotagger": true,
                "mirror-repo": "Automattic/jetpack-error",
                "changelogger": {
                    "link-template": "https://github.com/Automattic/jetpack-error/compare/v${old}...v${new}"
                },
                "branch-alias": {
                    "dev-master": "1.3.x-dev"
                }
            },
            "autoload": {
                "classmap": [
                    "src/"
                ]
            },
            "scripts": {
                "phpunit": [
                    "./vendor/phpunit/phpunit/phpunit --colors=always"
                ],
                "test-coverage": [
                    "php -dpcov.directory=. ./vendor/bin/phpunit --coverage-clover \"$COVERAGE_DIR/clover.xml\""
                ],
                "test-php": [
                    "@composer phpunit"
                ]
            },
            "license": [
                "GPL-2.0-or-later"
            ],
            "description": "Jetpack Error - a wrapper around WP_Error.",
            "transport-options": {
                "relative": true
            }
        },
        {
            "name": "automattic/jetpack-google-fonts-provider",
            "version": "dev-master",
            "dist": {
                "type": "path",
                "url": "../../packages/google-fonts-provider",
                "reference": "b4505b57b156ce9fb2a2eee1adebae621c7b3f96"
            },
            "require-dev": {
                "automattic/jetpack-changelogger": "^3.0",
                "brain/monkey": "2.6.1",
                "yoast/phpunit-polyfills": "1.0.3"
            },
            "type": "jetpack-library",
            "extra": {
                "autotagger": true,
                "mirror-repo": "Automattic/jetpack-google-fonts-provider",
                "changelogger": {
                    "link-template": "https://github.com/Automattic/jetpack-google-fonts-provider/compare/v${old}...v${new}"
                },
                "branch-alias": {
                    "dev-master": "0.2.x-dev"
                },
                "textdomain": "jetpack-google-fonts-provider"
            },
            "autoload": {
                "classmap": [
                    "src/"
                ]
            },
            "scripts": {
                "phpunit": [
                    "./vendor/phpunit/phpunit/phpunit --colors=always"
                ],
                "test-coverage": [
                    "php -dpcov.directory=. ./vendor/bin/phpunit --coverage-clover \"$COVERAGE_DIR/clover.xml\""
                ],
                "test-php": [
                    "@composer phpunit"
                ]
            },
            "license": [
                "GPL-2.0-or-later"
            ],
            "description": "WordPress Webfonts provider for Google Fonts",
            "transport-options": {
                "relative": true
            }
        },
        {
            "name": "automattic/jetpack-heartbeat",
            "version": "dev-master",
            "dist": {
                "type": "path",
                "url": "../../packages/heartbeat",
                "reference": "89d4466f3ccf924afcbe3f6e80a15f2b39895def"
            },
            "require": {
                "automattic/jetpack-a8c-mc-stats": "^1.4",
                "automattic/jetpack-options": "^1.15"
            },
            "require-dev": {
                "automattic/jetpack-changelogger": "^3.0"
            },
            "type": "jetpack-library",
            "extra": {
                "autotagger": true,
                "mirror-repo": "Automattic/jetpack-heartbeat",
                "textdomain": "jetpack-heartbeat",
                "changelogger": {
                    "link-template": "https://github.com/Automattic/jetpack-heartbeat/compare/v${old}...v${new}"
                },
                "branch-alias": {
                    "dev-master": "1.4.x-dev"
                }
            },
            "autoload": {
                "classmap": [
                    "src/"
                ]
            },
            "license": [
                "GPL-2.0-or-later"
            ],
            "description": "This adds a cronjob that sends a batch of internal automattic stats to wp.com once a day",
            "transport-options": {
                "relative": true
            }
        },
        {
            "name": "automattic/jetpack-identity-crisis",
            "version": "dev-master",
            "dist": {
                "type": "path",
                "url": "../../packages/identity-crisis",
                "reference": "3c5fa5d4829eb86d387b727915c3b21928ace466"
            },
            "require": {
                "automattic/jetpack-assets": "^1.17",
                "automattic/jetpack-connection": "^1.38",
                "automattic/jetpack-constants": "^1.6",
                "automattic/jetpack-logo": "^1.5",
                "automattic/jetpack-options": "^1.15",
                "automattic/jetpack-status": "^1.13"
            },
            "require-dev": {
                "automattic/jetpack-changelogger": "^3.0",
                "automattic/wordbless": "@dev",
                "yoast/phpunit-polyfills": "1.0.3"
            },
            "type": "jetpack-library",
            "extra": {
                "autotagger": true,
                "mirror-repo": "Automattic/jetpack-identity-crisis",
                "textdomain": "jetpack-idc",
                "version-constants": {
                    "::PACKAGE_VERSION": "src/class-identity-crisis.php"
                },
                "changelogger": {
                    "link-template": "https://github.com/Automattic/jetpack-identity-crisis/compare/v${old}...v${new}"
                },
                "branch-alias": {
                    "dev-master": "0.8.x-dev"
                }
            },
            "autoload": {
                "classmap": [
                    "src/"
                ]
            },
            "scripts": {
                "build-development": [
                    "pnpm run build"
                ],
                "build-production": [
                    "NODE_ENV='production' pnpm run build"
                ],
                "phpunit": [
                    "./vendor/phpunit/phpunit/phpunit --colors=always"
                ],
                "test-coverage": [
                    "php -dpcov.directory=. ./vendor/bin/phpunit --coverage-clover \"$COVERAGE_DIR/clover.xml\""
                ],
                "test-php": [
                    "@composer phpunit"
                ],
                "post-update-cmd": [
                    "php -r \"copy('vendor/automattic/wordbless/src/dbless-wpdb.php', 'wordpress/wp-content/db.php');\""
                ],
                "watch": [
                    "Composer\\Config::disableProcessTimeout",
                    "pnpm run watch"
                ]
            },
            "license": [
                "GPL-2.0-or-later"
            ],
            "description": "Identity Crisis.",
            "transport-options": {
                "relative": true
            }
        },
        {
            "name": "automattic/jetpack-jitm",
            "version": "dev-master",
            "dist": {
                "type": "path",
                "url": "../../packages/jitm",
                "reference": "c38776432f52c22f870343685499d33ac16d3ba3"
            },
            "require": {
                "automattic/jetpack-a8c-mc-stats": "^1.4",
                "automattic/jetpack-assets": "^1.17",
                "automattic/jetpack-connection": "^1.38",
                "automattic/jetpack-device-detection": "^1.4",
                "automattic/jetpack-logo": "^1.5",
                "automattic/jetpack-options": "^1.15",
                "automattic/jetpack-partner": "^1.7",
                "automattic/jetpack-redirect": "^1.7",
                "automattic/jetpack-status": "^1.13"
            },
            "require-dev": {
                "automattic/jetpack-changelogger": "^3.0",
                "brain/monkey": "2.6.1",
                "yoast/phpunit-polyfills": "1.0.3"
            },
            "type": "jetpack-library",
            "extra": {
                "autotagger": true,
                "mirror-repo": "Automattic/jetpack-jitm",
                "textdomain": "jetpack-jitm",
                "version-constants": {
                    "::PACKAGE_VERSION": "src/class-jitm.php"
                },
                "changelogger": {
                    "link-template": "https://github.com/Automattic/jetpack-jitm/compare/v${old}...v${new}"
                },
                "branch-alias": {
                    "dev-master": "2.2.x-dev"
                }
            },
            "autoload": {
                "classmap": [
                    "src/"
                ]
            },
            "scripts": {
                "build-production": [
                    "pnpm run build-production"
                ],
                "build-development": [
                    "pnpm run build"
                ],
                "phpunit": [
                    "./vendor/phpunit/phpunit/phpunit --colors=always"
                ],
                "test-coverage": [
                    "php -dpcov.directory=. ./vendor/bin/phpunit --coverage-clover \"$COVERAGE_DIR/clover.xml\""
                ],
                "test-php": [
                    "@composer phpunit"
                ]
            },
            "license": [
                "GPL-2.0-or-later"
            ],
            "description": "Just in time messages for Jetpack",
            "transport-options": {
                "relative": true
            }
        },
        {
            "name": "automattic/jetpack-lazy-images",
            "version": "dev-master",
            "dist": {
                "type": "path",
                "url": "../../packages/lazy-images",
                "reference": "c7115dc7f2f073b53f98584382773bb8db0ca68b"
            },
            "require": {
                "automattic/jetpack-assets": "^1.17",
                "automattic/jetpack-constants": "^1.6"
            },
            "require-dev": {
                "automattic/jetpack-changelogger": "^3.0",
                "automattic/wordbless": "dev-master",
                "yoast/phpunit-polyfills": "1.0.3"
            },
            "type": "jetpack-library",
            "extra": {
                "autotagger": true,
                "mirror-repo": "Automattic/jetpack-lazy-images",
                "textdomain": "jetpack-lazy-images",
                "changelogger": {
                    "link-template": "https://github.com/Automattic/jetpack-lazy-images/compare/v${old}...v${new}"
                },
                "branch-alias": {
                    "dev-master": "2.1.x-dev"
                }
            },
            "autoload": {
                "classmap": [
                    "src/"
                ]
            },
            "scripts": {
                "build-production": [
                    "pnpm run build-production"
                ],
                "build-development": [
                    "pnpm run build"
                ],
                "phpunit": [
                    "./vendor/phpunit/phpunit/phpunit --colors=always"
                ],
                "post-update-cmd": [
                    "php -r \"copy('vendor/automattic/wordbless/src/dbless-wpdb.php', 'wordpress/wp-content/db.php');\""
                ],
                "test-coverage": [
                    "php -dpcov.directory=. ./vendor/bin/phpunit --coverage-clover \"$COVERAGE_DIR/clover.xml\""
                ],
                "test-php": [
                    "@composer phpunit"
                ]
            },
            "license": [
                "GPL-2.0-or-later"
            ],
            "description": "Speed up your site and create a smoother viewing experience by loading images as visitors scroll down the screen, instead of all at once.",
            "transport-options": {
                "relative": true
            }
        },
        {
            "name": "automattic/jetpack-licensing",
            "version": "dev-master",
            "dist": {
                "type": "path",
                "url": "../../packages/licensing",
                "reference": "0af1ed7d30a1d2d002a394da3917c860df86239f"
            },
            "require": {
                "automattic/jetpack-connection": "^1.38",
                "automattic/jetpack-options": "^1.15"
            },
            "require-dev": {
                "automattic/jetpack-changelogger": "^3.0",
                "automattic/wordbless": "@dev",
                "yoast/phpunit-polyfills": "1.0.3"
            },
            "type": "jetpack-library",
            "extra": {
                "autotagger": true,
                "mirror-repo": "Automattic/jetpack-licensing",
                "textdomain": "jetpack-licensing",
                "changelogger": {
                    "link-template": "https://github.com/Automattic/jetpack-licensing/compare/v${old}...v${new}"
                },
                "branch-alias": {
                    "dev-master": "1.7.x-dev"
                }
            },
            "autoload": {
                "classmap": [
                    "src/"
                ]
            },
            "scripts": {
                "phpunit": [
                    "./vendor/phpunit/phpunit/phpunit --colors=always"
                ],
                "post-update-cmd": [
                    "php -r \"copy('vendor/automattic/wordbless/src/dbless-wpdb.php', 'wordpress/wp-content/db.php');\""
                ],
                "test-coverage": [
                    "php -dpcov.directory=. ./vendor/bin/phpunit --coverage-clover \"$COVERAGE_DIR/clover.xml\""
                ],
                "test-php": [
                    "@composer phpunit"
                ]
            },
            "license": [
                "GPL-2.0-or-later"
            ],
            "description": "Everything needed to manage Jetpack licenses client-side.",
            "transport-options": {
                "relative": true
            }
        },
        {
            "name": "automattic/jetpack-logo",
            "version": "dev-master",
            "dist": {
                "type": "path",
                "url": "../../packages/logo",
                "reference": "c0d7df78e0ea4d9d09a22ff937fce5ec13a08379"
            },
            "require-dev": {
                "automattic/jetpack-changelogger": "^3.0",
                "yoast/phpunit-polyfills": "1.0.3"
            },
            "type": "jetpack-library",
            "extra": {
                "autotagger": true,
                "mirror-repo": "Automattic/jetpack-logo",
                "changelogger": {
                    "link-template": "https://github.com/Automattic/jetpack-logo/compare/v${old}...v${new}"
                },
                "branch-alias": {
                    "dev-master": "1.5.x-dev"
                }
            },
            "autoload": {
                "classmap": [
                    "src/"
                ]
            },
            "scripts": {
                "phpunit": [
                    "./vendor/phpunit/phpunit/phpunit --colors=always"
                ],
                "test-coverage": [
                    "php -dpcov.directory=. ./vendor/bin/phpunit --coverage-clover \"$COVERAGE_DIR/clover.xml\""
                ],
                "test-php": [
                    "@composer phpunit"
                ]
            },
            "license": [
                "GPL-2.0-or-later"
            ],
            "description": "A logo for Jetpack",
            "transport-options": {
                "relative": true
            }
        },
        {
            "name": "automattic/jetpack-my-jetpack",
            "version": "dev-master",
            "dist": {
                "type": "path",
                "url": "../../packages/my-jetpack",
                "reference": "6baa42d9f139fe8115cfedee1b7b649acad66b45"
            },
            "require": {
                "automattic/jetpack-admin-ui": "^0.2",
                "automattic/jetpack-assets": "^1.17",
                "automattic/jetpack-connection": "^1.38",
                "automattic/jetpack-plugins-installer": "^0.1",
                "automattic/jetpack-redirect": "^1.7"
            },
            "require-dev": {
                "automattic/jetpack-changelogger": "^3.0",
                "automattic/jetpack-constants": "^1.6",
                "automattic/jetpack-options": "^1.15",
                "automattic/wordbless": "@dev",
                "yoast/phpunit-polyfills": "1.0.3"
            },
            "type": "jetpack-library",
            "extra": {
                "autotagger": true,
                "mirror-repo": "Automattic/jetpack-my-jetpack",
                "textdomain": "jetpack-my-jetpack",
                "changelogger": {
                    "link-template": "https://github.com/Automattic/jetpack-my-jetpack/compare/${old}...${new}"
                },
                "branch-alias": {
                    "dev-master": "1.1.x-dev"
                },
                "version-constants": {
                    "::PACKAGE_VERSION": "src/class-initializer.php"
                }
            },
            "autoload": {
                "classmap": [
                    "src/",
                    "src/products"
                ]
            },
            "scripts": {
                "phpunit": [
                    "./vendor/phpunit/phpunit/phpunit --colors=always"
                ],
                "test-coverage": [
                    "php -dpcov.directory=. ./vendor/bin/phpunit --coverage-clover \"$COVERAGE_DIR/coverage.xml\"",
                    "pnpm run test -- --coverageDirectory=\"$COVERAGE_DIR\" --coverage --coverageReporters=clover"
                ],
                "test-php": [
                    "@composer phpunit"
                ],
                "test-js": [
                    "pnpm run test"
                ],
                "test-js-watch": [
                    "Composer\\Config::disableProcessTimeout",
                    "pnpm run test -- --watch"
                ],
                "build-development": [
                    "pnpm run build"
                ],
                "build-production": [
                    "NODE_ENV=production pnpm run build"
                ],
                "watch": [
                    "Composer\\Config::disableProcessTimeout",
                    "pnpm run watch"
                ],
                "post-update-cmd": [
                    "php -r \"copy('vendor/automattic/wordbless/src/dbless-wpdb.php', 'wordpress/wp-content/db.php');\""
                ]
            },
            "license": [
                "GPL-2.0-or-later"
            ],
            "description": "WP Admin page with information and configuration shared among all Jetpack stand-alone plugins",
            "transport-options": {
                "relative": true
            }
        },
        {
            "name": "automattic/jetpack-options",
            "version": "dev-master",
            "dist": {
                "type": "path",
                "url": "../../packages/options",
                "reference": "780c1a02e1e7040fc0855438f9d57094e3314173"
            },
            "require": {
                "automattic/jetpack-constants": "^1.6"
            },
            "require-dev": {
                "automattic/jetpack-changelogger": "^3.0",
                "yoast/phpunit-polyfills": "1.0.3"
            },
            "type": "jetpack-library",
            "extra": {
                "autotagger": true,
                "mirror-repo": "Automattic/jetpack-options",
                "changelogger": {
                    "link-template": "https://github.com/Automattic/jetpack-options/compare/v${old}...v${new}"
                },
                "branch-alias": {
                    "dev-master": "1.15.x-dev"
                }
            },
            "autoload": {
                "classmap": [
                    "legacy"
                ]
            },
            "license": [
                "GPL-2.0-or-later"
            ],
            "description": "A wrapper for wp-options to manage specific Jetpack options.",
            "transport-options": {
                "relative": true
            }
        },
        {
            "name": "automattic/jetpack-partner",
            "version": "dev-master",
            "dist": {
                "type": "path",
                "url": "../../packages/partner",
                "reference": "46b2ef9b3b59179ce4dd854efae27e0bd21bb4ca"
            },
            "require": {
                "automattic/jetpack-connection": "^1.38",
                "automattic/jetpack-options": "^1.15",
                "automattic/jetpack-status": "^1.13"
            },
            "require-dev": {
                "automattic/jetpack-changelogger": "^3.0",
                "automattic/wordbless": "@dev",
                "brain/monkey": "2.6.1",
                "yoast/phpunit-polyfills": "1.0.3"
            },
            "type": "jetpack-library",
            "extra": {
                "autotagger": true,
                "mirror-repo": "Automattic/jetpack-partner",
                "changelogger": {
                    "link-template": "https://github.com/Automattic/jetpack-partner/compare/v${old}...v${new}"
                },
                "branch-alias": {
                    "dev-master": "1.7.x-dev"
                }
            },
            "autoload": {
                "classmap": [
                    "src/"
                ]
            },
            "scripts": {
                "phpunit": [
                    "./vendor/phpunit/phpunit/phpunit --colors=always"
                ],
                "post-update-cmd": [
                    "php -r \"copy('vendor/automattic/wordbless/src/dbless-wpdb.php', 'wordpress/wp-content/db.php');\""
                ],
                "test-coverage": [
                    "php -dpcov.directory=. ./vendor/bin/phpunit --coverage-clover \"$COVERAGE_DIR/clover.xml\""
                ],
                "test-php": [
                    "@composer phpunit"
                ]
            },
            "license": [
                "GPL-2.0-or-later"
            ],
            "description": "Support functions for Jetpack hosting partners.",
            "transport-options": {
                "relative": true
            }
        },
        {
            "name": "automattic/jetpack-password-checker",
            "version": "dev-master",
            "dist": {
                "type": "path",
                "url": "../../packages/password-checker",
                "reference": "a9dd0d76a2a18a042898111f5ac279e5f32c2258"
            },
            "require-dev": {
                "automattic/jetpack-changelogger": "^3.0",
                "automattic/wordbless": "@dev",
                "yoast/phpunit-polyfills": "1.0.3"
            },
            "type": "jetpack-library",
            "extra": {
                "autotagger": true,
                "mirror-repo": "Automattic/jetpack-password-checker",
                "textdomain": "jetpack-password-checker",
                "changelogger": {
                    "link-template": "https://github.com/Automattic/jetpack-password-checker/compare/v${old}...v${new}"
                },
                "branch-alias": {
                    "dev-master": "0.2.x-dev"
                }
            },
            "autoload": {
                "classmap": [
                    "src/"
                ]
            },
            "scripts": {
                "phpunit": [
                    "./vendor/phpunit/phpunit/phpunit --colors=always"
                ],
                "test-coverage": [
                    "php -dpcov.directory=. ./vendor/bin/phpunit --coverage-clover \"$COVERAGE_DIR/clover.xml\""
                ],
                "test-php": [
                    "@composer phpunit"
                ],
                "post-update-cmd": [
                    "php -r \"copy('vendor/automattic/wordbless/src/dbless-wpdb.php', 'wordpress/wp-content/db.php');\""
                ]
            },
            "license": [
                "GPL-2.0-or-later"
            ],
            "description": "Password Checker.",
            "transport-options": {
                "relative": true
            }
        },
        {
            "name": "automattic/jetpack-plugins-installer",
            "version": "dev-master",
            "dist": {
                "type": "path",
                "url": "../../packages/plugins-installer",
                "reference": "0b68b85dd5075ccbecfe63a877b31a848feecca0"
            },
            "require": {
                "automattic/jetpack-a8c-mc-stats": "^1.4"
            },
            "require-dev": {
                "automattic/jetpack-changelogger": "^3.0",
                "yoast/phpunit-polyfills": "1.0.3"
            },
            "type": "jetpack-library",
            "extra": {
                "branch-alias": {
                    "dev-master": "0.1.x-dev"
                },
                "mirror-repo": "Automattic/jetpack-plugins-installer",
                "changelogger": {
                    "link-template": "https://github.com/Automattic/jetpack-plugins-installer/compare/v${old}...v${new}"
                },
                "autotagger": true,
                "textdomain": "jetpack-plugins-installer"
            },
            "autoload": {
                "classmap": [
                    "src/"
                ]
            },
            "scripts": {
                "phpunit": [
                    "./vendor/phpunit/phpunit/phpunit --colors=always"
                ],
                "test-coverage": [
                    "php -dpcov.directory=. ./vendor/bin/phpunit --coverage-clover \"$COVERAGE_DIR/clover.xml\""
                ],
                "test-php": [
                    "@composer phpunit"
                ]
            },
            "license": [
                "GPL-2.0-or-later"
            ],
            "description": "Handle installation of plugins from WP.org",
            "transport-options": {
                "relative": true
            }
        },
        {
            "name": "automattic/jetpack-publicize",
            "version": "dev-master",
            "dist": {
                "type": "path",
                "url": "../../packages/publicize",
                "reference": "45e5eb0a74b4b241978307e98ace5aa5ea18924a"
            },
            "require": {
                "automattic/jetpack-autoloader": "^2.11",
                "automattic/jetpack-config": "^1.8",
                "automattic/jetpack-connection": "^1.38",
                "automattic/jetpack-options": "^1.15"
            },
            "require-dev": {
                "automattic/jetpack-changelogger": "^3.0",
                "yoast/phpunit-polyfills": "1.0.3"
            },
            "type": "jetpack-library",
            "extra": {
                "autotagger": true,
                "mirror-repo": "Automattic/jetpack-publicize",
                "textdomain": "jetpack-publicize-pkg",
                "changelogger": {
                    "link-template": "https://github.com/Automattic/jetpack-publicize/compare/v${old}...v${new}"
                },
                "branch-alias": {
                    "dev-master": "0.1.x-dev"
                }
            },
            "autoload": {
                "classmap": [
                    "src/"
                ]
            },
            "scripts": {
                "phpunit": [
                    "./vendor/phpunit/phpunit/phpunit --colors=always"
                ],
                "test-coverage": [
                    "php -dpcov.directory=. ./vendor/bin/phpunit --coverage-clover \"$COVERAGE_DIR/clover.xml\""
                ],
                "test-php": [
                    "@composer phpunit"
                ],
                "build-production": [
                    "echo 'Add your build step to composer.json, please!'"
                ],
                "build-development": [
                    "echo 'Add your build step to composer.json, please!'"
                ]
            },
            "license": [
                "GPL-2.0-or-later"
            ],
            "description": "Publicize makes it easy to share your site’s posts on several social media networks automatically when you publish a new post.",
            "transport-options": {
                "relative": true
            }
        },
        {
            "name": "automattic/jetpack-redirect",
            "version": "dev-master",
            "dist": {
                "type": "path",
                "url": "../../packages/redirect",
                "reference": "6f4d901d139ae90d55cb772c0cdbe8d08d202792"
            },
            "require": {
                "automattic/jetpack-status": "^1.13"
            },
            "require-dev": {
                "automattic/jetpack-changelogger": "^3.0",
                "brain/monkey": "2.6.1",
                "yoast/phpunit-polyfills": "1.0.3"
            },
            "type": "jetpack-library",
            "extra": {
                "autotagger": true,
                "mirror-repo": "Automattic/jetpack-redirect",
                "changelogger": {
                    "link-template": "https://github.com/Automattic/jetpack-redirect/compare/v${old}...v${new}"
                },
                "branch-alias": {
                    "dev-master": "1.7.x-dev"
                }
            },
            "autoload": {
                "classmap": [
                    "src/"
                ]
            },
            "scripts": {
                "phpunit": [
                    "./vendor/phpunit/phpunit/phpunit --colors=always"
                ],
                "test-coverage": [
                    "php -dpcov.directory=. ./vendor/bin/phpunit --coverage-clover \"$COVERAGE_DIR/clover.xml\""
                ],
                "test-php": [
                    "@composer phpunit"
                ]
            },
            "license": [
                "GPL-2.0-or-later"
            ],
            "description": "Utilities to build URLs to the jetpack.com/redirect/ service",
            "transport-options": {
                "relative": true
            }
        },
        {
            "name": "automattic/jetpack-roles",
            "version": "dev-master",
            "dist": {
                "type": "path",
                "url": "../../packages/roles",
                "reference": "865b6ca769a59af99b25f560a1f0e7e6a19bff1f"
            },
            "require-dev": {
                "automattic/jetpack-changelogger": "^3.0",
                "brain/monkey": "2.6.1",
                "yoast/phpunit-polyfills": "1.0.3"
            },
            "type": "jetpack-library",
            "extra": {
                "autotagger": true,
                "mirror-repo": "Automattic/jetpack-roles",
                "changelogger": {
                    "link-template": "https://github.com/Automattic/jetpack-roles/compare/v${old}...v${new}"
                },
                "branch-alias": {
                    "dev-master": "1.4.x-dev"
                }
            },
            "autoload": {
                "classmap": [
                    "src/"
                ]
            },
            "scripts": {
                "phpunit": [
                    "./vendor/phpunit/phpunit/phpunit --colors=always"
                ],
                "test-coverage": [
                    "php -dpcov.directory=. ./vendor/bin/phpunit --coverage-clover \"$COVERAGE_DIR/clover.xml\""
                ],
                "test-php": [
                    "@composer phpunit"
                ]
            },
            "license": [
                "GPL-2.0-or-later"
            ],
            "description": "Utilities, related with user roles and capabilities.",
            "transport-options": {
                "relative": true
            }
        },
        {
            "name": "automattic/jetpack-search",
            "version": "dev-master",
            "dist": {
                "type": "path",
                "url": "../../packages/search",
                "reference": "2f9333fed7c3931d54a2ba6283f8dd7979b7fc06"
            },
            "require": {
                "automattic/jetpack-assets": "^1.17",
                "automattic/jetpack-config": "^1.8",
                "automattic/jetpack-connection": "^1.38",
                "automattic/jetpack-constants": "^1.6",
                "automattic/jetpack-options": "^1.15",
                "automattic/jetpack-status": "^1.13",
                "automattic/jetpack-tracking": "^1.14"
            },
            "require-dev": {
                "automattic/jetpack-changelogger": "^3.0",
                "automattic/wordbless": "0.3.1",
                "yoast/phpunit-polyfills": "1.0.3"
            },
            "type": "jetpack-library",
            "extra": {
                "autotagger": true,
                "mirror-repo": "Automattic/jetpack-search",
                "textdomain": "jetpack-search-pkg",
                "changelogger": {
                    "link-template": "https://github.com/Automattic/jetpack-search/compare/v${old}...v${new}"
                },
                "branch-alias": {
                    "dev-master": "0.13.x-dev"
                },
                "version-constants": {
                    "::VERSION": "src/class-package.php"
                }
            },
            "autoload": {
                "classmap": [
                    "src/"
                ]
            },
            "scripts": {
                "build": [
                    "Composer\\Config::disableProcessTimeout",
                    "pnpm run build"
                ],
                "build-development": [
                    "pnpm run build-development"
                ],
                "build-production": [
                    "pnpm run build-production"
                ],
                "phpunit": [
                    "./vendor/phpunit/phpunit/phpunit --colors=always"
                ],
                "test-coverage": [
                    "php -dpcov.directory=. ./vendor/bin/phpunit --coverage-clover \"$COVERAGE_DIR/clover.xml\""
                ],
                "test-js": [
                    "pnpm run test"
                ],
                "test-php": [
                    "@composer phpunit"
                ],
                "post-update-cmd": [
                    "php -r \"copy('vendor/automattic/wordbless/src/dbless-wpdb.php', 'wordpress/wp-content/db.php');\""
                ],
                "watch": [
                    "Composer\\Config::disableProcessTimeout",
                    "pnpm run watch"
                ]
            },
            "license": [
                "GPL-2.0-or-later"
            ],
            "description": "Tools to assist with enabling cloud search for Jetpack sites.",
            "transport-options": {
                "relative": true
            }
        },
        {
            "name": "automattic/jetpack-status",
            "version": "dev-master",
            "dist": {
                "type": "path",
                "url": "../../packages/status",
                "reference": "818ba9c80f04d1c68607832d91a3e5286662dd12"
            },
            "require": {
                "automattic/jetpack-constants": "^1.6"
            },
            "require-dev": {
                "automattic/jetpack-changelogger": "^3.0",
                "brain/monkey": "2.6.1",
                "yoast/phpunit-polyfills": "1.0.3"
            },
            "type": "jetpack-library",
            "extra": {
                "autotagger": true,
                "mirror-repo": "Automattic/jetpack-status",
                "changelogger": {
                    "link-template": "https://github.com/Automattic/jetpack-status/compare/v${old}...v${new}"
                },
                "branch-alias": {
                    "dev-master": "1.13.x-dev"
                }
            },
            "autoload": {
                "classmap": [
                    "src/"
                ]
            },
            "scripts": {
                "phpunit": [
                    "./vendor/phpunit/phpunit/phpunit --colors=always"
                ],
                "test-coverage": [
                    "php -dpcov.directory=. ./vendor/bin/phpunit --coverage-clover \"$COVERAGE_DIR/clover.xml\""
                ],
                "test-php": [
                    "@composer phpunit"
                ]
            },
            "license": [
                "GPL-2.0-or-later"
            ],
            "description": "Used to retrieve information about the current status of Jetpack and the site overall.",
            "transport-options": {
                "relative": true
            }
        },
        {
            "name": "automattic/jetpack-sync",
            "version": "dev-master",
            "dist": {
                "type": "path",
                "url": "../../packages/sync",
                "reference": "ebda0afe1e63fe9d159beac10baa988ee965351c"
            },
            "require": {
                "automattic/jetpack-connection": "^1.38",
                "automattic/jetpack-constants": "^1.6",
                "automattic/jetpack-heartbeat": "^1.4",
                "automattic/jetpack-identity-crisis": "^0.8",
                "automattic/jetpack-options": "^1.15",
                "automattic/jetpack-password-checker": "^0.2",
                "automattic/jetpack-roles": "^1.4",
                "automattic/jetpack-status": "^1.13"
            },
            "require-dev": {
                "automattic/jetpack-changelogger": "^3.0",
                "automattic/wordbless": "@dev",
                "yoast/phpunit-polyfills": "1.0.3"
            },
            "type": "jetpack-library",
            "extra": {
                "autotagger": true,
                "mirror-repo": "Automattic/jetpack-sync",
                "textdomain": "jetpack-sync",
                "version-constants": {
                    "::PACKAGE_VERSION": "src/class-package-version.php"
                },
                "changelogger": {
                    "link-template": "https://github.com/Automattic/jetpack-sync/compare/v${old}...v${new}"
                },
                "branch-alias": {
                    "dev-master": "1.30.x-dev"
                }
            },
            "autoload": {
                "classmap": [
                    "src/"
                ]
            },
            "scripts": {
                "phpunit": [
                    "./vendor/phpunit/phpunit/phpunit --colors=always"
                ],
                "test-coverage": [
                    "php -dpcov.directory=. ./vendor/bin/phpunit --coverage-clover \"$COVERAGE_DIR/clover.xml\""
                ],
                "test-php": [
                    "@composer phpunit"
                ],
                "post-update-cmd": [
                    "php -r \"copy('vendor/automattic/wordbless/src/dbless-wpdb.php', 'wordpress/wp-content/db.php');\""
                ]
            },
            "license": [
                "GPL-2.0-or-later"
            ],
            "description": "Everything needed to allow syncing to the WP.com infrastructure.",
            "transport-options": {
                "relative": true
            }
        },
        {
            "name": "automattic/jetpack-tracking",
            "version": "dev-master",
            "dist": {
                "type": "path",
                "url": "../../packages/tracking",
                "reference": "12d178faea8145fcf32f6d9f47010b660c08d735"
            },
            "require": {
                "automattic/jetpack-assets": "^1.17",
                "automattic/jetpack-connection": "^1.38",
                "automattic/jetpack-options": "^1.15",
                "automattic/jetpack-status": "^1.13"
            },
            "require-dev": {
                "automattic/jetpack-changelogger": "^3.0"
            },
            "type": "jetpack-library",
            "extra": {
                "autotagger": true,
                "mirror-repo": "Automattic/jetpack-tracking",
                "textdomain": "jetpack-tracking",
                "changelogger": {
                    "link-template": "https://github.com/Automattic/jetpack-tracking/compare/v${old}...v${new}"
                },
                "branch-alias": {
                    "dev-master": "1.14.x-dev"
                }
            },
            "autoload": {
                "classmap": [
                    "legacy",
                    "src/"
                ]
            },
            "license": [
                "GPL-2.0-or-later"
            ],
            "description": "Tracking for Jetpack",
            "abandoned": "automattic/jetpack-connection",
            "transport-options": {
                "relative": true
            }
        },
        {
            "name": "automattic/jetpack-waf",
            "version": "dev-master",
            "dist": {
                "type": "path",
                "url": "../../packages/waf",
                "reference": "96fe3bb76a62da0bc8101540e54c581bb67585e4"
            },
            "require": {
                "wikimedia/aho-corasick": "^1.0"
            },
            "require-dev": {
                "automattic/jetpack-changelogger": "^3.0",
                "yoast/phpunit-polyfills": "1.0.3"
            },
            "type": "jetpack-library",
            "extra": {
                "autotagger": true,
                "mirror-repo": "Automattic/jetpack-waf",
                "textdomain": "jetpack-waf",
                "changelogger": {
                    "link-template": "https://github.com/Automattic/jetpack-waf/compare/v${old}...v${new}"
                },
                "branch-alias": {
                    "dev-master": "0.5.x-dev"
                }
            },
            "autoload": {
                "files": [
                    "actions.php",
                    "cli.php"
                ],
                "classmap": [
                    "src/"
                ]
            },
            "scripts": {
                "phpunit": [
                    "./vendor/phpunit/phpunit/phpunit --colors=always"
                ],
                "test-coverage": [
                    "php -dpcov.directory=. ./vendor/bin/phpunit --coverage-clover \"$COVERAGE_DIR/clover.xml\""
                ],
                "test-coverage-html": [
                    "php -dpcov.directory=. ./vendor/bin/phpunit --coverage-html ./coverage"
                ],
                "test-php": [
                    "@composer phpunit"
                ]
            },
            "license": [
                "GPL-2.0-or-later"
            ],
            "description": "Tools to assist with the Jetpack Web Application Firewall",
            "transport-options": {
                "relative": true
            }
        },
        {
            "name": "automattic/jetpack-wordads",
            "version": "dev-master",
            "dist": {
                "type": "path",
                "url": "../../packages/wordads",
                "reference": "793bbefe038661bb6952ed172f6ebc99e404576a"
            },
            "require": {
                "automattic/jetpack-assets": "^1.17",
                "automattic/jetpack-config": "^1.8",
                "automattic/jetpack-connection": "^1.38",
                "automattic/jetpack-constants": "^1.6",
                "automattic/jetpack-options": "^1.15",
                "automattic/jetpack-status": "^1.13",
                "automattic/jetpack-tracking": "^1.14"
            },
            "require-dev": {
                "automattic/jetpack-changelogger": "^3.0",
                "yoast/phpunit-polyfills": "1.0.3"
            },
            "type": "jetpack-library",
            "extra": {
                "mirror-repo": "Automattic/jetpack-wordads",
                "changelogger": {
                    "link-template": "https://github.com/Automattic/jetpack-wordads/compare/v${old}...v${new}"
                },
                "autotagger": true,
                "branch-alias": {
                    "dev-master": "0.1.x-dev"
                },
                "textdomain": "jetpack-wordads",
                "version-constants": {
                    "::VERSION": "src/class-package.php"
                }
            },
            "autoload": {
                "classmap": [
                    "src/"
                ]
            },
            "scripts": {
                "build": [
                    "Composer\\Config::disableProcessTimeout",
                    "pnpm run build"
                ],
                "build-development": [
                    "pnpm run build-development"
                ],
                "build-production": [
                    "pnpm run build-production"
                ],
                "phpunit": [
                    "./vendor/phpunit/phpunit/phpunit --colors=always"
                ],
                "test-coverage": [
                    "php -dpcov.directory=. ./vendor/bin/phpunit --coverage-clover \"$COVERAGE_DIR/clover.xml\""
                ],
                "test-js": [
                    "pnpm run test"
                ],
                "test-php": [
                    "@composer phpunit"
                ],
                "watch": [
                    "Composer\\Config::disableProcessTimeout",
                    "pnpm run watch"
                ]
            },
            "license": [
                "GPL-2.0-or-later"
            ],
            "description": "Earn income by allowing Jetpack to display high quality ads.",
            "transport-options": {
                "relative": true
            }
        },
        {
            "name": "nojimage/twitter-text-php",
            "version": "v3.1.2",
            "source": {
                "type": "git",
                "url": "https://github.com/nojimage/twitter-text-php.git",
                "reference": "979bcf6a92d543b61588c7c0c0a87d0eb473d8f6"
            },
            "dist": {
                "type": "zip",
                "url": "https://api.github.com/repos/nojimage/twitter-text-php/zipball/979bcf6a92d543b61588c7c0c0a87d0eb473d8f6",
                "reference": "979bcf6a92d543b61588c7c0c0a87d0eb473d8f6",
                "shasum": ""
            },
            "require": {
                "ext-intl": "*",
                "ext-mbstring": "*",
                "php": ">=5.3.3"
            },
            "require-dev": {
                "ext-json": "*",
                "phpunit/phpunit": "4.8.*|5.7.*|6.5.*",
                "symfony/yaml": "^2.6.0|^3.4.0|^4.4.0|^5.0.0",
                "twitter/twitter-text": "^3.0.0"
            },
            "type": "library",
            "autoload": {
                "psr-0": {
                    "Twitter\\Text\\": "lib/"
                }
            },
            "notification-url": "https://packagist.org/downloads/",
            "license": [
                "Apache-2.0"
            ],
            "authors": [
                {
                    "name": "Matt Sanford",
                    "email": "matt@mzsanford.com",
                    "homepage": "http://mzsanford.com"
                },
                {
                    "name": "Mike Cochrane",
                    "email": "mikec@mikenz.geek.nz",
                    "homepage": "http://mikenz.geek.nz"
                },
                {
                    "name": "Nick Pope",
                    "email": "git@nickpope.me.uk",
                    "homepage": "http://www.nickpope.me.uk"
                },
                {
                    "name": "Takashi Nojima",
                    "homepage": "http://php-tips.com"
                }
            ],
            "description": "A library of PHP classes that provide auto-linking and extraction of usernames, lists, hashtags and URLs from tweets.",
            "homepage": "https://github.com/nojimage/twitter-text-php",
            "keywords": [
                "autolink",
                "extract",
                "text",
                "twitter"
            ],
            "support": {
                "issues": "https://github.com/nojimage/twitter-text-php/issues",
                "source": "https://github.com/nojimage/twitter-text-php/tree/v3.1.2"
            },
            "time": "2021-03-18T11:38:53+00:00"
        },
        {
            "name": "wikimedia/aho-corasick",
            "version": "v1.0.1",
            "source": {
                "type": "git",
                "url": "https://github.com/wikimedia/AhoCorasick.git",
                "reference": "2f3a1bd765913637a66eade658d11d82f0e551be"
            },
            "dist": {
                "type": "zip",
                "url": "https://api.github.com/repos/wikimedia/AhoCorasick/zipball/2f3a1bd765913637a66eade658d11d82f0e551be",
                "reference": "2f3a1bd765913637a66eade658d11d82f0e551be",
                "shasum": ""
            },
            "require": {
                "php": ">=5.5.9"
            },
            "require-dev": {
                "jakub-onderka/php-console-highlighter": "0.3.2",
                "jakub-onderka/php-parallel-lint": "1.0.0",
                "mediawiki/mediawiki-codesniffer": "18.0.0",
                "mediawiki/minus-x": "0.3.1",
                "phpunit/phpunit": "4.8.36 || ^6.5"
            },
            "type": "library",
            "autoload": {
                "classmap": [
                    "src/"
                ]
            },
            "notification-url": "https://packagist.org/downloads/",
            "license": [
                "Apache-2.0"
            ],
            "authors": [
                {
                    "name": "Ori Livneh",
                    "email": "ori@wikimedia.org"
                }
            ],
            "description": "An implementation of the Aho-Corasick string matching algorithm.",
            "homepage": "https://gerrit.wikimedia.org/g/AhoCorasick",
            "keywords": [
                "ahocorasick",
                "matcher"
            ],
            "support": {
                "source": "https://github.com/wikimedia/AhoCorasick/tree/v1.0.1"
            },
            "time": "2018-05-01T18:13:32+00:00"
        }
    ],
    "packages-dev": [
        {
            "name": "antecedent/patchwork",
            "version": "2.1.21",
            "source": {
                "type": "git",
                "url": "https://github.com/antecedent/patchwork.git",
                "reference": "25c1fa0cd9a6e6d0d13863d8df8f050b6733f16d"
            },
            "dist": {
                "type": "zip",
                "url": "https://api.github.com/repos/antecedent/patchwork/zipball/25c1fa0cd9a6e6d0d13863d8df8f050b6733f16d",
                "reference": "25c1fa0cd9a6e6d0d13863d8df8f050b6733f16d",
                "shasum": ""
            },
            "require": {
                "php": ">=5.4.0"
            },
            "require-dev": {
                "phpunit/phpunit": ">=4"
            },
            "type": "library",
            "notification-url": "https://packagist.org/downloads/",
            "license": [
                "MIT"
            ],
            "authors": [
                {
                    "name": "Ignas Rudaitis",
                    "email": "ignas.rudaitis@gmail.com"
                }
            ],
            "description": "Method redefinition (monkey-patching) functionality for PHP.",
            "homepage": "http://patchwork2.org/",
            "keywords": [
                "aop",
                "aspect",
                "interception",
                "monkeypatching",
                "redefinition",
                "runkit",
                "testing"
            ],
            "support": {
                "issues": "https://github.com/antecedent/patchwork/issues",
                "source": "https://github.com/antecedent/patchwork/tree/2.1.21"
            },
            "time": "2022-02-07T07:28:34+00:00"
        },
        {
            "name": "automattic/jetpack-changelogger",
            "version": "dev-master",
            "dist": {
                "type": "path",
                "url": "../../packages/changelogger",
                "reference": "370ad5f2cc8af110c19227a87686028ae8e468b7"
            },
            "require": {
                "php": ">=5.6",
                "symfony/console": "^3.4 || ^5.2",
                "symfony/process": "^3.4 || ^5.2",
                "wikimedia/at-ease": "^1.2 || ^2.0"
            },
            "require-dev": {
                "wikimedia/testing-access-wrapper": "^1.0 || ^2.0",
                "yoast/phpunit-polyfills": "1.0.3"
            },
            "bin": [
                "bin/changelogger"
            ],
            "type": "project",
            "extra": {
                "autotagger": true,
                "branch-alias": {
                    "dev-master": "3.0.x-dev"
                },
                "mirror-repo": "Automattic/jetpack-changelogger",
                "version-constants": {
                    "::VERSION": "src/Application.php"
                },
                "changelogger": {
                    "link-template": "https://github.com/Automattic/jetpack-changelogger/compare/${old}...${new}"
                }
            },
            "autoload": {
                "psr-4": {
                    "Automattic\\Jetpack\\Changelogger\\": "src",
                    "Automattic\\Jetpack\\Changelog\\": "lib"
                }
            },
            "autoload-dev": {
                "psr-4": {
                    "Automattic\\Jetpack\\Changelogger\\Tests\\": "tests/php/includes/src",
                    "Automattic\\Jetpack\\Changelog\\Tests\\": "tests/php/includes/lib"
                }
            },
            "scripts": {
                "phpunit": [
                    "./vendor/phpunit/phpunit/phpunit --colors=always"
                ],
                "test-coverage": [
                    "php -dpcov.directory=. ./vendor/bin/phpunit --coverage-clover \"$COVERAGE_DIR/clover.xml\""
                ],
                "test-php": [
                    "@composer phpunit"
                ],
                "post-install-cmd": [
                    "[ -e vendor/bin/changelogger ] || { cd vendor/bin && ln -s ../../bin/changelogger; }"
                ],
                "post-update-cmd": [
                    "[ -e vendor/bin/changelogger ] || { cd vendor/bin && ln -s ../../bin/changelogger; }"
                ]
            },
            "license": [
                "GPL-2.0-or-later"
            ],
            "description": "Jetpack Changelogger tool. Allows for managing changelogs by dropping change files into a changelog directory with each PR.",
            "transport-options": {
                "relative": true
            }
        },
        {
            "name": "doctrine/instantiator",
            "version": "1.4.1",
            "source": {
                "type": "git",
                "url": "https://github.com/doctrine/instantiator.git",
                "reference": "10dcfce151b967d20fde1b34ae6640712c3891bc"
            },
            "dist": {
                "type": "zip",
                "url": "https://api.github.com/repos/doctrine/instantiator/zipball/10dcfce151b967d20fde1b34ae6640712c3891bc",
                "reference": "10dcfce151b967d20fde1b34ae6640712c3891bc",
                "shasum": ""
            },
            "require": {
                "php": "^7.1 || ^8.0"
            },
            "require-dev": {
                "doctrine/coding-standard": "^9",
                "ext-pdo": "*",
                "ext-phar": "*",
                "phpbench/phpbench": "^0.16 || ^1",
                "phpstan/phpstan": "^1.4",
                "phpstan/phpstan-phpunit": "^1",
                "phpunit/phpunit": "^7.5 || ^8.5 || ^9.5",
                "vimeo/psalm": "^4.22"
            },
            "type": "library",
            "autoload": {
                "psr-4": {
                    "Doctrine\\Instantiator\\": "src/Doctrine/Instantiator/"
                }
            },
            "notification-url": "https://packagist.org/downloads/",
            "license": [
                "MIT"
            ],
            "authors": [
                {
                    "name": "Marco Pivetta",
                    "email": "ocramius@gmail.com",
                    "homepage": "https://ocramius.github.io/"
                }
            ],
            "description": "A small, lightweight utility to instantiate objects in PHP without invoking their constructors",
            "homepage": "https://www.doctrine-project.org/projects/instantiator.html",
            "keywords": [
                "constructor",
                "instantiate"
            ],
            "support": {
                "issues": "https://github.com/doctrine/instantiator/issues",
                "source": "https://github.com/doctrine/instantiator/tree/1.4.1"
            },
            "funding": [
                {
                    "url": "https://www.doctrine-project.org/sponsorship.html",
                    "type": "custom"
                },
                {
                    "url": "https://www.patreon.com/phpdoctrine",
                    "type": "patreon"
                },
                {
                    "url": "https://tidelift.com/funding/github/packagist/doctrine%2Finstantiator",
                    "type": "tidelift"
                }
            ],
            "time": "2022-03-03T08:28:38+00:00"
        },
        {
            "name": "johnkary/phpunit-speedtrap",
            "version": "v4.0.0",
            "source": {
                "type": "git",
                "url": "https://github.com/johnkary/phpunit-speedtrap.git",
                "reference": "5f9b160eac87e975f1c6ca9faee5125f0616fba3"
            },
            "dist": {
                "type": "zip",
                "url": "https://api.github.com/repos/johnkary/phpunit-speedtrap/zipball/5f9b160eac87e975f1c6ca9faee5125f0616fba3",
                "reference": "5f9b160eac87e975f1c6ca9faee5125f0616fba3",
                "shasum": ""
            },
            "require": {
                "php": ">=7.1",
                "phpunit/phpunit": "^7.0 || ^8.0 || ^9.0"
            },
            "type": "library",
            "extra": {
                "branch-alias": {
                    "dev-master": "4.0-dev"
                }
            },
            "autoload": {
                "psr-4": {
                    "JohnKary\\PHPUnit\\Listener\\": "src/"
                }
            },
            "notification-url": "https://packagist.org/downloads/",
            "license": [
                "MIT"
            ],
            "authors": [
                {
                    "name": "John Kary",
                    "email": "john@johnkary.net"
                }
            ],
            "description": "Find and report on slow tests in your PHPUnit test suite",
            "homepage": "https://github.com/johnkary/phpunit-speedtrap",
            "keywords": [
                "phpunit",
                "profile",
                "slow"
            ],
            "support": {
                "issues": "https://github.com/johnkary/phpunit-speedtrap/issues",
                "source": "https://github.com/johnkary/phpunit-speedtrap/tree/v4.0.0"
            },
            "time": "2021-05-03T02:37:05+00:00"
        },
        {
            "name": "myclabs/deep-copy",
            "version": "1.11.0",
            "source": {
                "type": "git",
                "url": "https://github.com/myclabs/DeepCopy.git",
                "reference": "14daed4296fae74d9e3201d2c4925d1acb7aa614"
            },
            "dist": {
                "type": "zip",
                "url": "https://api.github.com/repos/myclabs/DeepCopy/zipball/14daed4296fae74d9e3201d2c4925d1acb7aa614",
                "reference": "14daed4296fae74d9e3201d2c4925d1acb7aa614",
                "shasum": ""
            },
            "require": {
                "php": "^7.1 || ^8.0"
            },
            "conflict": {
                "doctrine/collections": "<1.6.8",
                "doctrine/common": "<2.13.3 || >=3,<3.2.2"
            },
            "require-dev": {
                "doctrine/collections": "^1.6.8",
                "doctrine/common": "^2.13.3 || ^3.2.2",
                "phpunit/phpunit": "^7.5.20 || ^8.5.23 || ^9.5.13"
            },
            "type": "library",
            "autoload": {
                "files": [
                    "src/DeepCopy/deep_copy.php"
                ],
                "psr-4": {
                    "DeepCopy\\": "src/DeepCopy/"
                }
            },
            "notification-url": "https://packagist.org/downloads/",
            "license": [
                "MIT"
            ],
            "description": "Create deep copies (clones) of your objects",
            "keywords": [
                "clone",
                "copy",
                "duplicate",
                "object",
                "object graph"
            ],
            "support": {
                "issues": "https://github.com/myclabs/DeepCopy/issues",
                "source": "https://github.com/myclabs/DeepCopy/tree/1.11.0"
            },
            "funding": [
                {
                    "url": "https://tidelift.com/funding/github/packagist/myclabs/deep-copy",
                    "type": "tidelift"
                }
            ],
            "time": "2022-03-03T13:19:32+00:00"
        },
        {
            "name": "nikic/php-parser",
            "version": "v4.13.2",
            "source": {
                "type": "git",
                "url": "https://github.com/nikic/PHP-Parser.git",
                "reference": "210577fe3cf7badcc5814d99455df46564f3c077"
            },
            "dist": {
                "type": "zip",
                "url": "https://api.github.com/repos/nikic/PHP-Parser/zipball/210577fe3cf7badcc5814d99455df46564f3c077",
                "reference": "210577fe3cf7badcc5814d99455df46564f3c077",
                "shasum": ""
            },
            "require": {
                "ext-tokenizer": "*",
                "php": ">=7.0"
            },
            "require-dev": {
                "ircmaxell/php-yacc": "^0.0.7",
                "phpunit/phpunit": "^6.5 || ^7.0 || ^8.0 || ^9.0"
            },
            "bin": [
                "bin/php-parse"
            ],
            "type": "library",
            "extra": {
                "branch-alias": {
                    "dev-master": "4.9-dev"
                }
            },
            "autoload": {
                "psr-4": {
                    "PhpParser\\": "lib/PhpParser"
                }
            },
            "notification-url": "https://packagist.org/downloads/",
            "license": [
                "BSD-3-Clause"
            ],
            "authors": [
                {
                    "name": "Nikita Popov"
                }
            ],
            "description": "A PHP parser written in PHP",
            "keywords": [
                "parser",
                "php"
            ],
            "support": {
                "issues": "https://github.com/nikic/PHP-Parser/issues",
                "source": "https://github.com/nikic/PHP-Parser/tree/v4.13.2"
            },
            "time": "2021-11-30T19:35:32+00:00"
        },
        {
            "name": "phar-io/manifest",
            "version": "2.0.3",
            "source": {
                "type": "git",
                "url": "https://github.com/phar-io/manifest.git",
                "reference": "97803eca37d319dfa7826cc2437fc020857acb53"
            },
            "dist": {
                "type": "zip",
                "url": "https://api.github.com/repos/phar-io/manifest/zipball/97803eca37d319dfa7826cc2437fc020857acb53",
                "reference": "97803eca37d319dfa7826cc2437fc020857acb53",
                "shasum": ""
            },
            "require": {
                "ext-dom": "*",
                "ext-phar": "*",
                "ext-xmlwriter": "*",
                "phar-io/version": "^3.0.1",
                "php": "^7.2 || ^8.0"
            },
            "type": "library",
            "extra": {
                "branch-alias": {
                    "dev-master": "2.0.x-dev"
                }
            },
            "autoload": {
                "classmap": [
                    "src/"
                ]
            },
            "notification-url": "https://packagist.org/downloads/",
            "license": [
                "BSD-3-Clause"
            ],
            "authors": [
                {
                    "name": "Arne Blankerts",
                    "email": "arne@blankerts.de",
                    "role": "Developer"
                },
                {
                    "name": "Sebastian Heuer",
                    "email": "sebastian@phpeople.de",
                    "role": "Developer"
                },
                {
                    "name": "Sebastian Bergmann",
                    "email": "sebastian@phpunit.de",
                    "role": "Developer"
                }
            ],
            "description": "Component for reading phar.io manifest information from a PHP Archive (PHAR)",
            "support": {
                "issues": "https://github.com/phar-io/manifest/issues",
                "source": "https://github.com/phar-io/manifest/tree/2.0.3"
            },
            "time": "2021-07-20T11:28:43+00:00"
        },
        {
            "name": "phar-io/version",
            "version": "3.2.1",
            "source": {
                "type": "git",
                "url": "https://github.com/phar-io/version.git",
                "reference": "4f7fd7836c6f332bb2933569e566a0d6c4cbed74"
            },
            "dist": {
                "type": "zip",
                "url": "https://api.github.com/repos/phar-io/version/zipball/4f7fd7836c6f332bb2933569e566a0d6c4cbed74",
                "reference": "4f7fd7836c6f332bb2933569e566a0d6c4cbed74",
                "shasum": ""
            },
            "require": {
                "php": "^7.2 || ^8.0"
            },
            "type": "library",
            "autoload": {
                "classmap": [
                    "src/"
                ]
            },
            "notification-url": "https://packagist.org/downloads/",
            "license": [
                "BSD-3-Clause"
            ],
            "authors": [
                {
                    "name": "Arne Blankerts",
                    "email": "arne@blankerts.de",
                    "role": "Developer"
                },
                {
                    "name": "Sebastian Heuer",
                    "email": "sebastian@phpeople.de",
                    "role": "Developer"
                },
                {
                    "name": "Sebastian Bergmann",
                    "email": "sebastian@phpunit.de",
                    "role": "Developer"
                }
            ],
            "description": "Library for handling version information and constraints",
            "support": {
                "issues": "https://github.com/phar-io/version/issues",
                "source": "https://github.com/phar-io/version/tree/3.2.1"
            },
            "time": "2022-02-21T01:04:05+00:00"
        },
        {
            "name": "phpdocumentor/reflection-common",
            "version": "2.2.0",
            "source": {
                "type": "git",
                "url": "https://github.com/phpDocumentor/ReflectionCommon.git",
                "reference": "1d01c49d4ed62f25aa84a747ad35d5a16924662b"
            },
            "dist": {
                "type": "zip",
                "url": "https://api.github.com/repos/phpDocumentor/ReflectionCommon/zipball/1d01c49d4ed62f25aa84a747ad35d5a16924662b",
                "reference": "1d01c49d4ed62f25aa84a747ad35d5a16924662b",
                "shasum": ""
            },
            "require": {
                "php": "^7.2 || ^8.0"
            },
            "type": "library",
            "extra": {
                "branch-alias": {
                    "dev-2.x": "2.x-dev"
                }
            },
            "autoload": {
                "psr-4": {
                    "phpDocumentor\\Reflection\\": "src/"
                }
            },
            "notification-url": "https://packagist.org/downloads/",
            "license": [
                "MIT"
            ],
            "authors": [
                {
                    "name": "Jaap van Otterdijk",
                    "email": "opensource@ijaap.nl"
                }
            ],
            "description": "Common reflection classes used by phpdocumentor to reflect the code structure",
            "homepage": "http://www.phpdoc.org",
            "keywords": [
                "FQSEN",
                "phpDocumentor",
                "phpdoc",
                "reflection",
                "static analysis"
            ],
            "support": {
                "issues": "https://github.com/phpDocumentor/ReflectionCommon/issues",
                "source": "https://github.com/phpDocumentor/ReflectionCommon/tree/2.x"
            },
            "time": "2020-06-27T09:03:43+00:00"
        },
        {
            "name": "phpdocumentor/reflection-docblock",
            "version": "5.3.0",
            "source": {
                "type": "git",
                "url": "https://github.com/phpDocumentor/ReflectionDocBlock.git",
                "reference": "622548b623e81ca6d78b721c5e029f4ce664f170"
            },
            "dist": {
                "type": "zip",
                "url": "https://api.github.com/repos/phpDocumentor/ReflectionDocBlock/zipball/622548b623e81ca6d78b721c5e029f4ce664f170",
                "reference": "622548b623e81ca6d78b721c5e029f4ce664f170",
                "shasum": ""
            },
            "require": {
                "ext-filter": "*",
                "php": "^7.2 || ^8.0",
                "phpdocumentor/reflection-common": "^2.2",
                "phpdocumentor/type-resolver": "^1.3",
                "webmozart/assert": "^1.9.1"
            },
            "require-dev": {
                "mockery/mockery": "~1.3.2",
                "psalm/phar": "^4.8"
            },
            "type": "library",
            "extra": {
                "branch-alias": {
                    "dev-master": "5.x-dev"
                }
            },
            "autoload": {
                "psr-4": {
                    "phpDocumentor\\Reflection\\": "src"
                }
            },
            "notification-url": "https://packagist.org/downloads/",
            "license": [
                "MIT"
            ],
            "authors": [
                {
                    "name": "Mike van Riel",
                    "email": "me@mikevanriel.com"
                },
                {
                    "name": "Jaap van Otterdijk",
                    "email": "account@ijaap.nl"
                }
            ],
            "description": "With this component, a library can provide support for annotations via DocBlocks or otherwise retrieve information that is embedded in a DocBlock.",
            "support": {
                "issues": "https://github.com/phpDocumentor/ReflectionDocBlock/issues",
                "source": "https://github.com/phpDocumentor/ReflectionDocBlock/tree/5.3.0"
            },
            "time": "2021-10-19T17:43:47+00:00"
        },
        {
            "name": "phpdocumentor/type-resolver",
            "version": "1.6.1",
            "source": {
                "type": "git",
                "url": "https://github.com/phpDocumentor/TypeResolver.git",
                "reference": "77a32518733312af16a44300404e945338981de3"
            },
            "dist": {
                "type": "zip",
                "url": "https://api.github.com/repos/phpDocumentor/TypeResolver/zipball/77a32518733312af16a44300404e945338981de3",
                "reference": "77a32518733312af16a44300404e945338981de3",
                "shasum": ""
            },
            "require": {
                "php": "^7.2 || ^8.0",
                "phpdocumentor/reflection-common": "^2.0"
            },
            "require-dev": {
                "ext-tokenizer": "*",
                "psalm/phar": "^4.8"
            },
            "type": "library",
            "extra": {
                "branch-alias": {
                    "dev-1.x": "1.x-dev"
                }
            },
            "autoload": {
                "psr-4": {
                    "phpDocumentor\\Reflection\\": "src"
                }
            },
            "notification-url": "https://packagist.org/downloads/",
            "license": [
                "MIT"
            ],
            "authors": [
                {
                    "name": "Mike van Riel",
                    "email": "me@mikevanriel.com"
                }
            ],
            "description": "A PSR-5 based resolver of Class names, Types and Structural Element Names",
            "support": {
                "issues": "https://github.com/phpDocumentor/TypeResolver/issues",
                "source": "https://github.com/phpDocumentor/TypeResolver/tree/1.6.1"
            },
            "time": "2022-03-15T21:29:03+00:00"
        },
        {
            "name": "phpspec/prophecy",
            "version": "v1.15.0",
            "source": {
                "type": "git",
                "url": "https://github.com/phpspec/prophecy.git",
                "reference": "bbcd7380b0ebf3961ee21409db7b38bc31d69a13"
            },
            "dist": {
                "type": "zip",
                "url": "https://api.github.com/repos/phpspec/prophecy/zipball/bbcd7380b0ebf3961ee21409db7b38bc31d69a13",
                "reference": "bbcd7380b0ebf3961ee21409db7b38bc31d69a13",
                "shasum": ""
            },
            "require": {
                "doctrine/instantiator": "^1.2",
                "php": "^7.2 || ~8.0, <8.2",
                "phpdocumentor/reflection-docblock": "^5.2",
                "sebastian/comparator": "^3.0 || ^4.0",
                "sebastian/recursion-context": "^3.0 || ^4.0"
            },
            "require-dev": {
                "phpspec/phpspec": "^6.0 || ^7.0",
                "phpunit/phpunit": "^8.0 || ^9.0"
            },
            "type": "library",
            "extra": {
                "branch-alias": {
                    "dev-master": "1.x-dev"
                }
            },
            "autoload": {
                "psr-4": {
                    "Prophecy\\": "src/Prophecy"
                }
            },
            "notification-url": "https://packagist.org/downloads/",
            "license": [
                "MIT"
            ],
            "authors": [
                {
                    "name": "Konstantin Kudryashov",
                    "email": "ever.zet@gmail.com",
                    "homepage": "http://everzet.com"
                },
                {
                    "name": "Marcello Duarte",
                    "email": "marcello.duarte@gmail.com"
                }
            ],
            "description": "Highly opinionated mocking framework for PHP 5.3+",
            "homepage": "https://github.com/phpspec/prophecy",
            "keywords": [
                "Double",
                "Dummy",
                "fake",
                "mock",
                "spy",
                "stub"
            ],
            "support": {
                "issues": "https://github.com/phpspec/prophecy/issues",
                "source": "https://github.com/phpspec/prophecy/tree/v1.15.0"
            },
            "time": "2021-12-08T12:19:24+00:00"
        },
        {
            "name": "phpunit/php-code-coverage",
            "version": "9.2.15",
            "source": {
                "type": "git",
                "url": "https://github.com/sebastianbergmann/php-code-coverage.git",
                "reference": "2e9da11878c4202f97915c1cb4bb1ca318a63f5f"
            },
            "dist": {
                "type": "zip",
                "url": "https://api.github.com/repos/sebastianbergmann/php-code-coverage/zipball/2e9da11878c4202f97915c1cb4bb1ca318a63f5f",
                "reference": "2e9da11878c4202f97915c1cb4bb1ca318a63f5f",
                "shasum": ""
            },
            "require": {
                "ext-dom": "*",
                "ext-libxml": "*",
                "ext-xmlwriter": "*",
                "nikic/php-parser": "^4.13.0",
                "php": ">=7.3",
                "phpunit/php-file-iterator": "^3.0.3",
                "phpunit/php-text-template": "^2.0.2",
                "sebastian/code-unit-reverse-lookup": "^2.0.2",
                "sebastian/complexity": "^2.0",
                "sebastian/environment": "^5.1.2",
                "sebastian/lines-of-code": "^1.0.3",
                "sebastian/version": "^3.0.1",
                "theseer/tokenizer": "^1.2.0"
            },
            "require-dev": {
                "phpunit/phpunit": "^9.3"
            },
            "suggest": {
                "ext-pcov": "*",
                "ext-xdebug": "*"
            },
            "type": "library",
            "extra": {
                "branch-alias": {
                    "dev-master": "9.2-dev"
                }
            },
            "autoload": {
                "classmap": [
                    "src/"
                ]
            },
            "notification-url": "https://packagist.org/downloads/",
            "license": [
                "BSD-3-Clause"
            ],
            "authors": [
                {
                    "name": "Sebastian Bergmann",
                    "email": "sebastian@phpunit.de",
                    "role": "lead"
                }
            ],
            "description": "Library that provides collection, processing, and rendering functionality for PHP code coverage information.",
            "homepage": "https://github.com/sebastianbergmann/php-code-coverage",
            "keywords": [
                "coverage",
                "testing",
                "xunit"
            ],
            "support": {
                "issues": "https://github.com/sebastianbergmann/php-code-coverage/issues",
                "source": "https://github.com/sebastianbergmann/php-code-coverage/tree/9.2.15"
            },
            "funding": [
                {
                    "url": "https://github.com/sebastianbergmann",
                    "type": "github"
                }
            ],
            "time": "2022-03-07T09:28:20+00:00"
        },
        {
            "name": "phpunit/php-file-iterator",
            "version": "3.0.6",
            "source": {
                "type": "git",
                "url": "https://github.com/sebastianbergmann/php-file-iterator.git",
                "reference": "cf1c2e7c203ac650e352f4cc675a7021e7d1b3cf"
            },
            "dist": {
                "type": "zip",
                "url": "https://api.github.com/repos/sebastianbergmann/php-file-iterator/zipball/cf1c2e7c203ac650e352f4cc675a7021e7d1b3cf",
                "reference": "cf1c2e7c203ac650e352f4cc675a7021e7d1b3cf",
                "shasum": ""
            },
            "require": {
                "php": ">=7.3"
            },
            "require-dev": {
                "phpunit/phpunit": "^9.3"
            },
            "type": "library",
            "extra": {
                "branch-alias": {
                    "dev-master": "3.0-dev"
                }
            },
            "autoload": {
                "classmap": [
                    "src/"
                ]
            },
            "notification-url": "https://packagist.org/downloads/",
            "license": [
                "BSD-3-Clause"
            ],
            "authors": [
                {
                    "name": "Sebastian Bergmann",
                    "email": "sebastian@phpunit.de",
                    "role": "lead"
                }
            ],
            "description": "FilterIterator implementation that filters files based on a list of suffixes.",
            "homepage": "https://github.com/sebastianbergmann/php-file-iterator/",
            "keywords": [
                "filesystem",
                "iterator"
            ],
            "support": {
                "issues": "https://github.com/sebastianbergmann/php-file-iterator/issues",
                "source": "https://github.com/sebastianbergmann/php-file-iterator/tree/3.0.6"
            },
            "funding": [
                {
                    "url": "https://github.com/sebastianbergmann",
                    "type": "github"
                }
            ],
            "time": "2021-12-02T12:48:52+00:00"
        },
        {
            "name": "phpunit/php-invoker",
            "version": "3.1.1",
            "source": {
                "type": "git",
                "url": "https://github.com/sebastianbergmann/php-invoker.git",
                "reference": "5a10147d0aaf65b58940a0b72f71c9ac0423cc67"
            },
            "dist": {
                "type": "zip",
                "url": "https://api.github.com/repos/sebastianbergmann/php-invoker/zipball/5a10147d0aaf65b58940a0b72f71c9ac0423cc67",
                "reference": "5a10147d0aaf65b58940a0b72f71c9ac0423cc67",
                "shasum": ""
            },
            "require": {
                "php": ">=7.3"
            },
            "require-dev": {
                "ext-pcntl": "*",
                "phpunit/phpunit": "^9.3"
            },
            "suggest": {
                "ext-pcntl": "*"
            },
            "type": "library",
            "extra": {
                "branch-alias": {
                    "dev-master": "3.1-dev"
                }
            },
            "autoload": {
                "classmap": [
                    "src/"
                ]
            },
            "notification-url": "https://packagist.org/downloads/",
            "license": [
                "BSD-3-Clause"
            ],
            "authors": [
                {
                    "name": "Sebastian Bergmann",
                    "email": "sebastian@phpunit.de",
                    "role": "lead"
                }
            ],
            "description": "Invoke callables with a timeout",
            "homepage": "https://github.com/sebastianbergmann/php-invoker/",
            "keywords": [
                "process"
            ],
            "support": {
                "issues": "https://github.com/sebastianbergmann/php-invoker/issues",
                "source": "https://github.com/sebastianbergmann/php-invoker/tree/3.1.1"
            },
            "funding": [
                {
                    "url": "https://github.com/sebastianbergmann",
                    "type": "github"
                }
            ],
            "time": "2020-09-28T05:58:55+00:00"
        },
        {
            "name": "phpunit/php-text-template",
            "version": "2.0.4",
            "source": {
                "type": "git",
                "url": "https://github.com/sebastianbergmann/php-text-template.git",
                "reference": "5da5f67fc95621df9ff4c4e5a84d6a8a2acf7c28"
            },
            "dist": {
                "type": "zip",
                "url": "https://api.github.com/repos/sebastianbergmann/php-text-template/zipball/5da5f67fc95621df9ff4c4e5a84d6a8a2acf7c28",
                "reference": "5da5f67fc95621df9ff4c4e5a84d6a8a2acf7c28",
                "shasum": ""
            },
            "require": {
                "php": ">=7.3"
            },
            "require-dev": {
                "phpunit/phpunit": "^9.3"
            },
            "type": "library",
            "extra": {
                "branch-alias": {
                    "dev-master": "2.0-dev"
                }
            },
            "autoload": {
                "classmap": [
                    "src/"
                ]
            },
            "notification-url": "https://packagist.org/downloads/",
            "license": [
                "BSD-3-Clause"
            ],
            "authors": [
                {
                    "name": "Sebastian Bergmann",
                    "email": "sebastian@phpunit.de",
                    "role": "lead"
                }
            ],
            "description": "Simple template engine.",
            "homepage": "https://github.com/sebastianbergmann/php-text-template/",
            "keywords": [
                "template"
            ],
            "support": {
                "issues": "https://github.com/sebastianbergmann/php-text-template/issues",
                "source": "https://github.com/sebastianbergmann/php-text-template/tree/2.0.4"
            },
            "funding": [
                {
                    "url": "https://github.com/sebastianbergmann",
                    "type": "github"
                }
            ],
            "time": "2020-10-26T05:33:50+00:00"
        },
        {
            "name": "phpunit/php-timer",
            "version": "5.0.3",
            "source": {
                "type": "git",
                "url": "https://github.com/sebastianbergmann/php-timer.git",
                "reference": "5a63ce20ed1b5bf577850e2c4e87f4aa902afbd2"
            },
            "dist": {
                "type": "zip",
                "url": "https://api.github.com/repos/sebastianbergmann/php-timer/zipball/5a63ce20ed1b5bf577850e2c4e87f4aa902afbd2",
                "reference": "5a63ce20ed1b5bf577850e2c4e87f4aa902afbd2",
                "shasum": ""
            },
            "require": {
                "php": ">=7.3"
            },
            "require-dev": {
                "phpunit/phpunit": "^9.3"
            },
            "type": "library",
            "extra": {
                "branch-alias": {
                    "dev-master": "5.0-dev"
                }
            },
            "autoload": {
                "classmap": [
                    "src/"
                ]
            },
            "notification-url": "https://packagist.org/downloads/",
            "license": [
                "BSD-3-Clause"
            ],
            "authors": [
                {
                    "name": "Sebastian Bergmann",
                    "email": "sebastian@phpunit.de",
                    "role": "lead"
                }
            ],
            "description": "Utility class for timing",
            "homepage": "https://github.com/sebastianbergmann/php-timer/",
            "keywords": [
                "timer"
            ],
            "support": {
                "issues": "https://github.com/sebastianbergmann/php-timer/issues",
                "source": "https://github.com/sebastianbergmann/php-timer/tree/5.0.3"
            },
            "funding": [
                {
                    "url": "https://github.com/sebastianbergmann",
                    "type": "github"
                }
            ],
            "time": "2020-10-26T13:16:10+00:00"
        },
        {
            "name": "phpunit/phpunit",
            "version": "9.5.20",
            "source": {
                "type": "git",
                "url": "https://github.com/sebastianbergmann/phpunit.git",
                "reference": "12bc8879fb65aef2138b26fc633cb1e3620cffba"
            },
            "dist": {
                "type": "zip",
                "url": "https://api.github.com/repos/sebastianbergmann/phpunit/zipball/12bc8879fb65aef2138b26fc633cb1e3620cffba",
                "reference": "12bc8879fb65aef2138b26fc633cb1e3620cffba",
                "shasum": ""
            },
            "require": {
                "doctrine/instantiator": "^1.3.1",
                "ext-dom": "*",
                "ext-json": "*",
                "ext-libxml": "*",
                "ext-mbstring": "*",
                "ext-xml": "*",
                "ext-xmlwriter": "*",
                "myclabs/deep-copy": "^1.10.1",
                "phar-io/manifest": "^2.0.3",
                "phar-io/version": "^3.0.2",
                "php": ">=7.3",
                "phpspec/prophecy": "^1.12.1",
                "phpunit/php-code-coverage": "^9.2.13",
                "phpunit/php-file-iterator": "^3.0.5",
                "phpunit/php-invoker": "^3.1.1",
                "phpunit/php-text-template": "^2.0.3",
                "phpunit/php-timer": "^5.0.2",
                "sebastian/cli-parser": "^1.0.1",
                "sebastian/code-unit": "^1.0.6",
                "sebastian/comparator": "^4.0.5",
                "sebastian/diff": "^4.0.3",
                "sebastian/environment": "^5.1.3",
                "sebastian/exporter": "^4.0.3",
                "sebastian/global-state": "^5.0.1",
                "sebastian/object-enumerator": "^4.0.3",
                "sebastian/resource-operations": "^3.0.3",
                "sebastian/type": "^3.0",
                "sebastian/version": "^3.0.2"
            },
            "require-dev": {
                "ext-pdo": "*",
                "phpspec/prophecy-phpunit": "^2.0.1"
            },
            "suggest": {
                "ext-soap": "*",
                "ext-xdebug": "*"
            },
            "bin": [
                "phpunit"
            ],
            "type": "library",
            "extra": {
                "branch-alias": {
                    "dev-master": "9.5-dev"
                }
            },
            "autoload": {
                "files": [
                    "src/Framework/Assert/Functions.php"
                ],
                "classmap": [
                    "src/"
                ]
            },
            "notification-url": "https://packagist.org/downloads/",
            "license": [
                "BSD-3-Clause"
            ],
            "authors": [
                {
                    "name": "Sebastian Bergmann",
                    "email": "sebastian@phpunit.de",
                    "role": "lead"
                }
            ],
            "description": "The PHP Unit Testing framework.",
            "homepage": "https://phpunit.de/",
            "keywords": [
                "phpunit",
                "testing",
                "xunit"
            ],
            "support": {
                "issues": "https://github.com/sebastianbergmann/phpunit/issues",
                "source": "https://github.com/sebastianbergmann/phpunit/tree/9.5.20"
            },
            "funding": [
                {
                    "url": "https://phpunit.de/sponsors.html",
                    "type": "custom"
                },
                {
                    "url": "https://github.com/sebastianbergmann",
                    "type": "github"
                }
            ],
            "time": "2022-04-01T12:37:26+00:00"
        },
        {
            "name": "psr/container",
            "version": "2.0.2",
            "source": {
                "type": "git",
                "url": "https://github.com/php-fig/container.git",
                "reference": "c71ecc56dfe541dbd90c5360474fbc405f8d5963"
            },
            "dist": {
                "type": "zip",
                "url": "https://api.github.com/repos/php-fig/container/zipball/c71ecc56dfe541dbd90c5360474fbc405f8d5963",
                "reference": "c71ecc56dfe541dbd90c5360474fbc405f8d5963",
                "shasum": ""
            },
            "require": {
                "php": ">=7.4.0"
            },
            "type": "library",
            "extra": {
                "branch-alias": {
                    "dev-master": "2.0.x-dev"
                }
            },
            "autoload": {
                "psr-4": {
                    "Psr\\Container\\": "src/"
                }
            },
            "notification-url": "https://packagist.org/downloads/",
            "license": [
                "MIT"
            ],
            "authors": [
                {
                    "name": "PHP-FIG",
                    "homepage": "https://www.php-fig.org/"
                }
            ],
            "description": "Common Container Interface (PHP FIG PSR-11)",
            "homepage": "https://github.com/php-fig/container",
            "keywords": [
                "PSR-11",
                "container",
                "container-interface",
                "container-interop",
                "psr"
            ],
            "support": {
                "issues": "https://github.com/php-fig/container/issues",
                "source": "https://github.com/php-fig/container/tree/2.0.2"
            },
            "time": "2021-11-05T16:47:00+00:00"
        },
        {
            "name": "sebastian/cli-parser",
            "version": "1.0.1",
            "source": {
                "type": "git",
                "url": "https://github.com/sebastianbergmann/cli-parser.git",
                "reference": "442e7c7e687e42adc03470c7b668bc4b2402c0b2"
            },
            "dist": {
                "type": "zip",
                "url": "https://api.github.com/repos/sebastianbergmann/cli-parser/zipball/442e7c7e687e42adc03470c7b668bc4b2402c0b2",
                "reference": "442e7c7e687e42adc03470c7b668bc4b2402c0b2",
                "shasum": ""
            },
            "require": {
                "php": ">=7.3"
            },
            "require-dev": {
                "phpunit/phpunit": "^9.3"
            },
            "type": "library",
            "extra": {
                "branch-alias": {
                    "dev-master": "1.0-dev"
                }
            },
            "autoload": {
                "classmap": [
                    "src/"
                ]
            },
            "notification-url": "https://packagist.org/downloads/",
            "license": [
                "BSD-3-Clause"
            ],
            "authors": [
                {
                    "name": "Sebastian Bergmann",
                    "email": "sebastian@phpunit.de",
                    "role": "lead"
                }
            ],
            "description": "Library for parsing CLI options",
            "homepage": "https://github.com/sebastianbergmann/cli-parser",
            "support": {
                "issues": "https://github.com/sebastianbergmann/cli-parser/issues",
                "source": "https://github.com/sebastianbergmann/cli-parser/tree/1.0.1"
            },
            "funding": [
                {
                    "url": "https://github.com/sebastianbergmann",
                    "type": "github"
                }
            ],
            "time": "2020-09-28T06:08:49+00:00"
        },
        {
            "name": "sebastian/code-unit",
            "version": "1.0.8",
            "source": {
                "type": "git",
                "url": "https://github.com/sebastianbergmann/code-unit.git",
                "reference": "1fc9f64c0927627ef78ba436c9b17d967e68e120"
            },
            "dist": {
                "type": "zip",
                "url": "https://api.github.com/repos/sebastianbergmann/code-unit/zipball/1fc9f64c0927627ef78ba436c9b17d967e68e120",
                "reference": "1fc9f64c0927627ef78ba436c9b17d967e68e120",
                "shasum": ""
            },
            "require": {
                "php": ">=7.3"
            },
            "require-dev": {
                "phpunit/phpunit": "^9.3"
            },
            "type": "library",
            "extra": {
                "branch-alias": {
                    "dev-master": "1.0-dev"
                }
            },
            "autoload": {
                "classmap": [
                    "src/"
                ]
            },
            "notification-url": "https://packagist.org/downloads/",
            "license": [
                "BSD-3-Clause"
            ],
            "authors": [
                {
                    "name": "Sebastian Bergmann",
                    "email": "sebastian@phpunit.de",
                    "role": "lead"
                }
            ],
            "description": "Collection of value objects that represent the PHP code units",
            "homepage": "https://github.com/sebastianbergmann/code-unit",
            "support": {
                "issues": "https://github.com/sebastianbergmann/code-unit/issues",
                "source": "https://github.com/sebastianbergmann/code-unit/tree/1.0.8"
            },
            "funding": [
                {
                    "url": "https://github.com/sebastianbergmann",
                    "type": "github"
                }
            ],
            "time": "2020-10-26T13:08:54+00:00"
        },
        {
            "name": "sebastian/code-unit-reverse-lookup",
            "version": "2.0.3",
            "source": {
                "type": "git",
                "url": "https://github.com/sebastianbergmann/code-unit-reverse-lookup.git",
                "reference": "ac91f01ccec49fb77bdc6fd1e548bc70f7faa3e5"
            },
            "dist": {
                "type": "zip",
                "url": "https://api.github.com/repos/sebastianbergmann/code-unit-reverse-lookup/zipball/ac91f01ccec49fb77bdc6fd1e548bc70f7faa3e5",
                "reference": "ac91f01ccec49fb77bdc6fd1e548bc70f7faa3e5",
                "shasum": ""
            },
            "require": {
                "php": ">=7.3"
            },
            "require-dev": {
                "phpunit/phpunit": "^9.3"
            },
            "type": "library",
            "extra": {
                "branch-alias": {
                    "dev-master": "2.0-dev"
                }
            },
            "autoload": {
                "classmap": [
                    "src/"
                ]
            },
            "notification-url": "https://packagist.org/downloads/",
            "license": [
                "BSD-3-Clause"
            ],
            "authors": [
                {
                    "name": "Sebastian Bergmann",
                    "email": "sebastian@phpunit.de"
                }
            ],
            "description": "Looks up which function or method a line of code belongs to",
            "homepage": "https://github.com/sebastianbergmann/code-unit-reverse-lookup/",
            "support": {
                "issues": "https://github.com/sebastianbergmann/code-unit-reverse-lookup/issues",
                "source": "https://github.com/sebastianbergmann/code-unit-reverse-lookup/tree/2.0.3"
            },
            "funding": [
                {
                    "url": "https://github.com/sebastianbergmann",
                    "type": "github"
                }
            ],
            "time": "2020-09-28T05:30:19+00:00"
        },
        {
            "name": "sebastian/comparator",
            "version": "4.0.6",
            "source": {
                "type": "git",
                "url": "https://github.com/sebastianbergmann/comparator.git",
                "reference": "55f4261989e546dc112258c7a75935a81a7ce382"
            },
            "dist": {
                "type": "zip",
                "url": "https://api.github.com/repos/sebastianbergmann/comparator/zipball/55f4261989e546dc112258c7a75935a81a7ce382",
                "reference": "55f4261989e546dc112258c7a75935a81a7ce382",
                "shasum": ""
            },
            "require": {
                "php": ">=7.3",
                "sebastian/diff": "^4.0",
                "sebastian/exporter": "^4.0"
            },
            "require-dev": {
                "phpunit/phpunit": "^9.3"
            },
            "type": "library",
            "extra": {
                "branch-alias": {
                    "dev-master": "4.0-dev"
                }
            },
            "autoload": {
                "classmap": [
                    "src/"
                ]
            },
            "notification-url": "https://packagist.org/downloads/",
            "license": [
                "BSD-3-Clause"
            ],
            "authors": [
                {
                    "name": "Sebastian Bergmann",
                    "email": "sebastian@phpunit.de"
                },
                {
                    "name": "Jeff Welch",
                    "email": "whatthejeff@gmail.com"
                },
                {
                    "name": "Volker Dusch",
                    "email": "github@wallbash.com"
                },
                {
                    "name": "Bernhard Schussek",
                    "email": "bschussek@2bepublished.at"
                }
            ],
            "description": "Provides the functionality to compare PHP values for equality",
            "homepage": "https://github.com/sebastianbergmann/comparator",
            "keywords": [
                "comparator",
                "compare",
                "equality"
            ],
            "support": {
                "issues": "https://github.com/sebastianbergmann/comparator/issues",
                "source": "https://github.com/sebastianbergmann/comparator/tree/4.0.6"
            },
            "funding": [
                {
                    "url": "https://github.com/sebastianbergmann",
                    "type": "github"
                }
            ],
            "time": "2020-10-26T15:49:45+00:00"
        },
        {
            "name": "sebastian/complexity",
            "version": "2.0.2",
            "source": {
                "type": "git",
                "url": "https://github.com/sebastianbergmann/complexity.git",
                "reference": "739b35e53379900cc9ac327b2147867b8b6efd88"
            },
            "dist": {
                "type": "zip",
                "url": "https://api.github.com/repos/sebastianbergmann/complexity/zipball/739b35e53379900cc9ac327b2147867b8b6efd88",
                "reference": "739b35e53379900cc9ac327b2147867b8b6efd88",
                "shasum": ""
            },
            "require": {
                "nikic/php-parser": "^4.7",
                "php": ">=7.3"
            },
            "require-dev": {
                "phpunit/phpunit": "^9.3"
            },
            "type": "library",
            "extra": {
                "branch-alias": {
                    "dev-master": "2.0-dev"
                }
            },
            "autoload": {
                "classmap": [
                    "src/"
                ]
            },
            "notification-url": "https://packagist.org/downloads/",
            "license": [
                "BSD-3-Clause"
            ],
            "authors": [
                {
                    "name": "Sebastian Bergmann",
                    "email": "sebastian@phpunit.de",
                    "role": "lead"
                }
            ],
            "description": "Library for calculating the complexity of PHP code units",
            "homepage": "https://github.com/sebastianbergmann/complexity",
            "support": {
                "issues": "https://github.com/sebastianbergmann/complexity/issues",
                "source": "https://github.com/sebastianbergmann/complexity/tree/2.0.2"
            },
            "funding": [
                {
                    "url": "https://github.com/sebastianbergmann",
                    "type": "github"
                }
            ],
            "time": "2020-10-26T15:52:27+00:00"
        },
        {
            "name": "sebastian/diff",
            "version": "4.0.4",
            "source": {
                "type": "git",
                "url": "https://github.com/sebastianbergmann/diff.git",
                "reference": "3461e3fccc7cfdfc2720be910d3bd73c69be590d"
            },
            "dist": {
                "type": "zip",
                "url": "https://api.github.com/repos/sebastianbergmann/diff/zipball/3461e3fccc7cfdfc2720be910d3bd73c69be590d",
                "reference": "3461e3fccc7cfdfc2720be910d3bd73c69be590d",
                "shasum": ""
            },
            "require": {
                "php": ">=7.3"
            },
            "require-dev": {
                "phpunit/phpunit": "^9.3",
                "symfony/process": "^4.2 || ^5"
            },
            "type": "library",
            "extra": {
                "branch-alias": {
                    "dev-master": "4.0-dev"
                }
            },
            "autoload": {
                "classmap": [
                    "src/"
                ]
            },
            "notification-url": "https://packagist.org/downloads/",
            "license": [
                "BSD-3-Clause"
            ],
            "authors": [
                {
                    "name": "Sebastian Bergmann",
                    "email": "sebastian@phpunit.de"
                },
                {
                    "name": "Kore Nordmann",
                    "email": "mail@kore-nordmann.de"
                }
            ],
            "description": "Diff implementation",
            "homepage": "https://github.com/sebastianbergmann/diff",
            "keywords": [
                "diff",
                "udiff",
                "unidiff",
                "unified diff"
            ],
            "support": {
                "issues": "https://github.com/sebastianbergmann/diff/issues",
                "source": "https://github.com/sebastianbergmann/diff/tree/4.0.4"
            },
            "funding": [
                {
                    "url": "https://github.com/sebastianbergmann",
                    "type": "github"
                }
            ],
            "time": "2020-10-26T13:10:38+00:00"
        },
        {
            "name": "sebastian/environment",
            "version": "5.1.4",
            "source": {
                "type": "git",
                "url": "https://github.com/sebastianbergmann/environment.git",
                "reference": "1b5dff7bb151a4db11d49d90e5408e4e938270f7"
            },
            "dist": {
                "type": "zip",
                "url": "https://api.github.com/repos/sebastianbergmann/environment/zipball/1b5dff7bb151a4db11d49d90e5408e4e938270f7",
                "reference": "1b5dff7bb151a4db11d49d90e5408e4e938270f7",
                "shasum": ""
            },
            "require": {
                "php": ">=7.3"
            },
            "require-dev": {
                "phpunit/phpunit": "^9.3"
            },
            "suggest": {
                "ext-posix": "*"
            },
            "type": "library",
            "extra": {
                "branch-alias": {
                    "dev-master": "5.1-dev"
                }
            },
            "autoload": {
                "classmap": [
                    "src/"
                ]
            },
            "notification-url": "https://packagist.org/downloads/",
            "license": [
                "BSD-3-Clause"
            ],
            "authors": [
                {
                    "name": "Sebastian Bergmann",
                    "email": "sebastian@phpunit.de"
                }
            ],
            "description": "Provides functionality to handle HHVM/PHP environments",
            "homepage": "http://www.github.com/sebastianbergmann/environment",
            "keywords": [
                "Xdebug",
                "environment",
                "hhvm"
            ],
            "support": {
                "issues": "https://github.com/sebastianbergmann/environment/issues",
                "source": "https://github.com/sebastianbergmann/environment/tree/5.1.4"
            },
            "funding": [
                {
                    "url": "https://github.com/sebastianbergmann",
                    "type": "github"
                }
            ],
            "time": "2022-04-03T09:37:03+00:00"
        },
        {
            "name": "sebastian/exporter",
            "version": "4.0.4",
            "source": {
                "type": "git",
                "url": "https://github.com/sebastianbergmann/exporter.git",
                "reference": "65e8b7db476c5dd267e65eea9cab77584d3cfff9"
            },
            "dist": {
                "type": "zip",
                "url": "https://api.github.com/repos/sebastianbergmann/exporter/zipball/65e8b7db476c5dd267e65eea9cab77584d3cfff9",
                "reference": "65e8b7db476c5dd267e65eea9cab77584d3cfff9",
                "shasum": ""
            },
            "require": {
                "php": ">=7.3",
                "sebastian/recursion-context": "^4.0"
            },
            "require-dev": {
                "ext-mbstring": "*",
                "phpunit/phpunit": "^9.3"
            },
            "type": "library",
            "extra": {
                "branch-alias": {
                    "dev-master": "4.0-dev"
                }
            },
            "autoload": {
                "classmap": [
                    "src/"
                ]
            },
            "notification-url": "https://packagist.org/downloads/",
            "license": [
                "BSD-3-Clause"
            ],
            "authors": [
                {
                    "name": "Sebastian Bergmann",
                    "email": "sebastian@phpunit.de"
                },
                {
                    "name": "Jeff Welch",
                    "email": "whatthejeff@gmail.com"
                },
                {
                    "name": "Volker Dusch",
                    "email": "github@wallbash.com"
                },
                {
                    "name": "Adam Harvey",
                    "email": "aharvey@php.net"
                },
                {
                    "name": "Bernhard Schussek",
                    "email": "bschussek@gmail.com"
                }
            ],
            "description": "Provides the functionality to export PHP variables for visualization",
            "homepage": "https://www.github.com/sebastianbergmann/exporter",
            "keywords": [
                "export",
                "exporter"
            ],
            "support": {
                "issues": "https://github.com/sebastianbergmann/exporter/issues",
                "source": "https://github.com/sebastianbergmann/exporter/tree/4.0.4"
            },
            "funding": [
                {
                    "url": "https://github.com/sebastianbergmann",
                    "type": "github"
                }
            ],
            "time": "2021-11-11T14:18:36+00:00"
        },
        {
            "name": "sebastian/global-state",
            "version": "5.0.5",
            "source": {
                "type": "git",
                "url": "https://github.com/sebastianbergmann/global-state.git",
                "reference": "0ca8db5a5fc9c8646244e629625ac486fa286bf2"
            },
            "dist": {
                "type": "zip",
                "url": "https://api.github.com/repos/sebastianbergmann/global-state/zipball/0ca8db5a5fc9c8646244e629625ac486fa286bf2",
                "reference": "0ca8db5a5fc9c8646244e629625ac486fa286bf2",
                "shasum": ""
            },
            "require": {
                "php": ">=7.3",
                "sebastian/object-reflector": "^2.0",
                "sebastian/recursion-context": "^4.0"
            },
            "require-dev": {
                "ext-dom": "*",
                "phpunit/phpunit": "^9.3"
            },
            "suggest": {
                "ext-uopz": "*"
            },
            "type": "library",
            "extra": {
                "branch-alias": {
                    "dev-master": "5.0-dev"
                }
            },
            "autoload": {
                "classmap": [
                    "src/"
                ]
            },
            "notification-url": "https://packagist.org/downloads/",
            "license": [
                "BSD-3-Clause"
            ],
            "authors": [
                {
                    "name": "Sebastian Bergmann",
                    "email": "sebastian@phpunit.de"
                }
            ],
            "description": "Snapshotting of global state",
            "homepage": "http://www.github.com/sebastianbergmann/global-state",
            "keywords": [
                "global state"
            ],
            "support": {
                "issues": "https://github.com/sebastianbergmann/global-state/issues",
                "source": "https://github.com/sebastianbergmann/global-state/tree/5.0.5"
            },
            "funding": [
                {
                    "url": "https://github.com/sebastianbergmann",
                    "type": "github"
                }
            ],
            "time": "2022-02-14T08:28:10+00:00"
        },
        {
            "name": "sebastian/lines-of-code",
            "version": "1.0.3",
            "source": {
                "type": "git",
                "url": "https://github.com/sebastianbergmann/lines-of-code.git",
                "reference": "c1c2e997aa3146983ed888ad08b15470a2e22ecc"
            },
            "dist": {
                "type": "zip",
                "url": "https://api.github.com/repos/sebastianbergmann/lines-of-code/zipball/c1c2e997aa3146983ed888ad08b15470a2e22ecc",
                "reference": "c1c2e997aa3146983ed888ad08b15470a2e22ecc",
                "shasum": ""
            },
            "require": {
                "nikic/php-parser": "^4.6",
                "php": ">=7.3"
            },
            "require-dev": {
                "phpunit/phpunit": "^9.3"
            },
            "type": "library",
            "extra": {
                "branch-alias": {
                    "dev-master": "1.0-dev"
                }
            },
            "autoload": {
                "classmap": [
                    "src/"
                ]
            },
            "notification-url": "https://packagist.org/downloads/",
            "license": [
                "BSD-3-Clause"
            ],
            "authors": [
                {
                    "name": "Sebastian Bergmann",
                    "email": "sebastian@phpunit.de",
                    "role": "lead"
                }
            ],
            "description": "Library for counting the lines of code in PHP source code",
            "homepage": "https://github.com/sebastianbergmann/lines-of-code",
            "support": {
                "issues": "https://github.com/sebastianbergmann/lines-of-code/issues",
                "source": "https://github.com/sebastianbergmann/lines-of-code/tree/1.0.3"
            },
            "funding": [
                {
                    "url": "https://github.com/sebastianbergmann",
                    "type": "github"
                }
            ],
            "time": "2020-11-28T06:42:11+00:00"
        },
        {
            "name": "sebastian/object-enumerator",
            "version": "4.0.4",
            "source": {
                "type": "git",
                "url": "https://github.com/sebastianbergmann/object-enumerator.git",
                "reference": "5c9eeac41b290a3712d88851518825ad78f45c71"
            },
            "dist": {
                "type": "zip",
                "url": "https://api.github.com/repos/sebastianbergmann/object-enumerator/zipball/5c9eeac41b290a3712d88851518825ad78f45c71",
                "reference": "5c9eeac41b290a3712d88851518825ad78f45c71",
                "shasum": ""
            },
            "require": {
                "php": ">=7.3",
                "sebastian/object-reflector": "^2.0",
                "sebastian/recursion-context": "^4.0"
            },
            "require-dev": {
                "phpunit/phpunit": "^9.3"
            },
            "type": "library",
            "extra": {
                "branch-alias": {
                    "dev-master": "4.0-dev"
                }
            },
            "autoload": {
                "classmap": [
                    "src/"
                ]
            },
            "notification-url": "https://packagist.org/downloads/",
            "license": [
                "BSD-3-Clause"
            ],
            "authors": [
                {
                    "name": "Sebastian Bergmann",
                    "email": "sebastian@phpunit.de"
                }
            ],
            "description": "Traverses array structures and object graphs to enumerate all referenced objects",
            "homepage": "https://github.com/sebastianbergmann/object-enumerator/",
            "support": {
                "issues": "https://github.com/sebastianbergmann/object-enumerator/issues",
                "source": "https://github.com/sebastianbergmann/object-enumerator/tree/4.0.4"
            },
            "funding": [
                {
                    "url": "https://github.com/sebastianbergmann",
                    "type": "github"
                }
            ],
            "time": "2020-10-26T13:12:34+00:00"
        },
        {
            "name": "sebastian/object-reflector",
            "version": "2.0.4",
            "source": {
                "type": "git",
                "url": "https://github.com/sebastianbergmann/object-reflector.git",
                "reference": "b4f479ebdbf63ac605d183ece17d8d7fe49c15c7"
            },
            "dist": {
                "type": "zip",
                "url": "https://api.github.com/repos/sebastianbergmann/object-reflector/zipball/b4f479ebdbf63ac605d183ece17d8d7fe49c15c7",
                "reference": "b4f479ebdbf63ac605d183ece17d8d7fe49c15c7",
                "shasum": ""
            },
            "require": {
                "php": ">=7.3"
            },
            "require-dev": {
                "phpunit/phpunit": "^9.3"
            },
            "type": "library",
            "extra": {
                "branch-alias": {
                    "dev-master": "2.0-dev"
                }
            },
            "autoload": {
                "classmap": [
                    "src/"
                ]
            },
            "notification-url": "https://packagist.org/downloads/",
            "license": [
                "BSD-3-Clause"
            ],
            "authors": [
                {
                    "name": "Sebastian Bergmann",
                    "email": "sebastian@phpunit.de"
                }
            ],
            "description": "Allows reflection of object attributes, including inherited and non-public ones",
            "homepage": "https://github.com/sebastianbergmann/object-reflector/",
            "support": {
                "issues": "https://github.com/sebastianbergmann/object-reflector/issues",
                "source": "https://github.com/sebastianbergmann/object-reflector/tree/2.0.4"
            },
            "funding": [
                {
                    "url": "https://github.com/sebastianbergmann",
                    "type": "github"
                }
            ],
            "time": "2020-10-26T13:14:26+00:00"
        },
        {
            "name": "sebastian/recursion-context",
            "version": "4.0.4",
            "source": {
                "type": "git",
                "url": "https://github.com/sebastianbergmann/recursion-context.git",
                "reference": "cd9d8cf3c5804de4341c283ed787f099f5506172"
            },
            "dist": {
                "type": "zip",
                "url": "https://api.github.com/repos/sebastianbergmann/recursion-context/zipball/cd9d8cf3c5804de4341c283ed787f099f5506172",
                "reference": "cd9d8cf3c5804de4341c283ed787f099f5506172",
                "shasum": ""
            },
            "require": {
                "php": ">=7.3"
            },
            "require-dev": {
                "phpunit/phpunit": "^9.3"
            },
            "type": "library",
            "extra": {
                "branch-alias": {
                    "dev-master": "4.0-dev"
                }
            },
            "autoload": {
                "classmap": [
                    "src/"
                ]
            },
            "notification-url": "https://packagist.org/downloads/",
            "license": [
                "BSD-3-Clause"
            ],
            "authors": [
                {
                    "name": "Sebastian Bergmann",
                    "email": "sebastian@phpunit.de"
                },
                {
                    "name": "Jeff Welch",
                    "email": "whatthejeff@gmail.com"
                },
                {
                    "name": "Adam Harvey",
                    "email": "aharvey@php.net"
                }
            ],
            "description": "Provides functionality to recursively process PHP variables",
            "homepage": "http://www.github.com/sebastianbergmann/recursion-context",
            "support": {
                "issues": "https://github.com/sebastianbergmann/recursion-context/issues",
                "source": "https://github.com/sebastianbergmann/recursion-context/tree/4.0.4"
            },
            "funding": [
                {
                    "url": "https://github.com/sebastianbergmann",
                    "type": "github"
                }
            ],
            "time": "2020-10-26T13:17:30+00:00"
        },
        {
            "name": "sebastian/resource-operations",
            "version": "3.0.3",
            "source": {
                "type": "git",
                "url": "https://github.com/sebastianbergmann/resource-operations.git",
                "reference": "0f4443cb3a1d92ce809899753bc0d5d5a8dd19a8"
            },
            "dist": {
                "type": "zip",
                "url": "https://api.github.com/repos/sebastianbergmann/resource-operations/zipball/0f4443cb3a1d92ce809899753bc0d5d5a8dd19a8",
                "reference": "0f4443cb3a1d92ce809899753bc0d5d5a8dd19a8",
                "shasum": ""
            },
            "require": {
                "php": ">=7.3"
            },
            "require-dev": {
                "phpunit/phpunit": "^9.0"
            },
            "type": "library",
            "extra": {
                "branch-alias": {
                    "dev-master": "3.0-dev"
                }
            },
            "autoload": {
                "classmap": [
                    "src/"
                ]
            },
            "notification-url": "https://packagist.org/downloads/",
            "license": [
                "BSD-3-Clause"
            ],
            "authors": [
                {
                    "name": "Sebastian Bergmann",
                    "email": "sebastian@phpunit.de"
                }
            ],
            "description": "Provides a list of PHP built-in functions that operate on resources",
            "homepage": "https://www.github.com/sebastianbergmann/resource-operations",
            "support": {
                "issues": "https://github.com/sebastianbergmann/resource-operations/issues",
                "source": "https://github.com/sebastianbergmann/resource-operations/tree/3.0.3"
            },
            "funding": [
                {
                    "url": "https://github.com/sebastianbergmann",
                    "type": "github"
                }
            ],
            "time": "2020-09-28T06:45:17+00:00"
        },
        {
            "name": "sebastian/type",
            "version": "3.0.0",
            "source": {
                "type": "git",
                "url": "https://github.com/sebastianbergmann/type.git",
                "reference": "b233b84bc4465aff7b57cf1c4bc75c86d00d6dad"
            },
            "dist": {
                "type": "zip",
                "url": "https://api.github.com/repos/sebastianbergmann/type/zipball/b233b84bc4465aff7b57cf1c4bc75c86d00d6dad",
                "reference": "b233b84bc4465aff7b57cf1c4bc75c86d00d6dad",
                "shasum": ""
            },
            "require": {
                "php": ">=7.3"
            },
            "require-dev": {
                "phpunit/phpunit": "^9.5"
            },
            "type": "library",
            "extra": {
                "branch-alias": {
                    "dev-master": "3.0-dev"
                }
            },
            "autoload": {
                "classmap": [
                    "src/"
                ]
            },
            "notification-url": "https://packagist.org/downloads/",
            "license": [
                "BSD-3-Clause"
            ],
            "authors": [
                {
                    "name": "Sebastian Bergmann",
                    "email": "sebastian@phpunit.de",
                    "role": "lead"
                }
            ],
            "description": "Collection of value objects that represent the types of the PHP type system",
            "homepage": "https://github.com/sebastianbergmann/type",
            "support": {
                "issues": "https://github.com/sebastianbergmann/type/issues",
                "source": "https://github.com/sebastianbergmann/type/tree/3.0.0"
            },
            "funding": [
                {
                    "url": "https://github.com/sebastianbergmann",
                    "type": "github"
                }
            ],
            "time": "2022-03-15T09:54:48+00:00"
        },
        {
            "name": "sebastian/version",
            "version": "3.0.2",
            "source": {
                "type": "git",
                "url": "https://github.com/sebastianbergmann/version.git",
                "reference": "c6c1022351a901512170118436c764e473f6de8c"
            },
            "dist": {
                "type": "zip",
                "url": "https://api.github.com/repos/sebastianbergmann/version/zipball/c6c1022351a901512170118436c764e473f6de8c",
                "reference": "c6c1022351a901512170118436c764e473f6de8c",
                "shasum": ""
            },
            "require": {
                "php": ">=7.3"
            },
            "type": "library",
            "extra": {
                "branch-alias": {
                    "dev-master": "3.0-dev"
                }
            },
            "autoload": {
                "classmap": [
                    "src/"
                ]
            },
            "notification-url": "https://packagist.org/downloads/",
            "license": [
                "BSD-3-Clause"
            ],
            "authors": [
                {
                    "name": "Sebastian Bergmann",
                    "email": "sebastian@phpunit.de",
                    "role": "lead"
                }
            ],
            "description": "Library that helps with managing the version number of Git-hosted PHP projects",
            "homepage": "https://github.com/sebastianbergmann/version",
            "support": {
                "issues": "https://github.com/sebastianbergmann/version/issues",
                "source": "https://github.com/sebastianbergmann/version/tree/3.0.2"
            },
            "funding": [
                {
                    "url": "https://github.com/sebastianbergmann",
                    "type": "github"
                }
            ],
            "time": "2020-09-28T06:39:44+00:00"
        },
        {
            "name": "symfony/console",
            "version": "v5.4.7",
            "source": {
                "type": "git",
                "url": "https://github.com/symfony/console.git",
                "reference": "900275254f0a1a2afff1ab0e11abd5587a10e1d6"
            },
            "dist": {
                "type": "zip",
                "url": "https://api.github.com/repos/symfony/console/zipball/900275254f0a1a2afff1ab0e11abd5587a10e1d6",
                "reference": "900275254f0a1a2afff1ab0e11abd5587a10e1d6",
                "shasum": ""
            },
            "require": {
                "php": ">=7.2.5",
                "symfony/deprecation-contracts": "^2.1|^3",
                "symfony/polyfill-mbstring": "~1.0",
                "symfony/polyfill-php73": "^1.9",
                "symfony/polyfill-php80": "^1.16",
                "symfony/service-contracts": "^1.1|^2|^3",
                "symfony/string": "^5.1|^6.0"
            },
            "conflict": {
                "psr/log": ">=3",
                "symfony/dependency-injection": "<4.4",
                "symfony/dotenv": "<5.1",
                "symfony/event-dispatcher": "<4.4",
                "symfony/lock": "<4.4",
                "symfony/process": "<4.4"
            },
            "provide": {
                "psr/log-implementation": "1.0|2.0"
            },
            "require-dev": {
                "psr/log": "^1|^2",
                "symfony/config": "^4.4|^5.0|^6.0",
                "symfony/dependency-injection": "^4.4|^5.0|^6.0",
                "symfony/event-dispatcher": "^4.4|^5.0|^6.0",
                "symfony/lock": "^4.4|^5.0|^6.0",
                "symfony/process": "^4.4|^5.0|^6.0",
                "symfony/var-dumper": "^4.4|^5.0|^6.0"
            },
            "suggest": {
                "psr/log": "For using the console logger",
                "symfony/event-dispatcher": "",
                "symfony/lock": "",
                "symfony/process": ""
            },
            "type": "library",
            "autoload": {
                "psr-4": {
                    "Symfony\\Component\\Console\\": ""
                },
                "exclude-from-classmap": [
                    "/Tests/"
                ]
            },
            "notification-url": "https://packagist.org/downloads/",
            "license": [
                "MIT"
            ],
            "authors": [
                {
                    "name": "Fabien Potencier",
                    "email": "fabien@symfony.com"
                },
                {
                    "name": "Symfony Community",
                    "homepage": "https://symfony.com/contributors"
                }
            ],
            "description": "Eases the creation of beautiful and testable command line interfaces",
            "homepage": "https://symfony.com",
            "keywords": [
                "cli",
                "command line",
                "console",
                "terminal"
            ],
            "support": {
                "source": "https://github.com/symfony/console/tree/v5.4.7"
            },
            "funding": [
                {
                    "url": "https://symfony.com/sponsor",
                    "type": "custom"
                },
                {
                    "url": "https://github.com/fabpot",
                    "type": "github"
                },
                {
                    "url": "https://tidelift.com/funding/github/packagist/symfony/symfony",
                    "type": "tidelift"
                }
            ],
            "time": "2022-03-31T17:09:19+00:00"
        },
        {
            "name": "symfony/deprecation-contracts",
            "version": "v3.0.1",
            "source": {
                "type": "git",
                "url": "https://github.com/symfony/deprecation-contracts.git",
                "reference": "26954b3d62a6c5fd0ea8a2a00c0353a14978d05c"
            },
            "dist": {
                "type": "zip",
                "url": "https://api.github.com/repos/symfony/deprecation-contracts/zipball/26954b3d62a6c5fd0ea8a2a00c0353a14978d05c",
                "reference": "26954b3d62a6c5fd0ea8a2a00c0353a14978d05c",
                "shasum": ""
            },
            "require": {
                "php": ">=8.0.2"
            },
            "type": "library",
            "extra": {
                "branch-alias": {
                    "dev-main": "3.0-dev"
                },
                "thanks": {
                    "name": "symfony/contracts",
                    "url": "https://github.com/symfony/contracts"
                }
            },
            "autoload": {
                "files": [
                    "function.php"
                ]
            },
            "notification-url": "https://packagist.org/downloads/",
            "license": [
                "MIT"
            ],
            "authors": [
                {
                    "name": "Nicolas Grekas",
                    "email": "p@tchwork.com"
                },
                {
                    "name": "Symfony Community",
                    "homepage": "https://symfony.com/contributors"
                }
            ],
            "description": "A generic function and convention to trigger deprecation notices",
            "homepage": "https://symfony.com",
            "support": {
                "source": "https://github.com/symfony/deprecation-contracts/tree/v3.0.1"
            },
            "funding": [
                {
                    "url": "https://symfony.com/sponsor",
                    "type": "custom"
                },
                {
                    "url": "https://github.com/fabpot",
                    "type": "github"
                },
                {
                    "url": "https://tidelift.com/funding/github/packagist/symfony/symfony",
                    "type": "tidelift"
                }
            ],
            "time": "2022-01-02T09:55:41+00:00"
        },
        {
            "name": "symfony/polyfill-ctype",
            "version": "v1.25.0",
            "source": {
                "type": "git",
                "url": "https://github.com/symfony/polyfill-ctype.git",
                "reference": "30885182c981ab175d4d034db0f6f469898070ab"
            },
            "dist": {
                "type": "zip",
                "url": "https://api.github.com/repos/symfony/polyfill-ctype/zipball/30885182c981ab175d4d034db0f6f469898070ab",
                "reference": "30885182c981ab175d4d034db0f6f469898070ab",
                "shasum": ""
            },
            "require": {
                "php": ">=7.1"
            },
            "provide": {
                "ext-ctype": "*"
            },
            "suggest": {
                "ext-ctype": "For best performance"
            },
            "type": "library",
            "extra": {
                "branch-alias": {
                    "dev-main": "1.23-dev"
                },
                "thanks": {
                    "name": "symfony/polyfill",
                    "url": "https://github.com/symfony/polyfill"
                }
            },
            "autoload": {
                "files": [
                    "bootstrap.php"
                ],
                "psr-4": {
                    "Symfony\\Polyfill\\Ctype\\": ""
                }
            },
            "notification-url": "https://packagist.org/downloads/",
            "license": [
                "MIT"
            ],
            "authors": [
                {
                    "name": "Gert de Pagter",
                    "email": "BackEndTea@gmail.com"
                },
                {
                    "name": "Symfony Community",
                    "homepage": "https://symfony.com/contributors"
                }
            ],
            "description": "Symfony polyfill for ctype functions",
            "homepage": "https://symfony.com",
            "keywords": [
                "compatibility",
                "ctype",
                "polyfill",
                "portable"
            ],
            "support": {
                "source": "https://github.com/symfony/polyfill-ctype/tree/v1.25.0"
            },
            "funding": [
                {
                    "url": "https://symfony.com/sponsor",
                    "type": "custom"
                },
                {
                    "url": "https://github.com/fabpot",
                    "type": "github"
                },
                {
                    "url": "https://tidelift.com/funding/github/packagist/symfony/symfony",
                    "type": "tidelift"
                }
            ],
            "time": "2021-10-20T20:35:02+00:00"
        },
        {
            "name": "symfony/polyfill-intl-grapheme",
            "version": "v1.25.0",
            "source": {
                "type": "git",
                "url": "https://github.com/symfony/polyfill-intl-grapheme.git",
                "reference": "81b86b50cf841a64252b439e738e97f4a34e2783"
            },
            "dist": {
                "type": "zip",
                "url": "https://api.github.com/repos/symfony/polyfill-intl-grapheme/zipball/81b86b50cf841a64252b439e738e97f4a34e2783",
                "reference": "81b86b50cf841a64252b439e738e97f4a34e2783",
                "shasum": ""
            },
            "require": {
                "php": ">=7.1"
            },
            "suggest": {
                "ext-intl": "For best performance"
            },
            "type": "library",
            "extra": {
                "branch-alias": {
                    "dev-main": "1.23-dev"
                },
                "thanks": {
                    "name": "symfony/polyfill",
                    "url": "https://github.com/symfony/polyfill"
                }
            },
            "autoload": {
                "files": [
                    "bootstrap.php"
                ],
                "psr-4": {
                    "Symfony\\Polyfill\\Intl\\Grapheme\\": ""
                }
            },
            "notification-url": "https://packagist.org/downloads/",
            "license": [
                "MIT"
            ],
            "authors": [
                {
                    "name": "Nicolas Grekas",
                    "email": "p@tchwork.com"
                },
                {
                    "name": "Symfony Community",
                    "homepage": "https://symfony.com/contributors"
                }
            ],
            "description": "Symfony polyfill for intl's grapheme_* functions",
            "homepage": "https://symfony.com",
            "keywords": [
                "compatibility",
                "grapheme",
                "intl",
                "polyfill",
                "portable",
                "shim"
            ],
            "support": {
                "source": "https://github.com/symfony/polyfill-intl-grapheme/tree/v1.25.0"
            },
            "funding": [
                {
                    "url": "https://symfony.com/sponsor",
                    "type": "custom"
                },
                {
                    "url": "https://github.com/fabpot",
                    "type": "github"
                },
                {
                    "url": "https://tidelift.com/funding/github/packagist/symfony/symfony",
                    "type": "tidelift"
                }
            ],
            "time": "2021-11-23T21:10:46+00:00"
        },
        {
            "name": "symfony/polyfill-intl-normalizer",
            "version": "v1.25.0",
            "source": {
                "type": "git",
                "url": "https://github.com/symfony/polyfill-intl-normalizer.git",
                "reference": "8590a5f561694770bdcd3f9b5c69dde6945028e8"
            },
            "dist": {
                "type": "zip",
                "url": "https://api.github.com/repos/symfony/polyfill-intl-normalizer/zipball/8590a5f561694770bdcd3f9b5c69dde6945028e8",
                "reference": "8590a5f561694770bdcd3f9b5c69dde6945028e8",
                "shasum": ""
            },
            "require": {
                "php": ">=7.1"
            },
            "suggest": {
                "ext-intl": "For best performance"
            },
            "type": "library",
            "extra": {
                "branch-alias": {
                    "dev-main": "1.23-dev"
                },
                "thanks": {
                    "name": "symfony/polyfill",
                    "url": "https://github.com/symfony/polyfill"
                }
            },
            "autoload": {
                "files": [
                    "bootstrap.php"
                ],
                "psr-4": {
                    "Symfony\\Polyfill\\Intl\\Normalizer\\": ""
                },
                "classmap": [
                    "Resources/stubs"
                ]
            },
            "notification-url": "https://packagist.org/downloads/",
            "license": [
                "MIT"
            ],
            "authors": [
                {
                    "name": "Nicolas Grekas",
                    "email": "p@tchwork.com"
                },
                {
                    "name": "Symfony Community",
                    "homepage": "https://symfony.com/contributors"
                }
            ],
            "description": "Symfony polyfill for intl's Normalizer class and related functions",
            "homepage": "https://symfony.com",
            "keywords": [
                "compatibility",
                "intl",
                "normalizer",
                "polyfill",
                "portable",
                "shim"
            ],
            "support": {
                "source": "https://github.com/symfony/polyfill-intl-normalizer/tree/v1.25.0"
            },
            "funding": [
                {
                    "url": "https://symfony.com/sponsor",
                    "type": "custom"
                },
                {
                    "url": "https://github.com/fabpot",
                    "type": "github"
                },
                {
                    "url": "https://tidelift.com/funding/github/packagist/symfony/symfony",
                    "type": "tidelift"
                }
            ],
            "time": "2021-02-19T12:13:01+00:00"
        },
        {
            "name": "symfony/polyfill-mbstring",
            "version": "v1.25.0",
            "source": {
                "type": "git",
                "url": "https://github.com/symfony/polyfill-mbstring.git",
                "reference": "0abb51d2f102e00a4eefcf46ba7fec406d245825"
            },
            "dist": {
                "type": "zip",
                "url": "https://api.github.com/repos/symfony/polyfill-mbstring/zipball/0abb51d2f102e00a4eefcf46ba7fec406d245825",
                "reference": "0abb51d2f102e00a4eefcf46ba7fec406d245825",
                "shasum": ""
            },
            "require": {
                "php": ">=7.1"
            },
            "provide": {
                "ext-mbstring": "*"
            },
            "suggest": {
                "ext-mbstring": "For best performance"
            },
            "type": "library",
            "extra": {
                "branch-alias": {
                    "dev-main": "1.23-dev"
                },
                "thanks": {
                    "name": "symfony/polyfill",
                    "url": "https://github.com/symfony/polyfill"
                }
            },
            "autoload": {
                "files": [
                    "bootstrap.php"
                ],
                "psr-4": {
                    "Symfony\\Polyfill\\Mbstring\\": ""
                }
            },
            "notification-url": "https://packagist.org/downloads/",
            "license": [
                "MIT"
            ],
            "authors": [
                {
                    "name": "Nicolas Grekas",
                    "email": "p@tchwork.com"
                },
                {
                    "name": "Symfony Community",
                    "homepage": "https://symfony.com/contributors"
                }
            ],
            "description": "Symfony polyfill for the Mbstring extension",
            "homepage": "https://symfony.com",
            "keywords": [
                "compatibility",
                "mbstring",
                "polyfill",
                "portable",
                "shim"
            ],
            "support": {
                "source": "https://github.com/symfony/polyfill-mbstring/tree/v1.25.0"
            },
            "funding": [
                {
                    "url": "https://symfony.com/sponsor",
                    "type": "custom"
                },
                {
                    "url": "https://github.com/fabpot",
                    "type": "github"
                },
                {
                    "url": "https://tidelift.com/funding/github/packagist/symfony/symfony",
                    "type": "tidelift"
                }
            ],
            "time": "2021-11-30T18:21:41+00:00"
        },
        {
            "name": "symfony/polyfill-php73",
            "version": "v1.25.0",
            "source": {
                "type": "git",
                "url": "https://github.com/symfony/polyfill-php73.git",
                "reference": "cc5db0e22b3cb4111010e48785a97f670b350ca5"
            },
            "dist": {
                "type": "zip",
                "url": "https://api.github.com/repos/symfony/polyfill-php73/zipball/cc5db0e22b3cb4111010e48785a97f670b350ca5",
                "reference": "cc5db0e22b3cb4111010e48785a97f670b350ca5",
                "shasum": ""
            },
            "require": {
                "php": ">=7.1"
            },
            "type": "library",
            "extra": {
                "branch-alias": {
                    "dev-main": "1.23-dev"
                },
                "thanks": {
                    "name": "symfony/polyfill",
                    "url": "https://github.com/symfony/polyfill"
                }
            },
            "autoload": {
                "files": [
                    "bootstrap.php"
                ],
                "psr-4": {
                    "Symfony\\Polyfill\\Php73\\": ""
                },
                "classmap": [
                    "Resources/stubs"
                ]
            },
            "notification-url": "https://packagist.org/downloads/",
            "license": [
                "MIT"
            ],
            "authors": [
                {
                    "name": "Nicolas Grekas",
                    "email": "p@tchwork.com"
                },
                {
                    "name": "Symfony Community",
                    "homepage": "https://symfony.com/contributors"
                }
            ],
            "description": "Symfony polyfill backporting some PHP 7.3+ features to lower PHP versions",
            "homepage": "https://symfony.com",
            "keywords": [
                "compatibility",
                "polyfill",
                "portable",
                "shim"
            ],
            "support": {
                "source": "https://github.com/symfony/polyfill-php73/tree/v1.25.0"
            },
            "funding": [
                {
                    "url": "https://symfony.com/sponsor",
                    "type": "custom"
                },
                {
                    "url": "https://github.com/fabpot",
                    "type": "github"
                },
                {
                    "url": "https://tidelift.com/funding/github/packagist/symfony/symfony",
                    "type": "tidelift"
                }
            ],
            "time": "2021-06-05T21:20:04+00:00"
        },
        {
            "name": "symfony/polyfill-php80",
            "version": "v1.25.0",
            "source": {
                "type": "git",
                "url": "https://github.com/symfony/polyfill-php80.git",
                "reference": "4407588e0d3f1f52efb65fbe92babe41f37fe50c"
            },
            "dist": {
                "type": "zip",
                "url": "https://api.github.com/repos/symfony/polyfill-php80/zipball/4407588e0d3f1f52efb65fbe92babe41f37fe50c",
                "reference": "4407588e0d3f1f52efb65fbe92babe41f37fe50c",
                "shasum": ""
            },
            "require": {
                "php": ">=7.1"
            },
            "type": "library",
            "extra": {
                "branch-alias": {
                    "dev-main": "1.23-dev"
                },
                "thanks": {
                    "name": "symfony/polyfill",
                    "url": "https://github.com/symfony/polyfill"
                }
            },
            "autoload": {
                "files": [
                    "bootstrap.php"
                ],
                "psr-4": {
                    "Symfony\\Polyfill\\Php80\\": ""
                },
                "classmap": [
                    "Resources/stubs"
                ]
            },
            "notification-url": "https://packagist.org/downloads/",
            "license": [
                "MIT"
            ],
            "authors": [
                {
                    "name": "Ion Bazan",
                    "email": "ion.bazan@gmail.com"
                },
                {
                    "name": "Nicolas Grekas",
                    "email": "p@tchwork.com"
                },
                {
                    "name": "Symfony Community",
                    "homepage": "https://symfony.com/contributors"
                }
            ],
            "description": "Symfony polyfill backporting some PHP 8.0+ features to lower PHP versions",
            "homepage": "https://symfony.com",
            "keywords": [
                "compatibility",
                "polyfill",
                "portable",
                "shim"
            ],
            "support": {
                "source": "https://github.com/symfony/polyfill-php80/tree/v1.25.0"
            },
            "funding": [
                {
                    "url": "https://symfony.com/sponsor",
                    "type": "custom"
                },
                {
                    "url": "https://github.com/fabpot",
                    "type": "github"
                },
                {
                    "url": "https://tidelift.com/funding/github/packagist/symfony/symfony",
                    "type": "tidelift"
                }
            ],
            "time": "2022-03-04T08:16:47+00:00"
        },
        {
            "name": "symfony/process",
            "version": "v5.4.7",
            "source": {
                "type": "git",
                "url": "https://github.com/symfony/process.git",
                "reference": "38a44b2517b470a436e1c944bf9b9ba3961137fb"
            },
            "dist": {
                "type": "zip",
                "url": "https://api.github.com/repos/symfony/process/zipball/38a44b2517b470a436e1c944bf9b9ba3961137fb",
                "reference": "38a44b2517b470a436e1c944bf9b9ba3961137fb",
                "shasum": ""
            },
            "require": {
                "php": ">=7.2.5",
                "symfony/polyfill-php80": "^1.16"
            },
            "type": "library",
            "autoload": {
                "psr-4": {
                    "Symfony\\Component\\Process\\": ""
                },
                "exclude-from-classmap": [
                    "/Tests/"
                ]
            },
            "notification-url": "https://packagist.org/downloads/",
            "license": [
                "MIT"
            ],
            "authors": [
                {
                    "name": "Fabien Potencier",
                    "email": "fabien@symfony.com"
                },
                {
                    "name": "Symfony Community",
                    "homepage": "https://symfony.com/contributors"
                }
            ],
            "description": "Executes commands in sub-processes",
            "homepage": "https://symfony.com",
            "support": {
                "source": "https://github.com/symfony/process/tree/v5.4.7"
            },
            "funding": [
                {
                    "url": "https://symfony.com/sponsor",
                    "type": "custom"
                },
                {
                    "url": "https://github.com/fabpot",
                    "type": "github"
                },
                {
                    "url": "https://tidelift.com/funding/github/packagist/symfony/symfony",
                    "type": "tidelift"
                }
            ],
            "time": "2022-03-18T16:18:52+00:00"
        },
        {
            "name": "symfony/service-contracts",
            "version": "v3.0.1",
            "source": {
                "type": "git",
                "url": "https://github.com/symfony/service-contracts.git",
                "reference": "e517458f278c2131ca9f262f8fbaf01410f2c65c"
            },
            "dist": {
                "type": "zip",
                "url": "https://api.github.com/repos/symfony/service-contracts/zipball/e517458f278c2131ca9f262f8fbaf01410f2c65c",
                "reference": "e517458f278c2131ca9f262f8fbaf01410f2c65c",
                "shasum": ""
            },
            "require": {
                "php": ">=8.0.2",
                "psr/container": "^2.0"
            },
            "conflict": {
                "ext-psr": "<1.1|>=2"
            },
            "suggest": {
                "symfony/service-implementation": ""
            },
            "type": "library",
            "extra": {
                "branch-alias": {
                    "dev-main": "3.0-dev"
                },
                "thanks": {
                    "name": "symfony/contracts",
                    "url": "https://github.com/symfony/contracts"
                }
            },
            "autoload": {
                "psr-4": {
                    "Symfony\\Contracts\\Service\\": ""
                }
            },
            "notification-url": "https://packagist.org/downloads/",
            "license": [
                "MIT"
            ],
            "authors": [
                {
                    "name": "Nicolas Grekas",
                    "email": "p@tchwork.com"
                },
                {
                    "name": "Symfony Community",
                    "homepage": "https://symfony.com/contributors"
                }
            ],
            "description": "Generic abstractions related to writing services",
            "homepage": "https://symfony.com",
            "keywords": [
                "abstractions",
                "contracts",
                "decoupling",
                "interfaces",
                "interoperability",
                "standards"
            ],
            "support": {
                "source": "https://github.com/symfony/service-contracts/tree/v3.0.1"
            },
            "funding": [
                {
                    "url": "https://symfony.com/sponsor",
                    "type": "custom"
                },
                {
                    "url": "https://github.com/fabpot",
                    "type": "github"
                },
                {
                    "url": "https://tidelift.com/funding/github/packagist/symfony/symfony",
                    "type": "tidelift"
                }
            ],
            "time": "2022-03-13T20:10:05+00:00"
        },
        {
            "name": "symfony/string",
            "version": "v6.0.3",
            "source": {
                "type": "git",
                "url": "https://github.com/symfony/string.git",
                "reference": "522144f0c4c004c80d56fa47e40e17028e2eefc2"
            },
            "dist": {
                "type": "zip",
                "url": "https://api.github.com/repos/symfony/string/zipball/522144f0c4c004c80d56fa47e40e17028e2eefc2",
                "reference": "522144f0c4c004c80d56fa47e40e17028e2eefc2",
                "shasum": ""
            },
            "require": {
                "php": ">=8.0.2",
                "symfony/polyfill-ctype": "~1.8",
                "symfony/polyfill-intl-grapheme": "~1.0",
                "symfony/polyfill-intl-normalizer": "~1.0",
                "symfony/polyfill-mbstring": "~1.0"
            },
            "conflict": {
                "symfony/translation-contracts": "<2.0"
            },
            "require-dev": {
                "symfony/error-handler": "^5.4|^6.0",
                "symfony/http-client": "^5.4|^6.0",
                "symfony/translation-contracts": "^2.0|^3.0",
                "symfony/var-exporter": "^5.4|^6.0"
            },
            "type": "library",
            "autoload": {
                "files": [
                    "Resources/functions.php"
                ],
                "psr-4": {
                    "Symfony\\Component\\String\\": ""
                },
                "exclude-from-classmap": [
                    "/Tests/"
                ]
            },
            "notification-url": "https://packagist.org/downloads/",
            "license": [
                "MIT"
            ],
            "authors": [
                {
                    "name": "Nicolas Grekas",
                    "email": "p@tchwork.com"
                },
                {
                    "name": "Symfony Community",
                    "homepage": "https://symfony.com/contributors"
                }
            ],
            "description": "Provides an object-oriented API to strings and deals with bytes, UTF-8 code points and grapheme clusters in a unified way",
            "homepage": "https://symfony.com",
            "keywords": [
                "grapheme",
                "i18n",
                "string",
                "unicode",
                "utf-8",
                "utf8"
            ],
            "support": {
                "source": "https://github.com/symfony/string/tree/v6.0.3"
            },
            "funding": [
                {
                    "url": "https://symfony.com/sponsor",
                    "type": "custom"
                },
                {
                    "url": "https://github.com/fabpot",
                    "type": "github"
                },
                {
                    "url": "https://tidelift.com/funding/github/packagist/symfony/symfony",
                    "type": "tidelift"
                }
            ],
            "time": "2022-01-02T09:55:41+00:00"
        },
        {
            "name": "theseer/tokenizer",
            "version": "1.2.1",
            "source": {
                "type": "git",
                "url": "https://github.com/theseer/tokenizer.git",
                "reference": "34a41e998c2183e22995f158c581e7b5e755ab9e"
            },
            "dist": {
                "type": "zip",
                "url": "https://api.github.com/repos/theseer/tokenizer/zipball/34a41e998c2183e22995f158c581e7b5e755ab9e",
                "reference": "34a41e998c2183e22995f158c581e7b5e755ab9e",
                "shasum": ""
            },
            "require": {
                "ext-dom": "*",
                "ext-tokenizer": "*",
                "ext-xmlwriter": "*",
                "php": "^7.2 || ^8.0"
            },
            "type": "library",
            "autoload": {
                "classmap": [
                    "src/"
                ]
            },
            "notification-url": "https://packagist.org/downloads/",
            "license": [
                "BSD-3-Clause"
            ],
            "authors": [
                {
                    "name": "Arne Blankerts",
                    "email": "arne@blankerts.de",
                    "role": "Developer"
                }
            ],
            "description": "A small library for converting tokenized PHP source code into XML and potentially other formats",
            "support": {
                "issues": "https://github.com/theseer/tokenizer/issues",
                "source": "https://github.com/theseer/tokenizer/tree/1.2.1"
            },
            "funding": [
                {
                    "url": "https://github.com/theseer",
                    "type": "github"
                }
            ],
            "time": "2021-07-28T10:34:58+00:00"
        },
        {
            "name": "webmozart/assert",
            "version": "1.10.0",
            "source": {
                "type": "git",
                "url": "https://github.com/webmozarts/assert.git",
                "reference": "6964c76c7804814a842473e0c8fd15bab0f18e25"
            },
            "dist": {
                "type": "zip",
                "url": "https://api.github.com/repos/webmozarts/assert/zipball/6964c76c7804814a842473e0c8fd15bab0f18e25",
                "reference": "6964c76c7804814a842473e0c8fd15bab0f18e25",
                "shasum": ""
            },
            "require": {
                "php": "^7.2 || ^8.0",
                "symfony/polyfill-ctype": "^1.8"
            },
            "conflict": {
                "phpstan/phpstan": "<0.12.20",
                "vimeo/psalm": "<4.6.1 || 4.6.2"
            },
            "require-dev": {
                "phpunit/phpunit": "^8.5.13"
            },
            "type": "library",
            "extra": {
                "branch-alias": {
                    "dev-master": "1.10-dev"
                }
            },
            "autoload": {
                "psr-4": {
                    "Webmozart\\Assert\\": "src/"
                }
            },
            "notification-url": "https://packagist.org/downloads/",
            "license": [
                "MIT"
            ],
            "authors": [
                {
                    "name": "Bernhard Schussek",
                    "email": "bschussek@gmail.com"
                }
            ],
            "description": "Assertions to validate method input/output with nice error messages.",
            "keywords": [
                "assert",
                "check",
                "validate"
            ],
            "support": {
                "issues": "https://github.com/webmozarts/assert/issues",
                "source": "https://github.com/webmozarts/assert/tree/1.10.0"
            },
            "time": "2021-03-09T10:59:23+00:00"
        },
        {
            "name": "wikimedia/at-ease",
            "version": "v2.1.0",
            "source": {
                "type": "git",
                "url": "https://github.com/wikimedia/at-ease.git",
                "reference": "e8ebaa7bb7c8a8395481a05f6dc4deaceab11c33"
            },
            "dist": {
                "type": "zip",
                "url": "https://api.github.com/repos/wikimedia/at-ease/zipball/e8ebaa7bb7c8a8395481a05f6dc4deaceab11c33",
                "reference": "e8ebaa7bb7c8a8395481a05f6dc4deaceab11c33",
                "shasum": ""
            },
            "require": {
                "php": ">=7.2.9"
            },
            "require-dev": {
                "mediawiki/mediawiki-codesniffer": "35.0.0",
                "mediawiki/minus-x": "1.1.1",
                "ockcyp/covers-validator": "1.3.3",
                "php-parallel-lint/php-console-highlighter": "0.5.0",
                "php-parallel-lint/php-parallel-lint": "1.2.0",
                "phpunit/phpunit": "^8.5"
            },
            "type": "library",
            "autoload": {
                "files": [
                    "src/Wikimedia/Functions.php"
                ],
                "psr-4": {
                    "Wikimedia\\AtEase\\": "src/Wikimedia/AtEase/"
                }
            },
            "notification-url": "https://packagist.org/downloads/",
            "license": [
                "GPL-2.0-or-later"
            ],
            "authors": [
                {
                    "name": "Tim Starling",
                    "email": "tstarling@wikimedia.org"
                },
                {
                    "name": "MediaWiki developers",
                    "email": "wikitech-l@lists.wikimedia.org"
                }
            ],
            "description": "Safe replacement to @ for suppressing warnings.",
            "homepage": "https://www.mediawiki.org/wiki/at-ease",
            "support": {
                "source": "https://github.com/wikimedia/at-ease/tree/v2.1.0"
            },
            "time": "2021-02-27T15:53:37+00:00"
        },
        {
            "name": "yoast/phpunit-polyfills",
            "version": "1.0.3",
            "source": {
                "type": "git",
                "url": "https://github.com/Yoast/PHPUnit-Polyfills.git",
                "reference": "5ea3536428944955f969bc764bbe09738e151ada"
            },
            "dist": {
                "type": "zip",
                "url": "https://api.github.com/repos/Yoast/PHPUnit-Polyfills/zipball/5ea3536428944955f969bc764bbe09738e151ada",
                "reference": "5ea3536428944955f969bc764bbe09738e151ada",
                "shasum": ""
            },
            "require": {
                "php": ">=5.4",
                "phpunit/phpunit": "^4.8.36 || ^5.7.21 || ^6.0 || ^7.0 || ^8.0 || ^9.0"
            },
            "require-dev": {
                "yoast/yoastcs": "^2.2.0"
            },
            "type": "library",
            "extra": {
                "branch-alias": {
                    "dev-main": "1.x-dev",
                    "dev-develop": "1.x-dev"
                }
            },
            "autoload": {
                "files": [
                    "phpunitpolyfills-autoload.php"
                ]
            },
            "notification-url": "https://packagist.org/downloads/",
            "license": [
                "BSD-3-Clause"
            ],
            "authors": [
                {
                    "name": "Team Yoast",
                    "email": "support@yoast.com",
                    "homepage": "https://yoast.com"
                },
                {
                    "name": "Contributors",
                    "homepage": "https://github.com/Yoast/PHPUnit-Polyfills/graphs/contributors"
                }
            ],
            "description": "Set of polyfills for changed PHPUnit functionality to allow for creating PHPUnit cross-version compatible tests",
            "homepage": "https://github.com/Yoast/PHPUnit-Polyfills",
            "keywords": [
                "phpunit",
                "polyfill",
                "testing"
            ],
            "support": {
                "issues": "https://github.com/Yoast/PHPUnit-Polyfills/issues",
                "source": "https://github.com/Yoast/PHPUnit-Polyfills"
            },
            "time": "2021-11-23T01:37:03+00:00"
        }
    ],
    "aliases": [],
    "minimum-stability": "dev",
    "stability-flags": {
        "automattic/jetpack-a8c-mc-stats": 20,
        "automattic/jetpack-abtest": 20,
        "automattic/jetpack-assets": 20,
        "automattic/jetpack-autoloader": 20,
        "automattic/jetpack-backup": 20,
        "automattic/jetpack-blocks": 20,
        "automattic/jetpack-compat": 20,
        "automattic/jetpack-composer-plugin": 20,
        "automattic/jetpack-config": 20,
        "automattic/jetpack-connection": 20,
        "automattic/jetpack-connection-ui": 20,
        "automattic/jetpack-constants": 20,
        "automattic/jetpack-device-detection": 20,
        "automattic/jetpack-error": 20,
        "automattic/jetpack-google-fonts-provider": 20,
        "automattic/jetpack-heartbeat": 20,
        "automattic/jetpack-identity-crisis": 20,
        "automattic/jetpack-jitm": 20,
        "automattic/jetpack-lazy-images": 20,
        "automattic/jetpack-licensing": 20,
        "automattic/jetpack-logo": 20,
        "automattic/jetpack-my-jetpack": 20,
        "automattic/jetpack-options": 20,
        "automattic/jetpack-partner": 20,
        "automattic/jetpack-plugins-installer": 20,
        "automattic/jetpack-publicize": 20,
        "automattic/jetpack-redirect": 20,
        "automattic/jetpack-roles": 20,
        "automattic/jetpack-search": 20,
        "automattic/jetpack-status": 20,
        "automattic/jetpack-sync": 20,
        "automattic/jetpack-tracking": 20,
        "automattic/jetpack-waf": 20,
        "automattic/jetpack-wordads": 20,
        "automattic/jetpack-changelogger": 20
    },
    "prefer-stable": true,
    "prefer-lowest": false,
    "platform": {
        "ext-fileinfo": "*",
        "ext-json": "*",
        "ext-openssl": "*"
    },
    "platform-dev": [],
    "platform-overrides": {
        "ext-intl": "0.0.0"
    },
    "plugin-api-version": "2.2.0"
}<|MERGE_RESOLUTION|>--- conflicted
+++ resolved
@@ -4,11 +4,7 @@
         "Read more about it at https://getcomposer.org/doc/01-basic-usage.md#installing-dependencies",
         "This file is @generated automatically"
     ],
-<<<<<<< HEAD
-    "content-hash": "812bf1ce38723ed8839ee0c2823f496c",
-=======
     "content-hash": "bdc8f723e56e5afcfdcdd579e3bfae8b",
->>>>>>> a71e38e1
     "packages": [
         {
             "name": "automattic/jetpack-a8c-mc-stats",
