--- conflicted
+++ resolved
@@ -4,11 +4,7 @@
         "Read more about it at https://getcomposer.org/doc/01-basic-usage.md#installing-dependencies",
         "This file is @generated automatically"
     ],
-<<<<<<< HEAD
-    "content-hash": "9e5c4ab93028f92ca3a092ed664b8ea1",
-=======
     "content-hash": "8ea5491675ed0bc7802dedaf55bc5380",
->>>>>>> cc837473
     "packages": [
         {
             "name": "automattic/jetpack-a8c-mc-stats",
@@ -1754,11 +1750,7 @@
             "dist": {
                 "type": "path",
                 "url": "../../packages/search",
-<<<<<<< HEAD
-                "reference": "96aa211fdcefc0a773876f9cc5d6d0723741d81f"
-=======
                 "reference": "0ccea8df5b2bcb84cc5839acb081a481fa8065d8"
->>>>>>> cc837473
             },
             "require": {
                 "automattic/jetpack-assets": "^1.17",
