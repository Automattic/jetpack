{
    "_readme": [
        "This file locks the dependencies of your project to a known state",
        "Read more about it at https://getcomposer.org/doc/01-basic-usage.md#installing-dependencies",
        "This file is @generated automatically"
    ],
<<<<<<< HEAD
    "content-hash": "a32b690802c767fd286c650ceda51931",
=======
    "content-hash": "e924d64476fd670af37dc41fe25c90d9",
>>>>>>> 4fb7d5bd
    "packages": [
        {
            "name": "automattic/jetpack-a8c-mc-stats",
            "version": "dev-trunk",
            "dist": {
                "type": "path",
                "url": "../../packages/a8c-mc-stats",
                "reference": "c5df589f62cd58dc5f1b04938e4e4edc75916812"
            },
            "require-dev": {
                "automattic/jetpack-changelogger": "^3.2",
                "yoast/phpunit-polyfills": "1.0.3"
            },
            "type": "jetpack-library",
            "extra": {
                "autotagger": true,
                "mirror-repo": "Automattic/jetpack-a8c-mc-stats",
                "changelogger": {
                    "link-template": "https://github.com/Automattic/jetpack-a8c-mc-stats/compare/v${old}...v${new}"
                },
                "branch-alias": {
                    "dev-trunk": "1.4.x-dev"
                }
            },
            "autoload": {
                "classmap": [
                    "src/"
                ]
            },
            "scripts": {
                "phpunit": [
                    "./vendor/phpunit/phpunit/phpunit --colors=always"
                ],
                "test-coverage": [
                    "php -dpcov.directory=. ./vendor/bin/phpunit --coverage-clover \"$COVERAGE_DIR/clover.xml\""
                ],
                "test-php": [
                    "@composer phpunit"
                ]
            },
            "license": [
                "GPL-2.0-or-later"
            ],
            "description": "Used to record internal usage stats for Automattic. Not visible to site owners.",
            "transport-options": {
                "relative": true
            }
        },
        {
            "name": "automattic/jetpack-abtest",
            "version": "dev-trunk",
            "dist": {
                "type": "path",
                "url": "../../packages/abtest",
                "reference": "2cb71faa4640f1a1b84f7f5f0ddec14f72ba33a3"
            },
            "require": {
                "automattic/jetpack-connection": "^1.46",
                "automattic/jetpack-error": "^1.3"
            },
            "require-dev": {
                "automattic/jetpack-changelogger": "^3.2",
                "automattic/wordbless": "dev-master",
                "yoast/phpunit-polyfills": "1.0.3"
            },
            "type": "jetpack-library",
            "extra": {
                "autotagger": true,
                "mirror-repo": "Automattic/jetpack-abtest",
                "changelogger": {
                    "link-template": "https://github.com/Automattic/jetpack-abtest/compare/v${old}...v${new}"
                },
                "branch-alias": {
                    "dev-trunk": "1.10.x-dev"
                }
            },
            "autoload": {
                "classmap": [
                    "src/"
                ]
            },
            "scripts": {
                "phpunit": [
                    "./vendor/phpunit/phpunit/phpunit --colors=always"
                ],
                "post-install-cmd": [
                    "WorDBless\\Composer\\InstallDropin::copy"
                ],
                "post-update-cmd": [
                    "WorDBless\\Composer\\InstallDropin::copy"
                ],
                "test-coverage": [
                    "php -dpcov.directory=. ./vendor/bin/phpunit --coverage-clover \"$COVERAGE_DIR/clover.xml\""
                ],
                "test-php": [
                    "@composer phpunit"
                ]
            },
            "license": [
                "GPL-2.0-or-later"
            ],
            "description": "Provides an interface to the WP.com A/B tests.",
            "transport-options": {
                "relative": true
            }
        },
        {
            "name": "automattic/jetpack-action-bar",
            "version": "dev-trunk",
            "dist": {
                "type": "path",
                "url": "../../packages/action-bar",
                "reference": "79e9a0b07d9540cc47962d41fc42af6658645838"
            },
            "require": {
                "automattic/jetpack-assets": "^1.17",
                "automattic/jetpack-constants": "^1.6"
            },
            "require-dev": {
                "automattic/jetpack-changelogger": "^3.2",
                "automattic/wordbless": "dev-master",
                "yoast/phpunit-polyfills": "1.0.3"
            },
            "type": "jetpack-library",
            "extra": {
                "mirror-repo": "Automattic/jetpack-action-bar",
                "changelogger": {
                    "link-template": "https://github.com/Automattic/jetpack-action-bar/compare/v${old}...v${new}"
                },
                "autotagger": true,
                "branch-alias": {
                    "dev-trunk": "0.1.x-dev"
                },
                "textdomain": "jetpack-action-bar"
            },
            "autoload": {
                "classmap": [
                    "src/"
                ]
            },
            "scripts": {
                "phpunit": [
                    "./vendor/phpunit/phpunit/phpunit --colors=always"
                ],
                "test-coverage": [
                    "php -dpcov.directory=. ./vendor/bin/phpunit --coverage-clover \"$COVERAGE_DIR/clover.xml\""
                ],
                "test-php": [
                    "@composer phpunit"
                ],
                "build-production": [
                    "pnpm run build-production"
                ],
                "build-development": [
                    "pnpm run build"
                ],
                "post-install-cmd": [
                    "WorDBless\\Composer\\InstallDropin::copy"
                ],
                "post-update-cmd": [
                    "WorDBless\\Composer\\InstallDropin::copy"
                ]
            },
            "license": [
                "GPL-2.0-or-later"
            ],
            "description": "An easy way for visitors to follow, like, and comment on your site.",
            "transport-options": {
                "relative": true
            }
        },
        {
            "name": "automattic/jetpack-admin-ui",
            "version": "dev-trunk",
            "dist": {
                "type": "path",
                "url": "../../packages/admin-ui",
                "reference": "643ce07d751c26cabbb330339d515ef5a35808f3"
            },
            "require-dev": {
                "automattic/jetpack-changelogger": "^3.2",
                "automattic/wordbless": "dev-master",
                "yoast/phpunit-polyfills": "1.0.3"
            },
            "type": "jetpack-library",
            "extra": {
                "autotagger": true,
                "mirror-repo": "Automattic/jetpack-admin-ui",
                "textdomain": "jetpack-admin-ui",
                "changelogger": {
                    "link-template": "https://github.com/Automattic/jetpack-admin-ui/compare/${old}...${new}"
                },
                "branch-alias": {
                    "dev-trunk": "0.2.x-dev"
                },
                "version-constants": {
                    "::PACKAGE_VERSION": "src/class-admin-menu.php"
                }
            },
            "autoload": {
                "classmap": [
                    "src/"
                ]
            },
            "scripts": {
                "phpunit": [
                    "./vendor/phpunit/phpunit/phpunit --colors=always"
                ],
                "test-coverage": [
                    "php -dpcov.directory=. ./vendor/bin/phpunit --coverage-clover \"$COVERAGE_DIR/clover.xml\""
                ],
                "test-php": [
                    "@composer phpunit"
                ],
                "post-install-cmd": [
                    "WorDBless\\Composer\\InstallDropin::copy"
                ],
                "post-update-cmd": [
                    "WorDBless\\Composer\\InstallDropin::copy"
                ]
            },
            "license": [
                "GPL-2.0-or-later"
            ],
            "description": "Generic Jetpack wp-admin UI elements",
            "transport-options": {
                "relative": true
            }
        },
        {
            "name": "automattic/jetpack-assets",
            "version": "dev-trunk",
            "dist": {
                "type": "path",
                "url": "../../packages/assets",
                "reference": "64ada4d1c3f69e232b27bb0e3a9d986e3f292954"
            },
            "require": {
                "automattic/jetpack-constants": "^1.6"
            },
            "require-dev": {
                "automattic/jetpack-changelogger": "^3.2",
                "brain/monkey": "2.6.1",
                "wikimedia/testing-access-wrapper": "^1.0 || ^2.0",
                "yoast/phpunit-polyfills": "1.0.3"
            },
            "type": "jetpack-library",
            "extra": {
                "autotagger": true,
                "mirror-repo": "Automattic/jetpack-assets",
                "textdomain": "jetpack-assets",
                "changelogger": {
                    "link-template": "https://github.com/Automattic/jetpack-assets/compare/v${old}...v${new}"
                },
                "branch-alias": {
                    "dev-trunk": "1.17.x-dev"
                }
            },
            "autoload": {
                "files": [
                    "actions.php"
                ],
                "classmap": [
                    "src/"
                ]
            },
            "scripts": {
                "build-development": [
                    "pnpm run build"
                ],
                "build-production": [
                    "pnpm run build-production"
                ],
                "phpunit": [
                    "./vendor/phpunit/phpunit/phpunit --colors=always"
                ],
                "test-coverage": [
                    "php -dpcov.directory=. ./vendor/bin/phpunit --coverage-clover \"$COVERAGE_DIR/php/clover.xml\"",
                    "pnpm run test-coverage"
                ],
                "test-js": [
                    "pnpm run test"
                ],
                "test-php": [
                    "@composer phpunit"
                ]
            },
            "license": [
                "GPL-2.0-or-later"
            ],
            "description": "Asset management utilities for Jetpack ecosystem packages",
            "transport-options": {
                "relative": true
            }
        },
        {
            "name": "automattic/jetpack-autoloader",
            "version": "dev-trunk",
            "dist": {
                "type": "path",
                "url": "../../packages/autoloader",
                "reference": "54d19e9ca258cd1731dc5f4a2be175204b93625f"
            },
            "require": {
                "composer-plugin-api": "^1.1 || ^2.0"
            },
            "require-dev": {
                "automattic/jetpack-changelogger": "^3.2",
                "yoast/phpunit-polyfills": "1.0.3"
            },
            "type": "composer-plugin",
            "extra": {
                "autotagger": true,
                "class": "Automattic\\Jetpack\\Autoloader\\CustomAutoloaderPlugin",
                "mirror-repo": "Automattic/jetpack-autoloader",
                "changelogger": {
                    "link-template": "https://github.com/Automattic/jetpack-autoloader/compare/v${old}...v${new}"
                },
                "branch-alias": {
                    "dev-trunk": "2.11.x-dev"
                }
            },
            "autoload": {
                "classmap": [
                    "src/AutoloadGenerator.php"
                ],
                "psr-4": {
                    "Automattic\\Jetpack\\Autoloader\\": "src"
                }
            },
            "scripts": {
                "phpunit": [
                    "./vendor/phpunit/phpunit/phpunit --colors=always"
                ],
                "test-coverage": [
                    "php -dpcov.directory=. ./vendor/bin/phpunit --coverage-php \"./tests/php/tmp/coverage-report.php\"",
                    "php ./tests/php/bin/test-coverage.php \"$COVERAGE_DIR/clover.xml\""
                ],
                "test-php": [
                    "@composer phpunit"
                ]
            },
            "license": [
                "GPL-2.0-or-later"
            ],
            "description": "Creates a custom autoloader for a plugin or theme.",
            "transport-options": {
                "relative": true
            }
        },
        {
            "name": "automattic/jetpack-backup",
            "version": "dev-trunk",
            "dist": {
                "type": "path",
                "url": "../../packages/backup",
                "reference": "a6bdd530a04cb55547eb65eb6d0f308de105859f"
            },
            "require": {
                "automattic/jetpack-admin-ui": "^0.2",
                "automattic/jetpack-assets": "^1.17",
                "automattic/jetpack-autoloader": "^2.11",
                "automattic/jetpack-composer-plugin": "^1.1",
                "automattic/jetpack-config": "^1.11",
                "automattic/jetpack-connection": "^1.46",
                "automattic/jetpack-identity-crisis": "^0.8",
                "automattic/jetpack-my-jetpack": "^2.3",
                "automattic/jetpack-status": "^1.14",
                "automattic/jetpack-sync": "^1.40"
            },
            "require-dev": {
                "automattic/jetpack-changelogger": "^3.2",
                "automattic/wordbless": "@dev",
                "yoast/phpunit-polyfills": "1.0.3"
            },
            "type": "jetpack-library",
            "extra": {
                "autotagger": true,
                "mirror-repo": "Automattic/jetpack-backup",
                "textdomain": "jetpack-backup-pkg",
                "version-constants": {
                    "::PACKAGE_VERSION": "src/class-package-version.php"
                },
                "changelogger": {
                    "link-template": "https://github.com/Automattic/jetpack-backup/compare/v${old}...v${new}"
                },
                "branch-alias": {
                    "dev-trunk": "1.9.x-dev"
                }
            },
            "autoload": {
                "files": [
                    "actions.php"
                ],
                "classmap": [
                    "src/"
                ]
            },
            "scripts": {
                "phpunit": [
                    "./vendor/phpunit/phpunit/phpunit --colors=always"
                ],
                "test-coverage": [
                    "php -dpcov.directory=. ./vendor/bin/phpunit --coverage-clover \"$COVERAGE_DIR/clover.xml\""
                ],
                "test-php": [
                    "@composer phpunit"
                ],
                "post-install-cmd": [
                    "WorDBless\\Composer\\InstallDropin::copy"
                ],
                "post-update-cmd": [
                    "WorDBless\\Composer\\InstallDropin::copy"
                ],
                "build-development": [
                    "pnpm run build"
                ],
                "build-production": [
                    "pnpm run build-production-concurrently"
                ],
                "watch": [
                    "Composer\\Config::disableProcessTimeout",
                    "pnpm run watch"
                ]
            },
            "license": [
                "GPL-2.0-or-later"
            ],
            "description": "Tools to assist with backing up Jetpack sites.",
            "transport-options": {
                "relative": true
            }
        },
        {
            "name": "automattic/jetpack-blocks",
            "version": "dev-trunk",
            "dist": {
                "type": "path",
                "url": "../../packages/blocks",
                "reference": "92bd1c48a99ee5a48823f202e1bf88ac1310c236"
            },
            "require-dev": {
                "automattic/jetpack-changelogger": "^3.2",
                "automattic/wordbless": "dev-master",
                "brain/monkey": "2.6.1",
                "yoast/phpunit-polyfills": "1.0.3"
            },
            "type": "jetpack-library",
            "extra": {
                "autotagger": true,
                "mirror-repo": "Automattic/jetpack-blocks",
                "changelogger": {
                    "link-template": "https://github.com/Automattic/jetpack-blocks/compare/v${old}...v${new}"
                },
                "branch-alias": {
                    "dev-trunk": "1.4.x-dev"
                }
            },
            "autoload": {
                "classmap": [
                    "src/"
                ]
            },
            "scripts": {
                "phpunit": [
                    "./vendor/phpunit/phpunit/phpunit --colors=always"
                ],
                "post-install-cmd": [
                    "WorDBless\\Composer\\InstallDropin::copy"
                ],
                "post-update-cmd": [
                    "WorDBless\\Composer\\InstallDropin::copy"
                ],
                "test-coverage": [
                    "php -dpcov.directory=. ./vendor/bin/phpunit --coverage-clover \"$COVERAGE_DIR/clover.xml\""
                ],
                "test-php": [
                    "@composer phpunit"
                ]
            },
            "license": [
                "GPL-2.0-or-later"
            ],
            "description": "Register and manage blocks within a plugin. Used to manage block registration, enqueues, and more.",
            "transport-options": {
                "relative": true
            }
        },
        {
            "name": "automattic/jetpack-compat",
            "version": "dev-trunk",
            "dist": {
                "type": "path",
                "url": "../../packages/compat",
                "reference": "fae3213fc168edf40e7057992fe531732fd45657"
            },
            "require-dev": {
                "automattic/jetpack-changelogger": "^3.2"
            },
            "type": "jetpack-library",
            "extra": {
                "autotagger": true,
                "mirror-repo": "Automattic/jetpack-compat",
                "textdomain": "jetpack-compat",
                "changelogger": {
                    "link-template": "https://github.com/Automattic/jetpack-compat/compare/v${old}...v${new}"
                },
                "branch-alias": {
                    "dev-trunk": "1.7.x-dev"
                }
            },
            "autoload": {
                "files": [
                    "functions.php"
                ],
                "classmap": [
                    "legacy"
                ]
            },
            "license": [
                "GPL-2.0-or-later"
            ],
            "description": "Compatibility layer with previous versions of Jetpack",
            "transport-options": {
                "relative": true
            }
        },
        {
            "name": "automattic/jetpack-composer-plugin",
            "version": "dev-trunk",
            "dist": {
                "type": "path",
                "url": "../../packages/composer-plugin",
                "reference": "cbd9a56c7fd43c342d96fb09ee6609d7e7580f9a"
            },
            "require": {
                "composer-plugin-api": "^2.1.0"
            },
            "require-dev": {
                "automattic/jetpack-changelogger": "^3.2",
                "composer/composer": "2.2.12",
                "yoast/phpunit-polyfills": "1.0.3"
            },
            "type": "composer-plugin",
            "extra": {
                "plugin-modifies-install-path": true,
                "class": "Automattic\\Jetpack\\Composer\\Plugin",
                "mirror-repo": "Automattic/jetpack-composer-plugin",
                "changelogger": {
                    "link-template": "https://github.com/Automattic/jetpack-composer-plugin/compare/v${old}...v${new}"
                },
                "autotagger": true,
                "branch-alias": {
                    "dev-trunk": "1.1.x-dev"
                }
            },
            "autoload": {
                "classmap": [
                    "src/"
                ]
            },
            "scripts": {
                "phpunit": [
                    "./vendor/phpunit/phpunit/phpunit --colors=always"
                ],
                "test-coverage": [
                    "php -dpcov.directory=. ./vendor/bin/phpunit --coverage-clover \"$COVERAGE_DIR/clover.xml\""
                ],
                "test-php": [
                    "@composer phpunit"
                ]
            },
            "license": [
                "GPL-2.0-or-later"
            ],
            "description": "A custom installer plugin for Composer to move Jetpack packages out of `vendor/` so WordPress's translation infrastructure will find their strings.",
            "transport-options": {
                "relative": true
            }
        },
        {
            "name": "automattic/jetpack-config",
            "version": "dev-trunk",
            "dist": {
                "type": "path",
                "url": "../../packages/config",
                "reference": "a604f3fbfa5c6d96925eebcf4d4240cb5f07fcf1"
            },
            "require-dev": {
                "automattic/jetpack-changelogger": "^3.2"
            },
            "type": "jetpack-library",
            "extra": {
                "autotagger": true,
                "mirror-repo": "Automattic/jetpack-config",
                "textdomain": "jetpack-config",
                "changelogger": {
                    "link-template": "https://github.com/Automattic/jetpack-config/compare/v${old}...v${new}"
                },
                "branch-alias": {
                    "dev-trunk": "1.11.x-dev"
                }
            },
            "autoload": {
                "classmap": [
                    "src/"
                ]
            },
            "license": [
                "GPL-2.0-or-later"
            ],
            "description": "Jetpack configuration package that initializes other packages and configures Jetpack's functionality. Can be used as a base for all variants of Jetpack package usage.",
            "transport-options": {
                "relative": true
            }
        },
        {
            "name": "automattic/jetpack-connection",
            "version": "dev-trunk",
            "dist": {
                "type": "path",
                "url": "../../packages/connection",
                "reference": "dd23e0be7903fd17711661ba226465b6b035be57"
            },
            "require": {
                "automattic/jetpack-a8c-mc-stats": "^1.4",
                "automattic/jetpack-admin-ui": "^0.2",
                "automattic/jetpack-constants": "^1.6",
                "automattic/jetpack-redirect": "^1.7",
                "automattic/jetpack-roles": "^1.4",
                "automattic/jetpack-status": "^1.14"
            },
            "require-dev": {
                "automattic/jetpack-changelogger": "^3.2",
                "automattic/wordbless": "@dev",
                "brain/monkey": "2.6.1",
                "yoast/phpunit-polyfills": "1.0.3"
            },
            "type": "jetpack-library",
            "extra": {
                "autotagger": true,
                "mirror-repo": "Automattic/jetpack-connection",
                "textdomain": "jetpack-connection",
                "version-constants": {
                    "::PACKAGE_VERSION": "src/class-package-version.php"
                },
                "changelogger": {
                    "link-template": "https://github.com/Automattic/jetpack-connection/compare/v${old}...v${new}"
                },
                "branch-alias": {
                    "dev-trunk": "1.46.x-dev"
                }
            },
            "autoload": {
                "classmap": [
                    "legacy",
                    "src/",
                    "src/webhooks"
                ]
            },
            "scripts": {
                "build-production": [
                    "pnpm run build-production"
                ],
                "build-development": [
                    "pnpm run build"
                ],
                "phpunit": [
                    "./vendor/phpunit/phpunit/phpunit --colors=always"
                ],
                "post-install-cmd": [
                    "WorDBless\\Composer\\InstallDropin::copy"
                ],
                "post-update-cmd": [
                    "WorDBless\\Composer\\InstallDropin::copy"
                ],
                "test-coverage": [
                    "php -dpcov.directory=. ./vendor/bin/phpunit --coverage-clover \"$COVERAGE_DIR/clover.xml\""
                ],
                "test-php": [
                    "@composer phpunit"
                ]
            },
            "license": [
                "GPL-2.0-or-later"
            ],
            "description": "Everything needed to connect to the Jetpack infrastructure",
            "transport-options": {
                "relative": true
            }
        },
        {
            "name": "automattic/jetpack-constants",
            "version": "dev-trunk",
            "dist": {
                "type": "path",
                "url": "../../packages/constants",
                "reference": "71eaf9916aaeeda2abf5a8a19e7534c6d1bc1898"
            },
            "require-dev": {
                "automattic/jetpack-changelogger": "^3.2",
                "brain/monkey": "2.6.1",
                "yoast/phpunit-polyfills": "1.0.3"
            },
            "type": "jetpack-library",
            "extra": {
                "autotagger": true,
                "mirror-repo": "Automattic/jetpack-constants",
                "changelogger": {
                    "link-template": "https://github.com/Automattic/jetpack-constants/compare/v${old}...v${new}"
                },
                "branch-alias": {
                    "dev-trunk": "1.6.x-dev"
                }
            },
            "autoload": {
                "classmap": [
                    "src/"
                ]
            },
            "scripts": {
                "phpunit": [
                    "./vendor/phpunit/phpunit/phpunit --colors=always"
                ],
                "test-coverage": [
                    "php -dpcov.directory=. ./vendor/bin/phpunit --coverage-clover \"$COVERAGE_DIR/clover.xml\""
                ],
                "test-php": [
                    "@composer phpunit"
                ]
            },
            "license": [
                "GPL-2.0-or-later"
            ],
            "description": "A wrapper for defining constants in a more testable way.",
            "transport-options": {
                "relative": true
            }
        },
        {
            "name": "automattic/jetpack-device-detection",
            "version": "dev-trunk",
            "dist": {
                "type": "path",
                "url": "../../packages/device-detection",
                "reference": "7c18edb6992a4c27b9cc2719ee7d1d0abacf5d76"
            },
            "require-dev": {
                "automattic/jetpack-changelogger": "^3.2",
                "yoast/phpunit-polyfills": "1.0.3"
            },
            "type": "jetpack-library",
            "extra": {
                "autotagger": true,
                "mirror-repo": "Automattic/jetpack-device-detection",
                "changelogger": {
                    "link-template": "https://github.com/Automattic/jetpack-device-detection/compare/v${old}...v${new}"
                },
                "branch-alias": {
                    "dev-trunk": "1.4.x-dev"
                }
            },
            "autoload": {
                "classmap": [
                    "src/"
                ]
            },
            "scripts": {
                "phpunit": [
                    "./vendor/phpunit/phpunit/phpunit --colors=always"
                ],
                "test-coverage": [
                    "php -dpcov.directory=. ./vendor/bin/phpunit --coverage-clover \"$COVERAGE_DIR/clover.xml\""
                ],
                "test-php": [
                    "@composer phpunit"
                ]
            },
            "license": [
                "GPL-2.0-or-later"
            ],
            "description": "A way to detect device types based on User-Agent header.",
            "transport-options": {
                "relative": true
            }
        },
        {
            "name": "automattic/jetpack-error",
            "version": "dev-trunk",
            "dist": {
                "type": "path",
                "url": "../../packages/error",
                "reference": "bffa72ada4e54ecc1440187d25d8f29dbc08c58b"
            },
            "require-dev": {
                "automattic/jetpack-changelogger": "^3.2",
                "yoast/phpunit-polyfills": "1.0.3"
            },
            "type": "jetpack-library",
            "extra": {
                "autotagger": true,
                "mirror-repo": "Automattic/jetpack-error",
                "changelogger": {
                    "link-template": "https://github.com/Automattic/jetpack-error/compare/v${old}...v${new}"
                },
                "branch-alias": {
                    "dev-trunk": "1.3.x-dev"
                }
            },
            "autoload": {
                "classmap": [
                    "src/"
                ]
            },
            "scripts": {
                "phpunit": [
                    "./vendor/phpunit/phpunit/phpunit --colors=always"
                ],
                "test-coverage": [
                    "php -dpcov.directory=. ./vendor/bin/phpunit --coverage-clover \"$COVERAGE_DIR/clover.xml\""
                ],
                "test-php": [
                    "@composer phpunit"
                ]
            },
            "license": [
                "GPL-2.0-or-later"
            ],
            "description": "Jetpack Error - a wrapper around WP_Error.",
            "transport-options": {
                "relative": true
            }
        },
        {
            "name": "automattic/jetpack-google-fonts-provider",
            "version": "dev-trunk",
            "dist": {
                "type": "path",
                "url": "../../packages/google-fonts-provider",
                "reference": "45ff02b81a7996981c166f89e800fc9ce9ecd575"
            },
            "require-dev": {
                "automattic/jetpack-changelogger": "^3.2",
                "brain/monkey": "2.6.1",
                "yoast/phpunit-polyfills": "1.0.3"
            },
            "type": "jetpack-library",
            "extra": {
                "autotagger": true,
                "mirror-repo": "Automattic/jetpack-google-fonts-provider",
                "changelogger": {
                    "link-template": "https://github.com/Automattic/jetpack-google-fonts-provider/compare/v${old}...v${new}"
                },
                "branch-alias": {
                    "dev-trunk": "0.3.x-dev"
                },
                "textdomain": "jetpack-google-fonts-provider"
            },
            "autoload": {
                "classmap": [
                    "src/"
                ]
            },
            "scripts": {
                "phpunit": [
                    "./vendor/phpunit/phpunit/phpunit --colors=always"
                ],
                "test-coverage": [
                    "php -dpcov.directory=. ./vendor/bin/phpunit --coverage-clover \"$COVERAGE_DIR/clover.xml\""
                ],
                "test-php": [
                    "@composer phpunit"
                ]
            },
            "license": [
                "GPL-2.0-or-later"
            ],
            "description": "WordPress Webfonts provider for Google Fonts",
            "transport-options": {
                "relative": true
            }
        },
        {
            "name": "automattic/jetpack-identity-crisis",
            "version": "dev-trunk",
            "dist": {
                "type": "path",
                "url": "../../packages/identity-crisis",
                "reference": "f0374194ef5ffda95e52932270e985da1f2c9288"
            },
            "require": {
                "automattic/jetpack-assets": "^1.17",
                "automattic/jetpack-connection": "^1.46",
                "automattic/jetpack-constants": "^1.6",
                "automattic/jetpack-logo": "^1.5",
                "automattic/jetpack-status": "^1.14"
            },
            "require-dev": {
                "automattic/jetpack-changelogger": "^3.2",
                "automattic/wordbless": "@dev",
                "yoast/phpunit-polyfills": "1.0.3"
            },
            "type": "jetpack-library",
            "extra": {
                "autotagger": true,
                "mirror-repo": "Automattic/jetpack-identity-crisis",
                "textdomain": "jetpack-idc",
                "version-constants": {
                    "::PACKAGE_VERSION": "src/class-identity-crisis.php"
                },
                "changelogger": {
                    "link-template": "https://github.com/Automattic/jetpack-identity-crisis/compare/v${old}...v${new}"
                },
                "branch-alias": {
                    "dev-trunk": "0.8.x-dev"
                }
            },
            "autoload": {
                "classmap": [
                    "src/"
                ]
            },
            "scripts": {
                "build-development": [
                    "pnpm run build"
                ],
                "build-production": [
                    "NODE_ENV='production' pnpm run build"
                ],
                "phpunit": [
                    "./vendor/phpunit/phpunit/phpunit --colors=always"
                ],
                "test-coverage": [
                    "php -dpcov.directory=. ./vendor/bin/phpunit --coverage-clover \"$COVERAGE_DIR/clover.xml\""
                ],
                "test-php": [
                    "@composer phpunit"
                ],
                "post-install-cmd": [
                    "WorDBless\\Composer\\InstallDropin::copy"
                ],
                "post-update-cmd": [
                    "WorDBless\\Composer\\InstallDropin::copy"
                ],
                "watch": [
                    "Composer\\Config::disableProcessTimeout",
                    "pnpm run watch"
                ]
            },
            "license": [
                "GPL-2.0-or-later"
            ],
            "description": "Identity Crisis.",
            "transport-options": {
                "relative": true
            }
        },
        {
            "name": "automattic/jetpack-jitm",
            "version": "dev-trunk",
            "dist": {
                "type": "path",
                "url": "../../packages/jitm",
                "reference": "e092d87a0cee08fd5386d97e12bd93318fa7ee30"
            },
            "require": {
                "automattic/jetpack-a8c-mc-stats": "^1.4",
                "automattic/jetpack-assets": "^1.17",
                "automattic/jetpack-connection": "^1.46",
                "automattic/jetpack-device-detection": "^1.4",
                "automattic/jetpack-logo": "^1.5",
                "automattic/jetpack-partner": "^1.7",
                "automattic/jetpack-redirect": "^1.7",
                "automattic/jetpack-status": "^1.14"
            },
            "require-dev": {
                "automattic/jetpack-changelogger": "^3.2",
                "brain/monkey": "2.6.1",
                "yoast/phpunit-polyfills": "1.0.3"
            },
            "type": "jetpack-library",
            "extra": {
                "autotagger": true,
                "mirror-repo": "Automattic/jetpack-jitm",
                "textdomain": "jetpack-jitm",
                "version-constants": {
                    "::PACKAGE_VERSION": "src/class-jitm.php"
                },
                "changelogger": {
                    "link-template": "https://github.com/Automattic/jetpack-jitm/compare/v${old}...v${new}"
                },
                "branch-alias": {
                    "dev-trunk": "2.2.x-dev"
                }
            },
            "autoload": {
                "classmap": [
                    "src/"
                ]
            },
            "scripts": {
                "build-production": [
                    "pnpm run build-production"
                ],
                "build-development": [
                    "pnpm run build"
                ],
                "phpunit": [
                    "./vendor/phpunit/phpunit/phpunit --colors=always"
                ],
                "test-coverage": [
                    "php -dpcov.directory=. ./vendor/bin/phpunit --coverage-clover \"$COVERAGE_DIR/clover.xml\""
                ],
                "test-php": [
                    "@composer phpunit"
                ]
            },
            "license": [
                "GPL-2.0-or-later"
            ],
            "description": "Just in time messages for Jetpack",
            "transport-options": {
                "relative": true
            }
        },
        {
            "name": "automattic/jetpack-lazy-images",
            "version": "dev-trunk",
            "dist": {
                "type": "path",
                "url": "../../packages/lazy-images",
                "reference": "8692acc24b2a4a918d6aed907396368adfa170f3"
            },
            "require": {
                "automattic/jetpack-assets": "^1.17",
                "automattic/jetpack-constants": "^1.6"
            },
            "require-dev": {
                "automattic/jetpack-changelogger": "^3.2",
                "automattic/wordbless": "dev-master",
                "yoast/phpunit-polyfills": "1.0.3"
            },
            "type": "jetpack-library",
            "extra": {
                "autotagger": true,
                "mirror-repo": "Automattic/jetpack-lazy-images",
                "textdomain": "jetpack-lazy-images",
                "changelogger": {
                    "link-template": "https://github.com/Automattic/jetpack-lazy-images/compare/v${old}...v${new}"
                },
                "branch-alias": {
                    "dev-trunk": "2.1.x-dev"
                }
            },
            "autoload": {
                "classmap": [
                    "src/"
                ]
            },
            "scripts": {
                "build-production": [
                    "pnpm run build-production"
                ],
                "build-development": [
                    "pnpm run build"
                ],
                "phpunit": [
                    "./vendor/phpunit/phpunit/phpunit --colors=always"
                ],
                "post-install-cmd": [
                    "WorDBless\\Composer\\InstallDropin::copy"
                ],
                "post-update-cmd": [
                    "WorDBless\\Composer\\InstallDropin::copy"
                ],
                "test-coverage": [
                    "php -dpcov.directory=. ./vendor/bin/phpunit --coverage-clover \"$COVERAGE_DIR/clover.xml\""
                ],
                "test-php": [
                    "@composer phpunit"
                ]
            },
            "license": [
                "GPL-2.0-or-later"
            ],
            "description": "Speed up your site and create a smoother viewing experience by loading images as visitors scroll down the screen, instead of all at once.",
            "transport-options": {
                "relative": true
            }
        },
        {
            "name": "automattic/jetpack-licensing",
            "version": "dev-trunk",
            "dist": {
                "type": "path",
                "url": "../../packages/licensing",
                "reference": "015a8ffab0a65aac08a7d6be586a0fe70cee462d"
            },
            "require": {
                "automattic/jetpack-connection": "^1.46"
            },
            "require-dev": {
                "automattic/jetpack-changelogger": "^3.2",
                "automattic/wordbless": "@dev",
                "yoast/phpunit-polyfills": "1.0.3"
            },
            "type": "jetpack-library",
            "extra": {
                "autotagger": true,
                "mirror-repo": "Automattic/jetpack-licensing",
                "textdomain": "jetpack-licensing",
                "changelogger": {
                    "link-template": "https://github.com/Automattic/jetpack-licensing/compare/v${old}...v${new}"
                },
                "branch-alias": {
                    "dev-trunk": "1.7.x-dev"
                }
            },
            "autoload": {
                "classmap": [
                    "src/"
                ]
            },
            "scripts": {
                "phpunit": [
                    "./vendor/phpunit/phpunit/phpunit --colors=always"
                ],
                "post-install-cmd": [
                    "WorDBless\\Composer\\InstallDropin::copy"
                ],
                "post-update-cmd": [
                    "WorDBless\\Composer\\InstallDropin::copy"
                ],
                "test-coverage": [
                    "php -dpcov.directory=. ./vendor/bin/phpunit --coverage-clover \"$COVERAGE_DIR/clover.xml\""
                ],
                "test-php": [
                    "@composer phpunit"
                ]
            },
            "license": [
                "GPL-2.0-or-later"
            ],
            "description": "Everything needed to manage Jetpack licenses client-side.",
            "transport-options": {
                "relative": true
            }
        },
        {
            "name": "automattic/jetpack-logo",
            "version": "dev-trunk",
            "dist": {
                "type": "path",
                "url": "../../packages/logo",
                "reference": "0b26b43706ad99ba1e7cd7f7afa23b8f44d28d00"
            },
            "require-dev": {
                "automattic/jetpack-changelogger": "^3.2",
                "yoast/phpunit-polyfills": "1.0.3"
            },
            "type": "jetpack-library",
            "extra": {
                "autotagger": true,
                "mirror-repo": "Automattic/jetpack-logo",
                "changelogger": {
                    "link-template": "https://github.com/Automattic/jetpack-logo/compare/v${old}...v${new}"
                },
                "branch-alias": {
                    "dev-trunk": "1.5.x-dev"
                }
            },
            "autoload": {
                "classmap": [
                    "src/"
                ]
            },
            "scripts": {
                "phpunit": [
                    "./vendor/phpunit/phpunit/phpunit --colors=always"
                ],
                "test-coverage": [
                    "php -dpcov.directory=. ./vendor/bin/phpunit --coverage-clover \"$COVERAGE_DIR/clover.xml\""
                ],
                "test-php": [
                    "@composer phpunit"
                ]
            },
            "license": [
                "GPL-2.0-or-later"
            ],
            "description": "A logo for Jetpack",
            "transport-options": {
                "relative": true
            }
        },
        {
            "name": "automattic/jetpack-my-jetpack",
            "version": "dev-trunk",
            "dist": {
                "type": "path",
                "url": "../../packages/my-jetpack",
                "reference": "2dde4b0b1e42b49923897d0ec6f327623992a7da"
            },
            "require": {
                "automattic/jetpack-admin-ui": "^0.2",
                "automattic/jetpack-assets": "^1.17",
                "automattic/jetpack-connection": "^1.46",
                "automattic/jetpack-constants": "^1.6",
                "automattic/jetpack-jitm": "^2.2",
                "automattic/jetpack-licensing": "^1.7",
                "automattic/jetpack-plugins-installer": "^0.2",
                "automattic/jetpack-redirect": "^1.7"
            },
            "require-dev": {
                "automattic/jetpack-changelogger": "^3.2",
                "automattic/wordbless": "@dev",
                "yoast/phpunit-polyfills": "1.0.3"
            },
            "type": "jetpack-library",
            "extra": {
                "autotagger": true,
                "mirror-repo": "Automattic/jetpack-my-jetpack",
                "textdomain": "jetpack-my-jetpack",
                "changelogger": {
                    "link-template": "https://github.com/Automattic/jetpack-my-jetpack/compare/${old}...${new}"
                },
                "branch-alias": {
                    "dev-trunk": "2.3.x-dev"
                },
                "version-constants": {
                    "::PACKAGE_VERSION": "src/class-initializer.php"
                }
            },
            "autoload": {
                "classmap": [
                    "src/",
                    "src/products"
                ]
            },
            "scripts": {
                "phpunit": [
                    "./vendor/phpunit/phpunit/phpunit --colors=always"
                ],
                "test-coverage": [
                    "php -dpcov.directory=. ./vendor/bin/phpunit --coverage-clover \"$COVERAGE_DIR/coverage.xml\"",
                    "pnpm run test --coverageDirectory=\"$COVERAGE_DIR\" --coverage --coverageReporters=clover"
                ],
                "test-php": [
                    "@composer phpunit"
                ],
                "test-js": [
                    "pnpm run test"
                ],
                "test-js-watch": [
                    "Composer\\Config::disableProcessTimeout",
                    "pnpm run test --watch"
                ],
                "build-development": [
                    "pnpm run build"
                ],
                "build-production": [
                    "NODE_ENV=production pnpm run build"
                ],
                "watch": [
                    "Composer\\Config::disableProcessTimeout",
                    "pnpm run watch"
                ],
                "post-install-cmd": [
                    "WorDBless\\Composer\\InstallDropin::copy"
                ],
                "post-update-cmd": [
                    "WorDBless\\Composer\\InstallDropin::copy"
                ]
            },
            "license": [
                "GPL-2.0-or-later"
            ],
            "description": "WP Admin page with information and configuration shared among all Jetpack stand-alone plugins",
            "transport-options": {
                "relative": true
            }
        },
        {
            "name": "automattic/jetpack-partner",
            "version": "dev-trunk",
            "dist": {
                "type": "path",
                "url": "../../packages/partner",
                "reference": "992548f355ba41fc6ad3de9f59a05ef69241d095"
            },
            "require": {
                "automattic/jetpack-connection": "^1.46",
                "automattic/jetpack-status": "^1.14"
            },
            "require-dev": {
                "automattic/jetpack-changelogger": "^3.2",
                "automattic/wordbless": "@dev",
                "brain/monkey": "2.6.1",
                "yoast/phpunit-polyfills": "1.0.3"
            },
            "type": "jetpack-library",
            "extra": {
                "autotagger": true,
                "mirror-repo": "Automattic/jetpack-partner",
                "changelogger": {
                    "link-template": "https://github.com/Automattic/jetpack-partner/compare/v${old}...v${new}"
                },
                "branch-alias": {
                    "dev-trunk": "1.7.x-dev"
                }
            },
            "autoload": {
                "classmap": [
                    "src/"
                ]
            },
            "scripts": {
                "phpunit": [
                    "./vendor/phpunit/phpunit/phpunit --colors=always"
                ],
                "post-install-cmd": [
                    "WorDBless\\Composer\\InstallDropin::copy"
                ],
                "post-update-cmd": [
                    "WorDBless\\Composer\\InstallDropin::copy"
                ],
                "test-coverage": [
                    "php -dpcov.directory=. ./vendor/bin/phpunit --coverage-clover \"$COVERAGE_DIR/clover.xml\""
                ],
                "test-php": [
                    "@composer phpunit"
                ]
            },
            "license": [
                "GPL-2.0-or-later"
            ],
            "description": "Support functions for Jetpack hosting partners.",
            "transport-options": {
                "relative": true
            }
        },
        {
            "name": "automattic/jetpack-password-checker",
            "version": "dev-trunk",
            "dist": {
                "type": "path",
                "url": "../../packages/password-checker",
                "reference": "0995c8ea7103360f58e87fad6758825b66b9d268"
            },
            "require-dev": {
                "automattic/jetpack-changelogger": "^3.2",
                "automattic/wordbless": "@dev",
                "yoast/phpunit-polyfills": "1.0.3"
            },
            "type": "jetpack-library",
            "extra": {
                "autotagger": true,
                "mirror-repo": "Automattic/jetpack-password-checker",
                "textdomain": "jetpack-password-checker",
                "changelogger": {
                    "link-template": "https://github.com/Automattic/jetpack-password-checker/compare/v${old}...v${new}"
                },
                "branch-alias": {
                    "dev-trunk": "0.2.x-dev"
                }
            },
            "autoload": {
                "classmap": [
                    "src/"
                ]
            },
            "scripts": {
                "phpunit": [
                    "./vendor/phpunit/phpunit/phpunit --colors=always"
                ],
                "test-coverage": [
                    "php -dpcov.directory=. ./vendor/bin/phpunit --coverage-clover \"$COVERAGE_DIR/clover.xml\""
                ],
                "test-php": [
                    "@composer phpunit"
                ],
                "post-install-cmd": [
                    "WorDBless\\Composer\\InstallDropin::copy"
                ],
                "post-update-cmd": [
                    "WorDBless\\Composer\\InstallDropin::copy"
                ]
            },
            "license": [
                "GPL-2.0-or-later"
            ],
            "description": "Password Checker.",
            "transport-options": {
                "relative": true
            }
        },
        {
            "name": "automattic/jetpack-plans",
            "version": "dev-trunk",
            "dist": {
                "type": "path",
                "url": "../../packages/plans",
                "reference": "b1df4ae644c0134de7bd8a4a1ece83a9b93c7830"
            },
            "require": {
                "automattic/jetpack-connection": "^1.46"
            },
            "require-dev": {
                "automattic/jetpack-changelogger": "^3.2",
                "automattic/jetpack-status": "^1.14",
                "automattic/wordbless": "@dev",
                "yoast/phpunit-polyfills": "1.0.3"
            },
            "type": "library",
            "extra": {
                "autotagger": true,
                "mirror-repo": "Automattic/jetpack-plans",
                "changelogger": {
                    "link-template": "https://github.com/Automattic/jetpack-plans/compare/v${old}...v${new}"
                },
                "branch-alias": {
                    "dev-trunk": "0.2.x-dev"
                }
            },
            "autoload": {
                "classmap": [
                    "src/"
                ]
            },
            "scripts": {
                "phpunit": [
                    "./vendor/phpunit/phpunit/phpunit --colors=always"
                ],
                "test-coverage": [
                    "php -dpcov.directory=. ./vendor/bin/phpunit --coverage-clover \"$COVERAGE_DIR/clover.xml\""
                ],
                "test-php": [
                    "@composer phpunit"
                ],
                "post-install-cmd": [
                    "WorDBless\\Composer\\InstallDropin::copy"
                ],
                "post-update-cmd": [
                    "WorDBless\\Composer\\InstallDropin::copy"
                ],
                "build-production": [
                    "echo 'Add your build step to composer.json, please!'"
                ],
                "build-development": [
                    "echo 'Add your build step to composer.json, please!'"
                ]
            },
            "license": [
                "GPL-2.0-or-later"
            ],
            "description": "Fetch information about Jetpack Plans from wpcom",
            "transport-options": {
                "relative": true
            }
        },
        {
            "name": "automattic/jetpack-plugins-installer",
            "version": "dev-trunk",
            "dist": {
                "type": "path",
                "url": "../../packages/plugins-installer",
                "reference": "15b99481e685050e153fa59f5cf5a9dff6f3216e"
            },
            "require": {
                "automattic/jetpack-a8c-mc-stats": "^1.4"
            },
            "require-dev": {
                "automattic/jetpack-changelogger": "^3.2",
                "yoast/phpunit-polyfills": "1.0.3"
            },
            "type": "jetpack-library",
            "extra": {
                "branch-alias": {
                    "dev-trunk": "0.2.x-dev"
                },
                "mirror-repo": "Automattic/jetpack-plugins-installer",
                "changelogger": {
                    "link-template": "https://github.com/Automattic/jetpack-plugins-installer/compare/v${old}...v${new}"
                },
                "autotagger": true,
                "textdomain": "jetpack-plugins-installer"
            },
            "autoload": {
                "classmap": [
                    "src/"
                ]
            },
            "scripts": {
                "phpunit": [
                    "./vendor/phpunit/phpunit/phpunit --colors=always"
                ],
                "test-coverage": [
                    "php -dpcov.directory=. ./vendor/bin/phpunit --coverage-clover \"$COVERAGE_DIR/clover.xml\""
                ],
                "test-php": [
                    "@composer phpunit"
                ]
            },
            "license": [
                "GPL-2.0-or-later"
            ],
            "description": "Handle installation of plugins from WP.org",
            "transport-options": {
                "relative": true
            }
        },
        {
            "name": "automattic/jetpack-post-list",
            "version": "dev-trunk",
            "dist": {
                "type": "path",
                "url": "../../packages/post-list",
                "reference": "1c7363b442dcabaf4b7f34c9912955584bb0a5f5"
            },
            "require": {
                "automattic/jetpack-assets": "^1.17"
            },
            "require-dev": {
                "automattic/jetpack-changelogger": "^3.2",
                "automattic/wordbless": "@dev",
                "yoast/phpunit-polyfills": "1.0.3"
            },
            "type": "jetpack-library",
            "extra": {
                "autotagger": true,
                "mirror-repo": "Automattic/jetpack-post-list",
                "textdomain": "jetpack-post-list",
                "version-constants": {
                    "::PACKAGE_VERSION": "src/class-post-list.php"
                },
                "changelogger": {
                    "link-template": "https://github.com/automattic/jetpack-post-list/compare/v${old}...v${new}"
                },
                "branch-alias": {
                    "dev-trunk": "0.4.x-dev"
                }
            },
            "autoload": {
                "classmap": [
                    "src/"
                ]
            },
            "scripts": {
                "phpunit": [
                    "./vendor/phpunit/phpunit/phpunit --colors=always"
                ],
                "test-coverage": [
                    "php -dpcov.directory=. ./vendor/bin/phpunit --coverage-clover \"$COVERAGE_DIR/clover.xml\""
                ],
                "test-php": [
                    "@composer phpunit"
                ],
                "post-install-cmd": [
                    "WorDBless\\Composer\\InstallDropin::copy"
                ],
                "post-update-cmd": [
                    "WorDBless\\Composer\\InstallDropin::copy"
                ]
            },
            "license": [
                "GPL-2.0-or-later"
            ],
            "description": "Enhance the classic view of the Admin section of your WordPress site",
            "transport-options": {
                "relative": true
            }
        },
        {
            "name": "automattic/jetpack-publicize",
            "version": "dev-trunk",
            "dist": {
                "type": "path",
                "url": "../../packages/publicize",
                "reference": "426c289f7a8de2f919a228c9b2bd47ba62d2f6d0"
            },
            "require": {
                "automattic/jetpack-assets": "^1.17",
                "automattic/jetpack-autoloader": "^2.11",
                "automattic/jetpack-config": "^1.11",
                "automattic/jetpack-connection": "^1.46",
                "automattic/jetpack-redirect": "^1.7"
            },
            "require-dev": {
                "automattic/jetpack-changelogger": "^3.2",
                "automattic/wordbless": "0.4.0",
                "yoast/phpunit-polyfills": "1.0.3"
            },
            "type": "jetpack-library",
            "extra": {
                "autotagger": true,
                "mirror-repo": "Automattic/jetpack-publicize",
                "textdomain": "jetpack-publicize-pkg",
                "changelogger": {
                    "link-template": "https://github.com/Automattic/jetpack-publicize/compare/v${old}...v${new}"
                },
                "branch-alias": {
                    "dev-trunk": "0.16.x-dev"
                }
            },
            "autoload": {
                "classmap": [
                    "src/"
                ]
            },
            "scripts": {
                "phpunit": [
                    "./vendor/phpunit/phpunit/phpunit --colors=always"
                ],
                "test-coverage": [
                    "php -dpcov.directory=. ./vendor/bin/phpunit --coverage-clover \"$COVERAGE_DIR/clover.xml\""
                ],
                "test-php": [
                    "@composer phpunit"
                ],
                "post-install-cmd": [
                    "WorDBless\\Composer\\InstallDropin::copy"
                ],
                "post-update-cmd": [
                    "WorDBless\\Composer\\InstallDropin::copy"
                ],
                "build-development": [
                    "pnpm run build"
                ],
                "build-production": [
                    "pnpm run build-production-concurrently"
                ]
            },
            "license": [
                "GPL-2.0-or-later"
            ],
            "description": "Publicize makes it easy to share your site’s posts on several social media networks automatically when you publish a new post.",
            "transport-options": {
                "relative": true
            }
        },
        {
            "name": "automattic/jetpack-redirect",
            "version": "dev-trunk",
            "dist": {
                "type": "path",
                "url": "../../packages/redirect",
                "reference": "384df449e82c6792919537add3aa543468d98893"
            },
            "require": {
                "automattic/jetpack-status": "^1.14"
            },
            "require-dev": {
                "automattic/jetpack-changelogger": "^3.2",
                "brain/monkey": "2.6.1",
                "yoast/phpunit-polyfills": "1.0.3"
            },
            "type": "jetpack-library",
            "extra": {
                "autotagger": true,
                "mirror-repo": "Automattic/jetpack-redirect",
                "changelogger": {
                    "link-template": "https://github.com/Automattic/jetpack-redirect/compare/v${old}...v${new}"
                },
                "branch-alias": {
                    "dev-trunk": "1.7.x-dev"
                }
            },
            "autoload": {
                "classmap": [
                    "src/"
                ]
            },
            "scripts": {
                "phpunit": [
                    "./vendor/phpunit/phpunit/phpunit --colors=always"
                ],
                "test-coverage": [
                    "php -dpcov.directory=. ./vendor/bin/phpunit --coverage-clover \"$COVERAGE_DIR/clover.xml\""
                ],
                "test-php": [
                    "@composer phpunit"
                ]
            },
            "license": [
                "GPL-2.0-or-later"
            ],
            "description": "Utilities to build URLs to the jetpack.com/redirect/ service",
            "transport-options": {
                "relative": true
            }
        },
        {
            "name": "automattic/jetpack-roles",
            "version": "dev-trunk",
            "dist": {
                "type": "path",
                "url": "../../packages/roles",
                "reference": "e7d89c4c354ca17ec53d1a2e05454057c1b144da"
            },
            "require-dev": {
                "automattic/jetpack-changelogger": "^3.2",
                "brain/monkey": "2.6.1",
                "yoast/phpunit-polyfills": "1.0.3"
            },
            "type": "jetpack-library",
            "extra": {
                "autotagger": true,
                "mirror-repo": "Automattic/jetpack-roles",
                "changelogger": {
                    "link-template": "https://github.com/Automattic/jetpack-roles/compare/v${old}...v${new}"
                },
                "branch-alias": {
                    "dev-trunk": "1.4.x-dev"
                }
            },
            "autoload": {
                "classmap": [
                    "src/"
                ]
            },
            "scripts": {
                "phpunit": [
                    "./vendor/phpunit/phpunit/phpunit --colors=always"
                ],
                "test-coverage": [
                    "php -dpcov.directory=. ./vendor/bin/phpunit --coverage-clover \"$COVERAGE_DIR/clover.xml\""
                ],
                "test-php": [
                    "@composer phpunit"
                ]
            },
            "license": [
                "GPL-2.0-or-later"
            ],
            "description": "Utilities, related with user roles and capabilities.",
            "transport-options": {
                "relative": true
            }
        },
        {
            "name": "automattic/jetpack-search",
            "version": "dev-trunk",
            "dist": {
                "type": "path",
                "url": "../../packages/search",
                "reference": "9565b6ecbe9dacfa83068db4523c4c2da54f77b3"
            },
            "require": {
                "automattic/jetpack-assets": "^1.17",
                "automattic/jetpack-config": "^1.11",
                "automattic/jetpack-connection": "^1.46",
                "automattic/jetpack-constants": "^1.6",
                "automattic/jetpack-my-jetpack": "^2.3",
                "automattic/jetpack-status": "^1.14"
            },
            "require-dev": {
                "automattic/jetpack-changelogger": "^3.2",
                "automattic/wordbless": "0.4.0",
                "yoast/phpunit-polyfills": "1.0.3"
            },
            "type": "jetpack-library",
            "extra": {
                "autotagger": true,
                "mirror-repo": "Automattic/jetpack-search",
                "textdomain": "jetpack-search-pkg",
                "changelogger": {
                    "link-template": "https://github.com/Automattic/jetpack-search/compare/v${old}...v${new}"
                },
                "branch-alias": {
                    "dev-trunk": "0.29.x-dev"
                },
                "version-constants": {
                    "::VERSION": "src/class-package.php"
                }
            },
            "autoload": {
                "classmap": [
                    "src/"
                ]
            },
            "scripts": {
                "build": [
                    "Composer\\Config::disableProcessTimeout",
                    "pnpm run build"
                ],
                "build-development": [
                    "pnpm run build-development"
                ],
                "build-production": [
                    "pnpm run build-production"
                ],
                "phpunit": [
                    "./vendor/phpunit/phpunit/phpunit --colors=always"
                ],
                "test-coverage": [
                    "php -dpcov.directory=. ./vendor/bin/phpunit --coverage-clover \"$COVERAGE_DIR/clover.xml\""
                ],
                "test-js": [
                    "pnpm run test"
                ],
                "test-php": [
                    "@composer phpunit"
                ],
                "post-install-cmd": [
                    "WorDBless\\Composer\\InstallDropin::copy"
                ],
                "post-update-cmd": [
                    "WorDBless\\Composer\\InstallDropin::copy"
                ],
                "watch": [
                    "Composer\\Config::disableProcessTimeout",
                    "pnpm run watch"
                ]
            },
            "license": [
                "GPL-2.0-or-later"
            ],
            "description": "Tools to assist with enabling cloud search for Jetpack sites.",
            "transport-options": {
                "relative": true
            }
        },
        {
            "name": "automattic/jetpack-stats",
            "version": "dev-trunk",
            "dist": {
                "type": "path",
                "url": "../../packages/stats",
<<<<<<< HEAD
                "reference": "396d4cc41fef6b0c18af92aab6d493ca023c3dce"
=======
                "reference": "0732fd866630adb288a5883afe6133199fd9e7ba"
>>>>>>> 4fb7d5bd
            },
            "require": {
                "automattic/jetpack-connection": "^1.46",
                "automattic/jetpack-constants": "^1.6",
                "automattic/jetpack-status": "^1.14"
            },
            "require-dev": {
                "automattic/jetpack-changelogger": "^3.2",
                "automattic/wordbless": "dev-master",
                "yoast/phpunit-polyfills": "1.0.3"
            },
            "type": "jetpack-library",
            "extra": {
                "autotagger": true,
                "mirror-repo": "Automattic/jetpack-stats",
                "changelogger": {
                    "link-template": "https://github.com/Automattic/jetpack-stats/compare/v${old}...v${new}"
                },
                "branch-alias": {
                    "dev-trunk": "0.3.x-dev"
                },
                "textdomain": "jetpack-stats"
            },
            "autoload": {
                "classmap": [
                    "src/"
                ]
            },
            "scripts": {
                "phpunit": [
                    "./vendor/phpunit/phpunit/phpunit --colors=always"
                ],
                "test-coverage": [
                    "php -dpcov.directory=. ./vendor/bin/phpunit --coverage-clover \"$COVERAGE_DIR/clover.xml\""
                ],
                "test-php": [
                    "@composer phpunit"
                ],
                "post-install-cmd": [
                    "WorDBless\\Composer\\InstallDropin::copy"
                ],
                "post-update-cmd": [
                    "WorDBless\\Composer\\InstallDropin::copy"
                ]
            },
            "license": [
                "GPL-2.0-or-later"
            ],
            "description": "Collect valuable traffic stats and insights.",
            "transport-options": {
                "relative": true
            }
        },
        {
            "name": "automattic/jetpack-status",
            "version": "dev-trunk",
            "dist": {
                "type": "path",
                "url": "../../packages/status",
                "reference": "1c747edbd6e497fd58eb51ddab48d836b61a5298"
            },
            "require": {
                "automattic/jetpack-constants": "^1.6"
            },
            "require-dev": {
                "automattic/jetpack-changelogger": "^3.2",
                "brain/monkey": "2.6.1",
                "yoast/phpunit-polyfills": "1.0.3"
            },
            "type": "jetpack-library",
            "extra": {
                "autotagger": true,
                "mirror-repo": "Automattic/jetpack-status",
                "changelogger": {
                    "link-template": "https://github.com/Automattic/jetpack-status/compare/v${old}...v${new}"
                },
                "branch-alias": {
                    "dev-trunk": "1.14.x-dev"
                }
            },
            "autoload": {
                "classmap": [
                    "src/"
                ]
            },
            "scripts": {
                "phpunit": [
                    "./vendor/phpunit/phpunit/phpunit --colors=always"
                ],
                "test-coverage": [
                    "php -dpcov.directory=. ./vendor/bin/phpunit --coverage-clover \"$COVERAGE_DIR/clover.xml\""
                ],
                "test-php": [
                    "@composer phpunit"
                ]
            },
            "license": [
                "GPL-2.0-or-later"
            ],
            "description": "Used to retrieve information about the current status of Jetpack and the site overall.",
            "transport-options": {
                "relative": true
            }
        },
        {
            "name": "automattic/jetpack-sync",
            "version": "dev-trunk",
            "dist": {
                "type": "path",
                "url": "../../packages/sync",
                "reference": "c76499655d81a50235aa8edb4f71f1a42a188992"
            },
            "require": {
                "automattic/jetpack-connection": "^1.46",
                "automattic/jetpack-constants": "^1.6",
                "automattic/jetpack-identity-crisis": "^0.8",
                "automattic/jetpack-password-checker": "^0.2",
                "automattic/jetpack-roles": "^1.4",
                "automattic/jetpack-status": "^1.14"
            },
            "require-dev": {
                "automattic/jetpack-changelogger": "^3.2",
                "automattic/wordbless": "@dev",
                "yoast/phpunit-polyfills": "1.0.3"
            },
            "type": "jetpack-library",
            "extra": {
                "autotagger": true,
                "mirror-repo": "Automattic/jetpack-sync",
                "textdomain": "jetpack-sync",
                "version-constants": {
                    "::PACKAGE_VERSION": "src/class-package-version.php"
                },
                "changelogger": {
                    "link-template": "https://github.com/Automattic/jetpack-sync/compare/v${old}...v${new}"
                },
                "branch-alias": {
                    "dev-trunk": "1.40.x-dev"
                }
            },
            "autoload": {
                "classmap": [
                    "src/"
                ]
            },
            "scripts": {
                "phpunit": [
                    "./vendor/phpunit/phpunit/phpunit --colors=always"
                ],
                "test-coverage": [
                    "php -dpcov.directory=. ./vendor/bin/phpunit --coverage-clover \"$COVERAGE_DIR/clover.xml\""
                ],
                "test-php": [
                    "@composer phpunit"
                ],
                "post-install-cmd": [
                    "WorDBless\\Composer\\InstallDropin::copy"
                ],
                "post-update-cmd": [
                    "WorDBless\\Composer\\InstallDropin::copy"
                ]
            },
            "license": [
                "GPL-2.0-or-later"
            ],
            "description": "Everything needed to allow syncing to the WP.com infrastructure.",
            "transport-options": {
                "relative": true
            }
        },
        {
            "name": "automattic/jetpack-videopress",
            "version": "dev-trunk",
            "dist": {
                "type": "path",
                "url": "../../packages/videopress",
                "reference": "bd9f416b3539b9e28fd895efbd94a0cc7807393d"
            },
            "require": {
                "automattic/jetpack-admin-ui": "^0.2",
                "automattic/jetpack-assets": "^1.17",
                "automattic/jetpack-connection": "^1.46",
                "automattic/jetpack-plans": "^0.2"
            },
            "require-dev": {
                "automattic/jetpack-changelogger": "^3.2",
                "automattic/wordbless": "@dev",
                "brain/monkey": "2.6.1",
                "yoast/phpunit-polyfills": "1.0.3"
            },
            "type": "jetpack-library",
            "extra": {
                "autotagger": true,
                "mirror-repo": "Automattic/jetpack-videopress",
                "changelogger": {
                    "link-template": "https://github.com/Automattic/jetpack-videopress/compare/v${old}...v${new}"
                },
                "branch-alias": {
                    "dev-trunk": "0.6.x-dev"
                },
                "version-constants": {
                    "::PACKAGE_VERSION": "src/class-package-version.php"
                },
                "textdomain": "jetpack-videopress-pkg"
            },
            "autoload": {
                "classmap": [
                    "src/"
                ]
            },
            "scripts": {
                "phpunit": [
                    "./vendor/phpunit/phpunit/phpunit --colors=always"
                ],
                "test-coverage": [
                    "php -dpcov.directory=. ./vendor/bin/phpunit --coverage-clover \"$COVERAGE_DIR/clover.xml\""
                ],
                "test-php": [
                    "@composer phpunit"
                ],
                "test-js": [
                    "pnpm run test"
                ],
                "build-production": [
                    "NODE_ENV=production BABEL_ENV=production pnpm run build"
                ],
                "build-development": [
                    "pnpm run build"
                ],
                "watch": [
                    "Composer\\Config::disableProcessTimeout",
                    "pnpm run watch"
                ],
                "post-install-cmd": [
                    "WorDBless\\Composer\\InstallDropin::copy"
                ],
                "post-update-cmd": [
                    "WorDBless\\Composer\\InstallDropin::copy"
                ]
            },
            "license": [
                "GPL-2.0-or-later"
            ],
            "description": "VideoPress package",
            "transport-options": {
                "relative": true
            }
        },
        {
            "name": "automattic/jetpack-waf",
            "version": "dev-trunk",
            "dist": {
                "type": "path",
                "url": "../../packages/waf",
                "reference": "40f78d6e275ccbe5c65f34f6159f6bc2ab20c9d0"
            },
            "require": {
                "wikimedia/aho-corasick": "^1.0"
            },
            "require-dev": {
                "automattic/jetpack-changelogger": "^3.2",
                "yoast/phpunit-polyfills": "1.0.3"
            },
            "type": "jetpack-library",
            "extra": {
                "autotagger": true,
                "mirror-repo": "Automattic/jetpack-waf",
                "textdomain": "jetpack-waf",
                "changelogger": {
                    "link-template": "https://github.com/Automattic/jetpack-waf/compare/v${old}...v${new}"
                },
                "branch-alias": {
                    "dev-trunk": "0.6.x-dev"
                }
            },
            "autoload": {
                "files": [
                    "cli.php"
                ],
                "classmap": [
                    "src/"
                ]
            },
            "scripts": {
                "phpunit": [
                    "./vendor/phpunit/phpunit/phpunit --colors=always"
                ],
                "test-coverage": [
                    "php -dpcov.directory=. ./vendor/bin/phpunit --coverage-clover \"$COVERAGE_DIR/clover.xml\""
                ],
                "test-coverage-html": [
                    "php -dpcov.directory=. ./vendor/bin/phpunit --coverage-html ./coverage"
                ],
                "test-php": [
                    "@composer phpunit"
                ]
            },
            "license": [
                "GPL-2.0-or-later"
            ],
            "description": "Tools to assist with the Jetpack Web Application Firewall",
            "transport-options": {
                "relative": true
            }
        },
        {
            "name": "automattic/jetpack-wordads",
            "version": "dev-trunk",
            "dist": {
                "type": "path",
                "url": "../../packages/wordads",
                "reference": "4d743f4c29877c9ecce75aa09868be39e7a612bc"
            },
            "require": {
                "automattic/jetpack-assets": "^1.17",
                "automattic/jetpack-config": "^1.11",
                "automattic/jetpack-connection": "^1.46",
                "automattic/jetpack-constants": "^1.6",
                "automattic/jetpack-status": "^1.14"
            },
            "require-dev": {
                "automattic/jetpack-changelogger": "^3.2",
                "yoast/phpunit-polyfills": "1.0.3"
            },
            "type": "jetpack-library",
            "extra": {
                "mirror-repo": "Automattic/jetpack-wordads",
                "changelogger": {
                    "link-template": "https://github.com/Automattic/jetpack-wordads/compare/v${old}...v${new}"
                },
                "autotagger": true,
                "branch-alias": {
                    "dev-trunk": "0.2.x-dev"
                },
                "textdomain": "jetpack-wordads",
                "version-constants": {
                    "::VERSION": "src/class-package.php"
                }
            },
            "autoload": {
                "classmap": [
                    "src/"
                ]
            },
            "scripts": {
                "build": [
                    "Composer\\Config::disableProcessTimeout",
                    "pnpm run build"
                ],
                "build-development": [
                    "pnpm run build-development"
                ],
                "build-production": [
                    "pnpm run build-production"
                ],
                "phpunit": [
                    "./vendor/phpunit/phpunit/phpunit --colors=always"
                ],
                "test-coverage": [
                    "php -dpcov.directory=. ./vendor/bin/phpunit --coverage-clover \"$COVERAGE_DIR/clover.xml\""
                ],
                "test-js": [
                    "pnpm run test"
                ],
                "test-php": [
                    "@composer phpunit"
                ],
                "watch": [
                    "Composer\\Config::disableProcessTimeout",
                    "pnpm run watch"
                ]
            },
            "license": [
                "GPL-2.0-or-later"
            ],
            "description": "Earn income by allowing Jetpack to display high quality ads.",
            "transport-options": {
                "relative": true
            }
        },
        {
            "name": "nojimage/twitter-text-php",
            "version": "v3.1.2",
            "source": {
                "type": "git",
                "url": "https://github.com/nojimage/twitter-text-php.git",
                "reference": "979bcf6a92d543b61588c7c0c0a87d0eb473d8f6"
            },
            "dist": {
                "type": "zip",
                "url": "https://api.github.com/repos/nojimage/twitter-text-php/zipball/979bcf6a92d543b61588c7c0c0a87d0eb473d8f6",
                "reference": "979bcf6a92d543b61588c7c0c0a87d0eb473d8f6",
                "shasum": ""
            },
            "require": {
                "ext-intl": "*",
                "ext-mbstring": "*",
                "php": ">=5.3.3"
            },
            "require-dev": {
                "ext-json": "*",
                "phpunit/phpunit": "4.8.*|5.7.*|6.5.*",
                "symfony/yaml": "^2.6.0|^3.4.0|^4.4.0|^5.0.0",
                "twitter/twitter-text": "^3.0.0"
            },
            "type": "library",
            "autoload": {
                "psr-0": {
                    "Twitter\\Text\\": "lib/"
                }
            },
            "notification-url": "https://packagist.org/downloads/",
            "license": [
                "Apache-2.0"
            ],
            "authors": [
                {
                    "name": "Matt Sanford",
                    "email": "matt@mzsanford.com",
                    "homepage": "http://mzsanford.com"
                },
                {
                    "name": "Mike Cochrane",
                    "email": "mikec@mikenz.geek.nz",
                    "homepage": "http://mikenz.geek.nz"
                },
                {
                    "name": "Nick Pope",
                    "email": "git@nickpope.me.uk",
                    "homepage": "http://www.nickpope.me.uk"
                },
                {
                    "name": "Takashi Nojima",
                    "homepage": "http://php-tips.com"
                }
            ],
            "description": "A library of PHP classes that provide auto-linking and extraction of usernames, lists, hashtags and URLs from tweets.",
            "homepage": "https://github.com/nojimage/twitter-text-php",
            "keywords": [
                "autolink",
                "extract",
                "text",
                "twitter"
            ],
            "support": {
                "issues": "https://github.com/nojimage/twitter-text-php/issues",
                "source": "https://github.com/nojimage/twitter-text-php/tree/v3.1.2"
            },
            "time": "2021-03-18T11:38:53+00:00"
        },
        {
            "name": "wikimedia/aho-corasick",
            "version": "v1.0.1",
            "source": {
                "type": "git",
                "url": "https://github.com/wikimedia/AhoCorasick.git",
                "reference": "2f3a1bd765913637a66eade658d11d82f0e551be"
            },
            "dist": {
                "type": "zip",
                "url": "https://api.github.com/repos/wikimedia/AhoCorasick/zipball/2f3a1bd765913637a66eade658d11d82f0e551be",
                "reference": "2f3a1bd765913637a66eade658d11d82f0e551be",
                "shasum": ""
            },
            "require": {
                "php": ">=5.5.9"
            },
            "require-dev": {
                "jakub-onderka/php-console-highlighter": "0.3.2",
                "jakub-onderka/php-parallel-lint": "1.0.0",
                "mediawiki/mediawiki-codesniffer": "18.0.0",
                "mediawiki/minus-x": "0.3.1",
                "phpunit/phpunit": "4.8.36 || ^6.5"
            },
            "type": "library",
            "autoload": {
                "classmap": [
                    "src/"
                ]
            },
            "notification-url": "https://packagist.org/downloads/",
            "license": [
                "Apache-2.0"
            ],
            "authors": [
                {
                    "name": "Ori Livneh",
                    "email": "ori@wikimedia.org"
                }
            ],
            "description": "An implementation of the Aho-Corasick string matching algorithm.",
            "homepage": "https://gerrit.wikimedia.org/g/AhoCorasick",
            "keywords": [
                "ahocorasick",
                "matcher"
            ],
            "support": {
                "source": "https://github.com/wikimedia/AhoCorasick/tree/v1.0.1"
            },
            "time": "2018-05-01T18:13:32+00:00"
        }
    ],
    "packages-dev": [
        {
            "name": "antecedent/patchwork",
            "version": "2.1.21",
            "source": {
                "type": "git",
                "url": "https://github.com/antecedent/patchwork.git",
                "reference": "25c1fa0cd9a6e6d0d13863d8df8f050b6733f16d"
            },
            "dist": {
                "type": "zip",
                "url": "https://api.github.com/repos/antecedent/patchwork/zipball/25c1fa0cd9a6e6d0d13863d8df8f050b6733f16d",
                "reference": "25c1fa0cd9a6e6d0d13863d8df8f050b6733f16d",
                "shasum": ""
            },
            "require": {
                "php": ">=5.4.0"
            },
            "require-dev": {
                "phpunit/phpunit": ">=4"
            },
            "type": "library",
            "notification-url": "https://packagist.org/downloads/",
            "license": [
                "MIT"
            ],
            "authors": [
                {
                    "name": "Ignas Rudaitis",
                    "email": "ignas.rudaitis@gmail.com"
                }
            ],
            "description": "Method redefinition (monkey-patching) functionality for PHP.",
            "homepage": "http://patchwork2.org/",
            "keywords": [
                "aop",
                "aspect",
                "interception",
                "monkeypatching",
                "redefinition",
                "runkit",
                "testing"
            ],
            "support": {
                "issues": "https://github.com/antecedent/patchwork/issues",
                "source": "https://github.com/antecedent/patchwork/tree/2.1.21"
            },
            "time": "2022-02-07T07:28:34+00:00"
        },
        {
            "name": "automattic/jetpack-changelogger",
            "version": "dev-trunk",
            "dist": {
                "type": "path",
                "url": "../../packages/changelogger",
                "reference": "db7485e80ebcad717977462edf149ea62e134b3b"
            },
            "require": {
                "php": ">=5.6",
                "symfony/console": "^3.4 || ^5.2 || ^6.0",
                "symfony/process": "^3.4 || ^5.2 || ^6.0",
                "wikimedia/at-ease": "^1.2 || ^2.0"
            },
            "require-dev": {
                "wikimedia/testing-access-wrapper": "^1.0 || ^2.0",
                "yoast/phpunit-polyfills": "1.0.3"
            },
            "bin": [
                "bin/changelogger"
            ],
            "type": "project",
            "extra": {
                "autotagger": true,
                "branch-alias": {
                    "dev-trunk": "3.2.x-dev"
                },
                "mirror-repo": "Automattic/jetpack-changelogger",
                "version-constants": {
                    "::VERSION": "src/Application.php"
                },
                "changelogger": {
                    "link-template": "https://github.com/Automattic/jetpack-changelogger/compare/${old}...${new}"
                }
            },
            "autoload": {
                "psr-4": {
                    "Automattic\\Jetpack\\Changelogger\\": "src",
                    "Automattic\\Jetpack\\Changelog\\": "lib"
                }
            },
            "autoload-dev": {
                "psr-4": {
                    "Automattic\\Jetpack\\Changelogger\\Tests\\": "tests/php/includes/src",
                    "Automattic\\Jetpack\\Changelog\\Tests\\": "tests/php/includes/lib"
                }
            },
            "scripts": {
                "phpunit": [
                    "./vendor/phpunit/phpunit/phpunit --colors=always"
                ],
                "test-coverage": [
                    "php -dpcov.directory=. ./vendor/bin/phpunit --coverage-clover \"$COVERAGE_DIR/clover.xml\""
                ],
                "test-php": [
                    "@composer phpunit"
                ],
                "post-install-cmd": [
                    "[ -e vendor/bin/changelogger ] || { cd vendor/bin && ln -s ../../bin/changelogger; }"
                ],
                "post-update-cmd": [
                    "[ -e vendor/bin/changelogger ] || { cd vendor/bin && ln -s ../../bin/changelogger; }"
                ]
            },
            "license": [
                "GPL-2.0-or-later"
            ],
            "description": "Jetpack Changelogger tool. Allows for managing changelogs by dropping change files into a changelog directory with each PR.",
            "transport-options": {
                "relative": true
            }
        },
        {
            "name": "doctrine/instantiator",
            "version": "1.4.1",
            "source": {
                "type": "git",
                "url": "https://github.com/doctrine/instantiator.git",
                "reference": "10dcfce151b967d20fde1b34ae6640712c3891bc"
            },
            "dist": {
                "type": "zip",
                "url": "https://api.github.com/repos/doctrine/instantiator/zipball/10dcfce151b967d20fde1b34ae6640712c3891bc",
                "reference": "10dcfce151b967d20fde1b34ae6640712c3891bc",
                "shasum": ""
            },
            "require": {
                "php": "^7.1 || ^8.0"
            },
            "require-dev": {
                "doctrine/coding-standard": "^9",
                "ext-pdo": "*",
                "ext-phar": "*",
                "phpbench/phpbench": "^0.16 || ^1",
                "phpstan/phpstan": "^1.4",
                "phpstan/phpstan-phpunit": "^1",
                "phpunit/phpunit": "^7.5 || ^8.5 || ^9.5",
                "vimeo/psalm": "^4.22"
            },
            "type": "library",
            "autoload": {
                "psr-4": {
                    "Doctrine\\Instantiator\\": "src/Doctrine/Instantiator/"
                }
            },
            "notification-url": "https://packagist.org/downloads/",
            "license": [
                "MIT"
            ],
            "authors": [
                {
                    "name": "Marco Pivetta",
                    "email": "ocramius@gmail.com",
                    "homepage": "https://ocramius.github.io/"
                }
            ],
            "description": "A small, lightweight utility to instantiate objects in PHP without invoking their constructors",
            "homepage": "https://www.doctrine-project.org/projects/instantiator.html",
            "keywords": [
                "constructor",
                "instantiate"
            ],
            "support": {
                "issues": "https://github.com/doctrine/instantiator/issues",
                "source": "https://github.com/doctrine/instantiator/tree/1.4.1"
            },
            "funding": [
                {
                    "url": "https://www.doctrine-project.org/sponsorship.html",
                    "type": "custom"
                },
                {
                    "url": "https://www.patreon.com/phpdoctrine",
                    "type": "patreon"
                },
                {
                    "url": "https://tidelift.com/funding/github/packagist/doctrine%2Finstantiator",
                    "type": "tidelift"
                }
            ],
            "time": "2022-03-03T08:28:38+00:00"
        },
        {
            "name": "johnkary/phpunit-speedtrap",
            "version": "v4.0.1",
            "source": {
                "type": "git",
                "url": "https://github.com/johnkary/phpunit-speedtrap.git",
                "reference": "d6600d2218396b78856c335f83479503957a5fa9"
            },
            "dist": {
                "type": "zip",
                "url": "https://api.github.com/repos/johnkary/phpunit-speedtrap/zipball/d6600d2218396b78856c335f83479503957a5fa9",
                "reference": "d6600d2218396b78856c335f83479503957a5fa9",
                "shasum": ""
            },
            "require": {
                "php": ">=7.1",
                "phpunit/phpunit": "^7.0 || ^8.0 || ^9.0"
            },
            "type": "library",
            "extra": {
                "branch-alias": {
                    "dev-master": "4.0-dev"
                }
            },
            "autoload": {
                "psr-4": {
                    "JohnKary\\PHPUnit\\Listener\\": "src/"
                }
            },
            "notification-url": "https://packagist.org/downloads/",
            "license": [
                "MIT"
            ],
            "authors": [
                {
                    "name": "John Kary",
                    "email": "john@johnkary.net"
                }
            ],
            "description": "Find and report on slow tests in your PHPUnit test suite",
            "homepage": "https://github.com/johnkary/phpunit-speedtrap",
            "keywords": [
                "phpunit",
                "profile",
                "slow"
            ],
            "support": {
                "issues": "https://github.com/johnkary/phpunit-speedtrap/issues",
                "source": "https://github.com/johnkary/phpunit-speedtrap/tree/v4.0.1"
            },
            "time": "2022-10-17T00:56:56+00:00"
        },
        {
            "name": "myclabs/deep-copy",
            "version": "1.11.0",
            "source": {
                "type": "git",
                "url": "https://github.com/myclabs/DeepCopy.git",
                "reference": "14daed4296fae74d9e3201d2c4925d1acb7aa614"
            },
            "dist": {
                "type": "zip",
                "url": "https://api.github.com/repos/myclabs/DeepCopy/zipball/14daed4296fae74d9e3201d2c4925d1acb7aa614",
                "reference": "14daed4296fae74d9e3201d2c4925d1acb7aa614",
                "shasum": ""
            },
            "require": {
                "php": "^7.1 || ^8.0"
            },
            "conflict": {
                "doctrine/collections": "<1.6.8",
                "doctrine/common": "<2.13.3 || >=3,<3.2.2"
            },
            "require-dev": {
                "doctrine/collections": "^1.6.8",
                "doctrine/common": "^2.13.3 || ^3.2.2",
                "phpunit/phpunit": "^7.5.20 || ^8.5.23 || ^9.5.13"
            },
            "type": "library",
            "autoload": {
                "files": [
                    "src/DeepCopy/deep_copy.php"
                ],
                "psr-4": {
                    "DeepCopy\\": "src/DeepCopy/"
                }
            },
            "notification-url": "https://packagist.org/downloads/",
            "license": [
                "MIT"
            ],
            "description": "Create deep copies (clones) of your objects",
            "keywords": [
                "clone",
                "copy",
                "duplicate",
                "object",
                "object graph"
            ],
            "support": {
                "issues": "https://github.com/myclabs/DeepCopy/issues",
                "source": "https://github.com/myclabs/DeepCopy/tree/1.11.0"
            },
            "funding": [
                {
                    "url": "https://tidelift.com/funding/github/packagist/myclabs/deep-copy",
                    "type": "tidelift"
                }
            ],
            "time": "2022-03-03T13:19:32+00:00"
        },
        {
            "name": "nikic/php-parser",
            "version": "v4.15.1",
            "source": {
                "type": "git",
                "url": "https://github.com/nikic/PHP-Parser.git",
                "reference": "0ef6c55a3f47f89d7a374e6f835197a0b5fcf900"
            },
            "dist": {
                "type": "zip",
                "url": "https://api.github.com/repos/nikic/PHP-Parser/zipball/0ef6c55a3f47f89d7a374e6f835197a0b5fcf900",
                "reference": "0ef6c55a3f47f89d7a374e6f835197a0b5fcf900",
                "shasum": ""
            },
            "require": {
                "ext-tokenizer": "*",
                "php": ">=7.0"
            },
            "require-dev": {
                "ircmaxell/php-yacc": "^0.0.7",
                "phpunit/phpunit": "^6.5 || ^7.0 || ^8.0 || ^9.0"
            },
            "bin": [
                "bin/php-parse"
            ],
            "type": "library",
            "extra": {
                "branch-alias": {
                    "dev-master": "4.9-dev"
                }
            },
            "autoload": {
                "psr-4": {
                    "PhpParser\\": "lib/PhpParser"
                }
            },
            "notification-url": "https://packagist.org/downloads/",
            "license": [
                "BSD-3-Clause"
            ],
            "authors": [
                {
                    "name": "Nikita Popov"
                }
            ],
            "description": "A PHP parser written in PHP",
            "keywords": [
                "parser",
                "php"
            ],
            "support": {
                "issues": "https://github.com/nikic/PHP-Parser/issues",
                "source": "https://github.com/nikic/PHP-Parser/tree/v4.15.1"
            },
            "time": "2022-09-04T07:30:47+00:00"
        },
        {
            "name": "phar-io/manifest",
            "version": "2.0.3",
            "source": {
                "type": "git",
                "url": "https://github.com/phar-io/manifest.git",
                "reference": "97803eca37d319dfa7826cc2437fc020857acb53"
            },
            "dist": {
                "type": "zip",
                "url": "https://api.github.com/repos/phar-io/manifest/zipball/97803eca37d319dfa7826cc2437fc020857acb53",
                "reference": "97803eca37d319dfa7826cc2437fc020857acb53",
                "shasum": ""
            },
            "require": {
                "ext-dom": "*",
                "ext-phar": "*",
                "ext-xmlwriter": "*",
                "phar-io/version": "^3.0.1",
                "php": "^7.2 || ^8.0"
            },
            "type": "library",
            "extra": {
                "branch-alias": {
                    "dev-master": "2.0.x-dev"
                }
            },
            "autoload": {
                "classmap": [
                    "src/"
                ]
            },
            "notification-url": "https://packagist.org/downloads/",
            "license": [
                "BSD-3-Clause"
            ],
            "authors": [
                {
                    "name": "Arne Blankerts",
                    "email": "arne@blankerts.de",
                    "role": "Developer"
                },
                {
                    "name": "Sebastian Heuer",
                    "email": "sebastian@phpeople.de",
                    "role": "Developer"
                },
                {
                    "name": "Sebastian Bergmann",
                    "email": "sebastian@phpunit.de",
                    "role": "Developer"
                }
            ],
            "description": "Component for reading phar.io manifest information from a PHP Archive (PHAR)",
            "support": {
                "issues": "https://github.com/phar-io/manifest/issues",
                "source": "https://github.com/phar-io/manifest/tree/2.0.3"
            },
            "time": "2021-07-20T11:28:43+00:00"
        },
        {
            "name": "phar-io/version",
            "version": "3.2.1",
            "source": {
                "type": "git",
                "url": "https://github.com/phar-io/version.git",
                "reference": "4f7fd7836c6f332bb2933569e566a0d6c4cbed74"
            },
            "dist": {
                "type": "zip",
                "url": "https://api.github.com/repos/phar-io/version/zipball/4f7fd7836c6f332bb2933569e566a0d6c4cbed74",
                "reference": "4f7fd7836c6f332bb2933569e566a0d6c4cbed74",
                "shasum": ""
            },
            "require": {
                "php": "^7.2 || ^8.0"
            },
            "type": "library",
            "autoload": {
                "classmap": [
                    "src/"
                ]
            },
            "notification-url": "https://packagist.org/downloads/",
            "license": [
                "BSD-3-Clause"
            ],
            "authors": [
                {
                    "name": "Arne Blankerts",
                    "email": "arne@blankerts.de",
                    "role": "Developer"
                },
                {
                    "name": "Sebastian Heuer",
                    "email": "sebastian@phpeople.de",
                    "role": "Developer"
                },
                {
                    "name": "Sebastian Bergmann",
                    "email": "sebastian@phpunit.de",
                    "role": "Developer"
                }
            ],
            "description": "Library for handling version information and constraints",
            "support": {
                "issues": "https://github.com/phar-io/version/issues",
                "source": "https://github.com/phar-io/version/tree/3.2.1"
            },
            "time": "2022-02-21T01:04:05+00:00"
        },
        {
            "name": "phpunit/php-code-coverage",
            "version": "9.2.17",
            "source": {
                "type": "git",
                "url": "https://github.com/sebastianbergmann/php-code-coverage.git",
                "reference": "aa94dc41e8661fe90c7316849907cba3007b10d8"
            },
            "dist": {
                "type": "zip",
                "url": "https://api.github.com/repos/sebastianbergmann/php-code-coverage/zipball/aa94dc41e8661fe90c7316849907cba3007b10d8",
                "reference": "aa94dc41e8661fe90c7316849907cba3007b10d8",
                "shasum": ""
            },
            "require": {
                "ext-dom": "*",
                "ext-libxml": "*",
                "ext-xmlwriter": "*",
                "nikic/php-parser": "^4.14",
                "php": ">=7.3",
                "phpunit/php-file-iterator": "^3.0.3",
                "phpunit/php-text-template": "^2.0.2",
                "sebastian/code-unit-reverse-lookup": "^2.0.2",
                "sebastian/complexity": "^2.0",
                "sebastian/environment": "^5.1.2",
                "sebastian/lines-of-code": "^1.0.3",
                "sebastian/version": "^3.0.1",
                "theseer/tokenizer": "^1.2.0"
            },
            "require-dev": {
                "phpunit/phpunit": "^9.3"
            },
            "suggest": {
                "ext-pcov": "*",
                "ext-xdebug": "*"
            },
            "type": "library",
            "extra": {
                "branch-alias": {
                    "dev-master": "9.2-dev"
                }
            },
            "autoload": {
                "classmap": [
                    "src/"
                ]
            },
            "notification-url": "https://packagist.org/downloads/",
            "license": [
                "BSD-3-Clause"
            ],
            "authors": [
                {
                    "name": "Sebastian Bergmann",
                    "email": "sebastian@phpunit.de",
                    "role": "lead"
                }
            ],
            "description": "Library that provides collection, processing, and rendering functionality for PHP code coverage information.",
            "homepage": "https://github.com/sebastianbergmann/php-code-coverage",
            "keywords": [
                "coverage",
                "testing",
                "xunit"
            ],
            "support": {
                "issues": "https://github.com/sebastianbergmann/php-code-coverage/issues",
                "source": "https://github.com/sebastianbergmann/php-code-coverage/tree/9.2.17"
            },
            "funding": [
                {
                    "url": "https://github.com/sebastianbergmann",
                    "type": "github"
                }
            ],
            "time": "2022-08-30T12:24:04+00:00"
        },
        {
            "name": "phpunit/php-file-iterator",
            "version": "3.0.6",
            "source": {
                "type": "git",
                "url": "https://github.com/sebastianbergmann/php-file-iterator.git",
                "reference": "cf1c2e7c203ac650e352f4cc675a7021e7d1b3cf"
            },
            "dist": {
                "type": "zip",
                "url": "https://api.github.com/repos/sebastianbergmann/php-file-iterator/zipball/cf1c2e7c203ac650e352f4cc675a7021e7d1b3cf",
                "reference": "cf1c2e7c203ac650e352f4cc675a7021e7d1b3cf",
                "shasum": ""
            },
            "require": {
                "php": ">=7.3"
            },
            "require-dev": {
                "phpunit/phpunit": "^9.3"
            },
            "type": "library",
            "extra": {
                "branch-alias": {
                    "dev-master": "3.0-dev"
                }
            },
            "autoload": {
                "classmap": [
                    "src/"
                ]
            },
            "notification-url": "https://packagist.org/downloads/",
            "license": [
                "BSD-3-Clause"
            ],
            "authors": [
                {
                    "name": "Sebastian Bergmann",
                    "email": "sebastian@phpunit.de",
                    "role": "lead"
                }
            ],
            "description": "FilterIterator implementation that filters files based on a list of suffixes.",
            "homepage": "https://github.com/sebastianbergmann/php-file-iterator/",
            "keywords": [
                "filesystem",
                "iterator"
            ],
            "support": {
                "issues": "https://github.com/sebastianbergmann/php-file-iterator/issues",
                "source": "https://github.com/sebastianbergmann/php-file-iterator/tree/3.0.6"
            },
            "funding": [
                {
                    "url": "https://github.com/sebastianbergmann",
                    "type": "github"
                }
            ],
            "time": "2021-12-02T12:48:52+00:00"
        },
        {
            "name": "phpunit/php-invoker",
            "version": "3.1.1",
            "source": {
                "type": "git",
                "url": "https://github.com/sebastianbergmann/php-invoker.git",
                "reference": "5a10147d0aaf65b58940a0b72f71c9ac0423cc67"
            },
            "dist": {
                "type": "zip",
                "url": "https://api.github.com/repos/sebastianbergmann/php-invoker/zipball/5a10147d0aaf65b58940a0b72f71c9ac0423cc67",
                "reference": "5a10147d0aaf65b58940a0b72f71c9ac0423cc67",
                "shasum": ""
            },
            "require": {
                "php": ">=7.3"
            },
            "require-dev": {
                "ext-pcntl": "*",
                "phpunit/phpunit": "^9.3"
            },
            "suggest": {
                "ext-pcntl": "*"
            },
            "type": "library",
            "extra": {
                "branch-alias": {
                    "dev-master": "3.1-dev"
                }
            },
            "autoload": {
                "classmap": [
                    "src/"
                ]
            },
            "notification-url": "https://packagist.org/downloads/",
            "license": [
                "BSD-3-Clause"
            ],
            "authors": [
                {
                    "name": "Sebastian Bergmann",
                    "email": "sebastian@phpunit.de",
                    "role": "lead"
                }
            ],
            "description": "Invoke callables with a timeout",
            "homepage": "https://github.com/sebastianbergmann/php-invoker/",
            "keywords": [
                "process"
            ],
            "support": {
                "issues": "https://github.com/sebastianbergmann/php-invoker/issues",
                "source": "https://github.com/sebastianbergmann/php-invoker/tree/3.1.1"
            },
            "funding": [
                {
                    "url": "https://github.com/sebastianbergmann",
                    "type": "github"
                }
            ],
            "time": "2020-09-28T05:58:55+00:00"
        },
        {
            "name": "phpunit/php-text-template",
            "version": "2.0.4",
            "source": {
                "type": "git",
                "url": "https://github.com/sebastianbergmann/php-text-template.git",
                "reference": "5da5f67fc95621df9ff4c4e5a84d6a8a2acf7c28"
            },
            "dist": {
                "type": "zip",
                "url": "https://api.github.com/repos/sebastianbergmann/php-text-template/zipball/5da5f67fc95621df9ff4c4e5a84d6a8a2acf7c28",
                "reference": "5da5f67fc95621df9ff4c4e5a84d6a8a2acf7c28",
                "shasum": ""
            },
            "require": {
                "php": ">=7.3"
            },
            "require-dev": {
                "phpunit/phpunit": "^9.3"
            },
            "type": "library",
            "extra": {
                "branch-alias": {
                    "dev-master": "2.0-dev"
                }
            },
            "autoload": {
                "classmap": [
                    "src/"
                ]
            },
            "notification-url": "https://packagist.org/downloads/",
            "license": [
                "BSD-3-Clause"
            ],
            "authors": [
                {
                    "name": "Sebastian Bergmann",
                    "email": "sebastian@phpunit.de",
                    "role": "lead"
                }
            ],
            "description": "Simple template engine.",
            "homepage": "https://github.com/sebastianbergmann/php-text-template/",
            "keywords": [
                "template"
            ],
            "support": {
                "issues": "https://github.com/sebastianbergmann/php-text-template/issues",
                "source": "https://github.com/sebastianbergmann/php-text-template/tree/2.0.4"
            },
            "funding": [
                {
                    "url": "https://github.com/sebastianbergmann",
                    "type": "github"
                }
            ],
            "time": "2020-10-26T05:33:50+00:00"
        },
        {
            "name": "phpunit/php-timer",
            "version": "5.0.3",
            "source": {
                "type": "git",
                "url": "https://github.com/sebastianbergmann/php-timer.git",
                "reference": "5a63ce20ed1b5bf577850e2c4e87f4aa902afbd2"
            },
            "dist": {
                "type": "zip",
                "url": "https://api.github.com/repos/sebastianbergmann/php-timer/zipball/5a63ce20ed1b5bf577850e2c4e87f4aa902afbd2",
                "reference": "5a63ce20ed1b5bf577850e2c4e87f4aa902afbd2",
                "shasum": ""
            },
            "require": {
                "php": ">=7.3"
            },
            "require-dev": {
                "phpunit/phpunit": "^9.3"
            },
            "type": "library",
            "extra": {
                "branch-alias": {
                    "dev-master": "5.0-dev"
                }
            },
            "autoload": {
                "classmap": [
                    "src/"
                ]
            },
            "notification-url": "https://packagist.org/downloads/",
            "license": [
                "BSD-3-Clause"
            ],
            "authors": [
                {
                    "name": "Sebastian Bergmann",
                    "email": "sebastian@phpunit.de",
                    "role": "lead"
                }
            ],
            "description": "Utility class for timing",
            "homepage": "https://github.com/sebastianbergmann/php-timer/",
            "keywords": [
                "timer"
            ],
            "support": {
                "issues": "https://github.com/sebastianbergmann/php-timer/issues",
                "source": "https://github.com/sebastianbergmann/php-timer/tree/5.0.3"
            },
            "funding": [
                {
                    "url": "https://github.com/sebastianbergmann",
                    "type": "github"
                }
            ],
            "time": "2020-10-26T13:16:10+00:00"
        },
        {
            "name": "phpunit/phpunit",
            "version": "9.5.25",
            "source": {
                "type": "git",
                "url": "https://github.com/sebastianbergmann/phpunit.git",
                "reference": "3e6f90ca7e3d02025b1d147bd8d4a89fd4ca8a1d"
            },
            "dist": {
                "type": "zip",
                "url": "https://api.github.com/repos/sebastianbergmann/phpunit/zipball/3e6f90ca7e3d02025b1d147bd8d4a89fd4ca8a1d",
                "reference": "3e6f90ca7e3d02025b1d147bd8d4a89fd4ca8a1d",
                "shasum": ""
            },
            "require": {
                "doctrine/instantiator": "^1.3.1",
                "ext-dom": "*",
                "ext-json": "*",
                "ext-libxml": "*",
                "ext-mbstring": "*",
                "ext-xml": "*",
                "ext-xmlwriter": "*",
                "myclabs/deep-copy": "^1.10.1",
                "phar-io/manifest": "^2.0.3",
                "phar-io/version": "^3.0.2",
                "php": ">=7.3",
                "phpunit/php-code-coverage": "^9.2.13",
                "phpunit/php-file-iterator": "^3.0.5",
                "phpunit/php-invoker": "^3.1.1",
                "phpunit/php-text-template": "^2.0.3",
                "phpunit/php-timer": "^5.0.2",
                "sebastian/cli-parser": "^1.0.1",
                "sebastian/code-unit": "^1.0.6",
                "sebastian/comparator": "^4.0.8",
                "sebastian/diff": "^4.0.3",
                "sebastian/environment": "^5.1.3",
                "sebastian/exporter": "^4.0.5",
                "sebastian/global-state": "^5.0.1",
                "sebastian/object-enumerator": "^4.0.3",
                "sebastian/resource-operations": "^3.0.3",
                "sebastian/type": "^3.2",
                "sebastian/version": "^3.0.2"
            },
            "suggest": {
                "ext-soap": "*",
                "ext-xdebug": "*"
            },
            "bin": [
                "phpunit"
            ],
            "type": "library",
            "extra": {
                "branch-alias": {
                    "dev-master": "9.5-dev"
                }
            },
            "autoload": {
                "files": [
                    "src/Framework/Assert/Functions.php"
                ],
                "classmap": [
                    "src/"
                ]
            },
            "notification-url": "https://packagist.org/downloads/",
            "license": [
                "BSD-3-Clause"
            ],
            "authors": [
                {
                    "name": "Sebastian Bergmann",
                    "email": "sebastian@phpunit.de",
                    "role": "lead"
                }
            ],
            "description": "The PHP Unit Testing framework.",
            "homepage": "https://phpunit.de/",
            "keywords": [
                "phpunit",
                "testing",
                "xunit"
            ],
            "support": {
                "issues": "https://github.com/sebastianbergmann/phpunit/issues",
                "source": "https://github.com/sebastianbergmann/phpunit/tree/9.5.25"
            },
            "funding": [
                {
                    "url": "https://phpunit.de/sponsors.html",
                    "type": "custom"
                },
                {
                    "url": "https://github.com/sebastianbergmann",
                    "type": "github"
                },
                {
                    "url": "https://tidelift.com/funding/github/packagist/phpunit/phpunit",
                    "type": "tidelift"
                }
            ],
            "time": "2022-09-25T03:44:45+00:00"
        },
        {
            "name": "psr/container",
            "version": "2.0.2",
            "source": {
                "type": "git",
                "url": "https://github.com/php-fig/container.git",
                "reference": "c71ecc56dfe541dbd90c5360474fbc405f8d5963"
            },
            "dist": {
                "type": "zip",
                "url": "https://api.github.com/repos/php-fig/container/zipball/c71ecc56dfe541dbd90c5360474fbc405f8d5963",
                "reference": "c71ecc56dfe541dbd90c5360474fbc405f8d5963",
                "shasum": ""
            },
            "require": {
                "php": ">=7.4.0"
            },
            "type": "library",
            "extra": {
                "branch-alias": {
                    "dev-master": "2.0.x-dev"
                }
            },
            "autoload": {
                "psr-4": {
                    "Psr\\Container\\": "src/"
                }
            },
            "notification-url": "https://packagist.org/downloads/",
            "license": [
                "MIT"
            ],
            "authors": [
                {
                    "name": "PHP-FIG",
                    "homepage": "https://www.php-fig.org/"
                }
            ],
            "description": "Common Container Interface (PHP FIG PSR-11)",
            "homepage": "https://github.com/php-fig/container",
            "keywords": [
                "PSR-11",
                "container",
                "container-interface",
                "container-interop",
                "psr"
            ],
            "support": {
                "issues": "https://github.com/php-fig/container/issues",
                "source": "https://github.com/php-fig/container/tree/2.0.2"
            },
            "time": "2021-11-05T16:47:00+00:00"
        },
        {
            "name": "sebastian/cli-parser",
            "version": "1.0.1",
            "source": {
                "type": "git",
                "url": "https://github.com/sebastianbergmann/cli-parser.git",
                "reference": "442e7c7e687e42adc03470c7b668bc4b2402c0b2"
            },
            "dist": {
                "type": "zip",
                "url": "https://api.github.com/repos/sebastianbergmann/cli-parser/zipball/442e7c7e687e42adc03470c7b668bc4b2402c0b2",
                "reference": "442e7c7e687e42adc03470c7b668bc4b2402c0b2",
                "shasum": ""
            },
            "require": {
                "php": ">=7.3"
            },
            "require-dev": {
                "phpunit/phpunit": "^9.3"
            },
            "type": "library",
            "extra": {
                "branch-alias": {
                    "dev-master": "1.0-dev"
                }
            },
            "autoload": {
                "classmap": [
                    "src/"
                ]
            },
            "notification-url": "https://packagist.org/downloads/",
            "license": [
                "BSD-3-Clause"
            ],
            "authors": [
                {
                    "name": "Sebastian Bergmann",
                    "email": "sebastian@phpunit.de",
                    "role": "lead"
                }
            ],
            "description": "Library for parsing CLI options",
            "homepage": "https://github.com/sebastianbergmann/cli-parser",
            "support": {
                "issues": "https://github.com/sebastianbergmann/cli-parser/issues",
                "source": "https://github.com/sebastianbergmann/cli-parser/tree/1.0.1"
            },
            "funding": [
                {
                    "url": "https://github.com/sebastianbergmann",
                    "type": "github"
                }
            ],
            "time": "2020-09-28T06:08:49+00:00"
        },
        {
            "name": "sebastian/code-unit",
            "version": "1.0.8",
            "source": {
                "type": "git",
                "url": "https://github.com/sebastianbergmann/code-unit.git",
                "reference": "1fc9f64c0927627ef78ba436c9b17d967e68e120"
            },
            "dist": {
                "type": "zip",
                "url": "https://api.github.com/repos/sebastianbergmann/code-unit/zipball/1fc9f64c0927627ef78ba436c9b17d967e68e120",
                "reference": "1fc9f64c0927627ef78ba436c9b17d967e68e120",
                "shasum": ""
            },
            "require": {
                "php": ">=7.3"
            },
            "require-dev": {
                "phpunit/phpunit": "^9.3"
            },
            "type": "library",
            "extra": {
                "branch-alias": {
                    "dev-master": "1.0-dev"
                }
            },
            "autoload": {
                "classmap": [
                    "src/"
                ]
            },
            "notification-url": "https://packagist.org/downloads/",
            "license": [
                "BSD-3-Clause"
            ],
            "authors": [
                {
                    "name": "Sebastian Bergmann",
                    "email": "sebastian@phpunit.de",
                    "role": "lead"
                }
            ],
            "description": "Collection of value objects that represent the PHP code units",
            "homepage": "https://github.com/sebastianbergmann/code-unit",
            "support": {
                "issues": "https://github.com/sebastianbergmann/code-unit/issues",
                "source": "https://github.com/sebastianbergmann/code-unit/tree/1.0.8"
            },
            "funding": [
                {
                    "url": "https://github.com/sebastianbergmann",
                    "type": "github"
                }
            ],
            "time": "2020-10-26T13:08:54+00:00"
        },
        {
            "name": "sebastian/code-unit-reverse-lookup",
            "version": "2.0.3",
            "source": {
                "type": "git",
                "url": "https://github.com/sebastianbergmann/code-unit-reverse-lookup.git",
                "reference": "ac91f01ccec49fb77bdc6fd1e548bc70f7faa3e5"
            },
            "dist": {
                "type": "zip",
                "url": "https://api.github.com/repos/sebastianbergmann/code-unit-reverse-lookup/zipball/ac91f01ccec49fb77bdc6fd1e548bc70f7faa3e5",
                "reference": "ac91f01ccec49fb77bdc6fd1e548bc70f7faa3e5",
                "shasum": ""
            },
            "require": {
                "php": ">=7.3"
            },
            "require-dev": {
                "phpunit/phpunit": "^9.3"
            },
            "type": "library",
            "extra": {
                "branch-alias": {
                    "dev-master": "2.0-dev"
                }
            },
            "autoload": {
                "classmap": [
                    "src/"
                ]
            },
            "notification-url": "https://packagist.org/downloads/",
            "license": [
                "BSD-3-Clause"
            ],
            "authors": [
                {
                    "name": "Sebastian Bergmann",
                    "email": "sebastian@phpunit.de"
                }
            ],
            "description": "Looks up which function or method a line of code belongs to",
            "homepage": "https://github.com/sebastianbergmann/code-unit-reverse-lookup/",
            "support": {
                "issues": "https://github.com/sebastianbergmann/code-unit-reverse-lookup/issues",
                "source": "https://github.com/sebastianbergmann/code-unit-reverse-lookup/tree/2.0.3"
            },
            "funding": [
                {
                    "url": "https://github.com/sebastianbergmann",
                    "type": "github"
                }
            ],
            "time": "2020-09-28T05:30:19+00:00"
        },
        {
            "name": "sebastian/comparator",
            "version": "4.0.8",
            "source": {
                "type": "git",
                "url": "https://github.com/sebastianbergmann/comparator.git",
                "reference": "fa0f136dd2334583309d32b62544682ee972b51a"
            },
            "dist": {
                "type": "zip",
                "url": "https://api.github.com/repos/sebastianbergmann/comparator/zipball/fa0f136dd2334583309d32b62544682ee972b51a",
                "reference": "fa0f136dd2334583309d32b62544682ee972b51a",
                "shasum": ""
            },
            "require": {
                "php": ">=7.3",
                "sebastian/diff": "^4.0",
                "sebastian/exporter": "^4.0"
            },
            "require-dev": {
                "phpunit/phpunit": "^9.3"
            },
            "type": "library",
            "extra": {
                "branch-alias": {
                    "dev-master": "4.0-dev"
                }
            },
            "autoload": {
                "classmap": [
                    "src/"
                ]
            },
            "notification-url": "https://packagist.org/downloads/",
            "license": [
                "BSD-3-Clause"
            ],
            "authors": [
                {
                    "name": "Sebastian Bergmann",
                    "email": "sebastian@phpunit.de"
                },
                {
                    "name": "Jeff Welch",
                    "email": "whatthejeff@gmail.com"
                },
                {
                    "name": "Volker Dusch",
                    "email": "github@wallbash.com"
                },
                {
                    "name": "Bernhard Schussek",
                    "email": "bschussek@2bepublished.at"
                }
            ],
            "description": "Provides the functionality to compare PHP values for equality",
            "homepage": "https://github.com/sebastianbergmann/comparator",
            "keywords": [
                "comparator",
                "compare",
                "equality"
            ],
            "support": {
                "issues": "https://github.com/sebastianbergmann/comparator/issues",
                "source": "https://github.com/sebastianbergmann/comparator/tree/4.0.8"
            },
            "funding": [
                {
                    "url": "https://github.com/sebastianbergmann",
                    "type": "github"
                }
            ],
            "time": "2022-09-14T12:41:17+00:00"
        },
        {
            "name": "sebastian/complexity",
            "version": "2.0.2",
            "source": {
                "type": "git",
                "url": "https://github.com/sebastianbergmann/complexity.git",
                "reference": "739b35e53379900cc9ac327b2147867b8b6efd88"
            },
            "dist": {
                "type": "zip",
                "url": "https://api.github.com/repos/sebastianbergmann/complexity/zipball/739b35e53379900cc9ac327b2147867b8b6efd88",
                "reference": "739b35e53379900cc9ac327b2147867b8b6efd88",
                "shasum": ""
            },
            "require": {
                "nikic/php-parser": "^4.7",
                "php": ">=7.3"
            },
            "require-dev": {
                "phpunit/phpunit": "^9.3"
            },
            "type": "library",
            "extra": {
                "branch-alias": {
                    "dev-master": "2.0-dev"
                }
            },
            "autoload": {
                "classmap": [
                    "src/"
                ]
            },
            "notification-url": "https://packagist.org/downloads/",
            "license": [
                "BSD-3-Clause"
            ],
            "authors": [
                {
                    "name": "Sebastian Bergmann",
                    "email": "sebastian@phpunit.de",
                    "role": "lead"
                }
            ],
            "description": "Library for calculating the complexity of PHP code units",
            "homepage": "https://github.com/sebastianbergmann/complexity",
            "support": {
                "issues": "https://github.com/sebastianbergmann/complexity/issues",
                "source": "https://github.com/sebastianbergmann/complexity/tree/2.0.2"
            },
            "funding": [
                {
                    "url": "https://github.com/sebastianbergmann",
                    "type": "github"
                }
            ],
            "time": "2020-10-26T15:52:27+00:00"
        },
        {
            "name": "sebastian/diff",
            "version": "4.0.4",
            "source": {
                "type": "git",
                "url": "https://github.com/sebastianbergmann/diff.git",
                "reference": "3461e3fccc7cfdfc2720be910d3bd73c69be590d"
            },
            "dist": {
                "type": "zip",
                "url": "https://api.github.com/repos/sebastianbergmann/diff/zipball/3461e3fccc7cfdfc2720be910d3bd73c69be590d",
                "reference": "3461e3fccc7cfdfc2720be910d3bd73c69be590d",
                "shasum": ""
            },
            "require": {
                "php": ">=7.3"
            },
            "require-dev": {
                "phpunit/phpunit": "^9.3",
                "symfony/process": "^4.2 || ^5"
            },
            "type": "library",
            "extra": {
                "branch-alias": {
                    "dev-master": "4.0-dev"
                }
            },
            "autoload": {
                "classmap": [
                    "src/"
                ]
            },
            "notification-url": "https://packagist.org/downloads/",
            "license": [
                "BSD-3-Clause"
            ],
            "authors": [
                {
                    "name": "Sebastian Bergmann",
                    "email": "sebastian@phpunit.de"
                },
                {
                    "name": "Kore Nordmann",
                    "email": "mail@kore-nordmann.de"
                }
            ],
            "description": "Diff implementation",
            "homepage": "https://github.com/sebastianbergmann/diff",
            "keywords": [
                "diff",
                "udiff",
                "unidiff",
                "unified diff"
            ],
            "support": {
                "issues": "https://github.com/sebastianbergmann/diff/issues",
                "source": "https://github.com/sebastianbergmann/diff/tree/4.0.4"
            },
            "funding": [
                {
                    "url": "https://github.com/sebastianbergmann",
                    "type": "github"
                }
            ],
            "time": "2020-10-26T13:10:38+00:00"
        },
        {
            "name": "sebastian/environment",
            "version": "5.1.4",
            "source": {
                "type": "git",
                "url": "https://github.com/sebastianbergmann/environment.git",
                "reference": "1b5dff7bb151a4db11d49d90e5408e4e938270f7"
            },
            "dist": {
                "type": "zip",
                "url": "https://api.github.com/repos/sebastianbergmann/environment/zipball/1b5dff7bb151a4db11d49d90e5408e4e938270f7",
                "reference": "1b5dff7bb151a4db11d49d90e5408e4e938270f7",
                "shasum": ""
            },
            "require": {
                "php": ">=7.3"
            },
            "require-dev": {
                "phpunit/phpunit": "^9.3"
            },
            "suggest": {
                "ext-posix": "*"
            },
            "type": "library",
            "extra": {
                "branch-alias": {
                    "dev-master": "5.1-dev"
                }
            },
            "autoload": {
                "classmap": [
                    "src/"
                ]
            },
            "notification-url": "https://packagist.org/downloads/",
            "license": [
                "BSD-3-Clause"
            ],
            "authors": [
                {
                    "name": "Sebastian Bergmann",
                    "email": "sebastian@phpunit.de"
                }
            ],
            "description": "Provides functionality to handle HHVM/PHP environments",
            "homepage": "http://www.github.com/sebastianbergmann/environment",
            "keywords": [
                "Xdebug",
                "environment",
                "hhvm"
            ],
            "support": {
                "issues": "https://github.com/sebastianbergmann/environment/issues",
                "source": "https://github.com/sebastianbergmann/environment/tree/5.1.4"
            },
            "funding": [
                {
                    "url": "https://github.com/sebastianbergmann",
                    "type": "github"
                }
            ],
            "time": "2022-04-03T09:37:03+00:00"
        },
        {
            "name": "sebastian/exporter",
            "version": "4.0.5",
            "source": {
                "type": "git",
                "url": "https://github.com/sebastianbergmann/exporter.git",
                "reference": "ac230ed27f0f98f597c8a2b6eb7ac563af5e5b9d"
            },
            "dist": {
                "type": "zip",
                "url": "https://api.github.com/repos/sebastianbergmann/exporter/zipball/ac230ed27f0f98f597c8a2b6eb7ac563af5e5b9d",
                "reference": "ac230ed27f0f98f597c8a2b6eb7ac563af5e5b9d",
                "shasum": ""
            },
            "require": {
                "php": ">=7.3",
                "sebastian/recursion-context": "^4.0"
            },
            "require-dev": {
                "ext-mbstring": "*",
                "phpunit/phpunit": "^9.3"
            },
            "type": "library",
            "extra": {
                "branch-alias": {
                    "dev-master": "4.0-dev"
                }
            },
            "autoload": {
                "classmap": [
                    "src/"
                ]
            },
            "notification-url": "https://packagist.org/downloads/",
            "license": [
                "BSD-3-Clause"
            ],
            "authors": [
                {
                    "name": "Sebastian Bergmann",
                    "email": "sebastian@phpunit.de"
                },
                {
                    "name": "Jeff Welch",
                    "email": "whatthejeff@gmail.com"
                },
                {
                    "name": "Volker Dusch",
                    "email": "github@wallbash.com"
                },
                {
                    "name": "Adam Harvey",
                    "email": "aharvey@php.net"
                },
                {
                    "name": "Bernhard Schussek",
                    "email": "bschussek@gmail.com"
                }
            ],
            "description": "Provides the functionality to export PHP variables for visualization",
            "homepage": "https://www.github.com/sebastianbergmann/exporter",
            "keywords": [
                "export",
                "exporter"
            ],
            "support": {
                "issues": "https://github.com/sebastianbergmann/exporter/issues",
                "source": "https://github.com/sebastianbergmann/exporter/tree/4.0.5"
            },
            "funding": [
                {
                    "url": "https://github.com/sebastianbergmann",
                    "type": "github"
                }
            ],
            "time": "2022-09-14T06:03:37+00:00"
        },
        {
            "name": "sebastian/global-state",
            "version": "5.0.5",
            "source": {
                "type": "git",
                "url": "https://github.com/sebastianbergmann/global-state.git",
                "reference": "0ca8db5a5fc9c8646244e629625ac486fa286bf2"
            },
            "dist": {
                "type": "zip",
                "url": "https://api.github.com/repos/sebastianbergmann/global-state/zipball/0ca8db5a5fc9c8646244e629625ac486fa286bf2",
                "reference": "0ca8db5a5fc9c8646244e629625ac486fa286bf2",
                "shasum": ""
            },
            "require": {
                "php": ">=7.3",
                "sebastian/object-reflector": "^2.0",
                "sebastian/recursion-context": "^4.0"
            },
            "require-dev": {
                "ext-dom": "*",
                "phpunit/phpunit": "^9.3"
            },
            "suggest": {
                "ext-uopz": "*"
            },
            "type": "library",
            "extra": {
                "branch-alias": {
                    "dev-master": "5.0-dev"
                }
            },
            "autoload": {
                "classmap": [
                    "src/"
                ]
            },
            "notification-url": "https://packagist.org/downloads/",
            "license": [
                "BSD-3-Clause"
            ],
            "authors": [
                {
                    "name": "Sebastian Bergmann",
                    "email": "sebastian@phpunit.de"
                }
            ],
            "description": "Snapshotting of global state",
            "homepage": "http://www.github.com/sebastianbergmann/global-state",
            "keywords": [
                "global state"
            ],
            "support": {
                "issues": "https://github.com/sebastianbergmann/global-state/issues",
                "source": "https://github.com/sebastianbergmann/global-state/tree/5.0.5"
            },
            "funding": [
                {
                    "url": "https://github.com/sebastianbergmann",
                    "type": "github"
                }
            ],
            "time": "2022-02-14T08:28:10+00:00"
        },
        {
            "name": "sebastian/lines-of-code",
            "version": "1.0.3",
            "source": {
                "type": "git",
                "url": "https://github.com/sebastianbergmann/lines-of-code.git",
                "reference": "c1c2e997aa3146983ed888ad08b15470a2e22ecc"
            },
            "dist": {
                "type": "zip",
                "url": "https://api.github.com/repos/sebastianbergmann/lines-of-code/zipball/c1c2e997aa3146983ed888ad08b15470a2e22ecc",
                "reference": "c1c2e997aa3146983ed888ad08b15470a2e22ecc",
                "shasum": ""
            },
            "require": {
                "nikic/php-parser": "^4.6",
                "php": ">=7.3"
            },
            "require-dev": {
                "phpunit/phpunit": "^9.3"
            },
            "type": "library",
            "extra": {
                "branch-alias": {
                    "dev-master": "1.0-dev"
                }
            },
            "autoload": {
                "classmap": [
                    "src/"
                ]
            },
            "notification-url": "https://packagist.org/downloads/",
            "license": [
                "BSD-3-Clause"
            ],
            "authors": [
                {
                    "name": "Sebastian Bergmann",
                    "email": "sebastian@phpunit.de",
                    "role": "lead"
                }
            ],
            "description": "Library for counting the lines of code in PHP source code",
            "homepage": "https://github.com/sebastianbergmann/lines-of-code",
            "support": {
                "issues": "https://github.com/sebastianbergmann/lines-of-code/issues",
                "source": "https://github.com/sebastianbergmann/lines-of-code/tree/1.0.3"
            },
            "funding": [
                {
                    "url": "https://github.com/sebastianbergmann",
                    "type": "github"
                }
            ],
            "time": "2020-11-28T06:42:11+00:00"
        },
        {
            "name": "sebastian/object-enumerator",
            "version": "4.0.4",
            "source": {
                "type": "git",
                "url": "https://github.com/sebastianbergmann/object-enumerator.git",
                "reference": "5c9eeac41b290a3712d88851518825ad78f45c71"
            },
            "dist": {
                "type": "zip",
                "url": "https://api.github.com/repos/sebastianbergmann/object-enumerator/zipball/5c9eeac41b290a3712d88851518825ad78f45c71",
                "reference": "5c9eeac41b290a3712d88851518825ad78f45c71",
                "shasum": ""
            },
            "require": {
                "php": ">=7.3",
                "sebastian/object-reflector": "^2.0",
                "sebastian/recursion-context": "^4.0"
            },
            "require-dev": {
                "phpunit/phpunit": "^9.3"
            },
            "type": "library",
            "extra": {
                "branch-alias": {
                    "dev-master": "4.0-dev"
                }
            },
            "autoload": {
                "classmap": [
                    "src/"
                ]
            },
            "notification-url": "https://packagist.org/downloads/",
            "license": [
                "BSD-3-Clause"
            ],
            "authors": [
                {
                    "name": "Sebastian Bergmann",
                    "email": "sebastian@phpunit.de"
                }
            ],
            "description": "Traverses array structures and object graphs to enumerate all referenced objects",
            "homepage": "https://github.com/sebastianbergmann/object-enumerator/",
            "support": {
                "issues": "https://github.com/sebastianbergmann/object-enumerator/issues",
                "source": "https://github.com/sebastianbergmann/object-enumerator/tree/4.0.4"
            },
            "funding": [
                {
                    "url": "https://github.com/sebastianbergmann",
                    "type": "github"
                }
            ],
            "time": "2020-10-26T13:12:34+00:00"
        },
        {
            "name": "sebastian/object-reflector",
            "version": "2.0.4",
            "source": {
                "type": "git",
                "url": "https://github.com/sebastianbergmann/object-reflector.git",
                "reference": "b4f479ebdbf63ac605d183ece17d8d7fe49c15c7"
            },
            "dist": {
                "type": "zip",
                "url": "https://api.github.com/repos/sebastianbergmann/object-reflector/zipball/b4f479ebdbf63ac605d183ece17d8d7fe49c15c7",
                "reference": "b4f479ebdbf63ac605d183ece17d8d7fe49c15c7",
                "shasum": ""
            },
            "require": {
                "php": ">=7.3"
            },
            "require-dev": {
                "phpunit/phpunit": "^9.3"
            },
            "type": "library",
            "extra": {
                "branch-alias": {
                    "dev-master": "2.0-dev"
                }
            },
            "autoload": {
                "classmap": [
                    "src/"
                ]
            },
            "notification-url": "https://packagist.org/downloads/",
            "license": [
                "BSD-3-Clause"
            ],
            "authors": [
                {
                    "name": "Sebastian Bergmann",
                    "email": "sebastian@phpunit.de"
                }
            ],
            "description": "Allows reflection of object attributes, including inherited and non-public ones",
            "homepage": "https://github.com/sebastianbergmann/object-reflector/",
            "support": {
                "issues": "https://github.com/sebastianbergmann/object-reflector/issues",
                "source": "https://github.com/sebastianbergmann/object-reflector/tree/2.0.4"
            },
            "funding": [
                {
                    "url": "https://github.com/sebastianbergmann",
                    "type": "github"
                }
            ],
            "time": "2020-10-26T13:14:26+00:00"
        },
        {
            "name": "sebastian/recursion-context",
            "version": "4.0.4",
            "source": {
                "type": "git",
                "url": "https://github.com/sebastianbergmann/recursion-context.git",
                "reference": "cd9d8cf3c5804de4341c283ed787f099f5506172"
            },
            "dist": {
                "type": "zip",
                "url": "https://api.github.com/repos/sebastianbergmann/recursion-context/zipball/cd9d8cf3c5804de4341c283ed787f099f5506172",
                "reference": "cd9d8cf3c5804de4341c283ed787f099f5506172",
                "shasum": ""
            },
            "require": {
                "php": ">=7.3"
            },
            "require-dev": {
                "phpunit/phpunit": "^9.3"
            },
            "type": "library",
            "extra": {
                "branch-alias": {
                    "dev-master": "4.0-dev"
                }
            },
            "autoload": {
                "classmap": [
                    "src/"
                ]
            },
            "notification-url": "https://packagist.org/downloads/",
            "license": [
                "BSD-3-Clause"
            ],
            "authors": [
                {
                    "name": "Sebastian Bergmann",
                    "email": "sebastian@phpunit.de"
                },
                {
                    "name": "Jeff Welch",
                    "email": "whatthejeff@gmail.com"
                },
                {
                    "name": "Adam Harvey",
                    "email": "aharvey@php.net"
                }
            ],
            "description": "Provides functionality to recursively process PHP variables",
            "homepage": "http://www.github.com/sebastianbergmann/recursion-context",
            "support": {
                "issues": "https://github.com/sebastianbergmann/recursion-context/issues",
                "source": "https://github.com/sebastianbergmann/recursion-context/tree/4.0.4"
            },
            "funding": [
                {
                    "url": "https://github.com/sebastianbergmann",
                    "type": "github"
                }
            ],
            "time": "2020-10-26T13:17:30+00:00"
        },
        {
            "name": "sebastian/resource-operations",
            "version": "3.0.3",
            "source": {
                "type": "git",
                "url": "https://github.com/sebastianbergmann/resource-operations.git",
                "reference": "0f4443cb3a1d92ce809899753bc0d5d5a8dd19a8"
            },
            "dist": {
                "type": "zip",
                "url": "https://api.github.com/repos/sebastianbergmann/resource-operations/zipball/0f4443cb3a1d92ce809899753bc0d5d5a8dd19a8",
                "reference": "0f4443cb3a1d92ce809899753bc0d5d5a8dd19a8",
                "shasum": ""
            },
            "require": {
                "php": ">=7.3"
            },
            "require-dev": {
                "phpunit/phpunit": "^9.0"
            },
            "type": "library",
            "extra": {
                "branch-alias": {
                    "dev-master": "3.0-dev"
                }
            },
            "autoload": {
                "classmap": [
                    "src/"
                ]
            },
            "notification-url": "https://packagist.org/downloads/",
            "license": [
                "BSD-3-Clause"
            ],
            "authors": [
                {
                    "name": "Sebastian Bergmann",
                    "email": "sebastian@phpunit.de"
                }
            ],
            "description": "Provides a list of PHP built-in functions that operate on resources",
            "homepage": "https://www.github.com/sebastianbergmann/resource-operations",
            "support": {
                "issues": "https://github.com/sebastianbergmann/resource-operations/issues",
                "source": "https://github.com/sebastianbergmann/resource-operations/tree/3.0.3"
            },
            "funding": [
                {
                    "url": "https://github.com/sebastianbergmann",
                    "type": "github"
                }
            ],
            "time": "2020-09-28T06:45:17+00:00"
        },
        {
            "name": "sebastian/type",
            "version": "3.2.0",
            "source": {
                "type": "git",
                "url": "https://github.com/sebastianbergmann/type.git",
                "reference": "fb3fe09c5f0bae6bc27ef3ce933a1e0ed9464b6e"
            },
            "dist": {
                "type": "zip",
                "url": "https://api.github.com/repos/sebastianbergmann/type/zipball/fb3fe09c5f0bae6bc27ef3ce933a1e0ed9464b6e",
                "reference": "fb3fe09c5f0bae6bc27ef3ce933a1e0ed9464b6e",
                "shasum": ""
            },
            "require": {
                "php": ">=7.3"
            },
            "require-dev": {
                "phpunit/phpunit": "^9.5"
            },
            "type": "library",
            "extra": {
                "branch-alias": {
                    "dev-master": "3.2-dev"
                }
            },
            "autoload": {
                "classmap": [
                    "src/"
                ]
            },
            "notification-url": "https://packagist.org/downloads/",
            "license": [
                "BSD-3-Clause"
            ],
            "authors": [
                {
                    "name": "Sebastian Bergmann",
                    "email": "sebastian@phpunit.de",
                    "role": "lead"
                }
            ],
            "description": "Collection of value objects that represent the types of the PHP type system",
            "homepage": "https://github.com/sebastianbergmann/type",
            "support": {
                "issues": "https://github.com/sebastianbergmann/type/issues",
                "source": "https://github.com/sebastianbergmann/type/tree/3.2.0"
            },
            "funding": [
                {
                    "url": "https://github.com/sebastianbergmann",
                    "type": "github"
                }
            ],
            "time": "2022-09-12T14:47:03+00:00"
        },
        {
            "name": "sebastian/version",
            "version": "3.0.2",
            "source": {
                "type": "git",
                "url": "https://github.com/sebastianbergmann/version.git",
                "reference": "c6c1022351a901512170118436c764e473f6de8c"
            },
            "dist": {
                "type": "zip",
                "url": "https://api.github.com/repos/sebastianbergmann/version/zipball/c6c1022351a901512170118436c764e473f6de8c",
                "reference": "c6c1022351a901512170118436c764e473f6de8c",
                "shasum": ""
            },
            "require": {
                "php": ">=7.3"
            },
            "type": "library",
            "extra": {
                "branch-alias": {
                    "dev-master": "3.0-dev"
                }
            },
            "autoload": {
                "classmap": [
                    "src/"
                ]
            },
            "notification-url": "https://packagist.org/downloads/",
            "license": [
                "BSD-3-Clause"
            ],
            "authors": [
                {
                    "name": "Sebastian Bergmann",
                    "email": "sebastian@phpunit.de",
                    "role": "lead"
                }
            ],
            "description": "Library that helps with managing the version number of Git-hosted PHP projects",
            "homepage": "https://github.com/sebastianbergmann/version",
            "support": {
                "issues": "https://github.com/sebastianbergmann/version/issues",
                "source": "https://github.com/sebastianbergmann/version/tree/3.0.2"
            },
            "funding": [
                {
                    "url": "https://github.com/sebastianbergmann",
                    "type": "github"
                }
            ],
            "time": "2020-09-28T06:39:44+00:00"
        },
        {
            "name": "symfony/console",
            "version": "v6.0.14",
            "source": {
                "type": "git",
                "url": "https://github.com/symfony/console.git",
                "reference": "1f89cab8d52c84424f798495b3f10342a7b1a070"
            },
            "dist": {
                "type": "zip",
                "url": "https://api.github.com/repos/symfony/console/zipball/1f89cab8d52c84424f798495b3f10342a7b1a070",
                "reference": "1f89cab8d52c84424f798495b3f10342a7b1a070",
                "shasum": ""
            },
            "require": {
                "php": ">=8.0.2",
                "symfony/polyfill-mbstring": "~1.0",
                "symfony/service-contracts": "^1.1|^2|^3",
                "symfony/string": "^5.4|^6.0"
            },
            "conflict": {
                "symfony/dependency-injection": "<5.4",
                "symfony/dotenv": "<5.4",
                "symfony/event-dispatcher": "<5.4",
                "symfony/lock": "<5.4",
                "symfony/process": "<5.4"
            },
            "provide": {
                "psr/log-implementation": "1.0|2.0|3.0"
            },
            "require-dev": {
                "psr/log": "^1|^2|^3",
                "symfony/config": "^5.4|^6.0",
                "symfony/dependency-injection": "^5.4|^6.0",
                "symfony/event-dispatcher": "^5.4|^6.0",
                "symfony/lock": "^5.4|^6.0",
                "symfony/process": "^5.4|^6.0",
                "symfony/var-dumper": "^5.4|^6.0"
            },
            "suggest": {
                "psr/log": "For using the console logger",
                "symfony/event-dispatcher": "",
                "symfony/lock": "",
                "symfony/process": ""
            },
            "type": "library",
            "autoload": {
                "psr-4": {
                    "Symfony\\Component\\Console\\": ""
                },
                "exclude-from-classmap": [
                    "/Tests/"
                ]
            },
            "notification-url": "https://packagist.org/downloads/",
            "license": [
                "MIT"
            ],
            "authors": [
                {
                    "name": "Fabien Potencier",
                    "email": "fabien@symfony.com"
                },
                {
                    "name": "Symfony Community",
                    "homepage": "https://symfony.com/contributors"
                }
            ],
            "description": "Eases the creation of beautiful and testable command line interfaces",
            "homepage": "https://symfony.com",
            "keywords": [
                "cli",
                "command line",
                "console",
                "terminal"
            ],
            "support": {
                "source": "https://github.com/symfony/console/tree/v6.0.14"
            },
            "funding": [
                {
                    "url": "https://symfony.com/sponsor",
                    "type": "custom"
                },
                {
                    "url": "https://github.com/fabpot",
                    "type": "github"
                },
                {
                    "url": "https://tidelift.com/funding/github/packagist/symfony/symfony",
                    "type": "tidelift"
                }
            ],
            "time": "2022-10-07T08:02:12+00:00"
        },
        {
            "name": "symfony/polyfill-ctype",
            "version": "v1.26.0",
            "source": {
                "type": "git",
                "url": "https://github.com/symfony/polyfill-ctype.git",
                "reference": "6fd1b9a79f6e3cf65f9e679b23af304cd9e010d4"
            },
            "dist": {
                "type": "zip",
                "url": "https://api.github.com/repos/symfony/polyfill-ctype/zipball/6fd1b9a79f6e3cf65f9e679b23af304cd9e010d4",
                "reference": "6fd1b9a79f6e3cf65f9e679b23af304cd9e010d4",
                "shasum": ""
            },
            "require": {
                "php": ">=7.1"
            },
            "provide": {
                "ext-ctype": "*"
            },
            "suggest": {
                "ext-ctype": "For best performance"
            },
            "type": "library",
            "extra": {
                "branch-alias": {
                    "dev-main": "1.26-dev"
                },
                "thanks": {
                    "name": "symfony/polyfill",
                    "url": "https://github.com/symfony/polyfill"
                }
            },
            "autoload": {
                "files": [
                    "bootstrap.php"
                ],
                "psr-4": {
                    "Symfony\\Polyfill\\Ctype\\": ""
                }
            },
            "notification-url": "https://packagist.org/downloads/",
            "license": [
                "MIT"
            ],
            "authors": [
                {
                    "name": "Gert de Pagter",
                    "email": "BackEndTea@gmail.com"
                },
                {
                    "name": "Symfony Community",
                    "homepage": "https://symfony.com/contributors"
                }
            ],
            "description": "Symfony polyfill for ctype functions",
            "homepage": "https://symfony.com",
            "keywords": [
                "compatibility",
                "ctype",
                "polyfill",
                "portable"
            ],
            "support": {
                "source": "https://github.com/symfony/polyfill-ctype/tree/v1.26.0"
            },
            "funding": [
                {
                    "url": "https://symfony.com/sponsor",
                    "type": "custom"
                },
                {
                    "url": "https://github.com/fabpot",
                    "type": "github"
                },
                {
                    "url": "https://tidelift.com/funding/github/packagist/symfony/symfony",
                    "type": "tidelift"
                }
            ],
            "time": "2022-05-24T11:49:31+00:00"
        },
        {
            "name": "symfony/polyfill-intl-grapheme",
            "version": "v1.26.0",
            "source": {
                "type": "git",
                "url": "https://github.com/symfony/polyfill-intl-grapheme.git",
                "reference": "433d05519ce6990bf3530fba6957499d327395c2"
            },
            "dist": {
                "type": "zip",
                "url": "https://api.github.com/repos/symfony/polyfill-intl-grapheme/zipball/433d05519ce6990bf3530fba6957499d327395c2",
                "reference": "433d05519ce6990bf3530fba6957499d327395c2",
                "shasum": ""
            },
            "require": {
                "php": ">=7.1"
            },
            "suggest": {
                "ext-intl": "For best performance"
            },
            "type": "library",
            "extra": {
                "branch-alias": {
                    "dev-main": "1.26-dev"
                },
                "thanks": {
                    "name": "symfony/polyfill",
                    "url": "https://github.com/symfony/polyfill"
                }
            },
            "autoload": {
                "files": [
                    "bootstrap.php"
                ],
                "psr-4": {
                    "Symfony\\Polyfill\\Intl\\Grapheme\\": ""
                }
            },
            "notification-url": "https://packagist.org/downloads/",
            "license": [
                "MIT"
            ],
            "authors": [
                {
                    "name": "Nicolas Grekas",
                    "email": "p@tchwork.com"
                },
                {
                    "name": "Symfony Community",
                    "homepage": "https://symfony.com/contributors"
                }
            ],
            "description": "Symfony polyfill for intl's grapheme_* functions",
            "homepage": "https://symfony.com",
            "keywords": [
                "compatibility",
                "grapheme",
                "intl",
                "polyfill",
                "portable",
                "shim"
            ],
            "support": {
                "source": "https://github.com/symfony/polyfill-intl-grapheme/tree/v1.26.0"
            },
            "funding": [
                {
                    "url": "https://symfony.com/sponsor",
                    "type": "custom"
                },
                {
                    "url": "https://github.com/fabpot",
                    "type": "github"
                },
                {
                    "url": "https://tidelift.com/funding/github/packagist/symfony/symfony",
                    "type": "tidelift"
                }
            ],
            "time": "2022-05-24T11:49:31+00:00"
        },
        {
            "name": "symfony/polyfill-intl-normalizer",
            "version": "v1.26.0",
            "source": {
                "type": "git",
                "url": "https://github.com/symfony/polyfill-intl-normalizer.git",
                "reference": "219aa369ceff116e673852dce47c3a41794c14bd"
            },
            "dist": {
                "type": "zip",
                "url": "https://api.github.com/repos/symfony/polyfill-intl-normalizer/zipball/219aa369ceff116e673852dce47c3a41794c14bd",
                "reference": "219aa369ceff116e673852dce47c3a41794c14bd",
                "shasum": ""
            },
            "require": {
                "php": ">=7.1"
            },
            "suggest": {
                "ext-intl": "For best performance"
            },
            "type": "library",
            "extra": {
                "branch-alias": {
                    "dev-main": "1.26-dev"
                },
                "thanks": {
                    "name": "symfony/polyfill",
                    "url": "https://github.com/symfony/polyfill"
                }
            },
            "autoload": {
                "files": [
                    "bootstrap.php"
                ],
                "psr-4": {
                    "Symfony\\Polyfill\\Intl\\Normalizer\\": ""
                },
                "classmap": [
                    "Resources/stubs"
                ]
            },
            "notification-url": "https://packagist.org/downloads/",
            "license": [
                "MIT"
            ],
            "authors": [
                {
                    "name": "Nicolas Grekas",
                    "email": "p@tchwork.com"
                },
                {
                    "name": "Symfony Community",
                    "homepage": "https://symfony.com/contributors"
                }
            ],
            "description": "Symfony polyfill for intl's Normalizer class and related functions",
            "homepage": "https://symfony.com",
            "keywords": [
                "compatibility",
                "intl",
                "normalizer",
                "polyfill",
                "portable",
                "shim"
            ],
            "support": {
                "source": "https://github.com/symfony/polyfill-intl-normalizer/tree/v1.26.0"
            },
            "funding": [
                {
                    "url": "https://symfony.com/sponsor",
                    "type": "custom"
                },
                {
                    "url": "https://github.com/fabpot",
                    "type": "github"
                },
                {
                    "url": "https://tidelift.com/funding/github/packagist/symfony/symfony",
                    "type": "tidelift"
                }
            ],
            "time": "2022-05-24T11:49:31+00:00"
        },
        {
            "name": "symfony/polyfill-mbstring",
            "version": "v1.26.0",
            "source": {
                "type": "git",
                "url": "https://github.com/symfony/polyfill-mbstring.git",
                "reference": "9344f9cb97f3b19424af1a21a3b0e75b0a7d8d7e"
            },
            "dist": {
                "type": "zip",
                "url": "https://api.github.com/repos/symfony/polyfill-mbstring/zipball/9344f9cb97f3b19424af1a21a3b0e75b0a7d8d7e",
                "reference": "9344f9cb97f3b19424af1a21a3b0e75b0a7d8d7e",
                "shasum": ""
            },
            "require": {
                "php": ">=7.1"
            },
            "provide": {
                "ext-mbstring": "*"
            },
            "suggest": {
                "ext-mbstring": "For best performance"
            },
            "type": "library",
            "extra": {
                "branch-alias": {
                    "dev-main": "1.26-dev"
                },
                "thanks": {
                    "name": "symfony/polyfill",
                    "url": "https://github.com/symfony/polyfill"
                }
            },
            "autoload": {
                "files": [
                    "bootstrap.php"
                ],
                "psr-4": {
                    "Symfony\\Polyfill\\Mbstring\\": ""
                }
            },
            "notification-url": "https://packagist.org/downloads/",
            "license": [
                "MIT"
            ],
            "authors": [
                {
                    "name": "Nicolas Grekas",
                    "email": "p@tchwork.com"
                },
                {
                    "name": "Symfony Community",
                    "homepage": "https://symfony.com/contributors"
                }
            ],
            "description": "Symfony polyfill for the Mbstring extension",
            "homepage": "https://symfony.com",
            "keywords": [
                "compatibility",
                "mbstring",
                "polyfill",
                "portable",
                "shim"
            ],
            "support": {
                "source": "https://github.com/symfony/polyfill-mbstring/tree/v1.26.0"
            },
            "funding": [
                {
                    "url": "https://symfony.com/sponsor",
                    "type": "custom"
                },
                {
                    "url": "https://github.com/fabpot",
                    "type": "github"
                },
                {
                    "url": "https://tidelift.com/funding/github/packagist/symfony/symfony",
                    "type": "tidelift"
                }
            ],
            "time": "2022-05-24T11:49:31+00:00"
        },
        {
            "name": "symfony/process",
            "version": "v6.0.11",
            "source": {
                "type": "git",
                "url": "https://github.com/symfony/process.git",
                "reference": "44270a08ccb664143dede554ff1c00aaa2247a43"
            },
            "dist": {
                "type": "zip",
                "url": "https://api.github.com/repos/symfony/process/zipball/44270a08ccb664143dede554ff1c00aaa2247a43",
                "reference": "44270a08ccb664143dede554ff1c00aaa2247a43",
                "shasum": ""
            },
            "require": {
                "php": ">=8.0.2"
            },
            "type": "library",
            "autoload": {
                "psr-4": {
                    "Symfony\\Component\\Process\\": ""
                },
                "exclude-from-classmap": [
                    "/Tests/"
                ]
            },
            "notification-url": "https://packagist.org/downloads/",
            "license": [
                "MIT"
            ],
            "authors": [
                {
                    "name": "Fabien Potencier",
                    "email": "fabien@symfony.com"
                },
                {
                    "name": "Symfony Community",
                    "homepage": "https://symfony.com/contributors"
                }
            ],
            "description": "Executes commands in sub-processes",
            "homepage": "https://symfony.com",
            "support": {
                "source": "https://github.com/symfony/process/tree/v6.0.11"
            },
            "funding": [
                {
                    "url": "https://symfony.com/sponsor",
                    "type": "custom"
                },
                {
                    "url": "https://github.com/fabpot",
                    "type": "github"
                },
                {
                    "url": "https://tidelift.com/funding/github/packagist/symfony/symfony",
                    "type": "tidelift"
                }
            ],
            "time": "2022-06-27T17:10:44+00:00"
        },
        {
            "name": "symfony/service-contracts",
            "version": "v3.0.2",
            "source": {
                "type": "git",
                "url": "https://github.com/symfony/service-contracts.git",
                "reference": "d78d39c1599bd1188b8e26bb341da52c3c6d8a66"
            },
            "dist": {
                "type": "zip",
                "url": "https://api.github.com/repos/symfony/service-contracts/zipball/d78d39c1599bd1188b8e26bb341da52c3c6d8a66",
                "reference": "d78d39c1599bd1188b8e26bb341da52c3c6d8a66",
                "shasum": ""
            },
            "require": {
                "php": ">=8.0.2",
                "psr/container": "^2.0"
            },
            "conflict": {
                "ext-psr": "<1.1|>=2"
            },
            "suggest": {
                "symfony/service-implementation": ""
            },
            "type": "library",
            "extra": {
                "branch-alias": {
                    "dev-main": "3.0-dev"
                },
                "thanks": {
                    "name": "symfony/contracts",
                    "url": "https://github.com/symfony/contracts"
                }
            },
            "autoload": {
                "psr-4": {
                    "Symfony\\Contracts\\Service\\": ""
                }
            },
            "notification-url": "https://packagist.org/downloads/",
            "license": [
                "MIT"
            ],
            "authors": [
                {
                    "name": "Nicolas Grekas",
                    "email": "p@tchwork.com"
                },
                {
                    "name": "Symfony Community",
                    "homepage": "https://symfony.com/contributors"
                }
            ],
            "description": "Generic abstractions related to writing services",
            "homepage": "https://symfony.com",
            "keywords": [
                "abstractions",
                "contracts",
                "decoupling",
                "interfaces",
                "interoperability",
                "standards"
            ],
            "support": {
                "source": "https://github.com/symfony/service-contracts/tree/v3.0.2"
            },
            "funding": [
                {
                    "url": "https://symfony.com/sponsor",
                    "type": "custom"
                },
                {
                    "url": "https://github.com/fabpot",
                    "type": "github"
                },
                {
                    "url": "https://tidelift.com/funding/github/packagist/symfony/symfony",
                    "type": "tidelift"
                }
            ],
            "time": "2022-05-30T19:17:58+00:00"
        },
        {
            "name": "symfony/string",
            "version": "v6.0.14",
            "source": {
                "type": "git",
                "url": "https://github.com/symfony/string.git",
                "reference": "3db7da820a6e4a584b714b3933c34c6a7db4d86c"
            },
            "dist": {
                "type": "zip",
                "url": "https://api.github.com/repos/symfony/string/zipball/3db7da820a6e4a584b714b3933c34c6a7db4d86c",
                "reference": "3db7da820a6e4a584b714b3933c34c6a7db4d86c",
                "shasum": ""
            },
            "require": {
                "php": ">=8.0.2",
                "symfony/polyfill-ctype": "~1.8",
                "symfony/polyfill-intl-grapheme": "~1.0",
                "symfony/polyfill-intl-normalizer": "~1.0",
                "symfony/polyfill-mbstring": "~1.0"
            },
            "conflict": {
                "symfony/translation-contracts": "<2.0"
            },
            "require-dev": {
                "symfony/error-handler": "^5.4|^6.0",
                "symfony/http-client": "^5.4|^6.0",
                "symfony/translation-contracts": "^2.0|^3.0",
                "symfony/var-exporter": "^5.4|^6.0"
            },
            "type": "library",
            "autoload": {
                "files": [
                    "Resources/functions.php"
                ],
                "psr-4": {
                    "Symfony\\Component\\String\\": ""
                },
                "exclude-from-classmap": [
                    "/Tests/"
                ]
            },
            "notification-url": "https://packagist.org/downloads/",
            "license": [
                "MIT"
            ],
            "authors": [
                {
                    "name": "Nicolas Grekas",
                    "email": "p@tchwork.com"
                },
                {
                    "name": "Symfony Community",
                    "homepage": "https://symfony.com/contributors"
                }
            ],
            "description": "Provides an object-oriented API to strings and deals with bytes, UTF-8 code points and grapheme clusters in a unified way",
            "homepage": "https://symfony.com",
            "keywords": [
                "grapheme",
                "i18n",
                "string",
                "unicode",
                "utf-8",
                "utf8"
            ],
            "support": {
                "source": "https://github.com/symfony/string/tree/v6.0.14"
            },
            "funding": [
                {
                    "url": "https://symfony.com/sponsor",
                    "type": "custom"
                },
                {
                    "url": "https://github.com/fabpot",
                    "type": "github"
                },
                {
                    "url": "https://tidelift.com/funding/github/packagist/symfony/symfony",
                    "type": "tidelift"
                }
            ],
            "time": "2022-10-10T09:34:08+00:00"
        },
        {
            "name": "theseer/tokenizer",
            "version": "1.2.1",
            "source": {
                "type": "git",
                "url": "https://github.com/theseer/tokenizer.git",
                "reference": "34a41e998c2183e22995f158c581e7b5e755ab9e"
            },
            "dist": {
                "type": "zip",
                "url": "https://api.github.com/repos/theseer/tokenizer/zipball/34a41e998c2183e22995f158c581e7b5e755ab9e",
                "reference": "34a41e998c2183e22995f158c581e7b5e755ab9e",
                "shasum": ""
            },
            "require": {
                "ext-dom": "*",
                "ext-tokenizer": "*",
                "ext-xmlwriter": "*",
                "php": "^7.2 || ^8.0"
            },
            "type": "library",
            "autoload": {
                "classmap": [
                    "src/"
                ]
            },
            "notification-url": "https://packagist.org/downloads/",
            "license": [
                "BSD-3-Clause"
            ],
            "authors": [
                {
                    "name": "Arne Blankerts",
                    "email": "arne@blankerts.de",
                    "role": "Developer"
                }
            ],
            "description": "A small library for converting tokenized PHP source code into XML and potentially other formats",
            "support": {
                "issues": "https://github.com/theseer/tokenizer/issues",
                "source": "https://github.com/theseer/tokenizer/tree/1.2.1"
            },
            "funding": [
                {
                    "url": "https://github.com/theseer",
                    "type": "github"
                }
            ],
            "time": "2021-07-28T10:34:58+00:00"
        },
        {
            "name": "wikimedia/at-ease",
            "version": "v2.1.0",
            "source": {
                "type": "git",
                "url": "https://github.com/wikimedia/at-ease.git",
                "reference": "e8ebaa7bb7c8a8395481a05f6dc4deaceab11c33"
            },
            "dist": {
                "type": "zip",
                "url": "https://api.github.com/repos/wikimedia/at-ease/zipball/e8ebaa7bb7c8a8395481a05f6dc4deaceab11c33",
                "reference": "e8ebaa7bb7c8a8395481a05f6dc4deaceab11c33",
                "shasum": ""
            },
            "require": {
                "php": ">=7.2.9"
            },
            "require-dev": {
                "mediawiki/mediawiki-codesniffer": "35.0.0",
                "mediawiki/minus-x": "1.1.1",
                "ockcyp/covers-validator": "1.3.3",
                "php-parallel-lint/php-console-highlighter": "0.5.0",
                "php-parallel-lint/php-parallel-lint": "1.2.0",
                "phpunit/phpunit": "^8.5"
            },
            "type": "library",
            "autoload": {
                "files": [
                    "src/Wikimedia/Functions.php"
                ],
                "psr-4": {
                    "Wikimedia\\AtEase\\": "src/Wikimedia/AtEase/"
                }
            },
            "notification-url": "https://packagist.org/downloads/",
            "license": [
                "GPL-2.0-or-later"
            ],
            "authors": [
                {
                    "name": "Tim Starling",
                    "email": "tstarling@wikimedia.org"
                },
                {
                    "name": "MediaWiki developers",
                    "email": "wikitech-l@lists.wikimedia.org"
                }
            ],
            "description": "Safe replacement to @ for suppressing warnings.",
            "homepage": "https://www.mediawiki.org/wiki/at-ease",
            "support": {
                "source": "https://github.com/wikimedia/at-ease/tree/v2.1.0"
            },
            "time": "2021-02-27T15:53:37+00:00"
        },
        {
            "name": "yoast/phpunit-polyfills",
            "version": "1.0.3",
            "source": {
                "type": "git",
                "url": "https://github.com/Yoast/PHPUnit-Polyfills.git",
                "reference": "5ea3536428944955f969bc764bbe09738e151ada"
            },
            "dist": {
                "type": "zip",
                "url": "https://api.github.com/repos/Yoast/PHPUnit-Polyfills/zipball/5ea3536428944955f969bc764bbe09738e151ada",
                "reference": "5ea3536428944955f969bc764bbe09738e151ada",
                "shasum": ""
            },
            "require": {
                "php": ">=5.4",
                "phpunit/phpunit": "^4.8.36 || ^5.7.21 || ^6.0 || ^7.0 || ^8.0 || ^9.0"
            },
            "require-dev": {
                "yoast/yoastcs": "^2.2.0"
            },
            "type": "library",
            "extra": {
                "branch-alias": {
                    "dev-main": "1.x-dev",
                    "dev-develop": "1.x-dev"
                }
            },
            "autoload": {
                "files": [
                    "phpunitpolyfills-autoload.php"
                ]
            },
            "notification-url": "https://packagist.org/downloads/",
            "license": [
                "BSD-3-Clause"
            ],
            "authors": [
                {
                    "name": "Team Yoast",
                    "email": "support@yoast.com",
                    "homepage": "https://yoast.com"
                },
                {
                    "name": "Contributors",
                    "homepage": "https://github.com/Yoast/PHPUnit-Polyfills/graphs/contributors"
                }
            ],
            "description": "Set of polyfills for changed PHPUnit functionality to allow for creating PHPUnit cross-version compatible tests",
            "homepage": "https://github.com/Yoast/PHPUnit-Polyfills",
            "keywords": [
                "phpunit",
                "polyfill",
                "testing"
            ],
            "support": {
                "issues": "https://github.com/Yoast/PHPUnit-Polyfills/issues",
                "source": "https://github.com/Yoast/PHPUnit-Polyfills"
            },
            "time": "2021-11-23T01:37:03+00:00"
        }
    ],
    "aliases": [],
    "minimum-stability": "dev",
    "stability-flags": {
        "automattic/jetpack-a8c-mc-stats": 20,
        "automattic/jetpack-abtest": 20,
        "automattic/jetpack-action-bar": 20,
        "automattic/jetpack-assets": 20,
        "automattic/jetpack-autoloader": 20,
        "automattic/jetpack-backup": 20,
        "automattic/jetpack-blocks": 20,
        "automattic/jetpack-compat": 20,
        "automattic/jetpack-composer-plugin": 20,
        "automattic/jetpack-config": 20,
        "automattic/jetpack-connection": 20,
        "automattic/jetpack-constants": 20,
        "automattic/jetpack-device-detection": 20,
        "automattic/jetpack-error": 20,
        "automattic/jetpack-google-fonts-provider": 20,
        "automattic/jetpack-identity-crisis": 20,
        "automattic/jetpack-jitm": 20,
        "automattic/jetpack-lazy-images": 20,
        "automattic/jetpack-licensing": 20,
        "automattic/jetpack-logo": 20,
        "automattic/jetpack-my-jetpack": 20,
        "automattic/jetpack-partner": 20,
        "automattic/jetpack-plugins-installer": 20,
        "automattic/jetpack-post-list": 20,
        "automattic/jetpack-publicize": 20,
        "automattic/jetpack-redirect": 20,
        "automattic/jetpack-roles": 20,
        "automattic/jetpack-search": 20,
        "automattic/jetpack-stats": 20,
        "automattic/jetpack-status": 20,
        "automattic/jetpack-sync": 20,
        "automattic/jetpack-videopress": 20,
        "automattic/jetpack-waf": 20,
        "automattic/jetpack-wordads": 20,
        "automattic/jetpack-changelogger": 20
    },
    "prefer-stable": true,
    "prefer-lowest": false,
    "platform": {
        "ext-fileinfo": "*",
        "ext-json": "*",
        "ext-openssl": "*"
    },
    "platform-dev": [],
    "platform-overrides": {
        "ext-intl": "0.0.0"
    },
    "plugin-api-version": "2.3.0"
}<|MERGE_RESOLUTION|>--- conflicted
+++ resolved
@@ -4,11 +4,7 @@
         "Read more about it at https://getcomposer.org/doc/01-basic-usage.md#installing-dependencies",
         "This file is @generated automatically"
     ],
-<<<<<<< HEAD
-    "content-hash": "a32b690802c767fd286c650ceda51931",
-=======
-    "content-hash": "e924d64476fd670af37dc41fe25c90d9",
->>>>>>> 4fb7d5bd
+    "content-hash": "7f037bd8a049d559eb1c8f1e67d3c56f",
     "packages": [
         {
             "name": "automattic/jetpack-a8c-mc-stats",
@@ -1837,11 +1833,7 @@
             "dist": {
                 "type": "path",
                 "url": "../../packages/stats",
-<<<<<<< HEAD
-                "reference": "396d4cc41fef6b0c18af92aab6d493ca023c3dce"
-=======
-                "reference": "0732fd866630adb288a5883afe6133199fd9e7ba"
->>>>>>> 4fb7d5bd
+                "reference": "63b87d1f604ae27d245224524c242df46fdffc9f"
             },
             "require": {
                 "automattic/jetpack-connection": "^1.46",
