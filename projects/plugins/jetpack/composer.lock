{
    "_readme": [
        "This file locks the dependencies of your project to a known state",
        "Read more about it at https://getcomposer.org/doc/01-basic-usage.md#installing-dependencies",
        "This file is @generated automatically"
    ],
    "content-hash": "f53c41aafb5640866857033c283d558a",
    "packages": [
        {
            "name": "automattic/jetpack-a8c-mc-stats",
            "version": "dev-master",
            "dist": {
                "type": "path",
                "url": "../../packages/a8c-mc-stats",
                "reference": "bbea9c55c383f3ae0872e0f3c28b6be498e10747"
            },
            "require-dev": {
                "automattic/jetpack-changelogger": "^3.0",
                "yoast/phpunit-polyfills": "1.0.2"
            },
            "type": "jetpack-library",
            "extra": {
                "autotagger": true,
                "mirror-repo": "Automattic/jetpack-a8c-mc-stats",
                "changelogger": {
                    "link-template": "https://github.com/Automattic/jetpack-a8c-mc-stats/compare/v${old}...v${new}"
                },
                "branch-alias": {
                    "dev-master": "1.4.x-dev"
                }
            },
            "autoload": {
                "classmap": [
                    "src/"
                ]
            },
            "scripts": {
                "phpunit": [
                    "./vendor/phpunit/phpunit/phpunit --colors=always"
                ],
                "test-coverage": [
                    "@composer update",
                    "phpdbg -d memory_limit=2048M -d max_execution_time=900 -qrr ./vendor/bin/phpunit --coverage-clover \"$COVERAGE_DIR/clover.xml\""
                ],
                "test-php": [
                    "@composer update",
                    "@composer phpunit"
                ]
            },
            "license": [
                "GPL-2.0-or-later"
            ],
            "description": "Used to record internal usage stats for Automattic. Not visible to site owners.",
            "transport-options": {
                "monorepo": true,
                "relative": true
            }
        },
        {
            "name": "automattic/jetpack-abtest",
            "version": "dev-master",
            "dist": {
                "type": "path",
                "url": "../../packages/abtest",
                "reference": "35ab9b14881909c15c87b67bc96324a2319635be"
            },
            "require": {
                "automattic/jetpack-connection": "^1.33",
                "automattic/jetpack-error": "^1.3"
            },
            "require-dev": {
                "automattic/jetpack-changelogger": "^3.0",
                "automattic/wordbless": "dev-master",
                "yoast/phpunit-polyfills": "1.0.2"
            },
            "type": "jetpack-library",
            "extra": {
                "autotagger": true,
                "mirror-repo": "Automattic/jetpack-abtest",
                "changelogger": {
                    "link-template": "https://github.com/Automattic/jetpack-abtest/compare/v${old}...v${new}"
                },
                "branch-alias": {
                    "dev-master": "1.9.x-dev"
                }
            },
            "autoload": {
                "classmap": [
                    "src/"
                ]
            },
            "scripts": {
                "phpunit": [
                    "./vendor/phpunit/phpunit/phpunit --colors=always"
                ],
                "post-update-cmd": [
                    "php -r \"copy('vendor/automattic/wordbless/src/dbless-wpdb.php', 'wordpress/wp-content/db.php');\""
                ],
                "test-coverage": [
                    "@composer update",
                    "phpdbg -d memory_limit=2048M -d max_execution_time=900 -qrr ./vendor/bin/phpunit --coverage-clover \"$COVERAGE_DIR/clover.xml\""
                ],
                "test-php": [
                    "@composer update",
                    "@composer phpunit"
                ]
            },
            "license": [
                "GPL-2.0-or-later"
            ],
            "description": "Provides an interface to the WP.com A/B tests.",
            "transport-options": {
                "monorepo": true,
                "relative": true
            }
        },
        {
            "name": "automattic/jetpack-admin-ui",
            "version": "dev-master",
            "dist": {
                "type": "path",
                "url": "../../packages/admin-ui",
                "reference": "28dbf72455634f17f98326db4de2a2575c56d04d"
            },
            "require-dev": {
                "automattic/jetpack-changelogger": "^3.0",
                "automattic/wordbless": "dev-master",
                "yoast/phpunit-polyfills": "1.0.2"
            },
            "type": "jetpack-library",
            "extra": {
                "autotagger": true,
                "mirror-repo": "Automattic/jetpack-admin-ui",
                "changelogger": {
                    "link-template": "https://github.com/Automattic/jetpack-admin-ui/compare/${old}...${new}"
                },
                "branch-alias": {
                    "dev-master": "0.1.x-dev"
                },
                "version-constants": {
                    "::PACKAGE_VERSION": "src/class-admin-menu.php"
                }
            },
            "autoload": {
                "classmap": [
                    "src/"
                ]
            },
            "scripts": {
                "phpunit": [
                    "./vendor/phpunit/phpunit/phpunit --colors=always"
                ],
                "test-coverage": [
                    "@composer install",
                    "phpdbg -d memory_limit=2048M -d max_execution_time=900 -qrr ./vendor/bin/phpunit --coverage-clover \"$COVERAGE_DIR/clover.xml\""
                ],
                "test-php": [
                    "@composer install",
                    "@composer phpunit"
                ],
                "post-update-cmd": [
                    "php -r \"copy('vendor/automattic/wordbless/src/dbless-wpdb.php', 'wordpress/wp-content/db.php');\""
                ]
            },
            "license": [
                "GPL-2.0-or-later"
            ],
            "description": "Generic Jetpack wp-admin UI elements",
            "transport-options": {
                "monorepo": true,
                "relative": true
            }
        },
        {
            "name": "automattic/jetpack-assets",
            "version": "dev-master",
            "dist": {
                "type": "path",
                "url": "../../packages/assets",
                "reference": "79f3118db7691394547c3b21105a6e34efb919f0"
            },
            "require": {
                "automattic/jetpack-constants": "^1.6"
            },
            "require-dev": {
                "automattic/jetpack-changelogger": "^3.0",
                "brain/monkey": "2.6.1",
                "yoast/phpunit-polyfills": "1.0.2"
            },
            "type": "jetpack-library",
            "extra": {
                "autotagger": true,
                "mirror-repo": "Automattic/jetpack-assets",
                "changelogger": {
                    "link-template": "https://github.com/Automattic/jetpack-assets/compare/v${old}...v${new}"
                },
                "branch-alias": {
                    "dev-master": "1.14.x-dev"
                }
            },
            "autoload": {
                "files": [
                    "actions.php"
                ],
                "classmap": [
                    "src/"
                ]
            },
            "scripts": {
                "phpunit": [
                    "./vendor/phpunit/phpunit/phpunit --colors=always"
                ],
                "test-coverage": [
                    "@composer update",
                    "phpdbg -d memory_limit=2048M -d max_execution_time=900 -qrr ./vendor/bin/phpunit --coverage-clover \"$COVERAGE_DIR/clover.xml\""
                ],
                "test-php": [
                    "@composer update",
                    "@composer phpunit"
                ]
            },
            "license": [
                "GPL-2.0-or-later"
            ],
            "description": "Asset management utilities for Jetpack ecosystem packages",
            "transport-options": {
                "monorepo": true,
                "relative": true
            }
        },
        {
            "name": "automattic/jetpack-autoloader",
            "version": "dev-master",
            "dist": {
                "type": "path",
                "url": "../../packages/autoloader",
                "reference": "5498d51fdb8c0a7b50a818a52a419ef539c998fb"
            },
            "require": {
                "composer-plugin-api": "^1.1 || ^2.0"
            },
            "require-dev": {
                "automattic/jetpack-changelogger": "^3.0",
                "yoast/phpunit-polyfills": "1.0.2"
            },
            "type": "composer-plugin",
            "extra": {
                "autotagger": true,
                "class": "Automattic\\Jetpack\\Autoloader\\CustomAutoloaderPlugin",
                "mirror-repo": "Automattic/jetpack-autoloader",
                "changelogger": {
                    "link-template": "https://github.com/Automattic/jetpack-autoloader/compare/v${old}...v${new}"
                },
                "branch-alias": {
                    "dev-master": "2.10.x-dev"
                }
            },
            "autoload": {
                "classmap": [
                    "src/AutoloadGenerator.php"
                ],
                "psr-4": {
                    "Automattic\\Jetpack\\Autoloader\\": "src"
                }
            },
            "scripts": {
                "phpunit": [
                    "./vendor/phpunit/phpunit/phpunit --colors=always"
                ],
                "test-coverage": [
                    "@composer update",
                    "phpdbg -d memory_limit=2048M -d max_execution_time=900 -qrr ./vendor/bin/phpunit --coverage-php \"./tests/php/tmp/coverage-report.php\"",
                    "php ./tests/php/bin/test-coverage.php \"$COVERAGE_DIR/clover.xml\""
                ],
                "test-php": [
                    "@composer update",
                    "@composer phpunit"
                ]
            },
            "license": [
                "GPL-2.0-or-later"
            ],
            "description": "Creates a custom autoloader for a plugin or theme.",
            "transport-options": {
                "monorepo": true,
                "relative": true
            }
        },
        {
            "name": "automattic/jetpack-backup",
            "version": "dev-master",
            "dist": {
                "type": "path",
                "url": "../../packages/backup",
                "reference": "776794a0123d918e6b668a60fee916865b247181"
            },
            "require": {
                "automattic/jetpack-connection": "^1.33",
                "automattic/jetpack-sync": "^1.27"
            },
            "require-dev": {
                "automattic/jetpack-changelogger": "^3.0",
                "automattic/wordbless": "@dev",
                "yoast/phpunit-polyfills": "1.0.2"
            },
            "type": "jetpack-library",
            "extra": {
                "autotagger": true,
                "mirror-repo": "Automattic/jetpack-backup",
                "version-constants": {
                    "::PACKAGE_VERSION": "src/class-package-version.php"
                },
                "changelogger": {
                    "link-template": "https://github.com/Automattic/jetpack-backup/compare/v${old}...v${new}"
                },
                "branch-alias": {
                    "dev-master": "1.1.x-dev"
                }
            },
            "autoload": {
                "files": [
                    "actions.php"
                ],
                "classmap": [
                    "src/"
                ]
            },
            "scripts": {
                "phpunit": [
                    "./vendor/phpunit/phpunit/phpunit --colors=always"
                ],
                "test-coverage": [
                    "@composer install",
                    "phpdbg -d memory_limit=2048M -d max_execution_time=900 -qrr ./vendor/bin/phpunit --coverage-clover \"$COVERAGE_DIR/clover.xml\""
                ],
                "test-php": [
                    "@composer install",
                    "@composer phpunit"
                ],
                "post-update-cmd": [
                    "php -r \"copy('vendor/automattic/wordbless/src/dbless-wpdb.php', 'wordpress/wp-content/db.php');\""
                ]
            },
            "license": [
                "GPL-2.0-or-later"
            ],
            "description": "Tools to assist with backing up Jetpack sites.",
            "transport-options": {
                "monorepo": true,
                "relative": true
            }
        },
        {
            "name": "automattic/jetpack-blocks",
            "version": "dev-master",
            "dist": {
                "type": "path",
                "url": "../../packages/blocks",
                "reference": "11aaa0969036098ac9b27f7aa5e40c05ffe7bb36"
            },
            "require-dev": {
                "automattic/jetpack-changelogger": "^3.0",
                "automattic/wordbless": "dev-master",
                "brain/monkey": "2.6.1",
                "yoast/phpunit-polyfills": "1.0.2"
            },
            "type": "jetpack-library",
            "extra": {
                "autotagger": true,
                "mirror-repo": "Automattic/jetpack-blocks",
                "changelogger": {
                    "link-template": "https://github.com/Automattic/jetpack-blocks/compare/v${old}...v${new}"
                },
                "branch-alias": {
                    "dev-master": "1.4.x-dev"
                }
            },
            "autoload": {
                "classmap": [
                    "src/"
                ]
            },
            "scripts": {
                "phpunit": [
                    "./vendor/phpunit/phpunit/phpunit --colors=always"
                ],
                "post-update-cmd": [
                    "php -r \"copy('vendor/automattic/wordbless/src/dbless-wpdb.php', 'wordpress/wp-content/db.php');\""
                ],
                "test-coverage": [
                    "@composer update",
                    "phpdbg -d memory_limit=2048M -d max_execution_time=900 -qrr ./vendor/bin/phpunit --coverage-clover \"$COVERAGE_DIR/clover.xml\""
                ],
                "test-php": [
                    "@composer update",
                    "@composer phpunit"
                ]
            },
            "license": [
                "GPL-2.0-or-later"
            ],
            "description": "Register and manage blocks within a plugin. Used to manage block registration, enqueues, and more.",
            "transport-options": {
                "monorepo": true,
                "relative": true
            }
        },
        {
            "name": "automattic/jetpack-compat",
            "version": "dev-master",
            "dist": {
                "type": "path",
                "url": "../../packages/compat",
                "reference": "58a91c421de42eaab82bbe6eeef16f4d4e45bb40"
            },
            "require-dev": {
                "automattic/jetpack-changelogger": "^3.0"
            },
            "type": "jetpack-library",
            "extra": {
                "autotagger": true,
                "mirror-repo": "Automattic/jetpack-compat",
                "changelogger": {
                    "link-template": "https://github.com/Automattic/jetpack-compat/compare/v${old}...v${new}"
                },
                "branch-alias": {
                    "dev-master": "1.6.x-dev"
                }
            },
            "autoload": {
                "files": [
                    "functions.php"
                ],
                "classmap": [
                    "legacy"
                ]
            },
            "license": [
                "GPL-2.0-or-later"
            ],
            "description": "Compatibility layer with previous versions of Jetpack",
            "transport-options": {
                "monorepo": true,
                "relative": true
            }
        },
        {
            "name": "automattic/jetpack-composer-plugin",
            "version": "dev-master",
            "dist": {
                "type": "path",
                "url": "../../packages/composer-plugin",
                "reference": "31302c1993ebdbdc6a3b3f23ab296a108a71aaa4"
            },
            "require": {
                "composer-plugin-api": "^2.1.0"
            },
            "require-dev": {
                "automattic/jetpack-changelogger": "^3.0",
                "composer/composer": "^2.1",
                "yoast/phpunit-polyfills": "1.0.2"
            },
            "type": "composer-plugin",
            "extra": {
                "class": "Automattic\\Jetpack\\Composer\\Plugin",
                "mirror-repo": "Automattic/jetpack-composer-plugin",
                "changelogger": {
                    "link-template": "https://github.com/Automattic/jetpack-composer-plugin/compare/v${old}...v${new}"
                },
                "autotagger": true,
                "branch-alias": {
                    "dev-master": "0.1.x-dev"
                }
            },
            "autoload": {
                "classmap": [
                    "src/"
                ]
            },
            "scripts": {
                "phpunit": [
                    "./vendor/phpunit/phpunit/phpunit --colors=always"
                ],
                "test-coverage": [
                    "@composer install",
                    "phpdbg -d memory_limit=2048M -d max_execution_time=900 -qrr ./vendor/bin/phpunit --coverage-clover \"$COVERAGE_DIR/clover.xml\""
                ],
                "test-php": [
                    "@composer install",
                    "@composer phpunit"
                ]
            },
            "license": [
                "GPL-2.0-or-later"
            ],
            "description": "A custom installer plugin for Composer to move Jetpack packages out of `vendor/` so WordPress's translation infrastructure will find their strings.",
            "transport-options": {
                "monorepo": true,
                "relative": true
            }
        },
        {
            "name": "automattic/jetpack-config",
            "version": "dev-master",
            "dist": {
                "type": "path",
                "url": "../../packages/config",
                "reference": "a4dfba6a9d6855d65c29c5793713243eff5fc907"
            },
            "require-dev": {
                "automattic/jetpack-changelogger": "^3.0"
            },
            "type": "jetpack-library",
            "extra": {
                "autotagger": true,
                "mirror-repo": "Automattic/jetpack-config",
                "changelogger": {
                    "link-template": "https://github.com/Automattic/jetpack-config/compare/v${old}...v${new}"
                },
                "branch-alias": {
                    "dev-master": "1.5.x-dev"
                }
            },
            "autoload": {
                "classmap": [
                    "src/"
                ]
            },
            "license": [
                "GPL-2.0-or-later"
            ],
            "description": "Jetpack configuration package that initializes other packages and configures Jetpack's functionality. Can be used as a base for all variants of Jetpack package usage.",
            "transport-options": {
                "monorepo": true,
                "relative": true
            }
        },
        {
            "name": "automattic/jetpack-connection",
            "version": "dev-master",
            "dist": {
                "type": "path",
                "url": "../../packages/connection",
                "reference": "5dc2155ba0bc6dd3f7106bb9febf3210b09f72d5"
            },
            "require": {
                "automattic/jetpack-a8c-mc-stats": "^1.4",
                "automattic/jetpack-constants": "^1.6",
                "automattic/jetpack-heartbeat": "^1.3",
                "automattic/jetpack-options": "^1.14",
                "automattic/jetpack-redirect": "^1.7",
                "automattic/jetpack-roles": "^1.4",
                "automattic/jetpack-status": "^1.9",
                "automattic/jetpack-terms-of-service": "^1.9",
                "automattic/jetpack-tracking": "^1.13"
            },
            "require-dev": {
                "automattic/jetpack-changelogger": "^3.0",
                "automattic/wordbless": "@dev",
                "brain/monkey": "2.6.1",
                "yoast/phpunit-polyfills": "1.0.2"
            },
            "type": "jetpack-library",
            "extra": {
                "autotagger": true,
                "mirror-repo": "Automattic/jetpack-connection",
                "version-constants": {
                    "::PACKAGE_VERSION": "src/class-package-version.php"
                },
                "changelogger": {
                    "link-template": "https://github.com/Automattic/jetpack-connection/compare/v${old}...v${new}"
                },
                "branch-alias": {
                    "dev-master": "1.33.x-dev"
                }
            },
            "autoload": {
                "classmap": [
                    "legacy",
                    "src/"
                ]
            },
            "scripts": {
                "phpunit": [
                    "./vendor/phpunit/phpunit/phpunit --colors=always"
                ],
                "post-update-cmd": [
                    "php -r \"copy('vendor/automattic/wordbless/src/dbless-wpdb.php', 'wordpress/wp-content/db.php');\""
                ],
                "test-coverage": [
                    "@composer update",
                    "phpdbg -d memory_limit=2048M -d max_execution_time=900 -qrr ./vendor/bin/phpunit --coverage-clover \"$COVERAGE_DIR/clover.xml\""
                ],
                "test-php": [
                    "@composer update",
                    "@composer phpunit"
                ]
            },
            "license": [
                "GPL-2.0-or-later"
            ],
            "description": "Everything needed to connect to the Jetpack infrastructure",
            "transport-options": {
                "monorepo": true,
                "relative": true
            }
        },
        {
            "name": "automattic/jetpack-connection-ui",
            "version": "dev-master",
            "dist": {
                "type": "path",
                "url": "../../packages/connection-ui",
                "reference": "f640616a4351f4aebedca66cbf85f17bfdd732eb"
            },
            "require": {
                "automattic/jetpack-assets": "^1.14",
                "automattic/jetpack-connection": "^1.33",
                "automattic/jetpack-constants": "^1.6",
                "automattic/jetpack-device-detection": "^1.4",
                "automattic/jetpack-identity-crisis": "^0.4"
            },
            "require-dev": {
                "automattic/jetpack-changelogger": "^3.0"
            },
            "type": "jetpack-library",
            "extra": {
                "autotagger": true,
                "mirror-repo": "Automattic/jetpack-connection-ui",
                "changelogger": {
                    "link-template": "https://github.com/Automattic/jetpack-connection-ui/compare/v${old}...v${new}"
                },
                "branch-alias": {
                    "dev-master": "2.1.x-dev"
                }
            },
            "autoload": {
                "classmap": [
                    "src/"
                ]
            },
            "scripts": {
                "build-development": [
                    "Composer\\Config::disableProcessTimeout",
                    "pnpm run build"
                ],
                "build-production": [
                    "Composer\\Config::disableProcessTimeout",
                    "pnpm run build"
                ],
                "watch": [
                    "Composer\\Config::disableProcessTimeout",
                    "pnpm run watch"
                ]
            },
            "license": [
                "GPL-2.0-or-later"
            ],
            "description": "Jetpack Connection UI",
            "transport-options": {
                "monorepo": true,
                "relative": true
            }
        },
        {
            "name": "automattic/jetpack-constants",
            "version": "dev-master",
            "dist": {
                "type": "path",
                "url": "../../packages/constants",
                "reference": "d7297c5bb15e2d6bef458303fe95fff52c21a5b7"
            },
            "require-dev": {
                "automattic/jetpack-changelogger": "^3.0",
                "brain/monkey": "2.6.1",
                "yoast/phpunit-polyfills": "1.0.2"
            },
            "type": "jetpack-library",
            "extra": {
                "autotagger": true,
                "mirror-repo": "Automattic/jetpack-constants",
                "changelogger": {
                    "link-template": "https://github.com/Automattic/jetpack-constants/compare/v${old}...v${new}"
                },
                "branch-alias": {
                    "dev-master": "1.6.x-dev"
                }
            },
            "autoload": {
                "classmap": [
                    "src/"
                ]
            },
            "scripts": {
                "phpunit": [
                    "./vendor/phpunit/phpunit/phpunit --colors=always"
                ],
                "test-coverage": [
                    "@composer update",
                    "phpdbg -d memory_limit=2048M -d max_execution_time=900 -qrr ./vendor/bin/phpunit --coverage-clover \"$COVERAGE_DIR/clover.xml\""
                ],
                "test-php": [
                    "@composer update",
                    "@composer phpunit"
                ]
            },
            "license": [
                "GPL-2.0-or-later"
            ],
            "description": "A wrapper for defining constants in a more testable way.",
            "transport-options": {
                "monorepo": true,
                "relative": true
            }
        },
        {
            "name": "automattic/jetpack-device-detection",
            "version": "dev-master",
            "dist": {
                "type": "path",
                "url": "../../packages/device-detection",
                "reference": "db0745fd050867ffd825984404aee7e507618951"
            },
            "require-dev": {
                "automattic/jetpack-changelogger": "^3.0",
                "yoast/phpunit-polyfills": "1.0.2"
            },
            "type": "jetpack-library",
            "extra": {
                "autotagger": true,
                "mirror-repo": "Automattic/jetpack-device-detection",
                "changelogger": {
                    "link-template": "https://github.com/Automattic/jetpack-device-detection/compare/v${old}...v${new}"
                },
                "branch-alias": {
                    "dev-master": "1.4.x-dev"
                }
            },
            "autoload": {
                "classmap": [
                    "src/"
                ]
            },
            "scripts": {
                "phpunit": [
                    "./vendor/phpunit/phpunit/phpunit --colors=always"
                ],
                "test-coverage": [
                    "@composer update",
                    "phpdbg -d memory_limit=2048M -d max_execution_time=900 -qrr ./vendor/bin/phpunit --coverage-clover \"$COVERAGE_DIR/clover.xml\""
                ],
                "test-php": [
                    "@composer update",
                    "@composer phpunit"
                ]
            },
            "license": [
                "GPL-2.0-or-later"
            ],
            "description": "A way to detect device types based on User-Agent header.",
            "transport-options": {
                "monorepo": true,
                "relative": true
            }
        },
        {
            "name": "automattic/jetpack-error",
            "version": "dev-master",
            "dist": {
                "type": "path",
                "url": "../../packages/error",
                "reference": "831fa3a0c004d8965ab55a170497c41693751433"
            },
            "require-dev": {
                "automattic/jetpack-changelogger": "^3.0",
                "yoast/phpunit-polyfills": "1.0.2"
            },
            "type": "jetpack-library",
            "extra": {
                "autotagger": true,
                "mirror-repo": "Automattic/jetpack-error",
                "changelogger": {
                    "link-template": "https://github.com/Automattic/jetpack-error/compare/v${old}...v${new}"
                },
                "branch-alias": {
                    "dev-master": "1.3.x-dev"
                }
            },
            "autoload": {
                "classmap": [
                    "src/"
                ]
            },
            "scripts": {
                "phpunit": [
                    "./vendor/phpunit/phpunit/phpunit --colors=always"
                ],
                "test-coverage": [
                    "@composer update",
                    "phpdbg -d memory_limit=2048M -d max_execution_time=900 -qrr ./vendor/bin/phpunit --coverage-clover \"$COVERAGE_DIR/clover.xml\""
                ],
                "test-php": [
                    "@composer update",
                    "@composer phpunit"
                ]
            },
            "license": [
                "GPL-2.0-or-later"
            ],
            "description": "Jetpack Error - a wrapper around WP_Error.",
            "transport-options": {
                "monorepo": true,
                "relative": true
            }
        },
        {
            "name": "automattic/jetpack-heartbeat",
            "version": "dev-master",
            "dist": {
                "type": "path",
                "url": "../../packages/heartbeat",
                "reference": "b8eb07913b4161cc362e17fb0f6a64c836671b40"
            },
            "require": {
                "automattic/jetpack-a8c-mc-stats": "^1.4",
                "automattic/jetpack-options": "^1.14"
            },
            "require-dev": {
                "automattic/jetpack-changelogger": "^3.0"
            },
            "type": "jetpack-library",
            "extra": {
                "autotagger": true,
                "mirror-repo": "Automattic/jetpack-heartbeat",
                "changelogger": {
                    "link-template": "https://github.com/Automattic/jetpack-heartbeat/compare/v${old}...v${new}"
                },
                "branch-alias": {
                    "dev-master": "1.3.x-dev"
                }
            },
            "autoload": {
                "classmap": [
                    "src/"
                ]
            },
            "license": [
                "GPL-2.0-or-later"
            ],
            "description": "This adds a cronjob that sends a batch of internal automattic stats to wp.com once a day",
            "transport-options": {
                "monorepo": true,
                "relative": true
            }
        },
        {
            "name": "automattic/jetpack-identity-crisis",
            "version": "dev-master",
            "dist": {
                "type": "path",
                "url": "../../packages/identity-crisis",
                "reference": "7b9ecff83267056a21777f16e862b4dfb2c81f5f"
            },
            "require": {
                "automattic/jetpack-connection": "^1.33",
                "automattic/jetpack-constants": "^1.6",
                "automattic/jetpack-logo": "^1.5",
                "automattic/jetpack-options": "^1.14",
                "automattic/jetpack-status": "^1.9",
                "automattic/jetpack-tracking": "^1.13"
            },
            "require-dev": {
                "automattic/jetpack-changelogger": "^3.0",
                "automattic/wordbless": "@dev",
                "yoast/phpunit-polyfills": "1.0.2"
            },
            "type": "jetpack-library",
            "extra": {
                "autotagger": true,
                "mirror-repo": "Automattic/jetpack-identity-crisis",
                "version-constants": {
                    "::PACKAGE_VERSION": "src/class-identity-crisis.php"
                },
                "changelogger": {
                    "link-template": "https://github.com/Automattic/jetpack-identity-crisis/compare/v${old}...v${new}"
                },
                "branch-alias": {
                    "dev-master": "0.4.x-dev"
                }
            },
            "autoload": {
                "classmap": [
                    "src/"
                ]
            },
            "scripts": {
                "build-development": [
                    "Composer\\Config::disableProcessTimeout",
                    "pnpm run build"
                ],
                "build-production": [
                    "Composer\\Config::disableProcessTimeout",
                    "NODE_ENV='production' pnpm run build"
                ],
                "phpunit": [
                    "./vendor/phpunit/phpunit/phpunit --colors=always"
                ],
                "test-coverage": [
                    "@composer install",
                    "phpdbg -d memory_limit=2048M -d max_execution_time=900 -qrr ./vendor/bin/phpunit --coverage-clover \"$COVERAGE_DIR/clover.xml\""
                ],
                "test-php": [
                    "@composer install",
                    "@composer phpunit"
                ],
                "post-update-cmd": [
                    "php -r \"copy('vendor/automattic/wordbless/src/dbless-wpdb.php', 'wordpress/wp-content/db.php');\""
                ]
            },
            "license": [
                "GPL-2.0-or-later"
            ],
            "description": "Identity Crisis.",
            "transport-options": {
                "monorepo": true,
                "relative": true
            }
        },
        {
            "name": "automattic/jetpack-jitm",
            "version": "dev-master",
            "dist": {
                "type": "path",
                "url": "../../packages/jitm",
                "reference": "fefedd87770502b5f74998fd91a8abeb1c11d627"
            },
            "require": {
                "automattic/jetpack-a8c-mc-stats": "^1.4",
                "automattic/jetpack-assets": "^1.14",
                "automattic/jetpack-connection": "^1.33",
                "automattic/jetpack-device-detection": "^1.4",
                "automattic/jetpack-logo": "^1.5",
                "automattic/jetpack-options": "^1.14",
                "automattic/jetpack-partner": "^1.6",
                "automattic/jetpack-redirect": "^1.7",
                "automattic/jetpack-status": "^1.9",
                "automattic/jetpack-tracking": "^1.13"
            },
            "require-dev": {
                "automattic/jetpack-changelogger": "^3.0",
                "brain/monkey": "2.6.1",
                "yoast/phpunit-polyfills": "1.0.2"
            },
            "type": "jetpack-library",
            "extra": {
                "autotagger": true,
                "mirror-repo": "Automattic/jetpack-jitm",
                "version-constants": {
                    "::PACKAGE_VERSION": "src/class-jitm.php"
                },
                "changelogger": {
                    "link-template": "https://github.com/Automattic/jetpack-jitm/compare/v${old}...v${new}"
                },
                "branch-alias": {
                    "dev-master": "2.1.x-dev"
                }
            },
            "autoload": {
                "classmap": [
                    "src/"
                ]
            },
            "scripts": {
                "build-production": [
                    "Composer\\Config::disableProcessTimeout",
                    "pnpm run build-production"
                ],
                "build-development": [
                    "Composer\\Config::disableProcessTimeout",
                    "pnpm run build"
                ],
                "phpunit": [
                    "./vendor/phpunit/phpunit/phpunit --colors=always"
                ],
                "test-coverage": [
                    "@composer update",
                    "phpdbg -d memory_limit=2048M -d max_execution_time=900 -qrr ./vendor/bin/phpunit --coverage-clover \"$COVERAGE_DIR/clover.xml\""
                ],
                "test-php": [
                    "@composer update",
                    "@composer phpunit"
                ]
            },
            "license": [
                "GPL-2.0-or-later"
            ],
            "description": "Just in time messages for Jetpack",
            "transport-options": {
                "monorepo": true,
                "relative": true
            }
        },
        {
            "name": "automattic/jetpack-lazy-images",
            "version": "dev-master",
            "dist": {
                "type": "path",
                "url": "../../packages/lazy-images",
                "reference": "8ad70d0affc48b1fac679e0784bcf1c8d672b966"
            },
            "require": {
                "automattic/jetpack-assets": "^1.14",
                "automattic/jetpack-constants": "^1.6"
            },
            "require-dev": {
                "automattic/jetpack-changelogger": "^3.0",
                "automattic/wordbless": "dev-master",
                "yoast/phpunit-polyfills": "1.0.2"
            },
            "type": "jetpack-library",
            "extra": {
                "autotagger": true,
                "mirror-repo": "Automattic/jetpack-lazy-images",
                "changelogger": {
                    "link-template": "https://github.com/Automattic/jetpack-lazy-images/compare/v${old}...v${new}"
                },
                "branch-alias": {
                    "dev-master": "2.0.x-dev"
                }
            },
            "autoload": {
                "classmap": [
                    "src/"
                ]
            },
            "scripts": {
                "build-production": [
                    "Composer\\Config::disableProcessTimeout",
                    "pnpm run build-production"
                ],
                "build-development": [
                    "Composer\\Config::disableProcessTimeout",
                    "pnpm run build"
                ],
                "phpunit": [
                    "./vendor/phpunit/phpunit/phpunit --colors=always"
                ],
                "post-update-cmd": [
                    "php -r \"copy('vendor/automattic/wordbless/src/dbless-wpdb.php', 'wordpress/wp-content/db.php');\""
                ],
                "test-coverage": [
                    "@composer update",
                    "phpdbg -d memory_limit=2048M -d max_execution_time=900 -qrr ./vendor/bin/phpunit --coverage-clover \"$COVERAGE_DIR/clover.xml\""
                ],
                "test-php": [
                    "@composer update",
                    "@composer phpunit"
                ]
            },
            "license": [
                "GPL-2.0-or-later"
            ],
            "description": "Speed up your site and create a smoother viewing experience by loading images as visitors scroll down the screen, instead of all at once.",
            "transport-options": {
                "monorepo": true,
                "relative": true
            }
        },
        {
            "name": "automattic/jetpack-licensing",
            "version": "dev-master",
            "dist": {
                "type": "path",
                "url": "../../packages/licensing",
                "reference": "ff6a49aeceb5be5023dc8c31ec76278a838284fa"
            },
            "require": {
                "automattic/jetpack-connection": "^1.33",
                "automattic/jetpack-options": "^1.14"
            },
            "require-dev": {
                "automattic/jetpack-changelogger": "^3.0",
                "automattic/wordbless": "@dev",
                "yoast/phpunit-polyfills": "1.0.2"
            },
            "type": "jetpack-library",
            "extra": {
                "autotagger": true,
                "mirror-repo": "Automattic/jetpack-licensing",
                "changelogger": {
                    "link-template": "https://github.com/Automattic/jetpack-licensing/compare/v${old}...v${new}"
                },
                "branch-alias": {
                    "dev-master": "1.5.x-dev"
                }
            },
            "autoload": {
                "classmap": [
                    "src/"
                ]
            },
            "scripts": {
                "phpunit": [
                    "./vendor/phpunit/phpunit/phpunit --colors=always"
                ],
                "post-update-cmd": [
                    "php -r \"copy('vendor/automattic/wordbless/src/dbless-wpdb.php', 'wordpress/wp-content/db.php');\""
                ],
                "test-coverage": [
                    "@composer update",
                    "phpdbg -d memory_limit=2048M -d max_execution_time=900 -qrr ./vendor/bin/phpunit --coverage-clover \"$COVERAGE_DIR/clover.xml\""
                ],
                "test-php": [
                    "@composer update",
                    "@composer phpunit"
                ]
            },
            "license": [
                "GPL-2.0-or-later"
            ],
            "description": "Everything needed to manage Jetpack licenses client-side.",
            "transport-options": {
                "monorepo": true,
                "relative": true
            }
        },
        {
            "name": "automattic/jetpack-logo",
            "version": "dev-master",
            "dist": {
                "type": "path",
                "url": "../../packages/logo",
                "reference": "c8e44578d45745e1c9d0ab3afe1052bb33c6fde9"
            },
            "require-dev": {
                "automattic/jetpack-changelogger": "^3.0",
                "yoast/phpunit-polyfills": "1.0.2"
            },
            "type": "jetpack-library",
            "extra": {
                "autotagger": true,
                "mirror-repo": "Automattic/jetpack-logo",
                "changelogger": {
                    "link-template": "https://github.com/Automattic/jetpack-logo/compare/v${old}...v${new}"
                },
                "branch-alias": {
                    "dev-master": "1.5.x-dev"
                }
            },
            "autoload": {
                "classmap": [
                    "src/"
                ]
            },
            "scripts": {
                "phpunit": [
                    "./vendor/phpunit/phpunit/phpunit --colors=always"
                ],
                "test-coverage": [
                    "@composer update",
                    "phpdbg -d memory_limit=2048M -d max_execution_time=900 -qrr ./vendor/bin/phpunit --coverage-clover \"$COVERAGE_DIR/clover.xml\""
                ],
                "test-php": [
                    "@composer update",
                    "@composer phpunit"
                ]
            },
            "license": [
                "GPL-2.0-or-later"
            ],
            "description": "A logo for Jetpack",
            "transport-options": {
                "monorepo": true,
                "relative": true
            }
        },
        {
            "name": "automattic/jetpack-my-jetpack",
            "version": "dev-master",
            "dist": {
                "type": "path",
                "url": "../../packages/my-jetpack",
                "reference": "4ff3bd578db2c0620325f0d007130827372a553b"
            },
            "require": {
                "automattic/jetpack-admin-ui": "^0.1",
                "automattic/jetpack-assets": "^1.14"
            },
            "require-dev": {
                "automattic/jetpack-changelogger": "^3.0",
                "yoast/phpunit-polyfills": "1.0.2"
            },
            "type": "jetpack-library",
            "extra": {
                "autotagger": true,
                "mirror-repo": "Automattic/jetpack-my-jetpack",
                "changelogger": {
                    "link-template": "https://github.com/Automattic/jetpack-my-jetpack/compare/${old}...${new}"
                },
                "branch-alias": {
                    "dev-master": "0.1.x-dev"
                }
            },
            "autoload": {
                "classmap": [
                    "src/"
                ]
            },
            "scripts": {
                "phpunit": [
                    "./vendor/phpunit/phpunit/phpunit --colors=always"
                ],
                "test-coverage": [
                    "@composer install",
                    "phpdbg -d memory_limit=2048M -d max_execution_time=900 -qrr ./vendor/bin/phpunit --coverage-clover \"$COVERAGE_DIR/clover.xml\""
                ],
                "test-php": [
                    "@composer install",
                    "@composer phpunit"
                ],
                "build-development": [
                    "Composer\\Config::disableProcessTimeout",
                    "pnpm run build"
                ],
                "build-production": [
                    "Composer\\Config::disableProcessTimeout",
                    "pnpm run build"
                ]
            },
            "license": [
                "GPL-2.0-or-later"
            ],
            "description": "WP Admin page with information and configuration shared among all Jetpack stand-alone plugins",
            "transport-options": {
                "monorepo": true,
                "relative": true
            }
        },
        {
            "name": "automattic/jetpack-options",
            "version": "dev-master",
            "dist": {
                "type": "path",
                "url": "../../packages/options",
                "reference": "f28127b14d488befa2f6375dc737286a1c1fed89"
            },
            "require": {
                "automattic/jetpack-constants": "^1.6"
            },
            "require-dev": {
                "automattic/jetpack-changelogger": "^3.0",
                "yoast/phpunit-polyfills": "1.0.2"
            },
            "type": "jetpack-library",
            "extra": {
                "autotagger": true,
                "mirror-repo": "Automattic/jetpack-options",
                "changelogger": {
                    "link-template": "https://github.com/Automattic/jetpack-options/compare/v${old}...v${new}"
                },
                "branch-alias": {
                    "dev-master": "1.14.x-dev"
                }
            },
            "autoload": {
                "classmap": [
                    "legacy"
                ]
            },
            "license": [
                "GPL-2.0-or-later"
            ],
            "description": "A wrapper for wp-options to manage specific Jetpack options.",
            "transport-options": {
                "monorepo": true,
                "relative": true
            }
        },
        {
            "name": "automattic/jetpack-partner",
            "version": "dev-master",
            "dist": {
                "type": "path",
                "url": "../../packages/partner",
                "reference": "bc87263ca3cb668f498b15dc7a61e7d84c147a34"
            },
            "require-dev": {
                "automattic/jetpack-changelogger": "^3.0",
                "automattic/jetpack-options": "^1.14",
                "automattic/wordbless": "@dev",
                "brain/monkey": "2.6.1",
                "yoast/phpunit-polyfills": "1.0.2"
            },
            "type": "jetpack-library",
            "extra": {
                "autotagger": true,
                "mirror-repo": "Automattic/jetpack-partner",
                "changelogger": {
                    "link-template": "https://github.com/Automattic/jetpack-partner/compare/v${old}...v${new}"
                },
                "branch-alias": {
                    "dev-master": "1.6.x-dev"
                }
            },
            "autoload": {
                "classmap": [
                    "src/"
                ]
            },
            "scripts": {
                "phpunit": [
                    "./vendor/phpunit/phpunit/phpunit --colors=always"
                ],
                "post-update-cmd": [
                    "php -r \"copy('vendor/automattic/wordbless/src/dbless-wpdb.php', 'wordpress/wp-content/db.php');\""
                ],
                "test-coverage": [
                    "@composer update",
                    "phpdbg -d memory_limit=2048M -d max_execution_time=900 -qrr ./vendor/bin/phpunit --coverage-clover \"$COVERAGE_DIR/clover.xml\""
                ],
                "test-php": [
                    "@composer update",
                    "@composer phpunit"
                ]
            },
            "license": [
                "GPL-2.0-or-later"
            ],
            "description": "Support functions for Jetpack hosting partners.",
            "transport-options": {
                "monorepo": true,
                "relative": true
            }
        },
        {
            "name": "automattic/jetpack-password-checker",
            "version": "dev-master",
            "dist": {
                "type": "path",
                "url": "../../packages/password-checker",
                "reference": "0646cf50f4b435ad94dff4fd547a654021f5cc3b"
            },
            "require-dev": {
                "automattic/jetpack-changelogger": "^3.0",
                "automattic/wordbless": "@dev",
                "yoast/phpunit-polyfills": "1.0.2"
            },
            "type": "jetpack-library",
            "extra": {
                "autotagger": true,
                "mirror-repo": "Automattic/jetpack-password-checker",
                "changelogger": {
                    "link-template": "https://github.com/Automattic/jetpack-password-checker/compare/v${old}...v${new}"
                },
                "branch-alias": {
                    "dev-master": "0.1.x-dev"
                }
            },
            "autoload": {
                "classmap": [
                    "src/"
                ]
            },
            "scripts": {
                "phpunit": [
                    "./vendor/phpunit/phpunit/phpunit --colors=always"
                ],
                "test-coverage": [
                    "@composer update",
                    "phpdbg -d memory_limit=2048M -d max_execution_time=900 -qrr ./vendor/bin/phpunit --coverage-clover \"$COVERAGE_DIR/clover.xml\""
                ],
                "test-php": [
                    "@composer update",
                    "@composer phpunit"
                ],
                "post-update-cmd": [
                    "php -r \"copy('vendor/automattic/wordbless/src/dbless-wpdb.php', 'wordpress/wp-content/db.php');\""
                ]
            },
            "license": [
                "GPL-2.0-or-later"
            ],
            "description": "Password Checker.",
            "transport-options": {
                "monorepo": true,
                "relative": true
            }
        },
        {
            "name": "automattic/jetpack-redirect",
            "version": "dev-master",
            "dist": {
                "type": "path",
                "url": "../../packages/redirect",
                "reference": "f5b3b17f86739013e31061d4a7b3ed86bc2fedb0"
            },
            "require": {
                "automattic/jetpack-status": "^1.9"
            },
            "require-dev": {
                "automattic/jetpack-changelogger": "^3.0",
                "brain/monkey": "2.6.1",
                "yoast/phpunit-polyfills": "1.0.2"
            },
            "type": "jetpack-library",
            "extra": {
                "autotagger": true,
                "mirror-repo": "Automattic/jetpack-redirect",
                "changelogger": {
                    "link-template": "https://github.com/Automattic/jetpack-redirect/compare/v${old}...v${new}"
                },
                "branch-alias": {
                    "dev-master": "1.7.x-dev"
                }
            },
            "autoload": {
                "classmap": [
                    "src/"
                ]
            },
            "scripts": {
                "phpunit": [
                    "./vendor/phpunit/phpunit/phpunit --colors=always"
                ],
                "test-coverage": [
                    "@composer update",
                    "phpdbg -d memory_limit=2048M -d max_execution_time=900 -qrr ./vendor/bin/phpunit --coverage-clover \"$COVERAGE_DIR/clover.xml\""
                ],
                "test-php": [
                    "@composer update",
                    "@composer phpunit"
                ]
            },
            "license": [
                "GPL-2.0-or-later"
            ],
            "description": "Utilities to build URLs to the jetpack.com/redirect/ service",
            "transport-options": {
                "monorepo": true,
                "relative": true
            }
        },
        {
            "name": "automattic/jetpack-roles",
            "version": "dev-master",
            "dist": {
                "type": "path",
                "url": "../../packages/roles",
                "reference": "b9f9dc04a1989cead8ced1d8e49dc011dfc6edbc"
            },
            "require-dev": {
                "automattic/jetpack-changelogger": "^3.0",
                "brain/monkey": "2.6.1",
                "yoast/phpunit-polyfills": "1.0.2"
            },
            "type": "jetpack-library",
            "extra": {
                "autotagger": true,
                "mirror-repo": "Automattic/jetpack-roles",
                "changelogger": {
                    "link-template": "https://github.com/Automattic/jetpack-roles/compare/v${old}...v${new}"
                },
                "branch-alias": {
                    "dev-master": "1.4.x-dev"
                }
            },
            "autoload": {
                "classmap": [
                    "src/"
                ]
            },
            "scripts": {
                "phpunit": [
                    "./vendor/phpunit/phpunit/phpunit --colors=always"
                ],
                "test-coverage": [
                    "@composer update",
                    "phpdbg -d memory_limit=2048M -d max_execution_time=900 -qrr ./vendor/bin/phpunit --coverage-clover \"$COVERAGE_DIR/clover.xml\""
                ],
                "test-php": [
                    "@composer update",
                    "@composer phpunit"
                ]
            },
            "license": [
                "GPL-2.0-or-later"
            ],
            "description": "Utilities, related with user roles and capabilities.",
            "transport-options": {
                "monorepo": true,
                "relative": true
            }
        },
        {
            "name": "automattic/jetpack-search",
            "version": "dev-master",
            "dist": {
                "type": "path",
                "url": "../../packages/search",
                "reference": "c7102d656f84766fb655dd7075908cf3341a276b"
            },
            "require": {
<<<<<<< HEAD
                "automattic/jetpack-assets": "^1.13",
                "automattic/jetpack-connection": "^1.32",
                "automattic/jetpack-constants": "^1.6",
                "automattic/jetpack-options": "^1.14",
                "automattic/jetpack-status": "^1.9",
                "automattic/jetpack-tracking": "^1.13"
=======
                "automattic/jetpack-connection": "^1.33"
>>>>>>> b4c49c21
            },
            "require-dev": {
                "automattic/jetpack-changelogger": "^3.0",
                "automattic/wordbless": "0.3.1",
                "yoast/phpunit-polyfills": "1.0.2"
            },
            "type": "jetpack-library",
            "extra": {
                "autotagger": true,
                "mirror-repo": "Automattic/jetpack-search",
                "changelogger": {
                    "link-template": "https://github.com/Automattic/jetpack-search/compare/v${old}...v${new}"
                },
                "branch-alias": {
                    "dev-master": "0.3.x-dev"
                }
            },
            "autoload": {
                "classmap": [
                    "src/"
                ]
            },
            "scripts": {
                "build": [
                    "Composer\\Config::disableProcessTimeout",
                    "pnpm run build"
                ],
                "build-development": [
                    "Composer\\Config::disableProcessTimeout",
                    "pnpm run build-development"
                ],
                "build-production": [
                    "Composer\\Config::disableProcessTimeout",
                    "pnpm run build-production"
                ],
                "phpunit": [
                    "./vendor/phpunit/phpunit/phpunit --colors=always"
                ],
                "test-coverage": [
                    "@composer install",
                    "phpdbg -d memory_limit=2048M -d max_execution_time=900 -qrr ./vendor/bin/phpunit --coverage-clover \"$COVERAGE_DIR/clover.xml\""
                ],
                "test-php": [
                    "@composer install",
                    "@composer phpunit"
                ],
                "post-update-cmd": [
                    "php -r \"copy('vendor/automattic/wordbless/src/dbless-wpdb.php', 'wordpress/wp-content/db.php');\""
                ]
            },
            "license": [
                "GPL-2.0-or-later"
            ],
            "description": "Tools to assist with enabling cloud search for Jetpack sites.",
            "transport-options": {
                "monorepo": true,
                "relative": true
            }
        },
        {
            "name": "automattic/jetpack-status",
            "version": "dev-master",
            "dist": {
                "type": "path",
                "url": "../../packages/status",
                "reference": "5b06759038ff6bb74f330f1eb5ec09a643574242"
            },
            "require": {
                "automattic/jetpack-constants": "^1.6"
            },
            "require-dev": {
                "automattic/jetpack-changelogger": "^3.0",
                "brain/monkey": "2.6.1",
                "yoast/phpunit-polyfills": "1.0.2"
            },
            "type": "jetpack-library",
            "extra": {
                "autotagger": true,
                "mirror-repo": "Automattic/jetpack-status",
                "changelogger": {
                    "link-template": "https://github.com/Automattic/jetpack-status/compare/v${old}...v${new}"
                },
                "branch-alias": {
                    "dev-master": "1.9.x-dev"
                }
            },
            "autoload": {
                "classmap": [
                    "src/"
                ]
            },
            "scripts": {
                "phpunit": [
                    "./vendor/phpunit/phpunit/phpunit --colors=always"
                ],
                "test-coverage": [
                    "@composer update",
                    "phpdbg -d memory_limit=2048M -d max_execution_time=900 -qrr ./vendor/bin/phpunit --coverage-clover \"$COVERAGE_DIR/clover.xml\""
                ],
                "test-php": [
                    "@composer update",
                    "@composer phpunit"
                ]
            },
            "license": [
                "GPL-2.0-or-later"
            ],
            "description": "Used to retrieve information about the current status of Jetpack and the site overall.",
            "transport-options": {
                "monorepo": true,
                "relative": true
            }
        },
        {
            "name": "automattic/jetpack-sync",
            "version": "dev-master",
            "dist": {
                "type": "path",
                "url": "../../packages/sync",
                "reference": "a1d120dc8f22a9e8c10a517dab73ca85da86321d"
            },
            "require": {
                "automattic/jetpack-connection": "^1.33",
                "automattic/jetpack-constants": "^1.6",
                "automattic/jetpack-heartbeat": "^1.3",
                "automattic/jetpack-identity-crisis": "^0.4",
                "automattic/jetpack-options": "^1.14",
                "automattic/jetpack-password-checker": "^0.1",
                "automattic/jetpack-roles": "^1.4",
                "automattic/jetpack-status": "^1.9"
            },
            "require-dev": {
                "automattic/jetpack-changelogger": "^3.0",
                "automattic/wordbless": "@dev",
                "yoast/phpunit-polyfills": "1.0.2"
            },
            "type": "jetpack-library",
            "extra": {
                "autotagger": true,
                "mirror-repo": "Automattic/jetpack-sync",
                "version-constants": {
                    "::PACKAGE_VERSION": "src/class-package-version.php"
                },
                "changelogger": {
                    "link-template": "https://github.com/Automattic/jetpack-sync/compare/v${old}...v${new}"
                },
                "branch-alias": {
                    "dev-master": "1.27.x-dev"
                }
            },
            "autoload": {
                "classmap": [
                    "src/"
                ]
            },
            "scripts": {
                "phpunit": [
                    "./vendor/phpunit/phpunit/phpunit --colors=always"
                ],
                "test-coverage": [
                    "@composer install",
                    "phpdbg -d memory_limit=2048M -d max_execution_time=900 -qrr ./vendor/bin/phpunit --coverage-clover \"$COVERAGE_DIR/clover.xml\""
                ],
                "test-php": [
                    "@composer install",
                    "@composer phpunit"
                ],
                "post-update-cmd": [
                    "php -r \"copy('vendor/automattic/wordbless/src/dbless-wpdb.php', 'wordpress/wp-content/db.php');\""
                ]
            },
            "license": [
                "GPL-2.0-or-later"
            ],
            "description": "Everything needed to allow syncing to the WP.com infrastructure.",
            "transport-options": {
                "monorepo": true,
                "relative": true
            }
        },
        {
            "name": "automattic/jetpack-terms-of-service",
            "version": "dev-master",
            "dist": {
                "type": "path",
                "url": "../../packages/terms-of-service",
                "reference": "db81cc4045245eb03c85a2a6efe7dcdfde4be0ea"
            },
            "require": {
                "automattic/jetpack-options": "^1.14",
                "automattic/jetpack-status": "^1.9"
            },
            "require-dev": {
                "automattic/jetpack-changelogger": "^3.0",
                "brain/monkey": "2.6.1",
                "yoast/phpunit-polyfills": "1.0.2"
            },
            "type": "jetpack-library",
            "extra": {
                "autotagger": true,
                "mirror-repo": "Automattic/jetpack-terms-of-service",
                "changelogger": {
                    "link-template": "https://github.com/Automattic/jetpack-terms-of-service/compare/v${old}...v${new}"
                },
                "branch-alias": {
                    "dev-master": "1.9.x-dev"
                }
            },
            "autoload": {
                "classmap": [
                    "src/"
                ]
            },
            "scripts": {
                "phpunit": [
                    "./vendor/phpunit/phpunit/phpunit --colors=always"
                ],
                "test-coverage": [
                    "@composer update",
                    "phpdbg -d memory_limit=2048M -d max_execution_time=900 -qrr ./vendor/bin/phpunit --coverage-clover \"$COVERAGE_DIR/clover.xml\""
                ],
                "test-php": [
                    "@composer update",
                    "@composer phpunit"
                ]
            },
            "license": [
                "GPL-2.0-or-later"
            ],
            "description": "Everything need to manage the terms of service state",
            "transport-options": {
                "monorepo": true,
                "relative": true
            }
        },
        {
            "name": "automattic/jetpack-tracking",
            "version": "dev-master",
            "dist": {
                "type": "path",
                "url": "../../packages/tracking",
                "reference": "6ca70d07e77418303bb798c4cd430906af03509e"
            },
            "require": {
                "automattic/jetpack-assets": "^1.14",
                "automattic/jetpack-options": "^1.14",
                "automattic/jetpack-status": "^1.9",
                "automattic/jetpack-terms-of-service": "^1.9"
            },
            "require-dev": {
                "automattic/jetpack-changelogger": "^3.0",
                "brain/monkey": "2.6.1",
                "yoast/phpunit-polyfills": "1.0.2"
            },
            "type": "jetpack-library",
            "extra": {
                "autotagger": true,
                "mirror-repo": "Automattic/jetpack-tracking",
                "changelogger": {
                    "link-template": "https://github.com/Automattic/jetpack-tracking/compare/v${old}...v${new}"
                },
                "branch-alias": {
                    "dev-master": "1.13.x-dev"
                }
            },
            "autoload": {
                "classmap": [
                    "legacy",
                    "src/"
                ]
            },
            "scripts": {
                "phpunit": [
                    "./vendor/phpunit/phpunit/phpunit --colors=always"
                ],
                "test-coverage": [
                    "@composer update",
                    "phpdbg -d memory_limit=2048M -d max_execution_time=900 -qrr ./vendor/bin/phpunit --coverage-clover \"$COVERAGE_DIR/clover.xml\""
                ],
                "test-php": [
                    "@composer update",
                    "@composer phpunit"
                ]
            },
            "license": [
                "GPL-2.0-or-later"
            ],
            "description": "Tracking for Jetpack",
            "transport-options": {
                "monorepo": true,
                "relative": true
            }
        },
        {
            "name": "nojimage/twitter-text-php",
            "version": "v3.1.2",
            "source": {
                "type": "git",
                "url": "https://github.com/nojimage/twitter-text-php.git",
                "reference": "979bcf6a92d543b61588c7c0c0a87d0eb473d8f6"
            },
            "dist": {
                "type": "zip",
                "url": "https://api.github.com/repos/nojimage/twitter-text-php/zipball/979bcf6a92d543b61588c7c0c0a87d0eb473d8f6",
                "reference": "979bcf6a92d543b61588c7c0c0a87d0eb473d8f6",
                "shasum": ""
            },
            "require": {
                "ext-intl": "*",
                "ext-mbstring": "*",
                "php": ">=5.3.3"
            },
            "require-dev": {
                "ext-json": "*",
                "phpunit/phpunit": "4.8.*|5.7.*|6.5.*",
                "symfony/yaml": "^2.6.0|^3.4.0|^4.4.0|^5.0.0",
                "twitter/twitter-text": "^3.0.0"
            },
            "type": "library",
            "autoload": {
                "psr-0": {
                    "Twitter\\Text\\": "lib/"
                }
            },
            "notification-url": "https://packagist.org/downloads/",
            "license": [
                "Apache-2.0"
            ],
            "authors": [
                {
                    "name": "Matt Sanford",
                    "email": "matt@mzsanford.com",
                    "homepage": "http://mzsanford.com"
                },
                {
                    "name": "Mike Cochrane",
                    "email": "mikec@mikenz.geek.nz",
                    "homepage": "http://mikenz.geek.nz"
                },
                {
                    "name": "Nick Pope",
                    "email": "git@nickpope.me.uk",
                    "homepage": "http://www.nickpope.me.uk"
                },
                {
                    "name": "Takashi Nojima",
                    "homepage": "http://php-tips.com"
                }
            ],
            "description": "A library of PHP classes that provide auto-linking and extraction of usernames, lists, hashtags and URLs from tweets.",
            "homepage": "https://github.com/nojimage/twitter-text-php",
            "keywords": [
                "autolink",
                "extract",
                "text",
                "twitter"
            ],
            "support": {
                "issues": "https://github.com/nojimage/twitter-text-php/issues",
                "source": "https://github.com/nojimage/twitter-text-php/tree/v3.1.2"
            },
            "time": "2021-03-18T11:38:53+00:00"
        }
    ],
    "packages-dev": [
        {
            "name": "antecedent/patchwork",
            "version": "2.1.17",
            "source": {
                "type": "git",
                "url": "https://github.com/antecedent/patchwork.git",
                "reference": "df5aba175a44c2996ced4edf8ec9f9081b5348c0"
            },
            "dist": {
                "type": "zip",
                "url": "https://api.github.com/repos/antecedent/patchwork/zipball/df5aba175a44c2996ced4edf8ec9f9081b5348c0",
                "reference": "df5aba175a44c2996ced4edf8ec9f9081b5348c0",
                "shasum": ""
            },
            "require": {
                "php": ">=5.4.0"
            },
            "require-dev": {
                "phpunit/phpunit": ">=4"
            },
            "type": "library",
            "notification-url": "https://packagist.org/downloads/",
            "license": [
                "MIT"
            ],
            "authors": [
                {
                    "name": "Ignas Rudaitis",
                    "email": "ignas.rudaitis@gmail.com"
                }
            ],
            "description": "Method redefinition (monkey-patching) functionality for PHP.",
            "homepage": "http://patchwork2.org/",
            "keywords": [
                "aop",
                "aspect",
                "interception",
                "monkeypatching",
                "redefinition",
                "runkit",
                "testing"
            ],
            "support": {
                "issues": "https://github.com/antecedent/patchwork/issues",
                "source": "https://github.com/antecedent/patchwork/tree/2.1.17"
            },
            "time": "2021-10-21T14:22:43+00:00"
        },
        {
            "name": "automattic/jetpack-changelogger",
            "version": "dev-master",
            "dist": {
                "type": "path",
                "url": "../../packages/changelogger",
                "reference": "d219e673c8cb1b6b9ce85dac0f6df570a2af4af8"
            },
            "require": {
                "php": ">=5.6",
                "symfony/console": "^3.4 | ^5.2",
                "symfony/process": "^3.4 | ^5.2",
                "wikimedia/at-ease": "^1.2 | ^2.0"
            },
            "require-dev": {
                "wikimedia/testing-access-wrapper": "^1.0 | ^2.0",
                "yoast/phpunit-polyfills": "1.0.2"
            },
            "bin": [
                "bin/changelogger"
            ],
            "type": "project",
            "extra": {
                "autotagger": true,
                "branch-alias": {
                    "dev-master": "3.0.x-dev"
                },
                "mirror-repo": "Automattic/jetpack-changelogger",
                "version-constants": {
                    "::VERSION": "src/Application.php"
                },
                "changelogger": {
                    "link-template": "https://github.com/Automattic/jetpack-changelogger/compare/${old}...${new}"
                }
            },
            "autoload": {
                "psr-4": {
                    "Automattic\\Jetpack\\Changelogger\\": "src",
                    "Automattic\\Jetpack\\Changelog\\": "lib"
                }
            },
            "autoload-dev": {
                "psr-4": {
                    "Automattic\\Jetpack\\Changelogger\\Tests\\": "tests/php/includes/src",
                    "Automattic\\Jetpack\\Changelog\\Tests\\": "tests/php/includes/lib"
                }
            },
            "scripts": {
                "phpunit": [
                    "./vendor/phpunit/phpunit/phpunit --colors=always"
                ],
                "test-coverage": [
                    "@composer update",
                    "phpdbg -d memory_limit=2048M -d max_execution_time=900 -qrr ./vendor/bin/phpunit --coverage-clover \"$COVERAGE_DIR/clover.xml\""
                ],
                "test-php": [
                    "@composer update",
                    "@composer phpunit"
                ],
                "post-install-cmd": [
                    "[ -e vendor/bin/changelogger ] || { cd vendor/bin && ln -s ../../bin/changelogger; }"
                ],
                "post-update-cmd": [
                    "[ -e vendor/bin/changelogger ] || { cd vendor/bin && ln -s ../../bin/changelogger; }"
                ]
            },
            "license": [
                "GPL-2.0-or-later"
            ],
            "description": "Jetpack Changelogger tool. Allows for managing changelogs by dropping change files into a changelog directory with each PR.",
            "transport-options": {
                "monorepo": true,
                "relative": true
            }
        },
        {
            "name": "doctrine/instantiator",
            "version": "1.4.0",
            "source": {
                "type": "git",
                "url": "https://github.com/doctrine/instantiator.git",
                "reference": "d56bf6102915de5702778fe20f2de3b2fe570b5b"
            },
            "dist": {
                "type": "zip",
                "url": "https://api.github.com/repos/doctrine/instantiator/zipball/d56bf6102915de5702778fe20f2de3b2fe570b5b",
                "reference": "d56bf6102915de5702778fe20f2de3b2fe570b5b",
                "shasum": ""
            },
            "require": {
                "php": "^7.1 || ^8.0"
            },
            "require-dev": {
                "doctrine/coding-standard": "^8.0",
                "ext-pdo": "*",
                "ext-phar": "*",
                "phpbench/phpbench": "^0.13 || 1.0.0-alpha2",
                "phpstan/phpstan": "^0.12",
                "phpstan/phpstan-phpunit": "^0.12",
                "phpunit/phpunit": "^7.0 || ^8.0 || ^9.0"
            },
            "type": "library",
            "autoload": {
                "psr-4": {
                    "Doctrine\\Instantiator\\": "src/Doctrine/Instantiator/"
                }
            },
            "notification-url": "https://packagist.org/downloads/",
            "license": [
                "MIT"
            ],
            "authors": [
                {
                    "name": "Marco Pivetta",
                    "email": "ocramius@gmail.com",
                    "homepage": "https://ocramius.github.io/"
                }
            ],
            "description": "A small, lightweight utility to instantiate objects in PHP without invoking their constructors",
            "homepage": "https://www.doctrine-project.org/projects/instantiator.html",
            "keywords": [
                "constructor",
                "instantiate"
            ],
            "support": {
                "issues": "https://github.com/doctrine/instantiator/issues",
                "source": "https://github.com/doctrine/instantiator/tree/1.4.0"
            },
            "funding": [
                {
                    "url": "https://www.doctrine-project.org/sponsorship.html",
                    "type": "custom"
                },
                {
                    "url": "https://www.patreon.com/phpdoctrine",
                    "type": "patreon"
                },
                {
                    "url": "https://tidelift.com/funding/github/packagist/doctrine%2Finstantiator",
                    "type": "tidelift"
                }
            ],
            "time": "2020-11-10T18:47:58+00:00"
        },
        {
            "name": "johnkary/phpunit-speedtrap",
            "version": "v4.0.0",
            "source": {
                "type": "git",
                "url": "https://github.com/johnkary/phpunit-speedtrap.git",
                "reference": "5f9b160eac87e975f1c6ca9faee5125f0616fba3"
            },
            "dist": {
                "type": "zip",
                "url": "https://api.github.com/repos/johnkary/phpunit-speedtrap/zipball/5f9b160eac87e975f1c6ca9faee5125f0616fba3",
                "reference": "5f9b160eac87e975f1c6ca9faee5125f0616fba3",
                "shasum": ""
            },
            "require": {
                "php": ">=7.1",
                "phpunit/phpunit": "^7.0 || ^8.0 || ^9.0"
            },
            "type": "library",
            "extra": {
                "branch-alias": {
                    "dev-master": "4.0-dev"
                }
            },
            "autoload": {
                "psr-4": {
                    "JohnKary\\PHPUnit\\Listener\\": "src/"
                }
            },
            "notification-url": "https://packagist.org/downloads/",
            "license": [
                "MIT"
            ],
            "authors": [
                {
                    "name": "John Kary",
                    "email": "john@johnkary.net"
                }
            ],
            "description": "Find and report on slow tests in your PHPUnit test suite",
            "homepage": "https://github.com/johnkary/phpunit-speedtrap",
            "keywords": [
                "phpunit",
                "profile",
                "slow"
            ],
            "support": {
                "issues": "https://github.com/johnkary/phpunit-speedtrap/issues",
                "source": "https://github.com/johnkary/phpunit-speedtrap/tree/v4.0.0"
            },
            "time": "2021-05-03T02:37:05+00:00"
        },
        {
            "name": "myclabs/deep-copy",
            "version": "1.10.2",
            "source": {
                "type": "git",
                "url": "https://github.com/myclabs/DeepCopy.git",
                "reference": "776f831124e9c62e1a2c601ecc52e776d8bb7220"
            },
            "dist": {
                "type": "zip",
                "url": "https://api.github.com/repos/myclabs/DeepCopy/zipball/776f831124e9c62e1a2c601ecc52e776d8bb7220",
                "reference": "776f831124e9c62e1a2c601ecc52e776d8bb7220",
                "shasum": ""
            },
            "require": {
                "php": "^7.1 || ^8.0"
            },
            "replace": {
                "myclabs/deep-copy": "self.version"
            },
            "require-dev": {
                "doctrine/collections": "^1.0",
                "doctrine/common": "^2.6",
                "phpunit/phpunit": "^7.1"
            },
            "type": "library",
            "autoload": {
                "psr-4": {
                    "DeepCopy\\": "src/DeepCopy/"
                },
                "files": [
                    "src/DeepCopy/deep_copy.php"
                ]
            },
            "notification-url": "https://packagist.org/downloads/",
            "license": [
                "MIT"
            ],
            "description": "Create deep copies (clones) of your objects",
            "keywords": [
                "clone",
                "copy",
                "duplicate",
                "object",
                "object graph"
            ],
            "support": {
                "issues": "https://github.com/myclabs/DeepCopy/issues",
                "source": "https://github.com/myclabs/DeepCopy/tree/1.10.2"
            },
            "funding": [
                {
                    "url": "https://tidelift.com/funding/github/packagist/myclabs/deep-copy",
                    "type": "tidelift"
                }
            ],
            "time": "2020-11-13T09:40:50+00:00"
        },
        {
            "name": "nikic/php-parser",
            "version": "v4.13.1",
            "source": {
                "type": "git",
                "url": "https://github.com/nikic/PHP-Parser.git",
                "reference": "63a79e8daa781cac14e5195e63ed8ae231dd10fd"
            },
            "dist": {
                "type": "zip",
                "url": "https://api.github.com/repos/nikic/PHP-Parser/zipball/63a79e8daa781cac14e5195e63ed8ae231dd10fd",
                "reference": "63a79e8daa781cac14e5195e63ed8ae231dd10fd",
                "shasum": ""
            },
            "require": {
                "ext-tokenizer": "*",
                "php": ">=7.0"
            },
            "require-dev": {
                "ircmaxell/php-yacc": "^0.0.7",
                "phpunit/phpunit": "^6.5 || ^7.0 || ^8.0 || ^9.0"
            },
            "bin": [
                "bin/php-parse"
            ],
            "type": "library",
            "extra": {
                "branch-alias": {
                    "dev-master": "4.9-dev"
                }
            },
            "autoload": {
                "psr-4": {
                    "PhpParser\\": "lib/PhpParser"
                }
            },
            "notification-url": "https://packagist.org/downloads/",
            "license": [
                "BSD-3-Clause"
            ],
            "authors": [
                {
                    "name": "Nikita Popov"
                }
            ],
            "description": "A PHP parser written in PHP",
            "keywords": [
                "parser",
                "php"
            ],
            "support": {
                "issues": "https://github.com/nikic/PHP-Parser/issues",
                "source": "https://github.com/nikic/PHP-Parser/tree/v4.13.1"
            },
            "time": "2021-11-03T20:52:16+00:00"
        },
        {
            "name": "phar-io/manifest",
            "version": "2.0.3",
            "source": {
                "type": "git",
                "url": "https://github.com/phar-io/manifest.git",
                "reference": "97803eca37d319dfa7826cc2437fc020857acb53"
            },
            "dist": {
                "type": "zip",
                "url": "https://api.github.com/repos/phar-io/manifest/zipball/97803eca37d319dfa7826cc2437fc020857acb53",
                "reference": "97803eca37d319dfa7826cc2437fc020857acb53",
                "shasum": ""
            },
            "require": {
                "ext-dom": "*",
                "ext-phar": "*",
                "ext-xmlwriter": "*",
                "phar-io/version": "^3.0.1",
                "php": "^7.2 || ^8.0"
            },
            "type": "library",
            "extra": {
                "branch-alias": {
                    "dev-master": "2.0.x-dev"
                }
            },
            "autoload": {
                "classmap": [
                    "src/"
                ]
            },
            "notification-url": "https://packagist.org/downloads/",
            "license": [
                "BSD-3-Clause"
            ],
            "authors": [
                {
                    "name": "Arne Blankerts",
                    "email": "arne@blankerts.de",
                    "role": "Developer"
                },
                {
                    "name": "Sebastian Heuer",
                    "email": "sebastian@phpeople.de",
                    "role": "Developer"
                },
                {
                    "name": "Sebastian Bergmann",
                    "email": "sebastian@phpunit.de",
                    "role": "Developer"
                }
            ],
            "description": "Component for reading phar.io manifest information from a PHP Archive (PHAR)",
            "support": {
                "issues": "https://github.com/phar-io/manifest/issues",
                "source": "https://github.com/phar-io/manifest/tree/2.0.3"
            },
            "time": "2021-07-20T11:28:43+00:00"
        },
        {
            "name": "phar-io/version",
            "version": "3.1.0",
            "source": {
                "type": "git",
                "url": "https://github.com/phar-io/version.git",
                "reference": "bae7c545bef187884426f042434e561ab1ddb182"
            },
            "dist": {
                "type": "zip",
                "url": "https://api.github.com/repos/phar-io/version/zipball/bae7c545bef187884426f042434e561ab1ddb182",
                "reference": "bae7c545bef187884426f042434e561ab1ddb182",
                "shasum": ""
            },
            "require": {
                "php": "^7.2 || ^8.0"
            },
            "type": "library",
            "autoload": {
                "classmap": [
                    "src/"
                ]
            },
            "notification-url": "https://packagist.org/downloads/",
            "license": [
                "BSD-3-Clause"
            ],
            "authors": [
                {
                    "name": "Arne Blankerts",
                    "email": "arne@blankerts.de",
                    "role": "Developer"
                },
                {
                    "name": "Sebastian Heuer",
                    "email": "sebastian@phpeople.de",
                    "role": "Developer"
                },
                {
                    "name": "Sebastian Bergmann",
                    "email": "sebastian@phpunit.de",
                    "role": "Developer"
                }
            ],
            "description": "Library for handling version information and constraints",
            "support": {
                "issues": "https://github.com/phar-io/version/issues",
                "source": "https://github.com/phar-io/version/tree/3.1.0"
            },
            "time": "2021-02-23T14:00:09+00:00"
        },
        {
            "name": "phpdocumentor/reflection-common",
            "version": "2.2.0",
            "source": {
                "type": "git",
                "url": "https://github.com/phpDocumentor/ReflectionCommon.git",
                "reference": "1d01c49d4ed62f25aa84a747ad35d5a16924662b"
            },
            "dist": {
                "type": "zip",
                "url": "https://api.github.com/repos/phpDocumentor/ReflectionCommon/zipball/1d01c49d4ed62f25aa84a747ad35d5a16924662b",
                "reference": "1d01c49d4ed62f25aa84a747ad35d5a16924662b",
                "shasum": ""
            },
            "require": {
                "php": "^7.2 || ^8.0"
            },
            "type": "library",
            "extra": {
                "branch-alias": {
                    "dev-2.x": "2.x-dev"
                }
            },
            "autoload": {
                "psr-4": {
                    "phpDocumentor\\Reflection\\": "src/"
                }
            },
            "notification-url": "https://packagist.org/downloads/",
            "license": [
                "MIT"
            ],
            "authors": [
                {
                    "name": "Jaap van Otterdijk",
                    "email": "opensource@ijaap.nl"
                }
            ],
            "description": "Common reflection classes used by phpdocumentor to reflect the code structure",
            "homepage": "http://www.phpdoc.org",
            "keywords": [
                "FQSEN",
                "phpDocumentor",
                "phpdoc",
                "reflection",
                "static analysis"
            ],
            "support": {
                "issues": "https://github.com/phpDocumentor/ReflectionCommon/issues",
                "source": "https://github.com/phpDocumentor/ReflectionCommon/tree/2.x"
            },
            "time": "2020-06-27T09:03:43+00:00"
        },
        {
            "name": "phpdocumentor/reflection-docblock",
            "version": "5.3.0",
            "source": {
                "type": "git",
                "url": "https://github.com/phpDocumentor/ReflectionDocBlock.git",
                "reference": "622548b623e81ca6d78b721c5e029f4ce664f170"
            },
            "dist": {
                "type": "zip",
                "url": "https://api.github.com/repos/phpDocumentor/ReflectionDocBlock/zipball/622548b623e81ca6d78b721c5e029f4ce664f170",
                "reference": "622548b623e81ca6d78b721c5e029f4ce664f170",
                "shasum": ""
            },
            "require": {
                "ext-filter": "*",
                "php": "^7.2 || ^8.0",
                "phpdocumentor/reflection-common": "^2.2",
                "phpdocumentor/type-resolver": "^1.3",
                "webmozart/assert": "^1.9.1"
            },
            "require-dev": {
                "mockery/mockery": "~1.3.2",
                "psalm/phar": "^4.8"
            },
            "type": "library",
            "extra": {
                "branch-alias": {
                    "dev-master": "5.x-dev"
                }
            },
            "autoload": {
                "psr-4": {
                    "phpDocumentor\\Reflection\\": "src"
                }
            },
            "notification-url": "https://packagist.org/downloads/",
            "license": [
                "MIT"
            ],
            "authors": [
                {
                    "name": "Mike van Riel",
                    "email": "me@mikevanriel.com"
                },
                {
                    "name": "Jaap van Otterdijk",
                    "email": "account@ijaap.nl"
                }
            ],
            "description": "With this component, a library can provide support for annotations via DocBlocks or otherwise retrieve information that is embedded in a DocBlock.",
            "support": {
                "issues": "https://github.com/phpDocumentor/ReflectionDocBlock/issues",
                "source": "https://github.com/phpDocumentor/ReflectionDocBlock/tree/5.3.0"
            },
            "time": "2021-10-19T17:43:47+00:00"
        },
        {
            "name": "phpdocumentor/type-resolver",
            "version": "1.5.1",
            "source": {
                "type": "git",
                "url": "https://github.com/phpDocumentor/TypeResolver.git",
                "reference": "a12f7e301eb7258bb68acd89d4aefa05c2906cae"
            },
            "dist": {
                "type": "zip",
                "url": "https://api.github.com/repos/phpDocumentor/TypeResolver/zipball/a12f7e301eb7258bb68acd89d4aefa05c2906cae",
                "reference": "a12f7e301eb7258bb68acd89d4aefa05c2906cae",
                "shasum": ""
            },
            "require": {
                "php": "^7.2 || ^8.0",
                "phpdocumentor/reflection-common": "^2.0"
            },
            "require-dev": {
                "ext-tokenizer": "*",
                "psalm/phar": "^4.8"
            },
            "type": "library",
            "extra": {
                "branch-alias": {
                    "dev-1.x": "1.x-dev"
                }
            },
            "autoload": {
                "psr-4": {
                    "phpDocumentor\\Reflection\\": "src"
                }
            },
            "notification-url": "https://packagist.org/downloads/",
            "license": [
                "MIT"
            ],
            "authors": [
                {
                    "name": "Mike van Riel",
                    "email": "me@mikevanriel.com"
                }
            ],
            "description": "A PSR-5 based resolver of Class names, Types and Structural Element Names",
            "support": {
                "issues": "https://github.com/phpDocumentor/TypeResolver/issues",
                "source": "https://github.com/phpDocumentor/TypeResolver/tree/1.5.1"
            },
            "time": "2021-10-02T14:08:47+00:00"
        },
        {
            "name": "phpspec/prophecy",
            "version": "1.14.0",
            "source": {
                "type": "git",
                "url": "https://github.com/phpspec/prophecy.git",
                "reference": "d86dfc2e2a3cd366cee475e52c6bb3bbc371aa0e"
            },
            "dist": {
                "type": "zip",
                "url": "https://api.github.com/repos/phpspec/prophecy/zipball/d86dfc2e2a3cd366cee475e52c6bb3bbc371aa0e",
                "reference": "d86dfc2e2a3cd366cee475e52c6bb3bbc371aa0e",
                "shasum": ""
            },
            "require": {
                "doctrine/instantiator": "^1.2",
                "php": "^7.2 || ~8.0, <8.2",
                "phpdocumentor/reflection-docblock": "^5.2",
                "sebastian/comparator": "^3.0 || ^4.0",
                "sebastian/recursion-context": "^3.0 || ^4.0"
            },
            "require-dev": {
                "phpspec/phpspec": "^6.0 || ^7.0",
                "phpunit/phpunit": "^8.0 || ^9.0"
            },
            "type": "library",
            "extra": {
                "branch-alias": {
                    "dev-master": "1.x-dev"
                }
            },
            "autoload": {
                "psr-4": {
                    "Prophecy\\": "src/Prophecy"
                }
            },
            "notification-url": "https://packagist.org/downloads/",
            "license": [
                "MIT"
            ],
            "authors": [
                {
                    "name": "Konstantin Kudryashov",
                    "email": "ever.zet@gmail.com",
                    "homepage": "http://everzet.com"
                },
                {
                    "name": "Marcello Duarte",
                    "email": "marcello.duarte@gmail.com"
                }
            ],
            "description": "Highly opinionated mocking framework for PHP 5.3+",
            "homepage": "https://github.com/phpspec/prophecy",
            "keywords": [
                "Double",
                "Dummy",
                "fake",
                "mock",
                "spy",
                "stub"
            ],
            "support": {
                "issues": "https://github.com/phpspec/prophecy/issues",
                "source": "https://github.com/phpspec/prophecy/tree/1.14.0"
            },
            "time": "2021-09-10T09:02:12+00:00"
        },
        {
            "name": "phpunit/php-code-coverage",
            "version": "9.2.9",
            "source": {
                "type": "git",
                "url": "https://github.com/sebastianbergmann/php-code-coverage.git",
                "reference": "f301eb1453c9e7a1bc912ee8b0ea9db22c60223b"
            },
            "dist": {
                "type": "zip",
                "url": "https://api.github.com/repos/sebastianbergmann/php-code-coverage/zipball/f301eb1453c9e7a1bc912ee8b0ea9db22c60223b",
                "reference": "f301eb1453c9e7a1bc912ee8b0ea9db22c60223b",
                "shasum": ""
            },
            "require": {
                "ext-dom": "*",
                "ext-libxml": "*",
                "ext-xmlwriter": "*",
                "nikic/php-parser": "^4.13.0",
                "php": ">=7.3",
                "phpunit/php-file-iterator": "^3.0.3",
                "phpunit/php-text-template": "^2.0.2",
                "sebastian/code-unit-reverse-lookup": "^2.0.2",
                "sebastian/complexity": "^2.0",
                "sebastian/environment": "^5.1.2",
                "sebastian/lines-of-code": "^1.0.3",
                "sebastian/version": "^3.0.1",
                "theseer/tokenizer": "^1.2.0"
            },
            "require-dev": {
                "phpunit/phpunit": "^9.3"
            },
            "suggest": {
                "ext-pcov": "*",
                "ext-xdebug": "*"
            },
            "type": "library",
            "extra": {
                "branch-alias": {
                    "dev-master": "9.2-dev"
                }
            },
            "autoload": {
                "classmap": [
                    "src/"
                ]
            },
            "notification-url": "https://packagist.org/downloads/",
            "license": [
                "BSD-3-Clause"
            ],
            "authors": [
                {
                    "name": "Sebastian Bergmann",
                    "email": "sebastian@phpunit.de",
                    "role": "lead"
                }
            ],
            "description": "Library that provides collection, processing, and rendering functionality for PHP code coverage information.",
            "homepage": "https://github.com/sebastianbergmann/php-code-coverage",
            "keywords": [
                "coverage",
                "testing",
                "xunit"
            ],
            "support": {
                "issues": "https://github.com/sebastianbergmann/php-code-coverage/issues",
                "source": "https://github.com/sebastianbergmann/php-code-coverage/tree/9.2.9"
            },
            "funding": [
                {
                    "url": "https://github.com/sebastianbergmann",
                    "type": "github"
                }
            ],
            "time": "2021-11-19T15:21:02+00:00"
        },
        {
            "name": "phpunit/php-file-iterator",
            "version": "3.0.5",
            "source": {
                "type": "git",
                "url": "https://github.com/sebastianbergmann/php-file-iterator.git",
                "reference": "aa4be8575f26070b100fccb67faabb28f21f66f8"
            },
            "dist": {
                "type": "zip",
                "url": "https://api.github.com/repos/sebastianbergmann/php-file-iterator/zipball/aa4be8575f26070b100fccb67faabb28f21f66f8",
                "reference": "aa4be8575f26070b100fccb67faabb28f21f66f8",
                "shasum": ""
            },
            "require": {
                "php": ">=7.3"
            },
            "require-dev": {
                "phpunit/phpunit": "^9.3"
            },
            "type": "library",
            "extra": {
                "branch-alias": {
                    "dev-master": "3.0-dev"
                }
            },
            "autoload": {
                "classmap": [
                    "src/"
                ]
            },
            "notification-url": "https://packagist.org/downloads/",
            "license": [
                "BSD-3-Clause"
            ],
            "authors": [
                {
                    "name": "Sebastian Bergmann",
                    "email": "sebastian@phpunit.de",
                    "role": "lead"
                }
            ],
            "description": "FilterIterator implementation that filters files based on a list of suffixes.",
            "homepage": "https://github.com/sebastianbergmann/php-file-iterator/",
            "keywords": [
                "filesystem",
                "iterator"
            ],
            "support": {
                "issues": "https://github.com/sebastianbergmann/php-file-iterator/issues",
                "source": "https://github.com/sebastianbergmann/php-file-iterator/tree/3.0.5"
            },
            "funding": [
                {
                    "url": "https://github.com/sebastianbergmann",
                    "type": "github"
                }
            ],
            "time": "2020-09-28T05:57:25+00:00"
        },
        {
            "name": "phpunit/php-invoker",
            "version": "3.1.1",
            "source": {
                "type": "git",
                "url": "https://github.com/sebastianbergmann/php-invoker.git",
                "reference": "5a10147d0aaf65b58940a0b72f71c9ac0423cc67"
            },
            "dist": {
                "type": "zip",
                "url": "https://api.github.com/repos/sebastianbergmann/php-invoker/zipball/5a10147d0aaf65b58940a0b72f71c9ac0423cc67",
                "reference": "5a10147d0aaf65b58940a0b72f71c9ac0423cc67",
                "shasum": ""
            },
            "require": {
                "php": ">=7.3"
            },
            "require-dev": {
                "ext-pcntl": "*",
                "phpunit/phpunit": "^9.3"
            },
            "suggest": {
                "ext-pcntl": "*"
            },
            "type": "library",
            "extra": {
                "branch-alias": {
                    "dev-master": "3.1-dev"
                }
            },
            "autoload": {
                "classmap": [
                    "src/"
                ]
            },
            "notification-url": "https://packagist.org/downloads/",
            "license": [
                "BSD-3-Clause"
            ],
            "authors": [
                {
                    "name": "Sebastian Bergmann",
                    "email": "sebastian@phpunit.de",
                    "role": "lead"
                }
            ],
            "description": "Invoke callables with a timeout",
            "homepage": "https://github.com/sebastianbergmann/php-invoker/",
            "keywords": [
                "process"
            ],
            "support": {
                "issues": "https://github.com/sebastianbergmann/php-invoker/issues",
                "source": "https://github.com/sebastianbergmann/php-invoker/tree/3.1.1"
            },
            "funding": [
                {
                    "url": "https://github.com/sebastianbergmann",
                    "type": "github"
                }
            ],
            "time": "2020-09-28T05:58:55+00:00"
        },
        {
            "name": "phpunit/php-text-template",
            "version": "2.0.4",
            "source": {
                "type": "git",
                "url": "https://github.com/sebastianbergmann/php-text-template.git",
                "reference": "5da5f67fc95621df9ff4c4e5a84d6a8a2acf7c28"
            },
            "dist": {
                "type": "zip",
                "url": "https://api.github.com/repos/sebastianbergmann/php-text-template/zipball/5da5f67fc95621df9ff4c4e5a84d6a8a2acf7c28",
                "reference": "5da5f67fc95621df9ff4c4e5a84d6a8a2acf7c28",
                "shasum": ""
            },
            "require": {
                "php": ">=7.3"
            },
            "require-dev": {
                "phpunit/phpunit": "^9.3"
            },
            "type": "library",
            "extra": {
                "branch-alias": {
                    "dev-master": "2.0-dev"
                }
            },
            "autoload": {
                "classmap": [
                    "src/"
                ]
            },
            "notification-url": "https://packagist.org/downloads/",
            "license": [
                "BSD-3-Clause"
            ],
            "authors": [
                {
                    "name": "Sebastian Bergmann",
                    "email": "sebastian@phpunit.de",
                    "role": "lead"
                }
            ],
            "description": "Simple template engine.",
            "homepage": "https://github.com/sebastianbergmann/php-text-template/",
            "keywords": [
                "template"
            ],
            "support": {
                "issues": "https://github.com/sebastianbergmann/php-text-template/issues",
                "source": "https://github.com/sebastianbergmann/php-text-template/tree/2.0.4"
            },
            "funding": [
                {
                    "url": "https://github.com/sebastianbergmann",
                    "type": "github"
                }
            ],
            "time": "2020-10-26T05:33:50+00:00"
        },
        {
            "name": "phpunit/php-timer",
            "version": "5.0.3",
            "source": {
                "type": "git",
                "url": "https://github.com/sebastianbergmann/php-timer.git",
                "reference": "5a63ce20ed1b5bf577850e2c4e87f4aa902afbd2"
            },
            "dist": {
                "type": "zip",
                "url": "https://api.github.com/repos/sebastianbergmann/php-timer/zipball/5a63ce20ed1b5bf577850e2c4e87f4aa902afbd2",
                "reference": "5a63ce20ed1b5bf577850e2c4e87f4aa902afbd2",
                "shasum": ""
            },
            "require": {
                "php": ">=7.3"
            },
            "require-dev": {
                "phpunit/phpunit": "^9.3"
            },
            "type": "library",
            "extra": {
                "branch-alias": {
                    "dev-master": "5.0-dev"
                }
            },
            "autoload": {
                "classmap": [
                    "src/"
                ]
            },
            "notification-url": "https://packagist.org/downloads/",
            "license": [
                "BSD-3-Clause"
            ],
            "authors": [
                {
                    "name": "Sebastian Bergmann",
                    "email": "sebastian@phpunit.de",
                    "role": "lead"
                }
            ],
            "description": "Utility class for timing",
            "homepage": "https://github.com/sebastianbergmann/php-timer/",
            "keywords": [
                "timer"
            ],
            "support": {
                "issues": "https://github.com/sebastianbergmann/php-timer/issues",
                "source": "https://github.com/sebastianbergmann/php-timer/tree/5.0.3"
            },
            "funding": [
                {
                    "url": "https://github.com/sebastianbergmann",
                    "type": "github"
                }
            ],
            "time": "2020-10-26T13:16:10+00:00"
        },
        {
            "name": "phpunit/phpunit",
            "version": "9.5.10",
            "source": {
                "type": "git",
                "url": "https://github.com/sebastianbergmann/phpunit.git",
                "reference": "c814a05837f2edb0d1471d6e3f4ab3501ca3899a"
            },
            "dist": {
                "type": "zip",
                "url": "https://api.github.com/repos/sebastianbergmann/phpunit/zipball/c814a05837f2edb0d1471d6e3f4ab3501ca3899a",
                "reference": "c814a05837f2edb0d1471d6e3f4ab3501ca3899a",
                "shasum": ""
            },
            "require": {
                "doctrine/instantiator": "^1.3.1",
                "ext-dom": "*",
                "ext-json": "*",
                "ext-libxml": "*",
                "ext-mbstring": "*",
                "ext-xml": "*",
                "ext-xmlwriter": "*",
                "myclabs/deep-copy": "^1.10.1",
                "phar-io/manifest": "^2.0.3",
                "phar-io/version": "^3.0.2",
                "php": ">=7.3",
                "phpspec/prophecy": "^1.12.1",
                "phpunit/php-code-coverage": "^9.2.7",
                "phpunit/php-file-iterator": "^3.0.5",
                "phpunit/php-invoker": "^3.1.1",
                "phpunit/php-text-template": "^2.0.3",
                "phpunit/php-timer": "^5.0.2",
                "sebastian/cli-parser": "^1.0.1",
                "sebastian/code-unit": "^1.0.6",
                "sebastian/comparator": "^4.0.5",
                "sebastian/diff": "^4.0.3",
                "sebastian/environment": "^5.1.3",
                "sebastian/exporter": "^4.0.3",
                "sebastian/global-state": "^5.0.1",
                "sebastian/object-enumerator": "^4.0.3",
                "sebastian/resource-operations": "^3.0.3",
                "sebastian/type": "^2.3.4",
                "sebastian/version": "^3.0.2"
            },
            "require-dev": {
                "ext-pdo": "*",
                "phpspec/prophecy-phpunit": "^2.0.1"
            },
            "suggest": {
                "ext-soap": "*",
                "ext-xdebug": "*"
            },
            "bin": [
                "phpunit"
            ],
            "type": "library",
            "extra": {
                "branch-alias": {
                    "dev-master": "9.5-dev"
                }
            },
            "autoload": {
                "classmap": [
                    "src/"
                ],
                "files": [
                    "src/Framework/Assert/Functions.php"
                ]
            },
            "notification-url": "https://packagist.org/downloads/",
            "license": [
                "BSD-3-Clause"
            ],
            "authors": [
                {
                    "name": "Sebastian Bergmann",
                    "email": "sebastian@phpunit.de",
                    "role": "lead"
                }
            ],
            "description": "The PHP Unit Testing framework.",
            "homepage": "https://phpunit.de/",
            "keywords": [
                "phpunit",
                "testing",
                "xunit"
            ],
            "support": {
                "issues": "https://github.com/sebastianbergmann/phpunit/issues",
                "source": "https://github.com/sebastianbergmann/phpunit/tree/9.5.10"
            },
            "funding": [
                {
                    "url": "https://phpunit.de/donate.html",
                    "type": "custom"
                },
                {
                    "url": "https://github.com/sebastianbergmann",
                    "type": "github"
                }
            ],
            "time": "2021-09-25T07:38:51+00:00"
        },
        {
            "name": "psr/container",
            "version": "1.1.2",
            "source": {
                "type": "git",
                "url": "https://github.com/php-fig/container.git",
                "reference": "513e0666f7216c7459170d56df27dfcefe1689ea"
            },
            "dist": {
                "type": "zip",
                "url": "https://api.github.com/repos/php-fig/container/zipball/513e0666f7216c7459170d56df27dfcefe1689ea",
                "reference": "513e0666f7216c7459170d56df27dfcefe1689ea",
                "shasum": ""
            },
            "require": {
                "php": ">=7.4.0"
            },
            "type": "library",
            "autoload": {
                "psr-4": {
                    "Psr\\Container\\": "src/"
                }
            },
            "notification-url": "https://packagist.org/downloads/",
            "license": [
                "MIT"
            ],
            "authors": [
                {
                    "name": "PHP-FIG",
                    "homepage": "https://www.php-fig.org/"
                }
            ],
            "description": "Common Container Interface (PHP FIG PSR-11)",
            "homepage": "https://github.com/php-fig/container",
            "keywords": [
                "PSR-11",
                "container",
                "container-interface",
                "container-interop",
                "psr"
            ],
            "support": {
                "issues": "https://github.com/php-fig/container/issues",
                "source": "https://github.com/php-fig/container/tree/1.1.2"
            },
            "time": "2021-11-05T16:50:12+00:00"
        },
        {
            "name": "sebastian/cli-parser",
            "version": "1.0.1",
            "source": {
                "type": "git",
                "url": "https://github.com/sebastianbergmann/cli-parser.git",
                "reference": "442e7c7e687e42adc03470c7b668bc4b2402c0b2"
            },
            "dist": {
                "type": "zip",
                "url": "https://api.github.com/repos/sebastianbergmann/cli-parser/zipball/442e7c7e687e42adc03470c7b668bc4b2402c0b2",
                "reference": "442e7c7e687e42adc03470c7b668bc4b2402c0b2",
                "shasum": ""
            },
            "require": {
                "php": ">=7.3"
            },
            "require-dev": {
                "phpunit/phpunit": "^9.3"
            },
            "type": "library",
            "extra": {
                "branch-alias": {
                    "dev-master": "1.0-dev"
                }
            },
            "autoload": {
                "classmap": [
                    "src/"
                ]
            },
            "notification-url": "https://packagist.org/downloads/",
            "license": [
                "BSD-3-Clause"
            ],
            "authors": [
                {
                    "name": "Sebastian Bergmann",
                    "email": "sebastian@phpunit.de",
                    "role": "lead"
                }
            ],
            "description": "Library for parsing CLI options",
            "homepage": "https://github.com/sebastianbergmann/cli-parser",
            "support": {
                "issues": "https://github.com/sebastianbergmann/cli-parser/issues",
                "source": "https://github.com/sebastianbergmann/cli-parser/tree/1.0.1"
            },
            "funding": [
                {
                    "url": "https://github.com/sebastianbergmann",
                    "type": "github"
                }
            ],
            "time": "2020-09-28T06:08:49+00:00"
        },
        {
            "name": "sebastian/code-unit",
            "version": "1.0.8",
            "source": {
                "type": "git",
                "url": "https://github.com/sebastianbergmann/code-unit.git",
                "reference": "1fc9f64c0927627ef78ba436c9b17d967e68e120"
            },
            "dist": {
                "type": "zip",
                "url": "https://api.github.com/repos/sebastianbergmann/code-unit/zipball/1fc9f64c0927627ef78ba436c9b17d967e68e120",
                "reference": "1fc9f64c0927627ef78ba436c9b17d967e68e120",
                "shasum": ""
            },
            "require": {
                "php": ">=7.3"
            },
            "require-dev": {
                "phpunit/phpunit": "^9.3"
            },
            "type": "library",
            "extra": {
                "branch-alias": {
                    "dev-master": "1.0-dev"
                }
            },
            "autoload": {
                "classmap": [
                    "src/"
                ]
            },
            "notification-url": "https://packagist.org/downloads/",
            "license": [
                "BSD-3-Clause"
            ],
            "authors": [
                {
                    "name": "Sebastian Bergmann",
                    "email": "sebastian@phpunit.de",
                    "role": "lead"
                }
            ],
            "description": "Collection of value objects that represent the PHP code units",
            "homepage": "https://github.com/sebastianbergmann/code-unit",
            "support": {
                "issues": "https://github.com/sebastianbergmann/code-unit/issues",
                "source": "https://github.com/sebastianbergmann/code-unit/tree/1.0.8"
            },
            "funding": [
                {
                    "url": "https://github.com/sebastianbergmann",
                    "type": "github"
                }
            ],
            "time": "2020-10-26T13:08:54+00:00"
        },
        {
            "name": "sebastian/code-unit-reverse-lookup",
            "version": "2.0.3",
            "source": {
                "type": "git",
                "url": "https://github.com/sebastianbergmann/code-unit-reverse-lookup.git",
                "reference": "ac91f01ccec49fb77bdc6fd1e548bc70f7faa3e5"
            },
            "dist": {
                "type": "zip",
                "url": "https://api.github.com/repos/sebastianbergmann/code-unit-reverse-lookup/zipball/ac91f01ccec49fb77bdc6fd1e548bc70f7faa3e5",
                "reference": "ac91f01ccec49fb77bdc6fd1e548bc70f7faa3e5",
                "shasum": ""
            },
            "require": {
                "php": ">=7.3"
            },
            "require-dev": {
                "phpunit/phpunit": "^9.3"
            },
            "type": "library",
            "extra": {
                "branch-alias": {
                    "dev-master": "2.0-dev"
                }
            },
            "autoload": {
                "classmap": [
                    "src/"
                ]
            },
            "notification-url": "https://packagist.org/downloads/",
            "license": [
                "BSD-3-Clause"
            ],
            "authors": [
                {
                    "name": "Sebastian Bergmann",
                    "email": "sebastian@phpunit.de"
                }
            ],
            "description": "Looks up which function or method a line of code belongs to",
            "homepage": "https://github.com/sebastianbergmann/code-unit-reverse-lookup/",
            "support": {
                "issues": "https://github.com/sebastianbergmann/code-unit-reverse-lookup/issues",
                "source": "https://github.com/sebastianbergmann/code-unit-reverse-lookup/tree/2.0.3"
            },
            "funding": [
                {
                    "url": "https://github.com/sebastianbergmann",
                    "type": "github"
                }
            ],
            "time": "2020-09-28T05:30:19+00:00"
        },
        {
            "name": "sebastian/comparator",
            "version": "4.0.6",
            "source": {
                "type": "git",
                "url": "https://github.com/sebastianbergmann/comparator.git",
                "reference": "55f4261989e546dc112258c7a75935a81a7ce382"
            },
            "dist": {
                "type": "zip",
                "url": "https://api.github.com/repos/sebastianbergmann/comparator/zipball/55f4261989e546dc112258c7a75935a81a7ce382",
                "reference": "55f4261989e546dc112258c7a75935a81a7ce382",
                "shasum": ""
            },
            "require": {
                "php": ">=7.3",
                "sebastian/diff": "^4.0",
                "sebastian/exporter": "^4.0"
            },
            "require-dev": {
                "phpunit/phpunit": "^9.3"
            },
            "type": "library",
            "extra": {
                "branch-alias": {
                    "dev-master": "4.0-dev"
                }
            },
            "autoload": {
                "classmap": [
                    "src/"
                ]
            },
            "notification-url": "https://packagist.org/downloads/",
            "license": [
                "BSD-3-Clause"
            ],
            "authors": [
                {
                    "name": "Sebastian Bergmann",
                    "email": "sebastian@phpunit.de"
                },
                {
                    "name": "Jeff Welch",
                    "email": "whatthejeff@gmail.com"
                },
                {
                    "name": "Volker Dusch",
                    "email": "github@wallbash.com"
                },
                {
                    "name": "Bernhard Schussek",
                    "email": "bschussek@2bepublished.at"
                }
            ],
            "description": "Provides the functionality to compare PHP values for equality",
            "homepage": "https://github.com/sebastianbergmann/comparator",
            "keywords": [
                "comparator",
                "compare",
                "equality"
            ],
            "support": {
                "issues": "https://github.com/sebastianbergmann/comparator/issues",
                "source": "https://github.com/sebastianbergmann/comparator/tree/4.0.6"
            },
            "funding": [
                {
                    "url": "https://github.com/sebastianbergmann",
                    "type": "github"
                }
            ],
            "time": "2020-10-26T15:49:45+00:00"
        },
        {
            "name": "sebastian/complexity",
            "version": "2.0.2",
            "source": {
                "type": "git",
                "url": "https://github.com/sebastianbergmann/complexity.git",
                "reference": "739b35e53379900cc9ac327b2147867b8b6efd88"
            },
            "dist": {
                "type": "zip",
                "url": "https://api.github.com/repos/sebastianbergmann/complexity/zipball/739b35e53379900cc9ac327b2147867b8b6efd88",
                "reference": "739b35e53379900cc9ac327b2147867b8b6efd88",
                "shasum": ""
            },
            "require": {
                "nikic/php-parser": "^4.7",
                "php": ">=7.3"
            },
            "require-dev": {
                "phpunit/phpunit": "^9.3"
            },
            "type": "library",
            "extra": {
                "branch-alias": {
                    "dev-master": "2.0-dev"
                }
            },
            "autoload": {
                "classmap": [
                    "src/"
                ]
            },
            "notification-url": "https://packagist.org/downloads/",
            "license": [
                "BSD-3-Clause"
            ],
            "authors": [
                {
                    "name": "Sebastian Bergmann",
                    "email": "sebastian@phpunit.de",
                    "role": "lead"
                }
            ],
            "description": "Library for calculating the complexity of PHP code units",
            "homepage": "https://github.com/sebastianbergmann/complexity",
            "support": {
                "issues": "https://github.com/sebastianbergmann/complexity/issues",
                "source": "https://github.com/sebastianbergmann/complexity/tree/2.0.2"
            },
            "funding": [
                {
                    "url": "https://github.com/sebastianbergmann",
                    "type": "github"
                }
            ],
            "time": "2020-10-26T15:52:27+00:00"
        },
        {
            "name": "sebastian/diff",
            "version": "4.0.4",
            "source": {
                "type": "git",
                "url": "https://github.com/sebastianbergmann/diff.git",
                "reference": "3461e3fccc7cfdfc2720be910d3bd73c69be590d"
            },
            "dist": {
                "type": "zip",
                "url": "https://api.github.com/repos/sebastianbergmann/diff/zipball/3461e3fccc7cfdfc2720be910d3bd73c69be590d",
                "reference": "3461e3fccc7cfdfc2720be910d3bd73c69be590d",
                "shasum": ""
            },
            "require": {
                "php": ">=7.3"
            },
            "require-dev": {
                "phpunit/phpunit": "^9.3",
                "symfony/process": "^4.2 || ^5"
            },
            "type": "library",
            "extra": {
                "branch-alias": {
                    "dev-master": "4.0-dev"
                }
            },
            "autoload": {
                "classmap": [
                    "src/"
                ]
            },
            "notification-url": "https://packagist.org/downloads/",
            "license": [
                "BSD-3-Clause"
            ],
            "authors": [
                {
                    "name": "Sebastian Bergmann",
                    "email": "sebastian@phpunit.de"
                },
                {
                    "name": "Kore Nordmann",
                    "email": "mail@kore-nordmann.de"
                }
            ],
            "description": "Diff implementation",
            "homepage": "https://github.com/sebastianbergmann/diff",
            "keywords": [
                "diff",
                "udiff",
                "unidiff",
                "unified diff"
            ],
            "support": {
                "issues": "https://github.com/sebastianbergmann/diff/issues",
                "source": "https://github.com/sebastianbergmann/diff/tree/4.0.4"
            },
            "funding": [
                {
                    "url": "https://github.com/sebastianbergmann",
                    "type": "github"
                }
            ],
            "time": "2020-10-26T13:10:38+00:00"
        },
        {
            "name": "sebastian/environment",
            "version": "5.1.3",
            "source": {
                "type": "git",
                "url": "https://github.com/sebastianbergmann/environment.git",
                "reference": "388b6ced16caa751030f6a69e588299fa09200ac"
            },
            "dist": {
                "type": "zip",
                "url": "https://api.github.com/repos/sebastianbergmann/environment/zipball/388b6ced16caa751030f6a69e588299fa09200ac",
                "reference": "388b6ced16caa751030f6a69e588299fa09200ac",
                "shasum": ""
            },
            "require": {
                "php": ">=7.3"
            },
            "require-dev": {
                "phpunit/phpunit": "^9.3"
            },
            "suggest": {
                "ext-posix": "*"
            },
            "type": "library",
            "extra": {
                "branch-alias": {
                    "dev-master": "5.1-dev"
                }
            },
            "autoload": {
                "classmap": [
                    "src/"
                ]
            },
            "notification-url": "https://packagist.org/downloads/",
            "license": [
                "BSD-3-Clause"
            ],
            "authors": [
                {
                    "name": "Sebastian Bergmann",
                    "email": "sebastian@phpunit.de"
                }
            ],
            "description": "Provides functionality to handle HHVM/PHP environments",
            "homepage": "http://www.github.com/sebastianbergmann/environment",
            "keywords": [
                "Xdebug",
                "environment",
                "hhvm"
            ],
            "support": {
                "issues": "https://github.com/sebastianbergmann/environment/issues",
                "source": "https://github.com/sebastianbergmann/environment/tree/5.1.3"
            },
            "funding": [
                {
                    "url": "https://github.com/sebastianbergmann",
                    "type": "github"
                }
            ],
            "time": "2020-09-28T05:52:38+00:00"
        },
        {
            "name": "sebastian/exporter",
            "version": "4.0.4",
            "source": {
                "type": "git",
                "url": "https://github.com/sebastianbergmann/exporter.git",
                "reference": "65e8b7db476c5dd267e65eea9cab77584d3cfff9"
            },
            "dist": {
                "type": "zip",
                "url": "https://api.github.com/repos/sebastianbergmann/exporter/zipball/65e8b7db476c5dd267e65eea9cab77584d3cfff9",
                "reference": "65e8b7db476c5dd267e65eea9cab77584d3cfff9",
                "shasum": ""
            },
            "require": {
                "php": ">=7.3",
                "sebastian/recursion-context": "^4.0"
            },
            "require-dev": {
                "ext-mbstring": "*",
                "phpunit/phpunit": "^9.3"
            },
            "type": "library",
            "extra": {
                "branch-alias": {
                    "dev-master": "4.0-dev"
                }
            },
            "autoload": {
                "classmap": [
                    "src/"
                ]
            },
            "notification-url": "https://packagist.org/downloads/",
            "license": [
                "BSD-3-Clause"
            ],
            "authors": [
                {
                    "name": "Sebastian Bergmann",
                    "email": "sebastian@phpunit.de"
                },
                {
                    "name": "Jeff Welch",
                    "email": "whatthejeff@gmail.com"
                },
                {
                    "name": "Volker Dusch",
                    "email": "github@wallbash.com"
                },
                {
                    "name": "Adam Harvey",
                    "email": "aharvey@php.net"
                },
                {
                    "name": "Bernhard Schussek",
                    "email": "bschussek@gmail.com"
                }
            ],
            "description": "Provides the functionality to export PHP variables for visualization",
            "homepage": "https://www.github.com/sebastianbergmann/exporter",
            "keywords": [
                "export",
                "exporter"
            ],
            "support": {
                "issues": "https://github.com/sebastianbergmann/exporter/issues",
                "source": "https://github.com/sebastianbergmann/exporter/tree/4.0.4"
            },
            "funding": [
                {
                    "url": "https://github.com/sebastianbergmann",
                    "type": "github"
                }
            ],
            "time": "2021-11-11T14:18:36+00:00"
        },
        {
            "name": "sebastian/global-state",
            "version": "5.0.3",
            "source": {
                "type": "git",
                "url": "https://github.com/sebastianbergmann/global-state.git",
                "reference": "23bd5951f7ff26f12d4e3242864df3e08dec4e49"
            },
            "dist": {
                "type": "zip",
                "url": "https://api.github.com/repos/sebastianbergmann/global-state/zipball/23bd5951f7ff26f12d4e3242864df3e08dec4e49",
                "reference": "23bd5951f7ff26f12d4e3242864df3e08dec4e49",
                "shasum": ""
            },
            "require": {
                "php": ">=7.3",
                "sebastian/object-reflector": "^2.0",
                "sebastian/recursion-context": "^4.0"
            },
            "require-dev": {
                "ext-dom": "*",
                "phpunit/phpunit": "^9.3"
            },
            "suggest": {
                "ext-uopz": "*"
            },
            "type": "library",
            "extra": {
                "branch-alias": {
                    "dev-master": "5.0-dev"
                }
            },
            "autoload": {
                "classmap": [
                    "src/"
                ]
            },
            "notification-url": "https://packagist.org/downloads/",
            "license": [
                "BSD-3-Clause"
            ],
            "authors": [
                {
                    "name": "Sebastian Bergmann",
                    "email": "sebastian@phpunit.de"
                }
            ],
            "description": "Snapshotting of global state",
            "homepage": "http://www.github.com/sebastianbergmann/global-state",
            "keywords": [
                "global state"
            ],
            "support": {
                "issues": "https://github.com/sebastianbergmann/global-state/issues",
                "source": "https://github.com/sebastianbergmann/global-state/tree/5.0.3"
            },
            "funding": [
                {
                    "url": "https://github.com/sebastianbergmann",
                    "type": "github"
                }
            ],
            "time": "2021-06-11T13:31:12+00:00"
        },
        {
            "name": "sebastian/lines-of-code",
            "version": "1.0.3",
            "source": {
                "type": "git",
                "url": "https://github.com/sebastianbergmann/lines-of-code.git",
                "reference": "c1c2e997aa3146983ed888ad08b15470a2e22ecc"
            },
            "dist": {
                "type": "zip",
                "url": "https://api.github.com/repos/sebastianbergmann/lines-of-code/zipball/c1c2e997aa3146983ed888ad08b15470a2e22ecc",
                "reference": "c1c2e997aa3146983ed888ad08b15470a2e22ecc",
                "shasum": ""
            },
            "require": {
                "nikic/php-parser": "^4.6",
                "php": ">=7.3"
            },
            "require-dev": {
                "phpunit/phpunit": "^9.3"
            },
            "type": "library",
            "extra": {
                "branch-alias": {
                    "dev-master": "1.0-dev"
                }
            },
            "autoload": {
                "classmap": [
                    "src/"
                ]
            },
            "notification-url": "https://packagist.org/downloads/",
            "license": [
                "BSD-3-Clause"
            ],
            "authors": [
                {
                    "name": "Sebastian Bergmann",
                    "email": "sebastian@phpunit.de",
                    "role": "lead"
                }
            ],
            "description": "Library for counting the lines of code in PHP source code",
            "homepage": "https://github.com/sebastianbergmann/lines-of-code",
            "support": {
                "issues": "https://github.com/sebastianbergmann/lines-of-code/issues",
                "source": "https://github.com/sebastianbergmann/lines-of-code/tree/1.0.3"
            },
            "funding": [
                {
                    "url": "https://github.com/sebastianbergmann",
                    "type": "github"
                }
            ],
            "time": "2020-11-28T06:42:11+00:00"
        },
        {
            "name": "sebastian/object-enumerator",
            "version": "4.0.4",
            "source": {
                "type": "git",
                "url": "https://github.com/sebastianbergmann/object-enumerator.git",
                "reference": "5c9eeac41b290a3712d88851518825ad78f45c71"
            },
            "dist": {
                "type": "zip",
                "url": "https://api.github.com/repos/sebastianbergmann/object-enumerator/zipball/5c9eeac41b290a3712d88851518825ad78f45c71",
                "reference": "5c9eeac41b290a3712d88851518825ad78f45c71",
                "shasum": ""
            },
            "require": {
                "php": ">=7.3",
                "sebastian/object-reflector": "^2.0",
                "sebastian/recursion-context": "^4.0"
            },
            "require-dev": {
                "phpunit/phpunit": "^9.3"
            },
            "type": "library",
            "extra": {
                "branch-alias": {
                    "dev-master": "4.0-dev"
                }
            },
            "autoload": {
                "classmap": [
                    "src/"
                ]
            },
            "notification-url": "https://packagist.org/downloads/",
            "license": [
                "BSD-3-Clause"
            ],
            "authors": [
                {
                    "name": "Sebastian Bergmann",
                    "email": "sebastian@phpunit.de"
                }
            ],
            "description": "Traverses array structures and object graphs to enumerate all referenced objects",
            "homepage": "https://github.com/sebastianbergmann/object-enumerator/",
            "support": {
                "issues": "https://github.com/sebastianbergmann/object-enumerator/issues",
                "source": "https://github.com/sebastianbergmann/object-enumerator/tree/4.0.4"
            },
            "funding": [
                {
                    "url": "https://github.com/sebastianbergmann",
                    "type": "github"
                }
            ],
            "time": "2020-10-26T13:12:34+00:00"
        },
        {
            "name": "sebastian/object-reflector",
            "version": "2.0.4",
            "source": {
                "type": "git",
                "url": "https://github.com/sebastianbergmann/object-reflector.git",
                "reference": "b4f479ebdbf63ac605d183ece17d8d7fe49c15c7"
            },
            "dist": {
                "type": "zip",
                "url": "https://api.github.com/repos/sebastianbergmann/object-reflector/zipball/b4f479ebdbf63ac605d183ece17d8d7fe49c15c7",
                "reference": "b4f479ebdbf63ac605d183ece17d8d7fe49c15c7",
                "shasum": ""
            },
            "require": {
                "php": ">=7.3"
            },
            "require-dev": {
                "phpunit/phpunit": "^9.3"
            },
            "type": "library",
            "extra": {
                "branch-alias": {
                    "dev-master": "2.0-dev"
                }
            },
            "autoload": {
                "classmap": [
                    "src/"
                ]
            },
            "notification-url": "https://packagist.org/downloads/",
            "license": [
                "BSD-3-Clause"
            ],
            "authors": [
                {
                    "name": "Sebastian Bergmann",
                    "email": "sebastian@phpunit.de"
                }
            ],
            "description": "Allows reflection of object attributes, including inherited and non-public ones",
            "homepage": "https://github.com/sebastianbergmann/object-reflector/",
            "support": {
                "issues": "https://github.com/sebastianbergmann/object-reflector/issues",
                "source": "https://github.com/sebastianbergmann/object-reflector/tree/2.0.4"
            },
            "funding": [
                {
                    "url": "https://github.com/sebastianbergmann",
                    "type": "github"
                }
            ],
            "time": "2020-10-26T13:14:26+00:00"
        },
        {
            "name": "sebastian/recursion-context",
            "version": "4.0.4",
            "source": {
                "type": "git",
                "url": "https://github.com/sebastianbergmann/recursion-context.git",
                "reference": "cd9d8cf3c5804de4341c283ed787f099f5506172"
            },
            "dist": {
                "type": "zip",
                "url": "https://api.github.com/repos/sebastianbergmann/recursion-context/zipball/cd9d8cf3c5804de4341c283ed787f099f5506172",
                "reference": "cd9d8cf3c5804de4341c283ed787f099f5506172",
                "shasum": ""
            },
            "require": {
                "php": ">=7.3"
            },
            "require-dev": {
                "phpunit/phpunit": "^9.3"
            },
            "type": "library",
            "extra": {
                "branch-alias": {
                    "dev-master": "4.0-dev"
                }
            },
            "autoload": {
                "classmap": [
                    "src/"
                ]
            },
            "notification-url": "https://packagist.org/downloads/",
            "license": [
                "BSD-3-Clause"
            ],
            "authors": [
                {
                    "name": "Sebastian Bergmann",
                    "email": "sebastian@phpunit.de"
                },
                {
                    "name": "Jeff Welch",
                    "email": "whatthejeff@gmail.com"
                },
                {
                    "name": "Adam Harvey",
                    "email": "aharvey@php.net"
                }
            ],
            "description": "Provides functionality to recursively process PHP variables",
            "homepage": "http://www.github.com/sebastianbergmann/recursion-context",
            "support": {
                "issues": "https://github.com/sebastianbergmann/recursion-context/issues",
                "source": "https://github.com/sebastianbergmann/recursion-context/tree/4.0.4"
            },
            "funding": [
                {
                    "url": "https://github.com/sebastianbergmann",
                    "type": "github"
                }
            ],
            "time": "2020-10-26T13:17:30+00:00"
        },
        {
            "name": "sebastian/resource-operations",
            "version": "3.0.3",
            "source": {
                "type": "git",
                "url": "https://github.com/sebastianbergmann/resource-operations.git",
                "reference": "0f4443cb3a1d92ce809899753bc0d5d5a8dd19a8"
            },
            "dist": {
                "type": "zip",
                "url": "https://api.github.com/repos/sebastianbergmann/resource-operations/zipball/0f4443cb3a1d92ce809899753bc0d5d5a8dd19a8",
                "reference": "0f4443cb3a1d92ce809899753bc0d5d5a8dd19a8",
                "shasum": ""
            },
            "require": {
                "php": ">=7.3"
            },
            "require-dev": {
                "phpunit/phpunit": "^9.0"
            },
            "type": "library",
            "extra": {
                "branch-alias": {
                    "dev-master": "3.0-dev"
                }
            },
            "autoload": {
                "classmap": [
                    "src/"
                ]
            },
            "notification-url": "https://packagist.org/downloads/",
            "license": [
                "BSD-3-Clause"
            ],
            "authors": [
                {
                    "name": "Sebastian Bergmann",
                    "email": "sebastian@phpunit.de"
                }
            ],
            "description": "Provides a list of PHP built-in functions that operate on resources",
            "homepage": "https://www.github.com/sebastianbergmann/resource-operations",
            "support": {
                "issues": "https://github.com/sebastianbergmann/resource-operations/issues",
                "source": "https://github.com/sebastianbergmann/resource-operations/tree/3.0.3"
            },
            "funding": [
                {
                    "url": "https://github.com/sebastianbergmann",
                    "type": "github"
                }
            ],
            "time": "2020-09-28T06:45:17+00:00"
        },
        {
            "name": "sebastian/type",
            "version": "2.3.4",
            "source": {
                "type": "git",
                "url": "https://github.com/sebastianbergmann/type.git",
                "reference": "b8cd8a1c753c90bc1a0f5372170e3e489136f914"
            },
            "dist": {
                "type": "zip",
                "url": "https://api.github.com/repos/sebastianbergmann/type/zipball/b8cd8a1c753c90bc1a0f5372170e3e489136f914",
                "reference": "b8cd8a1c753c90bc1a0f5372170e3e489136f914",
                "shasum": ""
            },
            "require": {
                "php": ">=7.3"
            },
            "require-dev": {
                "phpunit/phpunit": "^9.3"
            },
            "type": "library",
            "extra": {
                "branch-alias": {
                    "dev-master": "2.3-dev"
                }
            },
            "autoload": {
                "classmap": [
                    "src/"
                ]
            },
            "notification-url": "https://packagist.org/downloads/",
            "license": [
                "BSD-3-Clause"
            ],
            "authors": [
                {
                    "name": "Sebastian Bergmann",
                    "email": "sebastian@phpunit.de",
                    "role": "lead"
                }
            ],
            "description": "Collection of value objects that represent the types of the PHP type system",
            "homepage": "https://github.com/sebastianbergmann/type",
            "support": {
                "issues": "https://github.com/sebastianbergmann/type/issues",
                "source": "https://github.com/sebastianbergmann/type/tree/2.3.4"
            },
            "funding": [
                {
                    "url": "https://github.com/sebastianbergmann",
                    "type": "github"
                }
            ],
            "time": "2021-06-15T12:49:02+00:00"
        },
        {
            "name": "sebastian/version",
            "version": "3.0.2",
            "source": {
                "type": "git",
                "url": "https://github.com/sebastianbergmann/version.git",
                "reference": "c6c1022351a901512170118436c764e473f6de8c"
            },
            "dist": {
                "type": "zip",
                "url": "https://api.github.com/repos/sebastianbergmann/version/zipball/c6c1022351a901512170118436c764e473f6de8c",
                "reference": "c6c1022351a901512170118436c764e473f6de8c",
                "shasum": ""
            },
            "require": {
                "php": ">=7.3"
            },
            "type": "library",
            "extra": {
                "branch-alias": {
                    "dev-master": "3.0-dev"
                }
            },
            "autoload": {
                "classmap": [
                    "src/"
                ]
            },
            "notification-url": "https://packagist.org/downloads/",
            "license": [
                "BSD-3-Clause"
            ],
            "authors": [
                {
                    "name": "Sebastian Bergmann",
                    "email": "sebastian@phpunit.de",
                    "role": "lead"
                }
            ],
            "description": "Library that helps with managing the version number of Git-hosted PHP projects",
            "homepage": "https://github.com/sebastianbergmann/version",
            "support": {
                "issues": "https://github.com/sebastianbergmann/version/issues",
                "source": "https://github.com/sebastianbergmann/version/tree/3.0.2"
            },
            "funding": [
                {
                    "url": "https://github.com/sebastianbergmann",
                    "type": "github"
                }
            ],
            "time": "2020-09-28T06:39:44+00:00"
        },
        {
            "name": "symfony/console",
            "version": "v5.3.11",
            "source": {
                "type": "git",
                "url": "https://github.com/symfony/console.git",
                "reference": "3e7ab8f5905058984899b05a4648096f558bfeba"
            },
            "dist": {
                "type": "zip",
                "url": "https://api.github.com/repos/symfony/console/zipball/3e7ab8f5905058984899b05a4648096f558bfeba",
                "reference": "3e7ab8f5905058984899b05a4648096f558bfeba",
                "shasum": ""
            },
            "require": {
                "php": ">=7.2.5",
                "symfony/deprecation-contracts": "^2.1",
                "symfony/polyfill-mbstring": "~1.0",
                "symfony/polyfill-php73": "^1.8",
                "symfony/polyfill-php80": "^1.16",
                "symfony/service-contracts": "^1.1|^2",
                "symfony/string": "^5.1"
            },
            "conflict": {
                "symfony/dependency-injection": "<4.4",
                "symfony/dotenv": "<5.1",
                "symfony/event-dispatcher": "<4.4",
                "symfony/lock": "<4.4",
                "symfony/process": "<4.4"
            },
            "provide": {
                "psr/log-implementation": "1.0|2.0"
            },
            "require-dev": {
                "psr/log": "^1|^2",
                "symfony/config": "^4.4|^5.0",
                "symfony/dependency-injection": "^4.4|^5.0",
                "symfony/event-dispatcher": "^4.4|^5.0",
                "symfony/lock": "^4.4|^5.0",
                "symfony/process": "^4.4|^5.0",
                "symfony/var-dumper": "^4.4|^5.0"
            },
            "suggest": {
                "psr/log": "For using the console logger",
                "symfony/event-dispatcher": "",
                "symfony/lock": "",
                "symfony/process": ""
            },
            "type": "library",
            "autoload": {
                "psr-4": {
                    "Symfony\\Component\\Console\\": ""
                },
                "exclude-from-classmap": [
                    "/Tests/"
                ]
            },
            "notification-url": "https://packagist.org/downloads/",
            "license": [
                "MIT"
            ],
            "authors": [
                {
                    "name": "Fabien Potencier",
                    "email": "fabien@symfony.com"
                },
                {
                    "name": "Symfony Community",
                    "homepage": "https://symfony.com/contributors"
                }
            ],
            "description": "Eases the creation of beautiful and testable command line interfaces",
            "homepage": "https://symfony.com",
            "keywords": [
                "cli",
                "command line",
                "console",
                "terminal"
            ],
            "support": {
                "source": "https://github.com/symfony/console/tree/v5.3.11"
            },
            "funding": [
                {
                    "url": "https://symfony.com/sponsor",
                    "type": "custom"
                },
                {
                    "url": "https://github.com/fabpot",
                    "type": "github"
                },
                {
                    "url": "https://tidelift.com/funding/github/packagist/symfony/symfony",
                    "type": "tidelift"
                }
            ],
            "time": "2021-11-21T19:41:05+00:00"
        },
        {
            "name": "symfony/deprecation-contracts",
            "version": "v2.5.0",
            "source": {
                "type": "git",
                "url": "https://github.com/symfony/deprecation-contracts.git",
                "reference": "6f981ee24cf69ee7ce9736146d1c57c2780598a8"
            },
            "dist": {
                "type": "zip",
                "url": "https://api.github.com/repos/symfony/deprecation-contracts/zipball/6f981ee24cf69ee7ce9736146d1c57c2780598a8",
                "reference": "6f981ee24cf69ee7ce9736146d1c57c2780598a8",
                "shasum": ""
            },
            "require": {
                "php": ">=7.1"
            },
            "type": "library",
            "extra": {
                "branch-alias": {
                    "dev-main": "2.5-dev"
                },
                "thanks": {
                    "name": "symfony/contracts",
                    "url": "https://github.com/symfony/contracts"
                }
            },
            "autoload": {
                "files": [
                    "function.php"
                ]
            },
            "notification-url": "https://packagist.org/downloads/",
            "license": [
                "MIT"
            ],
            "authors": [
                {
                    "name": "Nicolas Grekas",
                    "email": "p@tchwork.com"
                },
                {
                    "name": "Symfony Community",
                    "homepage": "https://symfony.com/contributors"
                }
            ],
            "description": "A generic function and convention to trigger deprecation notices",
            "homepage": "https://symfony.com",
            "support": {
                "source": "https://github.com/symfony/deprecation-contracts/tree/v2.5.0"
            },
            "funding": [
                {
                    "url": "https://symfony.com/sponsor",
                    "type": "custom"
                },
                {
                    "url": "https://github.com/fabpot",
                    "type": "github"
                },
                {
                    "url": "https://tidelift.com/funding/github/packagist/symfony/symfony",
                    "type": "tidelift"
                }
            ],
            "time": "2021-07-12T14:48:14+00:00"
        },
        {
            "name": "symfony/polyfill-ctype",
            "version": "v1.23.0",
            "source": {
                "type": "git",
                "url": "https://github.com/symfony/polyfill-ctype.git",
                "reference": "46cd95797e9df938fdd2b03693b5fca5e64b01ce"
            },
            "dist": {
                "type": "zip",
                "url": "https://api.github.com/repos/symfony/polyfill-ctype/zipball/46cd95797e9df938fdd2b03693b5fca5e64b01ce",
                "reference": "46cd95797e9df938fdd2b03693b5fca5e64b01ce",
                "shasum": ""
            },
            "require": {
                "php": ">=7.1"
            },
            "suggest": {
                "ext-ctype": "For best performance"
            },
            "type": "library",
            "extra": {
                "branch-alias": {
                    "dev-main": "1.23-dev"
                },
                "thanks": {
                    "name": "symfony/polyfill",
                    "url": "https://github.com/symfony/polyfill"
                }
            },
            "autoload": {
                "psr-4": {
                    "Symfony\\Polyfill\\Ctype\\": ""
                },
                "files": [
                    "bootstrap.php"
                ]
            },
            "notification-url": "https://packagist.org/downloads/",
            "license": [
                "MIT"
            ],
            "authors": [
                {
                    "name": "Gert de Pagter",
                    "email": "BackEndTea@gmail.com"
                },
                {
                    "name": "Symfony Community",
                    "homepage": "https://symfony.com/contributors"
                }
            ],
            "description": "Symfony polyfill for ctype functions",
            "homepage": "https://symfony.com",
            "keywords": [
                "compatibility",
                "ctype",
                "polyfill",
                "portable"
            ],
            "support": {
                "source": "https://github.com/symfony/polyfill-ctype/tree/v1.23.0"
            },
            "funding": [
                {
                    "url": "https://symfony.com/sponsor",
                    "type": "custom"
                },
                {
                    "url": "https://github.com/fabpot",
                    "type": "github"
                },
                {
                    "url": "https://tidelift.com/funding/github/packagist/symfony/symfony",
                    "type": "tidelift"
                }
            ],
            "time": "2021-02-19T12:13:01+00:00"
        },
        {
            "name": "symfony/polyfill-intl-grapheme",
            "version": "v1.23.1",
            "source": {
                "type": "git",
                "url": "https://github.com/symfony/polyfill-intl-grapheme.git",
                "reference": "16880ba9c5ebe3642d1995ab866db29270b36535"
            },
            "dist": {
                "type": "zip",
                "url": "https://api.github.com/repos/symfony/polyfill-intl-grapheme/zipball/16880ba9c5ebe3642d1995ab866db29270b36535",
                "reference": "16880ba9c5ebe3642d1995ab866db29270b36535",
                "shasum": ""
            },
            "require": {
                "php": ">=7.1"
            },
            "suggest": {
                "ext-intl": "For best performance"
            },
            "type": "library",
            "extra": {
                "branch-alias": {
                    "dev-main": "1.23-dev"
                },
                "thanks": {
                    "name": "symfony/polyfill",
                    "url": "https://github.com/symfony/polyfill"
                }
            },
            "autoload": {
                "psr-4": {
                    "Symfony\\Polyfill\\Intl\\Grapheme\\": ""
                },
                "files": [
                    "bootstrap.php"
                ]
            },
            "notification-url": "https://packagist.org/downloads/",
            "license": [
                "MIT"
            ],
            "authors": [
                {
                    "name": "Nicolas Grekas",
                    "email": "p@tchwork.com"
                },
                {
                    "name": "Symfony Community",
                    "homepage": "https://symfony.com/contributors"
                }
            ],
            "description": "Symfony polyfill for intl's grapheme_* functions",
            "homepage": "https://symfony.com",
            "keywords": [
                "compatibility",
                "grapheme",
                "intl",
                "polyfill",
                "portable",
                "shim"
            ],
            "support": {
                "source": "https://github.com/symfony/polyfill-intl-grapheme/tree/v1.23.1"
            },
            "funding": [
                {
                    "url": "https://symfony.com/sponsor",
                    "type": "custom"
                },
                {
                    "url": "https://github.com/fabpot",
                    "type": "github"
                },
                {
                    "url": "https://tidelift.com/funding/github/packagist/symfony/symfony",
                    "type": "tidelift"
                }
            ],
            "time": "2021-05-27T12:26:48+00:00"
        },
        {
            "name": "symfony/polyfill-intl-normalizer",
            "version": "v1.23.0",
            "source": {
                "type": "git",
                "url": "https://github.com/symfony/polyfill-intl-normalizer.git",
                "reference": "8590a5f561694770bdcd3f9b5c69dde6945028e8"
            },
            "dist": {
                "type": "zip",
                "url": "https://api.github.com/repos/symfony/polyfill-intl-normalizer/zipball/8590a5f561694770bdcd3f9b5c69dde6945028e8",
                "reference": "8590a5f561694770bdcd3f9b5c69dde6945028e8",
                "shasum": ""
            },
            "require": {
                "php": ">=7.1"
            },
            "suggest": {
                "ext-intl": "For best performance"
            },
            "type": "library",
            "extra": {
                "branch-alias": {
                    "dev-main": "1.23-dev"
                },
                "thanks": {
                    "name": "symfony/polyfill",
                    "url": "https://github.com/symfony/polyfill"
                }
            },
            "autoload": {
                "psr-4": {
                    "Symfony\\Polyfill\\Intl\\Normalizer\\": ""
                },
                "files": [
                    "bootstrap.php"
                ],
                "classmap": [
                    "Resources/stubs"
                ]
            },
            "notification-url": "https://packagist.org/downloads/",
            "license": [
                "MIT"
            ],
            "authors": [
                {
                    "name": "Nicolas Grekas",
                    "email": "p@tchwork.com"
                },
                {
                    "name": "Symfony Community",
                    "homepage": "https://symfony.com/contributors"
                }
            ],
            "description": "Symfony polyfill for intl's Normalizer class and related functions",
            "homepage": "https://symfony.com",
            "keywords": [
                "compatibility",
                "intl",
                "normalizer",
                "polyfill",
                "portable",
                "shim"
            ],
            "support": {
                "source": "https://github.com/symfony/polyfill-intl-normalizer/tree/v1.23.0"
            },
            "funding": [
                {
                    "url": "https://symfony.com/sponsor",
                    "type": "custom"
                },
                {
                    "url": "https://github.com/fabpot",
                    "type": "github"
                },
                {
                    "url": "https://tidelift.com/funding/github/packagist/symfony/symfony",
                    "type": "tidelift"
                }
            ],
            "time": "2021-02-19T12:13:01+00:00"
        },
        {
            "name": "symfony/polyfill-mbstring",
            "version": "v1.23.1",
            "source": {
                "type": "git",
                "url": "https://github.com/symfony/polyfill-mbstring.git",
                "reference": "9174a3d80210dca8daa7f31fec659150bbeabfc6"
            },
            "dist": {
                "type": "zip",
                "url": "https://api.github.com/repos/symfony/polyfill-mbstring/zipball/9174a3d80210dca8daa7f31fec659150bbeabfc6",
                "reference": "9174a3d80210dca8daa7f31fec659150bbeabfc6",
                "shasum": ""
            },
            "require": {
                "php": ">=7.1"
            },
            "suggest": {
                "ext-mbstring": "For best performance"
            },
            "type": "library",
            "extra": {
                "branch-alias": {
                    "dev-main": "1.23-dev"
                },
                "thanks": {
                    "name": "symfony/polyfill",
                    "url": "https://github.com/symfony/polyfill"
                }
            },
            "autoload": {
                "psr-4": {
                    "Symfony\\Polyfill\\Mbstring\\": ""
                },
                "files": [
                    "bootstrap.php"
                ]
            },
            "notification-url": "https://packagist.org/downloads/",
            "license": [
                "MIT"
            ],
            "authors": [
                {
                    "name": "Nicolas Grekas",
                    "email": "p@tchwork.com"
                },
                {
                    "name": "Symfony Community",
                    "homepage": "https://symfony.com/contributors"
                }
            ],
            "description": "Symfony polyfill for the Mbstring extension",
            "homepage": "https://symfony.com",
            "keywords": [
                "compatibility",
                "mbstring",
                "polyfill",
                "portable",
                "shim"
            ],
            "support": {
                "source": "https://github.com/symfony/polyfill-mbstring/tree/v1.23.1"
            },
            "funding": [
                {
                    "url": "https://symfony.com/sponsor",
                    "type": "custom"
                },
                {
                    "url": "https://github.com/fabpot",
                    "type": "github"
                },
                {
                    "url": "https://tidelift.com/funding/github/packagist/symfony/symfony",
                    "type": "tidelift"
                }
            ],
            "time": "2021-05-27T12:26:48+00:00"
        },
        {
            "name": "symfony/polyfill-php73",
            "version": "v1.23.0",
            "source": {
                "type": "git",
                "url": "https://github.com/symfony/polyfill-php73.git",
                "reference": "fba8933c384d6476ab14fb7b8526e5287ca7e010"
            },
            "dist": {
                "type": "zip",
                "url": "https://api.github.com/repos/symfony/polyfill-php73/zipball/fba8933c384d6476ab14fb7b8526e5287ca7e010",
                "reference": "fba8933c384d6476ab14fb7b8526e5287ca7e010",
                "shasum": ""
            },
            "require": {
                "php": ">=7.1"
            },
            "type": "library",
            "extra": {
                "branch-alias": {
                    "dev-main": "1.23-dev"
                },
                "thanks": {
                    "name": "symfony/polyfill",
                    "url": "https://github.com/symfony/polyfill"
                }
            },
            "autoload": {
                "psr-4": {
                    "Symfony\\Polyfill\\Php73\\": ""
                },
                "files": [
                    "bootstrap.php"
                ],
                "classmap": [
                    "Resources/stubs"
                ]
            },
            "notification-url": "https://packagist.org/downloads/",
            "license": [
                "MIT"
            ],
            "authors": [
                {
                    "name": "Nicolas Grekas",
                    "email": "p@tchwork.com"
                },
                {
                    "name": "Symfony Community",
                    "homepage": "https://symfony.com/contributors"
                }
            ],
            "description": "Symfony polyfill backporting some PHP 7.3+ features to lower PHP versions",
            "homepage": "https://symfony.com",
            "keywords": [
                "compatibility",
                "polyfill",
                "portable",
                "shim"
            ],
            "support": {
                "source": "https://github.com/symfony/polyfill-php73/tree/v1.23.0"
            },
            "funding": [
                {
                    "url": "https://symfony.com/sponsor",
                    "type": "custom"
                },
                {
                    "url": "https://github.com/fabpot",
                    "type": "github"
                },
                {
                    "url": "https://tidelift.com/funding/github/packagist/symfony/symfony",
                    "type": "tidelift"
                }
            ],
            "time": "2021-02-19T12:13:01+00:00"
        },
        {
            "name": "symfony/polyfill-php80",
            "version": "v1.23.1",
            "source": {
                "type": "git",
                "url": "https://github.com/symfony/polyfill-php80.git",
                "reference": "1100343ed1a92e3a38f9ae122fc0eb21602547be"
            },
            "dist": {
                "type": "zip",
                "url": "https://api.github.com/repos/symfony/polyfill-php80/zipball/1100343ed1a92e3a38f9ae122fc0eb21602547be",
                "reference": "1100343ed1a92e3a38f9ae122fc0eb21602547be",
                "shasum": ""
            },
            "require": {
                "php": ">=7.1"
            },
            "type": "library",
            "extra": {
                "branch-alias": {
                    "dev-main": "1.23-dev"
                },
                "thanks": {
                    "name": "symfony/polyfill",
                    "url": "https://github.com/symfony/polyfill"
                }
            },
            "autoload": {
                "psr-4": {
                    "Symfony\\Polyfill\\Php80\\": ""
                },
                "files": [
                    "bootstrap.php"
                ],
                "classmap": [
                    "Resources/stubs"
                ]
            },
            "notification-url": "https://packagist.org/downloads/",
            "license": [
                "MIT"
            ],
            "authors": [
                {
                    "name": "Ion Bazan",
                    "email": "ion.bazan@gmail.com"
                },
                {
                    "name": "Nicolas Grekas",
                    "email": "p@tchwork.com"
                },
                {
                    "name": "Symfony Community",
                    "homepage": "https://symfony.com/contributors"
                }
            ],
            "description": "Symfony polyfill backporting some PHP 8.0+ features to lower PHP versions",
            "homepage": "https://symfony.com",
            "keywords": [
                "compatibility",
                "polyfill",
                "portable",
                "shim"
            ],
            "support": {
                "source": "https://github.com/symfony/polyfill-php80/tree/v1.23.1"
            },
            "funding": [
                {
                    "url": "https://symfony.com/sponsor",
                    "type": "custom"
                },
                {
                    "url": "https://github.com/fabpot",
                    "type": "github"
                },
                {
                    "url": "https://tidelift.com/funding/github/packagist/symfony/symfony",
                    "type": "tidelift"
                }
            ],
            "time": "2021-07-28T13:41:28+00:00"
        },
        {
            "name": "symfony/process",
            "version": "v5.3.12",
            "source": {
                "type": "git",
                "url": "https://github.com/symfony/process.git",
                "reference": "e498803a6e95ede78e9d5646ad32a2255c033a6a"
            },
            "dist": {
                "type": "zip",
                "url": "https://api.github.com/repos/symfony/process/zipball/e498803a6e95ede78e9d5646ad32a2255c033a6a",
                "reference": "e498803a6e95ede78e9d5646ad32a2255c033a6a",
                "shasum": ""
            },
            "require": {
                "php": ">=7.2.5",
                "symfony/polyfill-php80": "^1.16"
            },
            "type": "library",
            "autoload": {
                "psr-4": {
                    "Symfony\\Component\\Process\\": ""
                },
                "exclude-from-classmap": [
                    "/Tests/"
                ]
            },
            "notification-url": "https://packagist.org/downloads/",
            "license": [
                "MIT"
            ],
            "authors": [
                {
                    "name": "Fabien Potencier",
                    "email": "fabien@symfony.com"
                },
                {
                    "name": "Symfony Community",
                    "homepage": "https://symfony.com/contributors"
                }
            ],
            "description": "Executes commands in sub-processes",
            "homepage": "https://symfony.com",
            "support": {
                "source": "https://github.com/symfony/process/tree/v5.3.12"
            },
            "funding": [
                {
                    "url": "https://symfony.com/sponsor",
                    "type": "custom"
                },
                {
                    "url": "https://github.com/fabpot",
                    "type": "github"
                },
                {
                    "url": "https://tidelift.com/funding/github/packagist/symfony/symfony",
                    "type": "tidelift"
                }
            ],
            "time": "2021-11-22T22:39:13+00:00"
        },
        {
            "name": "symfony/service-contracts",
            "version": "v2.5.0",
            "source": {
                "type": "git",
                "url": "https://github.com/symfony/service-contracts.git",
                "reference": "1ab11b933cd6bc5464b08e81e2c5b07dec58b0fc"
            },
            "dist": {
                "type": "zip",
                "url": "https://api.github.com/repos/symfony/service-contracts/zipball/1ab11b933cd6bc5464b08e81e2c5b07dec58b0fc",
                "reference": "1ab11b933cd6bc5464b08e81e2c5b07dec58b0fc",
                "shasum": ""
            },
            "require": {
                "php": ">=7.2.5",
                "psr/container": "^1.1",
                "symfony/deprecation-contracts": "^2.1"
            },
            "conflict": {
                "ext-psr": "<1.1|>=2"
            },
            "suggest": {
                "symfony/service-implementation": ""
            },
            "type": "library",
            "extra": {
                "branch-alias": {
                    "dev-main": "2.5-dev"
                },
                "thanks": {
                    "name": "symfony/contracts",
                    "url": "https://github.com/symfony/contracts"
                }
            },
            "autoload": {
                "psr-4": {
                    "Symfony\\Contracts\\Service\\": ""
                }
            },
            "notification-url": "https://packagist.org/downloads/",
            "license": [
                "MIT"
            ],
            "authors": [
                {
                    "name": "Nicolas Grekas",
                    "email": "p@tchwork.com"
                },
                {
                    "name": "Symfony Community",
                    "homepage": "https://symfony.com/contributors"
                }
            ],
            "description": "Generic abstractions related to writing services",
            "homepage": "https://symfony.com",
            "keywords": [
                "abstractions",
                "contracts",
                "decoupling",
                "interfaces",
                "interoperability",
                "standards"
            ],
            "support": {
                "source": "https://github.com/symfony/service-contracts/tree/v2.5.0"
            },
            "funding": [
                {
                    "url": "https://symfony.com/sponsor",
                    "type": "custom"
                },
                {
                    "url": "https://github.com/fabpot",
                    "type": "github"
                },
                {
                    "url": "https://tidelift.com/funding/github/packagist/symfony/symfony",
                    "type": "tidelift"
                }
            ],
            "time": "2021-11-04T16:48:04+00:00"
        },
        {
            "name": "symfony/string",
            "version": "v5.3.10",
            "source": {
                "type": "git",
                "url": "https://github.com/symfony/string.git",
                "reference": "d70c35bb20bbca71fc4ab7921e3c6bda1a82a60c"
            },
            "dist": {
                "type": "zip",
                "url": "https://api.github.com/repos/symfony/string/zipball/d70c35bb20bbca71fc4ab7921e3c6bda1a82a60c",
                "reference": "d70c35bb20bbca71fc4ab7921e3c6bda1a82a60c",
                "shasum": ""
            },
            "require": {
                "php": ">=7.2.5",
                "symfony/polyfill-ctype": "~1.8",
                "symfony/polyfill-intl-grapheme": "~1.0",
                "symfony/polyfill-intl-normalizer": "~1.0",
                "symfony/polyfill-mbstring": "~1.0",
                "symfony/polyfill-php80": "~1.15"
            },
            "require-dev": {
                "symfony/error-handler": "^4.4|^5.0",
                "symfony/http-client": "^4.4|^5.0",
                "symfony/translation-contracts": "^1.1|^2",
                "symfony/var-exporter": "^4.4|^5.0"
            },
            "type": "library",
            "autoload": {
                "psr-4": {
                    "Symfony\\Component\\String\\": ""
                },
                "files": [
                    "Resources/functions.php"
                ],
                "exclude-from-classmap": [
                    "/Tests/"
                ]
            },
            "notification-url": "https://packagist.org/downloads/",
            "license": [
                "MIT"
            ],
            "authors": [
                {
                    "name": "Nicolas Grekas",
                    "email": "p@tchwork.com"
                },
                {
                    "name": "Symfony Community",
                    "homepage": "https://symfony.com/contributors"
                }
            ],
            "description": "Provides an object-oriented API to strings and deals with bytes, UTF-8 code points and grapheme clusters in a unified way",
            "homepage": "https://symfony.com",
            "keywords": [
                "grapheme",
                "i18n",
                "string",
                "unicode",
                "utf-8",
                "utf8"
            ],
            "support": {
                "source": "https://github.com/symfony/string/tree/v5.3.10"
            },
            "funding": [
                {
                    "url": "https://symfony.com/sponsor",
                    "type": "custom"
                },
                {
                    "url": "https://github.com/fabpot",
                    "type": "github"
                },
                {
                    "url": "https://tidelift.com/funding/github/packagist/symfony/symfony",
                    "type": "tidelift"
                }
            ],
            "time": "2021-10-27T18:21:46+00:00"
        },
        {
            "name": "theseer/tokenizer",
            "version": "1.2.1",
            "source": {
                "type": "git",
                "url": "https://github.com/theseer/tokenizer.git",
                "reference": "34a41e998c2183e22995f158c581e7b5e755ab9e"
            },
            "dist": {
                "type": "zip",
                "url": "https://api.github.com/repos/theseer/tokenizer/zipball/34a41e998c2183e22995f158c581e7b5e755ab9e",
                "reference": "34a41e998c2183e22995f158c581e7b5e755ab9e",
                "shasum": ""
            },
            "require": {
                "ext-dom": "*",
                "ext-tokenizer": "*",
                "ext-xmlwriter": "*",
                "php": "^7.2 || ^8.0"
            },
            "type": "library",
            "autoload": {
                "classmap": [
                    "src/"
                ]
            },
            "notification-url": "https://packagist.org/downloads/",
            "license": [
                "BSD-3-Clause"
            ],
            "authors": [
                {
                    "name": "Arne Blankerts",
                    "email": "arne@blankerts.de",
                    "role": "Developer"
                }
            ],
            "description": "A small library for converting tokenized PHP source code into XML and potentially other formats",
            "support": {
                "issues": "https://github.com/theseer/tokenizer/issues",
                "source": "https://github.com/theseer/tokenizer/tree/1.2.1"
            },
            "funding": [
                {
                    "url": "https://github.com/theseer",
                    "type": "github"
                }
            ],
            "time": "2021-07-28T10:34:58+00:00"
        },
        {
            "name": "webmozart/assert",
            "version": "1.10.0",
            "source": {
                "type": "git",
                "url": "https://github.com/webmozarts/assert.git",
                "reference": "6964c76c7804814a842473e0c8fd15bab0f18e25"
            },
            "dist": {
                "type": "zip",
                "url": "https://api.github.com/repos/webmozarts/assert/zipball/6964c76c7804814a842473e0c8fd15bab0f18e25",
                "reference": "6964c76c7804814a842473e0c8fd15bab0f18e25",
                "shasum": ""
            },
            "require": {
                "php": "^7.2 || ^8.0",
                "symfony/polyfill-ctype": "^1.8"
            },
            "conflict": {
                "phpstan/phpstan": "<0.12.20",
                "vimeo/psalm": "<4.6.1 || 4.6.2"
            },
            "require-dev": {
                "phpunit/phpunit": "^8.5.13"
            },
            "type": "library",
            "extra": {
                "branch-alias": {
                    "dev-master": "1.10-dev"
                }
            },
            "autoload": {
                "psr-4": {
                    "Webmozart\\Assert\\": "src/"
                }
            },
            "notification-url": "https://packagist.org/downloads/",
            "license": [
                "MIT"
            ],
            "authors": [
                {
                    "name": "Bernhard Schussek",
                    "email": "bschussek@gmail.com"
                }
            ],
            "description": "Assertions to validate method input/output with nice error messages.",
            "keywords": [
                "assert",
                "check",
                "validate"
            ],
            "support": {
                "issues": "https://github.com/webmozarts/assert/issues",
                "source": "https://github.com/webmozarts/assert/tree/1.10.0"
            },
            "time": "2021-03-09T10:59:23+00:00"
        },
        {
            "name": "wikimedia/at-ease",
            "version": "v2.1.0",
            "source": {
                "type": "git",
                "url": "https://github.com/wikimedia/at-ease.git",
                "reference": "e8ebaa7bb7c8a8395481a05f6dc4deaceab11c33"
            },
            "dist": {
                "type": "zip",
                "url": "https://api.github.com/repos/wikimedia/at-ease/zipball/e8ebaa7bb7c8a8395481a05f6dc4deaceab11c33",
                "reference": "e8ebaa7bb7c8a8395481a05f6dc4deaceab11c33",
                "shasum": ""
            },
            "require": {
                "php": ">=7.2.9"
            },
            "require-dev": {
                "mediawiki/mediawiki-codesniffer": "35.0.0",
                "mediawiki/minus-x": "1.1.1",
                "ockcyp/covers-validator": "1.3.3",
                "php-parallel-lint/php-console-highlighter": "0.5.0",
                "php-parallel-lint/php-parallel-lint": "1.2.0",
                "phpunit/phpunit": "^8.5"
            },
            "type": "library",
            "autoload": {
                "psr-4": {
                    "Wikimedia\\AtEase\\": "src/Wikimedia/AtEase/"
                },
                "files": [
                    "src/Wikimedia/Functions.php"
                ]
            },
            "notification-url": "https://packagist.org/downloads/",
            "license": [
                "GPL-2.0-or-later"
            ],
            "authors": [
                {
                    "name": "Tim Starling",
                    "email": "tstarling@wikimedia.org"
                },
                {
                    "name": "MediaWiki developers",
                    "email": "wikitech-l@lists.wikimedia.org"
                }
            ],
            "description": "Safe replacement to @ for suppressing warnings.",
            "homepage": "https://www.mediawiki.org/wiki/at-ease",
            "support": {
                "source": "https://github.com/wikimedia/at-ease/tree/v2.1.0"
            },
            "time": "2021-02-27T15:53:37+00:00"
        },
        {
            "name": "yoast/phpunit-polyfills",
            "version": "1.0.2",
            "source": {
                "type": "git",
                "url": "https://github.com/Yoast/PHPUnit-Polyfills.git",
                "reference": "1a582ab1d91e86aa450340c4d35631a85314ff9f"
            },
            "dist": {
                "type": "zip",
                "url": "https://api.github.com/repos/Yoast/PHPUnit-Polyfills/zipball/1a582ab1d91e86aa450340c4d35631a85314ff9f",
                "reference": "1a582ab1d91e86aa450340c4d35631a85314ff9f",
                "shasum": ""
            },
            "require": {
                "php": ">=5.4",
                "phpunit/phpunit": "^4.8.36 || ^5.7.21 || ^6.0 || ^7.0 || ^8.0 || ^9.0"
            },
            "require-dev": {
                "yoast/yoastcs": "^2.2.0"
            },
            "type": "library",
            "extra": {
                "branch-alias": {
                    "dev-main": "1.x-dev",
                    "dev-develop": "1.x-dev"
                }
            },
            "autoload": {
                "files": [
                    "phpunitpolyfills-autoload.php"
                ]
            },
            "notification-url": "https://packagist.org/downloads/",
            "license": [
                "BSD-3-Clause"
            ],
            "authors": [
                {
                    "name": "Team Yoast",
                    "email": "support@yoast.com",
                    "homepage": "https://yoast.com"
                },
                {
                    "name": "Contributors",
                    "homepage": "https://github.com/Yoast/PHPUnit-Polyfills/graphs/contributors"
                }
            ],
            "description": "Set of polyfills for changed PHPUnit functionality to allow for creating PHPUnit cross-version compatible tests",
            "homepage": "https://github.com/Yoast/PHPUnit-Polyfills",
            "keywords": [
                "phpunit",
                "polyfill",
                "testing"
            ],
            "support": {
                "issues": "https://github.com/Yoast/PHPUnit-Polyfills/issues",
                "source": "https://github.com/Yoast/PHPUnit-Polyfills"
            },
            "time": "2021-10-03T08:40:26+00:00"
        }
    ],
    "aliases": [],
    "minimum-stability": "dev",
    "stability-flags": {
        "automattic/jetpack-a8c-mc-stats": 20,
        "automattic/jetpack-abtest": 20,
        "automattic/jetpack-assets": 20,
        "automattic/jetpack-autoloader": 20,
        "automattic/jetpack-backup": 20,
        "automattic/jetpack-blocks": 20,
        "automattic/jetpack-compat": 20,
        "automattic/jetpack-composer-plugin": 20,
        "automattic/jetpack-config": 20,
        "automattic/jetpack-connection": 20,
        "automattic/jetpack-connection-ui": 20,
        "automattic/jetpack-constants": 20,
        "automattic/jetpack-device-detection": 20,
        "automattic/jetpack-error": 20,
        "automattic/jetpack-heartbeat": 20,
        "automattic/jetpack-identity-crisis": 20,
        "automattic/jetpack-jitm": 20,
        "automattic/jetpack-lazy-images": 20,
        "automattic/jetpack-licensing": 20,
        "automattic/jetpack-logo": 20,
        "automattic/jetpack-my-jetpack": 20,
        "automattic/jetpack-options": 20,
        "automattic/jetpack-partner": 20,
        "automattic/jetpack-redirect": 20,
        "automattic/jetpack-roles": 20,
        "automattic/jetpack-search": 20,
        "automattic/jetpack-status": 20,
        "automattic/jetpack-sync": 20,
        "automattic/jetpack-terms-of-service": 20,
        "automattic/jetpack-tracking": 20,
        "automattic/jetpack-changelogger": 20
    },
    "prefer-stable": true,
    "prefer-lowest": false,
    "platform": {
        "ext-fileinfo": "*",
        "ext-json": "*",
        "ext-openssl": "*"
    },
    "platform-dev": [],
    "platform-overrides": {
        "ext-intl": "0.0.0"
    },
    "plugin-api-version": "2.1.0"
}<|MERGE_RESOLUTION|>--- conflicted
+++ resolved
@@ -1500,16 +1500,12 @@
                 "reference": "c7102d656f84766fb655dd7075908cf3341a276b"
             },
             "require": {
-<<<<<<< HEAD
                 "automattic/jetpack-assets": "^1.13",
                 "automattic/jetpack-connection": "^1.32",
                 "automattic/jetpack-constants": "^1.6",
                 "automattic/jetpack-options": "^1.14",
                 "automattic/jetpack-status": "^1.9",
                 "automattic/jetpack-tracking": "^1.13"
-=======
-                "automattic/jetpack-connection": "^1.33"
->>>>>>> b4c49c21
             },
             "require-dev": {
                 "automattic/jetpack-changelogger": "^3.0",
