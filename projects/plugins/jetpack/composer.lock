--- conflicted
+++ resolved
@@ -4,11 +4,7 @@
         "Read more about it at https://getcomposer.org/doc/01-basic-usage.md#installing-dependencies",
         "This file is @generated automatically"
     ],
-<<<<<<< HEAD
     "content-hash": "7c333a9c721fceca777256e75617a9b5",
-=======
-    "content-hash": "0eacfb6c2a3aef3b60de2ccc07698cc3",
->>>>>>> 52256e8b
     "packages": [
         {
             "name": "automattic/jetpack-a8c-mc-stats",
