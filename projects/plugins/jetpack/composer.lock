{
    "_readme": [
        "This file locks the dependencies of your project to a known state",
        "Read more about it at https://getcomposer.org/doc/01-basic-usage.md#installing-dependencies",
        "This file is @generated automatically"
    ],
<<<<<<< HEAD
    "content-hash": "11375a185eef3f2273be2aeae5a9763c",
=======
    "content-hash": "b0dd51a210862ace7493ba553f2f0468",
>>>>>>> 5cae30df
    "packages": [
        {
            "name": "automattic/jetpack-a8c-mc-stats",
            "version": "dev-master",
            "dist": {
                "type": "path",
                "url": "../../packages/a8c-mc-stats",
                "reference": "a0c0c657875ba4ab7254d59778e249a144b01347"
            },
            "require-dev": {
                "automattic/jetpack-changelogger": "^3.0",
                "yoast/phpunit-polyfills": "1.0.2"
            },
            "type": "library",
            "extra": {
                "autotagger": true,
                "mirror-repo": "Automattic/jetpack-a8c-mc-stats",
                "changelogger": {
                    "link-template": "https://github.com/Automattic/jetpack-a8c-mc-stats/compare/v${old}...v${new}"
                },
                "branch-alias": {
                    "dev-master": "1.4.x-dev"
                }
            },
            "autoload": {
                "classmap": [
                    "src/"
                ]
            },
            "scripts": {
                "phpunit": [
                    "./vendor/phpunit/phpunit/phpunit --colors=always"
                ],
                "test-coverage": [
                    "@composer update",
                    "phpdbg -d memory_limit=2048M -d max_execution_time=900 -qrr ./vendor/bin/phpunit --coverage-clover \"$COVERAGE_DIR/clover.xml\""
                ],
                "test-php": [
                    "@composer update",
                    "@composer phpunit"
                ]
            },
            "license": [
                "GPL-2.0-or-later"
            ],
            "description": "Used to record internal usage stats for Automattic. Not visible to site owners.",
            "transport-options": {
                "monorepo": true,
                "relative": true
            }
        },
        {
            "name": "automattic/jetpack-abtest",
            "version": "dev-master",
            "dist": {
                "type": "path",
                "url": "../../packages/abtest",
                "reference": "4fe8060703fb8e4e9ed8852aeeeb8be0bea6942d"
            },
            "require": {
                "automattic/jetpack-connection": "^1.30",
                "automattic/jetpack-error": "^1.3"
            },
            "require-dev": {
                "automattic/jetpack-changelogger": "^3.0",
                "automattic/wordbless": "dev-master",
                "yoast/phpunit-polyfills": "1.0.2"
            },
            "type": "library",
            "extra": {
                "autotagger": true,
                "mirror-repo": "Automattic/jetpack-abtest",
                "changelogger": {
                    "link-template": "https://github.com/Automattic/jetpack-abtest/compare/v${old}...v${new}"
                },
                "branch-alias": {
                    "dev-master": "1.9.x-dev"
                }
            },
            "autoload": {
                "classmap": [
                    "src/"
                ]
            },
            "scripts": {
                "phpunit": [
                    "./vendor/phpunit/phpunit/phpunit --colors=always"
                ],
                "post-update-cmd": [
                    "php -r \"copy('vendor/automattic/wordbless/src/dbless-wpdb.php', 'wordpress/wp-content/db.php');\""
                ],
                "test-coverage": [
                    "@composer update",
                    "phpdbg -d memory_limit=2048M -d max_execution_time=900 -qrr ./vendor/bin/phpunit --coverage-clover \"$COVERAGE_DIR/clover.xml\""
                ],
                "test-php": [
                    "@composer update",
                    "@composer phpunit"
                ]
            },
            "license": [
                "GPL-2.0-or-later"
            ],
            "description": "Provides an interface to the WP.com A/B tests.",
            "transport-options": {
                "monorepo": true,
                "relative": true
            }
        },
        {
            "name": "automattic/jetpack-admin-ui",
            "version": "dev-master",
            "dist": {
                "type": "path",
                "url": "../../packages/admin-ui",
                "reference": "7f51620d80a931c94e60f286dad541ff15836ef1"
            },
            "require-dev": {
                "automattic/jetpack-changelogger": "^3.0",
                "automattic/wordbless": "dev-master",
                "yoast/phpunit-polyfills": "1.0.2"
            },
            "type": "library",
            "extra": {
                "autotagger": true,
                "mirror-repo": "Automattic/jetpack-admin-ui",
                "changelogger": {
                    "link-template": "https://github.com/Automattic/jetpack-admin-ui/compare/${old}...${new}"
                },
                "branch-alias": {
                    "dev-master": "0.1.x-dev"
                },
                "version-constants": {
                    "::PACKAGE_VERSION": "src/class-admin-menu.php"
                }
            },
            "autoload": {
                "classmap": [
                    "src/"
                ]
            },
            "scripts": {
                "phpunit": [
                    "./vendor/phpunit/phpunit/phpunit --colors=always"
                ],
                "test-coverage": [
                    "@composer install",
                    "phpdbg -d memory_limit=2048M -d max_execution_time=900 -qrr ./vendor/bin/phpunit --coverage-clover \"$COVERAGE_DIR/clover.xml\""
                ],
                "test-php": [
                    "@composer install",
                    "@composer phpunit"
                ],
                "post-update-cmd": [
                    "php -r \"copy('vendor/automattic/wordbless/src/dbless-wpdb.php', 'wordpress/wp-content/db.php');\""
                ]
            },
            "license": [
                "GPL-2.0-or-later"
            ],
            "description": "Generic Jetpack wp-admin UI elements",
            "transport-options": {
                "monorepo": true,
                "relative": true
            }
        },
        {
            "name": "automattic/jetpack-assets",
            "version": "dev-master",
            "dist": {
                "type": "path",
                "url": "../../packages/assets",
                "reference": "4d5443c8dcbc2d06b408f957aedd343e52aafe1d"
            },
            "require": {
                "automattic/jetpack-constants": "^1.6"
            },
            "require-dev": {
                "automattic/jetpack-changelogger": "^3.0",
                "brain/monkey": "2.6.1",
                "yoast/phpunit-polyfills": "1.0.2"
            },
            "type": "library",
            "extra": {
                "autotagger": true,
                "mirror-repo": "Automattic/jetpack-assets",
                "changelogger": {
                    "link-template": "https://github.com/Automattic/jetpack-assets/compare/v${old}...v${new}"
                },
                "branch-alias": {
                    "dev-master": "1.12.x-dev"
                }
            },
            "autoload": {
                "classmap": [
                    "src/"
                ]
            },
            "scripts": {
                "phpunit": [
                    "./vendor/phpunit/phpunit/phpunit --colors=always"
                ],
                "test-coverage": [
                    "@composer update",
                    "phpdbg -d memory_limit=2048M -d max_execution_time=900 -qrr ./vendor/bin/phpunit --coverage-clover \"$COVERAGE_DIR/clover.xml\""
                ],
                "test-php": [
                    "@composer update",
                    "@composer phpunit"
                ]
            },
            "license": [
                "GPL-2.0-or-later"
            ],
            "description": "Asset management utilities for Jetpack ecosystem packages",
            "transport-options": {
                "monorepo": true,
                "relative": true
            }
        },
        {
            "name": "automattic/jetpack-autoloader",
            "version": "dev-master",
            "dist": {
                "type": "path",
                "url": "../../packages/autoloader",
                "reference": "5498d51fdb8c0a7b50a818a52a419ef539c998fb"
            },
            "require": {
                "composer-plugin-api": "^1.1 || ^2.0"
            },
            "require-dev": {
                "automattic/jetpack-changelogger": "^3.0",
                "yoast/phpunit-polyfills": "1.0.2"
            },
            "type": "composer-plugin",
            "extra": {
                "autotagger": true,
                "class": "Automattic\\Jetpack\\Autoloader\\CustomAutoloaderPlugin",
                "mirror-repo": "Automattic/jetpack-autoloader",
                "changelogger": {
                    "link-template": "https://github.com/Automattic/jetpack-autoloader/compare/v${old}...v${new}"
                },
                "branch-alias": {
                    "dev-master": "2.10.x-dev"
                }
            },
            "autoload": {
                "classmap": [
                    "src/AutoloadGenerator.php"
                ],
                "psr-4": {
                    "Automattic\\Jetpack\\Autoloader\\": "src"
                }
            },
            "scripts": {
                "phpunit": [
                    "./vendor/phpunit/phpunit/phpunit --colors=always"
                ],
                "test-coverage": [
                    "@composer update",
                    "phpdbg -d memory_limit=2048M -d max_execution_time=900 -qrr ./vendor/bin/phpunit --coverage-php \"./tests/php/tmp/coverage-report.php\"",
                    "php ./tests/php/bin/test-coverage.php \"$COVERAGE_DIR/clover.xml\""
                ],
                "test-php": [
                    "@composer update",
                    "@composer phpunit"
                ]
            },
            "license": [
                "GPL-2.0-or-later"
            ],
            "description": "Creates a custom autoloader for a plugin or theme.",
            "transport-options": {
                "monorepo": true,
                "relative": true
            }
        },
        {
            "name": "automattic/jetpack-backup",
            "version": "dev-master",
            "dist": {
                "type": "path",
                "url": "../../packages/backup",
                "reference": "3004cd93220280ec924cdb2cc6d42b9ff71a1f1e"
            },
            "require": {
                "automattic/jetpack-connection": "^1.30",
                "automattic/jetpack-sync": "^1.27"
            },
            "require-dev": {
                "automattic/jetpack-changelogger": "^3.0",
                "automattic/wordbless": "@dev",
                "yoast/phpunit-polyfills": "1.0.2"
            },
            "type": "library",
            "extra": {
                "autotagger": true,
                "mirror-repo": "Automattic/jetpack-backup",
                "version-constants": {
                    "::PACKAGE_VERSION": "src/class-package-version.php"
                },
                "changelogger": {
                    "link-template": "https://github.com/Automattic/jetpack-backup/compare/v${old}...v${new}"
                },
                "branch-alias": {
                    "dev-master": "1.1.x-dev"
                }
            },
            "autoload": {
                "files": [
                    "actions.php"
                ],
                "classmap": [
                    "src/"
                ]
            },
            "scripts": {
                "phpunit": [
                    "./vendor/phpunit/phpunit/phpunit --colors=always"
                ],
                "test-coverage": [
                    "@composer install",
                    "phpdbg -d memory_limit=2048M -d max_execution_time=900 -qrr ./vendor/bin/phpunit --coverage-clover \"$COVERAGE_DIR/clover.xml\""
                ],
                "test-php": [
                    "@composer install",
                    "@composer phpunit"
                ],
                "post-update-cmd": [
                    "php -r \"copy('vendor/automattic/wordbless/src/dbless-wpdb.php', 'wordpress/wp-content/db.php');\""
                ]
            },
            "license": [
                "GPL-2.0-or-later"
            ],
            "description": "Tools to assist with backing up Jetpack sites.",
            "transport-options": {
                "monorepo": true,
                "relative": true
            }
        },
        {
            "name": "automattic/jetpack-blocks",
            "version": "dev-master",
            "dist": {
                "type": "path",
                "url": "../../packages/blocks",
                "reference": "5b26d36f5cafb03256fa4cb7f2c5131e49a92fab"
            },
            "require-dev": {
                "automattic/jetpack-changelogger": "^3.0",
                "automattic/wordbless": "dev-master",
                "brain/monkey": "2.6.1",
                "yoast/phpunit-polyfills": "1.0.2"
            },
            "type": "library",
            "extra": {
                "autotagger": true,
                "mirror-repo": "Automattic/jetpack-blocks",
                "changelogger": {
                    "link-template": "https://github.com/Automattic/jetpack-blocks/compare/v${old}...v${new}"
                },
                "branch-alias": {
                    "dev-master": "1.4.x-dev"
                }
            },
            "autoload": {
                "classmap": [
                    "src/"
                ]
            },
            "scripts": {
                "phpunit": [
                    "./vendor/phpunit/phpunit/phpunit --colors=always"
                ],
                "post-update-cmd": [
                    "php -r \"copy('vendor/automattic/wordbless/src/dbless-wpdb.php', 'wordpress/wp-content/db.php');\""
                ],
                "test-coverage": [
                    "@composer update",
                    "phpdbg -d memory_limit=2048M -d max_execution_time=900 -qrr ./vendor/bin/phpunit --coverage-clover \"$COVERAGE_DIR/clover.xml\""
                ],
                "test-php": [
                    "@composer update",
                    "@composer phpunit"
                ]
            },
            "license": [
                "GPL-2.0-or-later"
            ],
            "description": "Register and manage blocks within a plugin. Used to manage block registration, enqueues, and more.",
            "transport-options": {
                "monorepo": true,
                "relative": true
            }
        },
        {
            "name": "automattic/jetpack-compat",
            "version": "dev-master",
            "dist": {
                "type": "path",
                "url": "../../packages/compat",
                "reference": "9ed14d0ae3bd70cca4538a3e298f4b29df7c41f4"
            },
            "require-dev": {
                "automattic/jetpack-changelogger": "^3.0"
            },
            "type": "library",
            "extra": {
                "autotagger": true,
                "mirror-repo": "Automattic/jetpack-compat",
                "changelogger": {
                    "link-template": "https://github.com/Automattic/jetpack-compat/compare/v${old}...v${new}"
                },
                "branch-alias": {
                    "dev-master": "1.6.x-dev"
                }
            },
            "autoload": {
                "files": [
                    "functions.php"
                ],
                "classmap": [
                    "legacy"
                ]
            },
            "license": [
                "GPL-2.0-or-later"
            ],
            "description": "Compatibility layer with previous versions of Jetpack",
            "transport-options": {
                "monorepo": true,
                "relative": true
            }
        },
        {
            "name": "automattic/jetpack-config",
            "version": "dev-master",
            "dist": {
                "type": "path",
                "url": "../../packages/config",
                "reference": "c6408e82a9c80f5be6beccaf23c392151a9b9420"
            },
            "require-dev": {
                "automattic/jetpack-changelogger": "^3.0"
            },
            "type": "library",
            "extra": {
                "autotagger": true,
                "mirror-repo": "Automattic/jetpack-config",
                "changelogger": {
                    "link-template": "https://github.com/Automattic/jetpack-config/compare/v${old}...v${new}"
                },
                "branch-alias": {
                    "dev-master": "1.5.x-dev"
                }
            },
            "autoload": {
                "classmap": [
                    "src/"
                ]
            },
            "license": [
                "GPL-2.0-or-later"
            ],
            "description": "Jetpack configuration package that initializes other packages and configures Jetpack's functionality. Can be used as a base for all variants of Jetpack package usage.",
            "transport-options": {
                "monorepo": true,
                "relative": true
            }
        },
        {
            "name": "automattic/jetpack-connection",
            "version": "dev-master",
            "dist": {
                "type": "path",
                "url": "../../packages/connection",
                "reference": "d8aa6899588d9057db2494e9d1584fb32d206e2c"
            },
            "require": {
                "automattic/jetpack-a8c-mc-stats": "^1.4",
                "automattic/jetpack-constants": "^1.6",
                "automattic/jetpack-heartbeat": "^1.3",
                "automattic/jetpack-options": "^1.13",
                "automattic/jetpack-redirect": "^1.7",
                "automattic/jetpack-roles": "^1.4",
                "automattic/jetpack-status": "^1.9",
                "automattic/jetpack-terms-of-service": "^1.9",
                "automattic/jetpack-tracking": "^1.13"
            },
            "require-dev": {
                "automattic/jetpack-changelogger": "^3.0",
                "automattic/wordbless": "@dev",
                "brain/monkey": "2.6.1",
                "yoast/phpunit-polyfills": "1.0.2"
            },
            "type": "library",
            "extra": {
                "autotagger": true,
                "mirror-repo": "Automattic/jetpack-connection",
                "version-constants": {
                    "::PACKAGE_VERSION": "src/class-package-version.php"
                },
                "changelogger": {
                    "link-template": "https://github.com/Automattic/jetpack-connection/compare/v${old}...v${new}"
                },
                "branch-alias": {
                    "dev-master": "1.30.x-dev"
                }
            },
            "autoload": {
                "classmap": [
                    "legacy",
                    "src/"
                ]
            },
            "scripts": {
                "phpunit": [
                    "./vendor/phpunit/phpunit/phpunit --colors=always"
                ],
                "post-update-cmd": [
                    "php -r \"copy('vendor/automattic/wordbless/src/dbless-wpdb.php', 'wordpress/wp-content/db.php');\""
                ],
                "test-coverage": [
                    "@composer update",
                    "phpdbg -d memory_limit=2048M -d max_execution_time=900 -qrr ./vendor/bin/phpunit --coverage-clover \"$COVERAGE_DIR/clover.xml\""
                ],
                "test-php": [
                    "@composer update",
                    "@composer phpunit"
                ]
            },
            "license": [
                "GPL-2.0-or-later"
            ],
            "description": "Everything needed to connect to the Jetpack infrastructure",
            "transport-options": {
                "monorepo": true,
                "relative": true
            }
        },
        {
            "name": "automattic/jetpack-connection-ui",
            "version": "dev-master",
            "dist": {
                "type": "path",
                "url": "../../packages/connection-ui",
                "reference": "251c3511dadb5d4a7fb8c1e04253233ac759ef26"
            },
            "require": {
                "automattic/jetpack-assets": "^1.12",
                "automattic/jetpack-connection": "^1.30",
                "automattic/jetpack-constants": "^1.6",
                "automattic/jetpack-device-detection": "^1.4",
                "automattic/jetpack-identity-crisis": "^0.4"
            },
            "require-dev": {
                "automattic/jetpack-changelogger": "^3.0"
            },
            "type": "library",
            "extra": {
                "autotagger": true,
                "mirror-repo": "Automattic/jetpack-connection-ui",
                "changelogger": {
                    "link-template": "https://github.com/Automattic/jetpack-connection-ui/compare/v${old}...v${new}"
                },
                "branch-alias": {
                    "dev-master": "2.1.x-dev"
                }
            },
            "autoload": {
                "classmap": [
                    "src/"
                ]
            },
            "scripts": {
                "build-development": [
                    "Composer\\Config::disableProcessTimeout",
                    "pnpm run build"
                ],
                "build-production": [
                    "Composer\\Config::disableProcessTimeout",
                    "pnpm run build"
                ]
            },
            "license": [
                "GPL-2.0-or-later"
            ],
            "description": "Jetpack Connection UI",
            "transport-options": {
                "monorepo": true,
                "relative": true
            }
        },
        {
            "name": "automattic/jetpack-constants",
            "version": "dev-master",
            "dist": {
                "type": "path",
                "url": "../../packages/constants",
                "reference": "ee6c8dbcb53bfe79a4dba8ac1756f5467e90bc7a"
            },
            "require-dev": {
                "automattic/jetpack-changelogger": "^3.0",
                "brain/monkey": "2.6.1",
                "yoast/phpunit-polyfills": "1.0.2"
            },
            "type": "library",
            "extra": {
                "autotagger": true,
                "mirror-repo": "Automattic/jetpack-constants",
                "changelogger": {
                    "link-template": "https://github.com/Automattic/jetpack-constants/compare/v${old}...v${new}"
                },
                "branch-alias": {
                    "dev-master": "1.6.x-dev"
                }
            },
            "autoload": {
                "classmap": [
                    "src/"
                ]
            },
            "scripts": {
                "phpunit": [
                    "./vendor/phpunit/phpunit/phpunit --colors=always"
                ],
                "test-coverage": [
                    "@composer update",
                    "phpdbg -d memory_limit=2048M -d max_execution_time=900 -qrr ./vendor/bin/phpunit --coverage-clover \"$COVERAGE_DIR/clover.xml\""
                ],
                "test-php": [
                    "@composer update",
                    "@composer phpunit"
                ]
            },
            "license": [
                "GPL-2.0-or-later"
            ],
            "description": "A wrapper for defining constants in a more testable way.",
            "transport-options": {
                "monorepo": true,
                "relative": true
            }
        },
        {
            "name": "automattic/jetpack-device-detection",
            "version": "dev-master",
            "dist": {
                "type": "path",
                "url": "../../packages/device-detection",
                "reference": "7111b6eddc47e60bcd74e67acc19f7c2389d9dd7"
            },
            "require-dev": {
                "automattic/jetpack-changelogger": "^3.0",
                "yoast/phpunit-polyfills": "1.0.2"
            },
            "type": "library",
            "extra": {
                "autotagger": true,
                "mirror-repo": "Automattic/jetpack-device-detection",
                "changelogger": {
                    "link-template": "https://github.com/Automattic/jetpack-device-detection/compare/v${old}...v${new}"
                },
                "branch-alias": {
                    "dev-master": "1.4.x-dev"
                }
            },
            "autoload": {
                "classmap": [
                    "src/"
                ]
            },
            "scripts": {
                "phpunit": [
                    "./vendor/phpunit/phpunit/phpunit --colors=always"
                ],
                "test-coverage": [
                    "@composer update",
                    "phpdbg -d memory_limit=2048M -d max_execution_time=900 -qrr ./vendor/bin/phpunit --coverage-clover \"$COVERAGE_DIR/clover.xml\""
                ],
                "test-php": [
                    "@composer update",
                    "@composer phpunit"
                ]
            },
            "license": [
                "GPL-2.0-or-later"
            ],
            "description": "A way to detect device types based on User-Agent header.",
            "transport-options": {
                "monorepo": true,
                "relative": true
            }
        },
        {
            "name": "automattic/jetpack-error",
            "version": "dev-master",
            "dist": {
                "type": "path",
                "url": "../../packages/error",
                "reference": "e8e66a2478f95dd0efe8540bd5dcec1bc017e9f1"
            },
            "require-dev": {
                "automattic/jetpack-changelogger": "^3.0",
                "yoast/phpunit-polyfills": "1.0.2"
            },
            "type": "library",
            "extra": {
                "autotagger": true,
                "mirror-repo": "Automattic/jetpack-error",
                "changelogger": {
                    "link-template": "https://github.com/Automattic/jetpack-error/compare/v${old}...v${new}"
                },
                "branch-alias": {
                    "dev-master": "1.3.x-dev"
                }
            },
            "autoload": {
                "classmap": [
                    "src/"
                ]
            },
            "scripts": {
                "phpunit": [
                    "./vendor/phpunit/phpunit/phpunit --colors=always"
                ],
                "test-coverage": [
                    "@composer update",
                    "phpdbg -d memory_limit=2048M -d max_execution_time=900 -qrr ./vendor/bin/phpunit --coverage-clover \"$COVERAGE_DIR/clover.xml\""
                ],
                "test-php": [
                    "@composer update",
                    "@composer phpunit"
                ]
            },
            "license": [
                "GPL-2.0-or-later"
            ],
            "description": "Jetpack Error - a wrapper around WP_Error.",
            "transport-options": {
                "monorepo": true,
                "relative": true
            }
        },
        {
            "name": "automattic/jetpack-heartbeat",
            "version": "dev-master",
            "dist": {
                "type": "path",
                "url": "../../packages/heartbeat",
                "reference": "db71df78bd3feff1b6894a8ab73bd0a8ed7463cd"
            },
            "require": {
                "automattic/jetpack-a8c-mc-stats": "^1.4",
                "automattic/jetpack-options": "^1.13"
            },
            "require-dev": {
                "automattic/jetpack-changelogger": "^3.0"
            },
            "type": "library",
            "extra": {
                "autotagger": true,
                "mirror-repo": "Automattic/jetpack-heartbeat",
                "changelogger": {
                    "link-template": "https://github.com/Automattic/jetpack-heartbeat/compare/v${old}...v${new}"
                },
                "branch-alias": {
                    "dev-master": "1.3.x-dev"
                }
            },
            "autoload": {
                "classmap": [
                    "src/"
                ]
            },
            "license": [
                "GPL-2.0-or-later"
            ],
            "description": "This adds a cronjob that sends a batch of internal automattic stats to wp.com once a day",
            "transport-options": {
                "monorepo": true,
                "relative": true
            }
        },
        {
            "name": "automattic/jetpack-identity-crisis",
            "version": "dev-master",
            "dist": {
                "type": "path",
                "url": "../../packages/identity-crisis",
                "reference": "8584468d1243dbd1db6122b710273903c8db6597"
            },
            "require": {
                "automattic/jetpack-connection": "^1.30",
                "automattic/jetpack-constants": "^1.6",
                "automattic/jetpack-logo": "^1.5",
                "automattic/jetpack-options": "^1.13",
                "automattic/jetpack-status": "^1.9",
                "automattic/jetpack-tracking": "^1.13"
            },
            "require-dev": {
                "automattic/jetpack-changelogger": "^3.0",
                "automattic/wordbless": "@dev",
                "yoast/phpunit-polyfills": "1.0.2"
            },
            "type": "library",
            "extra": {
                "autotagger": true,
                "mirror-repo": "Automattic/jetpack-identity-crisis",
                "version-constants": {
                    "::PACKAGE_VERSION": "src/class-identity-crisis.php"
                },
                "changelogger": {
                    "link-template": "https://github.com/Automattic/jetpack-identity-crisis/compare/v${old}...v${new}"
                },
                "branch-alias": {
                    "dev-master": "0.4.x-dev"
                }
            },
            "autoload": {
                "classmap": [
                    "src/"
                ]
            },
            "scripts": {
                "build-development": [
                    "Composer\\Config::disableProcessTimeout",
                    "pnpm run build"
                ],
                "build-production": [
                    "Composer\\Config::disableProcessTimeout",
                    "NODE_ENV='production' pnpm run build"
                ],
                "phpunit": [
                    "./vendor/phpunit/phpunit/phpunit --colors=always"
                ],
                "test-coverage": [
                    "@composer install",
                    "phpdbg -d memory_limit=2048M -d max_execution_time=900 -qrr ./vendor/bin/phpunit --coverage-clover \"$COVERAGE_DIR/clover.xml\""
                ],
                "test-php": [
                    "@composer install",
                    "@composer phpunit"
                ],
                "post-update-cmd": [
                    "php -r \"copy('vendor/automattic/wordbless/src/dbless-wpdb.php', 'wordpress/wp-content/db.php');\""
                ]
            },
            "license": [
                "GPL-2.0-or-later"
            ],
            "description": "Identity Crisis.",
            "transport-options": {
                "monorepo": true,
                "relative": true
            }
        },
        {
            "name": "automattic/jetpack-jitm",
            "version": "dev-master",
            "dist": {
                "type": "path",
                "url": "../../packages/jitm",
                "reference": "02bfc79a06f7a06374b291d5670a937f82189aff"
            },
            "require": {
                "automattic/jetpack-a8c-mc-stats": "^1.4",
                "automattic/jetpack-assets": "^1.12",
                "automattic/jetpack-connection": "^1.30",
                "automattic/jetpack-device-detection": "^1.4",
                "automattic/jetpack-logo": "^1.5",
                "automattic/jetpack-options": "^1.13",
                "automattic/jetpack-partner": "^1.5",
                "automattic/jetpack-redirect": "^1.7",
                "automattic/jetpack-status": "^1.9",
                "automattic/jetpack-tracking": "^1.13"
            },
            "require-dev": {
                "automattic/jetpack-changelogger": "^3.0",
                "brain/monkey": "2.6.1",
                "yoast/phpunit-polyfills": "1.0.2"
            },
            "type": "library",
            "extra": {
                "autotagger": true,
                "mirror-repo": "Automattic/jetpack-jitm",
                "version-constants": {
                    "::PACKAGE_VERSION": "src/class-jitm.php"
                },
                "changelogger": {
                    "link-template": "https://github.com/Automattic/jetpack-jitm/compare/v${old}...v${new}"
                },
                "branch-alias": {
                    "dev-master": "2.0.x-dev"
                }
            },
            "autoload": {
                "classmap": [
                    "src/"
                ]
            },
            "scripts": {
                "build-production": [
                    "Composer\\Config::disableProcessTimeout",
                    "pnpm run build-production"
                ],
                "build-development": [
                    "Composer\\Config::disableProcessTimeout",
                    "pnpm run build"
                ],
                "phpunit": [
                    "./vendor/phpunit/phpunit/phpunit --colors=always"
                ],
                "test-coverage": [
                    "@composer update",
                    "phpdbg -d memory_limit=2048M -d max_execution_time=900 -qrr ./vendor/bin/phpunit --coverage-clover \"$COVERAGE_DIR/clover.xml\""
                ],
                "test-php": [
                    "@composer update",
                    "@composer phpunit"
                ]
            },
            "license": [
                "GPL-2.0-or-later"
            ],
            "description": "Just in time messages for Jetpack",
            "transport-options": {
                "monorepo": true,
                "relative": true
            }
        },
        {
            "name": "automattic/jetpack-lazy-images",
            "version": "dev-master",
            "dist": {
                "type": "path",
                "url": "../../packages/lazy-images",
                "reference": "513a8e80ea5bacf9ada94e2bbc5503b5b21dc789"
            },
            "require": {
                "automattic/jetpack-assets": "^1.12",
                "automattic/jetpack-constants": "^1.6"
            },
            "require-dev": {
                "automattic/jetpack-changelogger": "^3.0",
                "automattic/wordbless": "dev-master",
                "yoast/phpunit-polyfills": "1.0.2"
            },
            "type": "library",
            "extra": {
                "autotagger": true,
                "mirror-repo": "Automattic/jetpack-lazy-images",
                "changelogger": {
                    "link-template": "https://github.com/Automattic/jetpack-lazy-images/compare/v${old}...v${new}"
                },
                "branch-alias": {
                    "dev-master": "2.0.x-dev"
                }
            },
            "autoload": {
                "classmap": [
                    "src/"
                ]
            },
            "scripts": {
                "build-production": [
                    "Composer\\Config::disableProcessTimeout",
                    "pnpm run build-production"
                ],
                "build-development": [
                    "Composer\\Config::disableProcessTimeout",
                    "pnpm run build"
                ],
                "phpunit": [
                    "./vendor/phpunit/phpunit/phpunit --colors=always"
                ],
                "post-update-cmd": [
                    "php -r \"copy('vendor/automattic/wordbless/src/dbless-wpdb.php', 'wordpress/wp-content/db.php');\""
                ],
                "test-coverage": [
                    "@composer update",
                    "phpdbg -d memory_limit=2048M -d max_execution_time=900 -qrr ./vendor/bin/phpunit --coverage-clover \"$COVERAGE_DIR/clover.xml\""
                ],
                "test-php": [
                    "@composer update",
                    "@composer phpunit"
                ]
            },
            "license": [
                "GPL-2.0-or-later"
            ],
            "description": "Speed up your site and create a smoother viewing experience by loading images as visitors scroll down the screen, instead of all at once.",
            "transport-options": {
                "monorepo": true,
                "relative": true
            }
        },
        {
            "name": "automattic/jetpack-licensing",
            "version": "dev-master",
            "dist": {
                "type": "path",
                "url": "../../packages/licensing",
                "reference": "ecf1135064fcdc825f8f91efc6d7ea149c5f5778"
            },
            "require": {
                "automattic/jetpack-connection": "^1.30",
                "automattic/jetpack-options": "^1.13"
            },
            "require-dev": {
                "automattic/jetpack-changelogger": "^3.0",
                "automattic/wordbless": "@dev",
                "yoast/phpunit-polyfills": "1.0.2"
            },
            "type": "library",
            "extra": {
                "autotagger": true,
                "mirror-repo": "Automattic/jetpack-licensing",
                "changelogger": {
                    "link-template": "https://github.com/Automattic/jetpack-licensing/compare/v${old}...v${new}"
                },
                "branch-alias": {
                    "dev-master": "1.5.x-dev"
                }
            },
            "autoload": {
                "classmap": [
                    "src/"
                ]
            },
            "scripts": {
                "phpunit": [
                    "./vendor/phpunit/phpunit/phpunit --colors=always"
                ],
                "post-update-cmd": [
                    "php -r \"copy('vendor/automattic/wordbless/src/dbless-wpdb.php', 'wordpress/wp-content/db.php');\""
                ],
                "test-coverage": [
                    "@composer update",
                    "phpdbg -d memory_limit=2048M -d max_execution_time=900 -qrr ./vendor/bin/phpunit --coverage-clover \"$COVERAGE_DIR/clover.xml\""
                ],
                "test-php": [
                    "@composer update",
                    "@composer phpunit"
                ]
            },
            "license": [
                "GPL-2.0-or-later"
            ],
            "description": "Everything needed to manage Jetpack licenses client-side.",
            "transport-options": {
                "monorepo": true,
                "relative": true
            }
        },
        {
            "name": "automattic/jetpack-logo",
            "version": "dev-master",
            "dist": {
                "type": "path",
                "url": "../../packages/logo",
                "reference": "5f8c92293d5dbac172809957f0c1bf1e6be058ac"
            },
            "require-dev": {
                "automattic/jetpack-changelogger": "^3.0",
                "yoast/phpunit-polyfills": "1.0.2"
            },
            "type": "library",
            "extra": {
                "autotagger": true,
                "mirror-repo": "Automattic/jetpack-logo",
                "changelogger": {
                    "link-template": "https://github.com/Automattic/jetpack-logo/compare/v${old}...v${new}"
                },
                "branch-alias": {
                    "dev-master": "1.5.x-dev"
                }
            },
            "autoload": {
                "classmap": [
                    "src/"
                ]
            },
            "scripts": {
                "phpunit": [
                    "./vendor/phpunit/phpunit/phpunit --colors=always"
                ],
                "test-coverage": [
                    "@composer update",
                    "phpdbg -d memory_limit=2048M -d max_execution_time=900 -qrr ./vendor/bin/phpunit --coverage-clover \"$COVERAGE_DIR/clover.xml\""
                ],
                "test-php": [
                    "@composer update",
                    "@composer phpunit"
                ]
            },
            "license": [
                "GPL-2.0-or-later"
            ],
            "description": "A logo for Jetpack",
            "transport-options": {
                "monorepo": true,
                "relative": true
            }
        },
        {
            "name": "automattic/jetpack-my-jetpack",
            "version": "dev-master",
            "dist": {
                "type": "path",
                "url": "../../packages/my-jetpack",
                "reference": "1bdc7980067947d6ba4ccc6deaf751fb98b0e5ec"
            },
            "require": {
                "automattic/jetpack-admin-ui": "^0.1",
                "automattic/jetpack-assets": "^1.12"
            },
            "require-dev": {
                "automattic/jetpack-changelogger": "^3.0",
                "yoast/phpunit-polyfills": "1.0.2"
            },
            "type": "library",
            "extra": {
                "branch-alias": {
                    "dev-master": "0.1.x-dev"
                }
            },
            "autoload": {
                "classmap": [
                    "src/"
                ]
            },
            "scripts": {
                "phpunit": [
                    "./vendor/phpunit/phpunit/phpunit --colors=always"
                ],
                "test-coverage": [
                    "@composer install",
                    "phpdbg -d memory_limit=2048M -d max_execution_time=900 -qrr ./vendor/bin/phpunit --coverage-clover \"$COVERAGE_DIR/clover.xml\""
                ],
                "test-php": [
                    "@composer install",
                    "@composer phpunit"
                ],
                "build-development": [
                    "Composer\\Config::disableProcessTimeout",
                    "pnpm run build"
                ],
                "build-production": [
                    "Composer\\Config::disableProcessTimeout",
                    "pnpm run build"
                ]
            },
            "license": [
                "GPL-2.0-or-later"
            ],
            "description": "WP Admin page with information and configuration shared among all Jetpack stand-alone plugins",
            "transport-options": {
                "monorepo": true,
                "relative": true
            }
        },
        {
            "name": "automattic/jetpack-options",
            "version": "dev-master",
            "dist": {
                "type": "path",
                "url": "../../packages/options",
                "reference": "6c37fc10cec857ecf8e4ac0d60cac4287ec5f00e"
            },
            "require": {
                "automattic/jetpack-constants": "^1.6"
            },
            "require-dev": {
                "automattic/jetpack-changelogger": "^3.0",
                "yoast/phpunit-polyfills": "1.0.2"
            },
            "type": "library",
            "extra": {
                "autotagger": true,
                "mirror-repo": "Automattic/jetpack-options",
                "changelogger": {
                    "link-template": "https://github.com/Automattic/jetpack-options/compare/v${old}...v${new}"
                },
                "branch-alias": {
                    "dev-master": "1.13.x-dev"
                }
            },
            "autoload": {
                "classmap": [
                    "legacy"
                ]
            },
            "license": [
                "GPL-2.0-or-later"
            ],
            "description": "A wrapper for wp-options to manage specific Jetpack options.",
            "transport-options": {
                "monorepo": true,
                "relative": true
            }
        },
        {
            "name": "automattic/jetpack-partner",
            "version": "dev-master",
            "dist": {
                "type": "path",
                "url": "../../packages/partner",
                "reference": "46a2393a76951dce93e46fc4c90fc8b0e3432b49"
            },
            "require-dev": {
                "automattic/jetpack-changelogger": "^3.0",
                "brain/monkey": "2.6.1",
                "yoast/phpunit-polyfills": "1.0.2"
            },
            "type": "library",
            "extra": {
                "autotagger": true,
                "mirror-repo": "Automattic/jetpack-partner",
                "changelogger": {
                    "link-template": "https://github.com/Automattic/jetpack-partner/compare/v${old}...v${new}"
                },
                "branch-alias": {
                    "dev-master": "1.5.x-dev"
                }
            },
            "autoload": {
                "classmap": [
                    "src/"
                ]
            },
            "scripts": {
                "phpunit": [
                    "./vendor/phpunit/phpunit/phpunit --colors=always"
                ],
                "test-coverage": [
                    "@composer update",
                    "phpdbg -d memory_limit=2048M -d max_execution_time=900 -qrr ./vendor/bin/phpunit --coverage-clover \"$COVERAGE_DIR/clover.xml\""
                ],
                "test-php": [
                    "@composer update",
                    "@composer phpunit"
                ]
            },
            "license": [
                "GPL-2.0-or-later"
            ],
            "description": "Support functions for Jetpack hosting partners.",
            "transport-options": {
                "monorepo": true,
                "relative": true
            }
        },
        {
            "name": "automattic/jetpack-password-checker",
            "version": "dev-master",
            "dist": {
                "type": "path",
                "url": "../../packages/password-checker",
                "reference": "bd020fe0c038f22446ca8de6e2b3b49144d88884"
            },
            "require-dev": {
                "automattic/jetpack-changelogger": "^3.0",
                "automattic/wordbless": "@dev",
                "yoast/phpunit-polyfills": "1.0.2"
            },
            "type": "library",
            "extra": {
                "autotagger": true,
                "mirror-repo": "Automattic/jetpack-password-checker",
                "changelogger": {
                    "link-template": "https://github.com/Automattic/jetpack-password-checker/compare/v${old}...v${new}"
                },
                "branch-alias": {
                    "dev-master": "0.1.x-dev"
                }
            },
            "autoload": {
                "classmap": [
                    "src/"
                ]
            },
            "scripts": {
                "phpunit": [
                    "./vendor/phpunit/phpunit/phpunit --colors=always"
                ],
                "test-coverage": [
                    "@composer update",
                    "phpdbg -d memory_limit=2048M -d max_execution_time=900 -qrr ./vendor/bin/phpunit --coverage-clover \"$COVERAGE_DIR/clover.xml\""
                ],
                "test-php": [
                    "@composer update",
                    "@composer phpunit"
                ],
                "post-update-cmd": [
                    "php -r \"copy('vendor/automattic/wordbless/src/dbless-wpdb.php', 'wordpress/wp-content/db.php');\""
                ]
            },
            "license": [
                "GPL-2.0-or-later"
            ],
            "description": "Password Checker.",
            "transport-options": {
                "monorepo": true,
                "relative": true
            }
        },
        {
            "name": "automattic/jetpack-redirect",
            "version": "dev-master",
            "dist": {
                "type": "path",
                "url": "../../packages/redirect",
                "reference": "aeaca4673e7061add1caa4f4321d78d2fd065ec7"
            },
            "require": {
                "automattic/jetpack-status": "^1.9"
            },
            "require-dev": {
                "automattic/jetpack-changelogger": "^3.0",
                "brain/monkey": "2.6.1",
                "yoast/phpunit-polyfills": "1.0.2"
            },
            "type": "library",
            "extra": {
                "autotagger": true,
                "mirror-repo": "Automattic/jetpack-redirect",
                "changelogger": {
                    "link-template": "https://github.com/Automattic/jetpack-redirect/compare/v${old}...v${new}"
                },
                "branch-alias": {
                    "dev-master": "1.7.x-dev"
                }
            },
            "autoload": {
                "classmap": [
                    "src/"
                ]
            },
            "scripts": {
                "phpunit": [
                    "./vendor/phpunit/phpunit/phpunit --colors=always"
                ],
                "test-coverage": [
                    "@composer update",
                    "phpdbg -d memory_limit=2048M -d max_execution_time=900 -qrr ./vendor/bin/phpunit --coverage-clover \"$COVERAGE_DIR/clover.xml\""
                ],
                "test-php": [
                    "@composer update",
                    "@composer phpunit"
                ]
            },
            "license": [
                "GPL-2.0-or-later"
            ],
            "description": "Utilities to build URLs to the jetpack.com/redirect/ service",
            "transport-options": {
                "monorepo": true,
                "relative": true
            }
        },
        {
            "name": "automattic/jetpack-roles",
            "version": "dev-master",
            "dist": {
                "type": "path",
                "url": "../../packages/roles",
                "reference": "64df99cd77b5e9e615bc09b4ad695ab13509fb8c"
            },
            "require-dev": {
                "automattic/jetpack-changelogger": "^3.0",
                "brain/monkey": "2.6.1",
                "yoast/phpunit-polyfills": "1.0.2"
            },
            "type": "library",
            "extra": {
                "autotagger": true,
                "mirror-repo": "Automattic/jetpack-roles",
                "changelogger": {
                    "link-template": "https://github.com/Automattic/jetpack-roles/compare/v${old}...v${new}"
                },
                "branch-alias": {
                    "dev-master": "1.4.x-dev"
                }
            },
            "autoload": {
                "classmap": [
                    "src/"
                ]
            },
            "scripts": {
                "phpunit": [
                    "./vendor/phpunit/phpunit/phpunit --colors=always"
                ],
                "test-coverage": [
                    "@composer update",
                    "phpdbg -d memory_limit=2048M -d max_execution_time=900 -qrr ./vendor/bin/phpunit --coverage-clover \"$COVERAGE_DIR/clover.xml\""
                ],
                "test-php": [
                    "@composer update",
                    "@composer phpunit"
                ]
            },
            "license": [
                "GPL-2.0-or-later"
            ],
            "description": "Utilities, related with user roles and capabilities.",
            "transport-options": {
                "monorepo": true,
                "relative": true
            }
        },
        {
            "name": "automattic/jetpack-search",
            "version": "dev-master",
            "dist": {
                "type": "path",
                "url": "../../packages/search",
                "reference": "efd40bc5ee2b51d90b6d95faf31946ef1e2fc58f"
            },
            "require-dev": {
                "automattic/jetpack-changelogger": "^3.0",
                "yoast/phpunit-polyfills": "1.0.2"
            },
            "type": "library",
            "extra": {
                "autotagger": true,
                "mirror-repo": "Automattic/jetpack-search",
                "changelogger": {
                    "link-template": "https://github.com/Automattic/jetpack-search/compare/v${old}...v${new}"
                },
                "branch-alias": {
                    "dev-master": "0.2.x-dev"
                }
            },
            "autoload": {
                "classmap": [
                    "src/"
                ]
            },
            "scripts": {
                "phpunit": [
                    "./vendor/phpunit/phpunit/phpunit --colors=always"
                ],
                "test-coverage": [
                    "@composer install",
                    "phpdbg -d memory_limit=2048M -d max_execution_time=900 -qrr ./vendor/bin/phpunit --coverage-clover \"$COVERAGE_DIR/clover.xml\""
                ],
                "test-php": [
                    "@composer install",
                    "@composer phpunit"
                ],
                "post-update-cmd": [
                    "php -r \"copy('vendor/automattic/wordbless/src/dbless-wpdb.php', 'wordpress/wp-content/db.php');\""
                ]
            },
            "license": [
                "GPL-2.0-or-later"
            ],
            "description": "Tools to assist with enabling cloud search for Jetpack sites.",
            "transport-options": {
                "monorepo": true,
                "relative": true
            }
        },
        {
            "name": "automattic/jetpack-status",
            "version": "dev-master",
            "dist": {
                "type": "path",
                "url": "../../packages/status",
                "reference": "08795a48ee5af039b8e2d3d1a3e7e10582ccfb32"
            },
            "require": {
                "automattic/jetpack-constants": "^1.6"
            },
            "require-dev": {
                "automattic/jetpack-changelogger": "^3.0",
                "brain/monkey": "2.6.1",
                "yoast/phpunit-polyfills": "1.0.2"
            },
            "type": "library",
            "extra": {
                "autotagger": true,
                "mirror-repo": "Automattic/jetpack-status",
                "changelogger": {
                    "link-template": "https://github.com/Automattic/jetpack-status/compare/v${old}...v${new}"
                },
                "branch-alias": {
                    "dev-master": "1.9.x-dev"
                }
            },
            "autoload": {
                "classmap": [
                    "src/"
                ]
            },
            "scripts": {
                "phpunit": [
                    "./vendor/phpunit/phpunit/phpunit --colors=always"
                ],
                "test-coverage": [
                    "@composer update",
                    "phpdbg -d memory_limit=2048M -d max_execution_time=900 -qrr ./vendor/bin/phpunit --coverage-clover \"$COVERAGE_DIR/clover.xml\""
                ],
                "test-php": [
                    "@composer update",
                    "@composer phpunit"
                ]
            },
            "license": [
                "GPL-2.0-or-later"
            ],
            "description": "Used to retrieve information about the current status of Jetpack and the site overall.",
            "transport-options": {
                "monorepo": true,
                "relative": true
            }
        },
        {
            "name": "automattic/jetpack-sync",
            "version": "dev-master",
            "dist": {
                "type": "path",
                "url": "../../packages/sync",
                "reference": "06232c83ba67efff8a685ff6e4ecd30c147c5c6c"
            },
            "require": {
                "automattic/jetpack-connection": "^1.30",
                "automattic/jetpack-constants": "^1.6",
                "automattic/jetpack-heartbeat": "^1.3",
                "automattic/jetpack-identity-crisis": "^0.4",
                "automattic/jetpack-options": "^1.13",
                "automattic/jetpack-password-checker": "^0.1",
                "automattic/jetpack-roles": "^1.4",
                "automattic/jetpack-status": "^1.9"
            },
            "require-dev": {
                "automattic/jetpack-changelogger": "^3.0",
                "automattic/wordbless": "@dev",
                "yoast/phpunit-polyfills": "1.0.2"
            },
            "type": "library",
            "extra": {
                "autotagger": true,
                "mirror-repo": "Automattic/jetpack-sync",
                "version-constants": {
                    "::PACKAGE_VERSION": "src/class-package-version.php"
                },
                "changelogger": {
                    "link-template": "https://github.com/Automattic/jetpack-sync/compare/v${old}...v${new}"
                },
                "branch-alias": {
                    "dev-master": "1.27.x-dev"
                }
            },
            "autoload": {
                "classmap": [
                    "src/"
                ]
            },
            "scripts": {
                "phpunit": [
                    "./vendor/phpunit/phpunit/phpunit --colors=always"
                ],
                "test-coverage": [
                    "@composer install",
                    "phpdbg -d memory_limit=2048M -d max_execution_time=900 -qrr ./vendor/bin/phpunit --coverage-clover \"$COVERAGE_DIR/clover.xml\""
                ],
                "test-php": [
                    "@composer install",
                    "@composer phpunit"
                ],
                "post-update-cmd": [
                    "php -r \"copy('vendor/automattic/wordbless/src/dbless-wpdb.php', 'wordpress/wp-content/db.php');\""
                ]
            },
            "license": [
                "GPL-2.0-or-later"
            ],
            "description": "Everything needed to allow syncing to the WP.com infrastructure.",
            "transport-options": {
                "monorepo": true,
                "relative": true
            }
        },
        {
            "name": "automattic/jetpack-terms-of-service",
            "version": "dev-master",
            "dist": {
                "type": "path",
                "url": "../../packages/terms-of-service",
                "reference": "9e984623e74b29a7c02348344c1d1e7a07e2e810"
            },
            "require": {
                "automattic/jetpack-options": "^1.13",
                "automattic/jetpack-status": "^1.9"
            },
            "require-dev": {
                "automattic/jetpack-changelogger": "^3.0",
                "brain/monkey": "2.6.1",
                "yoast/phpunit-polyfills": "1.0.2"
            },
            "type": "library",
            "extra": {
                "autotagger": true,
                "mirror-repo": "Automattic/jetpack-terms-of-service",
                "changelogger": {
                    "link-template": "https://github.com/Automattic/jetpack-terms-of-service/compare/v${old}...v${new}"
                },
                "branch-alias": {
                    "dev-master": "1.9.x-dev"
                }
            },
            "autoload": {
                "classmap": [
                    "src/"
                ]
            },
            "scripts": {
                "phpunit": [
                    "./vendor/phpunit/phpunit/phpunit --colors=always"
                ],
                "test-coverage": [
                    "@composer update",
                    "phpdbg -d memory_limit=2048M -d max_execution_time=900 -qrr ./vendor/bin/phpunit --coverage-clover \"$COVERAGE_DIR/clover.xml\""
                ],
                "test-php": [
                    "@composer update",
                    "@composer phpunit"
                ]
            },
            "license": [
                "GPL-2.0-or-later"
            ],
            "description": "Everything need to manage the terms of service state",
            "transport-options": {
                "monorepo": true,
                "relative": true
            }
        },
        {
            "name": "automattic/jetpack-tracking",
            "version": "dev-master",
            "dist": {
                "type": "path",
                "url": "../../packages/tracking",
                "reference": "fb369c9cf3e784fd5ff3882b25e8d29b48e38b92"
            },
            "require": {
                "automattic/jetpack-assets": "^1.12",
                "automattic/jetpack-options": "^1.13",
                "automattic/jetpack-status": "^1.9",
                "automattic/jetpack-terms-of-service": "^1.9"
            },
            "require-dev": {
                "automattic/jetpack-changelogger": "^3.0",
                "brain/monkey": "2.6.1",
                "yoast/phpunit-polyfills": "1.0.2"
            },
            "type": "library",
            "extra": {
                "autotagger": true,
                "mirror-repo": "Automattic/jetpack-tracking",
                "changelogger": {
                    "link-template": "https://github.com/Automattic/jetpack-tracking/compare/v${old}...v${new}"
                },
                "branch-alias": {
                    "dev-master": "1.13.x-dev"
                }
            },
            "autoload": {
                "classmap": [
                    "legacy",
                    "src/"
                ]
            },
            "scripts": {
                "phpunit": [
                    "./vendor/phpunit/phpunit/phpunit --colors=always"
                ],
                "test-coverage": [
                    "@composer update",
                    "phpdbg -d memory_limit=2048M -d max_execution_time=900 -qrr ./vendor/bin/phpunit --coverage-clover \"$COVERAGE_DIR/clover.xml\""
                ],
                "test-php": [
                    "@composer update",
                    "@composer phpunit"
                ]
            },
            "license": [
                "GPL-2.0-or-later"
            ],
            "description": "Tracking for Jetpack",
            "transport-options": {
                "monorepo": true,
                "relative": true
            }
        },
        {
            "name": "nojimage/twitter-text-php",
            "version": "v3.1.2",
            "source": {
                "type": "git",
                "url": "https://github.com/nojimage/twitter-text-php.git",
                "reference": "979bcf6a92d543b61588c7c0c0a87d0eb473d8f6"
            },
            "dist": {
                "type": "zip",
                "url": "https://api.github.com/repos/nojimage/twitter-text-php/zipball/979bcf6a92d543b61588c7c0c0a87d0eb473d8f6",
                "reference": "979bcf6a92d543b61588c7c0c0a87d0eb473d8f6",
                "shasum": ""
            },
            "require": {
                "ext-intl": "*",
                "ext-mbstring": "*",
                "php": ">=5.3.3"
            },
            "require-dev": {
                "ext-json": "*",
                "phpunit/phpunit": "4.8.*|5.7.*|6.5.*",
                "symfony/yaml": "^2.6.0|^3.4.0|^4.4.0|^5.0.0",
                "twitter/twitter-text": "^3.0.0"
            },
            "type": "library",
            "autoload": {
                "psr-0": {
                    "Twitter\\Text\\": "lib/"
                }
            },
            "notification-url": "https://packagist.org/downloads/",
            "license": [
                "Apache-2.0"
            ],
            "authors": [
                {
                    "name": "Matt Sanford",
                    "email": "matt@mzsanford.com",
                    "homepage": "http://mzsanford.com"
                },
                {
                    "name": "Mike Cochrane",
                    "email": "mikec@mikenz.geek.nz",
                    "homepage": "http://mikenz.geek.nz"
                },
                {
                    "name": "Nick Pope",
                    "email": "git@nickpope.me.uk",
                    "homepage": "http://www.nickpope.me.uk"
                },
                {
                    "name": "Takashi Nojima",
                    "homepage": "http://php-tips.com"
                }
            ],
            "description": "A library of PHP classes that provide auto-linking and extraction of usernames, lists, hashtags and URLs from tweets.",
            "homepage": "https://github.com/nojimage/twitter-text-php",
            "keywords": [
                "autolink",
                "extract",
                "text",
                "twitter"
            ],
            "support": {
                "issues": "https://github.com/nojimage/twitter-text-php/issues",
                "source": "https://github.com/nojimage/twitter-text-php/tree/v3.1.2"
            },
            "time": "2021-03-18T11:38:53+00:00"
        }
    ],
    "packages-dev": [
        {
            "name": "antecedent/patchwork",
            "version": "2.1.17",
            "source": {
                "type": "git",
                "url": "https://github.com/antecedent/patchwork.git",
                "reference": "df5aba175a44c2996ced4edf8ec9f9081b5348c0"
            },
            "dist": {
                "type": "zip",
                "url": "https://api.github.com/repos/antecedent/patchwork/zipball/df5aba175a44c2996ced4edf8ec9f9081b5348c0",
                "reference": "df5aba175a44c2996ced4edf8ec9f9081b5348c0",
                "shasum": ""
            },
            "require": {
                "php": ">=5.4.0"
            },
            "require-dev": {
                "phpunit/phpunit": ">=4"
            },
            "type": "library",
            "notification-url": "https://packagist.org/downloads/",
            "license": [
                "MIT"
            ],
            "authors": [
                {
                    "name": "Ignas Rudaitis",
                    "email": "ignas.rudaitis@gmail.com"
                }
            ],
            "description": "Method redefinition (monkey-patching) functionality for PHP.",
            "homepage": "http://patchwork2.org/",
            "keywords": [
                "aop",
                "aspect",
                "interception",
                "monkeypatching",
                "redefinition",
                "runkit",
                "testing"
            ],
            "support": {
                "issues": "https://github.com/antecedent/patchwork/issues",
                "source": "https://github.com/antecedent/patchwork/tree/2.1.17"
            },
            "time": "2021-10-21T14:22:43+00:00"
        },
        {
            "name": "automattic/jetpack-changelogger",
            "version": "dev-master",
            "dist": {
                "type": "path",
                "url": "../../packages/changelogger",
                "reference": "d219e673c8cb1b6b9ce85dac0f6df570a2af4af8"
            },
            "require": {
                "php": ">=5.6",
                "symfony/console": "^3.4 | ^5.2",
                "symfony/process": "^3.4 | ^5.2",
                "wikimedia/at-ease": "^1.2 | ^2.0"
            },
            "require-dev": {
                "wikimedia/testing-access-wrapper": "^1.0 | ^2.0",
                "yoast/phpunit-polyfills": "1.0.2"
            },
            "bin": [
                "bin/changelogger"
            ],
            "type": "project",
            "extra": {
                "autotagger": true,
                "branch-alias": {
                    "dev-master": "3.0.x-dev"
                },
                "mirror-repo": "Automattic/jetpack-changelogger",
                "version-constants": {
                    "::VERSION": "src/Application.php"
                },
                "changelogger": {
                    "link-template": "https://github.com/Automattic/jetpack-changelogger/compare/${old}...${new}"
                }
            },
            "autoload": {
                "psr-4": {
                    "Automattic\\Jetpack\\Changelogger\\": "src",
                    "Automattic\\Jetpack\\Changelog\\": "lib"
                }
            },
            "autoload-dev": {
                "psr-4": {
                    "Automattic\\Jetpack\\Changelogger\\Tests\\": "tests/php/includes/src",
                    "Automattic\\Jetpack\\Changelog\\Tests\\": "tests/php/includes/lib"
                }
            },
            "scripts": {
                "phpunit": [
                    "./vendor/phpunit/phpunit/phpunit --colors=always"
                ],
                "test-coverage": [
                    "@composer update",
                    "phpdbg -d memory_limit=2048M -d max_execution_time=900 -qrr ./vendor/bin/phpunit --coverage-clover \"$COVERAGE_DIR/clover.xml\""
                ],
                "test-php": [
                    "@composer update",
                    "@composer phpunit"
                ],
                "post-install-cmd": [
                    "[ -e vendor/bin/changelogger ] || { cd vendor/bin && ln -s ../../bin/changelogger; }"
                ],
                "post-update-cmd": [
                    "[ -e vendor/bin/changelogger ] || { cd vendor/bin && ln -s ../../bin/changelogger; }"
                ]
            },
            "license": [
                "GPL-2.0-or-later"
            ],
            "description": "Jetpack Changelogger tool. Allows for managing changelogs by dropping change files into a changelog directory with each PR.",
            "transport-options": {
                "monorepo": true,
                "relative": true
            }
        },
        {
            "name": "doctrine/instantiator",
            "version": "1.4.0",
            "source": {
                "type": "git",
                "url": "https://github.com/doctrine/instantiator.git",
                "reference": "d56bf6102915de5702778fe20f2de3b2fe570b5b"
            },
            "dist": {
                "type": "zip",
                "url": "https://api.github.com/repos/doctrine/instantiator/zipball/d56bf6102915de5702778fe20f2de3b2fe570b5b",
                "reference": "d56bf6102915de5702778fe20f2de3b2fe570b5b",
                "shasum": ""
            },
            "require": {
                "php": "^7.1 || ^8.0"
            },
            "require-dev": {
                "doctrine/coding-standard": "^8.0",
                "ext-pdo": "*",
                "ext-phar": "*",
                "phpbench/phpbench": "^0.13 || 1.0.0-alpha2",
                "phpstan/phpstan": "^0.12",
                "phpstan/phpstan-phpunit": "^0.12",
                "phpunit/phpunit": "^7.0 || ^8.0 || ^9.0"
            },
            "type": "library",
            "autoload": {
                "psr-4": {
                    "Doctrine\\Instantiator\\": "src/Doctrine/Instantiator/"
                }
            },
            "notification-url": "https://packagist.org/downloads/",
            "license": [
                "MIT"
            ],
            "authors": [
                {
                    "name": "Marco Pivetta",
                    "email": "ocramius@gmail.com",
                    "homepage": "https://ocramius.github.io/"
                }
            ],
            "description": "A small, lightweight utility to instantiate objects in PHP without invoking their constructors",
            "homepage": "https://www.doctrine-project.org/projects/instantiator.html",
            "keywords": [
                "constructor",
                "instantiate"
            ],
            "support": {
                "issues": "https://github.com/doctrine/instantiator/issues",
                "source": "https://github.com/doctrine/instantiator/tree/1.4.0"
            },
            "funding": [
                {
                    "url": "https://www.doctrine-project.org/sponsorship.html",
                    "type": "custom"
                },
                {
                    "url": "https://www.patreon.com/phpdoctrine",
                    "type": "patreon"
                },
                {
                    "url": "https://tidelift.com/funding/github/packagist/doctrine%2Finstantiator",
                    "type": "tidelift"
                }
            ],
            "time": "2020-11-10T18:47:58+00:00"
        },
        {
            "name": "johnkary/phpunit-speedtrap",
            "version": "v4.0.0",
            "source": {
                "type": "git",
                "url": "https://github.com/johnkary/phpunit-speedtrap.git",
                "reference": "5f9b160eac87e975f1c6ca9faee5125f0616fba3"
            },
            "dist": {
                "type": "zip",
                "url": "https://api.github.com/repos/johnkary/phpunit-speedtrap/zipball/5f9b160eac87e975f1c6ca9faee5125f0616fba3",
                "reference": "5f9b160eac87e975f1c6ca9faee5125f0616fba3",
                "shasum": ""
            },
            "require": {
                "php": ">=7.1",
                "phpunit/phpunit": "^7.0 || ^8.0 || ^9.0"
            },
            "type": "library",
            "extra": {
                "branch-alias": {
                    "dev-master": "4.0-dev"
                }
            },
            "autoload": {
                "psr-4": {
                    "JohnKary\\PHPUnit\\Listener\\": "src/"
                }
            },
            "notification-url": "https://packagist.org/downloads/",
            "license": [
                "MIT"
            ],
            "authors": [
                {
                    "name": "John Kary",
                    "email": "john@johnkary.net"
                }
            ],
            "description": "Find and report on slow tests in your PHPUnit test suite",
            "homepage": "https://github.com/johnkary/phpunit-speedtrap",
            "keywords": [
                "phpunit",
                "profile",
                "slow"
            ],
            "support": {
                "issues": "https://github.com/johnkary/phpunit-speedtrap/issues",
                "source": "https://github.com/johnkary/phpunit-speedtrap/tree/v4.0.0"
            },
            "time": "2021-05-03T02:37:05+00:00"
        },
        {
            "name": "myclabs/deep-copy",
            "version": "1.10.2",
            "source": {
                "type": "git",
                "url": "https://github.com/myclabs/DeepCopy.git",
                "reference": "776f831124e9c62e1a2c601ecc52e776d8bb7220"
            },
            "dist": {
                "type": "zip",
                "url": "https://api.github.com/repos/myclabs/DeepCopy/zipball/776f831124e9c62e1a2c601ecc52e776d8bb7220",
                "reference": "776f831124e9c62e1a2c601ecc52e776d8bb7220",
                "shasum": ""
            },
            "require": {
                "php": "^7.1 || ^8.0"
            },
            "replace": {
                "myclabs/deep-copy": "self.version"
            },
            "require-dev": {
                "doctrine/collections": "^1.0",
                "doctrine/common": "^2.6",
                "phpunit/phpunit": "^7.1"
            },
            "type": "library",
            "autoload": {
                "psr-4": {
                    "DeepCopy\\": "src/DeepCopy/"
                },
                "files": [
                    "src/DeepCopy/deep_copy.php"
                ]
            },
            "notification-url": "https://packagist.org/downloads/",
            "license": [
                "MIT"
            ],
            "description": "Create deep copies (clones) of your objects",
            "keywords": [
                "clone",
                "copy",
                "duplicate",
                "object",
                "object graph"
            ],
            "support": {
                "issues": "https://github.com/myclabs/DeepCopy/issues",
                "source": "https://github.com/myclabs/DeepCopy/tree/1.10.2"
            },
            "funding": [
                {
                    "url": "https://tidelift.com/funding/github/packagist/myclabs/deep-copy",
                    "type": "tidelift"
                }
            ],
            "time": "2020-11-13T09:40:50+00:00"
        },
        {
            "name": "nikic/php-parser",
            "version": "v4.13.1",
            "source": {
                "type": "git",
                "url": "https://github.com/nikic/PHP-Parser.git",
                "reference": "63a79e8daa781cac14e5195e63ed8ae231dd10fd"
            },
            "dist": {
                "type": "zip",
                "url": "https://api.github.com/repos/nikic/PHP-Parser/zipball/63a79e8daa781cac14e5195e63ed8ae231dd10fd",
                "reference": "63a79e8daa781cac14e5195e63ed8ae231dd10fd",
                "shasum": ""
            },
            "require": {
                "ext-tokenizer": "*",
                "php": ">=7.0"
            },
            "require-dev": {
                "ircmaxell/php-yacc": "^0.0.7",
                "phpunit/phpunit": "^6.5 || ^7.0 || ^8.0 || ^9.0"
            },
            "bin": [
                "bin/php-parse"
            ],
            "type": "library",
            "extra": {
                "branch-alias": {
                    "dev-master": "4.9-dev"
                }
            },
            "autoload": {
                "psr-4": {
                    "PhpParser\\": "lib/PhpParser"
                }
            },
            "notification-url": "https://packagist.org/downloads/",
            "license": [
                "BSD-3-Clause"
            ],
            "authors": [
                {
                    "name": "Nikita Popov"
                }
            ],
            "description": "A PHP parser written in PHP",
            "keywords": [
                "parser",
                "php"
            ],
            "support": {
                "issues": "https://github.com/nikic/PHP-Parser/issues",
                "source": "https://github.com/nikic/PHP-Parser/tree/v4.13.1"
            },
            "time": "2021-11-03T20:52:16+00:00"
        },
        {
            "name": "phar-io/manifest",
            "version": "2.0.3",
            "source": {
                "type": "git",
                "url": "https://github.com/phar-io/manifest.git",
                "reference": "97803eca37d319dfa7826cc2437fc020857acb53"
            },
            "dist": {
                "type": "zip",
                "url": "https://api.github.com/repos/phar-io/manifest/zipball/97803eca37d319dfa7826cc2437fc020857acb53",
                "reference": "97803eca37d319dfa7826cc2437fc020857acb53",
                "shasum": ""
            },
            "require": {
                "ext-dom": "*",
                "ext-phar": "*",
                "ext-xmlwriter": "*",
                "phar-io/version": "^3.0.1",
                "php": "^7.2 || ^8.0"
            },
            "type": "library",
            "extra": {
                "branch-alias": {
                    "dev-master": "2.0.x-dev"
                }
            },
            "autoload": {
                "classmap": [
                    "src/"
                ]
            },
            "notification-url": "https://packagist.org/downloads/",
            "license": [
                "BSD-3-Clause"
            ],
            "authors": [
                {
                    "name": "Arne Blankerts",
                    "email": "arne@blankerts.de",
                    "role": "Developer"
                },
                {
                    "name": "Sebastian Heuer",
                    "email": "sebastian@phpeople.de",
                    "role": "Developer"
                },
                {
                    "name": "Sebastian Bergmann",
                    "email": "sebastian@phpunit.de",
                    "role": "Developer"
                }
            ],
            "description": "Component for reading phar.io manifest information from a PHP Archive (PHAR)",
            "support": {
                "issues": "https://github.com/phar-io/manifest/issues",
                "source": "https://github.com/phar-io/manifest/tree/2.0.3"
            },
            "time": "2021-07-20T11:28:43+00:00"
        },
        {
            "name": "phar-io/version",
            "version": "3.1.0",
            "source": {
                "type": "git",
                "url": "https://github.com/phar-io/version.git",
                "reference": "bae7c545bef187884426f042434e561ab1ddb182"
            },
            "dist": {
                "type": "zip",
                "url": "https://api.github.com/repos/phar-io/version/zipball/bae7c545bef187884426f042434e561ab1ddb182",
                "reference": "bae7c545bef187884426f042434e561ab1ddb182",
                "shasum": ""
            },
            "require": {
                "php": "^7.2 || ^8.0"
            },
            "type": "library",
            "autoload": {
                "classmap": [
                    "src/"
                ]
            },
            "notification-url": "https://packagist.org/downloads/",
            "license": [
                "BSD-3-Clause"
            ],
            "authors": [
                {
                    "name": "Arne Blankerts",
                    "email": "arne@blankerts.de",
                    "role": "Developer"
                },
                {
                    "name": "Sebastian Heuer",
                    "email": "sebastian@phpeople.de",
                    "role": "Developer"
                },
                {
                    "name": "Sebastian Bergmann",
                    "email": "sebastian@phpunit.de",
                    "role": "Developer"
                }
            ],
            "description": "Library for handling version information and constraints",
            "support": {
                "issues": "https://github.com/phar-io/version/issues",
                "source": "https://github.com/phar-io/version/tree/3.1.0"
            },
            "time": "2021-02-23T14:00:09+00:00"
        },
        {
            "name": "phpdocumentor/reflection-common",
            "version": "2.2.0",
            "source": {
                "type": "git",
                "url": "https://github.com/phpDocumentor/ReflectionCommon.git",
                "reference": "1d01c49d4ed62f25aa84a747ad35d5a16924662b"
            },
            "dist": {
                "type": "zip",
                "url": "https://api.github.com/repos/phpDocumentor/ReflectionCommon/zipball/1d01c49d4ed62f25aa84a747ad35d5a16924662b",
                "reference": "1d01c49d4ed62f25aa84a747ad35d5a16924662b",
                "shasum": ""
            },
            "require": {
                "php": "^7.2 || ^8.0"
            },
            "type": "library",
            "extra": {
                "branch-alias": {
                    "dev-2.x": "2.x-dev"
                }
            },
            "autoload": {
                "psr-4": {
                    "phpDocumentor\\Reflection\\": "src/"
                }
            },
            "notification-url": "https://packagist.org/downloads/",
            "license": [
                "MIT"
            ],
            "authors": [
                {
                    "name": "Jaap van Otterdijk",
                    "email": "opensource@ijaap.nl"
                }
            ],
            "description": "Common reflection classes used by phpdocumentor to reflect the code structure",
            "homepage": "http://www.phpdoc.org",
            "keywords": [
                "FQSEN",
                "phpDocumentor",
                "phpdoc",
                "reflection",
                "static analysis"
            ],
            "support": {
                "issues": "https://github.com/phpDocumentor/ReflectionCommon/issues",
                "source": "https://github.com/phpDocumentor/ReflectionCommon/tree/2.x"
            },
            "time": "2020-06-27T09:03:43+00:00"
        },
        {
            "name": "phpdocumentor/reflection-docblock",
            "version": "5.3.0",
            "source": {
                "type": "git",
                "url": "https://github.com/phpDocumentor/ReflectionDocBlock.git",
                "reference": "622548b623e81ca6d78b721c5e029f4ce664f170"
            },
            "dist": {
                "type": "zip",
                "url": "https://api.github.com/repos/phpDocumentor/ReflectionDocBlock/zipball/622548b623e81ca6d78b721c5e029f4ce664f170",
                "reference": "622548b623e81ca6d78b721c5e029f4ce664f170",
                "shasum": ""
            },
            "require": {
                "ext-filter": "*",
                "php": "^7.2 || ^8.0",
                "phpdocumentor/reflection-common": "^2.2",
                "phpdocumentor/type-resolver": "^1.3",
                "webmozart/assert": "^1.9.1"
            },
            "require-dev": {
                "mockery/mockery": "~1.3.2",
                "psalm/phar": "^4.8"
            },
            "type": "library",
            "extra": {
                "branch-alias": {
                    "dev-master": "5.x-dev"
                }
            },
            "autoload": {
                "psr-4": {
                    "phpDocumentor\\Reflection\\": "src"
                }
            },
            "notification-url": "https://packagist.org/downloads/",
            "license": [
                "MIT"
            ],
            "authors": [
                {
                    "name": "Mike van Riel",
                    "email": "me@mikevanriel.com"
                },
                {
                    "name": "Jaap van Otterdijk",
                    "email": "account@ijaap.nl"
                }
            ],
            "description": "With this component, a library can provide support for annotations via DocBlocks or otherwise retrieve information that is embedded in a DocBlock.",
            "support": {
                "issues": "https://github.com/phpDocumentor/ReflectionDocBlock/issues",
                "source": "https://github.com/phpDocumentor/ReflectionDocBlock/tree/5.3.0"
            },
            "time": "2021-10-19T17:43:47+00:00"
        },
        {
            "name": "phpdocumentor/type-resolver",
            "version": "1.5.1",
            "source": {
                "type": "git",
                "url": "https://github.com/phpDocumentor/TypeResolver.git",
                "reference": "a12f7e301eb7258bb68acd89d4aefa05c2906cae"
            },
            "dist": {
                "type": "zip",
                "url": "https://api.github.com/repos/phpDocumentor/TypeResolver/zipball/a12f7e301eb7258bb68acd89d4aefa05c2906cae",
                "reference": "a12f7e301eb7258bb68acd89d4aefa05c2906cae",
                "shasum": ""
            },
            "require": {
                "php": "^7.2 || ^8.0",
                "phpdocumentor/reflection-common": "^2.0"
            },
            "require-dev": {
                "ext-tokenizer": "*",
                "psalm/phar": "^4.8"
            },
            "type": "library",
            "extra": {
                "branch-alias": {
                    "dev-1.x": "1.x-dev"
                }
            },
            "autoload": {
                "psr-4": {
                    "phpDocumentor\\Reflection\\": "src"
                }
            },
            "notification-url": "https://packagist.org/downloads/",
            "license": [
                "MIT"
            ],
            "authors": [
                {
                    "name": "Mike van Riel",
                    "email": "me@mikevanriel.com"
                }
            ],
            "description": "A PSR-5 based resolver of Class names, Types and Structural Element Names",
            "support": {
                "issues": "https://github.com/phpDocumentor/TypeResolver/issues",
                "source": "https://github.com/phpDocumentor/TypeResolver/tree/1.5.1"
            },
            "time": "2021-10-02T14:08:47+00:00"
        },
        {
            "name": "phpspec/prophecy",
            "version": "1.14.0",
            "source": {
                "type": "git",
                "url": "https://github.com/phpspec/prophecy.git",
                "reference": "d86dfc2e2a3cd366cee475e52c6bb3bbc371aa0e"
            },
            "dist": {
                "type": "zip",
                "url": "https://api.github.com/repos/phpspec/prophecy/zipball/d86dfc2e2a3cd366cee475e52c6bb3bbc371aa0e",
                "reference": "d86dfc2e2a3cd366cee475e52c6bb3bbc371aa0e",
                "shasum": ""
            },
            "require": {
                "doctrine/instantiator": "^1.2",
                "php": "^7.2 || ~8.0, <8.2",
                "phpdocumentor/reflection-docblock": "^5.2",
                "sebastian/comparator": "^3.0 || ^4.0",
                "sebastian/recursion-context": "^3.0 || ^4.0"
            },
            "require-dev": {
                "phpspec/phpspec": "^6.0 || ^7.0",
                "phpunit/phpunit": "^8.0 || ^9.0"
            },
            "type": "library",
            "extra": {
                "branch-alias": {
                    "dev-master": "1.x-dev"
                }
            },
            "autoload": {
                "psr-4": {
                    "Prophecy\\": "src/Prophecy"
                }
            },
            "notification-url": "https://packagist.org/downloads/",
            "license": [
                "MIT"
            ],
            "authors": [
                {
                    "name": "Konstantin Kudryashov",
                    "email": "ever.zet@gmail.com",
                    "homepage": "http://everzet.com"
                },
                {
                    "name": "Marcello Duarte",
                    "email": "marcello.duarte@gmail.com"
                }
            ],
            "description": "Highly opinionated mocking framework for PHP 5.3+",
            "homepage": "https://github.com/phpspec/prophecy",
            "keywords": [
                "Double",
                "Dummy",
                "fake",
                "mock",
                "spy",
                "stub"
            ],
            "support": {
                "issues": "https://github.com/phpspec/prophecy/issues",
                "source": "https://github.com/phpspec/prophecy/tree/1.14.0"
            },
            "time": "2021-09-10T09:02:12+00:00"
        },
        {
            "name": "phpunit/php-code-coverage",
            "version": "9.2.8",
            "source": {
                "type": "git",
                "url": "https://github.com/sebastianbergmann/php-code-coverage.git",
                "reference": "cf04e88a2e3c56fc1a65488afd493325b4c1bc3e"
            },
            "dist": {
                "type": "zip",
                "url": "https://api.github.com/repos/sebastianbergmann/php-code-coverage/zipball/cf04e88a2e3c56fc1a65488afd493325b4c1bc3e",
                "reference": "cf04e88a2e3c56fc1a65488afd493325b4c1bc3e",
                "shasum": ""
            },
            "require": {
                "ext-dom": "*",
                "ext-libxml": "*",
                "ext-xmlwriter": "*",
                "nikic/php-parser": "^4.13.0",
                "php": ">=7.3",
                "phpunit/php-file-iterator": "^3.0.3",
                "phpunit/php-text-template": "^2.0.2",
                "sebastian/code-unit-reverse-lookup": "^2.0.2",
                "sebastian/complexity": "^2.0",
                "sebastian/environment": "^5.1.2",
                "sebastian/lines-of-code": "^1.0.3",
                "sebastian/version": "^3.0.1",
                "theseer/tokenizer": "^1.2.0"
            },
            "require-dev": {
                "phpunit/phpunit": "^9.3"
            },
            "suggest": {
                "ext-pcov": "*",
                "ext-xdebug": "*"
            },
            "type": "library",
            "extra": {
                "branch-alias": {
                    "dev-master": "9.2-dev"
                }
            },
            "autoload": {
                "classmap": [
                    "src/"
                ]
            },
            "notification-url": "https://packagist.org/downloads/",
            "license": [
                "BSD-3-Clause"
            ],
            "authors": [
                {
                    "name": "Sebastian Bergmann",
                    "email": "sebastian@phpunit.de",
                    "role": "lead"
                }
            ],
            "description": "Library that provides collection, processing, and rendering functionality for PHP code coverage information.",
            "homepage": "https://github.com/sebastianbergmann/php-code-coverage",
            "keywords": [
                "coverage",
                "testing",
                "xunit"
            ],
            "support": {
                "issues": "https://github.com/sebastianbergmann/php-code-coverage/issues",
                "source": "https://github.com/sebastianbergmann/php-code-coverage/tree/9.2.8"
            },
            "funding": [
                {
                    "url": "https://github.com/sebastianbergmann",
                    "type": "github"
                }
            ],
            "time": "2021-10-30T08:01:38+00:00"
        },
        {
            "name": "phpunit/php-file-iterator",
            "version": "3.0.5",
            "source": {
                "type": "git",
                "url": "https://github.com/sebastianbergmann/php-file-iterator.git",
                "reference": "aa4be8575f26070b100fccb67faabb28f21f66f8"
            },
            "dist": {
                "type": "zip",
                "url": "https://api.github.com/repos/sebastianbergmann/php-file-iterator/zipball/aa4be8575f26070b100fccb67faabb28f21f66f8",
                "reference": "aa4be8575f26070b100fccb67faabb28f21f66f8",
                "shasum": ""
            },
            "require": {
                "php": ">=7.3"
            },
            "require-dev": {
                "phpunit/phpunit": "^9.3"
            },
            "type": "library",
            "extra": {
                "branch-alias": {
                    "dev-master": "3.0-dev"
                }
            },
            "autoload": {
                "classmap": [
                    "src/"
                ]
            },
            "notification-url": "https://packagist.org/downloads/",
            "license": [
                "BSD-3-Clause"
            ],
            "authors": [
                {
                    "name": "Sebastian Bergmann",
                    "email": "sebastian@phpunit.de",
                    "role": "lead"
                }
            ],
            "description": "FilterIterator implementation that filters files based on a list of suffixes.",
            "homepage": "https://github.com/sebastianbergmann/php-file-iterator/",
            "keywords": [
                "filesystem",
                "iterator"
            ],
            "support": {
                "issues": "https://github.com/sebastianbergmann/php-file-iterator/issues",
                "source": "https://github.com/sebastianbergmann/php-file-iterator/tree/3.0.5"
            },
            "funding": [
                {
                    "url": "https://github.com/sebastianbergmann",
                    "type": "github"
                }
            ],
            "time": "2020-09-28T05:57:25+00:00"
        },
        {
            "name": "phpunit/php-invoker",
            "version": "3.1.1",
            "source": {
                "type": "git",
                "url": "https://github.com/sebastianbergmann/php-invoker.git",
                "reference": "5a10147d0aaf65b58940a0b72f71c9ac0423cc67"
            },
            "dist": {
                "type": "zip",
                "url": "https://api.github.com/repos/sebastianbergmann/php-invoker/zipball/5a10147d0aaf65b58940a0b72f71c9ac0423cc67",
                "reference": "5a10147d0aaf65b58940a0b72f71c9ac0423cc67",
                "shasum": ""
            },
            "require": {
                "php": ">=7.3"
            },
            "require-dev": {
                "ext-pcntl": "*",
                "phpunit/phpunit": "^9.3"
            },
            "suggest": {
                "ext-pcntl": "*"
            },
            "type": "library",
            "extra": {
                "branch-alias": {
                    "dev-master": "3.1-dev"
                }
            },
            "autoload": {
                "classmap": [
                    "src/"
                ]
            },
            "notification-url": "https://packagist.org/downloads/",
            "license": [
                "BSD-3-Clause"
            ],
            "authors": [
                {
                    "name": "Sebastian Bergmann",
                    "email": "sebastian@phpunit.de",
                    "role": "lead"
                }
            ],
            "description": "Invoke callables with a timeout",
            "homepage": "https://github.com/sebastianbergmann/php-invoker/",
            "keywords": [
                "process"
            ],
            "support": {
                "issues": "https://github.com/sebastianbergmann/php-invoker/issues",
                "source": "https://github.com/sebastianbergmann/php-invoker/tree/3.1.1"
            },
            "funding": [
                {
                    "url": "https://github.com/sebastianbergmann",
                    "type": "github"
                }
            ],
            "time": "2020-09-28T05:58:55+00:00"
        },
        {
            "name": "phpunit/php-text-template",
            "version": "2.0.4",
            "source": {
                "type": "git",
                "url": "https://github.com/sebastianbergmann/php-text-template.git",
                "reference": "5da5f67fc95621df9ff4c4e5a84d6a8a2acf7c28"
            },
            "dist": {
                "type": "zip",
                "url": "https://api.github.com/repos/sebastianbergmann/php-text-template/zipball/5da5f67fc95621df9ff4c4e5a84d6a8a2acf7c28",
                "reference": "5da5f67fc95621df9ff4c4e5a84d6a8a2acf7c28",
                "shasum": ""
            },
            "require": {
                "php": ">=7.3"
            },
            "require-dev": {
                "phpunit/phpunit": "^9.3"
            },
            "type": "library",
            "extra": {
                "branch-alias": {
                    "dev-master": "2.0-dev"
                }
            },
            "autoload": {
                "classmap": [
                    "src/"
                ]
            },
            "notification-url": "https://packagist.org/downloads/",
            "license": [
                "BSD-3-Clause"
            ],
            "authors": [
                {
                    "name": "Sebastian Bergmann",
                    "email": "sebastian@phpunit.de",
                    "role": "lead"
                }
            ],
            "description": "Simple template engine.",
            "homepage": "https://github.com/sebastianbergmann/php-text-template/",
            "keywords": [
                "template"
            ],
            "support": {
                "issues": "https://github.com/sebastianbergmann/php-text-template/issues",
                "source": "https://github.com/sebastianbergmann/php-text-template/tree/2.0.4"
            },
            "funding": [
                {
                    "url": "https://github.com/sebastianbergmann",
                    "type": "github"
                }
            ],
            "time": "2020-10-26T05:33:50+00:00"
        },
        {
            "name": "phpunit/php-timer",
            "version": "5.0.3",
            "source": {
                "type": "git",
                "url": "https://github.com/sebastianbergmann/php-timer.git",
                "reference": "5a63ce20ed1b5bf577850e2c4e87f4aa902afbd2"
            },
            "dist": {
                "type": "zip",
                "url": "https://api.github.com/repos/sebastianbergmann/php-timer/zipball/5a63ce20ed1b5bf577850e2c4e87f4aa902afbd2",
                "reference": "5a63ce20ed1b5bf577850e2c4e87f4aa902afbd2",
                "shasum": ""
            },
            "require": {
                "php": ">=7.3"
            },
            "require-dev": {
                "phpunit/phpunit": "^9.3"
            },
            "type": "library",
            "extra": {
                "branch-alias": {
                    "dev-master": "5.0-dev"
                }
            },
            "autoload": {
                "classmap": [
                    "src/"
                ]
            },
            "notification-url": "https://packagist.org/downloads/",
            "license": [
                "BSD-3-Clause"
            ],
            "authors": [
                {
                    "name": "Sebastian Bergmann",
                    "email": "sebastian@phpunit.de",
                    "role": "lead"
                }
            ],
            "description": "Utility class for timing",
            "homepage": "https://github.com/sebastianbergmann/php-timer/",
            "keywords": [
                "timer"
            ],
            "support": {
                "issues": "https://github.com/sebastianbergmann/php-timer/issues",
                "source": "https://github.com/sebastianbergmann/php-timer/tree/5.0.3"
            },
            "funding": [
                {
                    "url": "https://github.com/sebastianbergmann",
                    "type": "github"
                }
            ],
            "time": "2020-10-26T13:16:10+00:00"
        },
        {
            "name": "phpunit/phpunit",
            "version": "9.5.10",
            "source": {
                "type": "git",
                "url": "https://github.com/sebastianbergmann/phpunit.git",
                "reference": "c814a05837f2edb0d1471d6e3f4ab3501ca3899a"
            },
            "dist": {
                "type": "zip",
                "url": "https://api.github.com/repos/sebastianbergmann/phpunit/zipball/c814a05837f2edb0d1471d6e3f4ab3501ca3899a",
                "reference": "c814a05837f2edb0d1471d6e3f4ab3501ca3899a",
                "shasum": ""
            },
            "require": {
                "doctrine/instantiator": "^1.3.1",
                "ext-dom": "*",
                "ext-json": "*",
                "ext-libxml": "*",
                "ext-mbstring": "*",
                "ext-xml": "*",
                "ext-xmlwriter": "*",
                "myclabs/deep-copy": "^1.10.1",
                "phar-io/manifest": "^2.0.3",
                "phar-io/version": "^3.0.2",
                "php": ">=7.3",
                "phpspec/prophecy": "^1.12.1",
                "phpunit/php-code-coverage": "^9.2.7",
                "phpunit/php-file-iterator": "^3.0.5",
                "phpunit/php-invoker": "^3.1.1",
                "phpunit/php-text-template": "^2.0.3",
                "phpunit/php-timer": "^5.0.2",
                "sebastian/cli-parser": "^1.0.1",
                "sebastian/code-unit": "^1.0.6",
                "sebastian/comparator": "^4.0.5",
                "sebastian/diff": "^4.0.3",
                "sebastian/environment": "^5.1.3",
                "sebastian/exporter": "^4.0.3",
                "sebastian/global-state": "^5.0.1",
                "sebastian/object-enumerator": "^4.0.3",
                "sebastian/resource-operations": "^3.0.3",
                "sebastian/type": "^2.3.4",
                "sebastian/version": "^3.0.2"
            },
            "require-dev": {
                "ext-pdo": "*",
                "phpspec/prophecy-phpunit": "^2.0.1"
            },
            "suggest": {
                "ext-soap": "*",
                "ext-xdebug": "*"
            },
            "bin": [
                "phpunit"
            ],
            "type": "library",
            "extra": {
                "branch-alias": {
                    "dev-master": "9.5-dev"
                }
            },
            "autoload": {
                "classmap": [
                    "src/"
                ],
                "files": [
                    "src/Framework/Assert/Functions.php"
                ]
            },
            "notification-url": "https://packagist.org/downloads/",
            "license": [
                "BSD-3-Clause"
            ],
            "authors": [
                {
                    "name": "Sebastian Bergmann",
                    "email": "sebastian@phpunit.de",
                    "role": "lead"
                }
            ],
            "description": "The PHP Unit Testing framework.",
            "homepage": "https://phpunit.de/",
            "keywords": [
                "phpunit",
                "testing",
                "xunit"
            ],
            "support": {
                "issues": "https://github.com/sebastianbergmann/phpunit/issues",
                "source": "https://github.com/sebastianbergmann/phpunit/tree/9.5.10"
            },
            "funding": [
                {
                    "url": "https://phpunit.de/donate.html",
                    "type": "custom"
                },
                {
                    "url": "https://github.com/sebastianbergmann",
                    "type": "github"
                }
            ],
            "time": "2021-09-25T07:38:51+00:00"
        },
        {
            "name": "psr/container",
            "version": "1.1.2",
            "source": {
                "type": "git",
                "url": "https://github.com/php-fig/container.git",
                "reference": "513e0666f7216c7459170d56df27dfcefe1689ea"
            },
            "dist": {
                "type": "zip",
                "url": "https://api.github.com/repos/php-fig/container/zipball/513e0666f7216c7459170d56df27dfcefe1689ea",
                "reference": "513e0666f7216c7459170d56df27dfcefe1689ea",
                "shasum": ""
            },
            "require": {
                "php": ">=7.4.0"
            },
            "type": "library",
            "autoload": {
                "psr-4": {
                    "Psr\\Container\\": "src/"
                }
            },
            "notification-url": "https://packagist.org/downloads/",
            "license": [
                "MIT"
            ],
            "authors": [
                {
                    "name": "PHP-FIG",
                    "homepage": "https://www.php-fig.org/"
                }
            ],
            "description": "Common Container Interface (PHP FIG PSR-11)",
            "homepage": "https://github.com/php-fig/container",
            "keywords": [
                "PSR-11",
                "container",
                "container-interface",
                "container-interop",
                "psr"
            ],
            "support": {
                "issues": "https://github.com/php-fig/container/issues",
                "source": "https://github.com/php-fig/container/tree/1.1.2"
            },
            "time": "2021-11-05T16:50:12+00:00"
        },
        {
            "name": "sebastian/cli-parser",
            "version": "1.0.1",
            "source": {
                "type": "git",
                "url": "https://github.com/sebastianbergmann/cli-parser.git",
                "reference": "442e7c7e687e42adc03470c7b668bc4b2402c0b2"
            },
            "dist": {
                "type": "zip",
                "url": "https://api.github.com/repos/sebastianbergmann/cli-parser/zipball/442e7c7e687e42adc03470c7b668bc4b2402c0b2",
                "reference": "442e7c7e687e42adc03470c7b668bc4b2402c0b2",
                "shasum": ""
            },
            "require": {
                "php": ">=7.3"
            },
            "require-dev": {
                "phpunit/phpunit": "^9.3"
            },
            "type": "library",
            "extra": {
                "branch-alias": {
                    "dev-master": "1.0-dev"
                }
            },
            "autoload": {
                "classmap": [
                    "src/"
                ]
            },
            "notification-url": "https://packagist.org/downloads/",
            "license": [
                "BSD-3-Clause"
            ],
            "authors": [
                {
                    "name": "Sebastian Bergmann",
                    "email": "sebastian@phpunit.de",
                    "role": "lead"
                }
            ],
            "description": "Library for parsing CLI options",
            "homepage": "https://github.com/sebastianbergmann/cli-parser",
            "support": {
                "issues": "https://github.com/sebastianbergmann/cli-parser/issues",
                "source": "https://github.com/sebastianbergmann/cli-parser/tree/1.0.1"
            },
            "funding": [
                {
                    "url": "https://github.com/sebastianbergmann",
                    "type": "github"
                }
            ],
            "time": "2020-09-28T06:08:49+00:00"
        },
        {
            "name": "sebastian/code-unit",
            "version": "1.0.8",
            "source": {
                "type": "git",
                "url": "https://github.com/sebastianbergmann/code-unit.git",
                "reference": "1fc9f64c0927627ef78ba436c9b17d967e68e120"
            },
            "dist": {
                "type": "zip",
                "url": "https://api.github.com/repos/sebastianbergmann/code-unit/zipball/1fc9f64c0927627ef78ba436c9b17d967e68e120",
                "reference": "1fc9f64c0927627ef78ba436c9b17d967e68e120",
                "shasum": ""
            },
            "require": {
                "php": ">=7.3"
            },
            "require-dev": {
                "phpunit/phpunit": "^9.3"
            },
            "type": "library",
            "extra": {
                "branch-alias": {
                    "dev-master": "1.0-dev"
                }
            },
            "autoload": {
                "classmap": [
                    "src/"
                ]
            },
            "notification-url": "https://packagist.org/downloads/",
            "license": [
                "BSD-3-Clause"
            ],
            "authors": [
                {
                    "name": "Sebastian Bergmann",
                    "email": "sebastian@phpunit.de",
                    "role": "lead"
                }
            ],
            "description": "Collection of value objects that represent the PHP code units",
            "homepage": "https://github.com/sebastianbergmann/code-unit",
            "support": {
                "issues": "https://github.com/sebastianbergmann/code-unit/issues",
                "source": "https://github.com/sebastianbergmann/code-unit/tree/1.0.8"
            },
            "funding": [
                {
                    "url": "https://github.com/sebastianbergmann",
                    "type": "github"
                }
            ],
            "time": "2020-10-26T13:08:54+00:00"
        },
        {
            "name": "sebastian/code-unit-reverse-lookup",
            "version": "2.0.3",
            "source": {
                "type": "git",
                "url": "https://github.com/sebastianbergmann/code-unit-reverse-lookup.git",
                "reference": "ac91f01ccec49fb77bdc6fd1e548bc70f7faa3e5"
            },
            "dist": {
                "type": "zip",
                "url": "https://api.github.com/repos/sebastianbergmann/code-unit-reverse-lookup/zipball/ac91f01ccec49fb77bdc6fd1e548bc70f7faa3e5",
                "reference": "ac91f01ccec49fb77bdc6fd1e548bc70f7faa3e5",
                "shasum": ""
            },
            "require": {
                "php": ">=7.3"
            },
            "require-dev": {
                "phpunit/phpunit": "^9.3"
            },
            "type": "library",
            "extra": {
                "branch-alias": {
                    "dev-master": "2.0-dev"
                }
            },
            "autoload": {
                "classmap": [
                    "src/"
                ]
            },
            "notification-url": "https://packagist.org/downloads/",
            "license": [
                "BSD-3-Clause"
            ],
            "authors": [
                {
                    "name": "Sebastian Bergmann",
                    "email": "sebastian@phpunit.de"
                }
            ],
            "description": "Looks up which function or method a line of code belongs to",
            "homepage": "https://github.com/sebastianbergmann/code-unit-reverse-lookup/",
            "support": {
                "issues": "https://github.com/sebastianbergmann/code-unit-reverse-lookup/issues",
                "source": "https://github.com/sebastianbergmann/code-unit-reverse-lookup/tree/2.0.3"
            },
            "funding": [
                {
                    "url": "https://github.com/sebastianbergmann",
                    "type": "github"
                }
            ],
            "time": "2020-09-28T05:30:19+00:00"
        },
        {
            "name": "sebastian/comparator",
            "version": "4.0.6",
            "source": {
                "type": "git",
                "url": "https://github.com/sebastianbergmann/comparator.git",
                "reference": "55f4261989e546dc112258c7a75935a81a7ce382"
            },
            "dist": {
                "type": "zip",
                "url": "https://api.github.com/repos/sebastianbergmann/comparator/zipball/55f4261989e546dc112258c7a75935a81a7ce382",
                "reference": "55f4261989e546dc112258c7a75935a81a7ce382",
                "shasum": ""
            },
            "require": {
                "php": ">=7.3",
                "sebastian/diff": "^4.0",
                "sebastian/exporter": "^4.0"
            },
            "require-dev": {
                "phpunit/phpunit": "^9.3"
            },
            "type": "library",
            "extra": {
                "branch-alias": {
                    "dev-master": "4.0-dev"
                }
            },
            "autoload": {
                "classmap": [
                    "src/"
                ]
            },
            "notification-url": "https://packagist.org/downloads/",
            "license": [
                "BSD-3-Clause"
            ],
            "authors": [
                {
                    "name": "Sebastian Bergmann",
                    "email": "sebastian@phpunit.de"
                },
                {
                    "name": "Jeff Welch",
                    "email": "whatthejeff@gmail.com"
                },
                {
                    "name": "Volker Dusch",
                    "email": "github@wallbash.com"
                },
                {
                    "name": "Bernhard Schussek",
                    "email": "bschussek@2bepublished.at"
                }
            ],
            "description": "Provides the functionality to compare PHP values for equality",
            "homepage": "https://github.com/sebastianbergmann/comparator",
            "keywords": [
                "comparator",
                "compare",
                "equality"
            ],
            "support": {
                "issues": "https://github.com/sebastianbergmann/comparator/issues",
                "source": "https://github.com/sebastianbergmann/comparator/tree/4.0.6"
            },
            "funding": [
                {
                    "url": "https://github.com/sebastianbergmann",
                    "type": "github"
                }
            ],
            "time": "2020-10-26T15:49:45+00:00"
        },
        {
            "name": "sebastian/complexity",
            "version": "2.0.2",
            "source": {
                "type": "git",
                "url": "https://github.com/sebastianbergmann/complexity.git",
                "reference": "739b35e53379900cc9ac327b2147867b8b6efd88"
            },
            "dist": {
                "type": "zip",
                "url": "https://api.github.com/repos/sebastianbergmann/complexity/zipball/739b35e53379900cc9ac327b2147867b8b6efd88",
                "reference": "739b35e53379900cc9ac327b2147867b8b6efd88",
                "shasum": ""
            },
            "require": {
                "nikic/php-parser": "^4.7",
                "php": ">=7.3"
            },
            "require-dev": {
                "phpunit/phpunit": "^9.3"
            },
            "type": "library",
            "extra": {
                "branch-alias": {
                    "dev-master": "2.0-dev"
                }
            },
            "autoload": {
                "classmap": [
                    "src/"
                ]
            },
            "notification-url": "https://packagist.org/downloads/",
            "license": [
                "BSD-3-Clause"
            ],
            "authors": [
                {
                    "name": "Sebastian Bergmann",
                    "email": "sebastian@phpunit.de",
                    "role": "lead"
                }
            ],
            "description": "Library for calculating the complexity of PHP code units",
            "homepage": "https://github.com/sebastianbergmann/complexity",
            "support": {
                "issues": "https://github.com/sebastianbergmann/complexity/issues",
                "source": "https://github.com/sebastianbergmann/complexity/tree/2.0.2"
            },
            "funding": [
                {
                    "url": "https://github.com/sebastianbergmann",
                    "type": "github"
                }
            ],
            "time": "2020-10-26T15:52:27+00:00"
        },
        {
            "name": "sebastian/diff",
            "version": "4.0.4",
            "source": {
                "type": "git",
                "url": "https://github.com/sebastianbergmann/diff.git",
                "reference": "3461e3fccc7cfdfc2720be910d3bd73c69be590d"
            },
            "dist": {
                "type": "zip",
                "url": "https://api.github.com/repos/sebastianbergmann/diff/zipball/3461e3fccc7cfdfc2720be910d3bd73c69be590d",
                "reference": "3461e3fccc7cfdfc2720be910d3bd73c69be590d",
                "shasum": ""
            },
            "require": {
                "php": ">=7.3"
            },
            "require-dev": {
                "phpunit/phpunit": "^9.3",
                "symfony/process": "^4.2 || ^5"
            },
            "type": "library",
            "extra": {
                "branch-alias": {
                    "dev-master": "4.0-dev"
                }
            },
            "autoload": {
                "classmap": [
                    "src/"
                ]
            },
            "notification-url": "https://packagist.org/downloads/",
            "license": [
                "BSD-3-Clause"
            ],
            "authors": [
                {
                    "name": "Sebastian Bergmann",
                    "email": "sebastian@phpunit.de"
                },
                {
                    "name": "Kore Nordmann",
                    "email": "mail@kore-nordmann.de"
                }
            ],
            "description": "Diff implementation",
            "homepage": "https://github.com/sebastianbergmann/diff",
            "keywords": [
                "diff",
                "udiff",
                "unidiff",
                "unified diff"
            ],
            "support": {
                "issues": "https://github.com/sebastianbergmann/diff/issues",
                "source": "https://github.com/sebastianbergmann/diff/tree/4.0.4"
            },
            "funding": [
                {
                    "url": "https://github.com/sebastianbergmann",
                    "type": "github"
                }
            ],
            "time": "2020-10-26T13:10:38+00:00"
        },
        {
            "name": "sebastian/environment",
            "version": "5.1.3",
            "source": {
                "type": "git",
                "url": "https://github.com/sebastianbergmann/environment.git",
                "reference": "388b6ced16caa751030f6a69e588299fa09200ac"
            },
            "dist": {
                "type": "zip",
                "url": "https://api.github.com/repos/sebastianbergmann/environment/zipball/388b6ced16caa751030f6a69e588299fa09200ac",
                "reference": "388b6ced16caa751030f6a69e588299fa09200ac",
                "shasum": ""
            },
            "require": {
                "php": ">=7.3"
            },
            "require-dev": {
                "phpunit/phpunit": "^9.3"
            },
            "suggest": {
                "ext-posix": "*"
            },
            "type": "library",
            "extra": {
                "branch-alias": {
                    "dev-master": "5.1-dev"
                }
            },
            "autoload": {
                "classmap": [
                    "src/"
                ]
            },
            "notification-url": "https://packagist.org/downloads/",
            "license": [
                "BSD-3-Clause"
            ],
            "authors": [
                {
                    "name": "Sebastian Bergmann",
                    "email": "sebastian@phpunit.de"
                }
            ],
            "description": "Provides functionality to handle HHVM/PHP environments",
            "homepage": "http://www.github.com/sebastianbergmann/environment",
            "keywords": [
                "Xdebug",
                "environment",
                "hhvm"
            ],
            "support": {
                "issues": "https://github.com/sebastianbergmann/environment/issues",
                "source": "https://github.com/sebastianbergmann/environment/tree/5.1.3"
            },
            "funding": [
                {
                    "url": "https://github.com/sebastianbergmann",
                    "type": "github"
                }
            ],
            "time": "2020-09-28T05:52:38+00:00"
        },
        {
            "name": "sebastian/exporter",
            "version": "4.0.3",
            "source": {
                "type": "git",
                "url": "https://github.com/sebastianbergmann/exporter.git",
                "reference": "d89cc98761b8cb5a1a235a6b703ae50d34080e65"
            },
            "dist": {
                "type": "zip",
                "url": "https://api.github.com/repos/sebastianbergmann/exporter/zipball/d89cc98761b8cb5a1a235a6b703ae50d34080e65",
                "reference": "d89cc98761b8cb5a1a235a6b703ae50d34080e65",
                "shasum": ""
            },
            "require": {
                "php": ">=7.3",
                "sebastian/recursion-context": "^4.0"
            },
            "require-dev": {
                "ext-mbstring": "*",
                "phpunit/phpunit": "^9.3"
            },
            "type": "library",
            "extra": {
                "branch-alias": {
                    "dev-master": "4.0-dev"
                }
            },
            "autoload": {
                "classmap": [
                    "src/"
                ]
            },
            "notification-url": "https://packagist.org/downloads/",
            "license": [
                "BSD-3-Clause"
            ],
            "authors": [
                {
                    "name": "Sebastian Bergmann",
                    "email": "sebastian@phpunit.de"
                },
                {
                    "name": "Jeff Welch",
                    "email": "whatthejeff@gmail.com"
                },
                {
                    "name": "Volker Dusch",
                    "email": "github@wallbash.com"
                },
                {
                    "name": "Adam Harvey",
                    "email": "aharvey@php.net"
                },
                {
                    "name": "Bernhard Schussek",
                    "email": "bschussek@gmail.com"
                }
            ],
            "description": "Provides the functionality to export PHP variables for visualization",
            "homepage": "http://www.github.com/sebastianbergmann/exporter",
            "keywords": [
                "export",
                "exporter"
            ],
            "support": {
                "issues": "https://github.com/sebastianbergmann/exporter/issues",
                "source": "https://github.com/sebastianbergmann/exporter/tree/4.0.3"
            },
            "funding": [
                {
                    "url": "https://github.com/sebastianbergmann",
                    "type": "github"
                }
            ],
            "time": "2020-09-28T05:24:23+00:00"
        },
        {
            "name": "sebastian/global-state",
            "version": "5.0.3",
            "source": {
                "type": "git",
                "url": "https://github.com/sebastianbergmann/global-state.git",
                "reference": "23bd5951f7ff26f12d4e3242864df3e08dec4e49"
            },
            "dist": {
                "type": "zip",
                "url": "https://api.github.com/repos/sebastianbergmann/global-state/zipball/23bd5951f7ff26f12d4e3242864df3e08dec4e49",
                "reference": "23bd5951f7ff26f12d4e3242864df3e08dec4e49",
                "shasum": ""
            },
            "require": {
                "php": ">=7.3",
                "sebastian/object-reflector": "^2.0",
                "sebastian/recursion-context": "^4.0"
            },
            "require-dev": {
                "ext-dom": "*",
                "phpunit/phpunit": "^9.3"
            },
            "suggest": {
                "ext-uopz": "*"
            },
            "type": "library",
            "extra": {
                "branch-alias": {
                    "dev-master": "5.0-dev"
                }
            },
            "autoload": {
                "classmap": [
                    "src/"
                ]
            },
            "notification-url": "https://packagist.org/downloads/",
            "license": [
                "BSD-3-Clause"
            ],
            "authors": [
                {
                    "name": "Sebastian Bergmann",
                    "email": "sebastian@phpunit.de"
                }
            ],
            "description": "Snapshotting of global state",
            "homepage": "http://www.github.com/sebastianbergmann/global-state",
            "keywords": [
                "global state"
            ],
            "support": {
                "issues": "https://github.com/sebastianbergmann/global-state/issues",
                "source": "https://github.com/sebastianbergmann/global-state/tree/5.0.3"
            },
            "funding": [
                {
                    "url": "https://github.com/sebastianbergmann",
                    "type": "github"
                }
            ],
            "time": "2021-06-11T13:31:12+00:00"
        },
        {
            "name": "sebastian/lines-of-code",
            "version": "1.0.3",
            "source": {
                "type": "git",
                "url": "https://github.com/sebastianbergmann/lines-of-code.git",
                "reference": "c1c2e997aa3146983ed888ad08b15470a2e22ecc"
            },
            "dist": {
                "type": "zip",
                "url": "https://api.github.com/repos/sebastianbergmann/lines-of-code/zipball/c1c2e997aa3146983ed888ad08b15470a2e22ecc",
                "reference": "c1c2e997aa3146983ed888ad08b15470a2e22ecc",
                "shasum": ""
            },
            "require": {
                "nikic/php-parser": "^4.6",
                "php": ">=7.3"
            },
            "require-dev": {
                "phpunit/phpunit": "^9.3"
            },
            "type": "library",
            "extra": {
                "branch-alias": {
                    "dev-master": "1.0-dev"
                }
            },
            "autoload": {
                "classmap": [
                    "src/"
                ]
            },
            "notification-url": "https://packagist.org/downloads/",
            "license": [
                "BSD-3-Clause"
            ],
            "authors": [
                {
                    "name": "Sebastian Bergmann",
                    "email": "sebastian@phpunit.de",
                    "role": "lead"
                }
            ],
            "description": "Library for counting the lines of code in PHP source code",
            "homepage": "https://github.com/sebastianbergmann/lines-of-code",
            "support": {
                "issues": "https://github.com/sebastianbergmann/lines-of-code/issues",
                "source": "https://github.com/sebastianbergmann/lines-of-code/tree/1.0.3"
            },
            "funding": [
                {
                    "url": "https://github.com/sebastianbergmann",
                    "type": "github"
                }
            ],
            "time": "2020-11-28T06:42:11+00:00"
        },
        {
            "name": "sebastian/object-enumerator",
            "version": "4.0.4",
            "source": {
                "type": "git",
                "url": "https://github.com/sebastianbergmann/object-enumerator.git",
                "reference": "5c9eeac41b290a3712d88851518825ad78f45c71"
            },
            "dist": {
                "type": "zip",
                "url": "https://api.github.com/repos/sebastianbergmann/object-enumerator/zipball/5c9eeac41b290a3712d88851518825ad78f45c71",
                "reference": "5c9eeac41b290a3712d88851518825ad78f45c71",
                "shasum": ""
            },
            "require": {
                "php": ">=7.3",
                "sebastian/object-reflector": "^2.0",
                "sebastian/recursion-context": "^4.0"
            },
            "require-dev": {
                "phpunit/phpunit": "^9.3"
            },
            "type": "library",
            "extra": {
                "branch-alias": {
                    "dev-master": "4.0-dev"
                }
            },
            "autoload": {
                "classmap": [
                    "src/"
                ]
            },
            "notification-url": "https://packagist.org/downloads/",
            "license": [
                "BSD-3-Clause"
            ],
            "authors": [
                {
                    "name": "Sebastian Bergmann",
                    "email": "sebastian@phpunit.de"
                }
            ],
            "description": "Traverses array structures and object graphs to enumerate all referenced objects",
            "homepage": "https://github.com/sebastianbergmann/object-enumerator/",
            "support": {
                "issues": "https://github.com/sebastianbergmann/object-enumerator/issues",
                "source": "https://github.com/sebastianbergmann/object-enumerator/tree/4.0.4"
            },
            "funding": [
                {
                    "url": "https://github.com/sebastianbergmann",
                    "type": "github"
                }
            ],
            "time": "2020-10-26T13:12:34+00:00"
        },
        {
            "name": "sebastian/object-reflector",
            "version": "2.0.4",
            "source": {
                "type": "git",
                "url": "https://github.com/sebastianbergmann/object-reflector.git",
                "reference": "b4f479ebdbf63ac605d183ece17d8d7fe49c15c7"
            },
            "dist": {
                "type": "zip",
                "url": "https://api.github.com/repos/sebastianbergmann/object-reflector/zipball/b4f479ebdbf63ac605d183ece17d8d7fe49c15c7",
                "reference": "b4f479ebdbf63ac605d183ece17d8d7fe49c15c7",
                "shasum": ""
            },
            "require": {
                "php": ">=7.3"
            },
            "require-dev": {
                "phpunit/phpunit": "^9.3"
            },
            "type": "library",
            "extra": {
                "branch-alias": {
                    "dev-master": "2.0-dev"
                }
            },
            "autoload": {
                "classmap": [
                    "src/"
                ]
            },
            "notification-url": "https://packagist.org/downloads/",
            "license": [
                "BSD-3-Clause"
            ],
            "authors": [
                {
                    "name": "Sebastian Bergmann",
                    "email": "sebastian@phpunit.de"
                }
            ],
            "description": "Allows reflection of object attributes, including inherited and non-public ones",
            "homepage": "https://github.com/sebastianbergmann/object-reflector/",
            "support": {
                "issues": "https://github.com/sebastianbergmann/object-reflector/issues",
                "source": "https://github.com/sebastianbergmann/object-reflector/tree/2.0.4"
            },
            "funding": [
                {
                    "url": "https://github.com/sebastianbergmann",
                    "type": "github"
                }
            ],
            "time": "2020-10-26T13:14:26+00:00"
        },
        {
            "name": "sebastian/recursion-context",
            "version": "4.0.4",
            "source": {
                "type": "git",
                "url": "https://github.com/sebastianbergmann/recursion-context.git",
                "reference": "cd9d8cf3c5804de4341c283ed787f099f5506172"
            },
            "dist": {
                "type": "zip",
                "url": "https://api.github.com/repos/sebastianbergmann/recursion-context/zipball/cd9d8cf3c5804de4341c283ed787f099f5506172",
                "reference": "cd9d8cf3c5804de4341c283ed787f099f5506172",
                "shasum": ""
            },
            "require": {
                "php": ">=7.3"
            },
            "require-dev": {
                "phpunit/phpunit": "^9.3"
            },
            "type": "library",
            "extra": {
                "branch-alias": {
                    "dev-master": "4.0-dev"
                }
            },
            "autoload": {
                "classmap": [
                    "src/"
                ]
            },
            "notification-url": "https://packagist.org/downloads/",
            "license": [
                "BSD-3-Clause"
            ],
            "authors": [
                {
                    "name": "Sebastian Bergmann",
                    "email": "sebastian@phpunit.de"
                },
                {
                    "name": "Jeff Welch",
                    "email": "whatthejeff@gmail.com"
                },
                {
                    "name": "Adam Harvey",
                    "email": "aharvey@php.net"
                }
            ],
            "description": "Provides functionality to recursively process PHP variables",
            "homepage": "http://www.github.com/sebastianbergmann/recursion-context",
            "support": {
                "issues": "https://github.com/sebastianbergmann/recursion-context/issues",
                "source": "https://github.com/sebastianbergmann/recursion-context/tree/4.0.4"
            },
            "funding": [
                {
                    "url": "https://github.com/sebastianbergmann",
                    "type": "github"
                }
            ],
            "time": "2020-10-26T13:17:30+00:00"
        },
        {
            "name": "sebastian/resource-operations",
            "version": "3.0.3",
            "source": {
                "type": "git",
                "url": "https://github.com/sebastianbergmann/resource-operations.git",
                "reference": "0f4443cb3a1d92ce809899753bc0d5d5a8dd19a8"
            },
            "dist": {
                "type": "zip",
                "url": "https://api.github.com/repos/sebastianbergmann/resource-operations/zipball/0f4443cb3a1d92ce809899753bc0d5d5a8dd19a8",
                "reference": "0f4443cb3a1d92ce809899753bc0d5d5a8dd19a8",
                "shasum": ""
            },
            "require": {
                "php": ">=7.3"
            },
            "require-dev": {
                "phpunit/phpunit": "^9.0"
            },
            "type": "library",
            "extra": {
                "branch-alias": {
                    "dev-master": "3.0-dev"
                }
            },
            "autoload": {
                "classmap": [
                    "src/"
                ]
            },
            "notification-url": "https://packagist.org/downloads/",
            "license": [
                "BSD-3-Clause"
            ],
            "authors": [
                {
                    "name": "Sebastian Bergmann",
                    "email": "sebastian@phpunit.de"
                }
            ],
            "description": "Provides a list of PHP built-in functions that operate on resources",
            "homepage": "https://www.github.com/sebastianbergmann/resource-operations",
            "support": {
                "issues": "https://github.com/sebastianbergmann/resource-operations/issues",
                "source": "https://github.com/sebastianbergmann/resource-operations/tree/3.0.3"
            },
            "funding": [
                {
                    "url": "https://github.com/sebastianbergmann",
                    "type": "github"
                }
            ],
            "abandoned": true,
            "time": "2020-09-28T06:45:17+00:00"
        },
        {
            "name": "sebastian/type",
            "version": "2.3.4",
            "source": {
                "type": "git",
                "url": "https://github.com/sebastianbergmann/type.git",
                "reference": "b8cd8a1c753c90bc1a0f5372170e3e489136f914"
            },
            "dist": {
                "type": "zip",
                "url": "https://api.github.com/repos/sebastianbergmann/type/zipball/b8cd8a1c753c90bc1a0f5372170e3e489136f914",
                "reference": "b8cd8a1c753c90bc1a0f5372170e3e489136f914",
                "shasum": ""
            },
            "require": {
                "php": ">=7.3"
            },
            "require-dev": {
                "phpunit/phpunit": "^9.3"
            },
            "type": "library",
            "extra": {
                "branch-alias": {
                    "dev-master": "2.3-dev"
                }
            },
            "autoload": {
                "classmap": [
                    "src/"
                ]
            },
            "notification-url": "https://packagist.org/downloads/",
            "license": [
                "BSD-3-Clause"
            ],
            "authors": [
                {
                    "name": "Sebastian Bergmann",
                    "email": "sebastian@phpunit.de",
                    "role": "lead"
                }
            ],
            "description": "Collection of value objects that represent the types of the PHP type system",
            "homepage": "https://github.com/sebastianbergmann/type",
            "support": {
                "issues": "https://github.com/sebastianbergmann/type/issues",
                "source": "https://github.com/sebastianbergmann/type/tree/2.3.4"
            },
            "funding": [
                {
                    "url": "https://github.com/sebastianbergmann",
                    "type": "github"
                }
            ],
            "time": "2021-06-15T12:49:02+00:00"
        },
        {
            "name": "sebastian/version",
            "version": "3.0.2",
            "source": {
                "type": "git",
                "url": "https://github.com/sebastianbergmann/version.git",
                "reference": "c6c1022351a901512170118436c764e473f6de8c"
            },
            "dist": {
                "type": "zip",
                "url": "https://api.github.com/repos/sebastianbergmann/version/zipball/c6c1022351a901512170118436c764e473f6de8c",
                "reference": "c6c1022351a901512170118436c764e473f6de8c",
                "shasum": ""
            },
            "require": {
                "php": ">=7.3"
            },
            "type": "library",
            "extra": {
                "branch-alias": {
                    "dev-master": "3.0-dev"
                }
            },
            "autoload": {
                "classmap": [
                    "src/"
                ]
            },
            "notification-url": "https://packagist.org/downloads/",
            "license": [
                "BSD-3-Clause"
            ],
            "authors": [
                {
                    "name": "Sebastian Bergmann",
                    "email": "sebastian@phpunit.de",
                    "role": "lead"
                }
            ],
            "description": "Library that helps with managing the version number of Git-hosted PHP projects",
            "homepage": "https://github.com/sebastianbergmann/version",
            "support": {
                "issues": "https://github.com/sebastianbergmann/version/issues",
                "source": "https://github.com/sebastianbergmann/version/tree/3.0.2"
            },
            "funding": [
                {
                    "url": "https://github.com/sebastianbergmann",
                    "type": "github"
                }
            ],
            "time": "2020-09-28T06:39:44+00:00"
        },
        {
            "name": "symfony/console",
            "version": "v5.3.10",
            "source": {
                "type": "git",
                "url": "https://github.com/symfony/console.git",
                "reference": "d4e409d9fbcfbf71af0e5a940abb7b0b4bad0bd3"
            },
            "dist": {
                "type": "zip",
                "url": "https://api.github.com/repos/symfony/console/zipball/d4e409d9fbcfbf71af0e5a940abb7b0b4bad0bd3",
                "reference": "d4e409d9fbcfbf71af0e5a940abb7b0b4bad0bd3",
                "shasum": ""
            },
            "require": {
                "php": ">=7.2.5",
                "symfony/deprecation-contracts": "^2.1",
                "symfony/polyfill-mbstring": "~1.0",
                "symfony/polyfill-php73": "^1.8",
                "symfony/polyfill-php80": "^1.16",
                "symfony/service-contracts": "^1.1|^2",
                "symfony/string": "^5.1"
            },
            "conflict": {
                "psr/log": ">=3",
                "symfony/dependency-injection": "<4.4",
                "symfony/dotenv": "<5.1",
                "symfony/event-dispatcher": "<4.4",
                "symfony/lock": "<4.4",
                "symfony/process": "<4.4"
            },
            "provide": {
                "psr/log-implementation": "1.0|2.0"
            },
            "require-dev": {
                "psr/log": "^1|^2",
                "symfony/config": "^4.4|^5.0",
                "symfony/dependency-injection": "^4.4|^5.0",
                "symfony/event-dispatcher": "^4.4|^5.0",
                "symfony/lock": "^4.4|^5.0",
                "symfony/process": "^4.4|^5.0",
                "symfony/var-dumper": "^4.4|^5.0"
            },
            "suggest": {
                "psr/log": "For using the console logger",
                "symfony/event-dispatcher": "",
                "symfony/lock": "",
                "symfony/process": ""
            },
            "type": "library",
            "autoload": {
                "psr-4": {
                    "Symfony\\Component\\Console\\": ""
                },
                "exclude-from-classmap": [
                    "/Tests/"
                ]
            },
            "notification-url": "https://packagist.org/downloads/",
            "license": [
                "MIT"
            ],
            "authors": [
                {
                    "name": "Fabien Potencier",
                    "email": "fabien@symfony.com"
                },
                {
                    "name": "Symfony Community",
                    "homepage": "https://symfony.com/contributors"
                }
            ],
            "description": "Eases the creation of beautiful and testable command line interfaces",
            "homepage": "https://symfony.com",
            "keywords": [
                "cli",
                "command line",
                "console",
                "terminal"
            ],
            "support": {
                "source": "https://github.com/symfony/console/tree/v5.3.10"
            },
            "funding": [
                {
                    "url": "https://symfony.com/sponsor",
                    "type": "custom"
                },
                {
                    "url": "https://github.com/fabpot",
                    "type": "github"
                },
                {
                    "url": "https://tidelift.com/funding/github/packagist/symfony/symfony",
                    "type": "tidelift"
                }
            ],
            "time": "2021-10-26T09:30:15+00:00"
        },
        {
            "name": "symfony/deprecation-contracts",
            "version": "v2.4.0",
            "source": {
                "type": "git",
                "url": "https://github.com/symfony/deprecation-contracts.git",
                "reference": "5f38c8804a9e97d23e0c8d63341088cd8a22d627"
            },
            "dist": {
                "type": "zip",
                "url": "https://api.github.com/repos/symfony/deprecation-contracts/zipball/5f38c8804a9e97d23e0c8d63341088cd8a22d627",
                "reference": "5f38c8804a9e97d23e0c8d63341088cd8a22d627",
                "shasum": ""
            },
            "require": {
                "php": ">=7.1"
            },
            "type": "library",
            "extra": {
                "branch-alias": {
                    "dev-main": "2.4-dev"
                },
                "thanks": {
                    "name": "symfony/contracts",
                    "url": "https://github.com/symfony/contracts"
                }
            },
            "autoload": {
                "files": [
                    "function.php"
                ]
            },
            "notification-url": "https://packagist.org/downloads/",
            "license": [
                "MIT"
            ],
            "authors": [
                {
                    "name": "Nicolas Grekas",
                    "email": "p@tchwork.com"
                },
                {
                    "name": "Symfony Community",
                    "homepage": "https://symfony.com/contributors"
                }
            ],
            "description": "A generic function and convention to trigger deprecation notices",
            "homepage": "https://symfony.com",
            "support": {
                "source": "https://github.com/symfony/deprecation-contracts/tree/v2.4.0"
            },
            "funding": [
                {
                    "url": "https://symfony.com/sponsor",
                    "type": "custom"
                },
                {
                    "url": "https://github.com/fabpot",
                    "type": "github"
                },
                {
                    "url": "https://tidelift.com/funding/github/packagist/symfony/symfony",
                    "type": "tidelift"
                }
            ],
            "time": "2021-03-23T23:28:01+00:00"
        },
        {
            "name": "symfony/polyfill-ctype",
            "version": "v1.23.0",
            "source": {
                "type": "git",
                "url": "https://github.com/symfony/polyfill-ctype.git",
                "reference": "46cd95797e9df938fdd2b03693b5fca5e64b01ce"
            },
            "dist": {
                "type": "zip",
                "url": "https://api.github.com/repos/symfony/polyfill-ctype/zipball/46cd95797e9df938fdd2b03693b5fca5e64b01ce",
                "reference": "46cd95797e9df938fdd2b03693b5fca5e64b01ce",
                "shasum": ""
            },
            "require": {
                "php": ">=7.1"
            },
            "suggest": {
                "ext-ctype": "For best performance"
            },
            "type": "library",
            "extra": {
                "branch-alias": {
                    "dev-main": "1.23-dev"
                },
                "thanks": {
                    "name": "symfony/polyfill",
                    "url": "https://github.com/symfony/polyfill"
                }
            },
            "autoload": {
                "psr-4": {
                    "Symfony\\Polyfill\\Ctype\\": ""
                },
                "files": [
                    "bootstrap.php"
                ]
            },
            "notification-url": "https://packagist.org/downloads/",
            "license": [
                "MIT"
            ],
            "authors": [
                {
                    "name": "Gert de Pagter",
                    "email": "BackEndTea@gmail.com"
                },
                {
                    "name": "Symfony Community",
                    "homepage": "https://symfony.com/contributors"
                }
            ],
            "description": "Symfony polyfill for ctype functions",
            "homepage": "https://symfony.com",
            "keywords": [
                "compatibility",
                "ctype",
                "polyfill",
                "portable"
            ],
            "support": {
                "source": "https://github.com/symfony/polyfill-ctype/tree/v1.23.0"
            },
            "funding": [
                {
                    "url": "https://symfony.com/sponsor",
                    "type": "custom"
                },
                {
                    "url": "https://github.com/fabpot",
                    "type": "github"
                },
                {
                    "url": "https://tidelift.com/funding/github/packagist/symfony/symfony",
                    "type": "tidelift"
                }
            ],
            "time": "2021-02-19T12:13:01+00:00"
        },
        {
            "name": "symfony/polyfill-intl-grapheme",
            "version": "v1.23.1",
            "source": {
                "type": "git",
                "url": "https://github.com/symfony/polyfill-intl-grapheme.git",
                "reference": "16880ba9c5ebe3642d1995ab866db29270b36535"
            },
            "dist": {
                "type": "zip",
                "url": "https://api.github.com/repos/symfony/polyfill-intl-grapheme/zipball/16880ba9c5ebe3642d1995ab866db29270b36535",
                "reference": "16880ba9c5ebe3642d1995ab866db29270b36535",
                "shasum": ""
            },
            "require": {
                "php": ">=7.1"
            },
            "suggest": {
                "ext-intl": "For best performance"
            },
            "type": "library",
            "extra": {
                "branch-alias": {
                    "dev-main": "1.23-dev"
                },
                "thanks": {
                    "name": "symfony/polyfill",
                    "url": "https://github.com/symfony/polyfill"
                }
            },
            "autoload": {
                "psr-4": {
                    "Symfony\\Polyfill\\Intl\\Grapheme\\": ""
                },
                "files": [
                    "bootstrap.php"
                ]
            },
            "notification-url": "https://packagist.org/downloads/",
            "license": [
                "MIT"
            ],
            "authors": [
                {
                    "name": "Nicolas Grekas",
                    "email": "p@tchwork.com"
                },
                {
                    "name": "Symfony Community",
                    "homepage": "https://symfony.com/contributors"
                }
            ],
            "description": "Symfony polyfill for intl's grapheme_* functions",
            "homepage": "https://symfony.com",
            "keywords": [
                "compatibility",
                "grapheme",
                "intl",
                "polyfill",
                "portable",
                "shim"
            ],
            "support": {
                "source": "https://github.com/symfony/polyfill-intl-grapheme/tree/v1.23.1"
            },
            "funding": [
                {
                    "url": "https://symfony.com/sponsor",
                    "type": "custom"
                },
                {
                    "url": "https://github.com/fabpot",
                    "type": "github"
                },
                {
                    "url": "https://tidelift.com/funding/github/packagist/symfony/symfony",
                    "type": "tidelift"
                }
            ],
            "time": "2021-05-27T12:26:48+00:00"
        },
        {
            "name": "symfony/polyfill-intl-normalizer",
            "version": "v1.23.0",
            "source": {
                "type": "git",
                "url": "https://github.com/symfony/polyfill-intl-normalizer.git",
                "reference": "8590a5f561694770bdcd3f9b5c69dde6945028e8"
            },
            "dist": {
                "type": "zip",
                "url": "https://api.github.com/repos/symfony/polyfill-intl-normalizer/zipball/8590a5f561694770bdcd3f9b5c69dde6945028e8",
                "reference": "8590a5f561694770bdcd3f9b5c69dde6945028e8",
                "shasum": ""
            },
            "require": {
                "php": ">=7.1"
            },
            "suggest": {
                "ext-intl": "For best performance"
            },
            "type": "library",
            "extra": {
                "branch-alias": {
                    "dev-main": "1.23-dev"
                },
                "thanks": {
                    "name": "symfony/polyfill",
                    "url": "https://github.com/symfony/polyfill"
                }
            },
            "autoload": {
                "psr-4": {
                    "Symfony\\Polyfill\\Intl\\Normalizer\\": ""
                },
                "files": [
                    "bootstrap.php"
                ],
                "classmap": [
                    "Resources/stubs"
                ]
            },
            "notification-url": "https://packagist.org/downloads/",
            "license": [
                "MIT"
            ],
            "authors": [
                {
                    "name": "Nicolas Grekas",
                    "email": "p@tchwork.com"
                },
                {
                    "name": "Symfony Community",
                    "homepage": "https://symfony.com/contributors"
                }
            ],
            "description": "Symfony polyfill for intl's Normalizer class and related functions",
            "homepage": "https://symfony.com",
            "keywords": [
                "compatibility",
                "intl",
                "normalizer",
                "polyfill",
                "portable",
                "shim"
            ],
            "support": {
                "source": "https://github.com/symfony/polyfill-intl-normalizer/tree/v1.23.0"
            },
            "funding": [
                {
                    "url": "https://symfony.com/sponsor",
                    "type": "custom"
                },
                {
                    "url": "https://github.com/fabpot",
                    "type": "github"
                },
                {
                    "url": "https://tidelift.com/funding/github/packagist/symfony/symfony",
                    "type": "tidelift"
                }
            ],
            "time": "2021-02-19T12:13:01+00:00"
        },
        {
            "name": "symfony/polyfill-mbstring",
            "version": "v1.23.1",
            "source": {
                "type": "git",
                "url": "https://github.com/symfony/polyfill-mbstring.git",
                "reference": "9174a3d80210dca8daa7f31fec659150bbeabfc6"
            },
            "dist": {
                "type": "zip",
                "url": "https://api.github.com/repos/symfony/polyfill-mbstring/zipball/9174a3d80210dca8daa7f31fec659150bbeabfc6",
                "reference": "9174a3d80210dca8daa7f31fec659150bbeabfc6",
                "shasum": ""
            },
            "require": {
                "php": ">=7.1"
            },
            "suggest": {
                "ext-mbstring": "For best performance"
            },
            "type": "library",
            "extra": {
                "branch-alias": {
                    "dev-main": "1.23-dev"
                },
                "thanks": {
                    "name": "symfony/polyfill",
                    "url": "https://github.com/symfony/polyfill"
                }
            },
            "autoload": {
                "psr-4": {
                    "Symfony\\Polyfill\\Mbstring\\": ""
                },
                "files": [
                    "bootstrap.php"
                ]
            },
            "notification-url": "https://packagist.org/downloads/",
            "license": [
                "MIT"
            ],
            "authors": [
                {
                    "name": "Nicolas Grekas",
                    "email": "p@tchwork.com"
                },
                {
                    "name": "Symfony Community",
                    "homepage": "https://symfony.com/contributors"
                }
            ],
            "description": "Symfony polyfill for the Mbstring extension",
            "homepage": "https://symfony.com",
            "keywords": [
                "compatibility",
                "mbstring",
                "polyfill",
                "portable",
                "shim"
            ],
            "support": {
                "source": "https://github.com/symfony/polyfill-mbstring/tree/v1.23.1"
            },
            "funding": [
                {
                    "url": "https://symfony.com/sponsor",
                    "type": "custom"
                },
                {
                    "url": "https://github.com/fabpot",
                    "type": "github"
                },
                {
                    "url": "https://tidelift.com/funding/github/packagist/symfony/symfony",
                    "type": "tidelift"
                }
            ],
            "time": "2021-05-27T12:26:48+00:00"
        },
        {
            "name": "symfony/polyfill-php73",
            "version": "v1.23.0",
            "source": {
                "type": "git",
                "url": "https://github.com/symfony/polyfill-php73.git",
                "reference": "fba8933c384d6476ab14fb7b8526e5287ca7e010"
            },
            "dist": {
                "type": "zip",
                "url": "https://api.github.com/repos/symfony/polyfill-php73/zipball/fba8933c384d6476ab14fb7b8526e5287ca7e010",
                "reference": "fba8933c384d6476ab14fb7b8526e5287ca7e010",
                "shasum": ""
            },
            "require": {
                "php": ">=7.1"
            },
            "type": "library",
            "extra": {
                "branch-alias": {
                    "dev-main": "1.23-dev"
                },
                "thanks": {
                    "name": "symfony/polyfill",
                    "url": "https://github.com/symfony/polyfill"
                }
            },
            "autoload": {
                "psr-4": {
                    "Symfony\\Polyfill\\Php73\\": ""
                },
                "files": [
                    "bootstrap.php"
                ],
                "classmap": [
                    "Resources/stubs"
                ]
            },
            "notification-url": "https://packagist.org/downloads/",
            "license": [
                "MIT"
            ],
            "authors": [
                {
                    "name": "Nicolas Grekas",
                    "email": "p@tchwork.com"
                },
                {
                    "name": "Symfony Community",
                    "homepage": "https://symfony.com/contributors"
                }
            ],
            "description": "Symfony polyfill backporting some PHP 7.3+ features to lower PHP versions",
            "homepage": "https://symfony.com",
            "keywords": [
                "compatibility",
                "polyfill",
                "portable",
                "shim"
            ],
            "support": {
                "source": "https://github.com/symfony/polyfill-php73/tree/v1.23.0"
            },
            "funding": [
                {
                    "url": "https://symfony.com/sponsor",
                    "type": "custom"
                },
                {
                    "url": "https://github.com/fabpot",
                    "type": "github"
                },
                {
                    "url": "https://tidelift.com/funding/github/packagist/symfony/symfony",
                    "type": "tidelift"
                }
            ],
            "time": "2021-02-19T12:13:01+00:00"
        },
        {
            "name": "symfony/polyfill-php80",
            "version": "v1.23.1",
            "source": {
                "type": "git",
                "url": "https://github.com/symfony/polyfill-php80.git",
                "reference": "1100343ed1a92e3a38f9ae122fc0eb21602547be"
            },
            "dist": {
                "type": "zip",
                "url": "https://api.github.com/repos/symfony/polyfill-php80/zipball/1100343ed1a92e3a38f9ae122fc0eb21602547be",
                "reference": "1100343ed1a92e3a38f9ae122fc0eb21602547be",
                "shasum": ""
            },
            "require": {
                "php": ">=7.1"
            },
            "type": "library",
            "extra": {
                "branch-alias": {
                    "dev-main": "1.23-dev"
                },
                "thanks": {
                    "name": "symfony/polyfill",
                    "url": "https://github.com/symfony/polyfill"
                }
            },
            "autoload": {
                "psr-4": {
                    "Symfony\\Polyfill\\Php80\\": ""
                },
                "files": [
                    "bootstrap.php"
                ],
                "classmap": [
                    "Resources/stubs"
                ]
            },
            "notification-url": "https://packagist.org/downloads/",
            "license": [
                "MIT"
            ],
            "authors": [
                {
                    "name": "Ion Bazan",
                    "email": "ion.bazan@gmail.com"
                },
                {
                    "name": "Nicolas Grekas",
                    "email": "p@tchwork.com"
                },
                {
                    "name": "Symfony Community",
                    "homepage": "https://symfony.com/contributors"
                }
            ],
            "description": "Symfony polyfill backporting some PHP 8.0+ features to lower PHP versions",
            "homepage": "https://symfony.com",
            "keywords": [
                "compatibility",
                "polyfill",
                "portable",
                "shim"
            ],
            "support": {
                "source": "https://github.com/symfony/polyfill-php80/tree/v1.23.1"
            },
            "funding": [
                {
                    "url": "https://symfony.com/sponsor",
                    "type": "custom"
                },
                {
                    "url": "https://github.com/fabpot",
                    "type": "github"
                },
                {
                    "url": "https://tidelift.com/funding/github/packagist/symfony/symfony",
                    "type": "tidelift"
                }
            ],
            "time": "2021-07-28T13:41:28+00:00"
        },
        {
            "name": "symfony/process",
            "version": "v5.3.7",
            "source": {
                "type": "git",
                "url": "https://github.com/symfony/process.git",
                "reference": "38f26c7d6ed535217ea393e05634cb0b244a1967"
            },
            "dist": {
                "type": "zip",
                "url": "https://api.github.com/repos/symfony/process/zipball/38f26c7d6ed535217ea393e05634cb0b244a1967",
                "reference": "38f26c7d6ed535217ea393e05634cb0b244a1967",
                "shasum": ""
            },
            "require": {
                "php": ">=7.2.5",
                "symfony/polyfill-php80": "^1.16"
            },
            "type": "library",
            "autoload": {
                "psr-4": {
                    "Symfony\\Component\\Process\\": ""
                },
                "exclude-from-classmap": [
                    "/Tests/"
                ]
            },
            "notification-url": "https://packagist.org/downloads/",
            "license": [
                "MIT"
            ],
            "authors": [
                {
                    "name": "Fabien Potencier",
                    "email": "fabien@symfony.com"
                },
                {
                    "name": "Symfony Community",
                    "homepage": "https://symfony.com/contributors"
                }
            ],
            "description": "Executes commands in sub-processes",
            "homepage": "https://symfony.com",
            "support": {
                "source": "https://github.com/symfony/process/tree/v5.3.7"
            },
            "funding": [
                {
                    "url": "https://symfony.com/sponsor",
                    "type": "custom"
                },
                {
                    "url": "https://github.com/fabpot",
                    "type": "github"
                },
                {
                    "url": "https://tidelift.com/funding/github/packagist/symfony/symfony",
                    "type": "tidelift"
                }
            ],
            "time": "2021-08-04T21:20:46+00:00"
        },
        {
            "name": "symfony/service-contracts",
            "version": "v2.4.0",
            "source": {
                "type": "git",
                "url": "https://github.com/symfony/service-contracts.git",
                "reference": "f040a30e04b57fbcc9c6cbcf4dbaa96bd318b9bb"
            },
            "dist": {
                "type": "zip",
                "url": "https://api.github.com/repos/symfony/service-contracts/zipball/f040a30e04b57fbcc9c6cbcf4dbaa96bd318b9bb",
                "reference": "f040a30e04b57fbcc9c6cbcf4dbaa96bd318b9bb",
                "shasum": ""
            },
            "require": {
                "php": ">=7.2.5",
                "psr/container": "^1.1"
            },
            "suggest": {
                "symfony/service-implementation": ""
            },
            "type": "library",
            "extra": {
                "branch-alias": {
                    "dev-main": "2.4-dev"
                },
                "thanks": {
                    "name": "symfony/contracts",
                    "url": "https://github.com/symfony/contracts"
                }
            },
            "autoload": {
                "psr-4": {
                    "Symfony\\Contracts\\Service\\": ""
                }
            },
            "notification-url": "https://packagist.org/downloads/",
            "license": [
                "MIT"
            ],
            "authors": [
                {
                    "name": "Nicolas Grekas",
                    "email": "p@tchwork.com"
                },
                {
                    "name": "Symfony Community",
                    "homepage": "https://symfony.com/contributors"
                }
            ],
            "description": "Generic abstractions related to writing services",
            "homepage": "https://symfony.com",
            "keywords": [
                "abstractions",
                "contracts",
                "decoupling",
                "interfaces",
                "interoperability",
                "standards"
            ],
            "support": {
                "source": "https://github.com/symfony/service-contracts/tree/v2.4.0"
            },
            "funding": [
                {
                    "url": "https://symfony.com/sponsor",
                    "type": "custom"
                },
                {
                    "url": "https://github.com/fabpot",
                    "type": "github"
                },
                {
                    "url": "https://tidelift.com/funding/github/packagist/symfony/symfony",
                    "type": "tidelift"
                }
            ],
            "time": "2021-04-01T10:43:52+00:00"
        },
        {
            "name": "symfony/string",
            "version": "v5.3.10",
            "source": {
                "type": "git",
                "url": "https://github.com/symfony/string.git",
                "reference": "d70c35bb20bbca71fc4ab7921e3c6bda1a82a60c"
            },
            "dist": {
                "type": "zip",
                "url": "https://api.github.com/repos/symfony/string/zipball/d70c35bb20bbca71fc4ab7921e3c6bda1a82a60c",
                "reference": "d70c35bb20bbca71fc4ab7921e3c6bda1a82a60c",
                "shasum": ""
            },
            "require": {
                "php": ">=7.2.5",
                "symfony/polyfill-ctype": "~1.8",
                "symfony/polyfill-intl-grapheme": "~1.0",
                "symfony/polyfill-intl-normalizer": "~1.0",
                "symfony/polyfill-mbstring": "~1.0",
                "symfony/polyfill-php80": "~1.15"
            },
            "require-dev": {
                "symfony/error-handler": "^4.4|^5.0",
                "symfony/http-client": "^4.4|^5.0",
                "symfony/translation-contracts": "^1.1|^2",
                "symfony/var-exporter": "^4.4|^5.0"
            },
            "type": "library",
            "autoload": {
                "psr-4": {
                    "Symfony\\Component\\String\\": ""
                },
                "files": [
                    "Resources/functions.php"
                ],
                "exclude-from-classmap": [
                    "/Tests/"
                ]
            },
            "notification-url": "https://packagist.org/downloads/",
            "license": [
                "MIT"
            ],
            "authors": [
                {
                    "name": "Nicolas Grekas",
                    "email": "p@tchwork.com"
                },
                {
                    "name": "Symfony Community",
                    "homepage": "https://symfony.com/contributors"
                }
            ],
            "description": "Provides an object-oriented API to strings and deals with bytes, UTF-8 code points and grapheme clusters in a unified way",
            "homepage": "https://symfony.com",
            "keywords": [
                "grapheme",
                "i18n",
                "string",
                "unicode",
                "utf-8",
                "utf8"
            ],
            "support": {
                "source": "https://github.com/symfony/string/tree/v5.3.10"
            },
            "funding": [
                {
                    "url": "https://symfony.com/sponsor",
                    "type": "custom"
                },
                {
                    "url": "https://github.com/fabpot",
                    "type": "github"
                },
                {
                    "url": "https://tidelift.com/funding/github/packagist/symfony/symfony",
                    "type": "tidelift"
                }
            ],
            "time": "2021-10-27T18:21:46+00:00"
        },
        {
            "name": "theseer/tokenizer",
            "version": "1.2.1",
            "source": {
                "type": "git",
                "url": "https://github.com/theseer/tokenizer.git",
                "reference": "34a41e998c2183e22995f158c581e7b5e755ab9e"
            },
            "dist": {
                "type": "zip",
                "url": "https://api.github.com/repos/theseer/tokenizer/zipball/34a41e998c2183e22995f158c581e7b5e755ab9e",
                "reference": "34a41e998c2183e22995f158c581e7b5e755ab9e",
                "shasum": ""
            },
            "require": {
                "ext-dom": "*",
                "ext-tokenizer": "*",
                "ext-xmlwriter": "*",
                "php": "^7.2 || ^8.0"
            },
            "type": "library",
            "autoload": {
                "classmap": [
                    "src/"
                ]
            },
            "notification-url": "https://packagist.org/downloads/",
            "license": [
                "BSD-3-Clause"
            ],
            "authors": [
                {
                    "name": "Arne Blankerts",
                    "email": "arne@blankerts.de",
                    "role": "Developer"
                }
            ],
            "description": "A small library for converting tokenized PHP source code into XML and potentially other formats",
            "support": {
                "issues": "https://github.com/theseer/tokenizer/issues",
                "source": "https://github.com/theseer/tokenizer/tree/1.2.1"
            },
            "funding": [
                {
                    "url": "https://github.com/theseer",
                    "type": "github"
                }
            ],
            "time": "2021-07-28T10:34:58+00:00"
        },
        {
            "name": "webmozart/assert",
            "version": "1.10.0",
            "source": {
                "type": "git",
                "url": "https://github.com/webmozarts/assert.git",
                "reference": "6964c76c7804814a842473e0c8fd15bab0f18e25"
            },
            "dist": {
                "type": "zip",
                "url": "https://api.github.com/repos/webmozarts/assert/zipball/6964c76c7804814a842473e0c8fd15bab0f18e25",
                "reference": "6964c76c7804814a842473e0c8fd15bab0f18e25",
                "shasum": ""
            },
            "require": {
                "php": "^7.2 || ^8.0",
                "symfony/polyfill-ctype": "^1.8"
            },
            "conflict": {
                "phpstan/phpstan": "<0.12.20",
                "vimeo/psalm": "<4.6.1 || 4.6.2"
            },
            "require-dev": {
                "phpunit/phpunit": "^8.5.13"
            },
            "type": "library",
            "extra": {
                "branch-alias": {
                    "dev-master": "1.10-dev"
                }
            },
            "autoload": {
                "psr-4": {
                    "Webmozart\\Assert\\": "src/"
                }
            },
            "notification-url": "https://packagist.org/downloads/",
            "license": [
                "MIT"
            ],
            "authors": [
                {
                    "name": "Bernhard Schussek",
                    "email": "bschussek@gmail.com"
                }
            ],
            "description": "Assertions to validate method input/output with nice error messages.",
            "keywords": [
                "assert",
                "check",
                "validate"
            ],
            "support": {
                "issues": "https://github.com/webmozarts/assert/issues",
                "source": "https://github.com/webmozarts/assert/tree/1.10.0"
            },
            "time": "2021-03-09T10:59:23+00:00"
        },
        {
            "name": "wikimedia/at-ease",
            "version": "v2.1.0",
            "source": {
                "type": "git",
                "url": "https://github.com/wikimedia/at-ease.git",
                "reference": "e8ebaa7bb7c8a8395481a05f6dc4deaceab11c33"
            },
            "dist": {
                "type": "zip",
                "url": "https://api.github.com/repos/wikimedia/at-ease/zipball/e8ebaa7bb7c8a8395481a05f6dc4deaceab11c33",
                "reference": "e8ebaa7bb7c8a8395481a05f6dc4deaceab11c33",
                "shasum": ""
            },
            "require": {
                "php": ">=7.2.9"
            },
            "require-dev": {
                "mediawiki/mediawiki-codesniffer": "35.0.0",
                "mediawiki/minus-x": "1.1.1",
                "ockcyp/covers-validator": "1.3.3",
                "php-parallel-lint/php-console-highlighter": "0.5.0",
                "php-parallel-lint/php-parallel-lint": "1.2.0",
                "phpunit/phpunit": "^8.5"
            },
            "type": "library",
            "autoload": {
                "psr-4": {
                    "Wikimedia\\AtEase\\": "src/Wikimedia/AtEase/"
                },
                "files": [
                    "src/Wikimedia/Functions.php"
                ]
            },
            "notification-url": "https://packagist.org/downloads/",
            "license": [
                "GPL-2.0-or-later"
            ],
            "authors": [
                {
                    "name": "Tim Starling",
                    "email": "tstarling@wikimedia.org"
                },
                {
                    "name": "MediaWiki developers",
                    "email": "wikitech-l@lists.wikimedia.org"
                }
            ],
            "description": "Safe replacement to @ for suppressing warnings.",
            "homepage": "https://www.mediawiki.org/wiki/at-ease",
            "support": {
                "source": "https://github.com/wikimedia/at-ease/tree/v2.1.0"
            },
            "time": "2021-02-27T15:53:37+00:00"
        },
        {
            "name": "yoast/phpunit-polyfills",
            "version": "1.0.2",
            "source": {
                "type": "git",
                "url": "https://github.com/Yoast/PHPUnit-Polyfills.git",
                "reference": "1a582ab1d91e86aa450340c4d35631a85314ff9f"
            },
            "dist": {
                "type": "zip",
                "url": "https://api.github.com/repos/Yoast/PHPUnit-Polyfills/zipball/1a582ab1d91e86aa450340c4d35631a85314ff9f",
                "reference": "1a582ab1d91e86aa450340c4d35631a85314ff9f",
                "shasum": ""
            },
            "require": {
                "php": ">=5.4",
                "phpunit/phpunit": "^4.8.36 || ^5.7.21 || ^6.0 || ^7.0 || ^8.0 || ^9.0"
            },
            "require-dev": {
                "yoast/yoastcs": "^2.2.0"
            },
            "type": "library",
            "extra": {
                "branch-alias": {
                    "dev-main": "1.x-dev",
                    "dev-develop": "1.x-dev"
                }
            },
            "autoload": {
                "files": [
                    "phpunitpolyfills-autoload.php"
                ]
            },
            "notification-url": "https://packagist.org/downloads/",
            "license": [
                "BSD-3-Clause"
            ],
            "authors": [
                {
                    "name": "Team Yoast",
                    "email": "support@yoast.com",
                    "homepage": "https://yoast.com"
                },
                {
                    "name": "Contributors",
                    "homepage": "https://github.com/Yoast/PHPUnit-Polyfills/graphs/contributors"
                }
            ],
            "description": "Set of polyfills for changed PHPUnit functionality to allow for creating PHPUnit cross-version compatible tests",
            "homepage": "https://github.com/Yoast/PHPUnit-Polyfills",
            "keywords": [
                "phpunit",
                "polyfill",
                "testing"
            ],
            "support": {
                "issues": "https://github.com/Yoast/PHPUnit-Polyfills/issues",
                "source": "https://github.com/Yoast/PHPUnit-Polyfills"
            },
            "time": "2021-10-03T08:40:26+00:00"
        }
    ],
    "aliases": [],
    "minimum-stability": "dev",
    "stability-flags": {
        "automattic/jetpack-a8c-mc-stats": 20,
        "automattic/jetpack-abtest": 20,
        "automattic/jetpack-assets": 20,
        "automattic/jetpack-autoloader": 20,
        "automattic/jetpack-backup": 20,
        "automattic/jetpack-blocks": 20,
        "automattic/jetpack-compat": 20,
        "automattic/jetpack-config": 20,
        "automattic/jetpack-connection": 20,
        "automattic/jetpack-connection-ui": 20,
        "automattic/jetpack-constants": 20,
        "automattic/jetpack-device-detection": 20,
        "automattic/jetpack-error": 20,
        "automattic/jetpack-heartbeat": 20,
        "automattic/jetpack-identity-crisis": 20,
        "automattic/jetpack-jitm": 20,
        "automattic/jetpack-lazy-images": 20,
        "automattic/jetpack-licensing": 20,
        "automattic/jetpack-logo": 20,
        "automattic/jetpack-my-jetpack": 20,
        "automattic/jetpack-options": 20,
        "automattic/jetpack-partner": 20,
        "automattic/jetpack-redirect": 20,
        "automattic/jetpack-roles": 20,
        "automattic/jetpack-search": 20,
        "automattic/jetpack-status": 20,
        "automattic/jetpack-sync": 20,
        "automattic/jetpack-terms-of-service": 20,
        "automattic/jetpack-tracking": 20,
        "automattic/jetpack-changelogger": 20
    },
    "prefer-stable": true,
    "prefer-lowest": false,
    "platform": {
        "ext-fileinfo": "*",
        "ext-json": "*",
        "ext-openssl": "*"
    },
    "platform-dev": [],
    "platform-overrides": {
        "ext-intl": "0.0.0"
    },
    "plugin-api-version": "2.1.0"
}<|MERGE_RESOLUTION|>--- conflicted
+++ resolved
@@ -4,11 +4,7 @@
         "Read more about it at https://getcomposer.org/doc/01-basic-usage.md#installing-dependencies",
         "This file is @generated automatically"
     ],
-<<<<<<< HEAD
-    "content-hash": "11375a185eef3f2273be2aeae5a9763c",
-=======
-    "content-hash": "b0dd51a210862ace7493ba553f2f0468",
->>>>>>> 5cae30df
+    "content-hash": "7e61c333d42e925b85cfe4ba622810fd",
     "packages": [
         {
             "name": "automattic/jetpack-a8c-mc-stats",
