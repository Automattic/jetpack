{
    "_readme": [
        "This file locks the dependencies of your project to a known state",
        "Read more about it at https://getcomposer.org/doc/01-basic-usage.md#installing-dependencies",
        "This file is @generated automatically"
    ],
<<<<<<< HEAD
    "content-hash": "1c8fb69f9ad8a0254bc8d2449cf0d508",
=======
    "content-hash": "efbfa6f913dfce5c8a13cf87a6e4cf99",
>>>>>>> 41bcf502
    "packages": [
        {
            "name": "automattic/jetpack-a8c-mc-stats",
            "version": "v1.4.20",
            "source": {
                "type": "git",
                "url": "https://github.com/Automattic/jetpack-a8c-mc-stats.git",
                "reference": "6743d34fe7556455e17cbe1b7c90ed39a1f69089"
            },
            "dist": {
<<<<<<< HEAD
                "type": "zip",
                "url": "https://api.github.com/repos/Automattic/jetpack-a8c-mc-stats/zipball/6743d34fe7556455e17cbe1b7c90ed39a1f69089",
                "reference": "6743d34fe7556455e17cbe1b7c90ed39a1f69089",
                "shasum": ""
            },
            "require-dev": {
                "automattic/jetpack-changelogger": "^3.3.2",
                "yoast/phpunit-polyfills": "1.0.4"
=======
                "type": "path",
                "url": "../../packages/a8c-mc-stats",
                "reference": "323066aa932363ae466ae3531a3294cd87b76784"
            },
            "require-dev": {
                "automattic/jetpack-changelogger": "@dev",
                "yoast/phpunit-polyfills": "1.1.0"
>>>>>>> 41bcf502
            },
            "suggest": {
                "automattic/jetpack-autoloader": "Allow for better interoperability with other plugins that use this package."
            },
            "type": "jetpack-library",
            "extra": {
                "autotagger": true,
                "mirror-repo": "Automattic/jetpack-a8c-mc-stats",
                "changelogger": {
                    "link-template": "https://github.com/Automattic/jetpack-a8c-mc-stats/compare/v${old}...v${new}"
                },
                "branch-alias": {
                    "dev-trunk": "1.4.x-dev"
                }
            },
            "autoload": {
                "classmap": [
                    "src/"
                ]
            },
            "notification-url": "https://packagist.org/downloads/",
            "license": [
                "GPL-2.0-or-later"
            ],
            "description": "Used to record internal usage stats for Automattic. Not visible to site owners.",
            "support": {
                "source": "https://github.com/Automattic/jetpack-a8c-mc-stats/tree/v1.4.20"
            },
            "time": "2023-04-10T11:43:38+00:00"
        },
        {
            "name": "automattic/jetpack-abtest",
            "version": "v1.10.13",
            "source": {
                "type": "git",
                "url": "https://github.com/Automattic/jetpack-abtest.git",
                "reference": "95910ef6a1451ad1ba2cca5ce43c8f79f5b72792"
            },
            "dist": {
<<<<<<< HEAD
                "type": "zip",
                "url": "https://api.github.com/repos/Automattic/jetpack-abtest/zipball/95910ef6a1451ad1ba2cca5ce43c8f79f5b72792",
                "reference": "95910ef6a1451ad1ba2cca5ce43c8f79f5b72792",
                "shasum": ""
=======
                "type": "path",
                "url": "../../packages/abtest",
                "reference": "927b858bd00d90ac0951f21c5481b6147ba09854"
>>>>>>> 41bcf502
            },
            "require": {
                "automattic/jetpack-connection": "^1.51.7",
                "automattic/jetpack-error": "^1.3.20"
            },
            "require-dev": {
                "automattic/jetpack-changelogger": "^3.3.2",
                "automattic/wordbless": "dev-master",
                "yoast/phpunit-polyfills": "1.1.0"
            },
            "suggest": {
                "automattic/jetpack-autoloader": "Allow for better interoperability with other plugins that use this package."
            },
            "type": "jetpack-library",
            "extra": {
                "autotagger": true,
                "mirror-repo": "Automattic/jetpack-abtest",
                "changelogger": {
                    "link-template": "https://github.com/Automattic/jetpack-abtest/compare/v${old}...v${new}"
                },
                "branch-alias": {
                    "dev-trunk": "1.10.x-dev"
                }
            },
            "autoload": {
                "classmap": [
                    "src/"
                ]
            },
            "notification-url": "https://packagist.org/downloads/",
            "license": [
                "GPL-2.0-or-later"
            ],
            "description": "Provides an interface to the WP.com A/B tests.",
            "support": {
                "source": "https://github.com/Automattic/jetpack-abtest/tree/v1.10.13"
            },
            "time": "2023-04-10T11:44:23+00:00"
        },
        {
            "name": "automattic/jetpack-action-bar",
            "version": "v0.1.24",
            "source": {
                "type": "git",
                "url": "https://github.com/Automattic/jetpack-action-bar.git",
                "reference": "11fc9167e3c5f211de4e84df7408cb29a3c78bc7"
            },
            "dist": {
<<<<<<< HEAD
                "type": "zip",
                "url": "https://api.github.com/repos/Automattic/jetpack-action-bar/zipball/11fc9167e3c5f211de4e84df7408cb29a3c78bc7",
                "reference": "11fc9167e3c5f211de4e84df7408cb29a3c78bc7",
                "shasum": ""
=======
                "type": "path",
                "url": "../../packages/action-bar",
                "reference": "02fd9ecfa27a7f80f40ec47fec385e8408994329"
>>>>>>> 41bcf502
            },
            "require": {
                "automattic/jetpack-assets": "^1.18.8",
                "automattic/jetpack-constants": "^1.6.22"
            },
            "require-dev": {
                "automattic/jetpack-changelogger": "^3.3.7",
                "automattic/wordbless": "dev-master",
                "yoast/phpunit-polyfills": "1.1.0"
            },
            "suggest": {
                "automattic/jetpack-autoloader": "Allow for better interoperability with other plugins that use this package."
            },
            "type": "jetpack-library",
            "extra": {
                "mirror-repo": "Automattic/jetpack-action-bar",
                "changelogger": {
                    "link-template": "https://github.com/Automattic/jetpack-action-bar/compare/v${old}...v${new}"
                },
                "autotagger": true,
                "branch-alias": {
                    "dev-trunk": "0.1.x-dev"
                },
                "textdomain": "jetpack-action-bar"
            },
            "autoload": {
                "classmap": [
                    "src/"
                ]
            },
            "notification-url": "https://packagist.org/downloads/",
            "license": [
                "GPL-2.0-or-later"
            ],
            "description": "An easy way for visitors to follow, like, and comment on your site.",
            "support": {
                "source": "https://github.com/Automattic/jetpack-action-bar/tree/v0.1.24"
            },
            "time": "2023-08-09T18:25:01+00:00"
        },
        {
            "name": "automattic/jetpack-admin-ui",
            "version": "v0.2.20",
            "source": {
                "type": "git",
                "url": "https://github.com/Automattic/jetpack-admin-ui.git",
                "reference": "90f4de6c9d936bbf161f1c2356d98b00ba33576f"
            },
            "dist": {
<<<<<<< HEAD
                "type": "zip",
                "url": "https://api.github.com/repos/Automattic/jetpack-admin-ui/zipball/90f4de6c9d936bbf161f1c2356d98b00ba33576f",
                "reference": "90f4de6c9d936bbf161f1c2356d98b00ba33576f",
                "shasum": ""
=======
                "type": "path",
                "url": "../../packages/admin-ui",
                "reference": "043cf5470fb67474cbde3a6d8351ee5ecca51efd"
>>>>>>> 41bcf502
            },
            "require-dev": {
                "automattic/jetpack-changelogger": "^3.3.2",
                "automattic/jetpack-logo": "^1.6.1",
                "automattic/wordbless": "dev-master",
                "yoast/phpunit-polyfills": "1.1.0"
            },
            "suggest": {
                "automattic/jetpack-autoloader": "Allow for better interoperability with other plugins that use this package."
            },
            "type": "jetpack-library",
            "extra": {
                "autotagger": true,
                "mirror-repo": "Automattic/jetpack-admin-ui",
                "textdomain": "jetpack-admin-ui",
                "changelogger": {
                    "link-template": "https://github.com/Automattic/jetpack-admin-ui/compare/${old}...${new}"
                },
                "branch-alias": {
                    "dev-trunk": "0.2.x-dev"
                },
                "version-constants": {
                    "::PACKAGE_VERSION": "src/class-admin-menu.php"
                }
            },
            "autoload": {
                "classmap": [
                    "src/"
                ]
            },
            "notification-url": "https://packagist.org/downloads/",
            "license": [
                "GPL-2.0-or-later"
            ],
            "description": "Generic Jetpack wp-admin UI elements",
            "support": {
                "source": "https://github.com/Automattic/jetpack-admin-ui/tree/v0.2.20"
            },
            "time": "2023-04-25T15:05:53+00:00"
        },
        {
            "name": "automattic/jetpack-assets",
            "version": "v1.18.8",
            "source": {
                "type": "git",
                "url": "https://github.com/Automattic/jetpack-assets.git",
                "reference": "1a19a54781f0eed6e4570250cf88ba9a4da1d876"
            },
            "dist": {
<<<<<<< HEAD
                "type": "zip",
                "url": "https://api.github.com/repos/Automattic/jetpack-assets/zipball/1a19a54781f0eed6e4570250cf88ba9a4da1d876",
                "reference": "1a19a54781f0eed6e4570250cf88ba9a4da1d876",
                "shasum": ""
=======
                "type": "path",
                "url": "../../packages/assets",
                "reference": "3e2ee0c78d91409302ac2228532b9725d187c89c"
>>>>>>> 41bcf502
            },
            "require": {
                "automattic/jetpack-constants": "^1.6.22"
            },
            "require-dev": {
                "automattic/jetpack-changelogger": "^3.3.7",
                "brain/monkey": "2.6.1",
                "wikimedia/testing-access-wrapper": "^1.0 || ^2.0",
                "yoast/phpunit-polyfills": "1.1.0"
            },
            "suggest": {
                "automattic/jetpack-autoloader": "Allow for better interoperability with other plugins that use this package."
            },
            "type": "jetpack-library",
            "extra": {
                "autotagger": true,
                "mirror-repo": "Automattic/jetpack-assets",
                "textdomain": "jetpack-assets",
                "changelogger": {
                    "link-template": "https://github.com/Automattic/jetpack-assets/compare/v${old}...v${new}"
                },
                "branch-alias": {
                    "dev-trunk": "1.18.x-dev"
                }
            },
            "autoload": {
                "files": [
                    "actions.php"
                ],
                "classmap": [
                    "src/"
                ]
            },
            "notification-url": "https://packagist.org/downloads/",
            "license": [
                "GPL-2.0-or-later"
            ],
            "description": "Asset management utilities for Jetpack ecosystem packages",
            "support": {
                "source": "https://github.com/Automattic/jetpack-assets/tree/v1.18.8"
            },
            "time": "2023-08-09T18:24:25+00:00"
        },
        {
            "name": "automattic/jetpack-autoloader",
            "version": "v2.11.21",
            "source": {
                "type": "git",
                "url": "https://github.com/Automattic/jetpack-autoloader.git",
                "reference": "3a01a4a4ac166eaa721438cc06daa3cca0d51a15"
            },
            "dist": {
<<<<<<< HEAD
                "type": "zip",
                "url": "https://api.github.com/repos/Automattic/jetpack-autoloader/zipball/3a01a4a4ac166eaa721438cc06daa3cca0d51a15",
                "reference": "3a01a4a4ac166eaa721438cc06daa3cca0d51a15",
                "shasum": ""
=======
                "type": "path",
                "url": "../../packages/autoloader",
                "reference": "0770a6f80877d30c1d1767d4395af6e17f8768be"
>>>>>>> 41bcf502
            },
            "require": {
                "composer-plugin-api": "^1.1 || ^2.0"
            },
            "require-dev": {
<<<<<<< HEAD
                "automattic/jetpack-changelogger": "^3.3.4",
                "yoast/phpunit-polyfills": "1.0.4"
=======
                "automattic/jetpack-changelogger": "@dev",
                "yoast/phpunit-polyfills": "1.1.0"
>>>>>>> 41bcf502
            },
            "type": "composer-plugin",
            "extra": {
                "autotagger": true,
                "class": "Automattic\\Jetpack\\Autoloader\\CustomAutoloaderPlugin",
                "mirror-repo": "Automattic/jetpack-autoloader",
                "changelogger": {
                    "link-template": "https://github.com/Automattic/jetpack-autoloader/compare/v${old}...v${new}"
                },
                "branch-alias": {
                    "dev-trunk": "2.11.x-dev"
                }
            },
            "autoload": {
                "psr-4": {
                    "Automattic\\Jetpack\\Autoloader\\": "src"
                },
                "classmap": [
                    "src/AutoloadGenerator.php"
                ]
            },
            "notification-url": "https://packagist.org/downloads/",
            "license": [
                "GPL-2.0-or-later"
            ],
            "description": "Creates a custom autoloader for a plugin or theme.",
            "keywords": [
                "autoload",
                "autoloader",
                "composer",
                "jetpack",
                "plugin",
                "wordpress"
            ],
            "support": {
                "source": "https://github.com/Automattic/jetpack-autoloader/tree/v2.11.21"
            },
            "time": "2023-05-22T14:27:35+00:00"
        },
        {
            "name": "automattic/jetpack-backup",
            "version": "v1.17.1",
            "source": {
                "type": "git",
                "url": "https://github.com/Automattic/jetpack-backup.git",
                "reference": "69bd69c82991de2f5466b100c0f50adf57126cd0"
            },
            "dist": {
<<<<<<< HEAD
                "type": "zip",
                "url": "https://api.github.com/repos/Automattic/jetpack-backup/zipball/69bd69c82991de2f5466b100c0f50adf57126cd0",
                "reference": "69bd69c82991de2f5466b100c0f50adf57126cd0",
                "shasum": ""
=======
                "type": "path",
                "url": "../../packages/backup",
                "reference": "fe1b66a0332a2c838bfe27175c0c4d9482d52d2e"
>>>>>>> 41bcf502
            },
            "require": {
                "automattic/jetpack-admin-ui": "^0.2.20",
                "automattic/jetpack-assets": "^1.18.8",
                "automattic/jetpack-autoloader": "^2.11.21",
                "automattic/jetpack-composer-plugin": "^1.1.12",
                "automattic/jetpack-config": "^1.15.3",
                "automattic/jetpack-connection": "^1.57.0",
                "automattic/jetpack-identity-crisis": "^0.10.1",
                "automattic/jetpack-status": "^1.18.0",
                "automattic/jetpack-sync": "^1.55.0"
            },
            "require-dev": {
                "automattic/jetpack-changelogger": "^3.3.7",
                "automattic/wordbless": "@dev",
                "yoast/phpunit-polyfills": "1.1.0"
            },
            "suggest": {
                "automattic/jetpack-autoloader": "Allow for better interoperability with other plugins that use this package."
            },
            "type": "jetpack-library",
            "extra": {
                "autotagger": true,
                "mirror-repo": "Automattic/jetpack-backup",
                "textdomain": "jetpack-backup-pkg",
                "version-constants": {
                    "::PACKAGE_VERSION": "src/class-package-version.php"
                },
                "changelogger": {
                    "link-template": "https://github.com/Automattic/jetpack-backup/compare/v${old}...v${new}"
                },
                "branch-alias": {
                    "dev-trunk": "1.17.x-dev"
                }
            },
            "autoload": {
                "files": [
                    "actions.php"
                ],
                "classmap": [
                    "src/"
                ]
            },
            "notification-url": "https://packagist.org/downloads/",
            "license": [
                "GPL-2.0-or-later"
            ],
            "description": "Tools to assist with backing up Jetpack sites.",
            "support": {
                "source": "https://github.com/Automattic/jetpack-backup/tree/v1.17.1"
            },
            "time": "2023-08-21T17:33:59+00:00"
        },
        {
            "name": "automattic/jetpack-blaze",
            "version": "v0.9.3",
            "source": {
                "type": "git",
                "url": "https://github.com/Automattic/jetpack-blaze.git",
                "reference": "22302f498a25848403774cd7069f9ee36767bfa7"
            },
            "dist": {
<<<<<<< HEAD
                "type": "zip",
                "url": "https://api.github.com/repos/Automattic/jetpack-blaze/zipball/22302f498a25848403774cd7069f9ee36767bfa7",
                "reference": "22302f498a25848403774cd7069f9ee36767bfa7",
                "shasum": ""
=======
                "type": "path",
                "url": "../../packages/blaze",
                "reference": "1ed5f1ec93e20e373beaf86551366e837360a83d"
>>>>>>> 41bcf502
            },
            "require": {
                "automattic/jetpack-assets": "^1.18.8",
                "automattic/jetpack-connection": "^1.57.0",
                "automattic/jetpack-plans": "^0.3.3",
                "automattic/jetpack-redirect": "^1.7.25",
                "automattic/jetpack-status": "^1.18.0",
                "automattic/jetpack-sync": "^1.55.0"
            },
            "require-dev": {
                "automattic/jetpack-changelogger": "^3.3.7",
                "automattic/wordbless": "@dev",
                "yoast/phpunit-polyfills": "1.1.0"
            },
            "suggest": {
                "automattic/jetpack-autoloader": "Allow for better interoperability with other plugins that use this package."
            },
            "type": "jetpack-library",
            "extra": {
                "autotagger": true,
                "mirror-repo": "Automattic/jetpack-blaze",
                "changelogger": {
                    "link-template": "https://github.com/automattic/jetpack-blaze/compare/v${old}...v${new}"
                },
                "branch-alias": {
                    "dev-trunk": "0.10.x-dev"
                },
                "textdomain": "jetpack-blaze",
                "version-constants": {
                    "::PACKAGE_VERSION": "src/class-dashboard.php"
                }
            },
            "autoload": {
                "classmap": [
                    "src/"
                ]
            },
            "notification-url": "https://packagist.org/downloads/",
            "license": [
                "GPL-2.0-or-later"
            ],
            "description": "Attract high-quality traffic to your site using Blaze.",
            "support": {
                "source": "https://github.com/Automattic/jetpack-blaze/tree/v0.9.3"
            },
            "time": "2023-08-21T17:33:57+00:00"
        },
        {
            "name": "automattic/jetpack-blocks",
            "version": "v1.4.22",
            "source": {
                "type": "git",
                "url": "https://github.com/Automattic/jetpack-blocks.git",
                "reference": "33760eb26b608d51459fac0141f831e2b3cad3e8"
            },
            "dist": {
<<<<<<< HEAD
                "type": "zip",
                "url": "https://api.github.com/repos/Automattic/jetpack-blocks/zipball/33760eb26b608d51459fac0141f831e2b3cad3e8",
                "reference": "33760eb26b608d51459fac0141f831e2b3cad3e8",
                "shasum": ""
=======
                "type": "path",
                "url": "../../packages/blocks",
                "reference": "21025b86c1837680dae628cb68c66299dcfaa8d6"
>>>>>>> 41bcf502
            },
            "require-dev": {
                "automattic/jetpack-changelogger": "^3.3.4",
                "automattic/wordbless": "dev-master",
                "brain/monkey": "2.6.1",
                "yoast/phpunit-polyfills": "1.1.0"
            },
            "suggest": {
                "automattic/jetpack-autoloader": "Allow for better interoperability with other plugins that use this package."
            },
            "type": "jetpack-library",
            "extra": {
                "autotagger": true,
                "mirror-repo": "Automattic/jetpack-blocks",
                "changelogger": {
                    "link-template": "https://github.com/Automattic/jetpack-blocks/compare/v${old}...v${new}"
                },
                "branch-alias": {
                    "dev-trunk": "1.4.x-dev"
                }
            },
            "autoload": {
                "classmap": [
                    "src/"
                ]
            },
            "notification-url": "https://packagist.org/downloads/",
            "license": [
                "GPL-2.0-or-later"
            ],
            "description": "Register and manage blocks within a plugin. Used to manage block registration, enqueues, and more.",
            "support": {
                "source": "https://github.com/Automattic/jetpack-blocks/tree/v1.4.22"
            },
            "time": "2023-05-29T19:04:17+00:00"
        },
        {
            "name": "automattic/jetpack-boost-core",
            "version": "v0.1.0",
            "source": {
                "type": "git",
                "url": "https://github.com/Automattic/jetpack-boost-core.git",
                "reference": "de371bf054014ddb19ac161db6d3bd84528d5471"
            },
            "dist": {
<<<<<<< HEAD
                "type": "zip",
                "url": "https://api.github.com/repos/Automattic/jetpack-boost-core/zipball/de371bf054014ddb19ac161db6d3bd84528d5471",
                "reference": "de371bf054014ddb19ac161db6d3bd84528d5471",
                "shasum": ""
=======
                "type": "path",
                "url": "../../packages/boost-core",
                "reference": "a9bc537a11dd4c65e13369579fecd51a5b108b22"
>>>>>>> 41bcf502
            },
            "require-dev": {
                "automattic/jetpack-changelogger": "^3.3.4",
                "automattic/wordbless": "dev-master",
                "yoast/phpunit-polyfills": "1.1.0"
            },
            "suggest": {
                "automattic/jetpack-autoloader": "Allow for better interoperability with other plugins that use this package."
            },
            "type": "jetpack-library",
            "extra": {
                "mirror-repo": "Automattic/jetpack-boost-core",
                "changelogger": {
                    "link-template": "https://github.com/Automattic/jetpack-boost-core/compare/v${old}...v${new}"
                },
                "autotagger": true,
                "branch-alias": {
                    "dev-trunk": "0.1.x-dev"
                },
                "textdomain": "jetpack-boost-core"
            },
            "autoload": {
                "classmap": [
                    "src/"
                ]
            },
            "notification-url": "https://packagist.org/downloads/",
            "license": [
                "GPL-2.0-or-later"
            ],
            "description": "Core functionality for boost and relevant packages to depend on",
            "support": {
                "source": "https://github.com/Automattic/jetpack-boost-core/tree/v0.1.0"
            },
            "time": "2023-06-06T19:19:19+00:00"
        },
        {
            "name": "automattic/jetpack-boost-speed-score",
            "version": "v0.2.0",
            "source": {
                "type": "git",
                "url": "https://github.com/Automattic/jetpack-boost-speed-score.git",
                "reference": "39a92e65d25a9837f9891ffb794ee06ccdc4a6a1"
            },
            "dist": {
<<<<<<< HEAD
                "type": "zip",
                "url": "https://api.github.com/repos/Automattic/jetpack-boost-speed-score/zipball/39a92e65d25a9837f9891ffb794ee06ccdc4a6a1",
                "reference": "39a92e65d25a9837f9891ffb794ee06ccdc4a6a1",
                "shasum": ""
=======
                "type": "path",
                "url": "../../packages/boost-speed-score",
                "reference": "a24c57f4e9670a96fea65d286c00d229bde44833"
>>>>>>> 41bcf502
            },
            "require": {
                "automattic/jetpack-boost-core": "^0.1.0"
            },
            "require-dev": {
                "automattic/jetpack-changelogger": "^3.3.4",
                "brain/monkey": "^2.6",
                "yoast/phpunit-polyfills": "1.1.0"
            },
            "suggest": {
                "automattic/jetpack-autoloader": "Allow for better interoperability with other plugins that use this package."
            },
            "type": "jetpack-library",
            "extra": {
                "mirror-repo": "Automattic/jetpack-boost-speed-score",
                "changelogger": {
                    "link-template": "https://github.com/Automattic/jetpack-boost-speed-score/compare/v${old}...v${new}"
                },
                "autotagger": true,
                "branch-alias": {
                    "dev-trunk": "0.2.x-dev"
                },
                "textdomain": "jetpack-boost-speed-score",
                "version-constants": {
                    "::PACKAGE_VERSION": "src/class-speed-score.php"
                }
            },
            "autoload": {
                "classmap": [
                    "src/"
                ]
            },
            "notification-url": "https://packagist.org/downloads/",
            "license": [
                "GPL-2.0-or-later"
            ],
            "description": "A package that handles the API to generate the speed score.",
            "support": {
                "source": "https://github.com/Automattic/jetpack-boost-speed-score/tree/v0.2.0"
            },
            "time": "2023-06-06T19:19:25+00:00"
        },
        {
            "name": "automattic/jetpack-compat",
            "version": "v1.7.6",
            "source": {
                "type": "git",
                "url": "https://github.com/Automattic/jetpack-compat.git",
                "reference": "176a516d18304b9039710f334fdc0b5b8dcc68b7"
            },
            "dist": {
                "type": "zip",
                "url": "https://api.github.com/repos/Automattic/jetpack-compat/zipball/176a516d18304b9039710f334fdc0b5b8dcc68b7",
                "reference": "176a516d18304b9039710f334fdc0b5b8dcc68b7",
                "shasum": ""
            },
            "require-dev": {
                "automattic/jetpack-changelogger": "^3.3.2"
            },
            "suggest": {
                "automattic/jetpack-autoloader": "Allow for better interoperability with other plugins that use this package."
            },
            "type": "jetpack-library",
            "extra": {
                "autotagger": true,
                "mirror-repo": "Automattic/jetpack-compat",
                "textdomain": "jetpack-compat",
                "changelogger": {
                    "link-template": "https://github.com/Automattic/jetpack-compat/compare/v${old}...v${new}"
                },
                "branch-alias": {
                    "dev-trunk": "1.7.x-dev"
                }
            },
            "autoload": {
                "files": [
                    "functions.php"
                ],
                "classmap": [
                    "legacy"
                ]
            },
            "notification-url": "https://packagist.org/downloads/",
            "license": [
                "GPL-2.0-or-later"
            ],
            "description": "Compatibility layer with previous versions of Jetpack",
            "support": {
                "source": "https://github.com/Automattic/jetpack-compat/tree/v1.7.6"
            },
            "time": "2023-04-10T11:43:35+00:00"
        },
        {
            "name": "automattic/jetpack-composer-plugin",
            "version": "v1.1.12",
            "source": {
                "type": "git",
                "url": "https://github.com/Automattic/jetpack-composer-plugin.git",
                "reference": "30d09c4ae815f63a05b9b825e7338d795f9d3ec4"
            },
            "dist": {
<<<<<<< HEAD
                "type": "zip",
                "url": "https://api.github.com/repos/Automattic/jetpack-composer-plugin/zipball/30d09c4ae815f63a05b9b825e7338d795f9d3ec4",
                "reference": "30d09c4ae815f63a05b9b825e7338d795f9d3ec4",
                "shasum": ""
=======
                "type": "path",
                "url": "../../packages/composer-plugin",
                "reference": "c5173c994ce10010ef82aaf94b4aae9accb7bd02"
>>>>>>> 41bcf502
            },
            "require": {
                "composer-plugin-api": "^2.1.0"
            },
            "require-dev": {
                "automattic/jetpack-changelogger": "^3.3.7",
                "composer/composer": "^2.2 || ^2.4",
                "yoast/phpunit-polyfills": "1.1.0"
            },
            "type": "composer-plugin",
            "extra": {
                "plugin-modifies-install-path": true,
                "class": "Automattic\\Jetpack\\Composer\\Plugin",
                "mirror-repo": "Automattic/jetpack-composer-plugin",
                "changelogger": {
                    "link-template": "https://github.com/Automattic/jetpack-composer-plugin/compare/v${old}...v${new}"
                },
                "autotagger": true,
                "branch-alias": {
                    "dev-trunk": "1.1.x-dev"
                }
            },
            "autoload": {
                "classmap": [
                    "src/"
                ]
            },
            "notification-url": "https://packagist.org/downloads/",
            "license": [
                "GPL-2.0-or-later"
            ],
            "description": "A custom installer plugin for Composer to move Jetpack packages out of `vendor/` so WordPress's translation infrastructure will find their strings.",
            "keywords": [
                "composer",
                "i18n",
                "jetpack",
                "plugin"
            ],
            "support": {
                "source": "https://github.com/Automattic/jetpack-composer-plugin/tree/v1.1.12"
            },
            "time": "2023-07-24T12:37:06+00:00"
        },
        {
            "name": "automattic/jetpack-config",
            "version": "v1.15.3",
            "source": {
                "type": "git",
                "url": "https://github.com/Automattic/jetpack-config.git",
                "reference": "e434f0261fdf6751bc0f51ff65d76539f62d0dc6"
            },
            "dist": {
                "type": "zip",
                "url": "https://api.github.com/repos/Automattic/jetpack-config/zipball/e434f0261fdf6751bc0f51ff65d76539f62d0dc6",
                "reference": "e434f0261fdf6751bc0f51ff65d76539f62d0dc6",
                "shasum": ""
            },
            "require-dev": {
                "automattic/jetpack-changelogger": "^3.3.5"
            },
            "suggest": {
                "automattic/jetpack-autoloader": "Allow for better interoperability with other plugins that use this package."
            },
            "type": "jetpack-library",
            "extra": {
                "autotagger": true,
                "mirror-repo": "Automattic/jetpack-config",
                "textdomain": "jetpack-config",
                "changelogger": {
                    "link-template": "https://github.com/Automattic/jetpack-config/compare/v${old}...v${new}"
                },
                "branch-alias": {
                    "dev-trunk": "1.15.x-dev"
                }
            },
            "autoload": {
                "classmap": [
                    "src/"
                ]
            },
            "notification-url": "https://packagist.org/downloads/",
            "license": [
                "GPL-2.0-or-later"
            ],
            "description": "Jetpack configuration package that initializes other packages and configures Jetpack's functionality. Can be used as a base for all variants of Jetpack package usage.",
            "support": {
                "source": "https://github.com/Automattic/jetpack-config/tree/v1.15.3"
            },
            "time": "2023-06-26T22:26:32+00:00"
        },
        {
            "name": "automattic/jetpack-connection",
            "version": "v1.57.0",
            "source": {
                "type": "git",
                "url": "https://github.com/Automattic/jetpack-connection.git",
                "reference": "d6c83b19aef56cc08a8314e84ab79e66cfbf3e03"
            },
            "dist": {
<<<<<<< HEAD
                "type": "zip",
                "url": "https://api.github.com/repos/Automattic/jetpack-connection/zipball/d6c83b19aef56cc08a8314e84ab79e66cfbf3e03",
                "reference": "d6c83b19aef56cc08a8314e84ab79e66cfbf3e03",
                "shasum": ""
=======
                "type": "path",
                "url": "../../packages/connection",
                "reference": "3e9d40adbe49f562b5b22ce9b463a00196a61f00"
>>>>>>> 41bcf502
            },
            "require": {
                "automattic/jetpack-a8c-mc-stats": "^1.4.20",
                "automattic/jetpack-admin-ui": "^0.2.20",
                "automattic/jetpack-constants": "^1.6.22",
                "automattic/jetpack-redirect": "^1.7.25",
                "automattic/jetpack-roles": "^1.4.23",
                "automattic/jetpack-status": "^1.18.0"
            },
            "require-dev": {
                "automattic/jetpack-changelogger": "^3.3.7",
                "automattic/wordbless": "@dev",
                "brain/monkey": "2.6.1",
                "yoast/phpunit-polyfills": "1.1.0"
            },
            "suggest": {
                "automattic/jetpack-autoloader": "Allow for better interoperability with other plugins that use this package."
            },
            "type": "jetpack-library",
            "extra": {
                "autotagger": true,
                "mirror-repo": "Automattic/jetpack-connection",
                "textdomain": "jetpack-connection",
                "version-constants": {
                    "::PACKAGE_VERSION": "src/class-package-version.php"
                },
                "changelogger": {
                    "link-template": "https://github.com/Automattic/jetpack-connection/compare/v${old}...v${new}"
                },
                "branch-alias": {
                    "dev-trunk": "1.57.x-dev"
                }
            },
            "autoload": {
                "classmap": [
                    "legacy",
                    "src/",
                    "src/webhooks"
                ]
            },
            "notification-url": "https://packagist.org/downloads/",
            "license": [
                "GPL-2.0-or-later"
            ],
            "description": "Everything needed to connect to the Jetpack infrastructure",
            "support": {
                "source": "https://github.com/Automattic/jetpack-connection/tree/v1.57.0"
            },
            "time": "2023-08-21T17:33:13+00:00"
        },
        {
            "name": "automattic/jetpack-constants",
            "version": "v1.6.22",
            "source": {
                "type": "git",
                "url": "https://github.com/Automattic/jetpack-constants.git",
                "reference": "7b5c44d763c7b0dd7498be2b41a89bfefe84834c"
            },
            "dist": {
<<<<<<< HEAD
                "type": "zip",
                "url": "https://api.github.com/repos/Automattic/jetpack-constants/zipball/7b5c44d763c7b0dd7498be2b41a89bfefe84834c",
                "reference": "7b5c44d763c7b0dd7498be2b41a89bfefe84834c",
                "shasum": ""
=======
                "type": "path",
                "url": "../../packages/constants",
                "reference": "17a0eb51bb039041e3f37c6cd76b5c9bc0110fde"
>>>>>>> 41bcf502
            },
            "require-dev": {
                "automattic/jetpack-changelogger": "^3.3.2",
                "brain/monkey": "2.6.1",
                "yoast/phpunit-polyfills": "1.1.0"
            },
            "suggest": {
                "automattic/jetpack-autoloader": "Allow for better interoperability with other plugins that use this package."
            },
            "type": "jetpack-library",
            "extra": {
                "autotagger": true,
                "mirror-repo": "Automattic/jetpack-constants",
                "changelogger": {
                    "link-template": "https://github.com/Automattic/jetpack-constants/compare/v${old}...v${new}"
                },
                "branch-alias": {
                    "dev-trunk": "1.6.x-dev"
                }
            },
            "autoload": {
                "classmap": [
                    "src/"
                ]
            },
            "notification-url": "https://packagist.org/downloads/",
            "license": [
                "GPL-2.0-or-later"
            ],
            "description": "A wrapper for defining constants in a more testable way.",
            "support": {
                "source": "https://github.com/Automattic/jetpack-constants/tree/v1.6.22"
            },
            "time": "2023-04-10T11:43:45+00:00"
        },
        {
            "name": "automattic/jetpack-device-detection",
            "version": "v1.4.26",
            "source": {
                "type": "git",
                "url": "https://github.com/Automattic/jetpack-device-detection.git",
                "reference": "303b06e76ef7976aef7e41423573b53d6860b1df"
            },
            "dist": {
<<<<<<< HEAD
                "type": "zip",
                "url": "https://api.github.com/repos/Automattic/jetpack-device-detection/zipball/303b06e76ef7976aef7e41423573b53d6860b1df",
                "reference": "303b06e76ef7976aef7e41423573b53d6860b1df",
                "shasum": ""
            },
            "require-dev": {
                "automattic/jetpack-changelogger": "^3.3.4",
                "yoast/phpunit-polyfills": "1.0.4"
=======
                "type": "path",
                "url": "../../packages/device-detection",
                "reference": "fef1f53b844143c5358061d969d7472bb321af18"
            },
            "require-dev": {
                "automattic/jetpack-changelogger": "@dev",
                "yoast/phpunit-polyfills": "1.1.0"
>>>>>>> 41bcf502
            },
            "suggest": {
                "automattic/jetpack-autoloader": "Allow for better interoperability with other plugins that use this package."
            },
            "type": "jetpack-library",
            "extra": {
                "autotagger": true,
                "mirror-repo": "Automattic/jetpack-device-detection",
                "changelogger": {
                    "link-template": "https://github.com/Automattic/jetpack-device-detection/compare/v${old}...v${new}"
                },
                "branch-alias": {
                    "dev-trunk": "1.4.x-dev"
                }
            },
            "autoload": {
                "classmap": [
                    "src/"
                ]
            },
            "notification-url": "https://packagist.org/downloads/",
            "license": [
                "GPL-2.0-or-later"
            ],
            "description": "A way to detect device types based on User-Agent header.",
            "support": {
                "source": "https://github.com/Automattic/jetpack-device-detection/tree/v1.4.26"
            },
            "time": "2023-06-12T18:42:09+00:00"
        },
        {
            "name": "automattic/jetpack-error",
            "version": "v1.3.20",
            "source": {
                "type": "git",
                "url": "https://github.com/Automattic/jetpack-error.git",
                "reference": "edfaa1ca3ed556d03c02137be841544af599136a"
            },
            "dist": {
<<<<<<< HEAD
                "type": "zip",
                "url": "https://api.github.com/repos/Automattic/jetpack-error/zipball/edfaa1ca3ed556d03c02137be841544af599136a",
                "reference": "edfaa1ca3ed556d03c02137be841544af599136a",
                "shasum": ""
            },
            "require-dev": {
                "automattic/jetpack-changelogger": "^3.3.2",
                "yoast/phpunit-polyfills": "1.0.4"
=======
                "type": "path",
                "url": "../../packages/error",
                "reference": "b2883221ca1decbbb5d0b39f9f8cdc76e869448f"
            },
            "require-dev": {
                "automattic/jetpack-changelogger": "@dev",
                "yoast/phpunit-polyfills": "1.1.0"
>>>>>>> 41bcf502
            },
            "suggest": {
                "automattic/jetpack-autoloader": "Allow for better interoperability with other plugins that use this package."
            },
            "type": "jetpack-library",
            "extra": {
                "autotagger": true,
                "mirror-repo": "Automattic/jetpack-error",
                "changelogger": {
                    "link-template": "https://github.com/Automattic/jetpack-error/compare/v${old}...v${new}"
                },
                "branch-alias": {
                    "dev-trunk": "1.3.x-dev"
                }
            },
            "autoload": {
                "classmap": [
                    "src/"
                ]
            },
            "notification-url": "https://packagist.org/downloads/",
            "license": [
                "GPL-2.0-or-later"
            ],
            "description": "Jetpack Error - a wrapper around WP_Error.",
            "support": {
                "source": "https://github.com/Automattic/jetpack-error/tree/v1.3.20"
            },
            "time": "2023-04-10T11:43:40+00:00"
        },
        {
            "name": "automattic/jetpack-forms",
            "version": "v0.20.0",
            "source": {
                "type": "git",
                "url": "https://github.com/Automattic/jetpack-forms.git",
                "reference": "86305447d6938097b0d12ff9fd8baa226f37db80"
            },
            "dist": {
<<<<<<< HEAD
                "type": "zip",
                "url": "https://api.github.com/repos/Automattic/jetpack-forms/zipball/86305447d6938097b0d12ff9fd8baa226f37db80",
                "reference": "86305447d6938097b0d12ff9fd8baa226f37db80",
                "shasum": ""
=======
                "type": "path",
                "url": "../../packages/forms",
                "reference": "5e49d3cc5d5b17e282252eb1741e2fb819e0e456"
>>>>>>> 41bcf502
            },
            "require": {
                "automattic/jetpack-assets": "^1.18.8",
                "automattic/jetpack-blocks": "^1.4.22",
                "automattic/jetpack-connection": "^1.57.0",
                "automattic/jetpack-status": "^1.18.0"
            },
            "require-dev": {
                "automattic/jetpack-changelogger": "^3.3.7",
                "automattic/jetpack-connection": "^1.57.0",
                "automattic/wordbless": "^0.4.1",
                "yoast/phpunit-polyfills": "1.1.0"
            },
            "suggest": {
                "automattic/jetpack-autoloader": "Allow for better interoperability with other plugins that use this package."
            },
            "type": "jetpack-library",
            "extra": {
                "autotagger": true,
                "mirror-repo": "Automattic/jetpack-forms",
                "changelogger": {
                    "link-template": "https://github.com/automattic/jetpack-forms/compare/v${old}...v${new}"
                },
                "branch-alias": {
                    "dev-trunk": "0.20.x-dev"
                },
                "textdomain": "jetpack-forms",
                "version-constants": {
                    "::PACKAGE_VERSION": "src/class-jetpack-forms.php"
                }
            },
            "autoload": {
                "classmap": [
                    "src/"
                ]
            },
            "notification-url": "https://packagist.org/downloads/",
            "license": [
                "GPL-2.0-or-later"
            ],
            "description": "Jetpack Forms",
            "support": {
                "source": "https://github.com/Automattic/jetpack-forms/tree/v0.20.0"
            },
            "time": "2023-08-21T17:33:55+00:00"
        },
        {
            "name": "automattic/jetpack-google-fonts-provider",
            "version": "v0.5.2",
            "source": {
                "type": "git",
                "url": "https://github.com/Automattic/jetpack-google-fonts-provider.git",
                "reference": "eb424f11cad5860e4f5dbdb2584ad58b09c9e18d"
            },
            "dist": {
<<<<<<< HEAD
                "type": "zip",
                "url": "https://api.github.com/repos/Automattic/jetpack-google-fonts-provider/zipball/eb424f11cad5860e4f5dbdb2584ad58b09c9e18d",
                "reference": "eb424f11cad5860e4f5dbdb2584ad58b09c9e18d",
                "shasum": ""
=======
                "type": "path",
                "url": "../../packages/google-fonts-provider",
                "reference": "72bc00c2292da37a578ec11b140982ba756492da"
>>>>>>> 41bcf502
            },
            "require-dev": {
                "automattic/jetpack-changelogger": "^3.3.2",
                "brain/monkey": "2.6.1",
                "yoast/phpunit-polyfills": "1.1.0"
            },
            "suggest": {
                "automattic/jetpack-autoloader": "Allow for better interoperability with other plugins that use this package."
            },
            "type": "jetpack-library",
            "extra": {
                "autotagger": true,
                "mirror-repo": "Automattic/jetpack-google-fonts-provider",
                "changelogger": {
                    "link-template": "https://github.com/Automattic/jetpack-google-fonts-provider/compare/v${old}...v${new}"
                },
                "branch-alias": {
                    "dev-trunk": "0.5.x-dev"
                },
                "textdomain": "jetpack-google-fonts-provider"
            },
            "autoload": {
                "classmap": [
                    "src/"
                ]
            },
            "notification-url": "https://packagist.org/downloads/",
            "license": [
                "GPL-2.0-or-later"
            ],
            "description": "WordPress Webfonts provider for Google Fonts",
            "support": {
                "source": "https://github.com/Automattic/jetpack-google-fonts-provider/tree/v0.5.2"
            },
            "time": "2023-04-10T11:43:47+00:00"
        },
        {
            "name": "automattic/jetpack-identity-crisis",
            "version": "v0.10.1",
            "source": {
                "type": "git",
                "url": "https://github.com/Automattic/jetpack-identity-crisis.git",
                "reference": "a5ffd9b0c2f378f39348ad4132e44e180d7e5b15"
            },
            "dist": {
<<<<<<< HEAD
                "type": "zip",
                "url": "https://api.github.com/repos/Automattic/jetpack-identity-crisis/zipball/a5ffd9b0c2f378f39348ad4132e44e180d7e5b15",
                "reference": "a5ffd9b0c2f378f39348ad4132e44e180d7e5b15",
                "shasum": ""
=======
                "type": "path",
                "url": "../../packages/identity-crisis",
                "reference": "bdb1408d3bb21f92d0d920bc6c7fa417238af18f"
>>>>>>> 41bcf502
            },
            "require": {
                "automattic/jetpack-assets": "^1.18.8",
                "automattic/jetpack-connection": "^1.56.1",
                "automattic/jetpack-constants": "^1.6.22",
                "automattic/jetpack-logo": "^1.6.1",
                "automattic/jetpack-status": "^1.18.0"
            },
            "require-dev": {
                "automattic/jetpack-changelogger": "^3.3.7",
                "automattic/wordbless": "@dev",
                "yoast/phpunit-polyfills": "1.1.0"
            },
            "suggest": {
                "automattic/jetpack-autoloader": "Allow for better interoperability with other plugins that use this package."
            },
            "type": "jetpack-library",
            "extra": {
                "autotagger": true,
                "mirror-repo": "Automattic/jetpack-identity-crisis",
                "textdomain": "jetpack-idc",
                "version-constants": {
                    "::PACKAGE_VERSION": "src/class-identity-crisis.php"
                },
                "changelogger": {
                    "link-template": "https://github.com/Automattic/jetpack-identity-crisis/compare/v${old}...v${new}"
                },
                "branch-alias": {
                    "dev-trunk": "0.10.x-dev"
                }
            },
            "autoload": {
                "classmap": [
                    "src/"
                ]
            },
            "notification-url": "https://packagist.org/downloads/",
            "license": [
                "GPL-2.0-or-later"
            ],
            "description": "Identity Crisis.",
            "support": {
                "source": "https://github.com/Automattic/jetpack-identity-crisis/tree/v0.10.1"
            },
            "time": "2023-08-09T18:25:14+00:00"
        },
        {
            "name": "automattic/jetpack-image-cdn",
            "version": "v0.2.3",
            "source": {
                "type": "git",
                "url": "https://github.com/Automattic/jetpack-image-cdn.git",
                "reference": "4aea9a9efc2a6afb0adad5dc921f8d92ccef924c"
            },
            "dist": {
<<<<<<< HEAD
                "type": "zip",
                "url": "https://api.github.com/repos/Automattic/jetpack-image-cdn/zipball/4aea9a9efc2a6afb0adad5dc921f8d92ccef924c",
                "reference": "4aea9a9efc2a6afb0adad5dc921f8d92ccef924c",
                "shasum": ""
=======
                "type": "path",
                "url": "../../packages/image-cdn",
                "reference": "8f0e7e98f7416857ceb9aff528869d90164e4985"
>>>>>>> 41bcf502
            },
            "require": {
                "automattic/jetpack-assets": "^1.18.4",
                "automattic/jetpack-status": "^1.17.1"
            },
            "require-dev": {
                "automattic/jetpack-changelogger": "^3.3.4",
                "automattic/wordbless": "dev-master",
                "yoast/phpunit-polyfills": "1.1.0"
            },
            "suggest": {
                "automattic/jetpack-autoloader": "Allow for better interoperability with other plugins that use this package."
            },
            "type": "jetpack-library",
            "extra": {
                "mirror-repo": "Automattic/jetpack-image-cdn",
                "changelogger": {
                    "link-template": "https://github.com/Automattic/jetpack-image-cdn/compare/v${old}...v${new}"
                },
                "autotagger": true,
                "branch-alias": {
                    "dev-trunk": "0.2.x-dev"
                },
                "textdomain": "jetpack-image-cdn",
                "version-constants": {
                    "::PACKAGE_VERSION": "src/class-image-cdn.php"
                }
            },
            "autoload": {
                "classmap": [
                    "src/"
                ]
            },
            "notification-url": "https://packagist.org/downloads/",
            "license": [
                "GPL-2.0-or-later"
            ],
            "description": "Serve images through Jetpack's powerful CDN",
            "support": {
                "source": "https://github.com/Automattic/jetpack-image-cdn/tree/v0.2.3"
            },
            "time": "2023-06-06T19:19:50+00:00"
        },
        {
            "name": "automattic/jetpack-import",
            "version": "v0.7.1",
            "source": {
                "type": "git",
                "url": "https://github.com/Automattic/jetpack-import.git",
                "reference": "c436e5e68993e3015f2b3a32de63f57c74b056eb"
            },
            "dist": {
<<<<<<< HEAD
                "type": "zip",
                "url": "https://api.github.com/repos/Automattic/jetpack-import/zipball/c436e5e68993e3015f2b3a32de63f57c74b056eb",
                "reference": "c436e5e68993e3015f2b3a32de63f57c74b056eb",
                "shasum": ""
=======
                "type": "path",
                "url": "../../packages/import",
                "reference": "342e240002782ee069e2871d3ad73e5c010eac35"
>>>>>>> 41bcf502
            },
            "require": {
                "automattic/jetpack-connection": "^1.52.1"
            },
            "require-dev": {
                "automattic/jetpack-changelogger": "^3.3.4",
                "automattic/wordbless": "dev-master",
                "yoast/phpunit-polyfills": "1.1.0"
            },
            "suggest": {
                "automattic/jetpack-autoloader": "Allow for better interoperability with other plugins that use this package."
            },
            "type": "jetpack-library",
            "extra": {
                "mirror-repo": "Automattic/jetpack-import",
                "changelogger": {
                    "link-template": "https://github.com/Automattic/jetpack-import/compare/v${old}...v${new}"
                },
                "autotagger": true,
                "branch-alias": {
                    "dev-trunk": "0.7.x-dev"
                },
                "textdomain": "jetpack-import",
                "version-constants": {
                    "::PACKAGE_VERSION": "src/class-main.php"
                }
            },
            "autoload": {
                "classmap": [
                    "src/"
                ]
            },
            "notification-url": "https://packagist.org/downloads/",
            "license": [
                "GPL-2.0-or-later"
            ],
            "description": "Set of REST API routes used in WPCOM Unified Importer.",
            "support": {
                "source": "https://github.com/Automattic/jetpack-import/tree/v0.7.1"
            },
            "time": "2023-05-29T19:04:57+00:00"
        },
        {
            "name": "automattic/jetpack-ip",
            "version": "v0.1.4",
            "source": {
                "type": "git",
                "url": "https://github.com/Automattic/jetpack-ip.git",
                "reference": "fde10bea279aca8adbae9d7ae27d971da3a932e3"
            },
            "dist": {
<<<<<<< HEAD
                "type": "zip",
                "url": "https://api.github.com/repos/Automattic/jetpack-ip/zipball/fde10bea279aca8adbae9d7ae27d971da3a932e3",
                "reference": "fde10bea279aca8adbae9d7ae27d971da3a932e3",
                "shasum": ""
=======
                "type": "path",
                "url": "../../packages/ip",
                "reference": "5ac9a7f37b867264b745c581597351ff389e6640"
>>>>>>> 41bcf502
            },
            "require-dev": {
                "automattic/jetpack-changelogger": "^3.3.4",
                "brain/monkey": "2.6.1",
                "yoast/phpunit-polyfills": "1.1.0"
            },
            "suggest": {
                "automattic/jetpack-autoloader": "Allow for better interoperability with other plugins that use this package."
            },
            "type": "jetpack-library",
            "extra": {
                "autotagger": true,
                "mirror-repo": "Automattic/jetpack-ip",
                "changelogger": {
                    "link-template": "https://github.com/automattic/jetpack-ip/compare/v${old}...v${new}"
                },
                "branch-alias": {
                    "dev-trunk": "0.1.x-dev"
                },
                "textdomain": "jetpack-ip",
                "version-constants": {
                    "::PACKAGE_VERSION": "src/class-utils.php"
                }
            },
            "autoload": {
                "classmap": [
                    "src/"
                ]
            },
            "notification-url": "https://packagist.org/downloads/",
            "license": [
                "GPL-2.0-or-later"
            ],
            "description": "Utilities for working with IP addresses.",
            "support": {
                "source": "https://github.com/Automattic/jetpack-ip/tree/v0.1.4"
            },
            "time": "2023-05-29T19:04:13+00:00"
        },
        {
            "name": "automattic/jetpack-jitm",
            "version": "v2.3.16",
            "source": {
                "type": "git",
                "url": "https://github.com/Automattic/jetpack-jitm.git",
                "reference": "950d6f2cb2a5da62a2505c9b720b553aa6140ad1"
            },
            "dist": {
<<<<<<< HEAD
                "type": "zip",
                "url": "https://api.github.com/repos/Automattic/jetpack-jitm/zipball/950d6f2cb2a5da62a2505c9b720b553aa6140ad1",
                "reference": "950d6f2cb2a5da62a2505c9b720b553aa6140ad1",
                "shasum": ""
=======
                "type": "path",
                "url": "../../packages/jitm",
                "reference": "3b5f4e2030b1dd42dfc17a85a457da86a124b208"
>>>>>>> 41bcf502
            },
            "require": {
                "automattic/jetpack-a8c-mc-stats": "^1.4.20",
                "automattic/jetpack-assets": "^1.18.8",
                "automattic/jetpack-connection": "^1.57.0",
                "automattic/jetpack-device-detection": "^1.4.26",
                "automattic/jetpack-logo": "^1.6.1",
                "automattic/jetpack-partner": "^1.7.23",
                "automattic/jetpack-redirect": "^1.7.25",
                "automattic/jetpack-status": "^1.18.0"
            },
            "require-dev": {
                "automattic/jetpack-changelogger": "^3.3.7",
                "brain/monkey": "2.6.1",
                "yoast/phpunit-polyfills": "1.1.0"
            },
            "suggest": {
                "automattic/jetpack-autoloader": "Allow for better interoperability with other plugins that use this package."
            },
            "type": "jetpack-library",
            "extra": {
                "autotagger": true,
                "mirror-repo": "Automattic/jetpack-jitm",
                "textdomain": "jetpack-jitm",
                "version-constants": {
                    "::PACKAGE_VERSION": "src/class-jitm.php"
                },
                "changelogger": {
                    "link-template": "https://github.com/Automattic/jetpack-jitm/compare/v${old}...v${new}"
                },
                "branch-alias": {
                    "dev-trunk": "2.3.x-dev"
                }
            },
            "autoload": {
                "classmap": [
                    "src/"
                ]
            },
            "notification-url": "https://packagist.org/downloads/",
            "license": [
                "GPL-2.0-or-later"
            ],
            "description": "Just in time messages for Jetpack",
            "support": {
                "source": "https://github.com/Automattic/jetpack-jitm/tree/v2.3.16"
            },
            "time": "2023-08-21T17:33:41+00:00"
        },
        {
            "name": "automattic/jetpack-lazy-images",
            "version": "v2.1.43",
            "source": {
                "type": "git",
                "url": "https://github.com/Automattic/jetpack-lazy-images.git",
                "reference": "1bd2331f9491cc7f2d22bf9168ee55e685ec079e"
            },
            "dist": {
<<<<<<< HEAD
                "type": "zip",
                "url": "https://api.github.com/repos/Automattic/jetpack-lazy-images/zipball/1bd2331f9491cc7f2d22bf9168ee55e685ec079e",
                "reference": "1bd2331f9491cc7f2d22bf9168ee55e685ec079e",
                "shasum": ""
=======
                "type": "path",
                "url": "../../packages/lazy-images",
                "reference": "e6b79362f4856459234f1fe50fb8e560ef586b3e"
>>>>>>> 41bcf502
            },
            "require": {
                "automattic/jetpack-assets": "^1.18.8",
                "automattic/jetpack-constants": "^1.6.22"
            },
            "require-dev": {
                "automattic/jetpack-changelogger": "^3.3.7",
                "automattic/wordbless": "dev-master",
                "yoast/phpunit-polyfills": "1.1.0"
            },
            "suggest": {
                "automattic/jetpack-autoloader": "Allow for better interoperability with other plugins that use this package."
            },
            "type": "jetpack-library",
            "extra": {
                "autotagger": true,
                "mirror-repo": "Automattic/jetpack-lazy-images",
                "textdomain": "jetpack-lazy-images",
                "changelogger": {
                    "link-template": "https://github.com/Automattic/jetpack-lazy-images/compare/v${old}...v${new}"
                },
                "branch-alias": {
                    "dev-trunk": "2.1.x-dev"
                }
            },
            "autoload": {
                "classmap": [
                    "src/"
                ]
            },
            "notification-url": "https://packagist.org/downloads/",
            "license": [
                "GPL-2.0-or-later"
            ],
            "description": "Speed up your site and create a smoother viewing experience by loading images as visitors scroll down the screen, instead of all at once.",
            "support": {
                "source": "https://github.com/Automattic/jetpack-lazy-images/tree/v2.1.43"
            },
            "time": "2023-08-09T18:24:59+00:00"
        },
        {
            "name": "automattic/jetpack-licensing",
            "version": "v1.8.2",
            "source": {
                "type": "git",
                "url": "https://github.com/Automattic/jetpack-licensing.git",
                "reference": "46ff51c6f1f8ab5206d8bc93ec5bb23e1c174def"
            },
            "dist": {
<<<<<<< HEAD
                "type": "zip",
                "url": "https://api.github.com/repos/Automattic/jetpack-licensing/zipball/46ff51c6f1f8ab5206d8bc93ec5bb23e1c174def",
                "reference": "46ff51c6f1f8ab5206d8bc93ec5bb23e1c174def",
                "shasum": ""
=======
                "type": "path",
                "url": "../../packages/licensing",
                "reference": "f721e8bb190e8f3f819032600242e811a567950f"
>>>>>>> 41bcf502
            },
            "require": {
                "automattic/jetpack-connection": "^1.51.7"
            },
            "require-dev": {
                "automattic/jetpack-changelogger": "^3.3.2",
                "automattic/wordbless": "@dev",
                "yoast/phpunit-polyfills": "1.1.0"
            },
            "suggest": {
                "automattic/jetpack-autoloader": "Allow for better interoperability with other plugins that use this package."
            },
            "type": "jetpack-library",
            "extra": {
                "autotagger": true,
                "mirror-repo": "Automattic/jetpack-licensing",
                "textdomain": "jetpack-licensing",
                "changelogger": {
                    "link-template": "https://github.com/Automattic/jetpack-licensing/compare/v${old}...v${new}"
                },
                "branch-alias": {
                    "dev-trunk": "1.8.x-dev"
                }
            },
            "autoload": {
                "classmap": [
                    "src/"
                ]
            },
            "notification-url": "https://packagist.org/downloads/",
            "license": [
                "GPL-2.0-or-later"
            ],
            "description": "Everything needed to manage Jetpack licenses client-side.",
            "support": {
                "source": "https://github.com/Automattic/jetpack-licensing/tree/v1.8.2"
            },
            "time": "2023-04-10T11:44:26+00:00"
        },
        {
            "name": "automattic/jetpack-logo",
            "version": "v1.6.1",
            "source": {
                "type": "git",
                "url": "https://github.com/Automattic/jetpack-logo.git",
                "reference": "6a7b9e5602ca81c207e573dfed9e4fc1dd6a279b"
            },
            "dist": {
<<<<<<< HEAD
                "type": "zip",
                "url": "https://api.github.com/repos/Automattic/jetpack-logo/zipball/6a7b9e5602ca81c207e573dfed9e4fc1dd6a279b",
                "reference": "6a7b9e5602ca81c207e573dfed9e4fc1dd6a279b",
                "shasum": ""
            },
            "require-dev": {
                "automattic/jetpack-changelogger": "^3.3.2",
                "yoast/phpunit-polyfills": "1.0.4"
=======
                "type": "path",
                "url": "../../packages/logo",
                "reference": "c5c4c3918c9e6ae4da34f413a28a6d82d360aeab"
            },
            "require-dev": {
                "automattic/jetpack-changelogger": "@dev",
                "yoast/phpunit-polyfills": "1.1.0"
>>>>>>> 41bcf502
            },
            "suggest": {
                "automattic/jetpack-autoloader": "Allow for better interoperability with other plugins that use this package."
            },
            "type": "jetpack-library",
            "extra": {
                "autotagger": true,
                "mirror-repo": "Automattic/jetpack-logo",
                "changelogger": {
                    "link-template": "https://github.com/Automattic/jetpack-logo/compare/v${old}...v${new}"
                },
                "branch-alias": {
                    "dev-trunk": "1.6.x-dev"
                }
            },
            "autoload": {
                "classmap": [
                    "src/"
                ]
            },
            "notification-url": "https://packagist.org/downloads/",
            "license": [
                "GPL-2.0-or-later"
            ],
            "description": "A logo for Jetpack",
            "support": {
                "source": "https://github.com/Automattic/jetpack-logo/tree/v1.6.1"
            },
            "time": "2023-04-10T11:43:42+00:00"
        },
        {
            "name": "automattic/jetpack-my-jetpack",
            "version": "v3.4.0",
            "source": {
                "type": "git",
                "url": "https://github.com/Automattic/jetpack-my-jetpack.git",
                "reference": "abf58a36e37a9905564e3672670647f22474f553"
            },
            "dist": {
<<<<<<< HEAD
                "type": "zip",
                "url": "https://api.github.com/repos/Automattic/jetpack-my-jetpack/zipball/abf58a36e37a9905564e3672670647f22474f553",
                "reference": "abf58a36e37a9905564e3672670647f22474f553",
                "shasum": ""
=======
                "type": "path",
                "url": "../../packages/my-jetpack",
                "reference": "8c7e56e6c97632cf8fff1285acff16362892e0ac"
>>>>>>> 41bcf502
            },
            "require": {
                "automattic/jetpack-admin-ui": "^0.2.20",
                "automattic/jetpack-assets": "^1.18.8",
                "automattic/jetpack-connection": "^1.57.0",
                "automattic/jetpack-constants": "^1.6.22",
                "automattic/jetpack-jitm": "^2.3.16",
                "automattic/jetpack-licensing": "^1.8.2",
                "automattic/jetpack-plugins-installer": "^0.2.4",
                "automattic/jetpack-redirect": "^1.7.25"
            },
            "require-dev": {
                "automattic/jetpack-changelogger": "^3.3.7",
                "automattic/jetpack-videopress": "^0.15.0",
                "automattic/wordbless": "@dev",
                "yoast/phpunit-polyfills": "1.1.0"
            },
            "suggest": {
                "automattic/jetpack-autoloader": "Allow for better interoperability with other plugins that use this package."
            },
            "type": "jetpack-library",
            "extra": {
                "autotagger": true,
                "mirror-repo": "Automattic/jetpack-my-jetpack",
                "textdomain": "jetpack-my-jetpack",
                "changelogger": {
                    "link-template": "https://github.com/Automattic/jetpack-my-jetpack/compare/${old}...${new}"
                },
                "branch-alias": {
                    "dev-trunk": "3.4.x-dev"
                },
                "version-constants": {
                    "::PACKAGE_VERSION": "src/class-initializer.php"
                }
            },
            "autoload": {
                "classmap": [
                    "src/",
                    "src/products"
                ]
            },
            "notification-url": "https://packagist.org/downloads/",
            "license": [
                "GPL-2.0-or-later"
            ],
            "description": "WP Admin page with information and configuration shared among all Jetpack stand-alone plugins",
            "support": {
                "source": "https://github.com/Automattic/jetpack-my-jetpack/tree/v3.4.0"
            },
            "time": "2023-08-21T17:34:01+00:00"
        },
        {
            "name": "automattic/jetpack-partner",
            "version": "v1.7.23",
            "source": {
                "type": "git",
                "url": "https://github.com/Automattic/jetpack-partner.git",
                "reference": "6b179bff7c0863015aa699939e1dfe2bd4c97974"
            },
            "dist": {
<<<<<<< HEAD
                "type": "zip",
                "url": "https://api.github.com/repos/Automattic/jetpack-partner/zipball/6b179bff7c0863015aa699939e1dfe2bd4c97974",
                "reference": "6b179bff7c0863015aa699939e1dfe2bd4c97974",
                "shasum": ""
=======
                "type": "path",
                "url": "../../packages/partner",
                "reference": "617ebd443fc95dbd3e907b463eed621506da8e31"
>>>>>>> 41bcf502
            },
            "require": {
                "automattic/jetpack-connection": "^1.51.7",
                "automattic/jetpack-status": "^1.16.4"
            },
            "require-dev": {
                "automattic/jetpack-changelogger": "^3.3.2",
                "automattic/wordbless": "@dev",
                "brain/monkey": "2.6.1",
                "yoast/phpunit-polyfills": "1.1.0"
            },
            "suggest": {
                "automattic/jetpack-autoloader": "Allow for better interoperability with other plugins that use this package."
            },
            "type": "jetpack-library",
            "extra": {
                "autotagger": true,
                "mirror-repo": "Automattic/jetpack-partner",
                "changelogger": {
                    "link-template": "https://github.com/Automattic/jetpack-partner/compare/v${old}...v${new}"
                },
                "branch-alias": {
                    "dev-trunk": "1.7.x-dev"
                }
            },
            "autoload": {
                "classmap": [
                    "src/"
                ]
            },
            "notification-url": "https://packagist.org/downloads/",
            "license": [
                "GPL-2.0-or-later"
            ],
            "description": "Support functions for Jetpack hosting partners.",
            "support": {
                "source": "https://github.com/Automattic/jetpack-partner/tree/v1.7.23"
            },
            "time": "2023-04-10T11:44:29+00:00"
        },
        {
            "name": "automattic/jetpack-password-checker",
            "version": "v0.2.13",
            "source": {
                "type": "git",
                "url": "https://github.com/Automattic/jetpack-password-checker.git",
                "reference": "16b88d370ca2f59b38e6c44bc37fc43e72090dad"
            },
            "dist": {
<<<<<<< HEAD
                "type": "zip",
                "url": "https://api.github.com/repos/Automattic/jetpack-password-checker/zipball/16b88d370ca2f59b38e6c44bc37fc43e72090dad",
                "reference": "16b88d370ca2f59b38e6c44bc37fc43e72090dad",
                "shasum": ""
=======
                "type": "path",
                "url": "../../packages/password-checker",
                "reference": "7a26ef21f1404281666043cead8bf1669d120154"
>>>>>>> 41bcf502
            },
            "require-dev": {
                "automattic/jetpack-changelogger": "^3.3.2",
                "automattic/wordbless": "@dev",
                "yoast/phpunit-polyfills": "1.1.0"
            },
            "suggest": {
                "automattic/jetpack-autoloader": "Allow for better interoperability with other plugins that use this package."
            },
            "type": "jetpack-library",
            "extra": {
                "autotagger": true,
                "mirror-repo": "Automattic/jetpack-password-checker",
                "textdomain": "jetpack-password-checker",
                "changelogger": {
                    "link-template": "https://github.com/Automattic/jetpack-password-checker/compare/v${old}...v${new}"
                },
                "branch-alias": {
                    "dev-trunk": "0.2.x-dev"
                }
            },
            "autoload": {
                "classmap": [
                    "src/"
                ]
            },
            "notification-url": "https://packagist.org/downloads/",
            "license": [
                "GPL-2.0-or-later"
            ],
            "description": "Password Checker.",
            "support": {
                "source": "https://github.com/Automattic/jetpack-password-checker/tree/v0.2.13"
            },
            "time": "2023-04-10T11:43:53+00:00"
        },
        {
            "name": "automattic/jetpack-plans",
            "version": "v0.3.3",
            "source": {
                "type": "git",
                "url": "https://github.com/Automattic/jetpack-plans.git",
                "reference": "e63cf14bacdf4f6ce82c85c0433d86e87dd3fb00"
            },
            "dist": {
<<<<<<< HEAD
                "type": "zip",
                "url": "https://api.github.com/repos/Automattic/jetpack-plans/zipball/e63cf14bacdf4f6ce82c85c0433d86e87dd3fb00",
                "reference": "e63cf14bacdf4f6ce82c85c0433d86e87dd3fb00",
                "shasum": ""
=======
                "type": "path",
                "url": "../../packages/plans",
                "reference": "86261db42c82c72b7e452d58f7f87e688166ebf4"
>>>>>>> 41bcf502
            },
            "require": {
                "automattic/jetpack-connection": "^1.53.0"
            },
            "require-dev": {
                "automattic/jetpack-changelogger": "^3.3.4",
                "automattic/jetpack-status": "^1.17.2",
                "automattic/wordbless": "@dev",
                "yoast/phpunit-polyfills": "1.1.0"
            },
            "suggest": {
                "automattic/jetpack-autoloader": "Allow for better interoperability with other plugins that use this package."
            },
            "type": "library",
            "extra": {
                "autotagger": true,
                "mirror-repo": "Automattic/jetpack-plans",
                "changelogger": {
                    "link-template": "https://github.com/Automattic/jetpack-plans/compare/v${old}...v${new}"
                },
                "branch-alias": {
                    "dev-trunk": "0.3.x-dev"
                }
            },
            "autoload": {
                "classmap": [
                    "src/"
                ]
            },
            "notification-url": "https://packagist.org/downloads/",
            "license": [
                "GPL-2.0-or-later"
            ],
            "description": "Fetch information about Jetpack Plans from wpcom",
            "support": {
                "source": "https://github.com/Automattic/jetpack-plans/tree/v0.3.3"
            },
            "time": "2023-06-19T18:36:24+00:00"
        },
        {
            "name": "automattic/jetpack-plugins-installer",
            "version": "v0.2.4",
            "source": {
                "type": "git",
                "url": "https://github.com/Automattic/jetpack-plugins-installer.git",
                "reference": "b58067f0da436ebf945818d65434cfe205c6aa63"
            },
            "dist": {
<<<<<<< HEAD
                "type": "zip",
                "url": "https://api.github.com/repos/Automattic/jetpack-plugins-installer/zipball/b58067f0da436ebf945818d65434cfe205c6aa63",
                "reference": "b58067f0da436ebf945818d65434cfe205c6aa63",
                "shasum": ""
=======
                "type": "path",
                "url": "../../packages/plugins-installer",
                "reference": "f9df3642af412f0b65e6318fe701deffa501aed8"
>>>>>>> 41bcf502
            },
            "require": {
                "automattic/jetpack-a8c-mc-stats": "^1.4.20"
            },
            "require-dev": {
<<<<<<< HEAD
                "automattic/jetpack-changelogger": "^3.3.2",
                "yoast/phpunit-polyfills": "1.0.4"
=======
                "automattic/jetpack-changelogger": "@dev",
                "yoast/phpunit-polyfills": "1.1.0"
>>>>>>> 41bcf502
            },
            "suggest": {
                "automattic/jetpack-autoloader": "Allow for better interoperability with other plugins that use this package."
            },
            "type": "jetpack-library",
            "extra": {
                "branch-alias": {
                    "dev-trunk": "0.2.x-dev"
                },
                "mirror-repo": "Automattic/jetpack-plugins-installer",
                "changelogger": {
                    "link-template": "https://github.com/Automattic/jetpack-plugins-installer/compare/v${old}...v${new}"
                },
                "autotagger": true,
                "textdomain": "jetpack-plugins-installer"
            },
            "autoload": {
                "classmap": [
                    "src/"
                ]
            },
            "notification-url": "https://packagist.org/downloads/",
            "license": [
                "GPL-2.0-or-later"
            ],
            "description": "Handle installation of plugins from WP.org",
            "support": {
                "source": "https://github.com/Automattic/jetpack-plugins-installer/tree/v0.2.4"
            },
            "time": "2023-04-10T11:44:00+00:00"
        },
        {
            "name": "automattic/jetpack-post-list",
            "version": "v0.4.5",
            "source": {
                "type": "git",
                "url": "https://github.com/Automattic/jetpack-post-list.git",
                "reference": "d65b11bbd6720342469dfcaf239653854f6ccf0f"
            },
            "dist": {
<<<<<<< HEAD
                "type": "zip",
                "url": "https://api.github.com/repos/Automattic/jetpack-post-list/zipball/d65b11bbd6720342469dfcaf239653854f6ccf0f",
                "reference": "d65b11bbd6720342469dfcaf239653854f6ccf0f",
                "shasum": ""
=======
                "type": "path",
                "url": "../../packages/post-list",
                "reference": "d028ad43152f1d8c9e799b259831552c6d5d2225"
>>>>>>> 41bcf502
            },
            "require": {
                "automattic/jetpack-assets": "^1.18.1"
            },
            "require-dev": {
                "automattic/jetpack-changelogger": "^3.3.2",
                "automattic/wordbless": "@dev",
                "yoast/phpunit-polyfills": "1.1.0"
            },
            "suggest": {
                "automattic/jetpack-autoloader": "Allow for better interoperability with other plugins that use this package."
            },
            "type": "jetpack-library",
            "extra": {
                "autotagger": true,
                "mirror-repo": "Automattic/jetpack-post-list",
                "textdomain": "jetpack-post-list",
                "version-constants": {
                    "::PACKAGE_VERSION": "src/class-post-list.php"
                },
                "changelogger": {
                    "link-template": "https://github.com/automattic/jetpack-post-list/compare/v${old}...v${new}"
                },
                "branch-alias": {
                    "dev-trunk": "0.4.x-dev"
                }
            },
            "autoload": {
                "classmap": [
                    "src/"
                ]
            },
            "notification-url": "https://packagist.org/downloads/",
            "license": [
                "GPL-2.0-or-later"
            ],
            "description": "Enhance the classic view of the Admin section of your WordPress site",
            "support": {
                "source": "https://github.com/Automattic/jetpack-post-list/tree/v0.4.5"
            },
            "time": "2023-04-10T11:44:09+00:00"
        },
        {
            "name": "automattic/jetpack-publicize",
            "version": "v0.34.0",
            "source": {
                "type": "git",
                "url": "https://github.com/Automattic/jetpack-publicize.git",
                "reference": "f854fdd2e58d0dd9038c69c8c134cbbd3f90dd15"
            },
            "dist": {
<<<<<<< HEAD
                "type": "zip",
                "url": "https://api.github.com/repos/Automattic/jetpack-publicize/zipball/f854fdd2e58d0dd9038c69c8c134cbbd3f90dd15",
                "reference": "f854fdd2e58d0dd9038c69c8c134cbbd3f90dd15",
                "shasum": ""
=======
                "type": "path",
                "url": "../../packages/publicize",
                "reference": "2f8af77c67748b04f1bed23db973271e3f45a7a0"
>>>>>>> 41bcf502
            },
            "require": {
                "automattic/jetpack-assets": "^1.18.8",
                "automattic/jetpack-autoloader": "^2.11.21",
                "automattic/jetpack-config": "^1.15.3",
                "automattic/jetpack-connection": "^1.57.0",
                "automattic/jetpack-plans": "^0.3.3",
                "automattic/jetpack-redirect": "^1.7.25"
            },
            "require-dev": {
                "automattic/jetpack-changelogger": "^3.3.7",
                "automattic/wordbless": "0.4.2",
                "yoast/phpunit-polyfills": "1.1.0"
            },
            "suggest": {
                "automattic/jetpack-autoloader": "Allow for better interoperability with other plugins that use this package."
            },
            "type": "jetpack-library",
            "extra": {
                "autotagger": true,
                "mirror-repo": "Automattic/jetpack-publicize",
                "textdomain": "jetpack-publicize-pkg",
                "changelogger": {
                    "link-template": "https://github.com/Automattic/jetpack-publicize/compare/v${old}...v${new}"
                },
                "branch-alias": {
                    "dev-trunk": "0.34.x-dev"
                }
            },
            "autoload": {
                "files": [
                    "src/social-image-generator/utilities.php"
                ],
                "classmap": [
                    "src/"
                ]
            },
            "notification-url": "https://packagist.org/downloads/",
            "license": [
                "GPL-2.0-or-later"
            ],
            "description": "Publicize makes it easy to share your site’s posts on several social media networks automatically when you publish a new post.",
            "support": {
                "source": "https://github.com/Automattic/jetpack-publicize/tree/v0.34.0"
            },
            "time": "2023-08-21T17:33:39+00:00"
        },
        {
            "name": "automattic/jetpack-redirect",
            "version": "v1.7.25",
            "source": {
                "type": "git",
                "url": "https://github.com/Automattic/jetpack-redirect.git",
                "reference": "67d7dce123d4af4fec4b4fe15e99aaad85308314"
            },
            "dist": {
<<<<<<< HEAD
                "type": "zip",
                "url": "https://api.github.com/repos/Automattic/jetpack-redirect/zipball/67d7dce123d4af4fec4b4fe15e99aaad85308314",
                "reference": "67d7dce123d4af4fec4b4fe15e99aaad85308314",
                "shasum": ""
=======
                "type": "path",
                "url": "../../packages/redirect",
                "reference": "41485d7ae484bbdf8cd540fe210fc8a950739e4a"
>>>>>>> 41bcf502
            },
            "require": {
                "automattic/jetpack-status": "^1.16.4"
            },
            "require-dev": {
                "automattic/jetpack-changelogger": "^3.3.2",
                "brain/monkey": "2.6.1",
                "yoast/phpunit-polyfills": "1.1.0"
            },
            "suggest": {
                "automattic/jetpack-autoloader": "Allow for better interoperability with other plugins that use this package."
            },
            "type": "jetpack-library",
            "extra": {
                "autotagger": true,
                "mirror-repo": "Automattic/jetpack-redirect",
                "changelogger": {
                    "link-template": "https://github.com/Automattic/jetpack-redirect/compare/v${old}...v${new}"
                },
                "branch-alias": {
                    "dev-trunk": "1.7.x-dev"
                }
            },
            "autoload": {
                "classmap": [
                    "src/"
                ]
            },
            "notification-url": "https://packagist.org/downloads/",
            "license": [
                "GPL-2.0-or-later"
            ],
            "description": "Utilities to build URLs to the jetpack.com/redirect/ service",
            "support": {
                "source": "https://github.com/Automattic/jetpack-redirect/tree/v1.7.25"
            },
            "time": "2023-04-10T11:44:05+00:00"
        },
        {
            "name": "automattic/jetpack-roles",
            "version": "v1.4.23",
            "source": {
                "type": "git",
                "url": "https://github.com/Automattic/jetpack-roles.git",
                "reference": "f147b3e8061fc0de2a892ddc4f4156eb995545f9"
            },
            "dist": {
<<<<<<< HEAD
                "type": "zip",
                "url": "https://api.github.com/repos/Automattic/jetpack-roles/zipball/f147b3e8061fc0de2a892ddc4f4156eb995545f9",
                "reference": "f147b3e8061fc0de2a892ddc4f4156eb995545f9",
                "shasum": ""
=======
                "type": "path",
                "url": "../../packages/roles",
                "reference": "c3300863025c6a3f2cb1705a67ab77d2946e87dc"
>>>>>>> 41bcf502
            },
            "require-dev": {
                "automattic/jetpack-changelogger": "^3.3.2",
                "brain/monkey": "2.6.1",
                "yoast/phpunit-polyfills": "1.1.0"
            },
            "suggest": {
                "automattic/jetpack-autoloader": "Allow for better interoperability with other plugins that use this package."
            },
            "type": "jetpack-library",
            "extra": {
                "autotagger": true,
                "mirror-repo": "Automattic/jetpack-roles",
                "changelogger": {
                    "link-template": "https://github.com/Automattic/jetpack-roles/compare/v${old}...v${new}"
                },
                "branch-alias": {
                    "dev-trunk": "1.4.x-dev"
                }
            },
            "autoload": {
                "classmap": [
                    "src/"
                ]
            },
            "notification-url": "https://packagist.org/downloads/",
            "license": [
                "GPL-2.0-or-later"
            ],
            "description": "Utilities, related with user roles and capabilities.",
            "support": {
                "source": "https://github.com/Automattic/jetpack-roles/tree/v1.4.23"
            },
            "time": "2023-04-10T11:43:48+00:00"
        },
        {
            "name": "automattic/jetpack-search",
            "version": "v0.38.4",
            "source": {
                "type": "git",
                "url": "https://github.com/Automattic/jetpack-search.git",
                "reference": "0631a2ffefebed0c0a222d7b5ac8438966ecb5ab"
            },
            "dist": {
<<<<<<< HEAD
                "type": "zip",
                "url": "https://api.github.com/repos/Automattic/jetpack-search/zipball/0631a2ffefebed0c0a222d7b5ac8438966ecb5ab",
                "reference": "0631a2ffefebed0c0a222d7b5ac8438966ecb5ab",
                "shasum": ""
=======
                "type": "path",
                "url": "../../packages/search",
                "reference": "f69299e3e47bb9f736f31cf3e1f65f036d9dfde2"
>>>>>>> 41bcf502
            },
            "require": {
                "automattic/jetpack-assets": "^1.18.8",
                "automattic/jetpack-config": "^1.15.3",
                "automattic/jetpack-connection": "^1.57.0",
                "automattic/jetpack-constants": "^1.6.22",
                "automattic/jetpack-my-jetpack": "^3.4.0",
                "automattic/jetpack-status": "^1.18.0"
            },
            "require-dev": {
                "automattic/jetpack-changelogger": "^3.3.7",
                "automattic/wordbless": "0.4.2",
                "yoast/phpunit-polyfills": "1.1.0"
            },
            "suggest": {
                "automattic/jetpack-autoloader": "Allow for better interoperability with other plugins that use this package."
            },
            "type": "jetpack-library",
            "extra": {
                "autotagger": true,
                "mirror-repo": "Automattic/jetpack-search",
                "textdomain": "jetpack-search-pkg",
                "changelogger": {
                    "link-template": "https://github.com/Automattic/jetpack-search/compare/v${old}...v${new}"
                },
                "branch-alias": {
                    "dev-trunk": "0.38.x-dev"
                },
                "version-constants": {
                    "::VERSION": "src/class-package.php"
                }
            },
            "autoload": {
                "classmap": [
                    "src/"
                ]
            },
            "notification-url": "https://packagist.org/downloads/",
            "license": [
                "GPL-2.0-or-later"
            ],
            "description": "Tools to assist with enabling cloud search for Jetpack sites.",
            "support": {
                "source": "https://github.com/Automattic/jetpack-search/tree/v0.38.4"
            },
            "time": "2023-08-21T17:34:03+00:00"
        },
        {
            "name": "automattic/jetpack-stats",
            "version": "v0.6.4",
            "source": {
                "type": "git",
                "url": "https://github.com/Automattic/jetpack-stats.git",
                "reference": "081205482dd55dc3be9fb8284506bf4ab7d3df55"
            },
            "dist": {
<<<<<<< HEAD
                "type": "zip",
                "url": "https://api.github.com/repos/Automattic/jetpack-stats/zipball/081205482dd55dc3be9fb8284506bf4ab7d3df55",
                "reference": "081205482dd55dc3be9fb8284506bf4ab7d3df55",
                "shasum": ""
=======
                "type": "path",
                "url": "../../packages/stats",
                "reference": "a904c2760d51bdc5cf7a74d94f5dce864ad91bed"
>>>>>>> 41bcf502
            },
            "require": {
                "automattic/jetpack-assets": "^1.18.8",
                "automattic/jetpack-connection": "^1.56.1",
                "automattic/jetpack-constants": "^1.6.22",
                "automattic/jetpack-status": "^1.18.0"
            },
            "require-dev": {
                "automattic/jetpack-changelogger": "^3.3.7",
                "automattic/wordbless": "dev-master",
                "yoast/phpunit-polyfills": "1.1.0"
            },
            "suggest": {
                "automattic/jetpack-autoloader": "Allow for better interoperability with other plugins that use this package."
            },
            "type": "jetpack-library",
            "extra": {
                "autotagger": true,
                "mirror-repo": "Automattic/jetpack-stats",
                "changelogger": {
                    "link-template": "https://github.com/Automattic/jetpack-stats/compare/v${old}...v${new}"
                },
                "branch-alias": {
                    "dev-trunk": "0.6.x-dev"
                },
                "textdomain": "jetpack-stats"
            },
            "autoload": {
                "classmap": [
                    "src/"
                ]
            },
            "notification-url": "https://packagist.org/downloads/",
            "license": [
                "GPL-2.0-or-later"
            ],
            "description": "Collect valuable traffic stats and insights.",
            "support": {
                "source": "https://github.com/Automattic/jetpack-stats/tree/v0.6.4"
            },
            "time": "2023-08-09T18:24:36+00:00"
        },
        {
            "name": "automattic/jetpack-stats-admin",
            "version": "v0.12.0",
            "source": {
                "type": "git",
                "url": "https://github.com/Automattic/jetpack-stats-admin.git",
                "reference": "a041387138c0389eac482a5237ed783a35858244"
            },
            "dist": {
<<<<<<< HEAD
                "type": "zip",
                "url": "https://api.github.com/repos/Automattic/jetpack-stats-admin/zipball/a041387138c0389eac482a5237ed783a35858244",
                "reference": "a041387138c0389eac482a5237ed783a35858244",
                "shasum": ""
=======
                "type": "path",
                "url": "../../packages/stats-admin",
                "reference": "19d4faeda9ea583a365db86e92e7d26ca73d4415"
>>>>>>> 41bcf502
            },
            "require": {
                "automattic/jetpack-connection": "^1.53.2",
                "automattic/jetpack-constants": "^1.6.22",
                "automattic/jetpack-jitm": "^2.3.11",
                "automattic/jetpack-plans": "^0.3.3",
                "automattic/jetpack-stats": "^0.6.3",
                "automattic/jetpack-status": "^1.17.2"
            },
            "require-dev": {
                "automattic/jetpack-changelogger": "^3.3.5",
                "automattic/wordbless": "dev-master",
                "yoast/phpunit-polyfills": "1.1.0"
            },
            "suggest": {
                "automattic/jetpack-autoloader": "Allow for better interoperability with other plugins that use this package."
            },
            "type": "jetpack-library",
            "extra": {
                "autotagger": true,
                "mirror-repo": "Automattic/jetpack-stats-admin",
                "branch-alias": {
                    "dev-trunk": "0.12.x-dev"
                },
                "textdomain": "jetpack-stats-admin",
                "version-constants": {
                    "::VERSION": "src/class-main.php"
                }
            },
            "autoload": {
                "classmap": [
                    "src/"
                ]
            },
            "notification-url": "https://packagist.org/downloads/",
            "license": [
                "GPL-2.0-or-later"
            ],
            "description": "Stats Dashboard",
            "support": {
                "source": "https://github.com/Automattic/jetpack-stats-admin/tree/v0.12.0"
            },
            "time": "2023-07-05T17:38:29+00:00"
        },
        {
            "name": "automattic/jetpack-status",
            "version": "v1.18.0",
            "source": {
                "type": "git",
                "url": "https://github.com/Automattic/jetpack-status.git",
                "reference": "98feb85e54ec04ccd2dd37acc4df18ec521249d3"
            },
            "dist": {
<<<<<<< HEAD
                "type": "zip",
                "url": "https://api.github.com/repos/Automattic/jetpack-status/zipball/98feb85e54ec04ccd2dd37acc4df18ec521249d3",
                "reference": "98feb85e54ec04ccd2dd37acc4df18ec521249d3",
                "shasum": ""
=======
                "type": "path",
                "url": "../../packages/status",
                "reference": "f7cb46ce4ddb975b79fd27163da1a908888322d6"
>>>>>>> 41bcf502
            },
            "require": {
                "automattic/jetpack-constants": "^1.6.22"
            },
            "require-dev": {
                "automattic/jetpack-changelogger": "^3.3.7",
                "automattic/jetpack-ip": "^0.1.4",
                "brain/monkey": "2.6.1",
                "yoast/phpunit-polyfills": "1.1.0"
            },
            "suggest": {
                "automattic/jetpack-autoloader": "Allow for better interoperability with other plugins that use this package."
            },
            "type": "jetpack-library",
            "extra": {
                "autotagger": true,
                "mirror-repo": "Automattic/jetpack-status",
                "changelogger": {
                    "link-template": "https://github.com/Automattic/jetpack-status/compare/v${old}...v${new}"
                },
                "branch-alias": {
                    "dev-trunk": "1.18.x-dev"
                }
            },
            "autoload": {
                "classmap": [
                    "src/"
                ]
            },
            "notification-url": "https://packagist.org/downloads/",
            "license": [
                "GPL-2.0-or-later"
            ],
            "description": "Used to retrieve information about the current status of Jetpack and the site overall.",
            "support": {
                "source": "https://github.com/Automattic/jetpack-status/tree/v1.18.0"
            },
            "time": "2023-07-18T23:45:14+00:00"
        },
        {
            "name": "automattic/jetpack-sync",
            "version": "v1.55.0",
            "source": {
                "type": "git",
                "url": "https://github.com/Automattic/jetpack-sync.git",
                "reference": "0aa6d5b3e4a1747713dbb2d6ca761fd4d7ef82fe"
            },
            "dist": {
<<<<<<< HEAD
                "type": "zip",
                "url": "https://api.github.com/repos/Automattic/jetpack-sync/zipball/0aa6d5b3e4a1747713dbb2d6ca761fd4d7ef82fe",
                "reference": "0aa6d5b3e4a1747713dbb2d6ca761fd4d7ef82fe",
                "shasum": ""
=======
                "type": "path",
                "url": "../../packages/sync",
                "reference": "9fac41dff9900202331b7a61128eb0af0f994019"
>>>>>>> 41bcf502
            },
            "require": {
                "automattic/jetpack-connection": "^1.57.0",
                "automattic/jetpack-constants": "^1.6.22",
                "automattic/jetpack-identity-crisis": "^0.10.1",
                "automattic/jetpack-ip": "^0.1.4",
                "automattic/jetpack-password-checker": "^0.2.13",
                "automattic/jetpack-roles": "^1.4.23",
                "automattic/jetpack-status": "^1.18.0"
            },
            "require-dev": {
                "automattic/jetpack-changelogger": "^3.3.7",
                "automattic/wordbless": "@dev",
                "yoast/phpunit-polyfills": "1.1.0"
            },
            "suggest": {
                "automattic/jetpack-autoloader": "Allow for better interoperability with other plugins that use this package."
            },
            "type": "jetpack-library",
            "extra": {
                "autotagger": true,
                "mirror-repo": "Automattic/jetpack-sync",
                "textdomain": "jetpack-sync",
                "version-constants": {
                    "::PACKAGE_VERSION": "src/class-package-version.php"
                },
                "changelogger": {
                    "link-template": "https://github.com/Automattic/jetpack-sync/compare/v${old}...v${new}"
                },
                "branch-alias": {
                    "dev-trunk": "1.55.x-dev"
                }
            },
            "autoload": {
                "classmap": [
                    "src/"
                ]
            },
            "notification-url": "https://packagist.org/downloads/",
            "license": [
                "GPL-2.0-or-later"
            ],
            "description": "Everything needed to allow syncing to the WP.com infrastructure.",
            "support": {
                "source": "https://github.com/Automattic/jetpack-sync/tree/v1.55.0"
            },
            "time": "2023-08-21T17:33:51+00:00"
        },
        {
            "name": "automattic/jetpack-videopress",
            "version": "v0.15.0",
            "source": {
                "type": "git",
                "url": "https://github.com/Automattic/jetpack-videopress.git",
                "reference": "aae16c3094ae6bfd5523fcca28ae4c62e2c22a5d"
            },
            "dist": {
<<<<<<< HEAD
                "type": "zip",
                "url": "https://api.github.com/repos/Automattic/jetpack-videopress/zipball/aae16c3094ae6bfd5523fcca28ae4c62e2c22a5d",
                "reference": "aae16c3094ae6bfd5523fcca28ae4c62e2c22a5d",
                "shasum": ""
=======
                "type": "path",
                "url": "../../packages/videopress",
                "reference": "5f37a24f44baeeb237537d9b899007d8014b42c3"
>>>>>>> 41bcf502
            },
            "require": {
                "automattic/jetpack-admin-ui": "^0.2.20",
                "automattic/jetpack-assets": "^1.18.8",
                "automattic/jetpack-connection": "^1.57.0",
                "automattic/jetpack-plans": "^0.3.3"
            },
            "require-dev": {
                "automattic/jetpack-changelogger": "^3.3.7",
                "automattic/wordbless": "@dev",
                "brain/monkey": "2.6.1",
                "yoast/phpunit-polyfills": "1.1.0"
            },
            "suggest": {
                "automattic/jetpack-autoloader": "Allow for better interoperability with other plugins that use this package."
            },
            "type": "jetpack-library",
            "extra": {
                "autotagger": true,
                "mirror-repo": "Automattic/jetpack-videopress",
                "changelogger": {
                    "link-template": "https://github.com/Automattic/jetpack-videopress/compare/v${old}...v${new}"
                },
                "branch-alias": {
                    "dev-trunk": "0.15.x-dev"
                },
                "version-constants": {
                    "::PACKAGE_VERSION": "src/class-package-version.php"
                },
                "textdomain": "jetpack-videopress-pkg"
            },
            "autoload": {
                "classmap": [
                    "src/"
                ]
            },
            "notification-url": "https://packagist.org/downloads/",
            "license": [
                "GPL-2.0-or-later"
            ],
            "description": "VideoPress package",
            "support": {
                "source": "https://github.com/Automattic/jetpack-videopress/tree/v0.15.0"
            },
            "time": "2023-08-21T17:33:53+00:00"
        },
        {
            "name": "automattic/jetpack-waf",
            "version": "v0.11.8",
            "source": {
                "type": "git",
                "url": "https://github.com/Automattic/jetpack-waf.git",
                "reference": "e46c7c8291a70e765fe9309add0c15f0becf0eef"
            },
            "dist": {
<<<<<<< HEAD
                "type": "zip",
                "url": "https://api.github.com/repos/Automattic/jetpack-waf/zipball/e46c7c8291a70e765fe9309add0c15f0becf0eef",
                "reference": "e46c7c8291a70e765fe9309add0c15f0becf0eef",
                "shasum": ""
=======
                "type": "path",
                "url": "../../packages/waf",
                "reference": "cbb27b249e7c79ba0d70f7d190e584b0d286440d"
>>>>>>> 41bcf502
            },
            "require": {
                "automattic/jetpack-connection": "^1.54.1",
                "automattic/jetpack-constants": "^1.6.22",
                "automattic/jetpack-ip": "^0.1.4",
                "automattic/jetpack-status": "^1.18.0",
                "wikimedia/aho-corasick": "^1.0"
            },
            "require-dev": {
                "automattic/jetpack-changelogger": "^3.3.7",
                "automattic/wordbless": "@dev",
                "yoast/phpunit-polyfills": "1.1.0"
            },
            "suggest": {
                "automattic/jetpack-autoloader": "Allow for better interoperability with other plugins that use this package."
            },
            "type": "jetpack-library",
            "extra": {
                "autotagger": true,
                "mirror-repo": "Automattic/jetpack-waf",
                "textdomain": "jetpack-waf",
                "changelogger": {
                    "link-template": "https://github.com/Automattic/jetpack-waf/compare/v${old}...v${new}"
                },
                "branch-alias": {
                    "dev-trunk": "0.12.x-dev"
                }
            },
            "autoload": {
                "files": [
                    "cli.php"
                ],
                "classmap": [
                    "src/"
                ]
            },
            "notification-url": "https://packagist.org/downloads/",
            "license": [
                "GPL-2.0-or-later"
            ],
            "description": "Tools to assist with the Jetpack Web Application Firewall",
            "support": {
                "source": "https://github.com/Automattic/jetpack-waf/tree/v0.11.8"
            },
            "time": "2023-07-18T23:45:47+00:00"
        },
        {
            "name": "automattic/jetpack-wordads",
            "version": "v0.2.48",
            "source": {
                "type": "git",
                "url": "https://github.com/Automattic/jetpack-wordads.git",
                "reference": "af6388d5ae25dc068fb622003cbed493a97d6bb0"
            },
            "dist": {
<<<<<<< HEAD
                "type": "zip",
                "url": "https://api.github.com/repos/Automattic/jetpack-wordads/zipball/af6388d5ae25dc068fb622003cbed493a97d6bb0",
                "reference": "af6388d5ae25dc068fb622003cbed493a97d6bb0",
                "shasum": ""
=======
                "type": "path",
                "url": "../../packages/wordads",
                "reference": "ea2e71b8dd1d509f1a34a3b01dfcf42d6d8673b8"
>>>>>>> 41bcf502
            },
            "require": {
                "automattic/jetpack-assets": "^1.18.8",
                "automattic/jetpack-config": "^1.15.3",
                "automattic/jetpack-connection": "^1.56.1",
                "automattic/jetpack-constants": "^1.6.22",
                "automattic/jetpack-status": "^1.18.0"
            },
            "require-dev": {
<<<<<<< HEAD
                "automattic/jetpack-changelogger": "^3.3.7",
                "yoast/phpunit-polyfills": "1.0.4"
=======
                "automattic/jetpack-changelogger": "@dev",
                "yoast/phpunit-polyfills": "1.1.0"
>>>>>>> 41bcf502
            },
            "suggest": {
                "automattic/jetpack-autoloader": "Allow for better interoperability with other plugins that use this package."
            },
            "type": "jetpack-library",
            "extra": {
                "mirror-repo": "Automattic/jetpack-wordads",
                "changelogger": {
                    "link-template": "https://github.com/Automattic/jetpack-wordads/compare/v${old}...v${new}"
                },
                "autotagger": true,
                "branch-alias": {
                    "dev-trunk": "0.2.x-dev"
                },
                "textdomain": "jetpack-wordads",
                "version-constants": {
                    "::VERSION": "src/class-package.php"
                }
            },
            "autoload": {
                "classmap": [
                    "src/"
                ]
            },
            "notification-url": "https://packagist.org/downloads/",
            "license": [
                "GPL-2.0-or-later"
            ],
            "description": "Earn income by allowing Jetpack to display high quality ads.",
            "support": {
                "source": "https://github.com/Automattic/jetpack-wordads/tree/v0.2.48"
            },
            "time": "2023-08-09T18:25:19+00:00"
        },
        {
            "name": "nojimage/twitter-text-php",
            "version": "v3.1.2",
            "source": {
                "type": "git",
                "url": "https://github.com/nojimage/twitter-text-php.git",
                "reference": "979bcf6a92d543b61588c7c0c0a87d0eb473d8f6"
            },
            "dist": {
                "type": "zip",
                "url": "https://api.github.com/repos/nojimage/twitter-text-php/zipball/979bcf6a92d543b61588c7c0c0a87d0eb473d8f6",
                "reference": "979bcf6a92d543b61588c7c0c0a87d0eb473d8f6",
                "shasum": ""
            },
            "require": {
                "ext-intl": "*",
                "ext-mbstring": "*",
                "php": ">=5.3.3"
            },
            "require-dev": {
                "ext-json": "*",
                "phpunit/phpunit": "4.8.*|5.7.*|6.5.*",
                "symfony/yaml": "^2.6.0|^3.4.0|^4.4.0|^5.0.0",
                "twitter/twitter-text": "^3.0.0"
            },
            "type": "library",
            "autoload": {
                "psr-0": {
                    "Twitter\\Text\\": "lib/"
                }
            },
            "notification-url": "https://packagist.org/downloads/",
            "license": [
                "Apache-2.0"
            ],
            "authors": [
                {
                    "name": "Matt Sanford",
                    "email": "matt@mzsanford.com",
                    "homepage": "http://mzsanford.com"
                },
                {
                    "name": "Mike Cochrane",
                    "email": "mikec@mikenz.geek.nz",
                    "homepage": "http://mikenz.geek.nz"
                },
                {
                    "name": "Nick Pope",
                    "email": "git@nickpope.me.uk",
                    "homepage": "http://www.nickpope.me.uk"
                },
                {
                    "name": "Takashi Nojima",
                    "homepage": "http://php-tips.com"
                }
            ],
            "description": "A library of PHP classes that provide auto-linking and extraction of usernames, lists, hashtags and URLs from tweets.",
            "homepage": "https://github.com/nojimage/twitter-text-php",
            "keywords": [
                "autolink",
                "extract",
                "text",
                "twitter"
            ],
            "support": {
                "issues": "https://github.com/nojimage/twitter-text-php/issues",
                "source": "https://github.com/nojimage/twitter-text-php/tree/v3.1.2"
            },
            "time": "2021-03-18T11:38:53+00:00"
        },
        {
            "name": "wikimedia/aho-corasick",
            "version": "v1.0.1",
            "source": {
                "type": "git",
                "url": "https://github.com/wikimedia/AhoCorasick.git",
                "reference": "2f3a1bd765913637a66eade658d11d82f0e551be"
            },
            "dist": {
                "type": "zip",
                "url": "https://api.github.com/repos/wikimedia/AhoCorasick/zipball/2f3a1bd765913637a66eade658d11d82f0e551be",
                "reference": "2f3a1bd765913637a66eade658d11d82f0e551be",
                "shasum": ""
            },
            "require": {
                "php": ">=5.5.9"
            },
            "require-dev": {
                "jakub-onderka/php-console-highlighter": "0.3.2",
                "jakub-onderka/php-parallel-lint": "1.0.0",
                "mediawiki/mediawiki-codesniffer": "18.0.0",
                "mediawiki/minus-x": "0.3.1",
                "phpunit/phpunit": "4.8.36 || ^6.5"
            },
            "type": "library",
            "autoload": {
                "classmap": [
                    "src/"
                ]
            },
            "notification-url": "https://packagist.org/downloads/",
            "license": [
                "Apache-2.0"
            ],
            "authors": [
                {
                    "name": "Ori Livneh",
                    "email": "ori@wikimedia.org"
                }
            ],
            "description": "An implementation of the Aho-Corasick string matching algorithm.",
            "homepage": "https://gerrit.wikimedia.org/g/AhoCorasick",
            "keywords": [
                "ahocorasick",
                "matcher"
            ],
            "support": {
                "source": "https://github.com/wikimedia/AhoCorasick/tree/v1.0.1"
            },
            "time": "2018-05-01T18:13:32+00:00"
        }
    ],
    "packages-dev": [
        {
            "name": "antecedent/patchwork",
            "version": "2.1.25",
            "source": {
                "type": "git",
                "url": "https://github.com/antecedent/patchwork.git",
                "reference": "17314e042d45e0dacb0a494c2d1ef50e7621136a"
            },
            "dist": {
                "type": "zip",
                "url": "https://api.github.com/repos/antecedent/patchwork/zipball/17314e042d45e0dacb0a494c2d1ef50e7621136a",
                "reference": "17314e042d45e0dacb0a494c2d1ef50e7621136a",
                "shasum": ""
            },
            "require": {
                "php": ">=5.4.0"
            },
            "require-dev": {
                "phpunit/phpunit": ">=4"
            },
            "type": "library",
            "notification-url": "https://packagist.org/downloads/",
            "license": [
                "MIT"
            ],
            "authors": [
                {
                    "name": "Ignas Rudaitis",
                    "email": "ignas.rudaitis@gmail.com"
                }
            ],
            "description": "Method redefinition (monkey-patching) functionality for PHP.",
            "homepage": "http://patchwork2.org/",
            "keywords": [
                "aop",
                "aspect",
                "interception",
                "monkeypatching",
                "redefinition",
                "runkit",
                "testing"
            ],
            "support": {
                "issues": "https://github.com/antecedent/patchwork/issues",
                "source": "https://github.com/antecedent/patchwork/tree/2.1.25"
            },
            "time": "2023-02-19T12:51:24+00:00"
        },
        {
            "name": "automattic/jetpack-changelogger",
            "version": "v3.3.7",
            "source": {
                "type": "git",
                "url": "https://github.com/Automattic/jetpack-changelogger.git",
                "reference": "ac8e32bdd0a79a36ca7b73f5242408909224ba1f"
            },
            "dist": {
<<<<<<< HEAD
                "type": "zip",
                "url": "https://api.github.com/repos/Automattic/jetpack-changelogger/zipball/ac8e32bdd0a79a36ca7b73f5242408909224ba1f",
                "reference": "ac8e32bdd0a79a36ca7b73f5242408909224ba1f",
                "shasum": ""
=======
                "type": "path",
                "url": "../../packages/changelogger",
                "reference": "7e70d6d91c99ca7224e3fe409f998b039ddc91f1"
>>>>>>> 41bcf502
            },
            "require": {
                "php": ">=5.6",
                "symfony/console": "^3.4 || ^5.2 || ^6.0",
                "symfony/process": "^3.4 || ^5.2 || ^6.0",
                "wikimedia/at-ease": "^1.2 || ^2.0"
            },
            "require-dev": {
                "wikimedia/testing-access-wrapper": "^1.0 || ^2.0",
                "yoast/phpunit-polyfills": "1.1.0"
            },
            "bin": [
                "bin/changelogger"
            ],
            "type": "project",
            "extra": {
                "autotagger": true,
                "branch-alias": {
                    "dev-trunk": "3.3.x-dev"
                },
                "mirror-repo": "Automattic/jetpack-changelogger",
                "version-constants": {
                    "::VERSION": "src/Application.php"
                },
                "changelogger": {
                    "link-template": "https://github.com/Automattic/jetpack-changelogger/compare/${old}...${new}"
                }
            },
            "autoload": {
                "psr-4": {
                    "Automattic\\Jetpack\\Changelog\\": "lib",
                    "Automattic\\Jetpack\\Changelogger\\": "src"
                }
            },
            "notification-url": "https://packagist.org/downloads/",
            "license": [
                "GPL-2.0-or-later"
            ],
            "description": "Jetpack Changelogger tool. Allows for managing changelogs by dropping change files into a changelog directory with each PR.",
            "keywords": [
                "changelog",
                "cli",
                "dev",
                "keepachangelog"
            ],
            "support": {
                "source": "https://github.com/Automattic/jetpack-changelogger/tree/v3.3.7"
            },
            "time": "2023-07-17T15:48:51+00:00"
        },
        {
            "name": "doctrine/instantiator",
            "version": "2.0.0",
            "source": {
                "type": "git",
                "url": "https://github.com/doctrine/instantiator.git",
                "reference": "c6222283fa3f4ac679f8b9ced9a4e23f163e80d0"
            },
            "dist": {
                "type": "zip",
                "url": "https://api.github.com/repos/doctrine/instantiator/zipball/c6222283fa3f4ac679f8b9ced9a4e23f163e80d0",
                "reference": "c6222283fa3f4ac679f8b9ced9a4e23f163e80d0",
                "shasum": ""
            },
            "require": {
                "php": "^8.1"
            },
            "require-dev": {
                "doctrine/coding-standard": "^11",
                "ext-pdo": "*",
                "ext-phar": "*",
                "phpbench/phpbench": "^1.2",
                "phpstan/phpstan": "^1.9.4",
                "phpstan/phpstan-phpunit": "^1.3",
                "phpunit/phpunit": "^9.5.27",
                "vimeo/psalm": "^5.4"
            },
            "type": "library",
            "autoload": {
                "psr-4": {
                    "Doctrine\\Instantiator\\": "src/Doctrine/Instantiator/"
                }
            },
            "notification-url": "https://packagist.org/downloads/",
            "license": [
                "MIT"
            ],
            "authors": [
                {
                    "name": "Marco Pivetta",
                    "email": "ocramius@gmail.com",
                    "homepage": "https://ocramius.github.io/"
                }
            ],
            "description": "A small, lightweight utility to instantiate objects in PHP without invoking their constructors",
            "homepage": "https://www.doctrine-project.org/projects/instantiator.html",
            "keywords": [
                "constructor",
                "instantiate"
            ],
            "support": {
                "issues": "https://github.com/doctrine/instantiator/issues",
                "source": "https://github.com/doctrine/instantiator/tree/2.0.0"
            },
            "funding": [
                {
                    "url": "https://www.doctrine-project.org/sponsorship.html",
                    "type": "custom"
                },
                {
                    "url": "https://www.patreon.com/phpdoctrine",
                    "type": "patreon"
                },
                {
                    "url": "https://tidelift.com/funding/github/packagist/doctrine%2Finstantiator",
                    "type": "tidelift"
                }
            ],
            "time": "2022-12-30T00:23:10+00:00"
        },
        {
            "name": "johnkary/phpunit-speedtrap",
            "version": "v4.0.1",
            "source": {
                "type": "git",
                "url": "https://github.com/johnkary/phpunit-speedtrap.git",
                "reference": "d6600d2218396b78856c335f83479503957a5fa9"
            },
            "dist": {
                "type": "zip",
                "url": "https://api.github.com/repos/johnkary/phpunit-speedtrap/zipball/d6600d2218396b78856c335f83479503957a5fa9",
                "reference": "d6600d2218396b78856c335f83479503957a5fa9",
                "shasum": ""
            },
            "require": {
                "php": ">=7.1",
                "phpunit/phpunit": "^7.0 || ^8.0 || ^9.0"
            },
            "type": "library",
            "extra": {
                "branch-alias": {
                    "dev-master": "4.0-dev"
                }
            },
            "autoload": {
                "psr-4": {
                    "JohnKary\\PHPUnit\\Listener\\": "src/"
                }
            },
            "notification-url": "https://packagist.org/downloads/",
            "license": [
                "MIT"
            ],
            "authors": [
                {
                    "name": "John Kary",
                    "email": "john@johnkary.net"
                }
            ],
            "description": "Find and report on slow tests in your PHPUnit test suite",
            "homepage": "https://github.com/johnkary/phpunit-speedtrap",
            "keywords": [
                "phpunit",
                "profile",
                "slow"
            ],
            "support": {
                "issues": "https://github.com/johnkary/phpunit-speedtrap/issues",
                "source": "https://github.com/johnkary/phpunit-speedtrap/tree/v4.0.1"
            },
            "time": "2022-10-17T00:56:56+00:00"
        },
        {
            "name": "myclabs/deep-copy",
            "version": "1.11.1",
            "source": {
                "type": "git",
                "url": "https://github.com/myclabs/DeepCopy.git",
                "reference": "7284c22080590fb39f2ffa3e9057f10a4ddd0e0c"
            },
            "dist": {
                "type": "zip",
                "url": "https://api.github.com/repos/myclabs/DeepCopy/zipball/7284c22080590fb39f2ffa3e9057f10a4ddd0e0c",
                "reference": "7284c22080590fb39f2ffa3e9057f10a4ddd0e0c",
                "shasum": ""
            },
            "require": {
                "php": "^7.1 || ^8.0"
            },
            "conflict": {
                "doctrine/collections": "<1.6.8",
                "doctrine/common": "<2.13.3 || >=3,<3.2.2"
            },
            "require-dev": {
                "doctrine/collections": "^1.6.8",
                "doctrine/common": "^2.13.3 || ^3.2.2",
                "phpunit/phpunit": "^7.5.20 || ^8.5.23 || ^9.5.13"
            },
            "type": "library",
            "autoload": {
                "files": [
                    "src/DeepCopy/deep_copy.php"
                ],
                "psr-4": {
                    "DeepCopy\\": "src/DeepCopy/"
                }
            },
            "notification-url": "https://packagist.org/downloads/",
            "license": [
                "MIT"
            ],
            "description": "Create deep copies (clones) of your objects",
            "keywords": [
                "clone",
                "copy",
                "duplicate",
                "object",
                "object graph"
            ],
            "support": {
                "issues": "https://github.com/myclabs/DeepCopy/issues",
                "source": "https://github.com/myclabs/DeepCopy/tree/1.11.1"
            },
            "funding": [
                {
                    "url": "https://tidelift.com/funding/github/packagist/myclabs/deep-copy",
                    "type": "tidelift"
                }
            ],
            "time": "2023-03-08T13:26:56+00:00"
        },
        {
            "name": "nikic/php-parser",
            "version": "v4.17.1",
            "source": {
                "type": "git",
                "url": "https://github.com/nikic/PHP-Parser.git",
                "reference": "a6303e50c90c355c7eeee2c4a8b27fe8dc8fef1d"
            },
            "dist": {
                "type": "zip",
                "url": "https://api.github.com/repos/nikic/PHP-Parser/zipball/a6303e50c90c355c7eeee2c4a8b27fe8dc8fef1d",
                "reference": "a6303e50c90c355c7eeee2c4a8b27fe8dc8fef1d",
                "shasum": ""
            },
            "require": {
                "ext-tokenizer": "*",
                "php": ">=7.0"
            },
            "require-dev": {
                "ircmaxell/php-yacc": "^0.0.7",
                "phpunit/phpunit": "^6.5 || ^7.0 || ^8.0 || ^9.0"
            },
            "bin": [
                "bin/php-parse"
            ],
            "type": "library",
            "extra": {
                "branch-alias": {
                    "dev-master": "4.9-dev"
                }
            },
            "autoload": {
                "psr-4": {
                    "PhpParser\\": "lib/PhpParser"
                }
            },
            "notification-url": "https://packagist.org/downloads/",
            "license": [
                "BSD-3-Clause"
            ],
            "authors": [
                {
                    "name": "Nikita Popov"
                }
            ],
            "description": "A PHP parser written in PHP",
            "keywords": [
                "parser",
                "php"
            ],
            "support": {
                "issues": "https://github.com/nikic/PHP-Parser/issues",
                "source": "https://github.com/nikic/PHP-Parser/tree/v4.17.1"
            },
            "time": "2023-08-13T19:53:39+00:00"
        },
        {
            "name": "phar-io/manifest",
            "version": "2.0.3",
            "source": {
                "type": "git",
                "url": "https://github.com/phar-io/manifest.git",
                "reference": "97803eca37d319dfa7826cc2437fc020857acb53"
            },
            "dist": {
                "type": "zip",
                "url": "https://api.github.com/repos/phar-io/manifest/zipball/97803eca37d319dfa7826cc2437fc020857acb53",
                "reference": "97803eca37d319dfa7826cc2437fc020857acb53",
                "shasum": ""
            },
            "require": {
                "ext-dom": "*",
                "ext-phar": "*",
                "ext-xmlwriter": "*",
                "phar-io/version": "^3.0.1",
                "php": "^7.2 || ^8.0"
            },
            "type": "library",
            "extra": {
                "branch-alias": {
                    "dev-master": "2.0.x-dev"
                }
            },
            "autoload": {
                "classmap": [
                    "src/"
                ]
            },
            "notification-url": "https://packagist.org/downloads/",
            "license": [
                "BSD-3-Clause"
            ],
            "authors": [
                {
                    "name": "Arne Blankerts",
                    "email": "arne@blankerts.de",
                    "role": "Developer"
                },
                {
                    "name": "Sebastian Heuer",
                    "email": "sebastian@phpeople.de",
                    "role": "Developer"
                },
                {
                    "name": "Sebastian Bergmann",
                    "email": "sebastian@phpunit.de",
                    "role": "Developer"
                }
            ],
            "description": "Component for reading phar.io manifest information from a PHP Archive (PHAR)",
            "support": {
                "issues": "https://github.com/phar-io/manifest/issues",
                "source": "https://github.com/phar-io/manifest/tree/2.0.3"
            },
            "time": "2021-07-20T11:28:43+00:00"
        },
        {
            "name": "phar-io/version",
            "version": "3.2.1",
            "source": {
                "type": "git",
                "url": "https://github.com/phar-io/version.git",
                "reference": "4f7fd7836c6f332bb2933569e566a0d6c4cbed74"
            },
            "dist": {
                "type": "zip",
                "url": "https://api.github.com/repos/phar-io/version/zipball/4f7fd7836c6f332bb2933569e566a0d6c4cbed74",
                "reference": "4f7fd7836c6f332bb2933569e566a0d6c4cbed74",
                "shasum": ""
            },
            "require": {
                "php": "^7.2 || ^8.0"
            },
            "type": "library",
            "autoload": {
                "classmap": [
                    "src/"
                ]
            },
            "notification-url": "https://packagist.org/downloads/",
            "license": [
                "BSD-3-Clause"
            ],
            "authors": [
                {
                    "name": "Arne Blankerts",
                    "email": "arne@blankerts.de",
                    "role": "Developer"
                },
                {
                    "name": "Sebastian Heuer",
                    "email": "sebastian@phpeople.de",
                    "role": "Developer"
                },
                {
                    "name": "Sebastian Bergmann",
                    "email": "sebastian@phpunit.de",
                    "role": "Developer"
                }
            ],
            "description": "Library for handling version information and constraints",
            "support": {
                "issues": "https://github.com/phar-io/version/issues",
                "source": "https://github.com/phar-io/version/tree/3.2.1"
            },
            "time": "2022-02-21T01:04:05+00:00"
        },
        {
            "name": "phpunit/php-code-coverage",
            "version": "9.2.27",
            "source": {
                "type": "git",
                "url": "https://github.com/sebastianbergmann/php-code-coverage.git",
                "reference": "b0a88255cb70d52653d80c890bd7f38740ea50d1"
            },
            "dist": {
                "type": "zip",
                "url": "https://api.github.com/repos/sebastianbergmann/php-code-coverage/zipball/b0a88255cb70d52653d80c890bd7f38740ea50d1",
                "reference": "b0a88255cb70d52653d80c890bd7f38740ea50d1",
                "shasum": ""
            },
            "require": {
                "ext-dom": "*",
                "ext-libxml": "*",
                "ext-xmlwriter": "*",
                "nikic/php-parser": "^4.15",
                "php": ">=7.3",
                "phpunit/php-file-iterator": "^3.0.3",
                "phpunit/php-text-template": "^2.0.2",
                "sebastian/code-unit-reverse-lookup": "^2.0.2",
                "sebastian/complexity": "^2.0",
                "sebastian/environment": "^5.1.2",
                "sebastian/lines-of-code": "^1.0.3",
                "sebastian/version": "^3.0.1",
                "theseer/tokenizer": "^1.2.0"
            },
            "require-dev": {
                "phpunit/phpunit": "^9.3"
            },
            "suggest": {
                "ext-pcov": "PHP extension that provides line coverage",
                "ext-xdebug": "PHP extension that provides line coverage as well as branch and path coverage"
            },
            "type": "library",
            "extra": {
                "branch-alias": {
                    "dev-master": "9.2-dev"
                }
            },
            "autoload": {
                "classmap": [
                    "src/"
                ]
            },
            "notification-url": "https://packagist.org/downloads/",
            "license": [
                "BSD-3-Clause"
            ],
            "authors": [
                {
                    "name": "Sebastian Bergmann",
                    "email": "sebastian@phpunit.de",
                    "role": "lead"
                }
            ],
            "description": "Library that provides collection, processing, and rendering functionality for PHP code coverage information.",
            "homepage": "https://github.com/sebastianbergmann/php-code-coverage",
            "keywords": [
                "coverage",
                "testing",
                "xunit"
            ],
            "support": {
                "issues": "https://github.com/sebastianbergmann/php-code-coverage/issues",
                "security": "https://github.com/sebastianbergmann/php-code-coverage/security/policy",
                "source": "https://github.com/sebastianbergmann/php-code-coverage/tree/9.2.27"
            },
            "funding": [
                {
                    "url": "https://github.com/sebastianbergmann",
                    "type": "github"
                }
            ],
            "time": "2023-07-26T13:44:30+00:00"
        },
        {
            "name": "phpunit/php-file-iterator",
            "version": "3.0.6",
            "source": {
                "type": "git",
                "url": "https://github.com/sebastianbergmann/php-file-iterator.git",
                "reference": "cf1c2e7c203ac650e352f4cc675a7021e7d1b3cf"
            },
            "dist": {
                "type": "zip",
                "url": "https://api.github.com/repos/sebastianbergmann/php-file-iterator/zipball/cf1c2e7c203ac650e352f4cc675a7021e7d1b3cf",
                "reference": "cf1c2e7c203ac650e352f4cc675a7021e7d1b3cf",
                "shasum": ""
            },
            "require": {
                "php": ">=7.3"
            },
            "require-dev": {
                "phpunit/phpunit": "^9.3"
            },
            "type": "library",
            "extra": {
                "branch-alias": {
                    "dev-master": "3.0-dev"
                }
            },
            "autoload": {
                "classmap": [
                    "src/"
                ]
            },
            "notification-url": "https://packagist.org/downloads/",
            "license": [
                "BSD-3-Clause"
            ],
            "authors": [
                {
                    "name": "Sebastian Bergmann",
                    "email": "sebastian@phpunit.de",
                    "role": "lead"
                }
            ],
            "description": "FilterIterator implementation that filters files based on a list of suffixes.",
            "homepage": "https://github.com/sebastianbergmann/php-file-iterator/",
            "keywords": [
                "filesystem",
                "iterator"
            ],
            "support": {
                "issues": "https://github.com/sebastianbergmann/php-file-iterator/issues",
                "source": "https://github.com/sebastianbergmann/php-file-iterator/tree/3.0.6"
            },
            "funding": [
                {
                    "url": "https://github.com/sebastianbergmann",
                    "type": "github"
                }
            ],
            "time": "2021-12-02T12:48:52+00:00"
        },
        {
            "name": "phpunit/php-invoker",
            "version": "3.1.1",
            "source": {
                "type": "git",
                "url": "https://github.com/sebastianbergmann/php-invoker.git",
                "reference": "5a10147d0aaf65b58940a0b72f71c9ac0423cc67"
            },
            "dist": {
                "type": "zip",
                "url": "https://api.github.com/repos/sebastianbergmann/php-invoker/zipball/5a10147d0aaf65b58940a0b72f71c9ac0423cc67",
                "reference": "5a10147d0aaf65b58940a0b72f71c9ac0423cc67",
                "shasum": ""
            },
            "require": {
                "php": ">=7.3"
            },
            "require-dev": {
                "ext-pcntl": "*",
                "phpunit/phpunit": "^9.3"
            },
            "suggest": {
                "ext-pcntl": "*"
            },
            "type": "library",
            "extra": {
                "branch-alias": {
                    "dev-master": "3.1-dev"
                }
            },
            "autoload": {
                "classmap": [
                    "src/"
                ]
            },
            "notification-url": "https://packagist.org/downloads/",
            "license": [
                "BSD-3-Clause"
            ],
            "authors": [
                {
                    "name": "Sebastian Bergmann",
                    "email": "sebastian@phpunit.de",
                    "role": "lead"
                }
            ],
            "description": "Invoke callables with a timeout",
            "homepage": "https://github.com/sebastianbergmann/php-invoker/",
            "keywords": [
                "process"
            ],
            "support": {
                "issues": "https://github.com/sebastianbergmann/php-invoker/issues",
                "source": "https://github.com/sebastianbergmann/php-invoker/tree/3.1.1"
            },
            "funding": [
                {
                    "url": "https://github.com/sebastianbergmann",
                    "type": "github"
                }
            ],
            "time": "2020-09-28T05:58:55+00:00"
        },
        {
            "name": "phpunit/php-text-template",
            "version": "2.0.4",
            "source": {
                "type": "git",
                "url": "https://github.com/sebastianbergmann/php-text-template.git",
                "reference": "5da5f67fc95621df9ff4c4e5a84d6a8a2acf7c28"
            },
            "dist": {
                "type": "zip",
                "url": "https://api.github.com/repos/sebastianbergmann/php-text-template/zipball/5da5f67fc95621df9ff4c4e5a84d6a8a2acf7c28",
                "reference": "5da5f67fc95621df9ff4c4e5a84d6a8a2acf7c28",
                "shasum": ""
            },
            "require": {
                "php": ">=7.3"
            },
            "require-dev": {
                "phpunit/phpunit": "^9.3"
            },
            "type": "library",
            "extra": {
                "branch-alias": {
                    "dev-master": "2.0-dev"
                }
            },
            "autoload": {
                "classmap": [
                    "src/"
                ]
            },
            "notification-url": "https://packagist.org/downloads/",
            "license": [
                "BSD-3-Clause"
            ],
            "authors": [
                {
                    "name": "Sebastian Bergmann",
                    "email": "sebastian@phpunit.de",
                    "role": "lead"
                }
            ],
            "description": "Simple template engine.",
            "homepage": "https://github.com/sebastianbergmann/php-text-template/",
            "keywords": [
                "template"
            ],
            "support": {
                "issues": "https://github.com/sebastianbergmann/php-text-template/issues",
                "source": "https://github.com/sebastianbergmann/php-text-template/tree/2.0.4"
            },
            "funding": [
                {
                    "url": "https://github.com/sebastianbergmann",
                    "type": "github"
                }
            ],
            "time": "2020-10-26T05:33:50+00:00"
        },
        {
            "name": "phpunit/php-timer",
            "version": "5.0.3",
            "source": {
                "type": "git",
                "url": "https://github.com/sebastianbergmann/php-timer.git",
                "reference": "5a63ce20ed1b5bf577850e2c4e87f4aa902afbd2"
            },
            "dist": {
                "type": "zip",
                "url": "https://api.github.com/repos/sebastianbergmann/php-timer/zipball/5a63ce20ed1b5bf577850e2c4e87f4aa902afbd2",
                "reference": "5a63ce20ed1b5bf577850e2c4e87f4aa902afbd2",
                "shasum": ""
            },
            "require": {
                "php": ">=7.3"
            },
            "require-dev": {
                "phpunit/phpunit": "^9.3"
            },
            "type": "library",
            "extra": {
                "branch-alias": {
                    "dev-master": "5.0-dev"
                }
            },
            "autoload": {
                "classmap": [
                    "src/"
                ]
            },
            "notification-url": "https://packagist.org/downloads/",
            "license": [
                "BSD-3-Clause"
            ],
            "authors": [
                {
                    "name": "Sebastian Bergmann",
                    "email": "sebastian@phpunit.de",
                    "role": "lead"
                }
            ],
            "description": "Utility class for timing",
            "homepage": "https://github.com/sebastianbergmann/php-timer/",
            "keywords": [
                "timer"
            ],
            "support": {
                "issues": "https://github.com/sebastianbergmann/php-timer/issues",
                "source": "https://github.com/sebastianbergmann/php-timer/tree/5.0.3"
            },
            "funding": [
                {
                    "url": "https://github.com/sebastianbergmann",
                    "type": "github"
                }
            ],
            "time": "2020-10-26T13:16:10+00:00"
        },
        {
            "name": "phpunit/phpunit",
            "version": "9.6.11",
            "source": {
                "type": "git",
                "url": "https://github.com/sebastianbergmann/phpunit.git",
                "reference": "810500e92855eba8a7a5319ae913be2da6f957b0"
            },
            "dist": {
                "type": "zip",
                "url": "https://api.github.com/repos/sebastianbergmann/phpunit/zipball/810500e92855eba8a7a5319ae913be2da6f957b0",
                "reference": "810500e92855eba8a7a5319ae913be2da6f957b0",
                "shasum": ""
            },
            "require": {
                "doctrine/instantiator": "^1.3.1 || ^2",
                "ext-dom": "*",
                "ext-json": "*",
                "ext-libxml": "*",
                "ext-mbstring": "*",
                "ext-xml": "*",
                "ext-xmlwriter": "*",
                "myclabs/deep-copy": "^1.10.1",
                "phar-io/manifest": "^2.0.3",
                "phar-io/version": "^3.0.2",
                "php": ">=7.3",
                "phpunit/php-code-coverage": "^9.2.13",
                "phpunit/php-file-iterator": "^3.0.5",
                "phpunit/php-invoker": "^3.1.1",
                "phpunit/php-text-template": "^2.0.3",
                "phpunit/php-timer": "^5.0.2",
                "sebastian/cli-parser": "^1.0.1",
                "sebastian/code-unit": "^1.0.6",
                "sebastian/comparator": "^4.0.8",
                "sebastian/diff": "^4.0.3",
                "sebastian/environment": "^5.1.3",
                "sebastian/exporter": "^4.0.5",
                "sebastian/global-state": "^5.0.1",
                "sebastian/object-enumerator": "^4.0.3",
                "sebastian/resource-operations": "^3.0.3",
                "sebastian/type": "^3.2",
                "sebastian/version": "^3.0.2"
            },
            "suggest": {
                "ext-soap": "To be able to generate mocks based on WSDL files",
                "ext-xdebug": "PHP extension that provides line coverage as well as branch and path coverage"
            },
            "bin": [
                "phpunit"
            ],
            "type": "library",
            "extra": {
                "branch-alias": {
                    "dev-master": "9.6-dev"
                }
            },
            "autoload": {
                "files": [
                    "src/Framework/Assert/Functions.php"
                ],
                "classmap": [
                    "src/"
                ]
            },
            "notification-url": "https://packagist.org/downloads/",
            "license": [
                "BSD-3-Clause"
            ],
            "authors": [
                {
                    "name": "Sebastian Bergmann",
                    "email": "sebastian@phpunit.de",
                    "role": "lead"
                }
            ],
            "description": "The PHP Unit Testing framework.",
            "homepage": "https://phpunit.de/",
            "keywords": [
                "phpunit",
                "testing",
                "xunit"
            ],
            "support": {
                "issues": "https://github.com/sebastianbergmann/phpunit/issues",
                "security": "https://github.com/sebastianbergmann/phpunit/security/policy",
                "source": "https://github.com/sebastianbergmann/phpunit/tree/9.6.11"
            },
            "funding": [
                {
                    "url": "https://phpunit.de/sponsors.html",
                    "type": "custom"
                },
                {
                    "url": "https://github.com/sebastianbergmann",
                    "type": "github"
                },
                {
                    "url": "https://tidelift.com/funding/github/packagist/phpunit/phpunit",
                    "type": "tidelift"
                }
            ],
            "time": "2023-08-19T07:10:56+00:00"
        },
        {
            "name": "psr/container",
            "version": "2.0.2",
            "source": {
                "type": "git",
                "url": "https://github.com/php-fig/container.git",
                "reference": "c71ecc56dfe541dbd90c5360474fbc405f8d5963"
            },
            "dist": {
                "type": "zip",
                "url": "https://api.github.com/repos/php-fig/container/zipball/c71ecc56dfe541dbd90c5360474fbc405f8d5963",
                "reference": "c71ecc56dfe541dbd90c5360474fbc405f8d5963",
                "shasum": ""
            },
            "require": {
                "php": ">=7.4.0"
            },
            "type": "library",
            "extra": {
                "branch-alias": {
                    "dev-master": "2.0.x-dev"
                }
            },
            "autoload": {
                "psr-4": {
                    "Psr\\Container\\": "src/"
                }
            },
            "notification-url": "https://packagist.org/downloads/",
            "license": [
                "MIT"
            ],
            "authors": [
                {
                    "name": "PHP-FIG",
                    "homepage": "https://www.php-fig.org/"
                }
            ],
            "description": "Common Container Interface (PHP FIG PSR-11)",
            "homepage": "https://github.com/php-fig/container",
            "keywords": [
                "PSR-11",
                "container",
                "container-interface",
                "container-interop",
                "psr"
            ],
            "support": {
                "issues": "https://github.com/php-fig/container/issues",
                "source": "https://github.com/php-fig/container/tree/2.0.2"
            },
            "time": "2021-11-05T16:47:00+00:00"
        },
        {
            "name": "sebastian/cli-parser",
            "version": "1.0.1",
            "source": {
                "type": "git",
                "url": "https://github.com/sebastianbergmann/cli-parser.git",
                "reference": "442e7c7e687e42adc03470c7b668bc4b2402c0b2"
            },
            "dist": {
                "type": "zip",
                "url": "https://api.github.com/repos/sebastianbergmann/cli-parser/zipball/442e7c7e687e42adc03470c7b668bc4b2402c0b2",
                "reference": "442e7c7e687e42adc03470c7b668bc4b2402c0b2",
                "shasum": ""
            },
            "require": {
                "php": ">=7.3"
            },
            "require-dev": {
                "phpunit/phpunit": "^9.3"
            },
            "type": "library",
            "extra": {
                "branch-alias": {
                    "dev-master": "1.0-dev"
                }
            },
            "autoload": {
                "classmap": [
                    "src/"
                ]
            },
            "notification-url": "https://packagist.org/downloads/",
            "license": [
                "BSD-3-Clause"
            ],
            "authors": [
                {
                    "name": "Sebastian Bergmann",
                    "email": "sebastian@phpunit.de",
                    "role": "lead"
                }
            ],
            "description": "Library for parsing CLI options",
            "homepage": "https://github.com/sebastianbergmann/cli-parser",
            "support": {
                "issues": "https://github.com/sebastianbergmann/cli-parser/issues",
                "source": "https://github.com/sebastianbergmann/cli-parser/tree/1.0.1"
            },
            "funding": [
                {
                    "url": "https://github.com/sebastianbergmann",
                    "type": "github"
                }
            ],
            "time": "2020-09-28T06:08:49+00:00"
        },
        {
            "name": "sebastian/code-unit",
            "version": "1.0.8",
            "source": {
                "type": "git",
                "url": "https://github.com/sebastianbergmann/code-unit.git",
                "reference": "1fc9f64c0927627ef78ba436c9b17d967e68e120"
            },
            "dist": {
                "type": "zip",
                "url": "https://api.github.com/repos/sebastianbergmann/code-unit/zipball/1fc9f64c0927627ef78ba436c9b17d967e68e120",
                "reference": "1fc9f64c0927627ef78ba436c9b17d967e68e120",
                "shasum": ""
            },
            "require": {
                "php": ">=7.3"
            },
            "require-dev": {
                "phpunit/phpunit": "^9.3"
            },
            "type": "library",
            "extra": {
                "branch-alias": {
                    "dev-master": "1.0-dev"
                }
            },
            "autoload": {
                "classmap": [
                    "src/"
                ]
            },
            "notification-url": "https://packagist.org/downloads/",
            "license": [
                "BSD-3-Clause"
            ],
            "authors": [
                {
                    "name": "Sebastian Bergmann",
                    "email": "sebastian@phpunit.de",
                    "role": "lead"
                }
            ],
            "description": "Collection of value objects that represent the PHP code units",
            "homepage": "https://github.com/sebastianbergmann/code-unit",
            "support": {
                "issues": "https://github.com/sebastianbergmann/code-unit/issues",
                "source": "https://github.com/sebastianbergmann/code-unit/tree/1.0.8"
            },
            "funding": [
                {
                    "url": "https://github.com/sebastianbergmann",
                    "type": "github"
                }
            ],
            "time": "2020-10-26T13:08:54+00:00"
        },
        {
            "name": "sebastian/code-unit-reverse-lookup",
            "version": "2.0.3",
            "source": {
                "type": "git",
                "url": "https://github.com/sebastianbergmann/code-unit-reverse-lookup.git",
                "reference": "ac91f01ccec49fb77bdc6fd1e548bc70f7faa3e5"
            },
            "dist": {
                "type": "zip",
                "url": "https://api.github.com/repos/sebastianbergmann/code-unit-reverse-lookup/zipball/ac91f01ccec49fb77bdc6fd1e548bc70f7faa3e5",
                "reference": "ac91f01ccec49fb77bdc6fd1e548bc70f7faa3e5",
                "shasum": ""
            },
            "require": {
                "php": ">=7.3"
            },
            "require-dev": {
                "phpunit/phpunit": "^9.3"
            },
            "type": "library",
            "extra": {
                "branch-alias": {
                    "dev-master": "2.0-dev"
                }
            },
            "autoload": {
                "classmap": [
                    "src/"
                ]
            },
            "notification-url": "https://packagist.org/downloads/",
            "license": [
                "BSD-3-Clause"
            ],
            "authors": [
                {
                    "name": "Sebastian Bergmann",
                    "email": "sebastian@phpunit.de"
                }
            ],
            "description": "Looks up which function or method a line of code belongs to",
            "homepage": "https://github.com/sebastianbergmann/code-unit-reverse-lookup/",
            "support": {
                "issues": "https://github.com/sebastianbergmann/code-unit-reverse-lookup/issues",
                "source": "https://github.com/sebastianbergmann/code-unit-reverse-lookup/tree/2.0.3"
            },
            "funding": [
                {
                    "url": "https://github.com/sebastianbergmann",
                    "type": "github"
                }
            ],
            "time": "2020-09-28T05:30:19+00:00"
        },
        {
            "name": "sebastian/comparator",
            "version": "4.0.8",
            "source": {
                "type": "git",
                "url": "https://github.com/sebastianbergmann/comparator.git",
                "reference": "fa0f136dd2334583309d32b62544682ee972b51a"
            },
            "dist": {
                "type": "zip",
                "url": "https://api.github.com/repos/sebastianbergmann/comparator/zipball/fa0f136dd2334583309d32b62544682ee972b51a",
                "reference": "fa0f136dd2334583309d32b62544682ee972b51a",
                "shasum": ""
            },
            "require": {
                "php": ">=7.3",
                "sebastian/diff": "^4.0",
                "sebastian/exporter": "^4.0"
            },
            "require-dev": {
                "phpunit/phpunit": "^9.3"
            },
            "type": "library",
            "extra": {
                "branch-alias": {
                    "dev-master": "4.0-dev"
                }
            },
            "autoload": {
                "classmap": [
                    "src/"
                ]
            },
            "notification-url": "https://packagist.org/downloads/",
            "license": [
                "BSD-3-Clause"
            ],
            "authors": [
                {
                    "name": "Sebastian Bergmann",
                    "email": "sebastian@phpunit.de"
                },
                {
                    "name": "Jeff Welch",
                    "email": "whatthejeff@gmail.com"
                },
                {
                    "name": "Volker Dusch",
                    "email": "github@wallbash.com"
                },
                {
                    "name": "Bernhard Schussek",
                    "email": "bschussek@2bepublished.at"
                }
            ],
            "description": "Provides the functionality to compare PHP values for equality",
            "homepage": "https://github.com/sebastianbergmann/comparator",
            "keywords": [
                "comparator",
                "compare",
                "equality"
            ],
            "support": {
                "issues": "https://github.com/sebastianbergmann/comparator/issues",
                "source": "https://github.com/sebastianbergmann/comparator/tree/4.0.8"
            },
            "funding": [
                {
                    "url": "https://github.com/sebastianbergmann",
                    "type": "github"
                }
            ],
            "time": "2022-09-14T12:41:17+00:00"
        },
        {
            "name": "sebastian/complexity",
            "version": "2.0.2",
            "source": {
                "type": "git",
                "url": "https://github.com/sebastianbergmann/complexity.git",
                "reference": "739b35e53379900cc9ac327b2147867b8b6efd88"
            },
            "dist": {
                "type": "zip",
                "url": "https://api.github.com/repos/sebastianbergmann/complexity/zipball/739b35e53379900cc9ac327b2147867b8b6efd88",
                "reference": "739b35e53379900cc9ac327b2147867b8b6efd88",
                "shasum": ""
            },
            "require": {
                "nikic/php-parser": "^4.7",
                "php": ">=7.3"
            },
            "require-dev": {
                "phpunit/phpunit": "^9.3"
            },
            "type": "library",
            "extra": {
                "branch-alias": {
                    "dev-master": "2.0-dev"
                }
            },
            "autoload": {
                "classmap": [
                    "src/"
                ]
            },
            "notification-url": "https://packagist.org/downloads/",
            "license": [
                "BSD-3-Clause"
            ],
            "authors": [
                {
                    "name": "Sebastian Bergmann",
                    "email": "sebastian@phpunit.de",
                    "role": "lead"
                }
            ],
            "description": "Library for calculating the complexity of PHP code units",
            "homepage": "https://github.com/sebastianbergmann/complexity",
            "support": {
                "issues": "https://github.com/sebastianbergmann/complexity/issues",
                "source": "https://github.com/sebastianbergmann/complexity/tree/2.0.2"
            },
            "funding": [
                {
                    "url": "https://github.com/sebastianbergmann",
                    "type": "github"
                }
            ],
            "time": "2020-10-26T15:52:27+00:00"
        },
        {
            "name": "sebastian/diff",
            "version": "4.0.5",
            "source": {
                "type": "git",
                "url": "https://github.com/sebastianbergmann/diff.git",
                "reference": "74be17022044ebaaecfdf0c5cd504fc9cd5a7131"
            },
            "dist": {
                "type": "zip",
                "url": "https://api.github.com/repos/sebastianbergmann/diff/zipball/74be17022044ebaaecfdf0c5cd504fc9cd5a7131",
                "reference": "74be17022044ebaaecfdf0c5cd504fc9cd5a7131",
                "shasum": ""
            },
            "require": {
                "php": ">=7.3"
            },
            "require-dev": {
                "phpunit/phpunit": "^9.3",
                "symfony/process": "^4.2 || ^5"
            },
            "type": "library",
            "extra": {
                "branch-alias": {
                    "dev-master": "4.0-dev"
                }
            },
            "autoload": {
                "classmap": [
                    "src/"
                ]
            },
            "notification-url": "https://packagist.org/downloads/",
            "license": [
                "BSD-3-Clause"
            ],
            "authors": [
                {
                    "name": "Sebastian Bergmann",
                    "email": "sebastian@phpunit.de"
                },
                {
                    "name": "Kore Nordmann",
                    "email": "mail@kore-nordmann.de"
                }
            ],
            "description": "Diff implementation",
            "homepage": "https://github.com/sebastianbergmann/diff",
            "keywords": [
                "diff",
                "udiff",
                "unidiff",
                "unified diff"
            ],
            "support": {
                "issues": "https://github.com/sebastianbergmann/diff/issues",
                "source": "https://github.com/sebastianbergmann/diff/tree/4.0.5"
            },
            "funding": [
                {
                    "url": "https://github.com/sebastianbergmann",
                    "type": "github"
                }
            ],
            "time": "2023-05-07T05:35:17+00:00"
        },
        {
            "name": "sebastian/environment",
            "version": "5.1.5",
            "source": {
                "type": "git",
                "url": "https://github.com/sebastianbergmann/environment.git",
                "reference": "830c43a844f1f8d5b7a1f6d6076b784454d8b7ed"
            },
            "dist": {
                "type": "zip",
                "url": "https://api.github.com/repos/sebastianbergmann/environment/zipball/830c43a844f1f8d5b7a1f6d6076b784454d8b7ed",
                "reference": "830c43a844f1f8d5b7a1f6d6076b784454d8b7ed",
                "shasum": ""
            },
            "require": {
                "php": ">=7.3"
            },
            "require-dev": {
                "phpunit/phpunit": "^9.3"
            },
            "suggest": {
                "ext-posix": "*"
            },
            "type": "library",
            "extra": {
                "branch-alias": {
                    "dev-master": "5.1-dev"
                }
            },
            "autoload": {
                "classmap": [
                    "src/"
                ]
            },
            "notification-url": "https://packagist.org/downloads/",
            "license": [
                "BSD-3-Clause"
            ],
            "authors": [
                {
                    "name": "Sebastian Bergmann",
                    "email": "sebastian@phpunit.de"
                }
            ],
            "description": "Provides functionality to handle HHVM/PHP environments",
            "homepage": "http://www.github.com/sebastianbergmann/environment",
            "keywords": [
                "Xdebug",
                "environment",
                "hhvm"
            ],
            "support": {
                "issues": "https://github.com/sebastianbergmann/environment/issues",
                "source": "https://github.com/sebastianbergmann/environment/tree/5.1.5"
            },
            "funding": [
                {
                    "url": "https://github.com/sebastianbergmann",
                    "type": "github"
                }
            ],
            "time": "2023-02-03T06:03:51+00:00"
        },
        {
            "name": "sebastian/exporter",
            "version": "4.0.5",
            "source": {
                "type": "git",
                "url": "https://github.com/sebastianbergmann/exporter.git",
                "reference": "ac230ed27f0f98f597c8a2b6eb7ac563af5e5b9d"
            },
            "dist": {
                "type": "zip",
                "url": "https://api.github.com/repos/sebastianbergmann/exporter/zipball/ac230ed27f0f98f597c8a2b6eb7ac563af5e5b9d",
                "reference": "ac230ed27f0f98f597c8a2b6eb7ac563af5e5b9d",
                "shasum": ""
            },
            "require": {
                "php": ">=7.3",
                "sebastian/recursion-context": "^4.0"
            },
            "require-dev": {
                "ext-mbstring": "*",
                "phpunit/phpunit": "^9.3"
            },
            "type": "library",
            "extra": {
                "branch-alias": {
                    "dev-master": "4.0-dev"
                }
            },
            "autoload": {
                "classmap": [
                    "src/"
                ]
            },
            "notification-url": "https://packagist.org/downloads/",
            "license": [
                "BSD-3-Clause"
            ],
            "authors": [
                {
                    "name": "Sebastian Bergmann",
                    "email": "sebastian@phpunit.de"
                },
                {
                    "name": "Jeff Welch",
                    "email": "whatthejeff@gmail.com"
                },
                {
                    "name": "Volker Dusch",
                    "email": "github@wallbash.com"
                },
                {
                    "name": "Adam Harvey",
                    "email": "aharvey@php.net"
                },
                {
                    "name": "Bernhard Schussek",
                    "email": "bschussek@gmail.com"
                }
            ],
            "description": "Provides the functionality to export PHP variables for visualization",
            "homepage": "https://www.github.com/sebastianbergmann/exporter",
            "keywords": [
                "export",
                "exporter"
            ],
            "support": {
                "issues": "https://github.com/sebastianbergmann/exporter/issues",
                "source": "https://github.com/sebastianbergmann/exporter/tree/4.0.5"
            },
            "funding": [
                {
                    "url": "https://github.com/sebastianbergmann",
                    "type": "github"
                }
            ],
            "time": "2022-09-14T06:03:37+00:00"
        },
        {
            "name": "sebastian/global-state",
            "version": "5.0.6",
            "source": {
                "type": "git",
                "url": "https://github.com/sebastianbergmann/global-state.git",
                "reference": "bde739e7565280bda77be70044ac1047bc007e34"
            },
            "dist": {
                "type": "zip",
                "url": "https://api.github.com/repos/sebastianbergmann/global-state/zipball/bde739e7565280bda77be70044ac1047bc007e34",
                "reference": "bde739e7565280bda77be70044ac1047bc007e34",
                "shasum": ""
            },
            "require": {
                "php": ">=7.3",
                "sebastian/object-reflector": "^2.0",
                "sebastian/recursion-context": "^4.0"
            },
            "require-dev": {
                "ext-dom": "*",
                "phpunit/phpunit": "^9.3"
            },
            "suggest": {
                "ext-uopz": "*"
            },
            "type": "library",
            "extra": {
                "branch-alias": {
                    "dev-master": "5.0-dev"
                }
            },
            "autoload": {
                "classmap": [
                    "src/"
                ]
            },
            "notification-url": "https://packagist.org/downloads/",
            "license": [
                "BSD-3-Clause"
            ],
            "authors": [
                {
                    "name": "Sebastian Bergmann",
                    "email": "sebastian@phpunit.de"
                }
            ],
            "description": "Snapshotting of global state",
            "homepage": "http://www.github.com/sebastianbergmann/global-state",
            "keywords": [
                "global state"
            ],
            "support": {
                "issues": "https://github.com/sebastianbergmann/global-state/issues",
                "source": "https://github.com/sebastianbergmann/global-state/tree/5.0.6"
            },
            "funding": [
                {
                    "url": "https://github.com/sebastianbergmann",
                    "type": "github"
                }
            ],
            "time": "2023-08-02T09:26:13+00:00"
        },
        {
            "name": "sebastian/lines-of-code",
            "version": "1.0.3",
            "source": {
                "type": "git",
                "url": "https://github.com/sebastianbergmann/lines-of-code.git",
                "reference": "c1c2e997aa3146983ed888ad08b15470a2e22ecc"
            },
            "dist": {
                "type": "zip",
                "url": "https://api.github.com/repos/sebastianbergmann/lines-of-code/zipball/c1c2e997aa3146983ed888ad08b15470a2e22ecc",
                "reference": "c1c2e997aa3146983ed888ad08b15470a2e22ecc",
                "shasum": ""
            },
            "require": {
                "nikic/php-parser": "^4.6",
                "php": ">=7.3"
            },
            "require-dev": {
                "phpunit/phpunit": "^9.3"
            },
            "type": "library",
            "extra": {
                "branch-alias": {
                    "dev-master": "1.0-dev"
                }
            },
            "autoload": {
                "classmap": [
                    "src/"
                ]
            },
            "notification-url": "https://packagist.org/downloads/",
            "license": [
                "BSD-3-Clause"
            ],
            "authors": [
                {
                    "name": "Sebastian Bergmann",
                    "email": "sebastian@phpunit.de",
                    "role": "lead"
                }
            ],
            "description": "Library for counting the lines of code in PHP source code",
            "homepage": "https://github.com/sebastianbergmann/lines-of-code",
            "support": {
                "issues": "https://github.com/sebastianbergmann/lines-of-code/issues",
                "source": "https://github.com/sebastianbergmann/lines-of-code/tree/1.0.3"
            },
            "funding": [
                {
                    "url": "https://github.com/sebastianbergmann",
                    "type": "github"
                }
            ],
            "time": "2020-11-28T06:42:11+00:00"
        },
        {
            "name": "sebastian/object-enumerator",
            "version": "4.0.4",
            "source": {
                "type": "git",
                "url": "https://github.com/sebastianbergmann/object-enumerator.git",
                "reference": "5c9eeac41b290a3712d88851518825ad78f45c71"
            },
            "dist": {
                "type": "zip",
                "url": "https://api.github.com/repos/sebastianbergmann/object-enumerator/zipball/5c9eeac41b290a3712d88851518825ad78f45c71",
                "reference": "5c9eeac41b290a3712d88851518825ad78f45c71",
                "shasum": ""
            },
            "require": {
                "php": ">=7.3",
                "sebastian/object-reflector": "^2.0",
                "sebastian/recursion-context": "^4.0"
            },
            "require-dev": {
                "phpunit/phpunit": "^9.3"
            },
            "type": "library",
            "extra": {
                "branch-alias": {
                    "dev-master": "4.0-dev"
                }
            },
            "autoload": {
                "classmap": [
                    "src/"
                ]
            },
            "notification-url": "https://packagist.org/downloads/",
            "license": [
                "BSD-3-Clause"
            ],
            "authors": [
                {
                    "name": "Sebastian Bergmann",
                    "email": "sebastian@phpunit.de"
                }
            ],
            "description": "Traverses array structures and object graphs to enumerate all referenced objects",
            "homepage": "https://github.com/sebastianbergmann/object-enumerator/",
            "support": {
                "issues": "https://github.com/sebastianbergmann/object-enumerator/issues",
                "source": "https://github.com/sebastianbergmann/object-enumerator/tree/4.0.4"
            },
            "funding": [
                {
                    "url": "https://github.com/sebastianbergmann",
                    "type": "github"
                }
            ],
            "time": "2020-10-26T13:12:34+00:00"
        },
        {
            "name": "sebastian/object-reflector",
            "version": "2.0.4",
            "source": {
                "type": "git",
                "url": "https://github.com/sebastianbergmann/object-reflector.git",
                "reference": "b4f479ebdbf63ac605d183ece17d8d7fe49c15c7"
            },
            "dist": {
                "type": "zip",
                "url": "https://api.github.com/repos/sebastianbergmann/object-reflector/zipball/b4f479ebdbf63ac605d183ece17d8d7fe49c15c7",
                "reference": "b4f479ebdbf63ac605d183ece17d8d7fe49c15c7",
                "shasum": ""
            },
            "require": {
                "php": ">=7.3"
            },
            "require-dev": {
                "phpunit/phpunit": "^9.3"
            },
            "type": "library",
            "extra": {
                "branch-alias": {
                    "dev-master": "2.0-dev"
                }
            },
            "autoload": {
                "classmap": [
                    "src/"
                ]
            },
            "notification-url": "https://packagist.org/downloads/",
            "license": [
                "BSD-3-Clause"
            ],
            "authors": [
                {
                    "name": "Sebastian Bergmann",
                    "email": "sebastian@phpunit.de"
                }
            ],
            "description": "Allows reflection of object attributes, including inherited and non-public ones",
            "homepage": "https://github.com/sebastianbergmann/object-reflector/",
            "support": {
                "issues": "https://github.com/sebastianbergmann/object-reflector/issues",
                "source": "https://github.com/sebastianbergmann/object-reflector/tree/2.0.4"
            },
            "funding": [
                {
                    "url": "https://github.com/sebastianbergmann",
                    "type": "github"
                }
            ],
            "time": "2020-10-26T13:14:26+00:00"
        },
        {
            "name": "sebastian/recursion-context",
            "version": "4.0.5",
            "source": {
                "type": "git",
                "url": "https://github.com/sebastianbergmann/recursion-context.git",
                "reference": "e75bd0f07204fec2a0af9b0f3cfe97d05f92efc1"
            },
            "dist": {
                "type": "zip",
                "url": "https://api.github.com/repos/sebastianbergmann/recursion-context/zipball/e75bd0f07204fec2a0af9b0f3cfe97d05f92efc1",
                "reference": "e75bd0f07204fec2a0af9b0f3cfe97d05f92efc1",
                "shasum": ""
            },
            "require": {
                "php": ">=7.3"
            },
            "require-dev": {
                "phpunit/phpunit": "^9.3"
            },
            "type": "library",
            "extra": {
                "branch-alias": {
                    "dev-master": "4.0-dev"
                }
            },
            "autoload": {
                "classmap": [
                    "src/"
                ]
            },
            "notification-url": "https://packagist.org/downloads/",
            "license": [
                "BSD-3-Clause"
            ],
            "authors": [
                {
                    "name": "Sebastian Bergmann",
                    "email": "sebastian@phpunit.de"
                },
                {
                    "name": "Jeff Welch",
                    "email": "whatthejeff@gmail.com"
                },
                {
                    "name": "Adam Harvey",
                    "email": "aharvey@php.net"
                }
            ],
            "description": "Provides functionality to recursively process PHP variables",
            "homepage": "https://github.com/sebastianbergmann/recursion-context",
            "support": {
                "issues": "https://github.com/sebastianbergmann/recursion-context/issues",
                "source": "https://github.com/sebastianbergmann/recursion-context/tree/4.0.5"
            },
            "funding": [
                {
                    "url": "https://github.com/sebastianbergmann",
                    "type": "github"
                }
            ],
            "time": "2023-02-03T06:07:39+00:00"
        },
        {
            "name": "sebastian/resource-operations",
            "version": "3.0.3",
            "source": {
                "type": "git",
                "url": "https://github.com/sebastianbergmann/resource-operations.git",
                "reference": "0f4443cb3a1d92ce809899753bc0d5d5a8dd19a8"
            },
            "dist": {
                "type": "zip",
                "url": "https://api.github.com/repos/sebastianbergmann/resource-operations/zipball/0f4443cb3a1d92ce809899753bc0d5d5a8dd19a8",
                "reference": "0f4443cb3a1d92ce809899753bc0d5d5a8dd19a8",
                "shasum": ""
            },
            "require": {
                "php": ">=7.3"
            },
            "require-dev": {
                "phpunit/phpunit": "^9.0"
            },
            "type": "library",
            "extra": {
                "branch-alias": {
                    "dev-master": "3.0-dev"
                }
            },
            "autoload": {
                "classmap": [
                    "src/"
                ]
            },
            "notification-url": "https://packagist.org/downloads/",
            "license": [
                "BSD-3-Clause"
            ],
            "authors": [
                {
                    "name": "Sebastian Bergmann",
                    "email": "sebastian@phpunit.de"
                }
            ],
            "description": "Provides a list of PHP built-in functions that operate on resources",
            "homepage": "https://www.github.com/sebastianbergmann/resource-operations",
            "support": {
                "issues": "https://github.com/sebastianbergmann/resource-operations/issues",
                "source": "https://github.com/sebastianbergmann/resource-operations/tree/3.0.3"
            },
            "funding": [
                {
                    "url": "https://github.com/sebastianbergmann",
                    "type": "github"
                }
            ],
            "time": "2020-09-28T06:45:17+00:00"
        },
        {
            "name": "sebastian/type",
            "version": "3.2.1",
            "source": {
                "type": "git",
                "url": "https://github.com/sebastianbergmann/type.git",
                "reference": "75e2c2a32f5e0b3aef905b9ed0b179b953b3d7c7"
            },
            "dist": {
                "type": "zip",
                "url": "https://api.github.com/repos/sebastianbergmann/type/zipball/75e2c2a32f5e0b3aef905b9ed0b179b953b3d7c7",
                "reference": "75e2c2a32f5e0b3aef905b9ed0b179b953b3d7c7",
                "shasum": ""
            },
            "require": {
                "php": ">=7.3"
            },
            "require-dev": {
                "phpunit/phpunit": "^9.5"
            },
            "type": "library",
            "extra": {
                "branch-alias": {
                    "dev-master": "3.2-dev"
                }
            },
            "autoload": {
                "classmap": [
                    "src/"
                ]
            },
            "notification-url": "https://packagist.org/downloads/",
            "license": [
                "BSD-3-Clause"
            ],
            "authors": [
                {
                    "name": "Sebastian Bergmann",
                    "email": "sebastian@phpunit.de",
                    "role": "lead"
                }
            ],
            "description": "Collection of value objects that represent the types of the PHP type system",
            "homepage": "https://github.com/sebastianbergmann/type",
            "support": {
                "issues": "https://github.com/sebastianbergmann/type/issues",
                "source": "https://github.com/sebastianbergmann/type/tree/3.2.1"
            },
            "funding": [
                {
                    "url": "https://github.com/sebastianbergmann",
                    "type": "github"
                }
            ],
            "time": "2023-02-03T06:13:03+00:00"
        },
        {
            "name": "sebastian/version",
            "version": "3.0.2",
            "source": {
                "type": "git",
                "url": "https://github.com/sebastianbergmann/version.git",
                "reference": "c6c1022351a901512170118436c764e473f6de8c"
            },
            "dist": {
                "type": "zip",
                "url": "https://api.github.com/repos/sebastianbergmann/version/zipball/c6c1022351a901512170118436c764e473f6de8c",
                "reference": "c6c1022351a901512170118436c764e473f6de8c",
                "shasum": ""
            },
            "require": {
                "php": ">=7.3"
            },
            "type": "library",
            "extra": {
                "branch-alias": {
                    "dev-master": "3.0-dev"
                }
            },
            "autoload": {
                "classmap": [
                    "src/"
                ]
            },
            "notification-url": "https://packagist.org/downloads/",
            "license": [
                "BSD-3-Clause"
            ],
            "authors": [
                {
                    "name": "Sebastian Bergmann",
                    "email": "sebastian@phpunit.de",
                    "role": "lead"
                }
            ],
            "description": "Library that helps with managing the version number of Git-hosted PHP projects",
            "homepage": "https://github.com/sebastianbergmann/version",
            "support": {
                "issues": "https://github.com/sebastianbergmann/version/issues",
                "source": "https://github.com/sebastianbergmann/version/tree/3.0.2"
            },
            "funding": [
                {
                    "url": "https://github.com/sebastianbergmann",
                    "type": "github"
                }
            ],
            "time": "2020-09-28T06:39:44+00:00"
        },
        {
            "name": "symfony/console",
            "version": "v6.3.2",
            "source": {
                "type": "git",
                "url": "https://github.com/symfony/console.git",
                "reference": "aa5d64ad3f63f2e48964fc81ee45cb318a723898"
            },
            "dist": {
                "type": "zip",
                "url": "https://api.github.com/repos/symfony/console/zipball/aa5d64ad3f63f2e48964fc81ee45cb318a723898",
                "reference": "aa5d64ad3f63f2e48964fc81ee45cb318a723898",
                "shasum": ""
            },
            "require": {
                "php": ">=8.1",
                "symfony/deprecation-contracts": "^2.5|^3",
                "symfony/polyfill-mbstring": "~1.0",
                "symfony/service-contracts": "^2.5|^3",
                "symfony/string": "^5.4|^6.0"
            },
            "conflict": {
                "symfony/dependency-injection": "<5.4",
                "symfony/dotenv": "<5.4",
                "symfony/event-dispatcher": "<5.4",
                "symfony/lock": "<5.4",
                "symfony/process": "<5.4"
            },
            "provide": {
                "psr/log-implementation": "1.0|2.0|3.0"
            },
            "require-dev": {
                "psr/log": "^1|^2|^3",
                "symfony/config": "^5.4|^6.0",
                "symfony/dependency-injection": "^5.4|^6.0",
                "symfony/event-dispatcher": "^5.4|^6.0",
                "symfony/lock": "^5.4|^6.0",
                "symfony/process": "^5.4|^6.0",
                "symfony/var-dumper": "^5.4|^6.0"
            },
            "type": "library",
            "autoload": {
                "psr-4": {
                    "Symfony\\Component\\Console\\": ""
                },
                "exclude-from-classmap": [
                    "/Tests/"
                ]
            },
            "notification-url": "https://packagist.org/downloads/",
            "license": [
                "MIT"
            ],
            "authors": [
                {
                    "name": "Fabien Potencier",
                    "email": "fabien@symfony.com"
                },
                {
                    "name": "Symfony Community",
                    "homepage": "https://symfony.com/contributors"
                }
            ],
            "description": "Eases the creation of beautiful and testable command line interfaces",
            "homepage": "https://symfony.com",
            "keywords": [
                "cli",
                "command-line",
                "console",
                "terminal"
            ],
            "support": {
                "source": "https://github.com/symfony/console/tree/v6.3.2"
            },
            "funding": [
                {
                    "url": "https://symfony.com/sponsor",
                    "type": "custom"
                },
                {
                    "url": "https://github.com/fabpot",
                    "type": "github"
                },
                {
                    "url": "https://tidelift.com/funding/github/packagist/symfony/symfony",
                    "type": "tidelift"
                }
            ],
            "time": "2023-07-19T20:17:28+00:00"
        },
        {
            "name": "symfony/deprecation-contracts",
            "version": "v3.3.0",
            "source": {
                "type": "git",
                "url": "https://github.com/symfony/deprecation-contracts.git",
                "reference": "7c3aff79d10325257a001fcf92d991f24fc967cf"
            },
            "dist": {
                "type": "zip",
                "url": "https://api.github.com/repos/symfony/deprecation-contracts/zipball/7c3aff79d10325257a001fcf92d991f24fc967cf",
                "reference": "7c3aff79d10325257a001fcf92d991f24fc967cf",
                "shasum": ""
            },
            "require": {
                "php": ">=8.1"
            },
            "type": "library",
            "extra": {
                "branch-alias": {
                    "dev-main": "3.4-dev"
                },
                "thanks": {
                    "name": "symfony/contracts",
                    "url": "https://github.com/symfony/contracts"
                }
            },
            "autoload": {
                "files": [
                    "function.php"
                ]
            },
            "notification-url": "https://packagist.org/downloads/",
            "license": [
                "MIT"
            ],
            "authors": [
                {
                    "name": "Nicolas Grekas",
                    "email": "p@tchwork.com"
                },
                {
                    "name": "Symfony Community",
                    "homepage": "https://symfony.com/contributors"
                }
            ],
            "description": "A generic function and convention to trigger deprecation notices",
            "homepage": "https://symfony.com",
            "support": {
                "source": "https://github.com/symfony/deprecation-contracts/tree/v3.3.0"
            },
            "funding": [
                {
                    "url": "https://symfony.com/sponsor",
                    "type": "custom"
                },
                {
                    "url": "https://github.com/fabpot",
                    "type": "github"
                },
                {
                    "url": "https://tidelift.com/funding/github/packagist/symfony/symfony",
                    "type": "tidelift"
                }
            ],
            "time": "2023-05-23T14:45:45+00:00"
        },
        {
            "name": "symfony/polyfill-ctype",
            "version": "v1.27.0",
            "source": {
                "type": "git",
                "url": "https://github.com/symfony/polyfill-ctype.git",
                "reference": "5bbc823adecdae860bb64756d639ecfec17b050a"
            },
            "dist": {
                "type": "zip",
                "url": "https://api.github.com/repos/symfony/polyfill-ctype/zipball/5bbc823adecdae860bb64756d639ecfec17b050a",
                "reference": "5bbc823adecdae860bb64756d639ecfec17b050a",
                "shasum": ""
            },
            "require": {
                "php": ">=7.1"
            },
            "provide": {
                "ext-ctype": "*"
            },
            "suggest": {
                "ext-ctype": "For best performance"
            },
            "type": "library",
            "extra": {
                "branch-alias": {
                    "dev-main": "1.27-dev"
                },
                "thanks": {
                    "name": "symfony/polyfill",
                    "url": "https://github.com/symfony/polyfill"
                }
            },
            "autoload": {
                "files": [
                    "bootstrap.php"
                ],
                "psr-4": {
                    "Symfony\\Polyfill\\Ctype\\": ""
                }
            },
            "notification-url": "https://packagist.org/downloads/",
            "license": [
                "MIT"
            ],
            "authors": [
                {
                    "name": "Gert de Pagter",
                    "email": "BackEndTea@gmail.com"
                },
                {
                    "name": "Symfony Community",
                    "homepage": "https://symfony.com/contributors"
                }
            ],
            "description": "Symfony polyfill for ctype functions",
            "homepage": "https://symfony.com",
            "keywords": [
                "compatibility",
                "ctype",
                "polyfill",
                "portable"
            ],
            "support": {
                "source": "https://github.com/symfony/polyfill-ctype/tree/v1.27.0"
            },
            "funding": [
                {
                    "url": "https://symfony.com/sponsor",
                    "type": "custom"
                },
                {
                    "url": "https://github.com/fabpot",
                    "type": "github"
                },
                {
                    "url": "https://tidelift.com/funding/github/packagist/symfony/symfony",
                    "type": "tidelift"
                }
            ],
            "time": "2022-11-03T14:55:06+00:00"
        },
        {
            "name": "symfony/polyfill-intl-grapheme",
            "version": "v1.27.0",
            "source": {
                "type": "git",
                "url": "https://github.com/symfony/polyfill-intl-grapheme.git",
                "reference": "511a08c03c1960e08a883f4cffcacd219b758354"
            },
            "dist": {
                "type": "zip",
                "url": "https://api.github.com/repos/symfony/polyfill-intl-grapheme/zipball/511a08c03c1960e08a883f4cffcacd219b758354",
                "reference": "511a08c03c1960e08a883f4cffcacd219b758354",
                "shasum": ""
            },
            "require": {
                "php": ">=7.1"
            },
            "suggest": {
                "ext-intl": "For best performance"
            },
            "type": "library",
            "extra": {
                "branch-alias": {
                    "dev-main": "1.27-dev"
                },
                "thanks": {
                    "name": "symfony/polyfill",
                    "url": "https://github.com/symfony/polyfill"
                }
            },
            "autoload": {
                "files": [
                    "bootstrap.php"
                ],
                "psr-4": {
                    "Symfony\\Polyfill\\Intl\\Grapheme\\": ""
                }
            },
            "notification-url": "https://packagist.org/downloads/",
            "license": [
                "MIT"
            ],
            "authors": [
                {
                    "name": "Nicolas Grekas",
                    "email": "p@tchwork.com"
                },
                {
                    "name": "Symfony Community",
                    "homepage": "https://symfony.com/contributors"
                }
            ],
            "description": "Symfony polyfill for intl's grapheme_* functions",
            "homepage": "https://symfony.com",
            "keywords": [
                "compatibility",
                "grapheme",
                "intl",
                "polyfill",
                "portable",
                "shim"
            ],
            "support": {
                "source": "https://github.com/symfony/polyfill-intl-grapheme/tree/v1.27.0"
            },
            "funding": [
                {
                    "url": "https://symfony.com/sponsor",
                    "type": "custom"
                },
                {
                    "url": "https://github.com/fabpot",
                    "type": "github"
                },
                {
                    "url": "https://tidelift.com/funding/github/packagist/symfony/symfony",
                    "type": "tidelift"
                }
            ],
            "time": "2022-11-03T14:55:06+00:00"
        },
        {
            "name": "symfony/polyfill-intl-normalizer",
            "version": "v1.27.0",
            "source": {
                "type": "git",
                "url": "https://github.com/symfony/polyfill-intl-normalizer.git",
                "reference": "19bd1e4fcd5b91116f14d8533c57831ed00571b6"
            },
            "dist": {
                "type": "zip",
                "url": "https://api.github.com/repos/symfony/polyfill-intl-normalizer/zipball/19bd1e4fcd5b91116f14d8533c57831ed00571b6",
                "reference": "19bd1e4fcd5b91116f14d8533c57831ed00571b6",
                "shasum": ""
            },
            "require": {
                "php": ">=7.1"
            },
            "suggest": {
                "ext-intl": "For best performance"
            },
            "type": "library",
            "extra": {
                "branch-alias": {
                    "dev-main": "1.27-dev"
                },
                "thanks": {
                    "name": "symfony/polyfill",
                    "url": "https://github.com/symfony/polyfill"
                }
            },
            "autoload": {
                "files": [
                    "bootstrap.php"
                ],
                "psr-4": {
                    "Symfony\\Polyfill\\Intl\\Normalizer\\": ""
                },
                "classmap": [
                    "Resources/stubs"
                ]
            },
            "notification-url": "https://packagist.org/downloads/",
            "license": [
                "MIT"
            ],
            "authors": [
                {
                    "name": "Nicolas Grekas",
                    "email": "p@tchwork.com"
                },
                {
                    "name": "Symfony Community",
                    "homepage": "https://symfony.com/contributors"
                }
            ],
            "description": "Symfony polyfill for intl's Normalizer class and related functions",
            "homepage": "https://symfony.com",
            "keywords": [
                "compatibility",
                "intl",
                "normalizer",
                "polyfill",
                "portable",
                "shim"
            ],
            "support": {
                "source": "https://github.com/symfony/polyfill-intl-normalizer/tree/v1.27.0"
            },
            "funding": [
                {
                    "url": "https://symfony.com/sponsor",
                    "type": "custom"
                },
                {
                    "url": "https://github.com/fabpot",
                    "type": "github"
                },
                {
                    "url": "https://tidelift.com/funding/github/packagist/symfony/symfony",
                    "type": "tidelift"
                }
            ],
            "time": "2022-11-03T14:55:06+00:00"
        },
        {
            "name": "symfony/polyfill-mbstring",
            "version": "v1.27.0",
            "source": {
                "type": "git",
                "url": "https://github.com/symfony/polyfill-mbstring.git",
                "reference": "8ad114f6b39e2c98a8b0e3bd907732c207c2b534"
            },
            "dist": {
                "type": "zip",
                "url": "https://api.github.com/repos/symfony/polyfill-mbstring/zipball/8ad114f6b39e2c98a8b0e3bd907732c207c2b534",
                "reference": "8ad114f6b39e2c98a8b0e3bd907732c207c2b534",
                "shasum": ""
            },
            "require": {
                "php": ">=7.1"
            },
            "provide": {
                "ext-mbstring": "*"
            },
            "suggest": {
                "ext-mbstring": "For best performance"
            },
            "type": "library",
            "extra": {
                "branch-alias": {
                    "dev-main": "1.27-dev"
                },
                "thanks": {
                    "name": "symfony/polyfill",
                    "url": "https://github.com/symfony/polyfill"
                }
            },
            "autoload": {
                "files": [
                    "bootstrap.php"
                ],
                "psr-4": {
                    "Symfony\\Polyfill\\Mbstring\\": ""
                }
            },
            "notification-url": "https://packagist.org/downloads/",
            "license": [
                "MIT"
            ],
            "authors": [
                {
                    "name": "Nicolas Grekas",
                    "email": "p@tchwork.com"
                },
                {
                    "name": "Symfony Community",
                    "homepage": "https://symfony.com/contributors"
                }
            ],
            "description": "Symfony polyfill for the Mbstring extension",
            "homepage": "https://symfony.com",
            "keywords": [
                "compatibility",
                "mbstring",
                "polyfill",
                "portable",
                "shim"
            ],
            "support": {
                "source": "https://github.com/symfony/polyfill-mbstring/tree/v1.27.0"
            },
            "funding": [
                {
                    "url": "https://symfony.com/sponsor",
                    "type": "custom"
                },
                {
                    "url": "https://github.com/fabpot",
                    "type": "github"
                },
                {
                    "url": "https://tidelift.com/funding/github/packagist/symfony/symfony",
                    "type": "tidelift"
                }
            ],
            "time": "2022-11-03T14:55:06+00:00"
        },
        {
            "name": "symfony/process",
            "version": "v6.3.2",
            "source": {
                "type": "git",
                "url": "https://github.com/symfony/process.git",
                "reference": "c5ce962db0d9b6e80247ca5eb9af6472bd4d7b5d"
            },
            "dist": {
                "type": "zip",
                "url": "https://api.github.com/repos/symfony/process/zipball/c5ce962db0d9b6e80247ca5eb9af6472bd4d7b5d",
                "reference": "c5ce962db0d9b6e80247ca5eb9af6472bd4d7b5d",
                "shasum": ""
            },
            "require": {
                "php": ">=8.1"
            },
            "type": "library",
            "autoload": {
                "psr-4": {
                    "Symfony\\Component\\Process\\": ""
                },
                "exclude-from-classmap": [
                    "/Tests/"
                ]
            },
            "notification-url": "https://packagist.org/downloads/",
            "license": [
                "MIT"
            ],
            "authors": [
                {
                    "name": "Fabien Potencier",
                    "email": "fabien@symfony.com"
                },
                {
                    "name": "Symfony Community",
                    "homepage": "https://symfony.com/contributors"
                }
            ],
            "description": "Executes commands in sub-processes",
            "homepage": "https://symfony.com",
            "support": {
                "source": "https://github.com/symfony/process/tree/v6.3.2"
            },
            "funding": [
                {
                    "url": "https://symfony.com/sponsor",
                    "type": "custom"
                },
                {
                    "url": "https://github.com/fabpot",
                    "type": "github"
                },
                {
                    "url": "https://tidelift.com/funding/github/packagist/symfony/symfony",
                    "type": "tidelift"
                }
            ],
            "time": "2023-07-12T16:00:22+00:00"
        },
        {
            "name": "symfony/service-contracts",
            "version": "v3.3.0",
            "source": {
                "type": "git",
                "url": "https://github.com/symfony/service-contracts.git",
                "reference": "40da9cc13ec349d9e4966ce18b5fbcd724ab10a4"
            },
            "dist": {
                "type": "zip",
                "url": "https://api.github.com/repos/symfony/service-contracts/zipball/40da9cc13ec349d9e4966ce18b5fbcd724ab10a4",
                "reference": "40da9cc13ec349d9e4966ce18b5fbcd724ab10a4",
                "shasum": ""
            },
            "require": {
                "php": ">=8.1",
                "psr/container": "^2.0"
            },
            "conflict": {
                "ext-psr": "<1.1|>=2"
            },
            "type": "library",
            "extra": {
                "branch-alias": {
                    "dev-main": "3.4-dev"
                },
                "thanks": {
                    "name": "symfony/contracts",
                    "url": "https://github.com/symfony/contracts"
                }
            },
            "autoload": {
                "psr-4": {
                    "Symfony\\Contracts\\Service\\": ""
                },
                "exclude-from-classmap": [
                    "/Test/"
                ]
            },
            "notification-url": "https://packagist.org/downloads/",
            "license": [
                "MIT"
            ],
            "authors": [
                {
                    "name": "Nicolas Grekas",
                    "email": "p@tchwork.com"
                },
                {
                    "name": "Symfony Community",
                    "homepage": "https://symfony.com/contributors"
                }
            ],
            "description": "Generic abstractions related to writing services",
            "homepage": "https://symfony.com",
            "keywords": [
                "abstractions",
                "contracts",
                "decoupling",
                "interfaces",
                "interoperability",
                "standards"
            ],
            "support": {
                "source": "https://github.com/symfony/service-contracts/tree/v3.3.0"
            },
            "funding": [
                {
                    "url": "https://symfony.com/sponsor",
                    "type": "custom"
                },
                {
                    "url": "https://github.com/fabpot",
                    "type": "github"
                },
                {
                    "url": "https://tidelift.com/funding/github/packagist/symfony/symfony",
                    "type": "tidelift"
                }
            ],
            "time": "2023-05-23T14:45:45+00:00"
        },
        {
            "name": "symfony/string",
            "version": "v6.3.2",
            "source": {
                "type": "git",
                "url": "https://github.com/symfony/string.git",
                "reference": "53d1a83225002635bca3482fcbf963001313fb68"
            },
            "dist": {
                "type": "zip",
                "url": "https://api.github.com/repos/symfony/string/zipball/53d1a83225002635bca3482fcbf963001313fb68",
                "reference": "53d1a83225002635bca3482fcbf963001313fb68",
                "shasum": ""
            },
            "require": {
                "php": ">=8.1",
                "symfony/polyfill-ctype": "~1.8",
                "symfony/polyfill-intl-grapheme": "~1.0",
                "symfony/polyfill-intl-normalizer": "~1.0",
                "symfony/polyfill-mbstring": "~1.0"
            },
            "conflict": {
                "symfony/translation-contracts": "<2.5"
            },
            "require-dev": {
                "symfony/error-handler": "^5.4|^6.0",
                "symfony/http-client": "^5.4|^6.0",
                "symfony/intl": "^6.2",
                "symfony/translation-contracts": "^2.5|^3.0",
                "symfony/var-exporter": "^5.4|^6.0"
            },
            "type": "library",
            "autoload": {
                "files": [
                    "Resources/functions.php"
                ],
                "psr-4": {
                    "Symfony\\Component\\String\\": ""
                },
                "exclude-from-classmap": [
                    "/Tests/"
                ]
            },
            "notification-url": "https://packagist.org/downloads/",
            "license": [
                "MIT"
            ],
            "authors": [
                {
                    "name": "Nicolas Grekas",
                    "email": "p@tchwork.com"
                },
                {
                    "name": "Symfony Community",
                    "homepage": "https://symfony.com/contributors"
                }
            ],
            "description": "Provides an object-oriented API to strings and deals with bytes, UTF-8 code points and grapheme clusters in a unified way",
            "homepage": "https://symfony.com",
            "keywords": [
                "grapheme",
                "i18n",
                "string",
                "unicode",
                "utf-8",
                "utf8"
            ],
            "support": {
                "source": "https://github.com/symfony/string/tree/v6.3.2"
            },
            "funding": [
                {
                    "url": "https://symfony.com/sponsor",
                    "type": "custom"
                },
                {
                    "url": "https://github.com/fabpot",
                    "type": "github"
                },
                {
                    "url": "https://tidelift.com/funding/github/packagist/symfony/symfony",
                    "type": "tidelift"
                }
            ],
            "time": "2023-07-05T08:41:27+00:00"
        },
        {
            "name": "theseer/tokenizer",
            "version": "1.2.1",
            "source": {
                "type": "git",
                "url": "https://github.com/theseer/tokenizer.git",
                "reference": "34a41e998c2183e22995f158c581e7b5e755ab9e"
            },
            "dist": {
                "type": "zip",
                "url": "https://api.github.com/repos/theseer/tokenizer/zipball/34a41e998c2183e22995f158c581e7b5e755ab9e",
                "reference": "34a41e998c2183e22995f158c581e7b5e755ab9e",
                "shasum": ""
            },
            "require": {
                "ext-dom": "*",
                "ext-tokenizer": "*",
                "ext-xmlwriter": "*",
                "php": "^7.2 || ^8.0"
            },
            "type": "library",
            "autoload": {
                "classmap": [
                    "src/"
                ]
            },
            "notification-url": "https://packagist.org/downloads/",
            "license": [
                "BSD-3-Clause"
            ],
            "authors": [
                {
                    "name": "Arne Blankerts",
                    "email": "arne@blankerts.de",
                    "role": "Developer"
                }
            ],
            "description": "A small library for converting tokenized PHP source code into XML and potentially other formats",
            "support": {
                "issues": "https://github.com/theseer/tokenizer/issues",
                "source": "https://github.com/theseer/tokenizer/tree/1.2.1"
            },
            "funding": [
                {
                    "url": "https://github.com/theseer",
                    "type": "github"
                }
            ],
            "time": "2021-07-28T10:34:58+00:00"
        },
        {
            "name": "wikimedia/at-ease",
            "version": "v2.1.0",
            "source": {
                "type": "git",
                "url": "https://github.com/wikimedia/at-ease.git",
                "reference": "e8ebaa7bb7c8a8395481a05f6dc4deaceab11c33"
            },
            "dist": {
                "type": "zip",
                "url": "https://api.github.com/repos/wikimedia/at-ease/zipball/e8ebaa7bb7c8a8395481a05f6dc4deaceab11c33",
                "reference": "e8ebaa7bb7c8a8395481a05f6dc4deaceab11c33",
                "shasum": ""
            },
            "require": {
                "php": ">=7.2.9"
            },
            "require-dev": {
                "mediawiki/mediawiki-codesniffer": "35.0.0",
                "mediawiki/minus-x": "1.1.1",
                "ockcyp/covers-validator": "1.3.3",
                "php-parallel-lint/php-console-highlighter": "0.5.0",
                "php-parallel-lint/php-parallel-lint": "1.2.0",
                "phpunit/phpunit": "^8.5"
            },
            "type": "library",
            "autoload": {
                "files": [
                    "src/Wikimedia/Functions.php"
                ],
                "psr-4": {
                    "Wikimedia\\AtEase\\": "src/Wikimedia/AtEase/"
                }
            },
            "notification-url": "https://packagist.org/downloads/",
            "license": [
                "GPL-2.0-or-later"
            ],
            "authors": [
                {
                    "name": "Tim Starling",
                    "email": "tstarling@wikimedia.org"
                },
                {
                    "name": "MediaWiki developers",
                    "email": "wikitech-l@lists.wikimedia.org"
                }
            ],
            "description": "Safe replacement to @ for suppressing warnings.",
            "homepage": "https://www.mediawiki.org/wiki/at-ease",
            "support": {
                "source": "https://github.com/wikimedia/at-ease/tree/v2.1.0"
            },
            "time": "2021-02-27T15:53:37+00:00"
        },
        {
            "name": "yoast/phpunit-polyfills",
            "version": "1.1.0",
            "source": {
                "type": "git",
                "url": "https://github.com/Yoast/PHPUnit-Polyfills.git",
                "reference": "224e4a1329c03d8bad520e3fc4ec980034a4b212"
            },
            "dist": {
                "type": "zip",
                "url": "https://api.github.com/repos/Yoast/PHPUnit-Polyfills/zipball/224e4a1329c03d8bad520e3fc4ec980034a4b212",
                "reference": "224e4a1329c03d8bad520e3fc4ec980034a4b212",
                "shasum": ""
            },
            "require": {
                "php": ">=5.4",
                "phpunit/phpunit": "^4.8.36 || ^5.7.21 || ^6.0 || ^7.0 || ^8.0 || ^9.0"
            },
            "require-dev": {
                "yoast/yoastcs": "^2.3.0"
            },
            "type": "library",
            "extra": {
                "branch-alias": {
                    "dev-main": "2.x-dev"
                }
            },
            "autoload": {
                "files": [
                    "phpunitpolyfills-autoload.php"
                ]
            },
            "notification-url": "https://packagist.org/downloads/",
            "license": [
                "BSD-3-Clause"
            ],
            "authors": [
                {
                    "name": "Team Yoast",
                    "email": "support@yoast.com",
                    "homepage": "https://yoast.com"
                },
                {
                    "name": "Contributors",
                    "homepage": "https://github.com/Yoast/PHPUnit-Polyfills/graphs/contributors"
                }
            ],
            "description": "Set of polyfills for changed PHPUnit functionality to allow for creating PHPUnit cross-version compatible tests",
            "homepage": "https://github.com/Yoast/PHPUnit-Polyfills",
            "keywords": [
                "phpunit",
                "polyfill",
                "testing"
            ],
            "support": {
                "issues": "https://github.com/Yoast/PHPUnit-Polyfills/issues",
                "source": "https://github.com/Yoast/PHPUnit-Polyfills"
            },
            "time": "2023-08-19T14:25:08+00:00"
        }
    ],
    "aliases": [],
    "minimum-stability": "dev",
    "stability-flags": [],
    "prefer-stable": true,
    "prefer-lowest": false,
    "platform": {
        "ext-fileinfo": "*",
        "ext-json": "*",
        "ext-openssl": "*"
    },
    "platform-dev": [],
    "platform-overrides": {
        "ext-intl": "0.0.0"
    },
    "plugin-api-version": "2.3.0"
}<|MERGE_RESOLUTION|>--- conflicted
+++ resolved
@@ -4,11 +4,7 @@
         "Read more about it at https://getcomposer.org/doc/01-basic-usage.md#installing-dependencies",
         "This file is @generated automatically"
     ],
-<<<<<<< HEAD
-    "content-hash": "1c8fb69f9ad8a0254bc8d2449cf0d508",
-=======
     "content-hash": "efbfa6f913dfce5c8a13cf87a6e4cf99",
->>>>>>> 41bcf502
     "packages": [
         {
             "name": "automattic/jetpack-a8c-mc-stats",
@@ -19,16 +15,6 @@
                 "reference": "6743d34fe7556455e17cbe1b7c90ed39a1f69089"
             },
             "dist": {
-<<<<<<< HEAD
-                "type": "zip",
-                "url": "https://api.github.com/repos/Automattic/jetpack-a8c-mc-stats/zipball/6743d34fe7556455e17cbe1b7c90ed39a1f69089",
-                "reference": "6743d34fe7556455e17cbe1b7c90ed39a1f69089",
-                "shasum": ""
-            },
-            "require-dev": {
-                "automattic/jetpack-changelogger": "^3.3.2",
-                "yoast/phpunit-polyfills": "1.0.4"
-=======
                 "type": "path",
                 "url": "../../packages/a8c-mc-stats",
                 "reference": "323066aa932363ae466ae3531a3294cd87b76784"
@@ -36,7 +22,6 @@
             "require-dev": {
                 "automattic/jetpack-changelogger": "@dev",
                 "yoast/phpunit-polyfills": "1.1.0"
->>>>>>> 41bcf502
             },
             "suggest": {
                 "automattic/jetpack-autoloader": "Allow for better interoperability with other plugins that use this package."
@@ -76,16 +61,9 @@
                 "reference": "95910ef6a1451ad1ba2cca5ce43c8f79f5b72792"
             },
             "dist": {
-<<<<<<< HEAD
-                "type": "zip",
-                "url": "https://api.github.com/repos/Automattic/jetpack-abtest/zipball/95910ef6a1451ad1ba2cca5ce43c8f79f5b72792",
-                "reference": "95910ef6a1451ad1ba2cca5ce43c8f79f5b72792",
-                "shasum": ""
-=======
                 "type": "path",
                 "url": "../../packages/abtest",
                 "reference": "927b858bd00d90ac0951f21c5481b6147ba09854"
->>>>>>> 41bcf502
             },
             "require": {
                 "automattic/jetpack-connection": "^1.51.7",
@@ -134,16 +112,9 @@
                 "reference": "11fc9167e3c5f211de4e84df7408cb29a3c78bc7"
             },
             "dist": {
-<<<<<<< HEAD
-                "type": "zip",
-                "url": "https://api.github.com/repos/Automattic/jetpack-action-bar/zipball/11fc9167e3c5f211de4e84df7408cb29a3c78bc7",
-                "reference": "11fc9167e3c5f211de4e84df7408cb29a3c78bc7",
-                "shasum": ""
-=======
                 "type": "path",
                 "url": "../../packages/action-bar",
                 "reference": "02fd9ecfa27a7f80f40ec47fec385e8408994329"
->>>>>>> 41bcf502
             },
             "require": {
                 "automattic/jetpack-assets": "^1.18.8",
@@ -193,16 +164,9 @@
                 "reference": "90f4de6c9d936bbf161f1c2356d98b00ba33576f"
             },
             "dist": {
-<<<<<<< HEAD
-                "type": "zip",
-                "url": "https://api.github.com/repos/Automattic/jetpack-admin-ui/zipball/90f4de6c9d936bbf161f1c2356d98b00ba33576f",
-                "reference": "90f4de6c9d936bbf161f1c2356d98b00ba33576f",
-                "shasum": ""
-=======
                 "type": "path",
                 "url": "../../packages/admin-ui",
                 "reference": "043cf5470fb67474cbde3a6d8351ee5ecca51efd"
->>>>>>> 41bcf502
             },
             "require-dev": {
                 "automattic/jetpack-changelogger": "^3.3.2",
@@ -252,16 +216,9 @@
                 "reference": "1a19a54781f0eed6e4570250cf88ba9a4da1d876"
             },
             "dist": {
-<<<<<<< HEAD
-                "type": "zip",
-                "url": "https://api.github.com/repos/Automattic/jetpack-assets/zipball/1a19a54781f0eed6e4570250cf88ba9a4da1d876",
-                "reference": "1a19a54781f0eed6e4570250cf88ba9a4da1d876",
-                "shasum": ""
-=======
                 "type": "path",
                 "url": "../../packages/assets",
                 "reference": "3e2ee0c78d91409302ac2228532b9725d187c89c"
->>>>>>> 41bcf502
             },
             "require": {
                 "automattic/jetpack-constants": "^1.6.22"
@@ -314,28 +271,16 @@
                 "reference": "3a01a4a4ac166eaa721438cc06daa3cca0d51a15"
             },
             "dist": {
-<<<<<<< HEAD
-                "type": "zip",
-                "url": "https://api.github.com/repos/Automattic/jetpack-autoloader/zipball/3a01a4a4ac166eaa721438cc06daa3cca0d51a15",
-                "reference": "3a01a4a4ac166eaa721438cc06daa3cca0d51a15",
-                "shasum": ""
-=======
                 "type": "path",
                 "url": "../../packages/autoloader",
                 "reference": "0770a6f80877d30c1d1767d4395af6e17f8768be"
->>>>>>> 41bcf502
             },
             "require": {
                 "composer-plugin-api": "^1.1 || ^2.0"
             },
             "require-dev": {
-<<<<<<< HEAD
-                "automattic/jetpack-changelogger": "^3.3.4",
-                "yoast/phpunit-polyfills": "1.0.4"
-=======
                 "automattic/jetpack-changelogger": "@dev",
                 "yoast/phpunit-polyfills": "1.1.0"
->>>>>>> 41bcf502
             },
             "type": "composer-plugin",
             "extra": {
@@ -384,16 +329,9 @@
                 "reference": "69bd69c82991de2f5466b100c0f50adf57126cd0"
             },
             "dist": {
-<<<<<<< HEAD
-                "type": "zip",
-                "url": "https://api.github.com/repos/Automattic/jetpack-backup/zipball/69bd69c82991de2f5466b100c0f50adf57126cd0",
-                "reference": "69bd69c82991de2f5466b100c0f50adf57126cd0",
-                "shasum": ""
-=======
                 "type": "path",
                 "url": "../../packages/backup",
                 "reference": "fe1b66a0332a2c838bfe27175c0c4d9482d52d2e"
->>>>>>> 41bcf502
             },
             "require": {
                 "automattic/jetpack-admin-ui": "^0.2.20",
@@ -456,16 +394,9 @@
                 "reference": "22302f498a25848403774cd7069f9ee36767bfa7"
             },
             "dist": {
-<<<<<<< HEAD
-                "type": "zip",
-                "url": "https://api.github.com/repos/Automattic/jetpack-blaze/zipball/22302f498a25848403774cd7069f9ee36767bfa7",
-                "reference": "22302f498a25848403774cd7069f9ee36767bfa7",
-                "shasum": ""
-=======
                 "type": "path",
                 "url": "../../packages/blaze",
                 "reference": "1ed5f1ec93e20e373beaf86551366e837360a83d"
->>>>>>> 41bcf502
             },
             "require": {
                 "automattic/jetpack-assets": "^1.18.8",
@@ -522,16 +453,9 @@
                 "reference": "33760eb26b608d51459fac0141f831e2b3cad3e8"
             },
             "dist": {
-<<<<<<< HEAD
-                "type": "zip",
-                "url": "https://api.github.com/repos/Automattic/jetpack-blocks/zipball/33760eb26b608d51459fac0141f831e2b3cad3e8",
-                "reference": "33760eb26b608d51459fac0141f831e2b3cad3e8",
-                "shasum": ""
-=======
                 "type": "path",
                 "url": "../../packages/blocks",
                 "reference": "21025b86c1837680dae628cb68c66299dcfaa8d6"
->>>>>>> 41bcf502
             },
             "require-dev": {
                 "automattic/jetpack-changelogger": "^3.3.4",
@@ -577,16 +501,9 @@
                 "reference": "de371bf054014ddb19ac161db6d3bd84528d5471"
             },
             "dist": {
-<<<<<<< HEAD
-                "type": "zip",
-                "url": "https://api.github.com/repos/Automattic/jetpack-boost-core/zipball/de371bf054014ddb19ac161db6d3bd84528d5471",
-                "reference": "de371bf054014ddb19ac161db6d3bd84528d5471",
-                "shasum": ""
-=======
                 "type": "path",
                 "url": "../../packages/boost-core",
                 "reference": "a9bc537a11dd4c65e13369579fecd51a5b108b22"
->>>>>>> 41bcf502
             },
             "require-dev": {
                 "automattic/jetpack-changelogger": "^3.3.4",
@@ -632,16 +549,9 @@
                 "reference": "39a92e65d25a9837f9891ffb794ee06ccdc4a6a1"
             },
             "dist": {
-<<<<<<< HEAD
-                "type": "zip",
-                "url": "https://api.github.com/repos/Automattic/jetpack-boost-speed-score/zipball/39a92e65d25a9837f9891ffb794ee06ccdc4a6a1",
-                "reference": "39a92e65d25a9837f9891ffb794ee06ccdc4a6a1",
-                "shasum": ""
-=======
                 "type": "path",
                 "url": "../../packages/boost-speed-score",
                 "reference": "a24c57f4e9670a96fea65d286c00d229bde44833"
->>>>>>> 41bcf502
             },
             "require": {
                 "automattic/jetpack-boost-core": "^0.1.0"
@@ -743,16 +653,9 @@
                 "reference": "30d09c4ae815f63a05b9b825e7338d795f9d3ec4"
             },
             "dist": {
-<<<<<<< HEAD
-                "type": "zip",
-                "url": "https://api.github.com/repos/Automattic/jetpack-composer-plugin/zipball/30d09c4ae815f63a05b9b825e7338d795f9d3ec4",
-                "reference": "30d09c4ae815f63a05b9b825e7338d795f9d3ec4",
-                "shasum": ""
-=======
                 "type": "path",
                 "url": "../../packages/composer-plugin",
                 "reference": "c5173c994ce10010ef82aaf94b4aae9accb7bd02"
->>>>>>> 41bcf502
             },
             "require": {
                 "composer-plugin-api": "^2.1.0"
@@ -852,16 +755,9 @@
                 "reference": "d6c83b19aef56cc08a8314e84ab79e66cfbf3e03"
             },
             "dist": {
-<<<<<<< HEAD
-                "type": "zip",
-                "url": "https://api.github.com/repos/Automattic/jetpack-connection/zipball/d6c83b19aef56cc08a8314e84ab79e66cfbf3e03",
-                "reference": "d6c83b19aef56cc08a8314e84ab79e66cfbf3e03",
-                "shasum": ""
-=======
                 "type": "path",
                 "url": "../../packages/connection",
                 "reference": "3e9d40adbe49f562b5b22ce9b463a00196a61f00"
->>>>>>> 41bcf502
             },
             "require": {
                 "automattic/jetpack-a8c-mc-stats": "^1.4.20",
@@ -921,16 +817,9 @@
                 "reference": "7b5c44d763c7b0dd7498be2b41a89bfefe84834c"
             },
             "dist": {
-<<<<<<< HEAD
-                "type": "zip",
-                "url": "https://api.github.com/repos/Automattic/jetpack-constants/zipball/7b5c44d763c7b0dd7498be2b41a89bfefe84834c",
-                "reference": "7b5c44d763c7b0dd7498be2b41a89bfefe84834c",
-                "shasum": ""
-=======
                 "type": "path",
                 "url": "../../packages/constants",
                 "reference": "17a0eb51bb039041e3f37c6cd76b5c9bc0110fde"
->>>>>>> 41bcf502
             },
             "require-dev": {
                 "automattic/jetpack-changelogger": "^3.3.2",
@@ -975,16 +864,6 @@
                 "reference": "303b06e76ef7976aef7e41423573b53d6860b1df"
             },
             "dist": {
-<<<<<<< HEAD
-                "type": "zip",
-                "url": "https://api.github.com/repos/Automattic/jetpack-device-detection/zipball/303b06e76ef7976aef7e41423573b53d6860b1df",
-                "reference": "303b06e76ef7976aef7e41423573b53d6860b1df",
-                "shasum": ""
-            },
-            "require-dev": {
-                "automattic/jetpack-changelogger": "^3.3.4",
-                "yoast/phpunit-polyfills": "1.0.4"
-=======
                 "type": "path",
                 "url": "../../packages/device-detection",
                 "reference": "fef1f53b844143c5358061d969d7472bb321af18"
@@ -992,7 +871,6 @@
             "require-dev": {
                 "automattic/jetpack-changelogger": "@dev",
                 "yoast/phpunit-polyfills": "1.1.0"
->>>>>>> 41bcf502
             },
             "suggest": {
                 "automattic/jetpack-autoloader": "Allow for better interoperability with other plugins that use this package."
@@ -1032,16 +910,6 @@
                 "reference": "edfaa1ca3ed556d03c02137be841544af599136a"
             },
             "dist": {
-<<<<<<< HEAD
-                "type": "zip",
-                "url": "https://api.github.com/repos/Automattic/jetpack-error/zipball/edfaa1ca3ed556d03c02137be841544af599136a",
-                "reference": "edfaa1ca3ed556d03c02137be841544af599136a",
-                "shasum": ""
-            },
-            "require-dev": {
-                "automattic/jetpack-changelogger": "^3.3.2",
-                "yoast/phpunit-polyfills": "1.0.4"
-=======
                 "type": "path",
                 "url": "../../packages/error",
                 "reference": "b2883221ca1decbbb5d0b39f9f8cdc76e869448f"
@@ -1049,7 +917,6 @@
             "require-dev": {
                 "automattic/jetpack-changelogger": "@dev",
                 "yoast/phpunit-polyfills": "1.1.0"
->>>>>>> 41bcf502
             },
             "suggest": {
                 "automattic/jetpack-autoloader": "Allow for better interoperability with other plugins that use this package."
@@ -1089,16 +956,9 @@
                 "reference": "86305447d6938097b0d12ff9fd8baa226f37db80"
             },
             "dist": {
-<<<<<<< HEAD
-                "type": "zip",
-                "url": "https://api.github.com/repos/Automattic/jetpack-forms/zipball/86305447d6938097b0d12ff9fd8baa226f37db80",
-                "reference": "86305447d6938097b0d12ff9fd8baa226f37db80",
-                "shasum": ""
-=======
                 "type": "path",
                 "url": "../../packages/forms",
                 "reference": "5e49d3cc5d5b17e282252eb1741e2fb819e0e456"
->>>>>>> 41bcf502
             },
             "require": {
                 "automattic/jetpack-assets": "^1.18.8",
@@ -1154,16 +1014,9 @@
                 "reference": "eb424f11cad5860e4f5dbdb2584ad58b09c9e18d"
             },
             "dist": {
-<<<<<<< HEAD
-                "type": "zip",
-                "url": "https://api.github.com/repos/Automattic/jetpack-google-fonts-provider/zipball/eb424f11cad5860e4f5dbdb2584ad58b09c9e18d",
-                "reference": "eb424f11cad5860e4f5dbdb2584ad58b09c9e18d",
-                "shasum": ""
-=======
                 "type": "path",
                 "url": "../../packages/google-fonts-provider",
                 "reference": "72bc00c2292da37a578ec11b140982ba756492da"
->>>>>>> 41bcf502
             },
             "require-dev": {
                 "automattic/jetpack-changelogger": "^3.3.2",
@@ -1209,16 +1062,9 @@
                 "reference": "a5ffd9b0c2f378f39348ad4132e44e180d7e5b15"
             },
             "dist": {
-<<<<<<< HEAD
-                "type": "zip",
-                "url": "https://api.github.com/repos/Automattic/jetpack-identity-crisis/zipball/a5ffd9b0c2f378f39348ad4132e44e180d7e5b15",
-                "reference": "a5ffd9b0c2f378f39348ad4132e44e180d7e5b15",
-                "shasum": ""
-=======
                 "type": "path",
                 "url": "../../packages/identity-crisis",
                 "reference": "bdb1408d3bb21f92d0d920bc6c7fa417238af18f"
->>>>>>> 41bcf502
             },
             "require": {
                 "automattic/jetpack-assets": "^1.18.8",
@@ -1274,16 +1120,9 @@
                 "reference": "4aea9a9efc2a6afb0adad5dc921f8d92ccef924c"
             },
             "dist": {
-<<<<<<< HEAD
-                "type": "zip",
-                "url": "https://api.github.com/repos/Automattic/jetpack-image-cdn/zipball/4aea9a9efc2a6afb0adad5dc921f8d92ccef924c",
-                "reference": "4aea9a9efc2a6afb0adad5dc921f8d92ccef924c",
-                "shasum": ""
-=======
                 "type": "path",
                 "url": "../../packages/image-cdn",
                 "reference": "8f0e7e98f7416857ceb9aff528869d90164e4985"
->>>>>>> 41bcf502
             },
             "require": {
                 "automattic/jetpack-assets": "^1.18.4",
@@ -1336,16 +1175,9 @@
                 "reference": "c436e5e68993e3015f2b3a32de63f57c74b056eb"
             },
             "dist": {
-<<<<<<< HEAD
-                "type": "zip",
-                "url": "https://api.github.com/repos/Automattic/jetpack-import/zipball/c436e5e68993e3015f2b3a32de63f57c74b056eb",
-                "reference": "c436e5e68993e3015f2b3a32de63f57c74b056eb",
-                "shasum": ""
-=======
                 "type": "path",
                 "url": "../../packages/import",
                 "reference": "342e240002782ee069e2871d3ad73e5c010eac35"
->>>>>>> 41bcf502
             },
             "require": {
                 "automattic/jetpack-connection": "^1.52.1"
@@ -1397,16 +1229,9 @@
                 "reference": "fde10bea279aca8adbae9d7ae27d971da3a932e3"
             },
             "dist": {
-<<<<<<< HEAD
-                "type": "zip",
-                "url": "https://api.github.com/repos/Automattic/jetpack-ip/zipball/fde10bea279aca8adbae9d7ae27d971da3a932e3",
-                "reference": "fde10bea279aca8adbae9d7ae27d971da3a932e3",
-                "shasum": ""
-=======
                 "type": "path",
                 "url": "../../packages/ip",
                 "reference": "5ac9a7f37b867264b745c581597351ff389e6640"
->>>>>>> 41bcf502
             },
             "require-dev": {
                 "automattic/jetpack-changelogger": "^3.3.4",
@@ -1455,16 +1280,9 @@
                 "reference": "950d6f2cb2a5da62a2505c9b720b553aa6140ad1"
             },
             "dist": {
-<<<<<<< HEAD
-                "type": "zip",
-                "url": "https://api.github.com/repos/Automattic/jetpack-jitm/zipball/950d6f2cb2a5da62a2505c9b720b553aa6140ad1",
-                "reference": "950d6f2cb2a5da62a2505c9b720b553aa6140ad1",
-                "shasum": ""
-=======
                 "type": "path",
                 "url": "../../packages/jitm",
                 "reference": "3b5f4e2030b1dd42dfc17a85a457da86a124b208"
->>>>>>> 41bcf502
             },
             "require": {
                 "automattic/jetpack-a8c-mc-stats": "^1.4.20",
@@ -1523,16 +1341,9 @@
                 "reference": "1bd2331f9491cc7f2d22bf9168ee55e685ec079e"
             },
             "dist": {
-<<<<<<< HEAD
-                "type": "zip",
-                "url": "https://api.github.com/repos/Automattic/jetpack-lazy-images/zipball/1bd2331f9491cc7f2d22bf9168ee55e685ec079e",
-                "reference": "1bd2331f9491cc7f2d22bf9168ee55e685ec079e",
-                "shasum": ""
-=======
                 "type": "path",
                 "url": "../../packages/lazy-images",
                 "reference": "e6b79362f4856459234f1fe50fb8e560ef586b3e"
->>>>>>> 41bcf502
             },
             "require": {
                 "automattic/jetpack-assets": "^1.18.8",
@@ -1582,16 +1393,9 @@
                 "reference": "46ff51c6f1f8ab5206d8bc93ec5bb23e1c174def"
             },
             "dist": {
-<<<<<<< HEAD
-                "type": "zip",
-                "url": "https://api.github.com/repos/Automattic/jetpack-licensing/zipball/46ff51c6f1f8ab5206d8bc93ec5bb23e1c174def",
-                "reference": "46ff51c6f1f8ab5206d8bc93ec5bb23e1c174def",
-                "shasum": ""
-=======
                 "type": "path",
                 "url": "../../packages/licensing",
                 "reference": "f721e8bb190e8f3f819032600242e811a567950f"
->>>>>>> 41bcf502
             },
             "require": {
                 "automattic/jetpack-connection": "^1.51.7"
@@ -1640,16 +1444,6 @@
                 "reference": "6a7b9e5602ca81c207e573dfed9e4fc1dd6a279b"
             },
             "dist": {
-<<<<<<< HEAD
-                "type": "zip",
-                "url": "https://api.github.com/repos/Automattic/jetpack-logo/zipball/6a7b9e5602ca81c207e573dfed9e4fc1dd6a279b",
-                "reference": "6a7b9e5602ca81c207e573dfed9e4fc1dd6a279b",
-                "shasum": ""
-            },
-            "require-dev": {
-                "automattic/jetpack-changelogger": "^3.3.2",
-                "yoast/phpunit-polyfills": "1.0.4"
-=======
                 "type": "path",
                 "url": "../../packages/logo",
                 "reference": "c5c4c3918c9e6ae4da34f413a28a6d82d360aeab"
@@ -1657,7 +1451,6 @@
             "require-dev": {
                 "automattic/jetpack-changelogger": "@dev",
                 "yoast/phpunit-polyfills": "1.1.0"
->>>>>>> 41bcf502
             },
             "suggest": {
                 "automattic/jetpack-autoloader": "Allow for better interoperability with other plugins that use this package."
@@ -1697,16 +1490,9 @@
                 "reference": "abf58a36e37a9905564e3672670647f22474f553"
             },
             "dist": {
-<<<<<<< HEAD
-                "type": "zip",
-                "url": "https://api.github.com/repos/Automattic/jetpack-my-jetpack/zipball/abf58a36e37a9905564e3672670647f22474f553",
-                "reference": "abf58a36e37a9905564e3672670647f22474f553",
-                "shasum": ""
-=======
                 "type": "path",
                 "url": "../../packages/my-jetpack",
                 "reference": "8c7e56e6c97632cf8fff1285acff16362892e0ac"
->>>>>>> 41bcf502
             },
             "require": {
                 "automattic/jetpack-admin-ui": "^0.2.20",
@@ -1767,16 +1553,9 @@
                 "reference": "6b179bff7c0863015aa699939e1dfe2bd4c97974"
             },
             "dist": {
-<<<<<<< HEAD
-                "type": "zip",
-                "url": "https://api.github.com/repos/Automattic/jetpack-partner/zipball/6b179bff7c0863015aa699939e1dfe2bd4c97974",
-                "reference": "6b179bff7c0863015aa699939e1dfe2bd4c97974",
-                "shasum": ""
-=======
                 "type": "path",
                 "url": "../../packages/partner",
                 "reference": "617ebd443fc95dbd3e907b463eed621506da8e31"
->>>>>>> 41bcf502
             },
             "require": {
                 "automattic/jetpack-connection": "^1.51.7",
@@ -1826,16 +1605,9 @@
                 "reference": "16b88d370ca2f59b38e6c44bc37fc43e72090dad"
             },
             "dist": {
-<<<<<<< HEAD
-                "type": "zip",
-                "url": "https://api.github.com/repos/Automattic/jetpack-password-checker/zipball/16b88d370ca2f59b38e6c44bc37fc43e72090dad",
-                "reference": "16b88d370ca2f59b38e6c44bc37fc43e72090dad",
-                "shasum": ""
-=======
                 "type": "path",
                 "url": "../../packages/password-checker",
                 "reference": "7a26ef21f1404281666043cead8bf1669d120154"
->>>>>>> 41bcf502
             },
             "require-dev": {
                 "automattic/jetpack-changelogger": "^3.3.2",
@@ -1881,16 +1653,9 @@
                 "reference": "e63cf14bacdf4f6ce82c85c0433d86e87dd3fb00"
             },
             "dist": {
-<<<<<<< HEAD
-                "type": "zip",
-                "url": "https://api.github.com/repos/Automattic/jetpack-plans/zipball/e63cf14bacdf4f6ce82c85c0433d86e87dd3fb00",
-                "reference": "e63cf14bacdf4f6ce82c85c0433d86e87dd3fb00",
-                "shasum": ""
-=======
                 "type": "path",
                 "url": "../../packages/plans",
                 "reference": "86261db42c82c72b7e452d58f7f87e688166ebf4"
->>>>>>> 41bcf502
             },
             "require": {
                 "automattic/jetpack-connection": "^1.53.0"
@@ -1939,28 +1704,16 @@
                 "reference": "b58067f0da436ebf945818d65434cfe205c6aa63"
             },
             "dist": {
-<<<<<<< HEAD
-                "type": "zip",
-                "url": "https://api.github.com/repos/Automattic/jetpack-plugins-installer/zipball/b58067f0da436ebf945818d65434cfe205c6aa63",
-                "reference": "b58067f0da436ebf945818d65434cfe205c6aa63",
-                "shasum": ""
-=======
                 "type": "path",
                 "url": "../../packages/plugins-installer",
                 "reference": "f9df3642af412f0b65e6318fe701deffa501aed8"
->>>>>>> 41bcf502
             },
             "require": {
                 "automattic/jetpack-a8c-mc-stats": "^1.4.20"
             },
             "require-dev": {
-<<<<<<< HEAD
-                "automattic/jetpack-changelogger": "^3.3.2",
-                "yoast/phpunit-polyfills": "1.0.4"
-=======
                 "automattic/jetpack-changelogger": "@dev",
                 "yoast/phpunit-polyfills": "1.1.0"
->>>>>>> 41bcf502
             },
             "suggest": {
                 "automattic/jetpack-autoloader": "Allow for better interoperability with other plugins that use this package."
@@ -2001,16 +1754,9 @@
                 "reference": "d65b11bbd6720342469dfcaf239653854f6ccf0f"
             },
             "dist": {
-<<<<<<< HEAD
-                "type": "zip",
-                "url": "https://api.github.com/repos/Automattic/jetpack-post-list/zipball/d65b11bbd6720342469dfcaf239653854f6ccf0f",
-                "reference": "d65b11bbd6720342469dfcaf239653854f6ccf0f",
-                "shasum": ""
-=======
                 "type": "path",
                 "url": "../../packages/post-list",
                 "reference": "d028ad43152f1d8c9e799b259831552c6d5d2225"
->>>>>>> 41bcf502
             },
             "require": {
                 "automattic/jetpack-assets": "^1.18.1"
@@ -2062,16 +1808,9 @@
                 "reference": "f854fdd2e58d0dd9038c69c8c134cbbd3f90dd15"
             },
             "dist": {
-<<<<<<< HEAD
-                "type": "zip",
-                "url": "https://api.github.com/repos/Automattic/jetpack-publicize/zipball/f854fdd2e58d0dd9038c69c8c134cbbd3f90dd15",
-                "reference": "f854fdd2e58d0dd9038c69c8c134cbbd3f90dd15",
-                "shasum": ""
-=======
                 "type": "path",
                 "url": "../../packages/publicize",
                 "reference": "2f8af77c67748b04f1bed23db973271e3f45a7a0"
->>>>>>> 41bcf502
             },
             "require": {
                 "automattic/jetpack-assets": "^1.18.8",
@@ -2128,16 +1867,9 @@
                 "reference": "67d7dce123d4af4fec4b4fe15e99aaad85308314"
             },
             "dist": {
-<<<<<<< HEAD
-                "type": "zip",
-                "url": "https://api.github.com/repos/Automattic/jetpack-redirect/zipball/67d7dce123d4af4fec4b4fe15e99aaad85308314",
-                "reference": "67d7dce123d4af4fec4b4fe15e99aaad85308314",
-                "shasum": ""
-=======
                 "type": "path",
                 "url": "../../packages/redirect",
                 "reference": "41485d7ae484bbdf8cd540fe210fc8a950739e4a"
->>>>>>> 41bcf502
             },
             "require": {
                 "automattic/jetpack-status": "^1.16.4"
@@ -2185,16 +1917,9 @@
                 "reference": "f147b3e8061fc0de2a892ddc4f4156eb995545f9"
             },
             "dist": {
-<<<<<<< HEAD
-                "type": "zip",
-                "url": "https://api.github.com/repos/Automattic/jetpack-roles/zipball/f147b3e8061fc0de2a892ddc4f4156eb995545f9",
-                "reference": "f147b3e8061fc0de2a892ddc4f4156eb995545f9",
-                "shasum": ""
-=======
                 "type": "path",
                 "url": "../../packages/roles",
                 "reference": "c3300863025c6a3f2cb1705a67ab77d2946e87dc"
->>>>>>> 41bcf502
             },
             "require-dev": {
                 "automattic/jetpack-changelogger": "^3.3.2",
@@ -2239,16 +1964,9 @@
                 "reference": "0631a2ffefebed0c0a222d7b5ac8438966ecb5ab"
             },
             "dist": {
-<<<<<<< HEAD
-                "type": "zip",
-                "url": "https://api.github.com/repos/Automattic/jetpack-search/zipball/0631a2ffefebed0c0a222d7b5ac8438966ecb5ab",
-                "reference": "0631a2ffefebed0c0a222d7b5ac8438966ecb5ab",
-                "shasum": ""
-=======
                 "type": "path",
                 "url": "../../packages/search",
                 "reference": "f69299e3e47bb9f736f31cf3e1f65f036d9dfde2"
->>>>>>> 41bcf502
             },
             "require": {
                 "automattic/jetpack-assets": "^1.18.8",
@@ -2305,16 +2023,9 @@
                 "reference": "081205482dd55dc3be9fb8284506bf4ab7d3df55"
             },
             "dist": {
-<<<<<<< HEAD
-                "type": "zip",
-                "url": "https://api.github.com/repos/Automattic/jetpack-stats/zipball/081205482dd55dc3be9fb8284506bf4ab7d3df55",
-                "reference": "081205482dd55dc3be9fb8284506bf4ab7d3df55",
-                "shasum": ""
-=======
                 "type": "path",
                 "url": "../../packages/stats",
                 "reference": "a904c2760d51bdc5cf7a74d94f5dce864ad91bed"
->>>>>>> 41bcf502
             },
             "require": {
                 "automattic/jetpack-assets": "^1.18.8",
@@ -2366,16 +2077,9 @@
                 "reference": "a041387138c0389eac482a5237ed783a35858244"
             },
             "dist": {
-<<<<<<< HEAD
-                "type": "zip",
-                "url": "https://api.github.com/repos/Automattic/jetpack-stats-admin/zipball/a041387138c0389eac482a5237ed783a35858244",
-                "reference": "a041387138c0389eac482a5237ed783a35858244",
-                "shasum": ""
-=======
                 "type": "path",
                 "url": "../../packages/stats-admin",
                 "reference": "19d4faeda9ea583a365db86e92e7d26ca73d4415"
->>>>>>> 41bcf502
             },
             "require": {
                 "automattic/jetpack-connection": "^1.53.2",
@@ -2429,16 +2133,9 @@
                 "reference": "98feb85e54ec04ccd2dd37acc4df18ec521249d3"
             },
             "dist": {
-<<<<<<< HEAD
-                "type": "zip",
-                "url": "https://api.github.com/repos/Automattic/jetpack-status/zipball/98feb85e54ec04ccd2dd37acc4df18ec521249d3",
-                "reference": "98feb85e54ec04ccd2dd37acc4df18ec521249d3",
-                "shasum": ""
-=======
                 "type": "path",
                 "url": "../../packages/status",
                 "reference": "f7cb46ce4ddb975b79fd27163da1a908888322d6"
->>>>>>> 41bcf502
             },
             "require": {
                 "automattic/jetpack-constants": "^1.6.22"
@@ -2487,16 +2184,9 @@
                 "reference": "0aa6d5b3e4a1747713dbb2d6ca761fd4d7ef82fe"
             },
             "dist": {
-<<<<<<< HEAD
-                "type": "zip",
-                "url": "https://api.github.com/repos/Automattic/jetpack-sync/zipball/0aa6d5b3e4a1747713dbb2d6ca761fd4d7ef82fe",
-                "reference": "0aa6d5b3e4a1747713dbb2d6ca761fd4d7ef82fe",
-                "shasum": ""
-=======
                 "type": "path",
                 "url": "../../packages/sync",
                 "reference": "9fac41dff9900202331b7a61128eb0af0f994019"
->>>>>>> 41bcf502
             },
             "require": {
                 "automattic/jetpack-connection": "^1.57.0",
@@ -2554,16 +2244,9 @@
                 "reference": "aae16c3094ae6bfd5523fcca28ae4c62e2c22a5d"
             },
             "dist": {
-<<<<<<< HEAD
-                "type": "zip",
-                "url": "https://api.github.com/repos/Automattic/jetpack-videopress/zipball/aae16c3094ae6bfd5523fcca28ae4c62e2c22a5d",
-                "reference": "aae16c3094ae6bfd5523fcca28ae4c62e2c22a5d",
-                "shasum": ""
-=======
                 "type": "path",
                 "url": "../../packages/videopress",
                 "reference": "5f37a24f44baeeb237537d9b899007d8014b42c3"
->>>>>>> 41bcf502
             },
             "require": {
                 "automattic/jetpack-admin-ui": "^0.2.20",
@@ -2619,16 +2302,9 @@
                 "reference": "e46c7c8291a70e765fe9309add0c15f0becf0eef"
             },
             "dist": {
-<<<<<<< HEAD
-                "type": "zip",
-                "url": "https://api.github.com/repos/Automattic/jetpack-waf/zipball/e46c7c8291a70e765fe9309add0c15f0becf0eef",
-                "reference": "e46c7c8291a70e765fe9309add0c15f0becf0eef",
-                "shasum": ""
-=======
                 "type": "path",
                 "url": "../../packages/waf",
                 "reference": "cbb27b249e7c79ba0d70f7d190e584b0d286440d"
->>>>>>> 41bcf502
             },
             "require": {
                 "automattic/jetpack-connection": "^1.54.1",
@@ -2684,16 +2360,9 @@
                 "reference": "af6388d5ae25dc068fb622003cbed493a97d6bb0"
             },
             "dist": {
-<<<<<<< HEAD
-                "type": "zip",
-                "url": "https://api.github.com/repos/Automattic/jetpack-wordads/zipball/af6388d5ae25dc068fb622003cbed493a97d6bb0",
-                "reference": "af6388d5ae25dc068fb622003cbed493a97d6bb0",
-                "shasum": ""
-=======
                 "type": "path",
                 "url": "../../packages/wordads",
                 "reference": "ea2e71b8dd1d509f1a34a3b01dfcf42d6d8673b8"
->>>>>>> 41bcf502
             },
             "require": {
                 "automattic/jetpack-assets": "^1.18.8",
@@ -2703,13 +2372,8 @@
                 "automattic/jetpack-status": "^1.18.0"
             },
             "require-dev": {
-<<<<<<< HEAD
-                "automattic/jetpack-changelogger": "^3.3.7",
-                "yoast/phpunit-polyfills": "1.0.4"
-=======
                 "automattic/jetpack-changelogger": "@dev",
                 "yoast/phpunit-polyfills": "1.1.0"
->>>>>>> 41bcf502
             },
             "suggest": {
                 "automattic/jetpack-autoloader": "Allow for better interoperability with other plugins that use this package."
@@ -2924,16 +2588,9 @@
                 "reference": "ac8e32bdd0a79a36ca7b73f5242408909224ba1f"
             },
             "dist": {
-<<<<<<< HEAD
-                "type": "zip",
-                "url": "https://api.github.com/repos/Automattic/jetpack-changelogger/zipball/ac8e32bdd0a79a36ca7b73f5242408909224ba1f",
-                "reference": "ac8e32bdd0a79a36ca7b73f5242408909224ba1f",
-                "shasum": ""
-=======
                 "type": "path",
                 "url": "../../packages/changelogger",
                 "reference": "7e70d6d91c99ca7224e3fe409f998b039ddc91f1"
->>>>>>> 41bcf502
             },
             "require": {
                 "php": ">=5.6",
