{
    "_readme": [
        "This file locks the dependencies of your project to a known state",
        "Read more about it at https://getcomposer.org/doc/01-basic-usage.md#installing-dependencies",
        "This file is @generated automatically"
    ],
<<<<<<< HEAD
    "content-hash": "594d60fb6350656d391f718f7a2b16f2",
=======
    "content-hash": "98459ec2205ea0f90c047772b07e2ca9",
>>>>>>> c54cc2df
    "packages": [
        {
            "name": "automattic/jetpack-a8c-mc-stats",
            "version": "dev-master",
            "dist": {
                "type": "path",
                "url": "../../packages/a8c-mc-stats",
                "reference": "c4becc4203eedffdc2d277fbc499b11105b82cba"
            },
            "require-dev": {
                "automattic/jetpack-changelogger": "^3.1",
                "yoast/phpunit-polyfills": "1.0.3"
            },
            "type": "jetpack-library",
            "extra": {
                "autotagger": true,
                "mirror-repo": "Automattic/jetpack-a8c-mc-stats",
                "changelogger": {
                    "link-template": "https://github.com/Automattic/jetpack-a8c-mc-stats/compare/v${old}...v${new}"
                },
                "branch-alias": {
                    "dev-master": "1.4.x-dev"
                }
            },
            "autoload": {
                "classmap": [
                    "src/"
                ]
            },
            "scripts": {
                "phpunit": [
                    "./vendor/phpunit/phpunit/phpunit --colors=always"
                ],
                "test-coverage": [
                    "php -dpcov.directory=. ./vendor/bin/phpunit --coverage-clover \"$COVERAGE_DIR/clover.xml\""
                ],
                "test-php": [
                    "@composer phpunit"
                ]
            },
            "license": [
                "GPL-2.0-or-later"
            ],
            "description": "Used to record internal usage stats for Automattic. Not visible to site owners.",
            "transport-options": {
                "relative": true
            }
        },
        {
            "name": "automattic/jetpack-abtest",
            "version": "dev-master",
            "dist": {
                "type": "path",
                "url": "../../packages/abtest",
                "reference": "c70fd908b6fa9963bbe33af610300cda9595a2c4"
            },
            "require": {
                "automattic/jetpack-connection": "^1.40",
                "automattic/jetpack-error": "^1.3"
            },
            "require-dev": {
                "automattic/jetpack-changelogger": "^3.1",
                "automattic/wordbless": "dev-master",
                "yoast/phpunit-polyfills": "1.0.3"
            },
            "type": "jetpack-library",
            "extra": {
                "autotagger": true,
                "mirror-repo": "Automattic/jetpack-abtest",
                "changelogger": {
                    "link-template": "https://github.com/Automattic/jetpack-abtest/compare/v${old}...v${new}"
                },
                "branch-alias": {
                    "dev-master": "1.10.x-dev"
                }
            },
            "autoload": {
                "classmap": [
                    "src/"
                ]
            },
            "scripts": {
                "phpunit": [
                    "./vendor/phpunit/phpunit/phpunit --colors=always"
                ],
                "post-update-cmd": [
                    "php -r \"copy('vendor/automattic/wordbless/src/dbless-wpdb.php', 'wordpress/wp-content/db.php');\""
                ],
                "test-coverage": [
                    "php -dpcov.directory=. ./vendor/bin/phpunit --coverage-clover \"$COVERAGE_DIR/clover.xml\""
                ],
                "test-php": [
                    "@composer phpunit"
                ]
            },
            "license": [
                "GPL-2.0-or-later"
            ],
            "description": "Provides an interface to the WP.com A/B tests.",
            "transport-options": {
                "relative": true
            }
        },
        {
            "name": "automattic/jetpack-admin-ui",
            "version": "dev-master",
            "dist": {
                "type": "path",
                "url": "../../packages/admin-ui",
                "reference": "431dfc5312dfafd99bf113eecad1642383e1544d"
            },
            "require-dev": {
                "automattic/jetpack-changelogger": "^3.1",
                "automattic/wordbless": "dev-master",
                "yoast/phpunit-polyfills": "1.0.3"
            },
            "type": "jetpack-library",
            "extra": {
                "autotagger": true,
                "mirror-repo": "Automattic/jetpack-admin-ui",
                "textdomain": "jetpack-admin-ui",
                "changelogger": {
                    "link-template": "https://github.com/Automattic/jetpack-admin-ui/compare/${old}...${new}"
                },
                "branch-alias": {
                    "dev-master": "0.2.x-dev"
                },
                "version-constants": {
                    "::PACKAGE_VERSION": "src/class-admin-menu.php"
                }
            },
            "autoload": {
                "classmap": [
                    "src/"
                ]
            },
            "scripts": {
                "phpunit": [
                    "./vendor/phpunit/phpunit/phpunit --colors=always"
                ],
                "test-coverage": [
                    "php -dpcov.directory=. ./vendor/bin/phpunit --coverage-clover \"$COVERAGE_DIR/clover.xml\""
                ],
                "test-php": [
                    "@composer phpunit"
                ],
                "post-update-cmd": [
                    "php -r \"copy('vendor/automattic/wordbless/src/dbless-wpdb.php', 'wordpress/wp-content/db.php');\""
                ]
            },
            "license": [
                "GPL-2.0-or-later"
            ],
            "description": "Generic Jetpack wp-admin UI elements",
            "transport-options": {
                "relative": true
            }
        },
        {
            "name": "automattic/jetpack-assets",
            "version": "dev-master",
            "dist": {
                "type": "path",
                "url": "../../packages/assets",
                "reference": "ddeea163e5a602e093e82e9b0597392e74cc086c"
            },
            "require": {
                "automattic/jetpack-constants": "^1.6"
            },
            "require-dev": {
                "automattic/jetpack-changelogger": "^3.1",
                "brain/monkey": "2.6.1",
                "wikimedia/testing-access-wrapper": "^1.0 || ^2.0",
                "yoast/phpunit-polyfills": "1.0.3"
            },
            "type": "jetpack-library",
            "extra": {
                "autotagger": true,
                "mirror-repo": "Automattic/jetpack-assets",
                "textdomain": "jetpack-assets",
                "changelogger": {
                    "link-template": "https://github.com/Automattic/jetpack-assets/compare/v${old}...v${new}"
                },
                "branch-alias": {
                    "dev-master": "1.17.x-dev"
                }
            },
            "autoload": {
                "files": [
                    "actions.php"
                ],
                "classmap": [
                    "src/"
                ]
            },
            "scripts": {
                "build-development": [
                    "pnpm run build"
                ],
                "build-production": [
                    "pnpm run build-production"
                ],
                "phpunit": [
                    "./vendor/phpunit/phpunit/phpunit --colors=always"
                ],
                "test-coverage": [
                    "php -dpcov.directory=. ./vendor/bin/phpunit --coverage-clover \"$COVERAGE_DIR/php/clover.xml\"",
                    "pnpm run test-coverage"
                ],
                "test-js": [
                    "pnpm run test"
                ],
                "test-php": [
                    "@composer phpunit"
                ]
            },
            "license": [
                "GPL-2.0-or-later"
            ],
            "description": "Asset management utilities for Jetpack ecosystem packages",
            "transport-options": {
                "relative": true
            }
        },
        {
            "name": "automattic/jetpack-autoloader",
            "version": "dev-master",
            "dist": {
                "type": "path",
                "url": "../../packages/autoloader",
                "reference": "4b278cf445826a854386cd03d1d7e56bde99cf29"
            },
            "require": {
                "composer-plugin-api": "^1.1 || ^2.0"
            },
            "require-dev": {
                "automattic/jetpack-changelogger": "^3.1",
                "yoast/phpunit-polyfills": "1.0.3"
            },
            "type": "composer-plugin",
            "extra": {
                "autotagger": true,
                "class": "Automattic\\Jetpack\\Autoloader\\CustomAutoloaderPlugin",
                "mirror-repo": "Automattic/jetpack-autoloader",
                "changelogger": {
                    "link-template": "https://github.com/Automattic/jetpack-autoloader/compare/v${old}...v${new}"
                },
                "branch-alias": {
                    "dev-master": "2.11.x-dev"
                }
            },
            "autoload": {
                "classmap": [
                    "src/AutoloadGenerator.php"
                ],
                "psr-4": {
                    "Automattic\\Jetpack\\Autoloader\\": "src"
                }
            },
            "scripts": {
                "phpunit": [
                    "./vendor/phpunit/phpunit/phpunit --colors=always"
                ],
                "test-coverage": [
                    "php -dpcov.directory=. ./vendor/bin/phpunit --coverage-php \"./tests/php/tmp/coverage-report.php\"",
                    "php ./tests/php/bin/test-coverage.php \"$COVERAGE_DIR/clover.xml\""
                ],
                "test-php": [
                    "@composer phpunit"
                ]
            },
            "license": [
                "GPL-2.0-or-later"
            ],
            "description": "Creates a custom autoloader for a plugin or theme.",
            "transport-options": {
                "relative": true
            }
        },
        {
            "name": "automattic/jetpack-backup",
            "version": "dev-master",
            "dist": {
                "type": "path",
                "url": "../../packages/backup",
                "reference": "829a7c3fb7c14c06e35979378591e930ef551ea1"
            },
            "require": {
                "automattic/jetpack-admin-ui": "^0.2",
                "automattic/jetpack-assets": "^1.17",
                "automattic/jetpack-autoloader": "^2.11",
                "automattic/jetpack-composer-plugin": "^1.1",
                "automattic/jetpack-config": "^1.9",
                "automattic/jetpack-connection": "^1.40",
                "automattic/jetpack-connection-ui": "^2.4",
                "automattic/jetpack-identity-crisis": "^0.8",
                "automattic/jetpack-my-jetpack": "^1.4",
                "automattic/jetpack-status": "^1.13",
                "automattic/jetpack-sync": "^1.33"
            },
            "require-dev": {
                "automattic/jetpack-changelogger": "^3.1",
                "automattic/wordbless": "@dev",
                "yoast/phpunit-polyfills": "1.0.3"
            },
            "type": "jetpack-library",
            "extra": {
                "autotagger": true,
                "mirror-repo": "Automattic/jetpack-backup",
                "textdomain": "jetpack-backup-pkg",
                "version-constants": {
                    "::PACKAGE_VERSION": "src/class-package-version.php"
                },
                "changelogger": {
                    "link-template": "https://github.com/Automattic/jetpack-backup/compare/v${old}...v${new}"
                },
                "branch-alias": {
                    "dev-master": "1.3.x-dev"
                }
            },
            "autoload": {
                "files": [
                    "actions.php"
                ],
                "classmap": [
                    "src/"
                ]
            },
            "scripts": {
                "phpunit": [
                    "./vendor/phpunit/phpunit/phpunit --colors=always"
                ],
                "test-coverage": [
                    "php -dpcov.directory=. ./vendor/bin/phpunit --coverage-clover \"$COVERAGE_DIR/clover.xml\""
                ],
                "test-php": [
                    "@composer phpunit"
                ],
                "post-update-cmd": [
                    "php -r \"copy('vendor/automattic/wordbless/src/dbless-wpdb.php', 'wordpress/wp-content/db.php');\""
                ],
                "build-development": [
                    "pnpm run build"
                ],
                "build-production": [
                    "pnpm run build-production-concurrently"
                ],
                "watch": [
                    "Composer\\Config::disableProcessTimeout",
                    "pnpm run watch"
                ]
            },
            "license": [
                "GPL-2.0-or-later"
            ],
            "description": "Tools to assist with backing up Jetpack sites.",
            "transport-options": {
                "relative": true
            }
        },
        {
            "name": "automattic/jetpack-blocks",
            "version": "dev-master",
            "dist": {
                "type": "path",
                "url": "../../packages/blocks",
                "reference": "a412a6eb5f613f1f3df25368efa545897461aa2d"
            },
            "require-dev": {
                "automattic/jetpack-changelogger": "^3.1",
                "automattic/wordbless": "dev-master",
                "brain/monkey": "2.6.1",
                "yoast/phpunit-polyfills": "1.0.3"
            },
            "type": "jetpack-library",
            "extra": {
                "autotagger": true,
                "mirror-repo": "Automattic/jetpack-blocks",
                "changelogger": {
                    "link-template": "https://github.com/Automattic/jetpack-blocks/compare/v${old}...v${new}"
                },
                "branch-alias": {
                    "dev-master": "1.4.x-dev"
                }
            },
            "autoload": {
                "classmap": [
                    "src/"
                ]
            },
            "scripts": {
                "phpunit": [
                    "./vendor/phpunit/phpunit/phpunit --colors=always"
                ],
                "post-update-cmd": [
                    "php -r \"copy('vendor/automattic/wordbless/src/dbless-wpdb.php', 'wordpress/wp-content/db.php');\""
                ],
                "test-coverage": [
                    "php -dpcov.directory=. ./vendor/bin/phpunit --coverage-clover \"$COVERAGE_DIR/clover.xml\""
                ],
                "test-php": [
                    "@composer phpunit"
                ]
            },
            "license": [
                "GPL-2.0-or-later"
            ],
            "description": "Register and manage blocks within a plugin. Used to manage block registration, enqueues, and more.",
            "transport-options": {
                "relative": true
            }
        },
        {
            "name": "automattic/jetpack-compat",
            "version": "dev-master",
            "dist": {
                "type": "path",
                "url": "../../packages/compat",
                "reference": "ed3d2aac9de2e786626f5113cdc8de478e38fce0"
            },
            "require-dev": {
                "automattic/jetpack-changelogger": "^3.1"
            },
            "type": "jetpack-library",
            "extra": {
                "autotagger": true,
                "mirror-repo": "Automattic/jetpack-compat",
                "textdomain": "jetpack-compat",
                "changelogger": {
                    "link-template": "https://github.com/Automattic/jetpack-compat/compare/v${old}...v${new}"
                },
                "branch-alias": {
                    "dev-master": "1.7.x-dev"
                }
            },
            "autoload": {
                "files": [
                    "functions.php"
                ],
                "classmap": [
                    "legacy"
                ]
            },
            "license": [
                "GPL-2.0-or-later"
            ],
            "description": "Compatibility layer with previous versions of Jetpack",
            "transport-options": {
                "relative": true
            }
        },
        {
            "name": "automattic/jetpack-composer-plugin",
            "version": "dev-master",
            "dist": {
                "type": "path",
                "url": "../../packages/composer-plugin",
                "reference": "04f3aac0bc58d9165b091eff25cd4a4da9b81cf8"
            },
            "require": {
                "composer-plugin-api": "^2.1.0"
            },
            "require-dev": {
                "automattic/jetpack-changelogger": "^3.1",
                "composer/composer": "2.2.12",
                "yoast/phpunit-polyfills": "1.0.3"
            },
            "type": "composer-plugin",
            "extra": {
                "plugin-modifies-install-path": true,
                "class": "Automattic\\Jetpack\\Composer\\Plugin",
                "mirror-repo": "Automattic/jetpack-composer-plugin",
                "changelogger": {
                    "link-template": "https://github.com/Automattic/jetpack-composer-plugin/compare/v${old}...v${new}"
                },
                "autotagger": true,
                "branch-alias": {
                    "dev-master": "1.1.x-dev"
                }
            },
            "autoload": {
                "classmap": [
                    "src/"
                ]
            },
            "scripts": {
                "phpunit": [
                    "./vendor/phpunit/phpunit/phpunit --colors=always"
                ],
                "test-coverage": [
                    "php -dpcov.directory=. ./vendor/bin/phpunit --coverage-clover \"$COVERAGE_DIR/clover.xml\""
                ],
                "test-php": [
                    "@composer phpunit"
                ]
            },
            "license": [
                "GPL-2.0-or-later"
            ],
            "description": "A custom installer plugin for Composer to move Jetpack packages out of `vendor/` so WordPress's translation infrastructure will find their strings.",
            "transport-options": {
                "relative": true
            }
        },
        {
            "name": "automattic/jetpack-config",
            "version": "dev-master",
            "dist": {
                "type": "path",
                "url": "../../packages/config",
                "reference": "f4b75345fa44397c0b326856f98ae0d8077f3da4"
            },
            "require-dev": {
                "automattic/jetpack-changelogger": "^3.1"
            },
            "type": "jetpack-library",
            "extra": {
                "autotagger": true,
                "mirror-repo": "Automattic/jetpack-config",
                "textdomain": "jetpack-config",
                "changelogger": {
                    "link-template": "https://github.com/Automattic/jetpack-config/compare/v${old}...v${new}"
                },
                "branch-alias": {
                    "dev-master": "1.9.x-dev"
                }
            },
            "autoload": {
                "classmap": [
                    "src/"
                ]
            },
            "license": [
                "GPL-2.0-or-later"
            ],
            "description": "Jetpack configuration package that initializes other packages and configures Jetpack's functionality. Can be used as a base for all variants of Jetpack package usage.",
            "transport-options": {
                "relative": true
            }
        },
        {
            "name": "automattic/jetpack-connection",
            "version": "dev-master",
            "dist": {
                "type": "path",
                "url": "../../packages/connection",
                "reference": "a4ecc94e298664a623d5b9e5568b4f0af4263cfc"
            },
            "require": {
                "automattic/jetpack-a8c-mc-stats": "^1.4",
                "automattic/jetpack-admin-ui": "^0.2",
                "automattic/jetpack-constants": "^1.6",
                "automattic/jetpack-redirect": "^1.7",
                "automattic/jetpack-roles": "^1.4",
                "automattic/jetpack-status": "^1.13"
            },
            "require-dev": {
                "automattic/jetpack-changelogger": "^3.1",
                "automattic/wordbless": "@dev",
                "brain/monkey": "2.6.1",
                "yoast/phpunit-polyfills": "1.0.3"
            },
            "type": "jetpack-library",
            "extra": {
                "autotagger": true,
                "mirror-repo": "Automattic/jetpack-connection",
                "textdomain": "jetpack-connection",
                "version-constants": {
                    "::PACKAGE_VERSION": "src/class-package-version.php"
                },
                "changelogger": {
                    "link-template": "https://github.com/Automattic/jetpack-connection/compare/v${old}...v${new}"
                },
                "branch-alias": {
                    "dev-master": "1.40.x-dev"
                }
            },
            "autoload": {
                "classmap": [
                    "legacy",
                    "src/",
                    "src/webhooks"
                ]
            },
            "scripts": {
                "build-production": [
                    "pnpm run build-production"
                ],
                "build-development": [
                    "pnpm run build"
                ],
                "phpunit": [
                    "./vendor/phpunit/phpunit/phpunit --colors=always"
                ],
                "post-update-cmd": [
                    "php -r \"copy('vendor/automattic/wordbless/src/dbless-wpdb.php', 'wordpress/wp-content/db.php');\""
                ],
                "test-coverage": [
                    "php -dpcov.directory=. ./vendor/bin/phpunit --coverage-clover \"$COVERAGE_DIR/clover.xml\""
                ],
                "test-php": [
                    "@composer phpunit"
                ]
            },
            "license": [
                "GPL-2.0-or-later"
            ],
            "description": "Everything needed to connect to the Jetpack infrastructure",
            "transport-options": {
                "relative": true
            }
        },
        {
            "name": "automattic/jetpack-connection-ui",
            "version": "dev-master",
            "dist": {
                "type": "path",
                "url": "../../packages/connection-ui",
                "reference": "5016bc4577844bd88d579eb1e0d4ddb65146b38a"
            },
            "require": {
                "automattic/jetpack-assets": "^1.17",
                "automattic/jetpack-connection": "^1.40",
                "automattic/jetpack-constants": "^1.6",
                "automattic/jetpack-device-detection": "^1.4",
                "automattic/jetpack-identity-crisis": "^0.8"
            },
            "require-dev": {
                "automattic/jetpack-changelogger": "^3.1"
            },
            "type": "jetpack-library",
            "extra": {
                "autotagger": true,
                "mirror-repo": "Automattic/jetpack-connection-ui",
                "textdomain": "jetpack-connection-ui",
                "changelogger": {
                    "link-template": "https://github.com/Automattic/jetpack-connection-ui/compare/v${old}...v${new}"
                },
                "branch-alias": {
                    "dev-master": "2.4.x-dev"
                }
            },
            "autoload": {
                "classmap": [
                    "src/"
                ]
            },
            "scripts": {
                "build-development": [
                    "pnpm run build"
                ],
                "build-production": [
                    "NODE_ENV=production pnpm run build"
                ],
                "watch": [
                    "Composer\\Config::disableProcessTimeout",
                    "pnpm run watch"
                ]
            },
            "license": [
                "GPL-2.0-or-later"
            ],
            "description": "Jetpack Connection UI",
            "transport-options": {
                "relative": true
            }
        },
        {
            "name": "automattic/jetpack-constants",
            "version": "dev-master",
            "dist": {
                "type": "path",
                "url": "../../packages/constants",
                "reference": "6c27d0bb8e75728e1bfcecb48651344b60dbf308"
            },
            "require-dev": {
                "automattic/jetpack-changelogger": "^3.1",
                "brain/monkey": "2.6.1",
                "yoast/phpunit-polyfills": "1.0.3"
            },
            "type": "jetpack-library",
            "extra": {
                "autotagger": true,
                "mirror-repo": "Automattic/jetpack-constants",
                "changelogger": {
                    "link-template": "https://github.com/Automattic/jetpack-constants/compare/v${old}...v${new}"
                },
                "branch-alias": {
                    "dev-master": "1.6.x-dev"
                }
            },
            "autoload": {
                "classmap": [
                    "src/"
                ]
            },
            "scripts": {
                "phpunit": [
                    "./vendor/phpunit/phpunit/phpunit --colors=always"
                ],
                "test-coverage": [
                    "php -dpcov.directory=. ./vendor/bin/phpunit --coverage-clover \"$COVERAGE_DIR/clover.xml\""
                ],
                "test-php": [
                    "@composer phpunit"
                ]
            },
            "license": [
                "GPL-2.0-or-later"
            ],
            "description": "A wrapper for defining constants in a more testable way.",
            "transport-options": {
                "relative": true
            }
        },
        {
            "name": "automattic/jetpack-device-detection",
            "version": "dev-master",
            "dist": {
                "type": "path",
                "url": "../../packages/device-detection",
                "reference": "1b5812ef04f1f62dfc39ff4e6202f9baf7d5ae5a"
            },
            "require-dev": {
                "automattic/jetpack-changelogger": "^3.1",
                "yoast/phpunit-polyfills": "1.0.3"
            },
            "type": "jetpack-library",
            "extra": {
                "autotagger": true,
                "mirror-repo": "Automattic/jetpack-device-detection",
                "changelogger": {
                    "link-template": "https://github.com/Automattic/jetpack-device-detection/compare/v${old}...v${new}"
                },
                "branch-alias": {
                    "dev-master": "1.4.x-dev"
                }
            },
            "autoload": {
                "classmap": [
                    "src/"
                ]
            },
            "scripts": {
                "phpunit": [
                    "./vendor/phpunit/phpunit/phpunit --colors=always"
                ],
                "test-coverage": [
                    "php -dpcov.directory=. ./vendor/bin/phpunit --coverage-clover \"$COVERAGE_DIR/clover.xml\""
                ],
                "test-php": [
                    "@composer phpunit"
                ]
            },
            "license": [
                "GPL-2.0-or-later"
            ],
            "description": "A way to detect device types based on User-Agent header.",
            "transport-options": {
                "relative": true
            }
        },
        {
            "name": "automattic/jetpack-error",
            "version": "dev-master",
            "dist": {
                "type": "path",
                "url": "../../packages/error",
                "reference": "808ab410bee6c047cfb5d1c38b366194149ce135"
            },
            "require-dev": {
                "automattic/jetpack-changelogger": "^3.1",
                "yoast/phpunit-polyfills": "1.0.3"
            },
            "type": "jetpack-library",
            "extra": {
                "autotagger": true,
                "mirror-repo": "Automattic/jetpack-error",
                "changelogger": {
                    "link-template": "https://github.com/Automattic/jetpack-error/compare/v${old}...v${new}"
                },
                "branch-alias": {
                    "dev-master": "1.3.x-dev"
                }
            },
            "autoload": {
                "classmap": [
                    "src/"
                ]
            },
            "scripts": {
                "phpunit": [
                    "./vendor/phpunit/phpunit/phpunit --colors=always"
                ],
                "test-coverage": [
                    "php -dpcov.directory=. ./vendor/bin/phpunit --coverage-clover \"$COVERAGE_DIR/clover.xml\""
                ],
                "test-php": [
                    "@composer phpunit"
                ]
            },
            "license": [
                "GPL-2.0-or-later"
            ],
            "description": "Jetpack Error - a wrapper around WP_Error.",
            "transport-options": {
                "relative": true
            }
        },
        {
            "name": "automattic/jetpack-google-fonts-provider",
            "version": "dev-master",
            "dist": {
                "type": "path",
                "url": "../../packages/google-fonts-provider",
                "reference": "2a9f43f9862565ab52142cd069ffb7aa1eb22734"
            },
            "require-dev": {
                "automattic/jetpack-changelogger": "^3.1",
                "brain/monkey": "2.6.1",
                "yoast/phpunit-polyfills": "1.0.3"
            },
            "type": "jetpack-library",
            "extra": {
                "autotagger": true,
                "mirror-repo": "Automattic/jetpack-google-fonts-provider",
                "changelogger": {
                    "link-template": "https://github.com/Automattic/jetpack-google-fonts-provider/compare/v${old}...v${new}"
                },
                "branch-alias": {
                    "dev-master": "0.3.x-dev"
                },
                "textdomain": "jetpack-google-fonts-provider"
            },
            "autoload": {
                "classmap": [
                    "src/"
                ]
            },
            "scripts": {
                "phpunit": [
                    "./vendor/phpunit/phpunit/phpunit --colors=always"
                ],
                "test-coverage": [
                    "php -dpcov.directory=. ./vendor/bin/phpunit --coverage-clover \"$COVERAGE_DIR/clover.xml\""
                ],
                "test-php": [
                    "@composer phpunit"
                ]
            },
            "license": [
                "GPL-2.0-or-later"
            ],
            "description": "WordPress Webfonts provider for Google Fonts",
            "transport-options": {
                "relative": true
            }
        },
        {
            "name": "automattic/jetpack-identity-crisis",
            "version": "dev-master",
            "dist": {
                "type": "path",
                "url": "../../packages/identity-crisis",
                "reference": "38a95658ceb9346bffaee877c1b1b255091abe67"
            },
            "require": {
                "automattic/jetpack-assets": "^1.17",
                "automattic/jetpack-connection": "^1.40",
                "automattic/jetpack-constants": "^1.6",
                "automattic/jetpack-logo": "^1.5",
                "automattic/jetpack-status": "^1.13"
            },
            "require-dev": {
                "automattic/jetpack-changelogger": "^3.1",
                "automattic/wordbless": "@dev",
                "yoast/phpunit-polyfills": "1.0.3"
            },
            "type": "jetpack-library",
            "extra": {
                "autotagger": true,
                "mirror-repo": "Automattic/jetpack-identity-crisis",
                "textdomain": "jetpack-idc",
                "version-constants": {
                    "::PACKAGE_VERSION": "src/class-identity-crisis.php"
                },
                "changelogger": {
                    "link-template": "https://github.com/Automattic/jetpack-identity-crisis/compare/v${old}...v${new}"
                },
                "branch-alias": {
                    "dev-master": "0.8.x-dev"
                }
            },
            "autoload": {
                "classmap": [
                    "src/"
                ]
            },
            "scripts": {
                "build-development": [
                    "pnpm run build"
                ],
                "build-production": [
                    "NODE_ENV='production' pnpm run build"
                ],
                "phpunit": [
                    "./vendor/phpunit/phpunit/phpunit --colors=always"
                ],
                "test-coverage": [
                    "php -dpcov.directory=. ./vendor/bin/phpunit --coverage-clover \"$COVERAGE_DIR/clover.xml\""
                ],
                "test-php": [
                    "@composer phpunit"
                ],
                "post-update-cmd": [
                    "php -r \"copy('vendor/automattic/wordbless/src/dbless-wpdb.php', 'wordpress/wp-content/db.php');\""
                ],
                "watch": [
                    "Composer\\Config::disableProcessTimeout",
                    "pnpm run watch"
                ]
            },
            "license": [
                "GPL-2.0-or-later"
            ],
            "description": "Identity Crisis.",
            "transport-options": {
                "relative": true
            }
        },
        {
            "name": "automattic/jetpack-jitm",
            "version": "dev-master",
            "dist": {
                "type": "path",
                "url": "../../packages/jitm",
                "reference": "74fb899f4d5e67383e6c5d2c5a577c4e233f2048"
            },
            "require": {
                "automattic/jetpack-a8c-mc-stats": "^1.4",
                "automattic/jetpack-assets": "^1.17",
                "automattic/jetpack-connection": "^1.40",
                "automattic/jetpack-device-detection": "^1.4",
                "automattic/jetpack-logo": "^1.5",
                "automattic/jetpack-partner": "^1.7",
                "automattic/jetpack-redirect": "^1.7",
                "automattic/jetpack-status": "^1.13"
            },
            "require-dev": {
                "automattic/jetpack-changelogger": "^3.1",
                "brain/monkey": "2.6.1",
                "yoast/phpunit-polyfills": "1.0.3"
            },
            "type": "jetpack-library",
            "extra": {
                "autotagger": true,
                "mirror-repo": "Automattic/jetpack-jitm",
                "textdomain": "jetpack-jitm",
                "version-constants": {
                    "::PACKAGE_VERSION": "src/class-jitm.php"
                },
                "changelogger": {
                    "link-template": "https://github.com/Automattic/jetpack-jitm/compare/v${old}...v${new}"
                },
                "branch-alias": {
                    "dev-master": "2.2.x-dev"
                }
            },
            "autoload": {
                "classmap": [
                    "src/"
                ]
            },
            "scripts": {
                "build-production": [
                    "pnpm run build-production"
                ],
                "build-development": [
                    "pnpm run build"
                ],
                "phpunit": [
                    "./vendor/phpunit/phpunit/phpunit --colors=always"
                ],
                "test-coverage": [
                    "php -dpcov.directory=. ./vendor/bin/phpunit --coverage-clover \"$COVERAGE_DIR/clover.xml\""
                ],
                "test-php": [
                    "@composer phpunit"
                ]
            },
            "license": [
                "GPL-2.0-or-later"
            ],
            "description": "Just in time messages for Jetpack",
            "transport-options": {
                "relative": true
            }
        },
        {
            "name": "automattic/jetpack-lazy-images",
            "version": "dev-master",
            "dist": {
                "type": "path",
                "url": "../../packages/lazy-images",
                "reference": "3ea891175f3d1432cfc130c8ced8dd0d49c6ebf4"
            },
            "require": {
                "automattic/jetpack-assets": "^1.17",
                "automattic/jetpack-constants": "^1.6"
            },
            "require-dev": {
                "automattic/jetpack-changelogger": "^3.1",
                "automattic/wordbless": "dev-master",
                "yoast/phpunit-polyfills": "1.0.3"
            },
            "type": "jetpack-library",
            "extra": {
                "autotagger": true,
                "mirror-repo": "Automattic/jetpack-lazy-images",
                "textdomain": "jetpack-lazy-images",
                "changelogger": {
                    "link-template": "https://github.com/Automattic/jetpack-lazy-images/compare/v${old}...v${new}"
                },
                "branch-alias": {
                    "dev-master": "2.1.x-dev"
                }
            },
            "autoload": {
                "classmap": [
                    "src/"
                ]
            },
            "scripts": {
                "build-production": [
                    "pnpm run build-production"
                ],
                "build-development": [
                    "pnpm run build"
                ],
                "phpunit": [
                    "./vendor/phpunit/phpunit/phpunit --colors=always"
                ],
                "post-update-cmd": [
                    "php -r \"copy('vendor/automattic/wordbless/src/dbless-wpdb.php', 'wordpress/wp-content/db.php');\""
                ],
                "test-coverage": [
                    "php -dpcov.directory=. ./vendor/bin/phpunit --coverage-clover \"$COVERAGE_DIR/clover.xml\""
                ],
                "test-php": [
                    "@composer phpunit"
                ]
            },
            "license": [
                "GPL-2.0-or-later"
            ],
            "description": "Speed up your site and create a smoother viewing experience by loading images as visitors scroll down the screen, instead of all at once.",
            "transport-options": {
                "relative": true
            }
        },
        {
            "name": "automattic/jetpack-licensing",
            "version": "dev-master",
            "dist": {
                "type": "path",
                "url": "../../packages/licensing",
                "reference": "5a34e5070dc28f9bc714c9e8c609c93027205a27"
            },
            "require": {
                "automattic/jetpack-connection": "^1.40"
            },
            "require-dev": {
                "automattic/jetpack-changelogger": "^3.1",
                "automattic/wordbless": "@dev",
                "yoast/phpunit-polyfills": "1.0.3"
            },
            "type": "jetpack-library",
            "extra": {
                "autotagger": true,
                "mirror-repo": "Automattic/jetpack-licensing",
                "textdomain": "jetpack-licensing",
                "changelogger": {
                    "link-template": "https://github.com/Automattic/jetpack-licensing/compare/v${old}...v${new}"
                },
                "branch-alias": {
                    "dev-master": "1.7.x-dev"
                }
            },
            "autoload": {
                "classmap": [
                    "src/"
                ]
            },
            "scripts": {
                "phpunit": [
                    "./vendor/phpunit/phpunit/phpunit --colors=always"
                ],
                "post-update-cmd": [
                    "php -r \"copy('vendor/automattic/wordbless/src/dbless-wpdb.php', 'wordpress/wp-content/db.php');\""
                ],
                "test-coverage": [
                    "php -dpcov.directory=. ./vendor/bin/phpunit --coverage-clover \"$COVERAGE_DIR/clover.xml\""
                ],
                "test-php": [
                    "@composer phpunit"
                ]
            },
            "license": [
                "GPL-2.0-or-later"
            ],
            "description": "Everything needed to manage Jetpack licenses client-side.",
            "transport-options": {
                "relative": true
            }
        },
        {
            "name": "automattic/jetpack-logo",
            "version": "dev-master",
            "dist": {
                "type": "path",
                "url": "../../packages/logo",
                "reference": "08461ed89e904bd3ae4ff49b6087d8a971a9e811"
            },
            "require-dev": {
                "automattic/jetpack-changelogger": "^3.1",
                "yoast/phpunit-polyfills": "1.0.3"
            },
            "type": "jetpack-library",
            "extra": {
                "autotagger": true,
                "mirror-repo": "Automattic/jetpack-logo",
                "changelogger": {
                    "link-template": "https://github.com/Automattic/jetpack-logo/compare/v${old}...v${new}"
                },
                "branch-alias": {
                    "dev-master": "1.5.x-dev"
                }
            },
            "autoload": {
                "classmap": [
                    "src/"
                ]
            },
            "scripts": {
                "phpunit": [
                    "./vendor/phpunit/phpunit/phpunit --colors=always"
                ],
                "test-coverage": [
                    "php -dpcov.directory=. ./vendor/bin/phpunit --coverage-clover \"$COVERAGE_DIR/clover.xml\""
                ],
                "test-php": [
                    "@composer phpunit"
                ]
            },
            "license": [
                "GPL-2.0-or-later"
            ],
            "description": "A logo for Jetpack",
            "transport-options": {
                "relative": true
            }
        },
        {
            "name": "automattic/jetpack-my-jetpack",
            "version": "dev-master",
            "dist": {
                "type": "path",
                "url": "../../packages/my-jetpack",
                "reference": "725ef878f070c99a8b213fb6398448427c398ffb"
            },
            "require": {
                "automattic/jetpack-admin-ui": "^0.2",
                "automattic/jetpack-assets": "^1.17",
                "automattic/jetpack-connection": "^1.40",
                "automattic/jetpack-licensing": "^1.7",
                "automattic/jetpack-plugins-installer": "^0.1",
                "automattic/jetpack-redirect": "^1.7"
            },
            "require-dev": {
                "automattic/jetpack-changelogger": "^3.1",
                "automattic/jetpack-constants": "^1.6",
                "automattic/wordbless": "@dev",
                "yoast/phpunit-polyfills": "1.0.3"
            },
            "type": "jetpack-library",
            "extra": {
                "autotagger": true,
                "mirror-repo": "Automattic/jetpack-my-jetpack",
                "textdomain": "jetpack-my-jetpack",
                "changelogger": {
                    "link-template": "https://github.com/Automattic/jetpack-my-jetpack/compare/${old}...${new}"
                },
                "branch-alias": {
                    "dev-master": "1.4.x-dev"
                },
                "version-constants": {
                    "::PACKAGE_VERSION": "src/class-initializer.php"
                }
            },
            "autoload": {
                "classmap": [
                    "src/",
                    "src/products"
                ]
            },
            "scripts": {
                "phpunit": [
                    "./vendor/phpunit/phpunit/phpunit --colors=always"
                ],
                "test-coverage": [
                    "php -dpcov.directory=. ./vendor/bin/phpunit --coverage-clover \"$COVERAGE_DIR/coverage.xml\"",
                    "pnpm run test -- --coverageDirectory=\"$COVERAGE_DIR\" --coverage --coverageReporters=clover"
                ],
                "test-php": [
                    "@composer phpunit"
                ],
                "test-js": [
                    "pnpm run test"
                ],
                "test-js-watch": [
                    "Composer\\Config::disableProcessTimeout",
                    "pnpm run test -- --watch"
                ],
                "build-development": [
                    "pnpm run build"
                ],
                "build-production": [
                    "NODE_ENV=production pnpm run build"
                ],
                "watch": [
                    "Composer\\Config::disableProcessTimeout",
                    "pnpm run watch"
                ],
                "post-update-cmd": [
                    "php -r \"copy('vendor/automattic/wordbless/src/dbless-wpdb.php', 'wordpress/wp-content/db.php');\""
                ]
            },
            "license": [
                "GPL-2.0-or-later"
            ],
            "description": "WP Admin page with information and configuration shared among all Jetpack stand-alone plugins",
            "transport-options": {
                "relative": true
            }
        },
        {
            "name": "automattic/jetpack-partner",
            "version": "dev-master",
            "dist": {
                "type": "path",
                "url": "../../packages/partner",
                "reference": "fc5ce9cd868cc9ec93b1585ccde85737ad8ee77b"
            },
            "require": {
                "automattic/jetpack-connection": "^1.40",
                "automattic/jetpack-status": "^1.13"
            },
            "require-dev": {
                "automattic/jetpack-changelogger": "^3.1",
                "automattic/wordbless": "@dev",
                "brain/monkey": "2.6.1",
                "yoast/phpunit-polyfills": "1.0.3"
            },
            "type": "jetpack-library",
            "extra": {
                "autotagger": true,
                "mirror-repo": "Automattic/jetpack-partner",
                "changelogger": {
                    "link-template": "https://github.com/Automattic/jetpack-partner/compare/v${old}...v${new}"
                },
                "branch-alias": {
                    "dev-master": "1.7.x-dev"
                }
            },
            "autoload": {
                "classmap": [
                    "src/"
                ]
            },
            "scripts": {
                "phpunit": [
                    "./vendor/phpunit/phpunit/phpunit --colors=always"
                ],
                "post-update-cmd": [
                    "php -r \"copy('vendor/automattic/wordbless/src/dbless-wpdb.php', 'wordpress/wp-content/db.php');\""
                ],
                "test-coverage": [
                    "php -dpcov.directory=. ./vendor/bin/phpunit --coverage-clover \"$COVERAGE_DIR/clover.xml\""
                ],
                "test-php": [
                    "@composer phpunit"
                ]
            },
            "license": [
                "GPL-2.0-or-later"
            ],
            "description": "Support functions for Jetpack hosting partners.",
            "transport-options": {
                "relative": true
            }
        },
        {
            "name": "automattic/jetpack-password-checker",
            "version": "dev-master",
            "dist": {
                "type": "path",
                "url": "../../packages/password-checker",
                "reference": "6af118c46cffe461382bafc8e5bf8c37cfa3db09"
            },
            "require-dev": {
                "automattic/jetpack-changelogger": "^3.1",
                "automattic/wordbless": "@dev",
                "yoast/phpunit-polyfills": "1.0.3"
            },
            "type": "jetpack-library",
            "extra": {
                "autotagger": true,
                "mirror-repo": "Automattic/jetpack-password-checker",
                "textdomain": "jetpack-password-checker",
                "changelogger": {
                    "link-template": "https://github.com/Automattic/jetpack-password-checker/compare/v${old}...v${new}"
                },
                "branch-alias": {
                    "dev-master": "0.2.x-dev"
                }
            },
            "autoload": {
                "classmap": [
                    "src/"
                ]
            },
            "scripts": {
                "phpunit": [
                    "./vendor/phpunit/phpunit/phpunit --colors=always"
                ],
                "test-coverage": [
                    "php -dpcov.directory=. ./vendor/bin/phpunit --coverage-clover \"$COVERAGE_DIR/clover.xml\""
                ],
                "test-php": [
                    "@composer phpunit"
                ],
                "post-update-cmd": [
                    "php -r \"copy('vendor/automattic/wordbless/src/dbless-wpdb.php', 'wordpress/wp-content/db.php');\""
                ]
            },
            "license": [
                "GPL-2.0-or-later"
            ],
            "description": "Password Checker.",
            "transport-options": {
                "relative": true
            }
        },
        {
            "name": "automattic/jetpack-plugins-installer",
            "version": "dev-master",
            "dist": {
                "type": "path",
                "url": "../../packages/plugins-installer",
                "reference": "cd818ad15a46c130bb1ea73a78a4826a3ef42722"
            },
            "require": {
                "automattic/jetpack-a8c-mc-stats": "^1.4"
            },
            "require-dev": {
                "automattic/jetpack-changelogger": "^3.1",
                "yoast/phpunit-polyfills": "1.0.3"
            },
            "type": "jetpack-library",
            "extra": {
                "branch-alias": {
                    "dev-master": "0.1.x-dev"
                },
                "mirror-repo": "Automattic/jetpack-plugins-installer",
                "changelogger": {
                    "link-template": "https://github.com/Automattic/jetpack-plugins-installer/compare/v${old}...v${new}"
                },
                "autotagger": true,
                "textdomain": "jetpack-plugins-installer"
            },
            "autoload": {
                "classmap": [
                    "src/"
                ]
            },
            "scripts": {
                "phpunit": [
                    "./vendor/phpunit/phpunit/phpunit --colors=always"
                ],
                "test-coverage": [
                    "php -dpcov.directory=. ./vendor/bin/phpunit --coverage-clover \"$COVERAGE_DIR/clover.xml\""
                ],
                "test-php": [
                    "@composer phpunit"
                ]
            },
            "license": [
                "GPL-2.0-or-later"
            ],
            "description": "Handle installation of plugins from WP.org",
            "transport-options": {
                "relative": true
            }
        },
        {
            "name": "automattic/jetpack-publicize",
            "version": "dev-master",
            "dist": {
                "type": "path",
                "url": "../../packages/publicize",
                "reference": "fa826a8cfeb8ab34de958ef53b34aa5746b19de8"
            },
            "require": {
                "automattic/jetpack-autoloader": "^2.11",
                "automattic/jetpack-config": "^1.9",
                "automattic/jetpack-connection": "^1.40"
            },
            "require-dev": {
                "automattic/jetpack-changelogger": "^3.1",
                "automattic/wordbless": "0.3.1",
                "yoast/phpunit-polyfills": "1.0.3"
            },
            "type": "jetpack-library",
            "extra": {
                "autotagger": true,
                "mirror-repo": "Automattic/jetpack-publicize",
                "textdomain": "jetpack-publicize-pkg",
                "changelogger": {
                    "link-template": "https://github.com/Automattic/jetpack-publicize/compare/v${old}...v${new}"
                },
                "branch-alias": {
                    "dev-master": "0.3.x-dev"
                }
            },
            "autoload": {
                "classmap": [
                    "src/"
                ]
            },
            "scripts": {
                "phpunit": [
                    "./vendor/phpunit/phpunit/phpunit --colors=always"
                ],
                "test-coverage": [
                    "php -dpcov.directory=. ./vendor/bin/phpunit --coverage-clover \"$COVERAGE_DIR/clover.xml\""
                ],
                "test-php": [
                    "@composer phpunit"
                ],
                "post-update-cmd": [
                    "php -r \"copy('vendor/automattic/wordbless/src/dbless-wpdb.php', 'wordpress/wp-content/db.php');\""
                ],
                "build-production": [
                    "echo 'Add your build step to composer.json, please!'"
                ],
                "build-development": [
                    "echo 'Add your build step to composer.json, please!'"
                ]
            },
            "license": [
                "GPL-2.0-or-later"
            ],
            "description": "Publicize makes it easy to share your site’s posts on several social media networks automatically when you publish a new post.",
            "transport-options": {
                "relative": true
            }
        },
        {
            "name": "automattic/jetpack-redirect",
            "version": "dev-master",
            "dist": {
                "type": "path",
                "url": "../../packages/redirect",
                "reference": "d129479662cecc04d01814529b99c5370db23bed"
            },
            "require": {
                "automattic/jetpack-status": "^1.13"
            },
            "require-dev": {
                "automattic/jetpack-changelogger": "^3.1",
                "brain/monkey": "2.6.1",
                "yoast/phpunit-polyfills": "1.0.3"
            },
            "type": "jetpack-library",
            "extra": {
                "autotagger": true,
                "mirror-repo": "Automattic/jetpack-redirect",
                "changelogger": {
                    "link-template": "https://github.com/Automattic/jetpack-redirect/compare/v${old}...v${new}"
                },
                "branch-alias": {
                    "dev-master": "1.7.x-dev"
                }
            },
            "autoload": {
                "classmap": [
                    "src/"
                ]
            },
            "scripts": {
                "phpunit": [
                    "./vendor/phpunit/phpunit/phpunit --colors=always"
                ],
                "test-coverage": [
                    "php -dpcov.directory=. ./vendor/bin/phpunit --coverage-clover \"$COVERAGE_DIR/clover.xml\""
                ],
                "test-php": [
                    "@composer phpunit"
                ]
            },
            "license": [
                "GPL-2.0-or-later"
            ],
            "description": "Utilities to build URLs to the jetpack.com/redirect/ service",
            "transport-options": {
                "relative": true
            }
        },
        {
            "name": "automattic/jetpack-roles",
            "version": "dev-master",
            "dist": {
                "type": "path",
                "url": "../../packages/roles",
                "reference": "9580de2bc0846b4c72269c6e7eceb08e039bf6ba"
            },
            "require-dev": {
                "automattic/jetpack-changelogger": "^3.1",
                "brain/monkey": "2.6.1",
                "yoast/phpunit-polyfills": "1.0.3"
            },
            "type": "jetpack-library",
            "extra": {
                "autotagger": true,
                "mirror-repo": "Automattic/jetpack-roles",
                "changelogger": {
                    "link-template": "https://github.com/Automattic/jetpack-roles/compare/v${old}...v${new}"
                },
                "branch-alias": {
                    "dev-master": "1.4.x-dev"
                }
            },
            "autoload": {
                "classmap": [
                    "src/"
                ]
            },
            "scripts": {
                "phpunit": [
                    "./vendor/phpunit/phpunit/phpunit --colors=always"
                ],
                "test-coverage": [
                    "php -dpcov.directory=. ./vendor/bin/phpunit --coverage-clover \"$COVERAGE_DIR/clover.xml\""
                ],
                "test-php": [
                    "@composer phpunit"
                ]
            },
            "license": [
                "GPL-2.0-or-later"
            ],
            "description": "Utilities, related with user roles and capabilities.",
            "transport-options": {
                "relative": true
            }
        },
        {
            "name": "automattic/jetpack-search",
            "version": "dev-master",
            "dist": {
                "type": "path",
                "url": "../../packages/search",
                "reference": "215cafebb20483ae996174b3054ef62a3c94a3a4"
            },
            "require": {
                "automattic/jetpack-assets": "^1.17",
                "automattic/jetpack-config": "^1.9",
                "automattic/jetpack-connection": "^1.40",
                "automattic/jetpack-constants": "^1.6",
                "automattic/jetpack-status": "^1.13"
            },
            "require-dev": {
                "automattic/jetpack-changelogger": "^3.1",
                "automattic/wordbless": "0.3.1",
                "yoast/phpunit-polyfills": "1.0.3"
            },
            "type": "jetpack-library",
            "extra": {
                "autotagger": true,
                "mirror-repo": "Automattic/jetpack-search",
                "textdomain": "jetpack-search-pkg",
                "changelogger": {
                    "link-template": "https://github.com/Automattic/jetpack-search/compare/v${old}...v${new}"
                },
                "branch-alias": {
                    "dev-master": "0.14.x-dev"
                },
                "version-constants": {
                    "::VERSION": "src/class-package.php"
                }
            },
            "autoload": {
                "classmap": [
                    "src/"
                ]
            },
            "scripts": {
                "build": [
                    "Composer\\Config::disableProcessTimeout",
                    "pnpm run build"
                ],
                "build-development": [
                    "pnpm run build-development"
                ],
                "build-production": [
                    "pnpm run build-production"
                ],
                "phpunit": [
                    "./vendor/phpunit/phpunit/phpunit --colors=always"
                ],
                "test-coverage": [
                    "php -dpcov.directory=. ./vendor/bin/phpunit --coverage-clover \"$COVERAGE_DIR/clover.xml\""
                ],
                "test-js": [
                    "pnpm run test"
                ],
                "test-php": [
                    "@composer phpunit"
                ],
                "post-update-cmd": [
                    "php -r \"copy('vendor/automattic/wordbless/src/dbless-wpdb.php', 'wordpress/wp-content/db.php');\""
                ],
                "watch": [
                    "Composer\\Config::disableProcessTimeout",
                    "pnpm run watch"
                ]
            },
            "license": [
                "GPL-2.0-or-later"
            ],
            "description": "Tools to assist with enabling cloud search for Jetpack sites.",
            "transport-options": {
                "relative": true
            }
        },
        {
            "name": "automattic/jetpack-status",
            "version": "dev-master",
            "dist": {
                "type": "path",
                "url": "../../packages/status",
                "reference": "68fea42eb08b33ca63325d953864d4455f833128"
            },
            "require": {
                "automattic/jetpack-constants": "^1.6"
            },
            "require-dev": {
                "automattic/jetpack-changelogger": "^3.1",
                "brain/monkey": "2.6.1",
                "yoast/phpunit-polyfills": "1.0.3"
            },
            "type": "jetpack-library",
            "extra": {
                "autotagger": true,
                "mirror-repo": "Automattic/jetpack-status",
                "changelogger": {
                    "link-template": "https://github.com/Automattic/jetpack-status/compare/v${old}...v${new}"
                },
                "branch-alias": {
                    "dev-master": "1.13.x-dev"
                }
            },
            "autoload": {
                "classmap": [
                    "src/"
                ]
            },
            "scripts": {
                "phpunit": [
                    "./vendor/phpunit/phpunit/phpunit --colors=always"
                ],
                "test-coverage": [
                    "php -dpcov.directory=. ./vendor/bin/phpunit --coverage-clover \"$COVERAGE_DIR/clover.xml\""
                ],
                "test-php": [
                    "@composer phpunit"
                ]
            },
            "license": [
                "GPL-2.0-or-later"
            ],
            "description": "Used to retrieve information about the current status of Jetpack and the site overall.",
            "transport-options": {
                "relative": true
            }
        },
        {
            "name": "automattic/jetpack-sync",
            "version": "dev-master",
            "dist": {
                "type": "path",
                "url": "../../packages/sync",
                "reference": "4d6d9db300535c451f3cd84fe0865c4170f55f58"
            },
            "require": {
                "automattic/jetpack-connection": "^1.40",
                "automattic/jetpack-constants": "^1.6",
                "automattic/jetpack-identity-crisis": "^0.8",
                "automattic/jetpack-password-checker": "^0.2",
                "automattic/jetpack-roles": "^1.4",
                "automattic/jetpack-status": "^1.13"
            },
            "require-dev": {
                "automattic/jetpack-changelogger": "^3.1",
                "automattic/wordbless": "@dev",
                "yoast/phpunit-polyfills": "1.0.3"
            },
            "type": "jetpack-library",
            "extra": {
                "autotagger": true,
                "mirror-repo": "Automattic/jetpack-sync",
                "textdomain": "jetpack-sync",
                "version-constants": {
                    "::PACKAGE_VERSION": "src/class-package-version.php"
                },
                "changelogger": {
                    "link-template": "https://github.com/Automattic/jetpack-sync/compare/v${old}...v${new}"
                },
                "branch-alias": {
                    "dev-master": "1.33.x-dev"
                }
            },
            "autoload": {
                "classmap": [
                    "src/"
                ]
            },
            "scripts": {
                "phpunit": [
                    "./vendor/phpunit/phpunit/phpunit --colors=always"
                ],
                "test-coverage": [
                    "php -dpcov.directory=. ./vendor/bin/phpunit --coverage-clover \"$COVERAGE_DIR/clover.xml\""
                ],
                "test-php": [
                    "@composer phpunit"
                ],
                "post-update-cmd": [
                    "php -r \"copy('vendor/automattic/wordbless/src/dbless-wpdb.php', 'wordpress/wp-content/db.php');\""
                ]
            },
            "license": [
                "GPL-2.0-or-later"
            ],
            "description": "Everything needed to allow syncing to the WP.com infrastructure.",
            "transport-options": {
                "relative": true
            }
        },
        {
            "name": "automattic/jetpack-waf",
            "version": "dev-master",
            "dist": {
                "type": "path",
                "url": "../../packages/waf",
                "reference": "84e6655eb1373cce6e59dd3b8add1feb9d49950e"
            },
            "require": {
                "wikimedia/aho-corasick": "^1.0"
            },
            "require-dev": {
                "automattic/jetpack-changelogger": "^3.1",
                "yoast/phpunit-polyfills": "1.0.3"
            },
            "type": "jetpack-library",
            "extra": {
                "autotagger": true,
                "mirror-repo": "Automattic/jetpack-waf",
                "textdomain": "jetpack-waf",
                "changelogger": {
                    "link-template": "https://github.com/Automattic/jetpack-waf/compare/v${old}...v${new}"
                },
                "branch-alias": {
                    "dev-master": "0.6.x-dev"
                }
            },
            "autoload": {
                "files": [
                    "actions.php",
                    "cli.php"
                ],
                "classmap": [
                    "src/"
                ]
            },
            "scripts": {
                "phpunit": [
                    "./vendor/phpunit/phpunit/phpunit --colors=always"
                ],
                "test-coverage": [
                    "php -dpcov.directory=. ./vendor/bin/phpunit --coverage-clover \"$COVERAGE_DIR/clover.xml\""
                ],
                "test-coverage-html": [
                    "php -dpcov.directory=. ./vendor/bin/phpunit --coverage-html ./coverage"
                ],
                "test-php": [
                    "@composer phpunit"
                ]
            },
            "license": [
                "GPL-2.0-or-later"
            ],
            "description": "Tools to assist with the Jetpack Web Application Firewall",
            "transport-options": {
                "relative": true
            }
        },
        {
            "name": "automattic/jetpack-wordads",
            "version": "dev-master",
            "dist": {
                "type": "path",
                "url": "../../packages/wordads",
                "reference": "73819e11c59026abcd61d434e11bd13b5cf9cc0c"
            },
            "require": {
                "automattic/jetpack-assets": "^1.17",
                "automattic/jetpack-config": "^1.9",
                "automattic/jetpack-connection": "^1.40",
                "automattic/jetpack-constants": "^1.6",
                "automattic/jetpack-status": "^1.13"
            },
            "require-dev": {
                "automattic/jetpack-changelogger": "^3.1",
                "yoast/phpunit-polyfills": "1.0.3"
            },
            "type": "jetpack-library",
            "extra": {
                "mirror-repo": "Automattic/jetpack-wordads",
                "changelogger": {
                    "link-template": "https://github.com/Automattic/jetpack-wordads/compare/v${old}...v${new}"
                },
                "autotagger": true,
                "branch-alias": {
                    "dev-master": "0.2.x-dev"
                },
                "textdomain": "jetpack-wordads",
                "version-constants": {
                    "::VERSION": "src/class-package.php"
                }
            },
            "autoload": {
                "classmap": [
                    "src/"
                ]
            },
            "scripts": {
                "build": [
                    "Composer\\Config::disableProcessTimeout",
                    "pnpm run build"
                ],
                "build-development": [
                    "pnpm run build-development"
                ],
                "build-production": [
                    "pnpm run build-production"
                ],
                "phpunit": [
                    "./vendor/phpunit/phpunit/phpunit --colors=always"
                ],
                "test-coverage": [
                    "php -dpcov.directory=. ./vendor/bin/phpunit --coverage-clover \"$COVERAGE_DIR/clover.xml\""
                ],
                "test-js": [
                    "pnpm run test"
                ],
                "test-php": [
                    "@composer phpunit"
                ],
                "watch": [
                    "Composer\\Config::disableProcessTimeout",
                    "pnpm run watch"
                ]
            },
            "license": [
                "GPL-2.0-or-later"
            ],
            "description": "Earn income by allowing Jetpack to display high quality ads.",
            "transport-options": {
                "relative": true
            }
        },
        {
            "name": "nojimage/twitter-text-php",
            "version": "v3.1.2",
            "source": {
                "type": "git",
                "url": "https://github.com/nojimage/twitter-text-php.git",
                "reference": "979bcf6a92d543b61588c7c0c0a87d0eb473d8f6"
            },
            "dist": {
                "type": "zip",
                "url": "https://api.github.com/repos/nojimage/twitter-text-php/zipball/979bcf6a92d543b61588c7c0c0a87d0eb473d8f6",
                "reference": "979bcf6a92d543b61588c7c0c0a87d0eb473d8f6",
                "shasum": ""
            },
            "require": {
                "ext-intl": "*",
                "ext-mbstring": "*",
                "php": ">=5.3.3"
            },
            "require-dev": {
                "ext-json": "*",
                "phpunit/phpunit": "4.8.*|5.7.*|6.5.*",
                "symfony/yaml": "^2.6.0|^3.4.0|^4.4.0|^5.0.0",
                "twitter/twitter-text": "^3.0.0"
            },
            "type": "library",
            "autoload": {
                "psr-0": {
                    "Twitter\\Text\\": "lib/"
                }
            },
            "notification-url": "https://packagist.org/downloads/",
            "license": [
                "Apache-2.0"
            ],
            "authors": [
                {
                    "name": "Matt Sanford",
                    "email": "matt@mzsanford.com",
                    "homepage": "http://mzsanford.com"
                },
                {
                    "name": "Mike Cochrane",
                    "email": "mikec@mikenz.geek.nz",
                    "homepage": "http://mikenz.geek.nz"
                },
                {
                    "name": "Nick Pope",
                    "email": "git@nickpope.me.uk",
                    "homepage": "http://www.nickpope.me.uk"
                },
                {
                    "name": "Takashi Nojima",
                    "homepage": "http://php-tips.com"
                }
            ],
            "description": "A library of PHP classes that provide auto-linking and extraction of usernames, lists, hashtags and URLs from tweets.",
            "homepage": "https://github.com/nojimage/twitter-text-php",
            "keywords": [
                "autolink",
                "extract",
                "text",
                "twitter"
            ],
            "support": {
                "issues": "https://github.com/nojimage/twitter-text-php/issues",
                "source": "https://github.com/nojimage/twitter-text-php/tree/v3.1.2"
            },
            "time": "2021-03-18T11:38:53+00:00"
        },
        {
            "name": "wikimedia/aho-corasick",
            "version": "v1.0.1",
            "source": {
                "type": "git",
                "url": "https://github.com/wikimedia/AhoCorasick.git",
                "reference": "2f3a1bd765913637a66eade658d11d82f0e551be"
            },
            "dist": {
                "type": "zip",
                "url": "https://api.github.com/repos/wikimedia/AhoCorasick/zipball/2f3a1bd765913637a66eade658d11d82f0e551be",
                "reference": "2f3a1bd765913637a66eade658d11d82f0e551be",
                "shasum": ""
            },
            "require": {
                "php": ">=5.5.9"
            },
            "require-dev": {
                "jakub-onderka/php-console-highlighter": "0.3.2",
                "jakub-onderka/php-parallel-lint": "1.0.0",
                "mediawiki/mediawiki-codesniffer": "18.0.0",
                "mediawiki/minus-x": "0.3.1",
                "phpunit/phpunit": "4.8.36 || ^6.5"
            },
            "type": "library",
            "autoload": {
                "classmap": [
                    "src/"
                ]
            },
            "notification-url": "https://packagist.org/downloads/",
            "license": [
                "Apache-2.0"
            ],
            "authors": [
                {
                    "name": "Ori Livneh",
                    "email": "ori@wikimedia.org"
                }
            ],
            "description": "An implementation of the Aho-Corasick string matching algorithm.",
            "homepage": "https://gerrit.wikimedia.org/g/AhoCorasick",
            "keywords": [
                "ahocorasick",
                "matcher"
            ],
            "support": {
                "source": "https://github.com/wikimedia/AhoCorasick/tree/v1.0.1"
            },
            "time": "2018-05-01T18:13:32+00:00"
        }
    ],
    "packages-dev": [
        {
            "name": "antecedent/patchwork",
            "version": "2.1.21",
            "source": {
                "type": "git",
                "url": "https://github.com/antecedent/patchwork.git",
                "reference": "25c1fa0cd9a6e6d0d13863d8df8f050b6733f16d"
            },
            "dist": {
                "type": "zip",
                "url": "https://api.github.com/repos/antecedent/patchwork/zipball/25c1fa0cd9a6e6d0d13863d8df8f050b6733f16d",
                "reference": "25c1fa0cd9a6e6d0d13863d8df8f050b6733f16d",
                "shasum": ""
            },
            "require": {
                "php": ">=5.4.0"
            },
            "require-dev": {
                "phpunit/phpunit": ">=4"
            },
            "type": "library",
            "notification-url": "https://packagist.org/downloads/",
            "license": [
                "MIT"
            ],
            "authors": [
                {
                    "name": "Ignas Rudaitis",
                    "email": "ignas.rudaitis@gmail.com"
                }
            ],
            "description": "Method redefinition (monkey-patching) functionality for PHP.",
            "homepage": "http://patchwork2.org/",
            "keywords": [
                "aop",
                "aspect",
                "interception",
                "monkeypatching",
                "redefinition",
                "runkit",
                "testing"
            ],
            "support": {
                "issues": "https://github.com/antecedent/patchwork/issues",
                "source": "https://github.com/antecedent/patchwork/tree/2.1.21"
            },
            "time": "2022-02-07T07:28:34+00:00"
        },
        {
            "name": "automattic/jetpack-changelogger",
            "version": "dev-master",
            "dist": {
                "type": "path",
                "url": "../../packages/changelogger",
                "reference": "7818e70646db9201be1957b342f0f13449bf2c45"
            },
            "require": {
                "php": ">=5.6",
                "symfony/console": "^3.4 || ^5.2",
                "symfony/process": "^3.4 || ^5.2",
                "wikimedia/at-ease": "^1.2 || ^2.0"
            },
            "require-dev": {
                "wikimedia/testing-access-wrapper": "^1.0 || ^2.0",
                "yoast/phpunit-polyfills": "1.0.3"
            },
            "bin": [
                "bin/changelogger"
            ],
            "type": "project",
            "extra": {
                "autotagger": true,
                "branch-alias": {
                    "dev-master": "3.1.x-dev"
                },
                "mirror-repo": "Automattic/jetpack-changelogger",
                "version-constants": {
                    "::VERSION": "src/Application.php"
                },
                "changelogger": {
                    "link-template": "https://github.com/Automattic/jetpack-changelogger/compare/${old}...${new}"
                }
            },
            "autoload": {
                "psr-4": {
                    "Automattic\\Jetpack\\Changelogger\\": "src",
                    "Automattic\\Jetpack\\Changelog\\": "lib"
                }
            },
            "autoload-dev": {
                "psr-4": {
                    "Automattic\\Jetpack\\Changelogger\\Tests\\": "tests/php/includes/src",
                    "Automattic\\Jetpack\\Changelog\\Tests\\": "tests/php/includes/lib"
                }
            },
            "scripts": {
                "phpunit": [
                    "./vendor/phpunit/phpunit/phpunit --colors=always"
                ],
                "test-coverage": [
                    "php -dpcov.directory=. ./vendor/bin/phpunit --coverage-clover \"$COVERAGE_DIR/clover.xml\""
                ],
                "test-php": [
                    "@composer phpunit"
                ],
                "post-install-cmd": [
                    "[ -e vendor/bin/changelogger ] || { cd vendor/bin && ln -s ../../bin/changelogger; }"
                ],
                "post-update-cmd": [
                    "[ -e vendor/bin/changelogger ] || { cd vendor/bin && ln -s ../../bin/changelogger; }"
                ]
            },
            "license": [
                "GPL-2.0-or-later"
            ],
            "description": "Jetpack Changelogger tool. Allows for managing changelogs by dropping change files into a changelog directory with each PR.",
            "transport-options": {
                "relative": true
            }
        },
        {
            "name": "doctrine/instantiator",
            "version": "1.4.1",
            "source": {
                "type": "git",
                "url": "https://github.com/doctrine/instantiator.git",
                "reference": "10dcfce151b967d20fde1b34ae6640712c3891bc"
            },
            "dist": {
                "type": "zip",
                "url": "https://api.github.com/repos/doctrine/instantiator/zipball/10dcfce151b967d20fde1b34ae6640712c3891bc",
                "reference": "10dcfce151b967d20fde1b34ae6640712c3891bc",
                "shasum": ""
            },
            "require": {
                "php": "^7.1 || ^8.0"
            },
            "require-dev": {
                "doctrine/coding-standard": "^9",
                "ext-pdo": "*",
                "ext-phar": "*",
                "phpbench/phpbench": "^0.16 || ^1",
                "phpstan/phpstan": "^1.4",
                "phpstan/phpstan-phpunit": "^1",
                "phpunit/phpunit": "^7.5 || ^8.5 || ^9.5",
                "vimeo/psalm": "^4.22"
            },
            "type": "library",
            "autoload": {
                "psr-4": {
                    "Doctrine\\Instantiator\\": "src/Doctrine/Instantiator/"
                }
            },
            "notification-url": "https://packagist.org/downloads/",
            "license": [
                "MIT"
            ],
            "authors": [
                {
                    "name": "Marco Pivetta",
                    "email": "ocramius@gmail.com",
                    "homepage": "https://ocramius.github.io/"
                }
            ],
            "description": "A small, lightweight utility to instantiate objects in PHP without invoking their constructors",
            "homepage": "https://www.doctrine-project.org/projects/instantiator.html",
            "keywords": [
                "constructor",
                "instantiate"
            ],
            "support": {
                "issues": "https://github.com/doctrine/instantiator/issues",
                "source": "https://github.com/doctrine/instantiator/tree/1.4.1"
            },
            "funding": [
                {
                    "url": "https://www.doctrine-project.org/sponsorship.html",
                    "type": "custom"
                },
                {
                    "url": "https://www.patreon.com/phpdoctrine",
                    "type": "patreon"
                },
                {
                    "url": "https://tidelift.com/funding/github/packagist/doctrine%2Finstantiator",
                    "type": "tidelift"
                }
            ],
            "time": "2022-03-03T08:28:38+00:00"
        },
        {
            "name": "johnkary/phpunit-speedtrap",
            "version": "v4.0.0",
            "source": {
                "type": "git",
                "url": "https://github.com/johnkary/phpunit-speedtrap.git",
                "reference": "5f9b160eac87e975f1c6ca9faee5125f0616fba3"
            },
            "dist": {
                "type": "zip",
                "url": "https://api.github.com/repos/johnkary/phpunit-speedtrap/zipball/5f9b160eac87e975f1c6ca9faee5125f0616fba3",
                "reference": "5f9b160eac87e975f1c6ca9faee5125f0616fba3",
                "shasum": ""
            },
            "require": {
                "php": ">=7.1",
                "phpunit/phpunit": "^7.0 || ^8.0 || ^9.0"
            },
            "type": "library",
            "extra": {
                "branch-alias": {
                    "dev-master": "4.0-dev"
                }
            },
            "autoload": {
                "psr-4": {
                    "JohnKary\\PHPUnit\\Listener\\": "src/"
                }
            },
            "notification-url": "https://packagist.org/downloads/",
            "license": [
                "MIT"
            ],
            "authors": [
                {
                    "name": "John Kary",
                    "email": "john@johnkary.net"
                }
            ],
            "description": "Find and report on slow tests in your PHPUnit test suite",
            "homepage": "https://github.com/johnkary/phpunit-speedtrap",
            "keywords": [
                "phpunit",
                "profile",
                "slow"
            ],
            "support": {
                "issues": "https://github.com/johnkary/phpunit-speedtrap/issues",
                "source": "https://github.com/johnkary/phpunit-speedtrap/tree/v4.0.0"
            },
            "time": "2021-05-03T02:37:05+00:00"
        },
        {
            "name": "myclabs/deep-copy",
            "version": "1.11.0",
            "source": {
                "type": "git",
                "url": "https://github.com/myclabs/DeepCopy.git",
                "reference": "14daed4296fae74d9e3201d2c4925d1acb7aa614"
            },
            "dist": {
                "type": "zip",
                "url": "https://api.github.com/repos/myclabs/DeepCopy/zipball/14daed4296fae74d9e3201d2c4925d1acb7aa614",
                "reference": "14daed4296fae74d9e3201d2c4925d1acb7aa614",
                "shasum": ""
            },
            "require": {
                "php": "^7.1 || ^8.0"
            },
            "conflict": {
                "doctrine/collections": "<1.6.8",
                "doctrine/common": "<2.13.3 || >=3,<3.2.2"
            },
            "require-dev": {
                "doctrine/collections": "^1.6.8",
                "doctrine/common": "^2.13.3 || ^3.2.2",
                "phpunit/phpunit": "^7.5.20 || ^8.5.23 || ^9.5.13"
            },
            "type": "library",
            "autoload": {
                "files": [
                    "src/DeepCopy/deep_copy.php"
                ],
                "psr-4": {
                    "DeepCopy\\": "src/DeepCopy/"
                }
            },
            "notification-url": "https://packagist.org/downloads/",
            "license": [
                "MIT"
            ],
            "description": "Create deep copies (clones) of your objects",
            "keywords": [
                "clone",
                "copy",
                "duplicate",
                "object",
                "object graph"
            ],
            "support": {
                "issues": "https://github.com/myclabs/DeepCopy/issues",
                "source": "https://github.com/myclabs/DeepCopy/tree/1.11.0"
            },
            "funding": [
                {
                    "url": "https://tidelift.com/funding/github/packagist/myclabs/deep-copy",
                    "type": "tidelift"
                }
            ],
            "time": "2022-03-03T13:19:32+00:00"
        },
        {
            "name": "nikic/php-parser",
            "version": "v4.13.2",
            "source": {
                "type": "git",
                "url": "https://github.com/nikic/PHP-Parser.git",
                "reference": "210577fe3cf7badcc5814d99455df46564f3c077"
            },
            "dist": {
                "type": "zip",
                "url": "https://api.github.com/repos/nikic/PHP-Parser/zipball/210577fe3cf7badcc5814d99455df46564f3c077",
                "reference": "210577fe3cf7badcc5814d99455df46564f3c077",
                "shasum": ""
            },
            "require": {
                "ext-tokenizer": "*",
                "php": ">=7.0"
            },
            "require-dev": {
                "ircmaxell/php-yacc": "^0.0.7",
                "phpunit/phpunit": "^6.5 || ^7.0 || ^8.0 || ^9.0"
            },
            "bin": [
                "bin/php-parse"
            ],
            "type": "library",
            "extra": {
                "branch-alias": {
                    "dev-master": "4.9-dev"
                }
            },
            "autoload": {
                "psr-4": {
                    "PhpParser\\": "lib/PhpParser"
                }
            },
            "notification-url": "https://packagist.org/downloads/",
            "license": [
                "BSD-3-Clause"
            ],
            "authors": [
                {
                    "name": "Nikita Popov"
                }
            ],
            "description": "A PHP parser written in PHP",
            "keywords": [
                "parser",
                "php"
            ],
            "support": {
                "issues": "https://github.com/nikic/PHP-Parser/issues",
                "source": "https://github.com/nikic/PHP-Parser/tree/v4.13.2"
            },
            "time": "2021-11-30T19:35:32+00:00"
        },
        {
            "name": "phar-io/manifest",
            "version": "2.0.3",
            "source": {
                "type": "git",
                "url": "https://github.com/phar-io/manifest.git",
                "reference": "97803eca37d319dfa7826cc2437fc020857acb53"
            },
            "dist": {
                "type": "zip",
                "url": "https://api.github.com/repos/phar-io/manifest/zipball/97803eca37d319dfa7826cc2437fc020857acb53",
                "reference": "97803eca37d319dfa7826cc2437fc020857acb53",
                "shasum": ""
            },
            "require": {
                "ext-dom": "*",
                "ext-phar": "*",
                "ext-xmlwriter": "*",
                "phar-io/version": "^3.0.1",
                "php": "^7.2 || ^8.0"
            },
            "type": "library",
            "extra": {
                "branch-alias": {
                    "dev-master": "2.0.x-dev"
                }
            },
            "autoload": {
                "classmap": [
                    "src/"
                ]
            },
            "notification-url": "https://packagist.org/downloads/",
            "license": [
                "BSD-3-Clause"
            ],
            "authors": [
                {
                    "name": "Arne Blankerts",
                    "email": "arne@blankerts.de",
                    "role": "Developer"
                },
                {
                    "name": "Sebastian Heuer",
                    "email": "sebastian@phpeople.de",
                    "role": "Developer"
                },
                {
                    "name": "Sebastian Bergmann",
                    "email": "sebastian@phpunit.de",
                    "role": "Developer"
                }
            ],
            "description": "Component for reading phar.io manifest information from a PHP Archive (PHAR)",
            "support": {
                "issues": "https://github.com/phar-io/manifest/issues",
                "source": "https://github.com/phar-io/manifest/tree/2.0.3"
            },
            "time": "2021-07-20T11:28:43+00:00"
        },
        {
            "name": "phar-io/version",
            "version": "3.2.1",
            "source": {
                "type": "git",
                "url": "https://github.com/phar-io/version.git",
                "reference": "4f7fd7836c6f332bb2933569e566a0d6c4cbed74"
            },
            "dist": {
                "type": "zip",
                "url": "https://api.github.com/repos/phar-io/version/zipball/4f7fd7836c6f332bb2933569e566a0d6c4cbed74",
                "reference": "4f7fd7836c6f332bb2933569e566a0d6c4cbed74",
                "shasum": ""
            },
            "require": {
                "php": "^7.2 || ^8.0"
            },
            "type": "library",
            "autoload": {
                "classmap": [
                    "src/"
                ]
            },
            "notification-url": "https://packagist.org/downloads/",
            "license": [
                "BSD-3-Clause"
            ],
            "authors": [
                {
                    "name": "Arne Blankerts",
                    "email": "arne@blankerts.de",
                    "role": "Developer"
                },
                {
                    "name": "Sebastian Heuer",
                    "email": "sebastian@phpeople.de",
                    "role": "Developer"
                },
                {
                    "name": "Sebastian Bergmann",
                    "email": "sebastian@phpunit.de",
                    "role": "Developer"
                }
            ],
            "description": "Library for handling version information and constraints",
            "support": {
                "issues": "https://github.com/phar-io/version/issues",
                "source": "https://github.com/phar-io/version/tree/3.2.1"
            },
            "time": "2022-02-21T01:04:05+00:00"
        },
        {
            "name": "phpdocumentor/reflection-common",
            "version": "2.2.0",
            "source": {
                "type": "git",
                "url": "https://github.com/phpDocumentor/ReflectionCommon.git",
                "reference": "1d01c49d4ed62f25aa84a747ad35d5a16924662b"
            },
            "dist": {
                "type": "zip",
                "url": "https://api.github.com/repos/phpDocumentor/ReflectionCommon/zipball/1d01c49d4ed62f25aa84a747ad35d5a16924662b",
                "reference": "1d01c49d4ed62f25aa84a747ad35d5a16924662b",
                "shasum": ""
            },
            "require": {
                "php": "^7.2 || ^8.0"
            },
            "type": "library",
            "extra": {
                "branch-alias": {
                    "dev-2.x": "2.x-dev"
                }
            },
            "autoload": {
                "psr-4": {
                    "phpDocumentor\\Reflection\\": "src/"
                }
            },
            "notification-url": "https://packagist.org/downloads/",
            "license": [
                "MIT"
            ],
            "authors": [
                {
                    "name": "Jaap van Otterdijk",
                    "email": "opensource@ijaap.nl"
                }
            ],
            "description": "Common reflection classes used by phpdocumentor to reflect the code structure",
            "homepage": "http://www.phpdoc.org",
            "keywords": [
                "FQSEN",
                "phpDocumentor",
                "phpdoc",
                "reflection",
                "static analysis"
            ],
            "support": {
                "issues": "https://github.com/phpDocumentor/ReflectionCommon/issues",
                "source": "https://github.com/phpDocumentor/ReflectionCommon/tree/2.x"
            },
            "time": "2020-06-27T09:03:43+00:00"
        },
        {
            "name": "phpdocumentor/reflection-docblock",
            "version": "5.3.0",
            "source": {
                "type": "git",
                "url": "https://github.com/phpDocumentor/ReflectionDocBlock.git",
                "reference": "622548b623e81ca6d78b721c5e029f4ce664f170"
            },
            "dist": {
                "type": "zip",
                "url": "https://api.github.com/repos/phpDocumentor/ReflectionDocBlock/zipball/622548b623e81ca6d78b721c5e029f4ce664f170",
                "reference": "622548b623e81ca6d78b721c5e029f4ce664f170",
                "shasum": ""
            },
            "require": {
                "ext-filter": "*",
                "php": "^7.2 || ^8.0",
                "phpdocumentor/reflection-common": "^2.2",
                "phpdocumentor/type-resolver": "^1.3",
                "webmozart/assert": "^1.9.1"
            },
            "require-dev": {
                "mockery/mockery": "~1.3.2",
                "psalm/phar": "^4.8"
            },
            "type": "library",
            "extra": {
                "branch-alias": {
                    "dev-master": "5.x-dev"
                }
            },
            "autoload": {
                "psr-4": {
                    "phpDocumentor\\Reflection\\": "src"
                }
            },
            "notification-url": "https://packagist.org/downloads/",
            "license": [
                "MIT"
            ],
            "authors": [
                {
                    "name": "Mike van Riel",
                    "email": "me@mikevanriel.com"
                },
                {
                    "name": "Jaap van Otterdijk",
                    "email": "account@ijaap.nl"
                }
            ],
            "description": "With this component, a library can provide support for annotations via DocBlocks or otherwise retrieve information that is embedded in a DocBlock.",
            "support": {
                "issues": "https://github.com/phpDocumentor/ReflectionDocBlock/issues",
                "source": "https://github.com/phpDocumentor/ReflectionDocBlock/tree/5.3.0"
            },
            "time": "2021-10-19T17:43:47+00:00"
        },
        {
            "name": "phpdocumentor/type-resolver",
            "version": "1.6.1",
            "source": {
                "type": "git",
                "url": "https://github.com/phpDocumentor/TypeResolver.git",
                "reference": "77a32518733312af16a44300404e945338981de3"
            },
            "dist": {
                "type": "zip",
                "url": "https://api.github.com/repos/phpDocumentor/TypeResolver/zipball/77a32518733312af16a44300404e945338981de3",
                "reference": "77a32518733312af16a44300404e945338981de3",
                "shasum": ""
            },
            "require": {
                "php": "^7.2 || ^8.0",
                "phpdocumentor/reflection-common": "^2.0"
            },
            "require-dev": {
                "ext-tokenizer": "*",
                "psalm/phar": "^4.8"
            },
            "type": "library",
            "extra": {
                "branch-alias": {
                    "dev-1.x": "1.x-dev"
                }
            },
            "autoload": {
                "psr-4": {
                    "phpDocumentor\\Reflection\\": "src"
                }
            },
            "notification-url": "https://packagist.org/downloads/",
            "license": [
                "MIT"
            ],
            "authors": [
                {
                    "name": "Mike van Riel",
                    "email": "me@mikevanriel.com"
                }
            ],
            "description": "A PSR-5 based resolver of Class names, Types and Structural Element Names",
            "support": {
                "issues": "https://github.com/phpDocumentor/TypeResolver/issues",
                "source": "https://github.com/phpDocumentor/TypeResolver/tree/1.6.1"
            },
            "time": "2022-03-15T21:29:03+00:00"
        },
        {
            "name": "phpspec/prophecy",
            "version": "v1.15.0",
            "source": {
                "type": "git",
                "url": "https://github.com/phpspec/prophecy.git",
                "reference": "bbcd7380b0ebf3961ee21409db7b38bc31d69a13"
            },
            "dist": {
                "type": "zip",
                "url": "https://api.github.com/repos/phpspec/prophecy/zipball/bbcd7380b0ebf3961ee21409db7b38bc31d69a13",
                "reference": "bbcd7380b0ebf3961ee21409db7b38bc31d69a13",
                "shasum": ""
            },
            "require": {
                "doctrine/instantiator": "^1.2",
                "php": "^7.2 || ~8.0, <8.2",
                "phpdocumentor/reflection-docblock": "^5.2",
                "sebastian/comparator": "^3.0 || ^4.0",
                "sebastian/recursion-context": "^3.0 || ^4.0"
            },
            "require-dev": {
                "phpspec/phpspec": "^6.0 || ^7.0",
                "phpunit/phpunit": "^8.0 || ^9.0"
            },
            "type": "library",
            "extra": {
                "branch-alias": {
                    "dev-master": "1.x-dev"
                }
            },
            "autoload": {
                "psr-4": {
                    "Prophecy\\": "src/Prophecy"
                }
            },
            "notification-url": "https://packagist.org/downloads/",
            "license": [
                "MIT"
            ],
            "authors": [
                {
                    "name": "Konstantin Kudryashov",
                    "email": "ever.zet@gmail.com",
                    "homepage": "http://everzet.com"
                },
                {
                    "name": "Marcello Duarte",
                    "email": "marcello.duarte@gmail.com"
                }
            ],
            "description": "Highly opinionated mocking framework for PHP 5.3+",
            "homepage": "https://github.com/phpspec/prophecy",
            "keywords": [
                "Double",
                "Dummy",
                "fake",
                "mock",
                "spy",
                "stub"
            ],
            "support": {
                "issues": "https://github.com/phpspec/prophecy/issues",
                "source": "https://github.com/phpspec/prophecy/tree/v1.15.0"
            },
            "time": "2021-12-08T12:19:24+00:00"
        },
        {
            "name": "phpunit/php-code-coverage",
            "version": "9.2.15",
            "source": {
                "type": "git",
                "url": "https://github.com/sebastianbergmann/php-code-coverage.git",
                "reference": "2e9da11878c4202f97915c1cb4bb1ca318a63f5f"
            },
            "dist": {
                "type": "zip",
                "url": "https://api.github.com/repos/sebastianbergmann/php-code-coverage/zipball/2e9da11878c4202f97915c1cb4bb1ca318a63f5f",
                "reference": "2e9da11878c4202f97915c1cb4bb1ca318a63f5f",
                "shasum": ""
            },
            "require": {
                "ext-dom": "*",
                "ext-libxml": "*",
                "ext-xmlwriter": "*",
                "nikic/php-parser": "^4.13.0",
                "php": ">=7.3",
                "phpunit/php-file-iterator": "^3.0.3",
                "phpunit/php-text-template": "^2.0.2",
                "sebastian/code-unit-reverse-lookup": "^2.0.2",
                "sebastian/complexity": "^2.0",
                "sebastian/environment": "^5.1.2",
                "sebastian/lines-of-code": "^1.0.3",
                "sebastian/version": "^3.0.1",
                "theseer/tokenizer": "^1.2.0"
            },
            "require-dev": {
                "phpunit/phpunit": "^9.3"
            },
            "suggest": {
                "ext-pcov": "*",
                "ext-xdebug": "*"
            },
            "type": "library",
            "extra": {
                "branch-alias": {
                    "dev-master": "9.2-dev"
                }
            },
            "autoload": {
                "classmap": [
                    "src/"
                ]
            },
            "notification-url": "https://packagist.org/downloads/",
            "license": [
                "BSD-3-Clause"
            ],
            "authors": [
                {
                    "name": "Sebastian Bergmann",
                    "email": "sebastian@phpunit.de",
                    "role": "lead"
                }
            ],
            "description": "Library that provides collection, processing, and rendering functionality for PHP code coverage information.",
            "homepage": "https://github.com/sebastianbergmann/php-code-coverage",
            "keywords": [
                "coverage",
                "testing",
                "xunit"
            ],
            "support": {
                "issues": "https://github.com/sebastianbergmann/php-code-coverage/issues",
                "source": "https://github.com/sebastianbergmann/php-code-coverage/tree/9.2.15"
            },
            "funding": [
                {
                    "url": "https://github.com/sebastianbergmann",
                    "type": "github"
                }
            ],
            "time": "2022-03-07T09:28:20+00:00"
        },
        {
            "name": "phpunit/php-file-iterator",
            "version": "3.0.6",
            "source": {
                "type": "git",
                "url": "https://github.com/sebastianbergmann/php-file-iterator.git",
                "reference": "cf1c2e7c203ac650e352f4cc675a7021e7d1b3cf"
            },
            "dist": {
                "type": "zip",
                "url": "https://api.github.com/repos/sebastianbergmann/php-file-iterator/zipball/cf1c2e7c203ac650e352f4cc675a7021e7d1b3cf",
                "reference": "cf1c2e7c203ac650e352f4cc675a7021e7d1b3cf",
                "shasum": ""
            },
            "require": {
                "php": ">=7.3"
            },
            "require-dev": {
                "phpunit/phpunit": "^9.3"
            },
            "type": "library",
            "extra": {
                "branch-alias": {
                    "dev-master": "3.0-dev"
                }
            },
            "autoload": {
                "classmap": [
                    "src/"
                ]
            },
            "notification-url": "https://packagist.org/downloads/",
            "license": [
                "BSD-3-Clause"
            ],
            "authors": [
                {
                    "name": "Sebastian Bergmann",
                    "email": "sebastian@phpunit.de",
                    "role": "lead"
                }
            ],
            "description": "FilterIterator implementation that filters files based on a list of suffixes.",
            "homepage": "https://github.com/sebastianbergmann/php-file-iterator/",
            "keywords": [
                "filesystem",
                "iterator"
            ],
            "support": {
                "issues": "https://github.com/sebastianbergmann/php-file-iterator/issues",
                "source": "https://github.com/sebastianbergmann/php-file-iterator/tree/3.0.6"
            },
            "funding": [
                {
                    "url": "https://github.com/sebastianbergmann",
                    "type": "github"
                }
            ],
            "time": "2021-12-02T12:48:52+00:00"
        },
        {
            "name": "phpunit/php-invoker",
            "version": "3.1.1",
            "source": {
                "type": "git",
                "url": "https://github.com/sebastianbergmann/php-invoker.git",
                "reference": "5a10147d0aaf65b58940a0b72f71c9ac0423cc67"
            },
            "dist": {
                "type": "zip",
                "url": "https://api.github.com/repos/sebastianbergmann/php-invoker/zipball/5a10147d0aaf65b58940a0b72f71c9ac0423cc67",
                "reference": "5a10147d0aaf65b58940a0b72f71c9ac0423cc67",
                "shasum": ""
            },
            "require": {
                "php": ">=7.3"
            },
            "require-dev": {
                "ext-pcntl": "*",
                "phpunit/phpunit": "^9.3"
            },
            "suggest": {
                "ext-pcntl": "*"
            },
            "type": "library",
            "extra": {
                "branch-alias": {
                    "dev-master": "3.1-dev"
                }
            },
            "autoload": {
                "classmap": [
                    "src/"
                ]
            },
            "notification-url": "https://packagist.org/downloads/",
            "license": [
                "BSD-3-Clause"
            ],
            "authors": [
                {
                    "name": "Sebastian Bergmann",
                    "email": "sebastian@phpunit.de",
                    "role": "lead"
                }
            ],
            "description": "Invoke callables with a timeout",
            "homepage": "https://github.com/sebastianbergmann/php-invoker/",
            "keywords": [
                "process"
            ],
            "support": {
                "issues": "https://github.com/sebastianbergmann/php-invoker/issues",
                "source": "https://github.com/sebastianbergmann/php-invoker/tree/3.1.1"
            },
            "funding": [
                {
                    "url": "https://github.com/sebastianbergmann",
                    "type": "github"
                }
            ],
            "time": "2020-09-28T05:58:55+00:00"
        },
        {
            "name": "phpunit/php-text-template",
            "version": "2.0.4",
            "source": {
                "type": "git",
                "url": "https://github.com/sebastianbergmann/php-text-template.git",
                "reference": "5da5f67fc95621df9ff4c4e5a84d6a8a2acf7c28"
            },
            "dist": {
                "type": "zip",
                "url": "https://api.github.com/repos/sebastianbergmann/php-text-template/zipball/5da5f67fc95621df9ff4c4e5a84d6a8a2acf7c28",
                "reference": "5da5f67fc95621df9ff4c4e5a84d6a8a2acf7c28",
                "shasum": ""
            },
            "require": {
                "php": ">=7.3"
            },
            "require-dev": {
                "phpunit/phpunit": "^9.3"
            },
            "type": "library",
            "extra": {
                "branch-alias": {
                    "dev-master": "2.0-dev"
                }
            },
            "autoload": {
                "classmap": [
                    "src/"
                ]
            },
            "notification-url": "https://packagist.org/downloads/",
            "license": [
                "BSD-3-Clause"
            ],
            "authors": [
                {
                    "name": "Sebastian Bergmann",
                    "email": "sebastian@phpunit.de",
                    "role": "lead"
                }
            ],
            "description": "Simple template engine.",
            "homepage": "https://github.com/sebastianbergmann/php-text-template/",
            "keywords": [
                "template"
            ],
            "support": {
                "issues": "https://github.com/sebastianbergmann/php-text-template/issues",
                "source": "https://github.com/sebastianbergmann/php-text-template/tree/2.0.4"
            },
            "funding": [
                {
                    "url": "https://github.com/sebastianbergmann",
                    "type": "github"
                }
            ],
            "time": "2020-10-26T05:33:50+00:00"
        },
        {
            "name": "phpunit/php-timer",
            "version": "5.0.3",
            "source": {
                "type": "git",
                "url": "https://github.com/sebastianbergmann/php-timer.git",
                "reference": "5a63ce20ed1b5bf577850e2c4e87f4aa902afbd2"
            },
            "dist": {
                "type": "zip",
                "url": "https://api.github.com/repos/sebastianbergmann/php-timer/zipball/5a63ce20ed1b5bf577850e2c4e87f4aa902afbd2",
                "reference": "5a63ce20ed1b5bf577850e2c4e87f4aa902afbd2",
                "shasum": ""
            },
            "require": {
                "php": ">=7.3"
            },
            "require-dev": {
                "phpunit/phpunit": "^9.3"
            },
            "type": "library",
            "extra": {
                "branch-alias": {
                    "dev-master": "5.0-dev"
                }
            },
            "autoload": {
                "classmap": [
                    "src/"
                ]
            },
            "notification-url": "https://packagist.org/downloads/",
            "license": [
                "BSD-3-Clause"
            ],
            "authors": [
                {
                    "name": "Sebastian Bergmann",
                    "email": "sebastian@phpunit.de",
                    "role": "lead"
                }
            ],
            "description": "Utility class for timing",
            "homepage": "https://github.com/sebastianbergmann/php-timer/",
            "keywords": [
                "timer"
            ],
            "support": {
                "issues": "https://github.com/sebastianbergmann/php-timer/issues",
                "source": "https://github.com/sebastianbergmann/php-timer/tree/5.0.3"
            },
            "funding": [
                {
                    "url": "https://github.com/sebastianbergmann",
                    "type": "github"
                }
            ],
            "time": "2020-10-26T13:16:10+00:00"
        },
        {
            "name": "phpunit/phpunit",
            "version": "9.5.20",
            "source": {
                "type": "git",
                "url": "https://github.com/sebastianbergmann/phpunit.git",
                "reference": "12bc8879fb65aef2138b26fc633cb1e3620cffba"
            },
            "dist": {
                "type": "zip",
                "url": "https://api.github.com/repos/sebastianbergmann/phpunit/zipball/12bc8879fb65aef2138b26fc633cb1e3620cffba",
                "reference": "12bc8879fb65aef2138b26fc633cb1e3620cffba",
                "shasum": ""
            },
            "require": {
                "doctrine/instantiator": "^1.3.1",
                "ext-dom": "*",
                "ext-json": "*",
                "ext-libxml": "*",
                "ext-mbstring": "*",
                "ext-xml": "*",
                "ext-xmlwriter": "*",
                "myclabs/deep-copy": "^1.10.1",
                "phar-io/manifest": "^2.0.3",
                "phar-io/version": "^3.0.2",
                "php": ">=7.3",
                "phpspec/prophecy": "^1.12.1",
                "phpunit/php-code-coverage": "^9.2.13",
                "phpunit/php-file-iterator": "^3.0.5",
                "phpunit/php-invoker": "^3.1.1",
                "phpunit/php-text-template": "^2.0.3",
                "phpunit/php-timer": "^5.0.2",
                "sebastian/cli-parser": "^1.0.1",
                "sebastian/code-unit": "^1.0.6",
                "sebastian/comparator": "^4.0.5",
                "sebastian/diff": "^4.0.3",
                "sebastian/environment": "^5.1.3",
                "sebastian/exporter": "^4.0.3",
                "sebastian/global-state": "^5.0.1",
                "sebastian/object-enumerator": "^4.0.3",
                "sebastian/resource-operations": "^3.0.3",
                "sebastian/type": "^3.0",
                "sebastian/version": "^3.0.2"
            },
            "require-dev": {
                "ext-pdo": "*",
                "phpspec/prophecy-phpunit": "^2.0.1"
            },
            "suggest": {
                "ext-soap": "*",
                "ext-xdebug": "*"
            },
            "bin": [
                "phpunit"
            ],
            "type": "library",
            "extra": {
                "branch-alias": {
                    "dev-master": "9.5-dev"
                }
            },
            "autoload": {
                "files": [
                    "src/Framework/Assert/Functions.php"
                ],
                "classmap": [
                    "src/"
                ]
            },
            "notification-url": "https://packagist.org/downloads/",
            "license": [
                "BSD-3-Clause"
            ],
            "authors": [
                {
                    "name": "Sebastian Bergmann",
                    "email": "sebastian@phpunit.de",
                    "role": "lead"
                }
            ],
            "description": "The PHP Unit Testing framework.",
            "homepage": "https://phpunit.de/",
            "keywords": [
                "phpunit",
                "testing",
                "xunit"
            ],
            "support": {
                "issues": "https://github.com/sebastianbergmann/phpunit/issues",
                "source": "https://github.com/sebastianbergmann/phpunit/tree/9.5.20"
            },
            "funding": [
                {
                    "url": "https://phpunit.de/sponsors.html",
                    "type": "custom"
                },
                {
                    "url": "https://github.com/sebastianbergmann",
                    "type": "github"
                }
            ],
            "time": "2022-04-01T12:37:26+00:00"
        },
        {
            "name": "psr/container",
            "version": "2.0.2",
            "source": {
                "type": "git",
                "url": "https://github.com/php-fig/container.git",
                "reference": "c71ecc56dfe541dbd90c5360474fbc405f8d5963"
            },
            "dist": {
                "type": "zip",
                "url": "https://api.github.com/repos/php-fig/container/zipball/c71ecc56dfe541dbd90c5360474fbc405f8d5963",
                "reference": "c71ecc56dfe541dbd90c5360474fbc405f8d5963",
                "shasum": ""
            },
            "require": {
                "php": ">=7.4.0"
            },
            "type": "library",
            "extra": {
                "branch-alias": {
                    "dev-master": "2.0.x-dev"
                }
            },
            "autoload": {
                "psr-4": {
                    "Psr\\Container\\": "src/"
                }
            },
            "notification-url": "https://packagist.org/downloads/",
            "license": [
                "MIT"
            ],
            "authors": [
                {
                    "name": "PHP-FIG",
                    "homepage": "https://www.php-fig.org/"
                }
            ],
            "description": "Common Container Interface (PHP FIG PSR-11)",
            "homepage": "https://github.com/php-fig/container",
            "keywords": [
                "PSR-11",
                "container",
                "container-interface",
                "container-interop",
                "psr"
            ],
            "support": {
                "issues": "https://github.com/php-fig/container/issues",
                "source": "https://github.com/php-fig/container/tree/2.0.2"
            },
            "time": "2021-11-05T16:47:00+00:00"
        },
        {
            "name": "sebastian/cli-parser",
            "version": "1.0.1",
            "source": {
                "type": "git",
                "url": "https://github.com/sebastianbergmann/cli-parser.git",
                "reference": "442e7c7e687e42adc03470c7b668bc4b2402c0b2"
            },
            "dist": {
                "type": "zip",
                "url": "https://api.github.com/repos/sebastianbergmann/cli-parser/zipball/442e7c7e687e42adc03470c7b668bc4b2402c0b2",
                "reference": "442e7c7e687e42adc03470c7b668bc4b2402c0b2",
                "shasum": ""
            },
            "require": {
                "php": ">=7.3"
            },
            "require-dev": {
                "phpunit/phpunit": "^9.3"
            },
            "type": "library",
            "extra": {
                "branch-alias": {
                    "dev-master": "1.0-dev"
                }
            },
            "autoload": {
                "classmap": [
                    "src/"
                ]
            },
            "notification-url": "https://packagist.org/downloads/",
            "license": [
                "BSD-3-Clause"
            ],
            "authors": [
                {
                    "name": "Sebastian Bergmann",
                    "email": "sebastian@phpunit.de",
                    "role": "lead"
                }
            ],
            "description": "Library for parsing CLI options",
            "homepage": "https://github.com/sebastianbergmann/cli-parser",
            "support": {
                "issues": "https://github.com/sebastianbergmann/cli-parser/issues",
                "source": "https://github.com/sebastianbergmann/cli-parser/tree/1.0.1"
            },
            "funding": [
                {
                    "url": "https://github.com/sebastianbergmann",
                    "type": "github"
                }
            ],
            "time": "2020-09-28T06:08:49+00:00"
        },
        {
            "name": "sebastian/code-unit",
            "version": "1.0.8",
            "source": {
                "type": "git",
                "url": "https://github.com/sebastianbergmann/code-unit.git",
                "reference": "1fc9f64c0927627ef78ba436c9b17d967e68e120"
            },
            "dist": {
                "type": "zip",
                "url": "https://api.github.com/repos/sebastianbergmann/code-unit/zipball/1fc9f64c0927627ef78ba436c9b17d967e68e120",
                "reference": "1fc9f64c0927627ef78ba436c9b17d967e68e120",
                "shasum": ""
            },
            "require": {
                "php": ">=7.3"
            },
            "require-dev": {
                "phpunit/phpunit": "^9.3"
            },
            "type": "library",
            "extra": {
                "branch-alias": {
                    "dev-master": "1.0-dev"
                }
            },
            "autoload": {
                "classmap": [
                    "src/"
                ]
            },
            "notification-url": "https://packagist.org/downloads/",
            "license": [
                "BSD-3-Clause"
            ],
            "authors": [
                {
                    "name": "Sebastian Bergmann",
                    "email": "sebastian@phpunit.de",
                    "role": "lead"
                }
            ],
            "description": "Collection of value objects that represent the PHP code units",
            "homepage": "https://github.com/sebastianbergmann/code-unit",
            "support": {
                "issues": "https://github.com/sebastianbergmann/code-unit/issues",
                "source": "https://github.com/sebastianbergmann/code-unit/tree/1.0.8"
            },
            "funding": [
                {
                    "url": "https://github.com/sebastianbergmann",
                    "type": "github"
                }
            ],
            "time": "2020-10-26T13:08:54+00:00"
        },
        {
            "name": "sebastian/code-unit-reverse-lookup",
            "version": "2.0.3",
            "source": {
                "type": "git",
                "url": "https://github.com/sebastianbergmann/code-unit-reverse-lookup.git",
                "reference": "ac91f01ccec49fb77bdc6fd1e548bc70f7faa3e5"
            },
            "dist": {
                "type": "zip",
                "url": "https://api.github.com/repos/sebastianbergmann/code-unit-reverse-lookup/zipball/ac91f01ccec49fb77bdc6fd1e548bc70f7faa3e5",
                "reference": "ac91f01ccec49fb77bdc6fd1e548bc70f7faa3e5",
                "shasum": ""
            },
            "require": {
                "php": ">=7.3"
            },
            "require-dev": {
                "phpunit/phpunit": "^9.3"
            },
            "type": "library",
            "extra": {
                "branch-alias": {
                    "dev-master": "2.0-dev"
                }
            },
            "autoload": {
                "classmap": [
                    "src/"
                ]
            },
            "notification-url": "https://packagist.org/downloads/",
            "license": [
                "BSD-3-Clause"
            ],
            "authors": [
                {
                    "name": "Sebastian Bergmann",
                    "email": "sebastian@phpunit.de"
                }
            ],
            "description": "Looks up which function or method a line of code belongs to",
            "homepage": "https://github.com/sebastianbergmann/code-unit-reverse-lookup/",
            "support": {
                "issues": "https://github.com/sebastianbergmann/code-unit-reverse-lookup/issues",
                "source": "https://github.com/sebastianbergmann/code-unit-reverse-lookup/tree/2.0.3"
            },
            "funding": [
                {
                    "url": "https://github.com/sebastianbergmann",
                    "type": "github"
                }
            ],
            "time": "2020-09-28T05:30:19+00:00"
        },
        {
            "name": "sebastian/comparator",
            "version": "4.0.6",
            "source": {
                "type": "git",
                "url": "https://github.com/sebastianbergmann/comparator.git",
                "reference": "55f4261989e546dc112258c7a75935a81a7ce382"
            },
            "dist": {
                "type": "zip",
                "url": "https://api.github.com/repos/sebastianbergmann/comparator/zipball/55f4261989e546dc112258c7a75935a81a7ce382",
                "reference": "55f4261989e546dc112258c7a75935a81a7ce382",
                "shasum": ""
            },
            "require": {
                "php": ">=7.3",
                "sebastian/diff": "^4.0",
                "sebastian/exporter": "^4.0"
            },
            "require-dev": {
                "phpunit/phpunit": "^9.3"
            },
            "type": "library",
            "extra": {
                "branch-alias": {
                    "dev-master": "4.0-dev"
                }
            },
            "autoload": {
                "classmap": [
                    "src/"
                ]
            },
            "notification-url": "https://packagist.org/downloads/",
            "license": [
                "BSD-3-Clause"
            ],
            "authors": [
                {
                    "name": "Sebastian Bergmann",
                    "email": "sebastian@phpunit.de"
                },
                {
                    "name": "Jeff Welch",
                    "email": "whatthejeff@gmail.com"
                },
                {
                    "name": "Volker Dusch",
                    "email": "github@wallbash.com"
                },
                {
                    "name": "Bernhard Schussek",
                    "email": "bschussek@2bepublished.at"
                }
            ],
            "description": "Provides the functionality to compare PHP values for equality",
            "homepage": "https://github.com/sebastianbergmann/comparator",
            "keywords": [
                "comparator",
                "compare",
                "equality"
            ],
            "support": {
                "issues": "https://github.com/sebastianbergmann/comparator/issues",
                "source": "https://github.com/sebastianbergmann/comparator/tree/4.0.6"
            },
            "funding": [
                {
                    "url": "https://github.com/sebastianbergmann",
                    "type": "github"
                }
            ],
            "time": "2020-10-26T15:49:45+00:00"
        },
        {
            "name": "sebastian/complexity",
            "version": "2.0.2",
            "source": {
                "type": "git",
                "url": "https://github.com/sebastianbergmann/complexity.git",
                "reference": "739b35e53379900cc9ac327b2147867b8b6efd88"
            },
            "dist": {
                "type": "zip",
                "url": "https://api.github.com/repos/sebastianbergmann/complexity/zipball/739b35e53379900cc9ac327b2147867b8b6efd88",
                "reference": "739b35e53379900cc9ac327b2147867b8b6efd88",
                "shasum": ""
            },
            "require": {
                "nikic/php-parser": "^4.7",
                "php": ">=7.3"
            },
            "require-dev": {
                "phpunit/phpunit": "^9.3"
            },
            "type": "library",
            "extra": {
                "branch-alias": {
                    "dev-master": "2.0-dev"
                }
            },
            "autoload": {
                "classmap": [
                    "src/"
                ]
            },
            "notification-url": "https://packagist.org/downloads/",
            "license": [
                "BSD-3-Clause"
            ],
            "authors": [
                {
                    "name": "Sebastian Bergmann",
                    "email": "sebastian@phpunit.de",
                    "role": "lead"
                }
            ],
            "description": "Library for calculating the complexity of PHP code units",
            "homepage": "https://github.com/sebastianbergmann/complexity",
            "support": {
                "issues": "https://github.com/sebastianbergmann/complexity/issues",
                "source": "https://github.com/sebastianbergmann/complexity/tree/2.0.2"
            },
            "funding": [
                {
                    "url": "https://github.com/sebastianbergmann",
                    "type": "github"
                }
            ],
            "time": "2020-10-26T15:52:27+00:00"
        },
        {
            "name": "sebastian/diff",
            "version": "4.0.4",
            "source": {
                "type": "git",
                "url": "https://github.com/sebastianbergmann/diff.git",
                "reference": "3461e3fccc7cfdfc2720be910d3bd73c69be590d"
            },
            "dist": {
                "type": "zip",
                "url": "https://api.github.com/repos/sebastianbergmann/diff/zipball/3461e3fccc7cfdfc2720be910d3bd73c69be590d",
                "reference": "3461e3fccc7cfdfc2720be910d3bd73c69be590d",
                "shasum": ""
            },
            "require": {
                "php": ">=7.3"
            },
            "require-dev": {
                "phpunit/phpunit": "^9.3",
                "symfony/process": "^4.2 || ^5"
            },
            "type": "library",
            "extra": {
                "branch-alias": {
                    "dev-master": "4.0-dev"
                }
            },
            "autoload": {
                "classmap": [
                    "src/"
                ]
            },
            "notification-url": "https://packagist.org/downloads/",
            "license": [
                "BSD-3-Clause"
            ],
            "authors": [
                {
                    "name": "Sebastian Bergmann",
                    "email": "sebastian@phpunit.de"
                },
                {
                    "name": "Kore Nordmann",
                    "email": "mail@kore-nordmann.de"
                }
            ],
            "description": "Diff implementation",
            "homepage": "https://github.com/sebastianbergmann/diff",
            "keywords": [
                "diff",
                "udiff",
                "unidiff",
                "unified diff"
            ],
            "support": {
                "issues": "https://github.com/sebastianbergmann/diff/issues",
                "source": "https://github.com/sebastianbergmann/diff/tree/4.0.4"
            },
            "funding": [
                {
                    "url": "https://github.com/sebastianbergmann",
                    "type": "github"
                }
            ],
            "time": "2020-10-26T13:10:38+00:00"
        },
        {
            "name": "sebastian/environment",
            "version": "5.1.4",
            "source": {
                "type": "git",
                "url": "https://github.com/sebastianbergmann/environment.git",
                "reference": "1b5dff7bb151a4db11d49d90e5408e4e938270f7"
            },
            "dist": {
                "type": "zip",
                "url": "https://api.github.com/repos/sebastianbergmann/environment/zipball/1b5dff7bb151a4db11d49d90e5408e4e938270f7",
                "reference": "1b5dff7bb151a4db11d49d90e5408e4e938270f7",
                "shasum": ""
            },
            "require": {
                "php": ">=7.3"
            },
            "require-dev": {
                "phpunit/phpunit": "^9.3"
            },
            "suggest": {
                "ext-posix": "*"
            },
            "type": "library",
            "extra": {
                "branch-alias": {
                    "dev-master": "5.1-dev"
                }
            },
            "autoload": {
                "classmap": [
                    "src/"
                ]
            },
            "notification-url": "https://packagist.org/downloads/",
            "license": [
                "BSD-3-Clause"
            ],
            "authors": [
                {
                    "name": "Sebastian Bergmann",
                    "email": "sebastian@phpunit.de"
                }
            ],
            "description": "Provides functionality to handle HHVM/PHP environments",
            "homepage": "http://www.github.com/sebastianbergmann/environment",
            "keywords": [
                "Xdebug",
                "environment",
                "hhvm"
            ],
            "support": {
                "issues": "https://github.com/sebastianbergmann/environment/issues",
                "source": "https://github.com/sebastianbergmann/environment/tree/5.1.4"
            },
            "funding": [
                {
                    "url": "https://github.com/sebastianbergmann",
                    "type": "github"
                }
            ],
            "time": "2022-04-03T09:37:03+00:00"
        },
        {
            "name": "sebastian/exporter",
            "version": "4.0.4",
            "source": {
                "type": "git",
                "url": "https://github.com/sebastianbergmann/exporter.git",
                "reference": "65e8b7db476c5dd267e65eea9cab77584d3cfff9"
            },
            "dist": {
                "type": "zip",
                "url": "https://api.github.com/repos/sebastianbergmann/exporter/zipball/65e8b7db476c5dd267e65eea9cab77584d3cfff9",
                "reference": "65e8b7db476c5dd267e65eea9cab77584d3cfff9",
                "shasum": ""
            },
            "require": {
                "php": ">=7.3",
                "sebastian/recursion-context": "^4.0"
            },
            "require-dev": {
                "ext-mbstring": "*",
                "phpunit/phpunit": "^9.3"
            },
            "type": "library",
            "extra": {
                "branch-alias": {
                    "dev-master": "4.0-dev"
                }
            },
            "autoload": {
                "classmap": [
                    "src/"
                ]
            },
            "notification-url": "https://packagist.org/downloads/",
            "license": [
                "BSD-3-Clause"
            ],
            "authors": [
                {
                    "name": "Sebastian Bergmann",
                    "email": "sebastian@phpunit.de"
                },
                {
                    "name": "Jeff Welch",
                    "email": "whatthejeff@gmail.com"
                },
                {
                    "name": "Volker Dusch",
                    "email": "github@wallbash.com"
                },
                {
                    "name": "Adam Harvey",
                    "email": "aharvey@php.net"
                },
                {
                    "name": "Bernhard Schussek",
                    "email": "bschussek@gmail.com"
                }
            ],
            "description": "Provides the functionality to export PHP variables for visualization",
            "homepage": "https://www.github.com/sebastianbergmann/exporter",
            "keywords": [
                "export",
                "exporter"
            ],
            "support": {
                "issues": "https://github.com/sebastianbergmann/exporter/issues",
                "source": "https://github.com/sebastianbergmann/exporter/tree/4.0.4"
            },
            "funding": [
                {
                    "url": "https://github.com/sebastianbergmann",
                    "type": "github"
                }
            ],
            "time": "2021-11-11T14:18:36+00:00"
        },
        {
            "name": "sebastian/global-state",
            "version": "5.0.5",
            "source": {
                "type": "git",
                "url": "https://github.com/sebastianbergmann/global-state.git",
                "reference": "0ca8db5a5fc9c8646244e629625ac486fa286bf2"
            },
            "dist": {
                "type": "zip",
                "url": "https://api.github.com/repos/sebastianbergmann/global-state/zipball/0ca8db5a5fc9c8646244e629625ac486fa286bf2",
                "reference": "0ca8db5a5fc9c8646244e629625ac486fa286bf2",
                "shasum": ""
            },
            "require": {
                "php": ">=7.3",
                "sebastian/object-reflector": "^2.0",
                "sebastian/recursion-context": "^4.0"
            },
            "require-dev": {
                "ext-dom": "*",
                "phpunit/phpunit": "^9.3"
            },
            "suggest": {
                "ext-uopz": "*"
            },
            "type": "library",
            "extra": {
                "branch-alias": {
                    "dev-master": "5.0-dev"
                }
            },
            "autoload": {
                "classmap": [
                    "src/"
                ]
            },
            "notification-url": "https://packagist.org/downloads/",
            "license": [
                "BSD-3-Clause"
            ],
            "authors": [
                {
                    "name": "Sebastian Bergmann",
                    "email": "sebastian@phpunit.de"
                }
            ],
            "description": "Snapshotting of global state",
            "homepage": "http://www.github.com/sebastianbergmann/global-state",
            "keywords": [
                "global state"
            ],
            "support": {
                "issues": "https://github.com/sebastianbergmann/global-state/issues",
                "source": "https://github.com/sebastianbergmann/global-state/tree/5.0.5"
            },
            "funding": [
                {
                    "url": "https://github.com/sebastianbergmann",
                    "type": "github"
                }
            ],
            "time": "2022-02-14T08:28:10+00:00"
        },
        {
            "name": "sebastian/lines-of-code",
            "version": "1.0.3",
            "source": {
                "type": "git",
                "url": "https://github.com/sebastianbergmann/lines-of-code.git",
                "reference": "c1c2e997aa3146983ed888ad08b15470a2e22ecc"
            },
            "dist": {
                "type": "zip",
                "url": "https://api.github.com/repos/sebastianbergmann/lines-of-code/zipball/c1c2e997aa3146983ed888ad08b15470a2e22ecc",
                "reference": "c1c2e997aa3146983ed888ad08b15470a2e22ecc",
                "shasum": ""
            },
            "require": {
                "nikic/php-parser": "^4.6",
                "php": ">=7.3"
            },
            "require-dev": {
                "phpunit/phpunit": "^9.3"
            },
            "type": "library",
            "extra": {
                "branch-alias": {
                    "dev-master": "1.0-dev"
                }
            },
            "autoload": {
                "classmap": [
                    "src/"
                ]
            },
            "notification-url": "https://packagist.org/downloads/",
            "license": [
                "BSD-3-Clause"
            ],
            "authors": [
                {
                    "name": "Sebastian Bergmann",
                    "email": "sebastian@phpunit.de",
                    "role": "lead"
                }
            ],
            "description": "Library for counting the lines of code in PHP source code",
            "homepage": "https://github.com/sebastianbergmann/lines-of-code",
            "support": {
                "issues": "https://github.com/sebastianbergmann/lines-of-code/issues",
                "source": "https://github.com/sebastianbergmann/lines-of-code/tree/1.0.3"
            },
            "funding": [
                {
                    "url": "https://github.com/sebastianbergmann",
                    "type": "github"
                }
            ],
            "time": "2020-11-28T06:42:11+00:00"
        },
        {
            "name": "sebastian/object-enumerator",
            "version": "4.0.4",
            "source": {
                "type": "git",
                "url": "https://github.com/sebastianbergmann/object-enumerator.git",
                "reference": "5c9eeac41b290a3712d88851518825ad78f45c71"
            },
            "dist": {
                "type": "zip",
                "url": "https://api.github.com/repos/sebastianbergmann/object-enumerator/zipball/5c9eeac41b290a3712d88851518825ad78f45c71",
                "reference": "5c9eeac41b290a3712d88851518825ad78f45c71",
                "shasum": ""
            },
            "require": {
                "php": ">=7.3",
                "sebastian/object-reflector": "^2.0",
                "sebastian/recursion-context": "^4.0"
            },
            "require-dev": {
                "phpunit/phpunit": "^9.3"
            },
            "type": "library",
            "extra": {
                "branch-alias": {
                    "dev-master": "4.0-dev"
                }
            },
            "autoload": {
                "classmap": [
                    "src/"
                ]
            },
            "notification-url": "https://packagist.org/downloads/",
            "license": [
                "BSD-3-Clause"
            ],
            "authors": [
                {
                    "name": "Sebastian Bergmann",
                    "email": "sebastian@phpunit.de"
                }
            ],
            "description": "Traverses array structures and object graphs to enumerate all referenced objects",
            "homepage": "https://github.com/sebastianbergmann/object-enumerator/",
            "support": {
                "issues": "https://github.com/sebastianbergmann/object-enumerator/issues",
                "source": "https://github.com/sebastianbergmann/object-enumerator/tree/4.0.4"
            },
            "funding": [
                {
                    "url": "https://github.com/sebastianbergmann",
                    "type": "github"
                }
            ],
            "time": "2020-10-26T13:12:34+00:00"
        },
        {
            "name": "sebastian/object-reflector",
            "version": "2.0.4",
            "source": {
                "type": "git",
                "url": "https://github.com/sebastianbergmann/object-reflector.git",
                "reference": "b4f479ebdbf63ac605d183ece17d8d7fe49c15c7"
            },
            "dist": {
                "type": "zip",
                "url": "https://api.github.com/repos/sebastianbergmann/object-reflector/zipball/b4f479ebdbf63ac605d183ece17d8d7fe49c15c7",
                "reference": "b4f479ebdbf63ac605d183ece17d8d7fe49c15c7",
                "shasum": ""
            },
            "require": {
                "php": ">=7.3"
            },
            "require-dev": {
                "phpunit/phpunit": "^9.3"
            },
            "type": "library",
            "extra": {
                "branch-alias": {
                    "dev-master": "2.0-dev"
                }
            },
            "autoload": {
                "classmap": [
                    "src/"
                ]
            },
            "notification-url": "https://packagist.org/downloads/",
            "license": [
                "BSD-3-Clause"
            ],
            "authors": [
                {
                    "name": "Sebastian Bergmann",
                    "email": "sebastian@phpunit.de"
                }
            ],
            "description": "Allows reflection of object attributes, including inherited and non-public ones",
            "homepage": "https://github.com/sebastianbergmann/object-reflector/",
            "support": {
                "issues": "https://github.com/sebastianbergmann/object-reflector/issues",
                "source": "https://github.com/sebastianbergmann/object-reflector/tree/2.0.4"
            },
            "funding": [
                {
                    "url": "https://github.com/sebastianbergmann",
                    "type": "github"
                }
            ],
            "time": "2020-10-26T13:14:26+00:00"
        },
        {
            "name": "sebastian/recursion-context",
            "version": "4.0.4",
            "source": {
                "type": "git",
                "url": "https://github.com/sebastianbergmann/recursion-context.git",
                "reference": "cd9d8cf3c5804de4341c283ed787f099f5506172"
            },
            "dist": {
                "type": "zip",
                "url": "https://api.github.com/repos/sebastianbergmann/recursion-context/zipball/cd9d8cf3c5804de4341c283ed787f099f5506172",
                "reference": "cd9d8cf3c5804de4341c283ed787f099f5506172",
                "shasum": ""
            },
            "require": {
                "php": ">=7.3"
            },
            "require-dev": {
                "phpunit/phpunit": "^9.3"
            },
            "type": "library",
            "extra": {
                "branch-alias": {
                    "dev-master": "4.0-dev"
                }
            },
            "autoload": {
                "classmap": [
                    "src/"
                ]
            },
            "notification-url": "https://packagist.org/downloads/",
            "license": [
                "BSD-3-Clause"
            ],
            "authors": [
                {
                    "name": "Sebastian Bergmann",
                    "email": "sebastian@phpunit.de"
                },
                {
                    "name": "Jeff Welch",
                    "email": "whatthejeff@gmail.com"
                },
                {
                    "name": "Adam Harvey",
                    "email": "aharvey@php.net"
                }
            ],
            "description": "Provides functionality to recursively process PHP variables",
            "homepage": "http://www.github.com/sebastianbergmann/recursion-context",
            "support": {
                "issues": "https://github.com/sebastianbergmann/recursion-context/issues",
                "source": "https://github.com/sebastianbergmann/recursion-context/tree/4.0.4"
            },
            "funding": [
                {
                    "url": "https://github.com/sebastianbergmann",
                    "type": "github"
                }
            ],
            "time": "2020-10-26T13:17:30+00:00"
        },
        {
            "name": "sebastian/resource-operations",
            "version": "3.0.3",
            "source": {
                "type": "git",
                "url": "https://github.com/sebastianbergmann/resource-operations.git",
                "reference": "0f4443cb3a1d92ce809899753bc0d5d5a8dd19a8"
            },
            "dist": {
                "type": "zip",
                "url": "https://api.github.com/repos/sebastianbergmann/resource-operations/zipball/0f4443cb3a1d92ce809899753bc0d5d5a8dd19a8",
                "reference": "0f4443cb3a1d92ce809899753bc0d5d5a8dd19a8",
                "shasum": ""
            },
            "require": {
                "php": ">=7.3"
            },
            "require-dev": {
                "phpunit/phpunit": "^9.0"
            },
            "type": "library",
            "extra": {
                "branch-alias": {
                    "dev-master": "3.0-dev"
                }
            },
            "autoload": {
                "classmap": [
                    "src/"
                ]
            },
            "notification-url": "https://packagist.org/downloads/",
            "license": [
                "BSD-3-Clause"
            ],
            "authors": [
                {
                    "name": "Sebastian Bergmann",
                    "email": "sebastian@phpunit.de"
                }
            ],
            "description": "Provides a list of PHP built-in functions that operate on resources",
            "homepage": "https://www.github.com/sebastianbergmann/resource-operations",
            "support": {
                "issues": "https://github.com/sebastianbergmann/resource-operations/issues",
                "source": "https://github.com/sebastianbergmann/resource-operations/tree/3.0.3"
            },
            "funding": [
                {
                    "url": "https://github.com/sebastianbergmann",
                    "type": "github"
                }
            ],
            "time": "2020-09-28T06:45:17+00:00"
        },
        {
            "name": "sebastian/type",
            "version": "3.0.0",
            "source": {
                "type": "git",
                "url": "https://github.com/sebastianbergmann/type.git",
                "reference": "b233b84bc4465aff7b57cf1c4bc75c86d00d6dad"
            },
            "dist": {
                "type": "zip",
                "url": "https://api.github.com/repos/sebastianbergmann/type/zipball/b233b84bc4465aff7b57cf1c4bc75c86d00d6dad",
                "reference": "b233b84bc4465aff7b57cf1c4bc75c86d00d6dad",
                "shasum": ""
            },
            "require": {
                "php": ">=7.3"
            },
            "require-dev": {
                "phpunit/phpunit": "^9.5"
            },
            "type": "library",
            "extra": {
                "branch-alias": {
                    "dev-master": "3.0-dev"
                }
            },
            "autoload": {
                "classmap": [
                    "src/"
                ]
            },
            "notification-url": "https://packagist.org/downloads/",
            "license": [
                "BSD-3-Clause"
            ],
            "authors": [
                {
                    "name": "Sebastian Bergmann",
                    "email": "sebastian@phpunit.de",
                    "role": "lead"
                }
            ],
            "description": "Collection of value objects that represent the types of the PHP type system",
            "homepage": "https://github.com/sebastianbergmann/type",
            "support": {
                "issues": "https://github.com/sebastianbergmann/type/issues",
                "source": "https://github.com/sebastianbergmann/type/tree/3.0.0"
            },
            "funding": [
                {
                    "url": "https://github.com/sebastianbergmann",
                    "type": "github"
                }
            ],
            "time": "2022-03-15T09:54:48+00:00"
        },
        {
            "name": "sebastian/version",
            "version": "3.0.2",
            "source": {
                "type": "git",
                "url": "https://github.com/sebastianbergmann/version.git",
                "reference": "c6c1022351a901512170118436c764e473f6de8c"
            },
            "dist": {
                "type": "zip",
                "url": "https://api.github.com/repos/sebastianbergmann/version/zipball/c6c1022351a901512170118436c764e473f6de8c",
                "reference": "c6c1022351a901512170118436c764e473f6de8c",
                "shasum": ""
            },
            "require": {
                "php": ">=7.3"
            },
            "type": "library",
            "extra": {
                "branch-alias": {
                    "dev-master": "3.0-dev"
                }
            },
            "autoload": {
                "classmap": [
                    "src/"
                ]
            },
            "notification-url": "https://packagist.org/downloads/",
            "license": [
                "BSD-3-Clause"
            ],
            "authors": [
                {
                    "name": "Sebastian Bergmann",
                    "email": "sebastian@phpunit.de",
                    "role": "lead"
                }
            ],
            "description": "Library that helps with managing the version number of Git-hosted PHP projects",
            "homepage": "https://github.com/sebastianbergmann/version",
            "support": {
                "issues": "https://github.com/sebastianbergmann/version/issues",
                "source": "https://github.com/sebastianbergmann/version/tree/3.0.2"
            },
            "funding": [
                {
                    "url": "https://github.com/sebastianbergmann",
                    "type": "github"
                }
            ],
            "time": "2020-09-28T06:39:44+00:00"
        },
        {
            "name": "symfony/console",
            "version": "v5.4.8",
            "source": {
                "type": "git",
                "url": "https://github.com/symfony/console.git",
                "reference": "ffe3aed36c4d60da2cf1b0a1cee6b8f2e5fa881b"
            },
            "dist": {
                "type": "zip",
                "url": "https://api.github.com/repos/symfony/console/zipball/ffe3aed36c4d60da2cf1b0a1cee6b8f2e5fa881b",
                "reference": "ffe3aed36c4d60da2cf1b0a1cee6b8f2e5fa881b",
                "shasum": ""
            },
            "require": {
                "php": ">=7.2.5",
                "symfony/deprecation-contracts": "^2.1|^3",
                "symfony/polyfill-mbstring": "~1.0",
                "symfony/polyfill-php73": "^1.9",
                "symfony/polyfill-php80": "^1.16",
                "symfony/service-contracts": "^1.1|^2|^3",
                "symfony/string": "^5.1|^6.0"
            },
            "conflict": {
                "psr/log": ">=3",
                "symfony/dependency-injection": "<4.4",
                "symfony/dotenv": "<5.1",
                "symfony/event-dispatcher": "<4.4",
                "symfony/lock": "<4.4",
                "symfony/process": "<4.4"
            },
            "provide": {
                "psr/log-implementation": "1.0|2.0"
            },
            "require-dev": {
                "psr/log": "^1|^2",
                "symfony/config": "^4.4|^5.0|^6.0",
                "symfony/dependency-injection": "^4.4|^5.0|^6.0",
                "symfony/event-dispatcher": "^4.4|^5.0|^6.0",
                "symfony/lock": "^4.4|^5.0|^6.0",
                "symfony/process": "^4.4|^5.0|^6.0",
                "symfony/var-dumper": "^4.4|^5.0|^6.0"
            },
            "suggest": {
                "psr/log": "For using the console logger",
                "symfony/event-dispatcher": "",
                "symfony/lock": "",
                "symfony/process": ""
            },
            "type": "library",
            "autoload": {
                "psr-4": {
                    "Symfony\\Component\\Console\\": ""
                },
                "exclude-from-classmap": [
                    "/Tests/"
                ]
            },
            "notification-url": "https://packagist.org/downloads/",
            "license": [
                "MIT"
            ],
            "authors": [
                {
                    "name": "Fabien Potencier",
                    "email": "fabien@symfony.com"
                },
                {
                    "name": "Symfony Community",
                    "homepage": "https://symfony.com/contributors"
                }
            ],
            "description": "Eases the creation of beautiful and testable command line interfaces",
            "homepage": "https://symfony.com",
            "keywords": [
                "cli",
                "command line",
                "console",
                "terminal"
            ],
            "support": {
                "source": "https://github.com/symfony/console/tree/v5.4.8"
            },
            "funding": [
                {
                    "url": "https://symfony.com/sponsor",
                    "type": "custom"
                },
                {
                    "url": "https://github.com/fabpot",
                    "type": "github"
                },
                {
                    "url": "https://tidelift.com/funding/github/packagist/symfony/symfony",
                    "type": "tidelift"
                }
            ],
            "time": "2022-04-12T16:02:29+00:00"
        },
        {
            "name": "symfony/deprecation-contracts",
            "version": "v3.0.1",
            "source": {
                "type": "git",
                "url": "https://github.com/symfony/deprecation-contracts.git",
                "reference": "26954b3d62a6c5fd0ea8a2a00c0353a14978d05c"
            },
            "dist": {
                "type": "zip",
                "url": "https://api.github.com/repos/symfony/deprecation-contracts/zipball/26954b3d62a6c5fd0ea8a2a00c0353a14978d05c",
                "reference": "26954b3d62a6c5fd0ea8a2a00c0353a14978d05c",
                "shasum": ""
            },
            "require": {
                "php": ">=8.0.2"
            },
            "type": "library",
            "extra": {
                "branch-alias": {
                    "dev-main": "3.0-dev"
                },
                "thanks": {
                    "name": "symfony/contracts",
                    "url": "https://github.com/symfony/contracts"
                }
            },
            "autoload": {
                "files": [
                    "function.php"
                ]
            },
            "notification-url": "https://packagist.org/downloads/",
            "license": [
                "MIT"
            ],
            "authors": [
                {
                    "name": "Nicolas Grekas",
                    "email": "p@tchwork.com"
                },
                {
                    "name": "Symfony Community",
                    "homepage": "https://symfony.com/contributors"
                }
            ],
            "description": "A generic function and convention to trigger deprecation notices",
            "homepage": "https://symfony.com",
            "support": {
                "source": "https://github.com/symfony/deprecation-contracts/tree/v3.0.1"
            },
            "funding": [
                {
                    "url": "https://symfony.com/sponsor",
                    "type": "custom"
                },
                {
                    "url": "https://github.com/fabpot",
                    "type": "github"
                },
                {
                    "url": "https://tidelift.com/funding/github/packagist/symfony/symfony",
                    "type": "tidelift"
                }
            ],
            "time": "2022-01-02T09:55:41+00:00"
        },
        {
            "name": "symfony/polyfill-ctype",
            "version": "v1.25.0",
            "source": {
                "type": "git",
                "url": "https://github.com/symfony/polyfill-ctype.git",
                "reference": "30885182c981ab175d4d034db0f6f469898070ab"
            },
            "dist": {
                "type": "zip",
                "url": "https://api.github.com/repos/symfony/polyfill-ctype/zipball/30885182c981ab175d4d034db0f6f469898070ab",
                "reference": "30885182c981ab175d4d034db0f6f469898070ab",
                "shasum": ""
            },
            "require": {
                "php": ">=7.1"
            },
            "provide": {
                "ext-ctype": "*"
            },
            "suggest": {
                "ext-ctype": "For best performance"
            },
            "type": "library",
            "extra": {
                "branch-alias": {
                    "dev-main": "1.23-dev"
                },
                "thanks": {
                    "name": "symfony/polyfill",
                    "url": "https://github.com/symfony/polyfill"
                }
            },
            "autoload": {
                "files": [
                    "bootstrap.php"
                ],
                "psr-4": {
                    "Symfony\\Polyfill\\Ctype\\": ""
                }
            },
            "notification-url": "https://packagist.org/downloads/",
            "license": [
                "MIT"
            ],
            "authors": [
                {
                    "name": "Gert de Pagter",
                    "email": "BackEndTea@gmail.com"
                },
                {
                    "name": "Symfony Community",
                    "homepage": "https://symfony.com/contributors"
                }
            ],
            "description": "Symfony polyfill for ctype functions",
            "homepage": "https://symfony.com",
            "keywords": [
                "compatibility",
                "ctype",
                "polyfill",
                "portable"
            ],
            "support": {
                "source": "https://github.com/symfony/polyfill-ctype/tree/v1.25.0"
            },
            "funding": [
                {
                    "url": "https://symfony.com/sponsor",
                    "type": "custom"
                },
                {
                    "url": "https://github.com/fabpot",
                    "type": "github"
                },
                {
                    "url": "https://tidelift.com/funding/github/packagist/symfony/symfony",
                    "type": "tidelift"
                }
            ],
            "time": "2021-10-20T20:35:02+00:00"
        },
        {
            "name": "symfony/polyfill-intl-grapheme",
            "version": "v1.25.0",
            "source": {
                "type": "git",
                "url": "https://github.com/symfony/polyfill-intl-grapheme.git",
                "reference": "81b86b50cf841a64252b439e738e97f4a34e2783"
            },
            "dist": {
                "type": "zip",
                "url": "https://api.github.com/repos/symfony/polyfill-intl-grapheme/zipball/81b86b50cf841a64252b439e738e97f4a34e2783",
                "reference": "81b86b50cf841a64252b439e738e97f4a34e2783",
                "shasum": ""
            },
            "require": {
                "php": ">=7.1"
            },
            "suggest": {
                "ext-intl": "For best performance"
            },
            "type": "library",
            "extra": {
                "branch-alias": {
                    "dev-main": "1.23-dev"
                },
                "thanks": {
                    "name": "symfony/polyfill",
                    "url": "https://github.com/symfony/polyfill"
                }
            },
            "autoload": {
                "files": [
                    "bootstrap.php"
                ],
                "psr-4": {
                    "Symfony\\Polyfill\\Intl\\Grapheme\\": ""
                }
            },
            "notification-url": "https://packagist.org/downloads/",
            "license": [
                "MIT"
            ],
            "authors": [
                {
                    "name": "Nicolas Grekas",
                    "email": "p@tchwork.com"
                },
                {
                    "name": "Symfony Community",
                    "homepage": "https://symfony.com/contributors"
                }
            ],
            "description": "Symfony polyfill for intl's grapheme_* functions",
            "homepage": "https://symfony.com",
            "keywords": [
                "compatibility",
                "grapheme",
                "intl",
                "polyfill",
                "portable",
                "shim"
            ],
            "support": {
                "source": "https://github.com/symfony/polyfill-intl-grapheme/tree/v1.25.0"
            },
            "funding": [
                {
                    "url": "https://symfony.com/sponsor",
                    "type": "custom"
                },
                {
                    "url": "https://github.com/fabpot",
                    "type": "github"
                },
                {
                    "url": "https://tidelift.com/funding/github/packagist/symfony/symfony",
                    "type": "tidelift"
                }
            ],
            "time": "2021-11-23T21:10:46+00:00"
        },
        {
            "name": "symfony/polyfill-intl-normalizer",
            "version": "v1.25.0",
            "source": {
                "type": "git",
                "url": "https://github.com/symfony/polyfill-intl-normalizer.git",
                "reference": "8590a5f561694770bdcd3f9b5c69dde6945028e8"
            },
            "dist": {
                "type": "zip",
                "url": "https://api.github.com/repos/symfony/polyfill-intl-normalizer/zipball/8590a5f561694770bdcd3f9b5c69dde6945028e8",
                "reference": "8590a5f561694770bdcd3f9b5c69dde6945028e8",
                "shasum": ""
            },
            "require": {
                "php": ">=7.1"
            },
            "suggest": {
                "ext-intl": "For best performance"
            },
            "type": "library",
            "extra": {
                "branch-alias": {
                    "dev-main": "1.23-dev"
                },
                "thanks": {
                    "name": "symfony/polyfill",
                    "url": "https://github.com/symfony/polyfill"
                }
            },
            "autoload": {
                "files": [
                    "bootstrap.php"
                ],
                "psr-4": {
                    "Symfony\\Polyfill\\Intl\\Normalizer\\": ""
                },
                "classmap": [
                    "Resources/stubs"
                ]
            },
            "notification-url": "https://packagist.org/downloads/",
            "license": [
                "MIT"
            ],
            "authors": [
                {
                    "name": "Nicolas Grekas",
                    "email": "p@tchwork.com"
                },
                {
                    "name": "Symfony Community",
                    "homepage": "https://symfony.com/contributors"
                }
            ],
            "description": "Symfony polyfill for intl's Normalizer class and related functions",
            "homepage": "https://symfony.com",
            "keywords": [
                "compatibility",
                "intl",
                "normalizer",
                "polyfill",
                "portable",
                "shim"
            ],
            "support": {
                "source": "https://github.com/symfony/polyfill-intl-normalizer/tree/v1.25.0"
            },
            "funding": [
                {
                    "url": "https://symfony.com/sponsor",
                    "type": "custom"
                },
                {
                    "url": "https://github.com/fabpot",
                    "type": "github"
                },
                {
                    "url": "https://tidelift.com/funding/github/packagist/symfony/symfony",
                    "type": "tidelift"
                }
            ],
            "time": "2021-02-19T12:13:01+00:00"
        },
        {
            "name": "symfony/polyfill-mbstring",
            "version": "v1.25.0",
            "source": {
                "type": "git",
                "url": "https://github.com/symfony/polyfill-mbstring.git",
                "reference": "0abb51d2f102e00a4eefcf46ba7fec406d245825"
            },
            "dist": {
                "type": "zip",
                "url": "https://api.github.com/repos/symfony/polyfill-mbstring/zipball/0abb51d2f102e00a4eefcf46ba7fec406d245825",
                "reference": "0abb51d2f102e00a4eefcf46ba7fec406d245825",
                "shasum": ""
            },
            "require": {
                "php": ">=7.1"
            },
            "provide": {
                "ext-mbstring": "*"
            },
            "suggest": {
                "ext-mbstring": "For best performance"
            },
            "type": "library",
            "extra": {
                "branch-alias": {
                    "dev-main": "1.23-dev"
                },
                "thanks": {
                    "name": "symfony/polyfill",
                    "url": "https://github.com/symfony/polyfill"
                }
            },
            "autoload": {
                "files": [
                    "bootstrap.php"
                ],
                "psr-4": {
                    "Symfony\\Polyfill\\Mbstring\\": ""
                }
            },
            "notification-url": "https://packagist.org/downloads/",
            "license": [
                "MIT"
            ],
            "authors": [
                {
                    "name": "Nicolas Grekas",
                    "email": "p@tchwork.com"
                },
                {
                    "name": "Symfony Community",
                    "homepage": "https://symfony.com/contributors"
                }
            ],
            "description": "Symfony polyfill for the Mbstring extension",
            "homepage": "https://symfony.com",
            "keywords": [
                "compatibility",
                "mbstring",
                "polyfill",
                "portable",
                "shim"
            ],
            "support": {
                "source": "https://github.com/symfony/polyfill-mbstring/tree/v1.25.0"
            },
            "funding": [
                {
                    "url": "https://symfony.com/sponsor",
                    "type": "custom"
                },
                {
                    "url": "https://github.com/fabpot",
                    "type": "github"
                },
                {
                    "url": "https://tidelift.com/funding/github/packagist/symfony/symfony",
                    "type": "tidelift"
                }
            ],
            "time": "2021-11-30T18:21:41+00:00"
        },
        {
            "name": "symfony/polyfill-php73",
            "version": "v1.25.0",
            "source": {
                "type": "git",
                "url": "https://github.com/symfony/polyfill-php73.git",
                "reference": "cc5db0e22b3cb4111010e48785a97f670b350ca5"
            },
            "dist": {
                "type": "zip",
                "url": "https://api.github.com/repos/symfony/polyfill-php73/zipball/cc5db0e22b3cb4111010e48785a97f670b350ca5",
                "reference": "cc5db0e22b3cb4111010e48785a97f670b350ca5",
                "shasum": ""
            },
            "require": {
                "php": ">=7.1"
            },
            "type": "library",
            "extra": {
                "branch-alias": {
                    "dev-main": "1.23-dev"
                },
                "thanks": {
                    "name": "symfony/polyfill",
                    "url": "https://github.com/symfony/polyfill"
                }
            },
            "autoload": {
                "files": [
                    "bootstrap.php"
                ],
                "psr-4": {
                    "Symfony\\Polyfill\\Php73\\": ""
                },
                "classmap": [
                    "Resources/stubs"
                ]
            },
            "notification-url": "https://packagist.org/downloads/",
            "license": [
                "MIT"
            ],
            "authors": [
                {
                    "name": "Nicolas Grekas",
                    "email": "p@tchwork.com"
                },
                {
                    "name": "Symfony Community",
                    "homepage": "https://symfony.com/contributors"
                }
            ],
            "description": "Symfony polyfill backporting some PHP 7.3+ features to lower PHP versions",
            "homepage": "https://symfony.com",
            "keywords": [
                "compatibility",
                "polyfill",
                "portable",
                "shim"
            ],
            "support": {
                "source": "https://github.com/symfony/polyfill-php73/tree/v1.25.0"
            },
            "funding": [
                {
                    "url": "https://symfony.com/sponsor",
                    "type": "custom"
                },
                {
                    "url": "https://github.com/fabpot",
                    "type": "github"
                },
                {
                    "url": "https://tidelift.com/funding/github/packagist/symfony/symfony",
                    "type": "tidelift"
                }
            ],
            "time": "2021-06-05T21:20:04+00:00"
        },
        {
            "name": "symfony/polyfill-php80",
            "version": "v1.25.0",
            "source": {
                "type": "git",
                "url": "https://github.com/symfony/polyfill-php80.git",
                "reference": "4407588e0d3f1f52efb65fbe92babe41f37fe50c"
            },
            "dist": {
                "type": "zip",
                "url": "https://api.github.com/repos/symfony/polyfill-php80/zipball/4407588e0d3f1f52efb65fbe92babe41f37fe50c",
                "reference": "4407588e0d3f1f52efb65fbe92babe41f37fe50c",
                "shasum": ""
            },
            "require": {
                "php": ">=7.1"
            },
            "type": "library",
            "extra": {
                "branch-alias": {
                    "dev-main": "1.23-dev"
                },
                "thanks": {
                    "name": "symfony/polyfill",
                    "url": "https://github.com/symfony/polyfill"
                }
            },
            "autoload": {
                "files": [
                    "bootstrap.php"
                ],
                "psr-4": {
                    "Symfony\\Polyfill\\Php80\\": ""
                },
                "classmap": [
                    "Resources/stubs"
                ]
            },
            "notification-url": "https://packagist.org/downloads/",
            "license": [
                "MIT"
            ],
            "authors": [
                {
                    "name": "Ion Bazan",
                    "email": "ion.bazan@gmail.com"
                },
                {
                    "name": "Nicolas Grekas",
                    "email": "p@tchwork.com"
                },
                {
                    "name": "Symfony Community",
                    "homepage": "https://symfony.com/contributors"
                }
            ],
            "description": "Symfony polyfill backporting some PHP 8.0+ features to lower PHP versions",
            "homepage": "https://symfony.com",
            "keywords": [
                "compatibility",
                "polyfill",
                "portable",
                "shim"
            ],
            "support": {
                "source": "https://github.com/symfony/polyfill-php80/tree/v1.25.0"
            },
            "funding": [
                {
                    "url": "https://symfony.com/sponsor",
                    "type": "custom"
                },
                {
                    "url": "https://github.com/fabpot",
                    "type": "github"
                },
                {
                    "url": "https://tidelift.com/funding/github/packagist/symfony/symfony",
                    "type": "tidelift"
                }
            ],
            "time": "2022-03-04T08:16:47+00:00"
        },
        {
            "name": "symfony/process",
            "version": "v5.4.8",
            "source": {
                "type": "git",
                "url": "https://github.com/symfony/process.git",
                "reference": "597f3fff8e3e91836bb0bd38f5718b56ddbde2f3"
            },
            "dist": {
                "type": "zip",
                "url": "https://api.github.com/repos/symfony/process/zipball/597f3fff8e3e91836bb0bd38f5718b56ddbde2f3",
                "reference": "597f3fff8e3e91836bb0bd38f5718b56ddbde2f3",
                "shasum": ""
            },
            "require": {
                "php": ">=7.2.5",
                "symfony/polyfill-php80": "^1.16"
            },
            "type": "library",
            "autoload": {
                "psr-4": {
                    "Symfony\\Component\\Process\\": ""
                },
                "exclude-from-classmap": [
                    "/Tests/"
                ]
            },
            "notification-url": "https://packagist.org/downloads/",
            "license": [
                "MIT"
            ],
            "authors": [
                {
                    "name": "Fabien Potencier",
                    "email": "fabien@symfony.com"
                },
                {
                    "name": "Symfony Community",
                    "homepage": "https://symfony.com/contributors"
                }
            ],
            "description": "Executes commands in sub-processes",
            "homepage": "https://symfony.com",
            "support": {
                "source": "https://github.com/symfony/process/tree/v5.4.8"
            },
            "funding": [
                {
                    "url": "https://symfony.com/sponsor",
                    "type": "custom"
                },
                {
                    "url": "https://github.com/fabpot",
                    "type": "github"
                },
                {
                    "url": "https://tidelift.com/funding/github/packagist/symfony/symfony",
                    "type": "tidelift"
                }
            ],
            "time": "2022-04-08T05:07:18+00:00"
        },
        {
            "name": "symfony/service-contracts",
            "version": "v3.0.1",
            "source": {
                "type": "git",
                "url": "https://github.com/symfony/service-contracts.git",
                "reference": "e517458f278c2131ca9f262f8fbaf01410f2c65c"
            },
            "dist": {
                "type": "zip",
                "url": "https://api.github.com/repos/symfony/service-contracts/zipball/e517458f278c2131ca9f262f8fbaf01410f2c65c",
                "reference": "e517458f278c2131ca9f262f8fbaf01410f2c65c",
                "shasum": ""
            },
            "require": {
                "php": ">=8.0.2",
                "psr/container": "^2.0"
            },
            "conflict": {
                "ext-psr": "<1.1|>=2"
            },
            "suggest": {
                "symfony/service-implementation": ""
            },
            "type": "library",
            "extra": {
                "branch-alias": {
                    "dev-main": "3.0-dev"
                },
                "thanks": {
                    "name": "symfony/contracts",
                    "url": "https://github.com/symfony/contracts"
                }
            },
            "autoload": {
                "psr-4": {
                    "Symfony\\Contracts\\Service\\": ""
                }
            },
            "notification-url": "https://packagist.org/downloads/",
            "license": [
                "MIT"
            ],
            "authors": [
                {
                    "name": "Nicolas Grekas",
                    "email": "p@tchwork.com"
                },
                {
                    "name": "Symfony Community",
                    "homepage": "https://symfony.com/contributors"
                }
            ],
            "description": "Generic abstractions related to writing services",
            "homepage": "https://symfony.com",
            "keywords": [
                "abstractions",
                "contracts",
                "decoupling",
                "interfaces",
                "interoperability",
                "standards"
            ],
            "support": {
                "source": "https://github.com/symfony/service-contracts/tree/v3.0.1"
            },
            "funding": [
                {
                    "url": "https://symfony.com/sponsor",
                    "type": "custom"
                },
                {
                    "url": "https://github.com/fabpot",
                    "type": "github"
                },
                {
                    "url": "https://tidelift.com/funding/github/packagist/symfony/symfony",
                    "type": "tidelift"
                }
            ],
            "time": "2022-03-13T20:10:05+00:00"
        },
        {
            "name": "symfony/string",
            "version": "v6.0.8",
            "source": {
                "type": "git",
                "url": "https://github.com/symfony/string.git",
                "reference": "ac0aa5c2282e0de624c175b68d13f2c8f2e2649d"
            },
            "dist": {
                "type": "zip",
                "url": "https://api.github.com/repos/symfony/string/zipball/ac0aa5c2282e0de624c175b68d13f2c8f2e2649d",
                "reference": "ac0aa5c2282e0de624c175b68d13f2c8f2e2649d",
                "shasum": ""
            },
            "require": {
                "php": ">=8.0.2",
                "symfony/polyfill-ctype": "~1.8",
                "symfony/polyfill-intl-grapheme": "~1.0",
                "symfony/polyfill-intl-normalizer": "~1.0",
                "symfony/polyfill-mbstring": "~1.0"
            },
            "conflict": {
                "symfony/translation-contracts": "<2.0"
            },
            "require-dev": {
                "symfony/error-handler": "^5.4|^6.0",
                "symfony/http-client": "^5.4|^6.0",
                "symfony/translation-contracts": "^2.0|^3.0",
                "symfony/var-exporter": "^5.4|^6.0"
            },
            "type": "library",
            "autoload": {
                "files": [
                    "Resources/functions.php"
                ],
                "psr-4": {
                    "Symfony\\Component\\String\\": ""
                },
                "exclude-from-classmap": [
                    "/Tests/"
                ]
            },
            "notification-url": "https://packagist.org/downloads/",
            "license": [
                "MIT"
            ],
            "authors": [
                {
                    "name": "Nicolas Grekas",
                    "email": "p@tchwork.com"
                },
                {
                    "name": "Symfony Community",
                    "homepage": "https://symfony.com/contributors"
                }
            ],
            "description": "Provides an object-oriented API to strings and deals with bytes, UTF-8 code points and grapheme clusters in a unified way",
            "homepage": "https://symfony.com",
            "keywords": [
                "grapheme",
                "i18n",
                "string",
                "unicode",
                "utf-8",
                "utf8"
            ],
            "support": {
                "source": "https://github.com/symfony/string/tree/v6.0.8"
            },
            "funding": [
                {
                    "url": "https://symfony.com/sponsor",
                    "type": "custom"
                },
                {
                    "url": "https://github.com/fabpot",
                    "type": "github"
                },
                {
                    "url": "https://tidelift.com/funding/github/packagist/symfony/symfony",
                    "type": "tidelift"
                }
            ],
            "time": "2022-04-22T08:18:02+00:00"
        },
        {
            "name": "theseer/tokenizer",
            "version": "1.2.1",
            "source": {
                "type": "git",
                "url": "https://github.com/theseer/tokenizer.git",
                "reference": "34a41e998c2183e22995f158c581e7b5e755ab9e"
            },
            "dist": {
                "type": "zip",
                "url": "https://api.github.com/repos/theseer/tokenizer/zipball/34a41e998c2183e22995f158c581e7b5e755ab9e",
                "reference": "34a41e998c2183e22995f158c581e7b5e755ab9e",
                "shasum": ""
            },
            "require": {
                "ext-dom": "*",
                "ext-tokenizer": "*",
                "ext-xmlwriter": "*",
                "php": "^7.2 || ^8.0"
            },
            "type": "library",
            "autoload": {
                "classmap": [
                    "src/"
                ]
            },
            "notification-url": "https://packagist.org/downloads/",
            "license": [
                "BSD-3-Clause"
            ],
            "authors": [
                {
                    "name": "Arne Blankerts",
                    "email": "arne@blankerts.de",
                    "role": "Developer"
                }
            ],
            "description": "A small library for converting tokenized PHP source code into XML and potentially other formats",
            "support": {
                "issues": "https://github.com/theseer/tokenizer/issues",
                "source": "https://github.com/theseer/tokenizer/tree/1.2.1"
            },
            "funding": [
                {
                    "url": "https://github.com/theseer",
                    "type": "github"
                }
            ],
            "time": "2021-07-28T10:34:58+00:00"
        },
        {
            "name": "webmozart/assert",
            "version": "1.10.0",
            "source": {
                "type": "git",
                "url": "https://github.com/webmozarts/assert.git",
                "reference": "6964c76c7804814a842473e0c8fd15bab0f18e25"
            },
            "dist": {
                "type": "zip",
                "url": "https://api.github.com/repos/webmozarts/assert/zipball/6964c76c7804814a842473e0c8fd15bab0f18e25",
                "reference": "6964c76c7804814a842473e0c8fd15bab0f18e25",
                "shasum": ""
            },
            "require": {
                "php": "^7.2 || ^8.0",
                "symfony/polyfill-ctype": "^1.8"
            },
            "conflict": {
                "phpstan/phpstan": "<0.12.20",
                "vimeo/psalm": "<4.6.1 || 4.6.2"
            },
            "require-dev": {
                "phpunit/phpunit": "^8.5.13"
            },
            "type": "library",
            "extra": {
                "branch-alias": {
                    "dev-master": "1.10-dev"
                }
            },
            "autoload": {
                "psr-4": {
                    "Webmozart\\Assert\\": "src/"
                }
            },
            "notification-url": "https://packagist.org/downloads/",
            "license": [
                "MIT"
            ],
            "authors": [
                {
                    "name": "Bernhard Schussek",
                    "email": "bschussek@gmail.com"
                }
            ],
            "description": "Assertions to validate method input/output with nice error messages.",
            "keywords": [
                "assert",
                "check",
                "validate"
            ],
            "support": {
                "issues": "https://github.com/webmozarts/assert/issues",
                "source": "https://github.com/webmozarts/assert/tree/1.10.0"
            },
            "time": "2021-03-09T10:59:23+00:00"
        },
        {
            "name": "wikimedia/at-ease",
            "version": "v2.1.0",
            "source": {
                "type": "git",
                "url": "https://github.com/wikimedia/at-ease.git",
                "reference": "e8ebaa7bb7c8a8395481a05f6dc4deaceab11c33"
            },
            "dist": {
                "type": "zip",
                "url": "https://api.github.com/repos/wikimedia/at-ease/zipball/e8ebaa7bb7c8a8395481a05f6dc4deaceab11c33",
                "reference": "e8ebaa7bb7c8a8395481a05f6dc4deaceab11c33",
                "shasum": ""
            },
            "require": {
                "php": ">=7.2.9"
            },
            "require-dev": {
                "mediawiki/mediawiki-codesniffer": "35.0.0",
                "mediawiki/minus-x": "1.1.1",
                "ockcyp/covers-validator": "1.3.3",
                "php-parallel-lint/php-console-highlighter": "0.5.0",
                "php-parallel-lint/php-parallel-lint": "1.2.0",
                "phpunit/phpunit": "^8.5"
            },
            "type": "library",
            "autoload": {
                "files": [
                    "src/Wikimedia/Functions.php"
                ],
                "psr-4": {
                    "Wikimedia\\AtEase\\": "src/Wikimedia/AtEase/"
                }
            },
            "notification-url": "https://packagist.org/downloads/",
            "license": [
                "GPL-2.0-or-later"
            ],
            "authors": [
                {
                    "name": "Tim Starling",
                    "email": "tstarling@wikimedia.org"
                },
                {
                    "name": "MediaWiki developers",
                    "email": "wikitech-l@lists.wikimedia.org"
                }
            ],
            "description": "Safe replacement to @ for suppressing warnings.",
            "homepage": "https://www.mediawiki.org/wiki/at-ease",
            "support": {
                "source": "https://github.com/wikimedia/at-ease/tree/v2.1.0"
            },
            "time": "2021-02-27T15:53:37+00:00"
        },
        {
            "name": "yoast/phpunit-polyfills",
            "version": "1.0.3",
            "source": {
                "type": "git",
                "url": "https://github.com/Yoast/PHPUnit-Polyfills.git",
                "reference": "5ea3536428944955f969bc764bbe09738e151ada"
            },
            "dist": {
                "type": "zip",
                "url": "https://api.github.com/repos/Yoast/PHPUnit-Polyfills/zipball/5ea3536428944955f969bc764bbe09738e151ada",
                "reference": "5ea3536428944955f969bc764bbe09738e151ada",
                "shasum": ""
            },
            "require": {
                "php": ">=5.4",
                "phpunit/phpunit": "^4.8.36 || ^5.7.21 || ^6.0 || ^7.0 || ^8.0 || ^9.0"
            },
            "require-dev": {
                "yoast/yoastcs": "^2.2.0"
            },
            "type": "library",
            "extra": {
                "branch-alias": {
                    "dev-main": "1.x-dev",
                    "dev-develop": "1.x-dev"
                }
            },
            "autoload": {
                "files": [
                    "phpunitpolyfills-autoload.php"
                ]
            },
            "notification-url": "https://packagist.org/downloads/",
            "license": [
                "BSD-3-Clause"
            ],
            "authors": [
                {
                    "name": "Team Yoast",
                    "email": "support@yoast.com",
                    "homepage": "https://yoast.com"
                },
                {
                    "name": "Contributors",
                    "homepage": "https://github.com/Yoast/PHPUnit-Polyfills/graphs/contributors"
                }
            ],
            "description": "Set of polyfills for changed PHPUnit functionality to allow for creating PHPUnit cross-version compatible tests",
            "homepage": "https://github.com/Yoast/PHPUnit-Polyfills",
            "keywords": [
                "phpunit",
                "polyfill",
                "testing"
            ],
            "support": {
                "issues": "https://github.com/Yoast/PHPUnit-Polyfills/issues",
                "source": "https://github.com/Yoast/PHPUnit-Polyfills"
            },
            "time": "2021-11-23T01:37:03+00:00"
        }
    ],
    "aliases": [],
    "minimum-stability": "dev",
    "stability-flags": {
        "automattic/jetpack-a8c-mc-stats": 20,
        "automattic/jetpack-abtest": 20,
        "automattic/jetpack-assets": 20,
        "automattic/jetpack-autoloader": 20,
        "automattic/jetpack-backup": 20,
        "automattic/jetpack-blocks": 20,
        "automattic/jetpack-compat": 20,
        "automattic/jetpack-composer-plugin": 20,
        "automattic/jetpack-config": 20,
        "automattic/jetpack-connection": 20,
        "automattic/jetpack-connection-ui": 20,
        "automattic/jetpack-constants": 20,
        "automattic/jetpack-device-detection": 20,
        "automattic/jetpack-error": 20,
        "automattic/jetpack-google-fonts-provider": 20,
        "automattic/jetpack-identity-crisis": 20,
        "automattic/jetpack-jitm": 20,
        "automattic/jetpack-lazy-images": 20,
        "automattic/jetpack-licensing": 20,
        "automattic/jetpack-logo": 20,
        "automattic/jetpack-my-jetpack": 20,
        "automattic/jetpack-partner": 20,
        "automattic/jetpack-plugins-installer": 20,
        "automattic/jetpack-publicize": 20,
        "automattic/jetpack-redirect": 20,
        "automattic/jetpack-roles": 20,
        "automattic/jetpack-search": 20,
        "automattic/jetpack-status": 20,
        "automattic/jetpack-sync": 20,
        "automattic/jetpack-waf": 20,
        "automattic/jetpack-wordads": 20,
        "automattic/jetpack-changelogger": 20
    },
    "prefer-stable": true,
    "prefer-lowest": false,
    "platform": {
        "ext-fileinfo": "*",
        "ext-json": "*",
        "ext-openssl": "*"
    },
    "platform-dev": [],
    "platform-overrides": {
        "ext-intl": "0.0.0"
    },
    "plugin-api-version": "2.3.0"
}<|MERGE_RESOLUTION|>--- conflicted
+++ resolved
@@ -4,11 +4,7 @@
         "Read more about it at https://getcomposer.org/doc/01-basic-usage.md#installing-dependencies",
         "This file is @generated automatically"
     ],
-<<<<<<< HEAD
-    "content-hash": "594d60fb6350656d391f718f7a2b16f2",
-=======
     "content-hash": "98459ec2205ea0f90c047772b07e2ca9",
->>>>>>> c54cc2df
     "packages": [
         {
             "name": "automattic/jetpack-a8c-mc-stats",
