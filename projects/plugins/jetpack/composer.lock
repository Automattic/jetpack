{
    "_readme": [
        "This file locks the dependencies of your project to a known state",
        "Read more about it at https://getcomposer.org/doc/01-basic-usage.md#installing-dependencies",
        "This file is @generated automatically"
    ],
<<<<<<< HEAD
    "content-hash": "46770d2552e1ce42ff669a30e67c2253",
=======
    "content-hash": "1587f565342d1c1c0269d12ca6ab468b",
>>>>>>> 448320b6
    "packages": [
        {
            "name": "automattic/jetpack-a8c-mc-stats",
            "version": "dev-master",
            "dist": {
                "type": "path",
                "url": "../../packages/a8c-mc-stats",
                "reference": "05c1399080a50526afc06f85e6494959ca3c1941"
            },
            "require-dev": {
                "automattic/jetpack-changelogger": "^3.0",
                "yoast/phpunit-polyfills": "1.0.3"
            },
            "type": "jetpack-library",
            "extra": {
                "autotagger": true,
                "mirror-repo": "Automattic/jetpack-a8c-mc-stats",
                "changelogger": {
                    "link-template": "https://github.com/Automattic/jetpack-a8c-mc-stats/compare/v${old}...v${new}"
                },
                "branch-alias": {
                    "dev-master": "1.4.x-dev"
                }
            },
            "autoload": {
                "classmap": [
                    "src/"
                ]
            },
            "scripts": {
                "phpunit": [
                    "./vendor/phpunit/phpunit/phpunit --colors=always"
                ],
                "test-coverage": [
                    "php -dpcov.directory=. ./vendor/bin/phpunit --coverage-clover \"$COVERAGE_DIR/clover.xml\""
                ],
                "test-php": [
                    "@composer phpunit"
                ]
            },
            "license": [
                "GPL-2.0-or-later"
            ],
            "description": "Used to record internal usage stats for Automattic. Not visible to site owners.",
            "transport-options": {
                "relative": true
            }
        },
        {
            "name": "automattic/jetpack-abtest",
            "version": "dev-master",
            "dist": {
                "type": "path",
                "url": "../../packages/abtest",
                "reference": "b070d936270352b56482cbee909f2cbf133af903"
            },
            "require": {
                "automattic/jetpack-connection": "^1.38",
                "automattic/jetpack-error": "^1.3"
            },
            "require-dev": {
                "automattic/jetpack-changelogger": "^3.0",
                "automattic/wordbless": "dev-master",
                "yoast/phpunit-polyfills": "1.0.3"
            },
            "type": "jetpack-library",
            "extra": {
                "autotagger": true,
                "mirror-repo": "Automattic/jetpack-abtest",
                "changelogger": {
                    "link-template": "https://github.com/Automattic/jetpack-abtest/compare/v${old}...v${new}"
                },
                "branch-alias": {
                    "dev-master": "1.9.x-dev"
                }
            },
            "autoload": {
                "classmap": [
                    "src/"
                ]
            },
            "scripts": {
                "phpunit": [
                    "./vendor/phpunit/phpunit/phpunit --colors=always"
                ],
                "post-update-cmd": [
                    "php -r \"copy('vendor/automattic/wordbless/src/dbless-wpdb.php', 'wordpress/wp-content/db.php');\""
                ],
                "test-coverage": [
                    "php -dpcov.directory=. ./vendor/bin/phpunit --coverage-clover \"$COVERAGE_DIR/clover.xml\""
                ],
                "test-php": [
                    "@composer phpunit"
                ]
            },
            "license": [
                "GPL-2.0-or-later"
            ],
            "description": "Provides an interface to the WP.com A/B tests.",
            "transport-options": {
                "relative": true
            }
        },
        {
            "name": "automattic/jetpack-admin-ui",
            "version": "dev-master",
            "dist": {
                "type": "path",
                "url": "../../packages/admin-ui",
                "reference": "bbb92b9b9852760e84b7aaee877ee081616efcb3"
            },
            "require-dev": {
                "automattic/jetpack-changelogger": "^3.0",
                "automattic/wordbless": "dev-master",
                "yoast/phpunit-polyfills": "1.0.3"
            },
            "type": "jetpack-library",
            "extra": {
                "autotagger": true,
                "mirror-repo": "Automattic/jetpack-admin-ui",
                "textdomain": "jetpack-admin-ui",
                "changelogger": {
                    "link-template": "https://github.com/Automattic/jetpack-admin-ui/compare/${old}...${new}"
                },
                "branch-alias": {
                    "dev-master": "0.2.x-dev"
                },
                "version-constants": {
                    "::PACKAGE_VERSION": "src/class-admin-menu.php"
                }
            },
            "autoload": {
                "classmap": [
                    "src/"
                ]
            },
            "scripts": {
                "phpunit": [
                    "./vendor/phpunit/phpunit/phpunit --colors=always"
                ],
                "test-coverage": [
                    "php -dpcov.directory=. ./vendor/bin/phpunit --coverage-clover \"$COVERAGE_DIR/clover.xml\""
                ],
                "test-php": [
                    "@composer phpunit"
                ],
                "post-update-cmd": [
                    "php -r \"copy('vendor/automattic/wordbless/src/dbless-wpdb.php', 'wordpress/wp-content/db.php');\""
                ]
            },
            "license": [
                "GPL-2.0-or-later"
            ],
            "description": "Generic Jetpack wp-admin UI elements",
            "transport-options": {
                "relative": true
            }
        },
        {
            "name": "automattic/jetpack-assets",
            "version": "dev-master",
            "dist": {
                "type": "path",
                "url": "../../packages/assets",
                "reference": "52fb1f734112badb778f56637476365c7c81af35"
            },
            "require": {
                "automattic/jetpack-constants": "^1.6"
            },
            "require-dev": {
                "automattic/jetpack-changelogger": "^3.0",
                "brain/monkey": "2.6.1",
                "wikimedia/testing-access-wrapper": "^1.0 || ^2.0",
                "yoast/phpunit-polyfills": "1.0.3"
            },
            "type": "jetpack-library",
            "extra": {
                "autotagger": true,
                "mirror-repo": "Automattic/jetpack-assets",
                "textdomain": "jetpack-assets",
                "changelogger": {
                    "link-template": "https://github.com/Automattic/jetpack-assets/compare/v${old}...v${new}"
                },
                "branch-alias": {
                    "dev-master": "1.17.x-dev"
                }
            },
            "autoload": {
                "files": [
                    "actions.php"
                ],
                "classmap": [
                    "src/"
                ]
            },
            "scripts": {
                "build-development": [
                    "pnpm run build"
                ],
                "build-production": [
                    "pnpm run build-production"
                ],
                "phpunit": [
                    "./vendor/phpunit/phpunit/phpunit --colors=always"
                ],
                "test-coverage": [
                    "php -dpcov.directory=. ./vendor/bin/phpunit --coverage-clover \"$COVERAGE_DIR/php/clover.xml\"",
                    "pnpm run test-coverage"
                ],
                "test-js": [
                    "pnpm run test"
                ],
                "test-php": [
                    "@composer phpunit"
                ]
            },
            "license": [
                "GPL-2.0-or-later"
            ],
            "description": "Asset management utilities for Jetpack ecosystem packages",
            "transport-options": {
                "relative": true
            }
        },
        {
            "name": "automattic/jetpack-autoloader",
            "version": "dev-master",
            "dist": {
                "type": "path",
                "url": "../../packages/autoloader",
                "reference": "0d14c81f42c4da64b4d3b2a7878e3b058d1af7c8"
            },
            "require": {
                "composer-plugin-api": "^1.1 || ^2.0"
            },
            "require-dev": {
                "automattic/jetpack-changelogger": "^3.0",
                "yoast/phpunit-polyfills": "1.0.3"
            },
            "type": "composer-plugin",
            "extra": {
                "autotagger": true,
                "class": "Automattic\\Jetpack\\Autoloader\\CustomAutoloaderPlugin",
                "mirror-repo": "Automattic/jetpack-autoloader",
                "changelogger": {
                    "link-template": "https://github.com/Automattic/jetpack-autoloader/compare/v${old}...v${new}"
                },
                "branch-alias": {
                    "dev-master": "2.11.x-dev"
                }
            },
            "autoload": {
                "classmap": [
                    "src/AutoloadGenerator.php"
                ],
                "psr-4": {
                    "Automattic\\Jetpack\\Autoloader\\": "src"
                }
            },
            "scripts": {
                "phpunit": [
                    "./vendor/phpunit/phpunit/phpunit --colors=always"
                ],
                "test-coverage": [
                    "php -dpcov.directory=. ./vendor/bin/phpunit --coverage-php \"./tests/php/tmp/coverage-report.php\"",
                    "php ./tests/php/bin/test-coverage.php \"$COVERAGE_DIR/clover.xml\""
                ],
                "test-php": [
                    "@composer phpunit"
                ]
            },
            "license": [
                "GPL-2.0-or-later"
            ],
            "description": "Creates a custom autoloader for a plugin or theme.",
            "transport-options": {
                "relative": true
            }
        },
        {
            "name": "automattic/jetpack-backup",
            "version": "dev-master",
            "dist": {
                "type": "path",
                "url": "../../packages/backup",
                "reference": "78502e5546d6f1292832b98398eaaf61d99539e9"
            },
            "require": {
                "automattic/jetpack-connection": "^1.38",
                "automattic/jetpack-sync": "^1.30"
            },
            "require-dev": {
                "automattic/jetpack-changelogger": "^3.0",
                "automattic/wordbless": "@dev",
                "yoast/phpunit-polyfills": "1.0.3"
            },
            "type": "jetpack-library",
            "extra": {
                "autotagger": true,
                "mirror-repo": "Automattic/jetpack-backup",
                "textdomain": "jetpack-backup-pkg",
                "version-constants": {
                    "::PACKAGE_VERSION": "src/class-package-version.php"
                },
                "changelogger": {
                    "link-template": "https://github.com/Automattic/jetpack-backup/compare/v${old}...v${new}"
                },
                "branch-alias": {
                    "dev-master": "1.2.x-dev"
                }
            },
            "autoload": {
                "files": [
                    "actions.php"
                ],
                "classmap": [
                    "src/"
                ]
            },
            "scripts": {
                "phpunit": [
                    "./vendor/phpunit/phpunit/phpunit --colors=always"
                ],
                "test-coverage": [
                    "php -dpcov.directory=. ./vendor/bin/phpunit --coverage-clover \"$COVERAGE_DIR/clover.xml\""
                ],
                "test-php": [
                    "@composer phpunit"
                ],
                "post-update-cmd": [
                    "php -r \"copy('vendor/automattic/wordbless/src/dbless-wpdb.php', 'wordpress/wp-content/db.php');\""
                ]
            },
            "license": [
                "GPL-2.0-or-later"
            ],
            "description": "Tools to assist with backing up Jetpack sites.",
            "transport-options": {
                "relative": true
            }
        },
        {
            "name": "automattic/jetpack-blocks",
            "version": "dev-master",
            "dist": {
                "type": "path",
                "url": "../../packages/blocks",
                "reference": "5fa39eec698e40b071be806a663367eb4555f557"
            },
            "require-dev": {
                "automattic/jetpack-changelogger": "^3.0",
                "automattic/wordbless": "dev-master",
                "brain/monkey": "2.6.1",
                "yoast/phpunit-polyfills": "1.0.3"
            },
            "type": "jetpack-library",
            "extra": {
                "autotagger": true,
                "mirror-repo": "Automattic/jetpack-blocks",
                "changelogger": {
                    "link-template": "https://github.com/Automattic/jetpack-blocks/compare/v${old}...v${new}"
                },
                "branch-alias": {
                    "dev-master": "1.4.x-dev"
                }
            },
            "autoload": {
                "classmap": [
                    "src/"
                ]
            },
            "scripts": {
                "phpunit": [
                    "./vendor/phpunit/phpunit/phpunit --colors=always"
                ],
                "post-update-cmd": [
                    "php -r \"copy('vendor/automattic/wordbless/src/dbless-wpdb.php', 'wordpress/wp-content/db.php');\""
                ],
                "test-coverage": [
                    "php -dpcov.directory=. ./vendor/bin/phpunit --coverage-clover \"$COVERAGE_DIR/clover.xml\""
                ],
                "test-php": [
                    "@composer phpunit"
                ]
            },
            "license": [
                "GPL-2.0-or-later"
            ],
            "description": "Register and manage blocks within a plugin. Used to manage block registration, enqueues, and more.",
            "transport-options": {
                "relative": true
            }
        },
        {
            "name": "automattic/jetpack-compat",
            "version": "dev-master",
            "dist": {
                "type": "path",
                "url": "../../packages/compat",
                "reference": "b7df09e6dd884b03fb8b2198bf1a11371d05d40f"
            },
            "require-dev": {
                "automattic/jetpack-changelogger": "^3.0"
            },
            "type": "jetpack-library",
            "extra": {
                "autotagger": true,
                "mirror-repo": "Automattic/jetpack-compat",
                "textdomain": "jetpack-compat",
                "changelogger": {
                    "link-template": "https://github.com/Automattic/jetpack-compat/compare/v${old}...v${new}"
                },
                "branch-alias": {
                    "dev-master": "1.7.x-dev"
                }
            },
            "autoload": {
                "files": [
                    "functions.php"
                ],
                "classmap": [
                    "legacy"
                ]
            },
            "license": [
                "GPL-2.0-or-later"
            ],
            "description": "Compatibility layer with previous versions of Jetpack",
            "transport-options": {
                "relative": true
            }
        },
        {
            "name": "automattic/jetpack-composer-plugin",
            "version": "dev-master",
            "dist": {
                "type": "path",
                "url": "../../packages/composer-plugin",
                "reference": "fd26ae83f0d0d8b8b3dcf3bd75ae5ce89403360c"
            },
            "require": {
                "composer-plugin-api": "^2.1.0"
            },
            "require-dev": {
                "automattic/jetpack-changelogger": "^3.0",
                "composer/composer": "2.2.3",
                "yoast/phpunit-polyfills": "1.0.3"
            },
            "type": "composer-plugin",
            "extra": {
                "plugin-modifies-install-path": true,
                "class": "Automattic\\Jetpack\\Composer\\Plugin",
                "mirror-repo": "Automattic/jetpack-composer-plugin",
                "changelogger": {
                    "link-template": "https://github.com/Automattic/jetpack-composer-plugin/compare/v${old}...v${new}"
                },
                "autotagger": true,
                "branch-alias": {
                    "dev-master": "1.1.x-dev"
                }
            },
            "autoload": {
                "classmap": [
                    "src/"
                ]
            },
            "scripts": {
                "phpunit": [
                    "./vendor/phpunit/phpunit/phpunit --colors=always"
                ],
                "test-coverage": [
                    "php -dpcov.directory=. ./vendor/bin/phpunit --coverage-clover \"$COVERAGE_DIR/clover.xml\""
                ],
                "test-php": [
                    "@composer phpunit"
                ]
            },
            "license": [
                "GPL-2.0-or-later"
            ],
            "description": "A custom installer plugin for Composer to move Jetpack packages out of `vendor/` so WordPress's translation infrastructure will find their strings.",
            "transport-options": {
                "relative": true
            }
        },
        {
            "name": "automattic/jetpack-config",
            "version": "dev-master",
            "dist": {
                "type": "path",
                "url": "../../packages/config",
                "reference": "7ed065622e06c9992d7f659458c42b85a9864c8d"
            },
            "require-dev": {
                "automattic/jetpack-changelogger": "^3.0"
            },
            "type": "jetpack-library",
            "extra": {
                "autotagger": true,
                "mirror-repo": "Automattic/jetpack-config",
                "textdomain": "jetpack-config",
                "changelogger": {
                    "link-template": "https://github.com/Automattic/jetpack-config/compare/v${old}...v${new}"
                },
                "branch-alias": {
                    "dev-master": "1.7.x-dev"
                }
            },
            "autoload": {
                "classmap": [
                    "src/"
                ]
            },
            "license": [
                "GPL-2.0-or-later"
            ],
            "description": "Jetpack configuration package that initializes other packages and configures Jetpack's functionality. Can be used as a base for all variants of Jetpack package usage.",
            "transport-options": {
                "relative": true
            }
        },
        {
            "name": "automattic/jetpack-connection",
            "version": "dev-master",
            "dist": {
                "type": "path",
                "url": "../../packages/connection",
                "reference": "58967f97bcd012aa2389824c42ca1da24d9fc180"
            },
            "require": {
                "automattic/jetpack-a8c-mc-stats": "^1.4",
                "automattic/jetpack-admin-ui": "^0.2",
                "automattic/jetpack-constants": "^1.6",
                "automattic/jetpack-heartbeat": "^1.4",
                "automattic/jetpack-options": "^1.15",
                "automattic/jetpack-redirect": "^1.7",
                "automattic/jetpack-roles": "^1.4",
                "automattic/jetpack-status": "^1.13"
            },
            "require-dev": {
                "automattic/jetpack-changelogger": "^3.0",
                "automattic/wordbless": "@dev",
                "brain/monkey": "2.6.1",
                "yoast/phpunit-polyfills": "1.0.3"
            },
            "type": "jetpack-library",
            "extra": {
                "autotagger": true,
                "mirror-repo": "Automattic/jetpack-connection",
                "textdomain": "jetpack-connection",
                "version-constants": {
                    "::PACKAGE_VERSION": "src/class-package-version.php"
                },
                "changelogger": {
                    "link-template": "https://github.com/Automattic/jetpack-connection/compare/v${old}...v${new}"
                },
                "branch-alias": {
                    "dev-master": "1.38.x-dev"
                }
            },
            "autoload": {
                "classmap": [
                    "legacy",
                    "src/",
                    "src/webhooks"
                ]
            },
            "scripts": {
                "phpunit": [
                    "./vendor/phpunit/phpunit/phpunit --colors=always"
                ],
                "post-update-cmd": [
                    "php -r \"copy('vendor/automattic/wordbless/src/dbless-wpdb.php', 'wordpress/wp-content/db.php');\""
                ],
                "test-coverage": [
                    "php -dpcov.directory=. ./vendor/bin/phpunit --coverage-clover \"$COVERAGE_DIR/clover.xml\""
                ],
                "test-php": [
                    "@composer phpunit"
                ]
            },
            "license": [
                "GPL-2.0-or-later"
            ],
            "description": "Everything needed to connect to the Jetpack infrastructure",
            "transport-options": {
                "relative": true
            }
        },
        {
            "name": "automattic/jetpack-connection-ui",
            "version": "dev-master",
            "dist": {
                "type": "path",
                "url": "../../packages/connection-ui",
                "reference": "35bdbe11f1eea0a90d2005fb00c971964b2b4ba5"
            },
            "require": {
                "automattic/jetpack-assets": "^1.17",
                "automattic/jetpack-connection": "^1.38",
                "automattic/jetpack-constants": "^1.6",
                "automattic/jetpack-device-detection": "^1.4",
                "automattic/jetpack-identity-crisis": "^0.8"
            },
            "require-dev": {
                "automattic/jetpack-changelogger": "^3.0"
            },
            "type": "jetpack-library",
            "extra": {
                "autotagger": true,
                "mirror-repo": "Automattic/jetpack-connection-ui",
                "textdomain": "jetpack-connection-ui",
                "changelogger": {
                    "link-template": "https://github.com/Automattic/jetpack-connection-ui/compare/v${old}...v${new}"
                },
                "branch-alias": {
                    "dev-master": "2.4.x-dev"
                }
            },
            "autoload": {
                "classmap": [
                    "src/"
                ]
            },
            "scripts": {
                "build-development": [
                    "pnpm run build"
                ],
                "build-production": [
                    "NODE_ENV=production pnpm run build"
                ],
                "watch": [
                    "Composer\\Config::disableProcessTimeout",
                    "pnpm run watch"
                ]
            },
            "license": [
                "GPL-2.0-or-later"
            ],
            "description": "Jetpack Connection UI",
            "transport-options": {
                "relative": true
            }
        },
        {
            "name": "automattic/jetpack-constants",
            "version": "dev-master",
            "dist": {
                "type": "path",
                "url": "../../packages/constants",
                "reference": "c707667b702d06091f8183df68a2a2b0d230c2b3"
            },
            "require-dev": {
                "automattic/jetpack-changelogger": "^3.0",
                "brain/monkey": "2.6.1",
                "yoast/phpunit-polyfills": "1.0.3"
            },
            "type": "jetpack-library",
            "extra": {
                "autotagger": true,
                "mirror-repo": "Automattic/jetpack-constants",
                "changelogger": {
                    "link-template": "https://github.com/Automattic/jetpack-constants/compare/v${old}...v${new}"
                },
                "branch-alias": {
                    "dev-master": "1.6.x-dev"
                }
            },
            "autoload": {
                "classmap": [
                    "src/"
                ]
            },
            "scripts": {
                "phpunit": [
                    "./vendor/phpunit/phpunit/phpunit --colors=always"
                ],
                "test-coverage": [
                    "php -dpcov.directory=. ./vendor/bin/phpunit --coverage-clover \"$COVERAGE_DIR/clover.xml\""
                ],
                "test-php": [
                    "@composer phpunit"
                ]
            },
            "license": [
                "GPL-2.0-or-later"
            ],
            "description": "A wrapper for defining constants in a more testable way.",
            "transport-options": {
                "relative": true
            }
        },
        {
            "name": "automattic/jetpack-device-detection",
            "version": "dev-master",
            "dist": {
                "type": "path",
                "url": "../../packages/device-detection",
                "reference": "9e6dca88fa7d4e8d264d32f3f50007c124f98c97"
            },
            "require-dev": {
                "automattic/jetpack-changelogger": "^3.0",
                "yoast/phpunit-polyfills": "1.0.3"
            },
            "type": "jetpack-library",
            "extra": {
                "autotagger": true,
                "mirror-repo": "Automattic/jetpack-device-detection",
                "changelogger": {
                    "link-template": "https://github.com/Automattic/jetpack-device-detection/compare/v${old}...v${new}"
                },
                "branch-alias": {
                    "dev-master": "1.4.x-dev"
                }
            },
            "autoload": {
                "classmap": [
                    "src/"
                ]
            },
            "scripts": {
                "phpunit": [
                    "./vendor/phpunit/phpunit/phpunit --colors=always"
                ],
                "test-coverage": [
                    "php -dpcov.directory=. ./vendor/bin/phpunit --coverage-clover \"$COVERAGE_DIR/clover.xml\""
                ],
                "test-php": [
                    "@composer phpunit"
                ]
            },
            "license": [
                "GPL-2.0-or-later"
            ],
            "description": "A way to detect device types based on User-Agent header.",
            "transport-options": {
                "relative": true
            }
        },
        {
            "name": "automattic/jetpack-error",
            "version": "dev-master",
            "dist": {
                "type": "path",
                "url": "../../packages/error",
                "reference": "af8ed8b85889e26f768c006ac34b39c9ae5e3f53"
            },
            "require-dev": {
                "automattic/jetpack-changelogger": "^3.0",
                "yoast/phpunit-polyfills": "1.0.3"
            },
            "type": "jetpack-library",
            "extra": {
                "autotagger": true,
                "mirror-repo": "Automattic/jetpack-error",
                "changelogger": {
                    "link-template": "https://github.com/Automattic/jetpack-error/compare/v${old}...v${new}"
                },
                "branch-alias": {
                    "dev-master": "1.3.x-dev"
                }
            },
            "autoload": {
                "classmap": [
                    "src/"
                ]
            },
            "scripts": {
                "phpunit": [
                    "./vendor/phpunit/phpunit/phpunit --colors=always"
                ],
                "test-coverage": [
                    "php -dpcov.directory=. ./vendor/bin/phpunit --coverage-clover \"$COVERAGE_DIR/clover.xml\""
                ],
                "test-php": [
                    "@composer phpunit"
                ]
            },
            "license": [
                "GPL-2.0-or-later"
            ],
            "description": "Jetpack Error - a wrapper around WP_Error.",
            "transport-options": {
                "relative": true
            }
        },
        {
            "name": "automattic/jetpack-google-fonts-provider",
            "version": "dev-master",
            "dist": {
                "type": "path",
                "url": "../../packages/google-fonts-provider",
                "reference": "b4505b57b156ce9fb2a2eee1adebae621c7b3f96"
            },
            "require-dev": {
                "automattic/jetpack-changelogger": "^3.0",
                "brain/monkey": "2.6.1",
                "yoast/phpunit-polyfills": "1.0.3"
            },
            "type": "jetpack-library",
            "extra": {
                "autotagger": true,
                "mirror-repo": "Automattic/jetpack-google-fonts-provider",
                "changelogger": {
                    "link-template": "https://github.com/Automattic/jetpack-google-fonts-provider/compare/v${old}...v${new}"
                },
                "branch-alias": {
                    "dev-master": "0.2.x-dev"
                },
                "textdomain": "jetpack-google-fonts-provider"
            },
            "autoload": {
                "classmap": [
                    "src/"
                ]
            },
            "scripts": {
                "phpunit": [
                    "./vendor/phpunit/phpunit/phpunit --colors=always"
                ],
                "test-coverage": [
                    "php -dpcov.directory=. ./vendor/bin/phpunit --coverage-clover \"$COVERAGE_DIR/clover.xml\""
                ],
                "test-php": [
                    "@composer phpunit"
                ]
            },
            "license": [
                "GPL-2.0-or-later"
            ],
            "description": "WordPress Webfonts provider for Google Fonts",
            "transport-options": {
                "relative": true
            }
        },
        {
            "name": "automattic/jetpack-heartbeat",
            "version": "dev-master",
            "dist": {
                "type": "path",
                "url": "../../packages/heartbeat",
                "reference": "89d4466f3ccf924afcbe3f6e80a15f2b39895def"
            },
            "require": {
                "automattic/jetpack-a8c-mc-stats": "^1.4",
                "automattic/jetpack-options": "^1.15"
            },
            "require-dev": {
                "automattic/jetpack-changelogger": "^3.0"
            },
            "type": "jetpack-library",
            "extra": {
                "autotagger": true,
                "mirror-repo": "Automattic/jetpack-heartbeat",
                "textdomain": "jetpack-heartbeat",
                "changelogger": {
                    "link-template": "https://github.com/Automattic/jetpack-heartbeat/compare/v${old}...v${new}"
                },
                "branch-alias": {
                    "dev-master": "1.4.x-dev"
                }
            },
            "autoload": {
                "classmap": [
                    "src/"
                ]
            },
            "license": [
                "GPL-2.0-or-later"
            ],
            "description": "This adds a cronjob that sends a batch of internal automattic stats to wp.com once a day",
            "transport-options": {
                "relative": true
            }
        },
        {
            "name": "automattic/jetpack-identity-crisis",
            "version": "dev-master",
            "dist": {
                "type": "path",
                "url": "../../packages/identity-crisis",
                "reference": "3c5fa5d4829eb86d387b727915c3b21928ace466"
            },
            "require": {
                "automattic/jetpack-assets": "^1.17",
                "automattic/jetpack-connection": "^1.38",
                "automattic/jetpack-constants": "^1.6",
                "automattic/jetpack-logo": "^1.5",
                "automattic/jetpack-options": "^1.15",
                "automattic/jetpack-status": "^1.13"
            },
            "require-dev": {
                "automattic/jetpack-changelogger": "^3.0",
                "automattic/wordbless": "@dev",
                "yoast/phpunit-polyfills": "1.0.3"
            },
            "type": "jetpack-library",
            "extra": {
                "autotagger": true,
                "mirror-repo": "Automattic/jetpack-identity-crisis",
                "textdomain": "jetpack-idc",
                "version-constants": {
                    "::PACKAGE_VERSION": "src/class-identity-crisis.php"
                },
                "changelogger": {
                    "link-template": "https://github.com/Automattic/jetpack-identity-crisis/compare/v${old}...v${new}"
                },
                "branch-alias": {
                    "dev-master": "0.8.x-dev"
                }
            },
            "autoload": {
                "classmap": [
                    "src/"
                ]
            },
            "scripts": {
                "build-development": [
                    "pnpm run build"
                ],
                "build-production": [
                    "NODE_ENV='production' pnpm run build"
                ],
                "phpunit": [
                    "./vendor/phpunit/phpunit/phpunit --colors=always"
                ],
                "test-coverage": [
                    "php -dpcov.directory=. ./vendor/bin/phpunit --coverage-clover \"$COVERAGE_DIR/clover.xml\""
                ],
                "test-php": [
                    "@composer phpunit"
                ],
                "post-update-cmd": [
                    "php -r \"copy('vendor/automattic/wordbless/src/dbless-wpdb.php', 'wordpress/wp-content/db.php');\""
                ],
                "watch": [
                    "Composer\\Config::disableProcessTimeout",
                    "pnpm run watch"
                ]
            },
            "license": [
                "GPL-2.0-or-later"
            ],
            "description": "Identity Crisis.",
            "transport-options": {
                "relative": true
            }
        },
        {
            "name": "automattic/jetpack-jitm",
            "version": "dev-master",
            "dist": {
                "type": "path",
                "url": "../../packages/jitm",
                "reference": "c38776432f52c22f870343685499d33ac16d3ba3"
            },
            "require": {
                "automattic/jetpack-a8c-mc-stats": "^1.4",
                "automattic/jetpack-assets": "^1.17",
                "automattic/jetpack-connection": "^1.38",
                "automattic/jetpack-device-detection": "^1.4",
                "automattic/jetpack-logo": "^1.5",
                "automattic/jetpack-options": "^1.15",
                "automattic/jetpack-partner": "^1.7",
                "automattic/jetpack-redirect": "^1.7",
                "automattic/jetpack-status": "^1.13"
            },
            "require-dev": {
                "automattic/jetpack-changelogger": "^3.0",
                "brain/monkey": "2.6.1",
                "yoast/phpunit-polyfills": "1.0.3"
            },
            "type": "jetpack-library",
            "extra": {
                "autotagger": true,
                "mirror-repo": "Automattic/jetpack-jitm",
                "textdomain": "jetpack-jitm",
                "version-constants": {
                    "::PACKAGE_VERSION": "src/class-jitm.php"
                },
                "changelogger": {
                    "link-template": "https://github.com/Automattic/jetpack-jitm/compare/v${old}...v${new}"
                },
                "branch-alias": {
                    "dev-master": "2.2.x-dev"
                }
            },
            "autoload": {
                "classmap": [
                    "src/"
                ]
            },
            "scripts": {
                "build-production": [
                    "pnpm run build-production"
                ],
                "build-development": [
                    "pnpm run build"
                ],
                "phpunit": [
                    "./vendor/phpunit/phpunit/phpunit --colors=always"
                ],
                "test-coverage": [
                    "php -dpcov.directory=. ./vendor/bin/phpunit --coverage-clover \"$COVERAGE_DIR/clover.xml\""
                ],
                "test-php": [
                    "@composer phpunit"
                ]
            },
            "license": [
                "GPL-2.0-or-later"
            ],
            "description": "Just in time messages for Jetpack",
            "transport-options": {
                "relative": true
            }
        },
        {
            "name": "automattic/jetpack-lazy-images",
            "version": "dev-master",
            "dist": {
                "type": "path",
                "url": "../../packages/lazy-images",
                "reference": "c7115dc7f2f073b53f98584382773bb8db0ca68b"
            },
            "require": {
                "automattic/jetpack-assets": "^1.17",
                "automattic/jetpack-constants": "^1.6"
            },
            "require-dev": {
                "automattic/jetpack-changelogger": "^3.0",
                "automattic/wordbless": "dev-master",
                "yoast/phpunit-polyfills": "1.0.3"
            },
            "type": "jetpack-library",
            "extra": {
                "autotagger": true,
                "mirror-repo": "Automattic/jetpack-lazy-images",
                "textdomain": "jetpack-lazy-images",
                "changelogger": {
                    "link-template": "https://github.com/Automattic/jetpack-lazy-images/compare/v${old}...v${new}"
                },
                "branch-alias": {
                    "dev-master": "2.1.x-dev"
                }
            },
            "autoload": {
                "classmap": [
                    "src/"
                ]
            },
            "scripts": {
                "build-production": [
                    "pnpm run build-production"
                ],
                "build-development": [
                    "pnpm run build"
                ],
                "phpunit": [
                    "./vendor/phpunit/phpunit/phpunit --colors=always"
                ],
                "post-update-cmd": [
                    "php -r \"copy('vendor/automattic/wordbless/src/dbless-wpdb.php', 'wordpress/wp-content/db.php');\""
                ],
                "test-coverage": [
                    "php -dpcov.directory=. ./vendor/bin/phpunit --coverage-clover \"$COVERAGE_DIR/clover.xml\""
                ],
                "test-php": [
                    "@composer phpunit"
                ]
            },
            "license": [
                "GPL-2.0-or-later"
            ],
            "description": "Speed up your site and create a smoother viewing experience by loading images as visitors scroll down the screen, instead of all at once.",
            "transport-options": {
                "relative": true
            }
        },
        {
            "name": "automattic/jetpack-licensing",
            "version": "dev-master",
            "dist": {
                "type": "path",
                "url": "../../packages/licensing",
<<<<<<< HEAD
                "reference": "0eecb0f72e1d84f72d4fb1f1154a0c5d6e44ae2b"
=======
                "reference": "2e1683c42f0a3bdd819ca071d039c5d009202788"
>>>>>>> 448320b6
            },
            "require": {
                "automattic/jetpack-connection": "^1.38",
                "automattic/jetpack-options": "^1.15"
            },
            "require-dev": {
                "automattic/jetpack-changelogger": "^3.0",
                "automattic/wordbless": "@dev",
                "yoast/phpunit-polyfills": "1.0.3"
            },
            "type": "jetpack-library",
            "extra": {
                "autotagger": true,
                "mirror-repo": "Automattic/jetpack-licensing",
                "textdomain": "jetpack-licensing",
                "changelogger": {
                    "link-template": "https://github.com/Automattic/jetpack-licensing/compare/v${old}...v${new}"
                },
                "branch-alias": {
                    "dev-master": "1.7.x-dev"
                }
            },
            "autoload": {
                "classmap": [
                    "src/"
                ]
            },
            "scripts": {
                "phpunit": [
                    "./vendor/phpunit/phpunit/phpunit --colors=always"
                ],
                "post-update-cmd": [
                    "php -r \"copy('vendor/automattic/wordbless/src/dbless-wpdb.php', 'wordpress/wp-content/db.php');\""
                ],
                "test-coverage": [
                    "php -dpcov.directory=. ./vendor/bin/phpunit --coverage-clover \"$COVERAGE_DIR/clover.xml\""
                ],
                "test-php": [
                    "@composer phpunit"
                ]
            },
            "license": [
                "GPL-2.0-or-later"
            ],
            "description": "Everything needed to manage Jetpack licenses client-side.",
            "transport-options": {
                "relative": true
            }
        },
        {
            "name": "automattic/jetpack-logo",
            "version": "dev-master",
            "dist": {
                "type": "path",
                "url": "../../packages/logo",
                "reference": "c0d7df78e0ea4d9d09a22ff937fce5ec13a08379"
            },
            "require-dev": {
                "automattic/jetpack-changelogger": "^3.0",
                "yoast/phpunit-polyfills": "1.0.3"
            },
            "type": "jetpack-library",
            "extra": {
                "autotagger": true,
                "mirror-repo": "Automattic/jetpack-logo",
                "changelogger": {
                    "link-template": "https://github.com/Automattic/jetpack-logo/compare/v${old}...v${new}"
                },
                "branch-alias": {
                    "dev-master": "1.5.x-dev"
                }
            },
            "autoload": {
                "classmap": [
                    "src/"
                ]
            },
            "scripts": {
                "phpunit": [
                    "./vendor/phpunit/phpunit/phpunit --colors=always"
                ],
                "test-coverage": [
                    "php -dpcov.directory=. ./vendor/bin/phpunit --coverage-clover \"$COVERAGE_DIR/clover.xml\""
                ],
                "test-php": [
                    "@composer phpunit"
                ]
            },
            "license": [
                "GPL-2.0-or-later"
            ],
            "description": "A logo for Jetpack",
            "transport-options": {
                "relative": true
            }
        },
        {
            "name": "automattic/jetpack-my-jetpack",
            "version": "dev-master",
            "dist": {
                "type": "path",
                "url": "../../packages/my-jetpack",
                "reference": "fd9569d632fd853932963d5115e8be6695a148bd"
            },
            "require": {
                "automattic/jetpack-admin-ui": "^0.2",
                "automattic/jetpack-assets": "^1.17",
                "automattic/jetpack-connection": "^1.38",
                "automattic/jetpack-plugins-installer": "^0.1",
                "automattic/jetpack-redirect": "^1.7"
            },
            "require-dev": {
                "automattic/jetpack-changelogger": "^3.0",
                "automattic/jetpack-constants": "^1.6",
                "automattic/jetpack-options": "^1.15",
                "automattic/wordbless": "@dev",
                "yoast/phpunit-polyfills": "1.0.3"
            },
            "type": "jetpack-library",
            "extra": {
                "autotagger": true,
                "mirror-repo": "Automattic/jetpack-my-jetpack",
                "textdomain": "jetpack-my-jetpack",
                "changelogger": {
                    "link-template": "https://github.com/Automattic/jetpack-my-jetpack/compare/${old}...${new}"
                },
                "branch-alias": {
                    "dev-master": "1.0.x-dev"
                },
                "version-constants": {
                    "::PACKAGE_VERSION": "src/class-initializer.php"
                }
            },
            "autoload": {
                "classmap": [
                    "src/",
                    "src/products"
                ]
            },
            "scripts": {
                "phpunit": [
                    "./vendor/phpunit/phpunit/phpunit --colors=always"
                ],
                "test-coverage": [
                    "php -dpcov.directory=. ./vendor/bin/phpunit --coverage-clover \"$COVERAGE_DIR/coverage.xml\"",
                    "pnpm run test -- --coverageDirectory=\"$COVERAGE_DIR\" --coverage --coverageReporters=clover"
                ],
                "test-php": [
                    "@composer phpunit"
                ],
                "test-js": [
                    "pnpm run test"
                ],
                "test-js-watch": [
                    "Composer\\Config::disableProcessTimeout",
                    "pnpm run test -- --watch"
                ],
                "build-development": [
                    "pnpm run build"
                ],
                "build-production": [
                    "NODE_ENV=production pnpm run build"
                ],
                "watch": [
                    "Composer\\Config::disableProcessTimeout",
                    "pnpm run watch"
                ],
                "post-update-cmd": [
                    "php -r \"copy('vendor/automattic/wordbless/src/dbless-wpdb.php', 'wordpress/wp-content/db.php');\""
                ]
            },
            "license": [
                "GPL-2.0-or-later"
            ],
            "description": "WP Admin page with information and configuration shared among all Jetpack stand-alone plugins",
            "transport-options": {
                "relative": true
            }
        },
        {
            "name": "automattic/jetpack-options",
            "version": "dev-master",
            "dist": {
                "type": "path",
                "url": "../../packages/options",
                "reference": "780c1a02e1e7040fc0855438f9d57094e3314173"
            },
            "require": {
                "automattic/jetpack-constants": "^1.6"
            },
            "require-dev": {
                "automattic/jetpack-changelogger": "^3.0",
                "yoast/phpunit-polyfills": "1.0.3"
            },
            "type": "jetpack-library",
            "extra": {
                "autotagger": true,
                "mirror-repo": "Automattic/jetpack-options",
                "changelogger": {
                    "link-template": "https://github.com/Automattic/jetpack-options/compare/v${old}...v${new}"
                },
                "branch-alias": {
                    "dev-master": "1.15.x-dev"
                }
            },
            "autoload": {
                "classmap": [
                    "legacy"
                ]
            },
            "license": [
                "GPL-2.0-or-later"
            ],
            "description": "A wrapper for wp-options to manage specific Jetpack options.",
            "transport-options": {
                "relative": true
            }
        },
        {
            "name": "automattic/jetpack-partner",
            "version": "dev-master",
            "dist": {
                "type": "path",
                "url": "../../packages/partner",
                "reference": "46b2ef9b3b59179ce4dd854efae27e0bd21bb4ca"
            },
            "require": {
                "automattic/jetpack-connection": "^1.38",
                "automattic/jetpack-options": "^1.15",
                "automattic/jetpack-status": "^1.13"
            },
            "require-dev": {
                "automattic/jetpack-changelogger": "^3.0",
                "automattic/wordbless": "@dev",
                "brain/monkey": "2.6.1",
                "yoast/phpunit-polyfills": "1.0.3"
            },
            "type": "jetpack-library",
            "extra": {
                "autotagger": true,
                "mirror-repo": "Automattic/jetpack-partner",
                "changelogger": {
                    "link-template": "https://github.com/Automattic/jetpack-partner/compare/v${old}...v${new}"
                },
                "branch-alias": {
                    "dev-master": "1.7.x-dev"
                }
            },
            "autoload": {
                "classmap": [
                    "src/"
                ]
            },
            "scripts": {
                "phpunit": [
                    "./vendor/phpunit/phpunit/phpunit --colors=always"
                ],
                "post-update-cmd": [
                    "php -r \"copy('vendor/automattic/wordbless/src/dbless-wpdb.php', 'wordpress/wp-content/db.php');\""
                ],
                "test-coverage": [
                    "php -dpcov.directory=. ./vendor/bin/phpunit --coverage-clover \"$COVERAGE_DIR/clover.xml\""
                ],
                "test-php": [
                    "@composer phpunit"
                ]
            },
            "license": [
                "GPL-2.0-or-later"
            ],
            "description": "Support functions for Jetpack hosting partners.",
            "transport-options": {
                "relative": true
            }
        },
        {
            "name": "automattic/jetpack-password-checker",
            "version": "dev-master",
            "dist": {
                "type": "path",
                "url": "../../packages/password-checker",
                "reference": "a9dd0d76a2a18a042898111f5ac279e5f32c2258"
            },
            "require-dev": {
                "automattic/jetpack-changelogger": "^3.0",
                "automattic/wordbless": "@dev",
                "yoast/phpunit-polyfills": "1.0.3"
            },
            "type": "jetpack-library",
            "extra": {
                "autotagger": true,
                "mirror-repo": "Automattic/jetpack-password-checker",
                "textdomain": "jetpack-password-checker",
                "changelogger": {
                    "link-template": "https://github.com/Automattic/jetpack-password-checker/compare/v${old}...v${new}"
                },
                "branch-alias": {
                    "dev-master": "0.2.x-dev"
                }
            },
            "autoload": {
                "classmap": [
                    "src/"
                ]
            },
            "scripts": {
                "phpunit": [
                    "./vendor/phpunit/phpunit/phpunit --colors=always"
                ],
                "test-coverage": [
                    "php -dpcov.directory=. ./vendor/bin/phpunit --coverage-clover \"$COVERAGE_DIR/clover.xml\""
                ],
                "test-php": [
                    "@composer phpunit"
                ],
                "post-update-cmd": [
                    "php -r \"copy('vendor/automattic/wordbless/src/dbless-wpdb.php', 'wordpress/wp-content/db.php');\""
                ]
            },
            "license": [
                "GPL-2.0-or-later"
            ],
            "description": "Password Checker.",
            "transport-options": {
                "relative": true
            }
        },
        {
            "name": "automattic/jetpack-plugins-installer",
            "version": "dev-master",
            "dist": {
                "type": "path",
                "url": "../../packages/plugins-installer",
                "reference": "0b68b85dd5075ccbecfe63a877b31a848feecca0"
            },
            "require": {
                "automattic/jetpack-a8c-mc-stats": "^1.4"
            },
            "require-dev": {
                "automattic/jetpack-changelogger": "^3.0",
                "yoast/phpunit-polyfills": "1.0.3"
            },
            "type": "jetpack-library",
            "extra": {
                "branch-alias": {
                    "dev-master": "0.1.x-dev"
                },
                "mirror-repo": "Automattic/jetpack-plugins-installer",
                "changelogger": {
                    "link-template": "https://github.com/Automattic/jetpack-plugins-installer/compare/v${old}...v${new}"
                },
                "autotagger": true,
                "textdomain": "jetpack-plugins-installer"
            },
            "autoload": {
                "classmap": [
                    "src/"
                ]
            },
            "scripts": {
                "phpunit": [
                    "./vendor/phpunit/phpunit/phpunit --colors=always"
                ],
                "test-coverage": [
                    "php -dpcov.directory=. ./vendor/bin/phpunit --coverage-clover \"$COVERAGE_DIR/clover.xml\""
                ],
                "test-php": [
                    "@composer phpunit"
                ]
            },
            "license": [
                "GPL-2.0-or-later"
            ],
            "description": "Handle installation of plugins from WP.org",
            "transport-options": {
                "relative": true
            }
        },
        {
            "name": "automattic/jetpack-redirect",
            "version": "dev-master",
            "dist": {
                "type": "path",
                "url": "../../packages/redirect",
                "reference": "6f4d901d139ae90d55cb772c0cdbe8d08d202792"
            },
            "require": {
                "automattic/jetpack-status": "^1.13"
            },
            "require-dev": {
                "automattic/jetpack-changelogger": "^3.0",
                "brain/monkey": "2.6.1",
                "yoast/phpunit-polyfills": "1.0.3"
            },
            "type": "jetpack-library",
            "extra": {
                "autotagger": true,
                "mirror-repo": "Automattic/jetpack-redirect",
                "changelogger": {
                    "link-template": "https://github.com/Automattic/jetpack-redirect/compare/v${old}...v${new}"
                },
                "branch-alias": {
                    "dev-master": "1.7.x-dev"
                }
            },
            "autoload": {
                "classmap": [
                    "src/"
                ]
            },
            "scripts": {
                "phpunit": [
                    "./vendor/phpunit/phpunit/phpunit --colors=always"
                ],
                "test-coverage": [
                    "php -dpcov.directory=. ./vendor/bin/phpunit --coverage-clover \"$COVERAGE_DIR/clover.xml\""
                ],
                "test-php": [
                    "@composer phpunit"
                ]
            },
            "license": [
                "GPL-2.0-or-later"
            ],
            "description": "Utilities to build URLs to the jetpack.com/redirect/ service",
            "transport-options": {
                "relative": true
            }
        },
        {
            "name": "automattic/jetpack-roles",
            "version": "dev-master",
            "dist": {
                "type": "path",
                "url": "../../packages/roles",
                "reference": "865b6ca769a59af99b25f560a1f0e7e6a19bff1f"
            },
            "require-dev": {
                "automattic/jetpack-changelogger": "^3.0",
                "brain/monkey": "2.6.1",
                "yoast/phpunit-polyfills": "1.0.3"
            },
            "type": "jetpack-library",
            "extra": {
                "autotagger": true,
                "mirror-repo": "Automattic/jetpack-roles",
                "changelogger": {
                    "link-template": "https://github.com/Automattic/jetpack-roles/compare/v${old}...v${new}"
                },
                "branch-alias": {
                    "dev-master": "1.4.x-dev"
                }
            },
            "autoload": {
                "classmap": [
                    "src/"
                ]
            },
            "scripts": {
                "phpunit": [
                    "./vendor/phpunit/phpunit/phpunit --colors=always"
                ],
                "test-coverage": [
                    "php -dpcov.directory=. ./vendor/bin/phpunit --coverage-clover \"$COVERAGE_DIR/clover.xml\""
                ],
                "test-php": [
                    "@composer phpunit"
                ]
            },
            "license": [
                "GPL-2.0-or-later"
            ],
            "description": "Utilities, related with user roles and capabilities.",
            "transport-options": {
                "relative": true
            }
        },
        {
            "name": "automattic/jetpack-search",
            "version": "dev-master",
            "dist": {
                "type": "path",
                "url": "../../packages/search",
                "reference": "911904ca0d75c501d48810fa7459ea03c73a2516"
            },
            "require": {
                "automattic/jetpack-assets": "^1.17",
                "automattic/jetpack-config": "^1.7",
                "automattic/jetpack-connection": "^1.38",
                "automattic/jetpack-constants": "^1.6",
                "automattic/jetpack-options": "^1.15",
                "automattic/jetpack-status": "^1.13",
                "automattic/jetpack-tracking": "^1.14"
            },
            "require-dev": {
                "automattic/jetpack-changelogger": "^3.0",
                "automattic/wordbless": "0.3.1",
                "yoast/phpunit-polyfills": "1.0.3"
            },
            "type": "jetpack-library",
            "extra": {
                "autotagger": true,
                "mirror-repo": "Automattic/jetpack-search",
                "textdomain": "jetpack-search-pkg",
                "changelogger": {
                    "link-template": "https://github.com/Automattic/jetpack-search/compare/v${old}...v${new}"
                },
                "branch-alias": {
                    "dev-master": "0.12.x-dev"
                },
                "version-constants": {
                    "::VERSION": "src/class-package.php"
                }
            },
            "autoload": {
                "classmap": [
                    "src/"
                ]
            },
            "scripts": {
                "build": [
                    "Composer\\Config::disableProcessTimeout",
                    "pnpm run build"
                ],
                "build-development": [
                    "pnpm run build-development"
                ],
                "build-production": [
                    "pnpm run build-production"
                ],
                "phpunit": [
                    "./vendor/phpunit/phpunit/phpunit --colors=always"
                ],
                "test-coverage": [
                    "php -dpcov.directory=. ./vendor/bin/phpunit --coverage-clover \"$COVERAGE_DIR/clover.xml\""
                ],
                "test-js": [
                    "pnpm run test"
                ],
                "test-php": [
                    "@composer phpunit"
                ],
                "post-update-cmd": [
                    "php -r \"copy('vendor/automattic/wordbless/src/dbless-wpdb.php', 'wordpress/wp-content/db.php');\""
                ],
                "watch": [
                    "Composer\\Config::disableProcessTimeout",
                    "pnpm run watch"
                ]
            },
            "license": [
                "GPL-2.0-or-later"
            ],
            "description": "Tools to assist with enabling cloud search for Jetpack sites.",
            "transport-options": {
                "relative": true
            }
        },
        {
            "name": "automattic/jetpack-status",
            "version": "dev-master",
            "dist": {
                "type": "path",
                "url": "../../packages/status",
                "reference": "818ba9c80f04d1c68607832d91a3e5286662dd12"
            },
            "require": {
                "automattic/jetpack-constants": "^1.6"
            },
            "require-dev": {
                "automattic/jetpack-changelogger": "^3.0",
                "brain/monkey": "2.6.1",
                "yoast/phpunit-polyfills": "1.0.3"
            },
            "type": "jetpack-library",
            "extra": {
                "autotagger": true,
                "mirror-repo": "Automattic/jetpack-status",
                "changelogger": {
                    "link-template": "https://github.com/Automattic/jetpack-status/compare/v${old}...v${new}"
                },
                "branch-alias": {
                    "dev-master": "1.13.x-dev"
                }
            },
            "autoload": {
                "classmap": [
                    "src/"
                ]
            },
            "scripts": {
                "phpunit": [
                    "./vendor/phpunit/phpunit/phpunit --colors=always"
                ],
                "test-coverage": [
                    "php -dpcov.directory=. ./vendor/bin/phpunit --coverage-clover \"$COVERAGE_DIR/clover.xml\""
                ],
                "test-php": [
                    "@composer phpunit"
                ]
            },
            "license": [
                "GPL-2.0-or-later"
            ],
            "description": "Used to retrieve information about the current status of Jetpack and the site overall.",
            "transport-options": {
                "relative": true
            }
        },
        {
            "name": "automattic/jetpack-sync",
            "version": "dev-master",
            "dist": {
                "type": "path",
                "url": "../../packages/sync",
                "reference": "ebda0afe1e63fe9d159beac10baa988ee965351c"
            },
            "require": {
                "automattic/jetpack-connection": "^1.38",
                "automattic/jetpack-constants": "^1.6",
                "automattic/jetpack-heartbeat": "^1.4",
                "automattic/jetpack-identity-crisis": "^0.8",
                "automattic/jetpack-options": "^1.15",
                "automattic/jetpack-password-checker": "^0.2",
                "automattic/jetpack-roles": "^1.4",
                "automattic/jetpack-status": "^1.13"
            },
            "require-dev": {
                "automattic/jetpack-changelogger": "^3.0",
                "automattic/wordbless": "@dev",
                "yoast/phpunit-polyfills": "1.0.3"
            },
            "type": "jetpack-library",
            "extra": {
                "autotagger": true,
                "mirror-repo": "Automattic/jetpack-sync",
                "textdomain": "jetpack-sync",
                "version-constants": {
                    "::PACKAGE_VERSION": "src/class-package-version.php"
                },
                "changelogger": {
                    "link-template": "https://github.com/Automattic/jetpack-sync/compare/v${old}...v${new}"
                },
                "branch-alias": {
                    "dev-master": "1.30.x-dev"
                }
            },
            "autoload": {
                "classmap": [
                    "src/"
                ]
            },
            "scripts": {
                "phpunit": [
                    "./vendor/phpunit/phpunit/phpunit --colors=always"
                ],
                "test-coverage": [
                    "php -dpcov.directory=. ./vendor/bin/phpunit --coverage-clover \"$COVERAGE_DIR/clover.xml\""
                ],
                "test-php": [
                    "@composer phpunit"
                ],
                "post-update-cmd": [
                    "php -r \"copy('vendor/automattic/wordbless/src/dbless-wpdb.php', 'wordpress/wp-content/db.php');\""
                ]
            },
            "license": [
                "GPL-2.0-or-later"
            ],
            "description": "Everything needed to allow syncing to the WP.com infrastructure.",
            "transport-options": {
                "relative": true
            }
        },
        {
            "name": "automattic/jetpack-tracking",
            "version": "dev-master",
            "dist": {
                "type": "path",
                "url": "../../packages/tracking",
                "reference": "12d178faea8145fcf32f6d9f47010b660c08d735"
            },
            "require": {
                "automattic/jetpack-assets": "^1.17",
                "automattic/jetpack-connection": "^1.38",
                "automattic/jetpack-options": "^1.15",
                "automattic/jetpack-status": "^1.13"
            },
            "require-dev": {
                "automattic/jetpack-changelogger": "^3.0"
            },
            "type": "jetpack-library",
            "extra": {
                "autotagger": true,
                "mirror-repo": "Automattic/jetpack-tracking",
                "textdomain": "jetpack-tracking",
                "changelogger": {
                    "link-template": "https://github.com/Automattic/jetpack-tracking/compare/v${old}...v${new}"
                },
                "branch-alias": {
                    "dev-master": "1.14.x-dev"
                }
            },
            "autoload": {
                "classmap": [
                    "legacy",
                    "src/"
                ]
            },
            "license": [
                "GPL-2.0-or-later"
            ],
            "description": "Tracking for Jetpack",
            "abandoned": "automattic/jetpack-connection",
            "transport-options": {
                "relative": true
            }
        },
        {
            "name": "automattic/jetpack-waf",
            "version": "dev-master",
            "dist": {
                "type": "path",
                "url": "../../packages/waf",
                "reference": "c6b44143bcd5e9391b80fcdf8a5b2c3921745f52"
            },
            "require": {
                "wikimedia/aho-corasick": "^1.0"
            },
            "require-dev": {
                "automattic/jetpack-changelogger": "^3.0",
                "yoast/phpunit-polyfills": "1.0.3"
            },
            "type": "jetpack-library",
            "extra": {
                "autotagger": true,
                "mirror-repo": "Automattic/jetpack-waf",
                "textdomain": "jetpack-waf",
                "changelogger": {
                    "link-template": "https://github.com/Automattic/jetpack-waf/compare/v${old}...v${new}"
                },
                "branch-alias": {
                    "dev-master": "0.3.x-dev"
                }
            },
            "autoload": {
                "files": [
                    "actions.php",
                    "cli.php"
                ],
                "classmap": [
                    "src/"
                ]
            },
            "scripts": {
                "phpunit": [
                    "./vendor/phpunit/phpunit/phpunit --colors=always"
                ],
                "test-coverage": [
                    "php -dpcov.directory=. ./vendor/bin/phpunit --coverage-clover \"$COVERAGE_DIR/clover.xml\""
                ],
                "test-coverage-html": [
                    "php -dpcov.directory=. ./vendor/bin/phpunit --coverage-html ./coverage"
                ],
                "test-php": [
                    "@composer phpunit"
                ]
            },
            "license": [
                "GPL-2.0-or-later"
            ],
            "description": "Tools to assist with the Jetpack Web Application Firewall",
            "transport-options": {
                "relative": true
            }
        },
        {
            "name": "nojimage/twitter-text-php",
            "version": "v3.1.2",
            "source": {
                "type": "git",
                "url": "https://github.com/nojimage/twitter-text-php.git",
                "reference": "979bcf6a92d543b61588c7c0c0a87d0eb473d8f6"
            },
            "dist": {
                "type": "zip",
                "url": "https://api.github.com/repos/nojimage/twitter-text-php/zipball/979bcf6a92d543b61588c7c0c0a87d0eb473d8f6",
                "reference": "979bcf6a92d543b61588c7c0c0a87d0eb473d8f6",
                "shasum": ""
            },
            "require": {
                "ext-intl": "*",
                "ext-mbstring": "*",
                "php": ">=5.3.3"
            },
            "require-dev": {
                "ext-json": "*",
                "phpunit/phpunit": "4.8.*|5.7.*|6.5.*",
                "symfony/yaml": "^2.6.0|^3.4.0|^4.4.0|^5.0.0",
                "twitter/twitter-text": "^3.0.0"
            },
            "type": "library",
            "autoload": {
                "psr-0": {
                    "Twitter\\Text\\": "lib/"
                }
            },
            "notification-url": "https://packagist.org/downloads/",
            "license": [
                "Apache-2.0"
            ],
            "authors": [
                {
                    "name": "Matt Sanford",
                    "email": "matt@mzsanford.com",
                    "homepage": "http://mzsanford.com"
                },
                {
                    "name": "Mike Cochrane",
                    "email": "mikec@mikenz.geek.nz",
                    "homepage": "http://mikenz.geek.nz"
                },
                {
                    "name": "Nick Pope",
                    "email": "git@nickpope.me.uk",
                    "homepage": "http://www.nickpope.me.uk"
                },
                {
                    "name": "Takashi Nojima",
                    "homepage": "http://php-tips.com"
                }
            ],
            "description": "A library of PHP classes that provide auto-linking and extraction of usernames, lists, hashtags and URLs from tweets.",
            "homepage": "https://github.com/nojimage/twitter-text-php",
            "keywords": [
                "autolink",
                "extract",
                "text",
                "twitter"
            ],
            "support": {
                "issues": "https://github.com/nojimage/twitter-text-php/issues",
                "source": "https://github.com/nojimage/twitter-text-php/tree/v3.1.2"
            },
            "time": "2021-03-18T11:38:53+00:00"
        },
        {
            "name": "wikimedia/aho-corasick",
            "version": "v1.0.1",
            "source": {
                "type": "git",
                "url": "https://github.com/wikimedia/AhoCorasick.git",
                "reference": "2f3a1bd765913637a66eade658d11d82f0e551be"
            },
            "dist": {
                "type": "zip",
                "url": "https://api.github.com/repos/wikimedia/AhoCorasick/zipball/2f3a1bd765913637a66eade658d11d82f0e551be",
                "reference": "2f3a1bd765913637a66eade658d11d82f0e551be",
                "shasum": ""
            },
            "require": {
                "php": ">=5.5.9"
            },
            "require-dev": {
                "jakub-onderka/php-console-highlighter": "0.3.2",
                "jakub-onderka/php-parallel-lint": "1.0.0",
                "mediawiki/mediawiki-codesniffer": "18.0.0",
                "mediawiki/minus-x": "0.3.1",
                "phpunit/phpunit": "4.8.36 || ^6.5"
            },
            "type": "library",
            "autoload": {
                "classmap": [
                    "src/"
                ]
            },
            "notification-url": "https://packagist.org/downloads/",
            "license": [
                "Apache-2.0"
            ],
            "authors": [
                {
                    "name": "Ori Livneh",
                    "email": "ori@wikimedia.org"
                }
            ],
            "description": "An implementation of the Aho-Corasick string matching algorithm.",
            "homepage": "https://gerrit.wikimedia.org/g/AhoCorasick",
            "keywords": [
                "ahocorasick",
                "matcher"
            ],
            "support": {
                "source": "https://github.com/wikimedia/AhoCorasick/tree/v1.0.1"
            },
            "time": "2018-05-01T18:13:32+00:00"
        }
    ],
    "packages-dev": [
        {
            "name": "antecedent/patchwork",
            "version": "2.1.21",
            "source": {
                "type": "git",
                "url": "https://github.com/antecedent/patchwork.git",
                "reference": "25c1fa0cd9a6e6d0d13863d8df8f050b6733f16d"
            },
            "dist": {
                "type": "zip",
                "url": "https://api.github.com/repos/antecedent/patchwork/zipball/25c1fa0cd9a6e6d0d13863d8df8f050b6733f16d",
                "reference": "25c1fa0cd9a6e6d0d13863d8df8f050b6733f16d",
                "shasum": ""
            },
            "require": {
                "php": ">=5.4.0"
            },
            "require-dev": {
                "phpunit/phpunit": ">=4"
            },
            "type": "library",
            "notification-url": "https://packagist.org/downloads/",
            "license": [
                "MIT"
            ],
            "authors": [
                {
                    "name": "Ignas Rudaitis",
                    "email": "ignas.rudaitis@gmail.com"
                }
            ],
            "description": "Method redefinition (monkey-patching) functionality for PHP.",
            "homepage": "http://patchwork2.org/",
            "keywords": [
                "aop",
                "aspect",
                "interception",
                "monkeypatching",
                "redefinition",
                "runkit",
                "testing"
            ],
            "support": {
                "issues": "https://github.com/antecedent/patchwork/issues",
                "source": "https://github.com/antecedent/patchwork/tree/2.1.21"
            },
            "time": "2022-02-07T07:28:34+00:00"
        },
        {
            "name": "automattic/jetpack-changelogger",
            "version": "dev-master",
            "dist": {
                "type": "path",
                "url": "../../packages/changelogger",
                "reference": "370ad5f2cc8af110c19227a87686028ae8e468b7"
            },
            "require": {
                "php": ">=5.6",
                "symfony/console": "^3.4 || ^5.2",
                "symfony/process": "^3.4 || ^5.2",
                "wikimedia/at-ease": "^1.2 || ^2.0"
            },
            "require-dev": {
                "wikimedia/testing-access-wrapper": "^1.0 || ^2.0",
                "yoast/phpunit-polyfills": "1.0.3"
            },
            "bin": [
                "bin/changelogger"
            ],
            "type": "project",
            "extra": {
                "autotagger": true,
                "branch-alias": {
                    "dev-master": "3.0.x-dev"
                },
                "mirror-repo": "Automattic/jetpack-changelogger",
                "version-constants": {
                    "::VERSION": "src/Application.php"
                },
                "changelogger": {
                    "link-template": "https://github.com/Automattic/jetpack-changelogger/compare/${old}...${new}"
                }
            },
            "autoload": {
                "psr-4": {
                    "Automattic\\Jetpack\\Changelogger\\": "src",
                    "Automattic\\Jetpack\\Changelog\\": "lib"
                }
            },
            "autoload-dev": {
                "psr-4": {
                    "Automattic\\Jetpack\\Changelogger\\Tests\\": "tests/php/includes/src",
                    "Automattic\\Jetpack\\Changelog\\Tests\\": "tests/php/includes/lib"
                }
            },
            "scripts": {
                "phpunit": [
                    "./vendor/phpunit/phpunit/phpunit --colors=always"
                ],
                "test-coverage": [
                    "php -dpcov.directory=. ./vendor/bin/phpunit --coverage-clover \"$COVERAGE_DIR/clover.xml\""
                ],
                "test-php": [
                    "@composer phpunit"
                ],
                "post-install-cmd": [
                    "[ -e vendor/bin/changelogger ] || { cd vendor/bin && ln -s ../../bin/changelogger; }"
                ],
                "post-update-cmd": [
                    "[ -e vendor/bin/changelogger ] || { cd vendor/bin && ln -s ../../bin/changelogger; }"
                ]
            },
            "license": [
                "GPL-2.0-or-later"
            ],
            "description": "Jetpack Changelogger tool. Allows for managing changelogs by dropping change files into a changelog directory with each PR.",
            "transport-options": {
                "relative": true
            }
        },
        {
            "name": "doctrine/instantiator",
            "version": "1.4.1",
            "source": {
                "type": "git",
                "url": "https://github.com/doctrine/instantiator.git",
                "reference": "10dcfce151b967d20fde1b34ae6640712c3891bc"
            },
            "dist": {
                "type": "zip",
                "url": "https://api.github.com/repos/doctrine/instantiator/zipball/10dcfce151b967d20fde1b34ae6640712c3891bc",
                "reference": "10dcfce151b967d20fde1b34ae6640712c3891bc",
                "shasum": ""
            },
            "require": {
                "php": "^7.1 || ^8.0"
            },
            "require-dev": {
                "doctrine/coding-standard": "^9",
                "ext-pdo": "*",
                "ext-phar": "*",
                "phpbench/phpbench": "^0.16 || ^1",
                "phpstan/phpstan": "^1.4",
                "phpstan/phpstan-phpunit": "^1",
                "phpunit/phpunit": "^7.5 || ^8.5 || ^9.5",
                "vimeo/psalm": "^4.22"
            },
            "type": "library",
            "autoload": {
                "psr-4": {
                    "Doctrine\\Instantiator\\": "src/Doctrine/Instantiator/"
                }
            },
            "notification-url": "https://packagist.org/downloads/",
            "license": [
                "MIT"
            ],
            "authors": [
                {
                    "name": "Marco Pivetta",
                    "email": "ocramius@gmail.com",
                    "homepage": "https://ocramius.github.io/"
                }
            ],
            "description": "A small, lightweight utility to instantiate objects in PHP without invoking their constructors",
            "homepage": "https://www.doctrine-project.org/projects/instantiator.html",
            "keywords": [
                "constructor",
                "instantiate"
            ],
            "support": {
                "issues": "https://github.com/doctrine/instantiator/issues",
                "source": "https://github.com/doctrine/instantiator/tree/1.4.1"
            },
            "funding": [
                {
                    "url": "https://www.doctrine-project.org/sponsorship.html",
                    "type": "custom"
                },
                {
                    "url": "https://www.patreon.com/phpdoctrine",
                    "type": "patreon"
                },
                {
                    "url": "https://tidelift.com/funding/github/packagist/doctrine%2Finstantiator",
                    "type": "tidelift"
                }
            ],
            "time": "2022-03-03T08:28:38+00:00"
        },
        {
            "name": "johnkary/phpunit-speedtrap",
            "version": "v4.0.0",
            "source": {
                "type": "git",
                "url": "https://github.com/johnkary/phpunit-speedtrap.git",
                "reference": "5f9b160eac87e975f1c6ca9faee5125f0616fba3"
            },
            "dist": {
                "type": "zip",
                "url": "https://api.github.com/repos/johnkary/phpunit-speedtrap/zipball/5f9b160eac87e975f1c6ca9faee5125f0616fba3",
                "reference": "5f9b160eac87e975f1c6ca9faee5125f0616fba3",
                "shasum": ""
            },
            "require": {
                "php": ">=7.1",
                "phpunit/phpunit": "^7.0 || ^8.0 || ^9.0"
            },
            "type": "library",
            "extra": {
                "branch-alias": {
                    "dev-master": "4.0-dev"
                }
            },
            "autoload": {
                "psr-4": {
                    "JohnKary\\PHPUnit\\Listener\\": "src/"
                }
            },
            "notification-url": "https://packagist.org/downloads/",
            "license": [
                "MIT"
            ],
            "authors": [
                {
                    "name": "John Kary",
                    "email": "john@johnkary.net"
                }
            ],
            "description": "Find and report on slow tests in your PHPUnit test suite",
            "homepage": "https://github.com/johnkary/phpunit-speedtrap",
            "keywords": [
                "phpunit",
                "profile",
                "slow"
            ],
            "support": {
                "issues": "https://github.com/johnkary/phpunit-speedtrap/issues",
                "source": "https://github.com/johnkary/phpunit-speedtrap/tree/v4.0.0"
            },
            "time": "2021-05-03T02:37:05+00:00"
        },
        {
            "name": "myclabs/deep-copy",
            "version": "1.11.0",
            "source": {
                "type": "git",
                "url": "https://github.com/myclabs/DeepCopy.git",
                "reference": "14daed4296fae74d9e3201d2c4925d1acb7aa614"
            },
            "dist": {
                "type": "zip",
                "url": "https://api.github.com/repos/myclabs/DeepCopy/zipball/14daed4296fae74d9e3201d2c4925d1acb7aa614",
                "reference": "14daed4296fae74d9e3201d2c4925d1acb7aa614",
                "shasum": ""
            },
            "require": {
                "php": "^7.1 || ^8.0"
            },
            "conflict": {
                "doctrine/collections": "<1.6.8",
                "doctrine/common": "<2.13.3 || >=3,<3.2.2"
            },
            "require-dev": {
                "doctrine/collections": "^1.6.8",
                "doctrine/common": "^2.13.3 || ^3.2.2",
                "phpunit/phpunit": "^7.5.20 || ^8.5.23 || ^9.5.13"
            },
            "type": "library",
            "autoload": {
                "files": [
                    "src/DeepCopy/deep_copy.php"
                ],
                "psr-4": {
                    "DeepCopy\\": "src/DeepCopy/"
                }
            },
            "notification-url": "https://packagist.org/downloads/",
            "license": [
                "MIT"
            ],
            "description": "Create deep copies (clones) of your objects",
            "keywords": [
                "clone",
                "copy",
                "duplicate",
                "object",
                "object graph"
            ],
            "support": {
                "issues": "https://github.com/myclabs/DeepCopy/issues",
                "source": "https://github.com/myclabs/DeepCopy/tree/1.11.0"
            },
            "funding": [
                {
                    "url": "https://tidelift.com/funding/github/packagist/myclabs/deep-copy",
                    "type": "tidelift"
                }
            ],
            "time": "2022-03-03T13:19:32+00:00"
        },
        {
            "name": "nikic/php-parser",
            "version": "v4.13.2",
            "source": {
                "type": "git",
                "url": "https://github.com/nikic/PHP-Parser.git",
                "reference": "210577fe3cf7badcc5814d99455df46564f3c077"
            },
            "dist": {
                "type": "zip",
                "url": "https://api.github.com/repos/nikic/PHP-Parser/zipball/210577fe3cf7badcc5814d99455df46564f3c077",
                "reference": "210577fe3cf7badcc5814d99455df46564f3c077",
                "shasum": ""
            },
            "require": {
                "ext-tokenizer": "*",
                "php": ">=7.0"
            },
            "require-dev": {
                "ircmaxell/php-yacc": "^0.0.7",
                "phpunit/phpunit": "^6.5 || ^7.0 || ^8.0 || ^9.0"
            },
            "bin": [
                "bin/php-parse"
            ],
            "type": "library",
            "extra": {
                "branch-alias": {
                    "dev-master": "4.9-dev"
                }
            },
            "autoload": {
                "psr-4": {
                    "PhpParser\\": "lib/PhpParser"
                }
            },
            "notification-url": "https://packagist.org/downloads/",
            "license": [
                "BSD-3-Clause"
            ],
            "authors": [
                {
                    "name": "Nikita Popov"
                }
            ],
            "description": "A PHP parser written in PHP",
            "keywords": [
                "parser",
                "php"
            ],
            "support": {
                "issues": "https://github.com/nikic/PHP-Parser/issues",
                "source": "https://github.com/nikic/PHP-Parser/tree/v4.13.2"
            },
            "time": "2021-11-30T19:35:32+00:00"
        },
        {
            "name": "phar-io/manifest",
            "version": "2.0.3",
            "source": {
                "type": "git",
                "url": "https://github.com/phar-io/manifest.git",
                "reference": "97803eca37d319dfa7826cc2437fc020857acb53"
            },
            "dist": {
                "type": "zip",
                "url": "https://api.github.com/repos/phar-io/manifest/zipball/97803eca37d319dfa7826cc2437fc020857acb53",
                "reference": "97803eca37d319dfa7826cc2437fc020857acb53",
                "shasum": ""
            },
            "require": {
                "ext-dom": "*",
                "ext-phar": "*",
                "ext-xmlwriter": "*",
                "phar-io/version": "^3.0.1",
                "php": "^7.2 || ^8.0"
            },
            "type": "library",
            "extra": {
                "branch-alias": {
                    "dev-master": "2.0.x-dev"
                }
            },
            "autoload": {
                "classmap": [
                    "src/"
                ]
            },
            "notification-url": "https://packagist.org/downloads/",
            "license": [
                "BSD-3-Clause"
            ],
            "authors": [
                {
                    "name": "Arne Blankerts",
                    "email": "arne@blankerts.de",
                    "role": "Developer"
                },
                {
                    "name": "Sebastian Heuer",
                    "email": "sebastian@phpeople.de",
                    "role": "Developer"
                },
                {
                    "name": "Sebastian Bergmann",
                    "email": "sebastian@phpunit.de",
                    "role": "Developer"
                }
            ],
            "description": "Component for reading phar.io manifest information from a PHP Archive (PHAR)",
            "support": {
                "issues": "https://github.com/phar-io/manifest/issues",
                "source": "https://github.com/phar-io/manifest/tree/2.0.3"
            },
            "time": "2021-07-20T11:28:43+00:00"
        },
        {
            "name": "phar-io/version",
            "version": "3.2.1",
            "source": {
                "type": "git",
                "url": "https://github.com/phar-io/version.git",
                "reference": "4f7fd7836c6f332bb2933569e566a0d6c4cbed74"
            },
            "dist": {
                "type": "zip",
                "url": "https://api.github.com/repos/phar-io/version/zipball/4f7fd7836c6f332bb2933569e566a0d6c4cbed74",
                "reference": "4f7fd7836c6f332bb2933569e566a0d6c4cbed74",
                "shasum": ""
            },
            "require": {
                "php": "^7.2 || ^8.0"
            },
            "type": "library",
            "autoload": {
                "classmap": [
                    "src/"
                ]
            },
            "notification-url": "https://packagist.org/downloads/",
            "license": [
                "BSD-3-Clause"
            ],
            "authors": [
                {
                    "name": "Arne Blankerts",
                    "email": "arne@blankerts.de",
                    "role": "Developer"
                },
                {
                    "name": "Sebastian Heuer",
                    "email": "sebastian@phpeople.de",
                    "role": "Developer"
                },
                {
                    "name": "Sebastian Bergmann",
                    "email": "sebastian@phpunit.de",
                    "role": "Developer"
                }
            ],
            "description": "Library for handling version information and constraints",
            "support": {
                "issues": "https://github.com/phar-io/version/issues",
                "source": "https://github.com/phar-io/version/tree/3.2.1"
            },
            "time": "2022-02-21T01:04:05+00:00"
        },
        {
            "name": "phpdocumentor/reflection-common",
            "version": "2.2.0",
            "source": {
                "type": "git",
                "url": "https://github.com/phpDocumentor/ReflectionCommon.git",
                "reference": "1d01c49d4ed62f25aa84a747ad35d5a16924662b"
            },
            "dist": {
                "type": "zip",
                "url": "https://api.github.com/repos/phpDocumentor/ReflectionCommon/zipball/1d01c49d4ed62f25aa84a747ad35d5a16924662b",
                "reference": "1d01c49d4ed62f25aa84a747ad35d5a16924662b",
                "shasum": ""
            },
            "require": {
                "php": "^7.2 || ^8.0"
            },
            "type": "library",
            "extra": {
                "branch-alias": {
                    "dev-2.x": "2.x-dev"
                }
            },
            "autoload": {
                "psr-4": {
                    "phpDocumentor\\Reflection\\": "src/"
                }
            },
            "notification-url": "https://packagist.org/downloads/",
            "license": [
                "MIT"
            ],
            "authors": [
                {
                    "name": "Jaap van Otterdijk",
                    "email": "opensource@ijaap.nl"
                }
            ],
            "description": "Common reflection classes used by phpdocumentor to reflect the code structure",
            "homepage": "http://www.phpdoc.org",
            "keywords": [
                "FQSEN",
                "phpDocumentor",
                "phpdoc",
                "reflection",
                "static analysis"
            ],
            "support": {
                "issues": "https://github.com/phpDocumentor/ReflectionCommon/issues",
                "source": "https://github.com/phpDocumentor/ReflectionCommon/tree/2.x"
            },
            "time": "2020-06-27T09:03:43+00:00"
        },
        {
            "name": "phpdocumentor/reflection-docblock",
            "version": "5.3.0",
            "source": {
                "type": "git",
                "url": "https://github.com/phpDocumentor/ReflectionDocBlock.git",
                "reference": "622548b623e81ca6d78b721c5e029f4ce664f170"
            },
            "dist": {
                "type": "zip",
                "url": "https://api.github.com/repos/phpDocumentor/ReflectionDocBlock/zipball/622548b623e81ca6d78b721c5e029f4ce664f170",
                "reference": "622548b623e81ca6d78b721c5e029f4ce664f170",
                "shasum": ""
            },
            "require": {
                "ext-filter": "*",
                "php": "^7.2 || ^8.0",
                "phpdocumentor/reflection-common": "^2.2",
                "phpdocumentor/type-resolver": "^1.3",
                "webmozart/assert": "^1.9.1"
            },
            "require-dev": {
                "mockery/mockery": "~1.3.2",
                "psalm/phar": "^4.8"
            },
            "type": "library",
            "extra": {
                "branch-alias": {
                    "dev-master": "5.x-dev"
                }
            },
            "autoload": {
                "psr-4": {
                    "phpDocumentor\\Reflection\\": "src"
                }
            },
            "notification-url": "https://packagist.org/downloads/",
            "license": [
                "MIT"
            ],
            "authors": [
                {
                    "name": "Mike van Riel",
                    "email": "me@mikevanriel.com"
                },
                {
                    "name": "Jaap van Otterdijk",
                    "email": "account@ijaap.nl"
                }
            ],
            "description": "With this component, a library can provide support for annotations via DocBlocks or otherwise retrieve information that is embedded in a DocBlock.",
            "support": {
                "issues": "https://github.com/phpDocumentor/ReflectionDocBlock/issues",
                "source": "https://github.com/phpDocumentor/ReflectionDocBlock/tree/5.3.0"
            },
            "time": "2021-10-19T17:43:47+00:00"
        },
        {
            "name": "phpdocumentor/type-resolver",
            "version": "1.6.1",
            "source": {
                "type": "git",
                "url": "https://github.com/phpDocumentor/TypeResolver.git",
                "reference": "77a32518733312af16a44300404e945338981de3"
            },
            "dist": {
                "type": "zip",
                "url": "https://api.github.com/repos/phpDocumentor/TypeResolver/zipball/77a32518733312af16a44300404e945338981de3",
                "reference": "77a32518733312af16a44300404e945338981de3",
                "shasum": ""
            },
            "require": {
                "php": "^7.2 || ^8.0",
                "phpdocumentor/reflection-common": "^2.0"
            },
            "require-dev": {
                "ext-tokenizer": "*",
                "psalm/phar": "^4.8"
            },
            "type": "library",
            "extra": {
                "branch-alias": {
                    "dev-1.x": "1.x-dev"
                }
            },
            "autoload": {
                "psr-4": {
                    "phpDocumentor\\Reflection\\": "src"
                }
            },
            "notification-url": "https://packagist.org/downloads/",
            "license": [
                "MIT"
            ],
            "authors": [
                {
                    "name": "Mike van Riel",
                    "email": "me@mikevanriel.com"
                }
            ],
            "description": "A PSR-5 based resolver of Class names, Types and Structural Element Names",
            "support": {
                "issues": "https://github.com/phpDocumentor/TypeResolver/issues",
                "source": "https://github.com/phpDocumentor/TypeResolver/tree/1.6.1"
            },
            "time": "2022-03-15T21:29:03+00:00"
        },
        {
            "name": "phpspec/prophecy",
            "version": "v1.15.0",
            "source": {
                "type": "git",
                "url": "https://github.com/phpspec/prophecy.git",
                "reference": "bbcd7380b0ebf3961ee21409db7b38bc31d69a13"
            },
            "dist": {
                "type": "zip",
                "url": "https://api.github.com/repos/phpspec/prophecy/zipball/bbcd7380b0ebf3961ee21409db7b38bc31d69a13",
                "reference": "bbcd7380b0ebf3961ee21409db7b38bc31d69a13",
                "shasum": ""
            },
            "require": {
                "doctrine/instantiator": "^1.2",
                "php": "^7.2 || ~8.0, <8.2",
                "phpdocumentor/reflection-docblock": "^5.2",
                "sebastian/comparator": "^3.0 || ^4.0",
                "sebastian/recursion-context": "^3.0 || ^4.0"
            },
            "require-dev": {
                "phpspec/phpspec": "^6.0 || ^7.0",
                "phpunit/phpunit": "^8.0 || ^9.0"
            },
            "type": "library",
            "extra": {
                "branch-alias": {
                    "dev-master": "1.x-dev"
                }
            },
            "autoload": {
                "psr-4": {
                    "Prophecy\\": "src/Prophecy"
                }
            },
            "notification-url": "https://packagist.org/downloads/",
            "license": [
                "MIT"
            ],
            "authors": [
                {
                    "name": "Konstantin Kudryashov",
                    "email": "ever.zet@gmail.com",
                    "homepage": "http://everzet.com"
                },
                {
                    "name": "Marcello Duarte",
                    "email": "marcello.duarte@gmail.com"
                }
            ],
            "description": "Highly opinionated mocking framework for PHP 5.3+",
            "homepage": "https://github.com/phpspec/prophecy",
            "keywords": [
                "Double",
                "Dummy",
                "fake",
                "mock",
                "spy",
                "stub"
            ],
            "support": {
                "issues": "https://github.com/phpspec/prophecy/issues",
                "source": "https://github.com/phpspec/prophecy/tree/v1.15.0"
            },
            "time": "2021-12-08T12:19:24+00:00"
        },
        {
            "name": "phpunit/php-code-coverage",
            "version": "9.2.15",
            "source": {
                "type": "git",
                "url": "https://github.com/sebastianbergmann/php-code-coverage.git",
                "reference": "2e9da11878c4202f97915c1cb4bb1ca318a63f5f"
            },
            "dist": {
                "type": "zip",
                "url": "https://api.github.com/repos/sebastianbergmann/php-code-coverage/zipball/2e9da11878c4202f97915c1cb4bb1ca318a63f5f",
                "reference": "2e9da11878c4202f97915c1cb4bb1ca318a63f5f",
                "shasum": ""
            },
            "require": {
                "ext-dom": "*",
                "ext-libxml": "*",
                "ext-xmlwriter": "*",
                "nikic/php-parser": "^4.13.0",
                "php": ">=7.3",
                "phpunit/php-file-iterator": "^3.0.3",
                "phpunit/php-text-template": "^2.0.2",
                "sebastian/code-unit-reverse-lookup": "^2.0.2",
                "sebastian/complexity": "^2.0",
                "sebastian/environment": "^5.1.2",
                "sebastian/lines-of-code": "^1.0.3",
                "sebastian/version": "^3.0.1",
                "theseer/tokenizer": "^1.2.0"
            },
            "require-dev": {
                "phpunit/phpunit": "^9.3"
            },
            "suggest": {
                "ext-pcov": "*",
                "ext-xdebug": "*"
            },
            "type": "library",
            "extra": {
                "branch-alias": {
                    "dev-master": "9.2-dev"
                }
            },
            "autoload": {
                "classmap": [
                    "src/"
                ]
            },
            "notification-url": "https://packagist.org/downloads/",
            "license": [
                "BSD-3-Clause"
            ],
            "authors": [
                {
                    "name": "Sebastian Bergmann",
                    "email": "sebastian@phpunit.de",
                    "role": "lead"
                }
            ],
            "description": "Library that provides collection, processing, and rendering functionality for PHP code coverage information.",
            "homepage": "https://github.com/sebastianbergmann/php-code-coverage",
            "keywords": [
                "coverage",
                "testing",
                "xunit"
            ],
            "support": {
                "issues": "https://github.com/sebastianbergmann/php-code-coverage/issues",
                "source": "https://github.com/sebastianbergmann/php-code-coverage/tree/9.2.15"
            },
            "funding": [
                {
                    "url": "https://github.com/sebastianbergmann",
                    "type": "github"
                }
            ],
            "time": "2022-03-07T09:28:20+00:00"
        },
        {
            "name": "phpunit/php-file-iterator",
            "version": "3.0.6",
            "source": {
                "type": "git",
                "url": "https://github.com/sebastianbergmann/php-file-iterator.git",
                "reference": "cf1c2e7c203ac650e352f4cc675a7021e7d1b3cf"
            },
            "dist": {
                "type": "zip",
                "url": "https://api.github.com/repos/sebastianbergmann/php-file-iterator/zipball/cf1c2e7c203ac650e352f4cc675a7021e7d1b3cf",
                "reference": "cf1c2e7c203ac650e352f4cc675a7021e7d1b3cf",
                "shasum": ""
            },
            "require": {
                "php": ">=7.3"
            },
            "require-dev": {
                "phpunit/phpunit": "^9.3"
            },
            "type": "library",
            "extra": {
                "branch-alias": {
                    "dev-master": "3.0-dev"
                }
            },
            "autoload": {
                "classmap": [
                    "src/"
                ]
            },
            "notification-url": "https://packagist.org/downloads/",
            "license": [
                "BSD-3-Clause"
            ],
            "authors": [
                {
                    "name": "Sebastian Bergmann",
                    "email": "sebastian@phpunit.de",
                    "role": "lead"
                }
            ],
            "description": "FilterIterator implementation that filters files based on a list of suffixes.",
            "homepage": "https://github.com/sebastianbergmann/php-file-iterator/",
            "keywords": [
                "filesystem",
                "iterator"
            ],
            "support": {
                "issues": "https://github.com/sebastianbergmann/php-file-iterator/issues",
                "source": "https://github.com/sebastianbergmann/php-file-iterator/tree/3.0.6"
            },
            "funding": [
                {
                    "url": "https://github.com/sebastianbergmann",
                    "type": "github"
                }
            ],
            "time": "2021-12-02T12:48:52+00:00"
        },
        {
            "name": "phpunit/php-invoker",
            "version": "3.1.1",
            "source": {
                "type": "git",
                "url": "https://github.com/sebastianbergmann/php-invoker.git",
                "reference": "5a10147d0aaf65b58940a0b72f71c9ac0423cc67"
            },
            "dist": {
                "type": "zip",
                "url": "https://api.github.com/repos/sebastianbergmann/php-invoker/zipball/5a10147d0aaf65b58940a0b72f71c9ac0423cc67",
                "reference": "5a10147d0aaf65b58940a0b72f71c9ac0423cc67",
                "shasum": ""
            },
            "require": {
                "php": ">=7.3"
            },
            "require-dev": {
                "ext-pcntl": "*",
                "phpunit/phpunit": "^9.3"
            },
            "suggest": {
                "ext-pcntl": "*"
            },
            "type": "library",
            "extra": {
                "branch-alias": {
                    "dev-master": "3.1-dev"
                }
            },
            "autoload": {
                "classmap": [
                    "src/"
                ]
            },
            "notification-url": "https://packagist.org/downloads/",
            "license": [
                "BSD-3-Clause"
            ],
            "authors": [
                {
                    "name": "Sebastian Bergmann",
                    "email": "sebastian@phpunit.de",
                    "role": "lead"
                }
            ],
            "description": "Invoke callables with a timeout",
            "homepage": "https://github.com/sebastianbergmann/php-invoker/",
            "keywords": [
                "process"
            ],
            "support": {
                "issues": "https://github.com/sebastianbergmann/php-invoker/issues",
                "source": "https://github.com/sebastianbergmann/php-invoker/tree/3.1.1"
            },
            "funding": [
                {
                    "url": "https://github.com/sebastianbergmann",
                    "type": "github"
                }
            ],
            "time": "2020-09-28T05:58:55+00:00"
        },
        {
            "name": "phpunit/php-text-template",
            "version": "2.0.4",
            "source": {
                "type": "git",
                "url": "https://github.com/sebastianbergmann/php-text-template.git",
                "reference": "5da5f67fc95621df9ff4c4e5a84d6a8a2acf7c28"
            },
            "dist": {
                "type": "zip",
                "url": "https://api.github.com/repos/sebastianbergmann/php-text-template/zipball/5da5f67fc95621df9ff4c4e5a84d6a8a2acf7c28",
                "reference": "5da5f67fc95621df9ff4c4e5a84d6a8a2acf7c28",
                "shasum": ""
            },
            "require": {
                "php": ">=7.3"
            },
            "require-dev": {
                "phpunit/phpunit": "^9.3"
            },
            "type": "library",
            "extra": {
                "branch-alias": {
                    "dev-master": "2.0-dev"
                }
            },
            "autoload": {
                "classmap": [
                    "src/"
                ]
            },
            "notification-url": "https://packagist.org/downloads/",
            "license": [
                "BSD-3-Clause"
            ],
            "authors": [
                {
                    "name": "Sebastian Bergmann",
                    "email": "sebastian@phpunit.de",
                    "role": "lead"
                }
            ],
            "description": "Simple template engine.",
            "homepage": "https://github.com/sebastianbergmann/php-text-template/",
            "keywords": [
                "template"
            ],
            "support": {
                "issues": "https://github.com/sebastianbergmann/php-text-template/issues",
                "source": "https://github.com/sebastianbergmann/php-text-template/tree/2.0.4"
            },
            "funding": [
                {
                    "url": "https://github.com/sebastianbergmann",
                    "type": "github"
                }
            ],
            "time": "2020-10-26T05:33:50+00:00"
        },
        {
            "name": "phpunit/php-timer",
            "version": "5.0.3",
            "source": {
                "type": "git",
                "url": "https://github.com/sebastianbergmann/php-timer.git",
                "reference": "5a63ce20ed1b5bf577850e2c4e87f4aa902afbd2"
            },
            "dist": {
                "type": "zip",
                "url": "https://api.github.com/repos/sebastianbergmann/php-timer/zipball/5a63ce20ed1b5bf577850e2c4e87f4aa902afbd2",
                "reference": "5a63ce20ed1b5bf577850e2c4e87f4aa902afbd2",
                "shasum": ""
            },
            "require": {
                "php": ">=7.3"
            },
            "require-dev": {
                "phpunit/phpunit": "^9.3"
            },
            "type": "library",
            "extra": {
                "branch-alias": {
                    "dev-master": "5.0-dev"
                }
            },
            "autoload": {
                "classmap": [
                    "src/"
                ]
            },
            "notification-url": "https://packagist.org/downloads/",
            "license": [
                "BSD-3-Clause"
            ],
            "authors": [
                {
                    "name": "Sebastian Bergmann",
                    "email": "sebastian@phpunit.de",
                    "role": "lead"
                }
            ],
            "description": "Utility class for timing",
            "homepage": "https://github.com/sebastianbergmann/php-timer/",
            "keywords": [
                "timer"
            ],
            "support": {
                "issues": "https://github.com/sebastianbergmann/php-timer/issues",
                "source": "https://github.com/sebastianbergmann/php-timer/tree/5.0.3"
            },
            "funding": [
                {
                    "url": "https://github.com/sebastianbergmann",
                    "type": "github"
                }
            ],
            "time": "2020-10-26T13:16:10+00:00"
        },
        {
            "name": "phpunit/phpunit",
            "version": "9.5.20",
            "source": {
                "type": "git",
                "url": "https://github.com/sebastianbergmann/phpunit.git",
                "reference": "12bc8879fb65aef2138b26fc633cb1e3620cffba"
            },
            "dist": {
                "type": "zip",
                "url": "https://api.github.com/repos/sebastianbergmann/phpunit/zipball/12bc8879fb65aef2138b26fc633cb1e3620cffba",
                "reference": "12bc8879fb65aef2138b26fc633cb1e3620cffba",
                "shasum": ""
            },
            "require": {
                "doctrine/instantiator": "^1.3.1",
                "ext-dom": "*",
                "ext-json": "*",
                "ext-libxml": "*",
                "ext-mbstring": "*",
                "ext-xml": "*",
                "ext-xmlwriter": "*",
                "myclabs/deep-copy": "^1.10.1",
                "phar-io/manifest": "^2.0.3",
                "phar-io/version": "^3.0.2",
                "php": ">=7.3",
                "phpspec/prophecy": "^1.12.1",
                "phpunit/php-code-coverage": "^9.2.13",
                "phpunit/php-file-iterator": "^3.0.5",
                "phpunit/php-invoker": "^3.1.1",
                "phpunit/php-text-template": "^2.0.3",
                "phpunit/php-timer": "^5.0.2",
                "sebastian/cli-parser": "^1.0.1",
                "sebastian/code-unit": "^1.0.6",
                "sebastian/comparator": "^4.0.5",
                "sebastian/diff": "^4.0.3",
                "sebastian/environment": "^5.1.3",
                "sebastian/exporter": "^4.0.3",
                "sebastian/global-state": "^5.0.1",
                "sebastian/object-enumerator": "^4.0.3",
                "sebastian/resource-operations": "^3.0.3",
                "sebastian/type": "^3.0",
                "sebastian/version": "^3.0.2"
            },
            "require-dev": {
                "ext-pdo": "*",
                "phpspec/prophecy-phpunit": "^2.0.1"
            },
            "suggest": {
                "ext-soap": "*",
                "ext-xdebug": "*"
            },
            "bin": [
                "phpunit"
            ],
            "type": "library",
            "extra": {
                "branch-alias": {
                    "dev-master": "9.5-dev"
                }
            },
            "autoload": {
                "files": [
                    "src/Framework/Assert/Functions.php"
                ],
                "classmap": [
                    "src/"
                ]
            },
            "notification-url": "https://packagist.org/downloads/",
            "license": [
                "BSD-3-Clause"
            ],
            "authors": [
                {
                    "name": "Sebastian Bergmann",
                    "email": "sebastian@phpunit.de",
                    "role": "lead"
                }
            ],
            "description": "The PHP Unit Testing framework.",
            "homepage": "https://phpunit.de/",
            "keywords": [
                "phpunit",
                "testing",
                "xunit"
            ],
            "support": {
                "issues": "https://github.com/sebastianbergmann/phpunit/issues",
                "source": "https://github.com/sebastianbergmann/phpunit/tree/9.5.20"
            },
            "funding": [
                {
                    "url": "https://phpunit.de/sponsors.html",
                    "type": "custom"
                },
                {
                    "url": "https://github.com/sebastianbergmann",
                    "type": "github"
                }
            ],
            "time": "2022-04-01T12:37:26+00:00"
        },
        {
            "name": "psr/container",
            "version": "1.1.2",
            "source": {
                "type": "git",
                "url": "https://github.com/php-fig/container.git",
                "reference": "513e0666f7216c7459170d56df27dfcefe1689ea"
            },
            "dist": {
                "type": "zip",
                "url": "https://api.github.com/repos/php-fig/container/zipball/513e0666f7216c7459170d56df27dfcefe1689ea",
                "reference": "513e0666f7216c7459170d56df27dfcefe1689ea",
                "shasum": ""
            },
            "require": {
                "php": ">=7.4.0"
            },
            "type": "library",
            "autoload": {
                "psr-4": {
                    "Psr\\Container\\": "src/"
                }
            },
            "notification-url": "https://packagist.org/downloads/",
            "license": [
                "MIT"
            ],
            "authors": [
                {
                    "name": "PHP-FIG",
                    "homepage": "https://www.php-fig.org/"
                }
            ],
            "description": "Common Container Interface (PHP FIG PSR-11)",
            "homepage": "https://github.com/php-fig/container",
            "keywords": [
                "PSR-11",
                "container",
                "container-interface",
                "container-interop",
                "psr"
            ],
            "support": {
                "issues": "https://github.com/php-fig/container/issues",
                "source": "https://github.com/php-fig/container/tree/1.1.2"
            },
            "time": "2021-11-05T16:50:12+00:00"
        },
        {
            "name": "sebastian/cli-parser",
            "version": "1.0.1",
            "source": {
                "type": "git",
                "url": "https://github.com/sebastianbergmann/cli-parser.git",
                "reference": "442e7c7e687e42adc03470c7b668bc4b2402c0b2"
            },
            "dist": {
                "type": "zip",
                "url": "https://api.github.com/repos/sebastianbergmann/cli-parser/zipball/442e7c7e687e42adc03470c7b668bc4b2402c0b2",
                "reference": "442e7c7e687e42adc03470c7b668bc4b2402c0b2",
                "shasum": ""
            },
            "require": {
                "php": ">=7.3"
            },
            "require-dev": {
                "phpunit/phpunit": "^9.3"
            },
            "type": "library",
            "extra": {
                "branch-alias": {
                    "dev-master": "1.0-dev"
                }
            },
            "autoload": {
                "classmap": [
                    "src/"
                ]
            },
            "notification-url": "https://packagist.org/downloads/",
            "license": [
                "BSD-3-Clause"
            ],
            "authors": [
                {
                    "name": "Sebastian Bergmann",
                    "email": "sebastian@phpunit.de",
                    "role": "lead"
                }
            ],
            "description": "Library for parsing CLI options",
            "homepage": "https://github.com/sebastianbergmann/cli-parser",
            "support": {
                "issues": "https://github.com/sebastianbergmann/cli-parser/issues",
                "source": "https://github.com/sebastianbergmann/cli-parser/tree/1.0.1"
            },
            "funding": [
                {
                    "url": "https://github.com/sebastianbergmann",
                    "type": "github"
                }
            ],
            "time": "2020-09-28T06:08:49+00:00"
        },
        {
            "name": "sebastian/code-unit",
            "version": "1.0.8",
            "source": {
                "type": "git",
                "url": "https://github.com/sebastianbergmann/code-unit.git",
                "reference": "1fc9f64c0927627ef78ba436c9b17d967e68e120"
            },
            "dist": {
                "type": "zip",
                "url": "https://api.github.com/repos/sebastianbergmann/code-unit/zipball/1fc9f64c0927627ef78ba436c9b17d967e68e120",
                "reference": "1fc9f64c0927627ef78ba436c9b17d967e68e120",
                "shasum": ""
            },
            "require": {
                "php": ">=7.3"
            },
            "require-dev": {
                "phpunit/phpunit": "^9.3"
            },
            "type": "library",
            "extra": {
                "branch-alias": {
                    "dev-master": "1.0-dev"
                }
            },
            "autoload": {
                "classmap": [
                    "src/"
                ]
            },
            "notification-url": "https://packagist.org/downloads/",
            "license": [
                "BSD-3-Clause"
            ],
            "authors": [
                {
                    "name": "Sebastian Bergmann",
                    "email": "sebastian@phpunit.de",
                    "role": "lead"
                }
            ],
            "description": "Collection of value objects that represent the PHP code units",
            "homepage": "https://github.com/sebastianbergmann/code-unit",
            "support": {
                "issues": "https://github.com/sebastianbergmann/code-unit/issues",
                "source": "https://github.com/sebastianbergmann/code-unit/tree/1.0.8"
            },
            "funding": [
                {
                    "url": "https://github.com/sebastianbergmann",
                    "type": "github"
                }
            ],
            "time": "2020-10-26T13:08:54+00:00"
        },
        {
            "name": "sebastian/code-unit-reverse-lookup",
            "version": "2.0.3",
            "source": {
                "type": "git",
                "url": "https://github.com/sebastianbergmann/code-unit-reverse-lookup.git",
                "reference": "ac91f01ccec49fb77bdc6fd1e548bc70f7faa3e5"
            },
            "dist": {
                "type": "zip",
                "url": "https://api.github.com/repos/sebastianbergmann/code-unit-reverse-lookup/zipball/ac91f01ccec49fb77bdc6fd1e548bc70f7faa3e5",
                "reference": "ac91f01ccec49fb77bdc6fd1e548bc70f7faa3e5",
                "shasum": ""
            },
            "require": {
                "php": ">=7.3"
            },
            "require-dev": {
                "phpunit/phpunit": "^9.3"
            },
            "type": "library",
            "extra": {
                "branch-alias": {
                    "dev-master": "2.0-dev"
                }
            },
            "autoload": {
                "classmap": [
                    "src/"
                ]
            },
            "notification-url": "https://packagist.org/downloads/",
            "license": [
                "BSD-3-Clause"
            ],
            "authors": [
                {
                    "name": "Sebastian Bergmann",
                    "email": "sebastian@phpunit.de"
                }
            ],
            "description": "Looks up which function or method a line of code belongs to",
            "homepage": "https://github.com/sebastianbergmann/code-unit-reverse-lookup/",
            "support": {
                "issues": "https://github.com/sebastianbergmann/code-unit-reverse-lookup/issues",
                "source": "https://github.com/sebastianbergmann/code-unit-reverse-lookup/tree/2.0.3"
            },
            "funding": [
                {
                    "url": "https://github.com/sebastianbergmann",
                    "type": "github"
                }
            ],
            "time": "2020-09-28T05:30:19+00:00"
        },
        {
            "name": "sebastian/comparator",
            "version": "4.0.6",
            "source": {
                "type": "git",
                "url": "https://github.com/sebastianbergmann/comparator.git",
                "reference": "55f4261989e546dc112258c7a75935a81a7ce382"
            },
            "dist": {
                "type": "zip",
                "url": "https://api.github.com/repos/sebastianbergmann/comparator/zipball/55f4261989e546dc112258c7a75935a81a7ce382",
                "reference": "55f4261989e546dc112258c7a75935a81a7ce382",
                "shasum": ""
            },
            "require": {
                "php": ">=7.3",
                "sebastian/diff": "^4.0",
                "sebastian/exporter": "^4.0"
            },
            "require-dev": {
                "phpunit/phpunit": "^9.3"
            },
            "type": "library",
            "extra": {
                "branch-alias": {
                    "dev-master": "4.0-dev"
                }
            },
            "autoload": {
                "classmap": [
                    "src/"
                ]
            },
            "notification-url": "https://packagist.org/downloads/",
            "license": [
                "BSD-3-Clause"
            ],
            "authors": [
                {
                    "name": "Sebastian Bergmann",
                    "email": "sebastian@phpunit.de"
                },
                {
                    "name": "Jeff Welch",
                    "email": "whatthejeff@gmail.com"
                },
                {
                    "name": "Volker Dusch",
                    "email": "github@wallbash.com"
                },
                {
                    "name": "Bernhard Schussek",
                    "email": "bschussek@2bepublished.at"
                }
            ],
            "description": "Provides the functionality to compare PHP values for equality",
            "homepage": "https://github.com/sebastianbergmann/comparator",
            "keywords": [
                "comparator",
                "compare",
                "equality"
            ],
            "support": {
                "issues": "https://github.com/sebastianbergmann/comparator/issues",
                "source": "https://github.com/sebastianbergmann/comparator/tree/4.0.6"
            },
            "funding": [
                {
                    "url": "https://github.com/sebastianbergmann",
                    "type": "github"
                }
            ],
            "time": "2020-10-26T15:49:45+00:00"
        },
        {
            "name": "sebastian/complexity",
            "version": "2.0.2",
            "source": {
                "type": "git",
                "url": "https://github.com/sebastianbergmann/complexity.git",
                "reference": "739b35e53379900cc9ac327b2147867b8b6efd88"
            },
            "dist": {
                "type": "zip",
                "url": "https://api.github.com/repos/sebastianbergmann/complexity/zipball/739b35e53379900cc9ac327b2147867b8b6efd88",
                "reference": "739b35e53379900cc9ac327b2147867b8b6efd88",
                "shasum": ""
            },
            "require": {
                "nikic/php-parser": "^4.7",
                "php": ">=7.3"
            },
            "require-dev": {
                "phpunit/phpunit": "^9.3"
            },
            "type": "library",
            "extra": {
                "branch-alias": {
                    "dev-master": "2.0-dev"
                }
            },
            "autoload": {
                "classmap": [
                    "src/"
                ]
            },
            "notification-url": "https://packagist.org/downloads/",
            "license": [
                "BSD-3-Clause"
            ],
            "authors": [
                {
                    "name": "Sebastian Bergmann",
                    "email": "sebastian@phpunit.de",
                    "role": "lead"
                }
            ],
            "description": "Library for calculating the complexity of PHP code units",
            "homepage": "https://github.com/sebastianbergmann/complexity",
            "support": {
                "issues": "https://github.com/sebastianbergmann/complexity/issues",
                "source": "https://github.com/sebastianbergmann/complexity/tree/2.0.2"
            },
            "funding": [
                {
                    "url": "https://github.com/sebastianbergmann",
                    "type": "github"
                }
            ],
            "time": "2020-10-26T15:52:27+00:00"
        },
        {
            "name": "sebastian/diff",
            "version": "4.0.4",
            "source": {
                "type": "git",
                "url": "https://github.com/sebastianbergmann/diff.git",
                "reference": "3461e3fccc7cfdfc2720be910d3bd73c69be590d"
            },
            "dist": {
                "type": "zip",
                "url": "https://api.github.com/repos/sebastianbergmann/diff/zipball/3461e3fccc7cfdfc2720be910d3bd73c69be590d",
                "reference": "3461e3fccc7cfdfc2720be910d3bd73c69be590d",
                "shasum": ""
            },
            "require": {
                "php": ">=7.3"
            },
            "require-dev": {
                "phpunit/phpunit": "^9.3",
                "symfony/process": "^4.2 || ^5"
            },
            "type": "library",
            "extra": {
                "branch-alias": {
                    "dev-master": "4.0-dev"
                }
            },
            "autoload": {
                "classmap": [
                    "src/"
                ]
            },
            "notification-url": "https://packagist.org/downloads/",
            "license": [
                "BSD-3-Clause"
            ],
            "authors": [
                {
                    "name": "Sebastian Bergmann",
                    "email": "sebastian@phpunit.de"
                },
                {
                    "name": "Kore Nordmann",
                    "email": "mail@kore-nordmann.de"
                }
            ],
            "description": "Diff implementation",
            "homepage": "https://github.com/sebastianbergmann/diff",
            "keywords": [
                "diff",
                "udiff",
                "unidiff",
                "unified diff"
            ],
            "support": {
                "issues": "https://github.com/sebastianbergmann/diff/issues",
                "source": "https://github.com/sebastianbergmann/diff/tree/4.0.4"
            },
            "funding": [
                {
                    "url": "https://github.com/sebastianbergmann",
                    "type": "github"
                }
            ],
            "time": "2020-10-26T13:10:38+00:00"
        },
        {
            "name": "sebastian/environment",
            "version": "5.1.4",
            "source": {
                "type": "git",
                "url": "https://github.com/sebastianbergmann/environment.git",
                "reference": "1b5dff7bb151a4db11d49d90e5408e4e938270f7"
            },
            "dist": {
                "type": "zip",
                "url": "https://api.github.com/repos/sebastianbergmann/environment/zipball/1b5dff7bb151a4db11d49d90e5408e4e938270f7",
                "reference": "1b5dff7bb151a4db11d49d90e5408e4e938270f7",
                "shasum": ""
            },
            "require": {
                "php": ">=7.3"
            },
            "require-dev": {
                "phpunit/phpunit": "^9.3"
            },
            "suggest": {
                "ext-posix": "*"
            },
            "type": "library",
            "extra": {
                "branch-alias": {
                    "dev-master": "5.1-dev"
                }
            },
            "autoload": {
                "classmap": [
                    "src/"
                ]
            },
            "notification-url": "https://packagist.org/downloads/",
            "license": [
                "BSD-3-Clause"
            ],
            "authors": [
                {
                    "name": "Sebastian Bergmann",
                    "email": "sebastian@phpunit.de"
                }
            ],
            "description": "Provides functionality to handle HHVM/PHP environments",
            "homepage": "http://www.github.com/sebastianbergmann/environment",
            "keywords": [
                "Xdebug",
                "environment",
                "hhvm"
            ],
            "support": {
                "issues": "https://github.com/sebastianbergmann/environment/issues",
                "source": "https://github.com/sebastianbergmann/environment/tree/5.1.4"
            },
            "funding": [
                {
                    "url": "https://github.com/sebastianbergmann",
                    "type": "github"
                }
            ],
            "time": "2022-04-03T09:37:03+00:00"
        },
        {
            "name": "sebastian/exporter",
            "version": "4.0.4",
            "source": {
                "type": "git",
                "url": "https://github.com/sebastianbergmann/exporter.git",
                "reference": "65e8b7db476c5dd267e65eea9cab77584d3cfff9"
            },
            "dist": {
                "type": "zip",
                "url": "https://api.github.com/repos/sebastianbergmann/exporter/zipball/65e8b7db476c5dd267e65eea9cab77584d3cfff9",
                "reference": "65e8b7db476c5dd267e65eea9cab77584d3cfff9",
                "shasum": ""
            },
            "require": {
                "php": ">=7.3",
                "sebastian/recursion-context": "^4.0"
            },
            "require-dev": {
                "ext-mbstring": "*",
                "phpunit/phpunit": "^9.3"
            },
            "type": "library",
            "extra": {
                "branch-alias": {
                    "dev-master": "4.0-dev"
                }
            },
            "autoload": {
                "classmap": [
                    "src/"
                ]
            },
            "notification-url": "https://packagist.org/downloads/",
            "license": [
                "BSD-3-Clause"
            ],
            "authors": [
                {
                    "name": "Sebastian Bergmann",
                    "email": "sebastian@phpunit.de"
                },
                {
                    "name": "Jeff Welch",
                    "email": "whatthejeff@gmail.com"
                },
                {
                    "name": "Volker Dusch",
                    "email": "github@wallbash.com"
                },
                {
                    "name": "Adam Harvey",
                    "email": "aharvey@php.net"
                },
                {
                    "name": "Bernhard Schussek",
                    "email": "bschussek@gmail.com"
                }
            ],
            "description": "Provides the functionality to export PHP variables for visualization",
            "homepage": "https://www.github.com/sebastianbergmann/exporter",
            "keywords": [
                "export",
                "exporter"
            ],
            "support": {
                "issues": "https://github.com/sebastianbergmann/exporter/issues",
                "source": "https://github.com/sebastianbergmann/exporter/tree/4.0.4"
            },
            "funding": [
                {
                    "url": "https://github.com/sebastianbergmann",
                    "type": "github"
                }
            ],
            "time": "2021-11-11T14:18:36+00:00"
        },
        {
            "name": "sebastian/global-state",
            "version": "5.0.5",
            "source": {
                "type": "git",
                "url": "https://github.com/sebastianbergmann/global-state.git",
                "reference": "0ca8db5a5fc9c8646244e629625ac486fa286bf2"
            },
            "dist": {
                "type": "zip",
                "url": "https://api.github.com/repos/sebastianbergmann/global-state/zipball/0ca8db5a5fc9c8646244e629625ac486fa286bf2",
                "reference": "0ca8db5a5fc9c8646244e629625ac486fa286bf2",
                "shasum": ""
            },
            "require": {
                "php": ">=7.3",
                "sebastian/object-reflector": "^2.0",
                "sebastian/recursion-context": "^4.0"
            },
            "require-dev": {
                "ext-dom": "*",
                "phpunit/phpunit": "^9.3"
            },
            "suggest": {
                "ext-uopz": "*"
            },
            "type": "library",
            "extra": {
                "branch-alias": {
                    "dev-master": "5.0-dev"
                }
            },
            "autoload": {
                "classmap": [
                    "src/"
                ]
            },
            "notification-url": "https://packagist.org/downloads/",
            "license": [
                "BSD-3-Clause"
            ],
            "authors": [
                {
                    "name": "Sebastian Bergmann",
                    "email": "sebastian@phpunit.de"
                }
            ],
            "description": "Snapshotting of global state",
            "homepage": "http://www.github.com/sebastianbergmann/global-state",
            "keywords": [
                "global state"
            ],
            "support": {
                "issues": "https://github.com/sebastianbergmann/global-state/issues",
                "source": "https://github.com/sebastianbergmann/global-state/tree/5.0.5"
            },
            "funding": [
                {
                    "url": "https://github.com/sebastianbergmann",
                    "type": "github"
                }
            ],
            "time": "2022-02-14T08:28:10+00:00"
        },
        {
            "name": "sebastian/lines-of-code",
            "version": "1.0.3",
            "source": {
                "type": "git",
                "url": "https://github.com/sebastianbergmann/lines-of-code.git",
                "reference": "c1c2e997aa3146983ed888ad08b15470a2e22ecc"
            },
            "dist": {
                "type": "zip",
                "url": "https://api.github.com/repos/sebastianbergmann/lines-of-code/zipball/c1c2e997aa3146983ed888ad08b15470a2e22ecc",
                "reference": "c1c2e997aa3146983ed888ad08b15470a2e22ecc",
                "shasum": ""
            },
            "require": {
                "nikic/php-parser": "^4.6",
                "php": ">=7.3"
            },
            "require-dev": {
                "phpunit/phpunit": "^9.3"
            },
            "type": "library",
            "extra": {
                "branch-alias": {
                    "dev-master": "1.0-dev"
                }
            },
            "autoload": {
                "classmap": [
                    "src/"
                ]
            },
            "notification-url": "https://packagist.org/downloads/",
            "license": [
                "BSD-3-Clause"
            ],
            "authors": [
                {
                    "name": "Sebastian Bergmann",
                    "email": "sebastian@phpunit.de",
                    "role": "lead"
                }
            ],
            "description": "Library for counting the lines of code in PHP source code",
            "homepage": "https://github.com/sebastianbergmann/lines-of-code",
            "support": {
                "issues": "https://github.com/sebastianbergmann/lines-of-code/issues",
                "source": "https://github.com/sebastianbergmann/lines-of-code/tree/1.0.3"
            },
            "funding": [
                {
                    "url": "https://github.com/sebastianbergmann",
                    "type": "github"
                }
            ],
            "time": "2020-11-28T06:42:11+00:00"
        },
        {
            "name": "sebastian/object-enumerator",
            "version": "4.0.4",
            "source": {
                "type": "git",
                "url": "https://github.com/sebastianbergmann/object-enumerator.git",
                "reference": "5c9eeac41b290a3712d88851518825ad78f45c71"
            },
            "dist": {
                "type": "zip",
                "url": "https://api.github.com/repos/sebastianbergmann/object-enumerator/zipball/5c9eeac41b290a3712d88851518825ad78f45c71",
                "reference": "5c9eeac41b290a3712d88851518825ad78f45c71",
                "shasum": ""
            },
            "require": {
                "php": ">=7.3",
                "sebastian/object-reflector": "^2.0",
                "sebastian/recursion-context": "^4.0"
            },
            "require-dev": {
                "phpunit/phpunit": "^9.3"
            },
            "type": "library",
            "extra": {
                "branch-alias": {
                    "dev-master": "4.0-dev"
                }
            },
            "autoload": {
                "classmap": [
                    "src/"
                ]
            },
            "notification-url": "https://packagist.org/downloads/",
            "license": [
                "BSD-3-Clause"
            ],
            "authors": [
                {
                    "name": "Sebastian Bergmann",
                    "email": "sebastian@phpunit.de"
                }
            ],
            "description": "Traverses array structures and object graphs to enumerate all referenced objects",
            "homepage": "https://github.com/sebastianbergmann/object-enumerator/",
            "support": {
                "issues": "https://github.com/sebastianbergmann/object-enumerator/issues",
                "source": "https://github.com/sebastianbergmann/object-enumerator/tree/4.0.4"
            },
            "funding": [
                {
                    "url": "https://github.com/sebastianbergmann",
                    "type": "github"
                }
            ],
            "time": "2020-10-26T13:12:34+00:00"
        },
        {
            "name": "sebastian/object-reflector",
            "version": "2.0.4",
            "source": {
                "type": "git",
                "url": "https://github.com/sebastianbergmann/object-reflector.git",
                "reference": "b4f479ebdbf63ac605d183ece17d8d7fe49c15c7"
            },
            "dist": {
                "type": "zip",
                "url": "https://api.github.com/repos/sebastianbergmann/object-reflector/zipball/b4f479ebdbf63ac605d183ece17d8d7fe49c15c7",
                "reference": "b4f479ebdbf63ac605d183ece17d8d7fe49c15c7",
                "shasum": ""
            },
            "require": {
                "php": ">=7.3"
            },
            "require-dev": {
                "phpunit/phpunit": "^9.3"
            },
            "type": "library",
            "extra": {
                "branch-alias": {
                    "dev-master": "2.0-dev"
                }
            },
            "autoload": {
                "classmap": [
                    "src/"
                ]
            },
            "notification-url": "https://packagist.org/downloads/",
            "license": [
                "BSD-3-Clause"
            ],
            "authors": [
                {
                    "name": "Sebastian Bergmann",
                    "email": "sebastian@phpunit.de"
                }
            ],
            "description": "Allows reflection of object attributes, including inherited and non-public ones",
            "homepage": "https://github.com/sebastianbergmann/object-reflector/",
            "support": {
                "issues": "https://github.com/sebastianbergmann/object-reflector/issues",
                "source": "https://github.com/sebastianbergmann/object-reflector/tree/2.0.4"
            },
            "funding": [
                {
                    "url": "https://github.com/sebastianbergmann",
                    "type": "github"
                }
            ],
            "time": "2020-10-26T13:14:26+00:00"
        },
        {
            "name": "sebastian/recursion-context",
            "version": "4.0.4",
            "source": {
                "type": "git",
                "url": "https://github.com/sebastianbergmann/recursion-context.git",
                "reference": "cd9d8cf3c5804de4341c283ed787f099f5506172"
            },
            "dist": {
                "type": "zip",
                "url": "https://api.github.com/repos/sebastianbergmann/recursion-context/zipball/cd9d8cf3c5804de4341c283ed787f099f5506172",
                "reference": "cd9d8cf3c5804de4341c283ed787f099f5506172",
                "shasum": ""
            },
            "require": {
                "php": ">=7.3"
            },
            "require-dev": {
                "phpunit/phpunit": "^9.3"
            },
            "type": "library",
            "extra": {
                "branch-alias": {
                    "dev-master": "4.0-dev"
                }
            },
            "autoload": {
                "classmap": [
                    "src/"
                ]
            },
            "notification-url": "https://packagist.org/downloads/",
            "license": [
                "BSD-3-Clause"
            ],
            "authors": [
                {
                    "name": "Sebastian Bergmann",
                    "email": "sebastian@phpunit.de"
                },
                {
                    "name": "Jeff Welch",
                    "email": "whatthejeff@gmail.com"
                },
                {
                    "name": "Adam Harvey",
                    "email": "aharvey@php.net"
                }
            ],
            "description": "Provides functionality to recursively process PHP variables",
            "homepage": "http://www.github.com/sebastianbergmann/recursion-context",
            "support": {
                "issues": "https://github.com/sebastianbergmann/recursion-context/issues",
                "source": "https://github.com/sebastianbergmann/recursion-context/tree/4.0.4"
            },
            "funding": [
                {
                    "url": "https://github.com/sebastianbergmann",
                    "type": "github"
                }
            ],
            "time": "2020-10-26T13:17:30+00:00"
        },
        {
            "name": "sebastian/resource-operations",
            "version": "3.0.3",
            "source": {
                "type": "git",
                "url": "https://github.com/sebastianbergmann/resource-operations.git",
                "reference": "0f4443cb3a1d92ce809899753bc0d5d5a8dd19a8"
            },
            "dist": {
                "type": "zip",
                "url": "https://api.github.com/repos/sebastianbergmann/resource-operations/zipball/0f4443cb3a1d92ce809899753bc0d5d5a8dd19a8",
                "reference": "0f4443cb3a1d92ce809899753bc0d5d5a8dd19a8",
                "shasum": ""
            },
            "require": {
                "php": ">=7.3"
            },
            "require-dev": {
                "phpunit/phpunit": "^9.0"
            },
            "type": "library",
            "extra": {
                "branch-alias": {
                    "dev-master": "3.0-dev"
                }
            },
            "autoload": {
                "classmap": [
                    "src/"
                ]
            },
            "notification-url": "https://packagist.org/downloads/",
            "license": [
                "BSD-3-Clause"
            ],
            "authors": [
                {
                    "name": "Sebastian Bergmann",
                    "email": "sebastian@phpunit.de"
                }
            ],
            "description": "Provides a list of PHP built-in functions that operate on resources",
            "homepage": "https://www.github.com/sebastianbergmann/resource-operations",
            "support": {
                "issues": "https://github.com/sebastianbergmann/resource-operations/issues",
                "source": "https://github.com/sebastianbergmann/resource-operations/tree/3.0.3"
            },
            "funding": [
                {
                    "url": "https://github.com/sebastianbergmann",
                    "type": "github"
                }
            ],
            "time": "2020-09-28T06:45:17+00:00"
        },
        {
            "name": "sebastian/type",
            "version": "3.0.0",
            "source": {
                "type": "git",
                "url": "https://github.com/sebastianbergmann/type.git",
                "reference": "b233b84bc4465aff7b57cf1c4bc75c86d00d6dad"
            },
            "dist": {
                "type": "zip",
                "url": "https://api.github.com/repos/sebastianbergmann/type/zipball/b233b84bc4465aff7b57cf1c4bc75c86d00d6dad",
                "reference": "b233b84bc4465aff7b57cf1c4bc75c86d00d6dad",
                "shasum": ""
            },
            "require": {
                "php": ">=7.3"
            },
            "require-dev": {
                "phpunit/phpunit": "^9.5"
            },
            "type": "library",
            "extra": {
                "branch-alias": {
                    "dev-master": "3.0-dev"
                }
            },
            "autoload": {
                "classmap": [
                    "src/"
                ]
            },
            "notification-url": "https://packagist.org/downloads/",
            "license": [
                "BSD-3-Clause"
            ],
            "authors": [
                {
                    "name": "Sebastian Bergmann",
                    "email": "sebastian@phpunit.de",
                    "role": "lead"
                }
            ],
            "description": "Collection of value objects that represent the types of the PHP type system",
            "homepage": "https://github.com/sebastianbergmann/type",
            "support": {
                "issues": "https://github.com/sebastianbergmann/type/issues",
                "source": "https://github.com/sebastianbergmann/type/tree/3.0.0"
            },
            "funding": [
                {
                    "url": "https://github.com/sebastianbergmann",
                    "type": "github"
                }
            ],
            "time": "2022-03-15T09:54:48+00:00"
        },
        {
            "name": "sebastian/version",
            "version": "3.0.2",
            "source": {
                "type": "git",
                "url": "https://github.com/sebastianbergmann/version.git",
                "reference": "c6c1022351a901512170118436c764e473f6de8c"
            },
            "dist": {
                "type": "zip",
                "url": "https://api.github.com/repos/sebastianbergmann/version/zipball/c6c1022351a901512170118436c764e473f6de8c",
                "reference": "c6c1022351a901512170118436c764e473f6de8c",
                "shasum": ""
            },
            "require": {
                "php": ">=7.3"
            },
            "type": "library",
            "extra": {
                "branch-alias": {
                    "dev-master": "3.0-dev"
                }
            },
            "autoload": {
                "classmap": [
                    "src/"
                ]
            },
            "notification-url": "https://packagist.org/downloads/",
            "license": [
                "BSD-3-Clause"
            ],
            "authors": [
                {
                    "name": "Sebastian Bergmann",
                    "email": "sebastian@phpunit.de",
                    "role": "lead"
                }
            ],
            "description": "Library that helps with managing the version number of Git-hosted PHP projects",
            "homepage": "https://github.com/sebastianbergmann/version",
            "support": {
                "issues": "https://github.com/sebastianbergmann/version/issues",
                "source": "https://github.com/sebastianbergmann/version/tree/3.0.2"
            },
            "funding": [
                {
                    "url": "https://github.com/sebastianbergmann",
                    "type": "github"
                }
            ],
            "time": "2020-09-28T06:39:44+00:00"
        },
        {
            "name": "symfony/console",
            "version": "v5.4.7",
            "source": {
                "type": "git",
                "url": "https://github.com/symfony/console.git",
                "reference": "900275254f0a1a2afff1ab0e11abd5587a10e1d6"
            },
            "dist": {
                "type": "zip",
                "url": "https://api.github.com/repos/symfony/console/zipball/900275254f0a1a2afff1ab0e11abd5587a10e1d6",
                "reference": "900275254f0a1a2afff1ab0e11abd5587a10e1d6",
                "shasum": ""
            },
            "require": {
                "php": ">=7.2.5",
                "symfony/deprecation-contracts": "^2.1|^3",
                "symfony/polyfill-mbstring": "~1.0",
                "symfony/polyfill-php73": "^1.9",
                "symfony/polyfill-php80": "^1.16",
                "symfony/service-contracts": "^1.1|^2|^3",
                "symfony/string": "^5.1|^6.0"
            },
            "conflict": {
                "psr/log": ">=3",
                "symfony/dependency-injection": "<4.4",
                "symfony/dotenv": "<5.1",
                "symfony/event-dispatcher": "<4.4",
                "symfony/lock": "<4.4",
                "symfony/process": "<4.4"
            },
            "provide": {
                "psr/log-implementation": "1.0|2.0"
            },
            "require-dev": {
                "psr/log": "^1|^2",
                "symfony/config": "^4.4|^5.0|^6.0",
                "symfony/dependency-injection": "^4.4|^5.0|^6.0",
                "symfony/event-dispatcher": "^4.4|^5.0|^6.0",
                "symfony/lock": "^4.4|^5.0|^6.0",
                "symfony/process": "^4.4|^5.0|^6.0",
                "symfony/var-dumper": "^4.4|^5.0|^6.0"
            },
            "suggest": {
                "psr/log": "For using the console logger",
                "symfony/event-dispatcher": "",
                "symfony/lock": "",
                "symfony/process": ""
            },
            "type": "library",
            "autoload": {
                "psr-4": {
                    "Symfony\\Component\\Console\\": ""
                },
                "exclude-from-classmap": [
                    "/Tests/"
                ]
            },
            "notification-url": "https://packagist.org/downloads/",
            "license": [
                "MIT"
            ],
            "authors": [
                {
                    "name": "Fabien Potencier",
                    "email": "fabien@symfony.com"
                },
                {
                    "name": "Symfony Community",
                    "homepage": "https://symfony.com/contributors"
                }
            ],
            "description": "Eases the creation of beautiful and testable command line interfaces",
            "homepage": "https://symfony.com",
            "keywords": [
                "cli",
                "command line",
                "console",
                "terminal"
            ],
            "support": {
                "source": "https://github.com/symfony/console/tree/v5.4.7"
            },
            "funding": [
                {
                    "url": "https://symfony.com/sponsor",
                    "type": "custom"
                },
                {
                    "url": "https://github.com/fabpot",
                    "type": "github"
                },
                {
                    "url": "https://tidelift.com/funding/github/packagist/symfony/symfony",
                    "type": "tidelift"
                }
            ],
            "time": "2022-03-31T17:09:19+00:00"
        },
        {
            "name": "symfony/deprecation-contracts",
            "version": "v2.5.1",
            "source": {
                "type": "git",
                "url": "https://github.com/symfony/deprecation-contracts.git",
                "reference": "e8b495ea28c1d97b5e0c121748d6f9b53d075c66"
            },
            "dist": {
                "type": "zip",
                "url": "https://api.github.com/repos/symfony/deprecation-contracts/zipball/e8b495ea28c1d97b5e0c121748d6f9b53d075c66",
                "reference": "e8b495ea28c1d97b5e0c121748d6f9b53d075c66",
                "shasum": ""
            },
            "require": {
                "php": ">=7.1"
            },
            "type": "library",
            "extra": {
                "branch-alias": {
                    "dev-main": "2.5-dev"
                },
                "thanks": {
                    "name": "symfony/contracts",
                    "url": "https://github.com/symfony/contracts"
                }
            },
            "autoload": {
                "files": [
                    "function.php"
                ]
            },
            "notification-url": "https://packagist.org/downloads/",
            "license": [
                "MIT"
            ],
            "authors": [
                {
                    "name": "Nicolas Grekas",
                    "email": "p@tchwork.com"
                },
                {
                    "name": "Symfony Community",
                    "homepage": "https://symfony.com/contributors"
                }
            ],
            "description": "A generic function and convention to trigger deprecation notices",
            "homepage": "https://symfony.com",
            "support": {
                "source": "https://github.com/symfony/deprecation-contracts/tree/v2.5.1"
            },
            "funding": [
                {
                    "url": "https://symfony.com/sponsor",
                    "type": "custom"
                },
                {
                    "url": "https://github.com/fabpot",
                    "type": "github"
                },
                {
                    "url": "https://tidelift.com/funding/github/packagist/symfony/symfony",
                    "type": "tidelift"
                }
            ],
            "time": "2022-01-02T09:53:40+00:00"
        },
        {
            "name": "symfony/polyfill-ctype",
            "version": "v1.25.0",
            "source": {
                "type": "git",
                "url": "https://github.com/symfony/polyfill-ctype.git",
                "reference": "30885182c981ab175d4d034db0f6f469898070ab"
            },
            "dist": {
                "type": "zip",
                "url": "https://api.github.com/repos/symfony/polyfill-ctype/zipball/30885182c981ab175d4d034db0f6f469898070ab",
                "reference": "30885182c981ab175d4d034db0f6f469898070ab",
                "shasum": ""
            },
            "require": {
                "php": ">=7.1"
            },
            "provide": {
                "ext-ctype": "*"
            },
            "suggest": {
                "ext-ctype": "For best performance"
            },
            "type": "library",
            "extra": {
                "branch-alias": {
                    "dev-main": "1.23-dev"
                },
                "thanks": {
                    "name": "symfony/polyfill",
                    "url": "https://github.com/symfony/polyfill"
                }
            },
            "autoload": {
                "files": [
                    "bootstrap.php"
                ],
                "psr-4": {
                    "Symfony\\Polyfill\\Ctype\\": ""
                }
            },
            "notification-url": "https://packagist.org/downloads/",
            "license": [
                "MIT"
            ],
            "authors": [
                {
                    "name": "Gert de Pagter",
                    "email": "BackEndTea@gmail.com"
                },
                {
                    "name": "Symfony Community",
                    "homepage": "https://symfony.com/contributors"
                }
            ],
            "description": "Symfony polyfill for ctype functions",
            "homepage": "https://symfony.com",
            "keywords": [
                "compatibility",
                "ctype",
                "polyfill",
                "portable"
            ],
            "support": {
                "source": "https://github.com/symfony/polyfill-ctype/tree/v1.25.0"
            },
            "funding": [
                {
                    "url": "https://symfony.com/sponsor",
                    "type": "custom"
                },
                {
                    "url": "https://github.com/fabpot",
                    "type": "github"
                },
                {
                    "url": "https://tidelift.com/funding/github/packagist/symfony/symfony",
                    "type": "tidelift"
                }
            ],
            "time": "2021-10-20T20:35:02+00:00"
        },
        {
            "name": "symfony/polyfill-intl-grapheme",
            "version": "v1.25.0",
            "source": {
                "type": "git",
                "url": "https://github.com/symfony/polyfill-intl-grapheme.git",
                "reference": "81b86b50cf841a64252b439e738e97f4a34e2783"
            },
            "dist": {
                "type": "zip",
                "url": "https://api.github.com/repos/symfony/polyfill-intl-grapheme/zipball/81b86b50cf841a64252b439e738e97f4a34e2783",
                "reference": "81b86b50cf841a64252b439e738e97f4a34e2783",
                "shasum": ""
            },
            "require": {
                "php": ">=7.1"
            },
            "suggest": {
                "ext-intl": "For best performance"
            },
            "type": "library",
            "extra": {
                "branch-alias": {
                    "dev-main": "1.23-dev"
                },
                "thanks": {
                    "name": "symfony/polyfill",
                    "url": "https://github.com/symfony/polyfill"
                }
            },
            "autoload": {
                "files": [
                    "bootstrap.php"
                ],
                "psr-4": {
                    "Symfony\\Polyfill\\Intl\\Grapheme\\": ""
                }
            },
            "notification-url": "https://packagist.org/downloads/",
            "license": [
                "MIT"
            ],
            "authors": [
                {
                    "name": "Nicolas Grekas",
                    "email": "p@tchwork.com"
                },
                {
                    "name": "Symfony Community",
                    "homepage": "https://symfony.com/contributors"
                }
            ],
            "description": "Symfony polyfill for intl's grapheme_* functions",
            "homepage": "https://symfony.com",
            "keywords": [
                "compatibility",
                "grapheme",
                "intl",
                "polyfill",
                "portable",
                "shim"
            ],
            "support": {
                "source": "https://github.com/symfony/polyfill-intl-grapheme/tree/v1.25.0"
            },
            "funding": [
                {
                    "url": "https://symfony.com/sponsor",
                    "type": "custom"
                },
                {
                    "url": "https://github.com/fabpot",
                    "type": "github"
                },
                {
                    "url": "https://tidelift.com/funding/github/packagist/symfony/symfony",
                    "type": "tidelift"
                }
            ],
            "time": "2021-11-23T21:10:46+00:00"
        },
        {
            "name": "symfony/polyfill-intl-normalizer",
            "version": "v1.25.0",
            "source": {
                "type": "git",
                "url": "https://github.com/symfony/polyfill-intl-normalizer.git",
                "reference": "8590a5f561694770bdcd3f9b5c69dde6945028e8"
            },
            "dist": {
                "type": "zip",
                "url": "https://api.github.com/repos/symfony/polyfill-intl-normalizer/zipball/8590a5f561694770bdcd3f9b5c69dde6945028e8",
                "reference": "8590a5f561694770bdcd3f9b5c69dde6945028e8",
                "shasum": ""
            },
            "require": {
                "php": ">=7.1"
            },
            "suggest": {
                "ext-intl": "For best performance"
            },
            "type": "library",
            "extra": {
                "branch-alias": {
                    "dev-main": "1.23-dev"
                },
                "thanks": {
                    "name": "symfony/polyfill",
                    "url": "https://github.com/symfony/polyfill"
                }
            },
            "autoload": {
                "files": [
                    "bootstrap.php"
                ],
                "psr-4": {
                    "Symfony\\Polyfill\\Intl\\Normalizer\\": ""
                },
                "classmap": [
                    "Resources/stubs"
                ]
            },
            "notification-url": "https://packagist.org/downloads/",
            "license": [
                "MIT"
            ],
            "authors": [
                {
                    "name": "Nicolas Grekas",
                    "email": "p@tchwork.com"
                },
                {
                    "name": "Symfony Community",
                    "homepage": "https://symfony.com/contributors"
                }
            ],
            "description": "Symfony polyfill for intl's Normalizer class and related functions",
            "homepage": "https://symfony.com",
            "keywords": [
                "compatibility",
                "intl",
                "normalizer",
                "polyfill",
                "portable",
                "shim"
            ],
            "support": {
                "source": "https://github.com/symfony/polyfill-intl-normalizer/tree/v1.25.0"
            },
            "funding": [
                {
                    "url": "https://symfony.com/sponsor",
                    "type": "custom"
                },
                {
                    "url": "https://github.com/fabpot",
                    "type": "github"
                },
                {
                    "url": "https://tidelift.com/funding/github/packagist/symfony/symfony",
                    "type": "tidelift"
                }
            ],
            "time": "2021-02-19T12:13:01+00:00"
        },
        {
            "name": "symfony/polyfill-mbstring",
            "version": "v1.25.0",
            "source": {
                "type": "git",
                "url": "https://github.com/symfony/polyfill-mbstring.git",
                "reference": "0abb51d2f102e00a4eefcf46ba7fec406d245825"
            },
            "dist": {
                "type": "zip",
                "url": "https://api.github.com/repos/symfony/polyfill-mbstring/zipball/0abb51d2f102e00a4eefcf46ba7fec406d245825",
                "reference": "0abb51d2f102e00a4eefcf46ba7fec406d245825",
                "shasum": ""
            },
            "require": {
                "php": ">=7.1"
            },
            "provide": {
                "ext-mbstring": "*"
            },
            "suggest": {
                "ext-mbstring": "For best performance"
            },
            "type": "library",
            "extra": {
                "branch-alias": {
                    "dev-main": "1.23-dev"
                },
                "thanks": {
                    "name": "symfony/polyfill",
                    "url": "https://github.com/symfony/polyfill"
                }
            },
            "autoload": {
                "files": [
                    "bootstrap.php"
                ],
                "psr-4": {
                    "Symfony\\Polyfill\\Mbstring\\": ""
                }
            },
            "notification-url": "https://packagist.org/downloads/",
            "license": [
                "MIT"
            ],
            "authors": [
                {
                    "name": "Nicolas Grekas",
                    "email": "p@tchwork.com"
                },
                {
                    "name": "Symfony Community",
                    "homepage": "https://symfony.com/contributors"
                }
            ],
            "description": "Symfony polyfill for the Mbstring extension",
            "homepage": "https://symfony.com",
            "keywords": [
                "compatibility",
                "mbstring",
                "polyfill",
                "portable",
                "shim"
            ],
            "support": {
                "source": "https://github.com/symfony/polyfill-mbstring/tree/v1.25.0"
            },
            "funding": [
                {
                    "url": "https://symfony.com/sponsor",
                    "type": "custom"
                },
                {
                    "url": "https://github.com/fabpot",
                    "type": "github"
                },
                {
                    "url": "https://tidelift.com/funding/github/packagist/symfony/symfony",
                    "type": "tidelift"
                }
            ],
            "time": "2021-11-30T18:21:41+00:00"
        },
        {
            "name": "symfony/polyfill-php73",
            "version": "v1.25.0",
            "source": {
                "type": "git",
                "url": "https://github.com/symfony/polyfill-php73.git",
                "reference": "cc5db0e22b3cb4111010e48785a97f670b350ca5"
            },
            "dist": {
                "type": "zip",
                "url": "https://api.github.com/repos/symfony/polyfill-php73/zipball/cc5db0e22b3cb4111010e48785a97f670b350ca5",
                "reference": "cc5db0e22b3cb4111010e48785a97f670b350ca5",
                "shasum": ""
            },
            "require": {
                "php": ">=7.1"
            },
            "type": "library",
            "extra": {
                "branch-alias": {
                    "dev-main": "1.23-dev"
                },
                "thanks": {
                    "name": "symfony/polyfill",
                    "url": "https://github.com/symfony/polyfill"
                }
            },
            "autoload": {
                "files": [
                    "bootstrap.php"
                ],
                "psr-4": {
                    "Symfony\\Polyfill\\Php73\\": ""
                },
                "classmap": [
                    "Resources/stubs"
                ]
            },
            "notification-url": "https://packagist.org/downloads/",
            "license": [
                "MIT"
            ],
            "authors": [
                {
                    "name": "Nicolas Grekas",
                    "email": "p@tchwork.com"
                },
                {
                    "name": "Symfony Community",
                    "homepage": "https://symfony.com/contributors"
                }
            ],
            "description": "Symfony polyfill backporting some PHP 7.3+ features to lower PHP versions",
            "homepage": "https://symfony.com",
            "keywords": [
                "compatibility",
                "polyfill",
                "portable",
                "shim"
            ],
            "support": {
                "source": "https://github.com/symfony/polyfill-php73/tree/v1.25.0"
            },
            "funding": [
                {
                    "url": "https://symfony.com/sponsor",
                    "type": "custom"
                },
                {
                    "url": "https://github.com/fabpot",
                    "type": "github"
                },
                {
                    "url": "https://tidelift.com/funding/github/packagist/symfony/symfony",
                    "type": "tidelift"
                }
            ],
            "time": "2021-06-05T21:20:04+00:00"
        },
        {
            "name": "symfony/polyfill-php80",
            "version": "v1.25.0",
            "source": {
                "type": "git",
                "url": "https://github.com/symfony/polyfill-php80.git",
                "reference": "4407588e0d3f1f52efb65fbe92babe41f37fe50c"
            },
            "dist": {
                "type": "zip",
                "url": "https://api.github.com/repos/symfony/polyfill-php80/zipball/4407588e0d3f1f52efb65fbe92babe41f37fe50c",
                "reference": "4407588e0d3f1f52efb65fbe92babe41f37fe50c",
                "shasum": ""
            },
            "require": {
                "php": ">=7.1"
            },
            "type": "library",
            "extra": {
                "branch-alias": {
                    "dev-main": "1.23-dev"
                },
                "thanks": {
                    "name": "symfony/polyfill",
                    "url": "https://github.com/symfony/polyfill"
                }
            },
            "autoload": {
                "files": [
                    "bootstrap.php"
                ],
                "psr-4": {
                    "Symfony\\Polyfill\\Php80\\": ""
                },
                "classmap": [
                    "Resources/stubs"
                ]
            },
            "notification-url": "https://packagist.org/downloads/",
            "license": [
                "MIT"
            ],
            "authors": [
                {
                    "name": "Ion Bazan",
                    "email": "ion.bazan@gmail.com"
                },
                {
                    "name": "Nicolas Grekas",
                    "email": "p@tchwork.com"
                },
                {
                    "name": "Symfony Community",
                    "homepage": "https://symfony.com/contributors"
                }
            ],
            "description": "Symfony polyfill backporting some PHP 8.0+ features to lower PHP versions",
            "homepage": "https://symfony.com",
            "keywords": [
                "compatibility",
                "polyfill",
                "portable",
                "shim"
            ],
            "support": {
                "source": "https://github.com/symfony/polyfill-php80/tree/v1.25.0"
            },
            "funding": [
                {
                    "url": "https://symfony.com/sponsor",
                    "type": "custom"
                },
                {
                    "url": "https://github.com/fabpot",
                    "type": "github"
                },
                {
                    "url": "https://tidelift.com/funding/github/packagist/symfony/symfony",
                    "type": "tidelift"
                }
            ],
            "time": "2022-03-04T08:16:47+00:00"
        },
        {
            "name": "symfony/process",
            "version": "v5.4.7",
            "source": {
                "type": "git",
                "url": "https://github.com/symfony/process.git",
                "reference": "38a44b2517b470a436e1c944bf9b9ba3961137fb"
            },
            "dist": {
                "type": "zip",
                "url": "https://api.github.com/repos/symfony/process/zipball/38a44b2517b470a436e1c944bf9b9ba3961137fb",
                "reference": "38a44b2517b470a436e1c944bf9b9ba3961137fb",
                "shasum": ""
            },
            "require": {
                "php": ">=7.2.5",
                "symfony/polyfill-php80": "^1.16"
            },
            "type": "library",
            "autoload": {
                "psr-4": {
                    "Symfony\\Component\\Process\\": ""
                },
                "exclude-from-classmap": [
                    "/Tests/"
                ]
            },
            "notification-url": "https://packagist.org/downloads/",
            "license": [
                "MIT"
            ],
            "authors": [
                {
                    "name": "Fabien Potencier",
                    "email": "fabien@symfony.com"
                },
                {
                    "name": "Symfony Community",
                    "homepage": "https://symfony.com/contributors"
                }
            ],
            "description": "Executes commands in sub-processes",
            "homepage": "https://symfony.com",
            "support": {
                "source": "https://github.com/symfony/process/tree/v5.4.7"
            },
            "funding": [
                {
                    "url": "https://symfony.com/sponsor",
                    "type": "custom"
                },
                {
                    "url": "https://github.com/fabpot",
                    "type": "github"
                },
                {
                    "url": "https://tidelift.com/funding/github/packagist/symfony/symfony",
                    "type": "tidelift"
                }
            ],
            "time": "2022-03-18T16:18:52+00:00"
        },
        {
            "name": "symfony/service-contracts",
            "version": "v2.5.1",
            "source": {
                "type": "git",
                "url": "https://github.com/symfony/service-contracts.git",
                "reference": "24d9dc654b83e91aa59f9d167b131bc3b5bea24c"
            },
            "dist": {
                "type": "zip",
                "url": "https://api.github.com/repos/symfony/service-contracts/zipball/24d9dc654b83e91aa59f9d167b131bc3b5bea24c",
                "reference": "24d9dc654b83e91aa59f9d167b131bc3b5bea24c",
                "shasum": ""
            },
            "require": {
                "php": ">=7.2.5",
                "psr/container": "^1.1",
                "symfony/deprecation-contracts": "^2.1|^3"
            },
            "conflict": {
                "ext-psr": "<1.1|>=2"
            },
            "suggest": {
                "symfony/service-implementation": ""
            },
            "type": "library",
            "extra": {
                "branch-alias": {
                    "dev-main": "2.5-dev"
                },
                "thanks": {
                    "name": "symfony/contracts",
                    "url": "https://github.com/symfony/contracts"
                }
            },
            "autoload": {
                "psr-4": {
                    "Symfony\\Contracts\\Service\\": ""
                }
            },
            "notification-url": "https://packagist.org/downloads/",
            "license": [
                "MIT"
            ],
            "authors": [
                {
                    "name": "Nicolas Grekas",
                    "email": "p@tchwork.com"
                },
                {
                    "name": "Symfony Community",
                    "homepage": "https://symfony.com/contributors"
                }
            ],
            "description": "Generic abstractions related to writing services",
            "homepage": "https://symfony.com",
            "keywords": [
                "abstractions",
                "contracts",
                "decoupling",
                "interfaces",
                "interoperability",
                "standards"
            ],
            "support": {
                "source": "https://github.com/symfony/service-contracts/tree/v2.5.1"
            },
            "funding": [
                {
                    "url": "https://symfony.com/sponsor",
                    "type": "custom"
                },
                {
                    "url": "https://github.com/fabpot",
                    "type": "github"
                },
                {
                    "url": "https://tidelift.com/funding/github/packagist/symfony/symfony",
                    "type": "tidelift"
                }
            ],
            "time": "2022-03-13T20:07:29+00:00"
        },
        {
            "name": "symfony/string",
            "version": "v5.4.3",
            "source": {
                "type": "git",
                "url": "https://github.com/symfony/string.git",
                "reference": "92043b7d8383e48104e411bc9434b260dbeb5a10"
            },
            "dist": {
                "type": "zip",
                "url": "https://api.github.com/repos/symfony/string/zipball/92043b7d8383e48104e411bc9434b260dbeb5a10",
                "reference": "92043b7d8383e48104e411bc9434b260dbeb5a10",
                "shasum": ""
            },
            "require": {
                "php": ">=7.2.5",
                "symfony/polyfill-ctype": "~1.8",
                "symfony/polyfill-intl-grapheme": "~1.0",
                "symfony/polyfill-intl-normalizer": "~1.0",
                "symfony/polyfill-mbstring": "~1.0",
                "symfony/polyfill-php80": "~1.15"
            },
            "conflict": {
                "symfony/translation-contracts": ">=3.0"
            },
            "require-dev": {
                "symfony/error-handler": "^4.4|^5.0|^6.0",
                "symfony/http-client": "^4.4|^5.0|^6.0",
                "symfony/translation-contracts": "^1.1|^2",
                "symfony/var-exporter": "^4.4|^5.0|^6.0"
            },
            "type": "library",
            "autoload": {
                "files": [
                    "Resources/functions.php"
                ],
                "psr-4": {
                    "Symfony\\Component\\String\\": ""
                },
                "exclude-from-classmap": [
                    "/Tests/"
                ]
            },
            "notification-url": "https://packagist.org/downloads/",
            "license": [
                "MIT"
            ],
            "authors": [
                {
                    "name": "Nicolas Grekas",
                    "email": "p@tchwork.com"
                },
                {
                    "name": "Symfony Community",
                    "homepage": "https://symfony.com/contributors"
                }
            ],
            "description": "Provides an object-oriented API to strings and deals with bytes, UTF-8 code points and grapheme clusters in a unified way",
            "homepage": "https://symfony.com",
            "keywords": [
                "grapheme",
                "i18n",
                "string",
                "unicode",
                "utf-8",
                "utf8"
            ],
            "support": {
                "source": "https://github.com/symfony/string/tree/v5.4.3"
            },
            "funding": [
                {
                    "url": "https://symfony.com/sponsor",
                    "type": "custom"
                },
                {
                    "url": "https://github.com/fabpot",
                    "type": "github"
                },
                {
                    "url": "https://tidelift.com/funding/github/packagist/symfony/symfony",
                    "type": "tidelift"
                }
            ],
            "time": "2022-01-02T09:53:40+00:00"
        },
        {
            "name": "theseer/tokenizer",
            "version": "1.2.1",
            "source": {
                "type": "git",
                "url": "https://github.com/theseer/tokenizer.git",
                "reference": "34a41e998c2183e22995f158c581e7b5e755ab9e"
            },
            "dist": {
                "type": "zip",
                "url": "https://api.github.com/repos/theseer/tokenizer/zipball/34a41e998c2183e22995f158c581e7b5e755ab9e",
                "reference": "34a41e998c2183e22995f158c581e7b5e755ab9e",
                "shasum": ""
            },
            "require": {
                "ext-dom": "*",
                "ext-tokenizer": "*",
                "ext-xmlwriter": "*",
                "php": "^7.2 || ^8.0"
            },
            "type": "library",
            "autoload": {
                "classmap": [
                    "src/"
                ]
            },
            "notification-url": "https://packagist.org/downloads/",
            "license": [
                "BSD-3-Clause"
            ],
            "authors": [
                {
                    "name": "Arne Blankerts",
                    "email": "arne@blankerts.de",
                    "role": "Developer"
                }
            ],
            "description": "A small library for converting tokenized PHP source code into XML and potentially other formats",
            "support": {
                "issues": "https://github.com/theseer/tokenizer/issues",
                "source": "https://github.com/theseer/tokenizer/tree/1.2.1"
            },
            "funding": [
                {
                    "url": "https://github.com/theseer",
                    "type": "github"
                }
            ],
            "time": "2021-07-28T10:34:58+00:00"
        },
        {
            "name": "webmozart/assert",
            "version": "1.10.0",
            "source": {
                "type": "git",
                "url": "https://github.com/webmozarts/assert.git",
                "reference": "6964c76c7804814a842473e0c8fd15bab0f18e25"
            },
            "dist": {
                "type": "zip",
                "url": "https://api.github.com/repos/webmozarts/assert/zipball/6964c76c7804814a842473e0c8fd15bab0f18e25",
                "reference": "6964c76c7804814a842473e0c8fd15bab0f18e25",
                "shasum": ""
            },
            "require": {
                "php": "^7.2 || ^8.0",
                "symfony/polyfill-ctype": "^1.8"
            },
            "conflict": {
                "phpstan/phpstan": "<0.12.20",
                "vimeo/psalm": "<4.6.1 || 4.6.2"
            },
            "require-dev": {
                "phpunit/phpunit": "^8.5.13"
            },
            "type": "library",
            "extra": {
                "branch-alias": {
                    "dev-master": "1.10-dev"
                }
            },
            "autoload": {
                "psr-4": {
                    "Webmozart\\Assert\\": "src/"
                }
            },
            "notification-url": "https://packagist.org/downloads/",
            "license": [
                "MIT"
            ],
            "authors": [
                {
                    "name": "Bernhard Schussek",
                    "email": "bschussek@gmail.com"
                }
            ],
            "description": "Assertions to validate method input/output with nice error messages.",
            "keywords": [
                "assert",
                "check",
                "validate"
            ],
            "support": {
                "issues": "https://github.com/webmozarts/assert/issues",
                "source": "https://github.com/webmozarts/assert/tree/1.10.0"
            },
            "time": "2021-03-09T10:59:23+00:00"
        },
        {
            "name": "wikimedia/at-ease",
            "version": "v2.1.0",
            "source": {
                "type": "git",
                "url": "https://github.com/wikimedia/at-ease.git",
                "reference": "e8ebaa7bb7c8a8395481a05f6dc4deaceab11c33"
            },
            "dist": {
                "type": "zip",
                "url": "https://api.github.com/repos/wikimedia/at-ease/zipball/e8ebaa7bb7c8a8395481a05f6dc4deaceab11c33",
                "reference": "e8ebaa7bb7c8a8395481a05f6dc4deaceab11c33",
                "shasum": ""
            },
            "require": {
                "php": ">=7.2.9"
            },
            "require-dev": {
                "mediawiki/mediawiki-codesniffer": "35.0.0",
                "mediawiki/minus-x": "1.1.1",
                "ockcyp/covers-validator": "1.3.3",
                "php-parallel-lint/php-console-highlighter": "0.5.0",
                "php-parallel-lint/php-parallel-lint": "1.2.0",
                "phpunit/phpunit": "^8.5"
            },
            "type": "library",
            "autoload": {
                "files": [
                    "src/Wikimedia/Functions.php"
                ],
                "psr-4": {
                    "Wikimedia\\AtEase\\": "src/Wikimedia/AtEase/"
                }
            },
            "notification-url": "https://packagist.org/downloads/",
            "license": [
                "GPL-2.0-or-later"
            ],
            "authors": [
                {
                    "name": "Tim Starling",
                    "email": "tstarling@wikimedia.org"
                },
                {
                    "name": "MediaWiki developers",
                    "email": "wikitech-l@lists.wikimedia.org"
                }
            ],
            "description": "Safe replacement to @ for suppressing warnings.",
            "homepage": "https://www.mediawiki.org/wiki/at-ease",
            "support": {
                "source": "https://github.com/wikimedia/at-ease/tree/v2.1.0"
            },
            "time": "2021-02-27T15:53:37+00:00"
        },
        {
            "name": "yoast/phpunit-polyfills",
            "version": "1.0.3",
            "source": {
                "type": "git",
                "url": "https://github.com/Yoast/PHPUnit-Polyfills.git",
                "reference": "5ea3536428944955f969bc764bbe09738e151ada"
            },
            "dist": {
                "type": "zip",
                "url": "https://api.github.com/repos/Yoast/PHPUnit-Polyfills/zipball/5ea3536428944955f969bc764bbe09738e151ada",
                "reference": "5ea3536428944955f969bc764bbe09738e151ada",
                "shasum": ""
            },
            "require": {
                "php": ">=5.4",
                "phpunit/phpunit": "^4.8.36 || ^5.7.21 || ^6.0 || ^7.0 || ^8.0 || ^9.0"
            },
            "require-dev": {
                "yoast/yoastcs": "^2.2.0"
            },
            "type": "library",
            "extra": {
                "branch-alias": {
                    "dev-main": "1.x-dev",
                    "dev-develop": "1.x-dev"
                }
            },
            "autoload": {
                "files": [
                    "phpunitpolyfills-autoload.php"
                ]
            },
            "notification-url": "https://packagist.org/downloads/",
            "license": [
                "BSD-3-Clause"
            ],
            "authors": [
                {
                    "name": "Team Yoast",
                    "email": "support@yoast.com",
                    "homepage": "https://yoast.com"
                },
                {
                    "name": "Contributors",
                    "homepage": "https://github.com/Yoast/PHPUnit-Polyfills/graphs/contributors"
                }
            ],
            "description": "Set of polyfills for changed PHPUnit functionality to allow for creating PHPUnit cross-version compatible tests",
            "homepage": "https://github.com/Yoast/PHPUnit-Polyfills",
            "keywords": [
                "phpunit",
                "polyfill",
                "testing"
            ],
            "support": {
                "issues": "https://github.com/Yoast/PHPUnit-Polyfills/issues",
                "source": "https://github.com/Yoast/PHPUnit-Polyfills"
            },
            "time": "2021-11-23T01:37:03+00:00"
        }
    ],
    "aliases": [],
    "minimum-stability": "dev",
    "stability-flags": {
        "automattic/jetpack-a8c-mc-stats": 20,
        "automattic/jetpack-abtest": 20,
        "automattic/jetpack-assets": 20,
        "automattic/jetpack-autoloader": 20,
        "automattic/jetpack-backup": 20,
        "automattic/jetpack-blocks": 20,
        "automattic/jetpack-compat": 20,
        "automattic/jetpack-composer-plugin": 20,
        "automattic/jetpack-config": 20,
        "automattic/jetpack-connection": 20,
        "automattic/jetpack-connection-ui": 20,
        "automattic/jetpack-constants": 20,
        "automattic/jetpack-device-detection": 20,
        "automattic/jetpack-error": 20,
        "automattic/jetpack-google-fonts-provider": 20,
        "automattic/jetpack-heartbeat": 20,
        "automattic/jetpack-identity-crisis": 20,
        "automattic/jetpack-jitm": 20,
        "automattic/jetpack-lazy-images": 20,
        "automattic/jetpack-licensing": 20,
        "automattic/jetpack-logo": 20,
        "automattic/jetpack-my-jetpack": 20,
        "automattic/jetpack-options": 20,
        "automattic/jetpack-partner": 20,
        "automattic/jetpack-plugins-installer": 20,
        "automattic/jetpack-redirect": 20,
        "automattic/jetpack-roles": 20,
        "automattic/jetpack-search": 20,
        "automattic/jetpack-status": 20,
        "automattic/jetpack-sync": 20,
        "automattic/jetpack-waf": 20,
        "automattic/jetpack-changelogger": 20
    },
    "prefer-stable": true,
    "prefer-lowest": false,
    "platform": {
        "ext-fileinfo": "*",
        "ext-json": "*",
        "ext-openssl": "*"
    },
    "platform-dev": [],
    "platform-overrides": {
        "ext-intl": "0.0.0"
    },
    "plugin-api-version": "2.2.0"
}<|MERGE_RESOLUTION|>--- conflicted
+++ resolved
@@ -4,11 +4,7 @@
         "Read more about it at https://getcomposer.org/doc/01-basic-usage.md#installing-dependencies",
         "This file is @generated automatically"
     ],
-<<<<<<< HEAD
-    "content-hash": "46770d2552e1ce42ff669a30e67c2253",
-=======
-    "content-hash": "1587f565342d1c1c0269d12ca6ab468b",
->>>>>>> 448320b6
+    "content-hash": "3648f9ec9ec771a58c7b573d975fb01b",
     "packages": [
         {
             "name": "automattic/jetpack-a8c-mc-stats",
@@ -1094,11 +1090,7 @@
             "dist": {
                 "type": "path",
                 "url": "../../packages/licensing",
-<<<<<<< HEAD
-                "reference": "0eecb0f72e1d84f72d4fb1f1154a0c5d6e44ae2b"
-=======
-                "reference": "2e1683c42f0a3bdd819ca071d039c5d009202788"
->>>>>>> 448320b6
+                "reference": "0af1ed7d30a1d2d002a394da3917c860df86239f"
             },
             "require": {
                 "automattic/jetpack-connection": "^1.38",
