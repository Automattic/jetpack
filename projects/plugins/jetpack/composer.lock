{
    "_readme": [
        "This file locks the dependencies of your project to a known state",
        "Read more about it at https://getcomposer.org/doc/01-basic-usage.md#installing-dependencies",
        "This file is @generated automatically"
    ],
<<<<<<< HEAD
    "content-hash": "194d44fd3929244695b68603fc936b5a",
=======
    "content-hash": "c45e64ee74ab0fcedafa57a31bf52d40",
>>>>>>> 9d586834
    "packages": [
        {
            "name": "automattic/jetpack-a8c-mc-stats",
            "version": "dev-trunk",
            "dist": {
                "type": "path",
                "url": "../../packages/a8c-mc-stats",
                "reference": "c5df589f62cd58dc5f1b04938e4e4edc75916812"
            },
            "require-dev": {
                "automattic/jetpack-changelogger": "^3.2",
                "yoast/phpunit-polyfills": "1.0.3"
            },
            "type": "jetpack-library",
            "extra": {
                "autotagger": true,
                "mirror-repo": "Automattic/jetpack-a8c-mc-stats",
                "changelogger": {
                    "link-template": "https://github.com/Automattic/jetpack-a8c-mc-stats/compare/v${old}...v${new}"
                },
                "branch-alias": {
                    "dev-trunk": "1.4.x-dev"
                }
            },
            "autoload": {
                "classmap": [
                    "src/"
                ]
            },
            "scripts": {
                "phpunit": [
                    "./vendor/phpunit/phpunit/phpunit --colors=always"
                ],
                "test-coverage": [
                    "php -dpcov.directory=. ./vendor/bin/phpunit --coverage-clover \"$COVERAGE_DIR/clover.xml\""
                ],
                "test-php": [
                    "@composer phpunit"
                ]
            },
            "license": [
                "GPL-2.0-or-later"
            ],
            "description": "Used to record internal usage stats for Automattic. Not visible to site owners.",
            "transport-options": {
                "relative": true
            }
        },
        {
            "name": "automattic/jetpack-abtest",
            "version": "dev-trunk",
            "dist": {
                "type": "path",
                "url": "../../packages/abtest",
                "reference": "d454b98a3a87709fd60071978ff7e8867a95dfe1"
            },
            "require": {
                "automattic/jetpack-connection": "^1.42",
                "automattic/jetpack-error": "^1.3"
            },
            "require-dev": {
                "automattic/jetpack-changelogger": "^3.2",
                "automattic/wordbless": "dev-master",
                "yoast/phpunit-polyfills": "1.0.3"
            },
            "type": "jetpack-library",
            "extra": {
                "autotagger": true,
                "mirror-repo": "Automattic/jetpack-abtest",
                "changelogger": {
                    "link-template": "https://github.com/Automattic/jetpack-abtest/compare/v${old}...v${new}"
                },
                "branch-alias": {
                    "dev-trunk": "1.10.x-dev"
                }
            },
            "autoload": {
                "classmap": [
                    "src/"
                ]
            },
            "scripts": {
                "phpunit": [
                    "./vendor/phpunit/phpunit/phpunit --colors=always"
                ],
                "post-update-cmd": [
                    "php -r \"copy('vendor/automattic/wordbless/src/dbless-wpdb.php', 'wordpress/wp-content/db.php');\""
                ],
                "test-coverage": [
                    "php -dpcov.directory=. ./vendor/bin/phpunit --coverage-clover \"$COVERAGE_DIR/clover.xml\""
                ],
                "test-php": [
                    "@composer phpunit"
                ]
            },
            "license": [
                "GPL-2.0-or-later"
            ],
            "description": "Provides an interface to the WP.com A/B tests.",
            "transport-options": {
                "relative": true
            }
        },
        {
            "name": "automattic/jetpack-admin-ui",
            "version": "dev-trunk",
            "dist": {
                "type": "path",
                "url": "../../packages/admin-ui",
                "reference": "4498cbcc23a16ae1159bb69b9482660a9aaad9a5"
            },
            "require-dev": {
                "automattic/jetpack-changelogger": "^3.2",
                "automattic/wordbless": "dev-master",
                "yoast/phpunit-polyfills": "1.0.3"
            },
            "type": "jetpack-library",
            "extra": {
                "autotagger": true,
                "mirror-repo": "Automattic/jetpack-admin-ui",
                "textdomain": "jetpack-admin-ui",
                "changelogger": {
                    "link-template": "https://github.com/Automattic/jetpack-admin-ui/compare/${old}...${new}"
                },
                "branch-alias": {
                    "dev-trunk": "0.2.x-dev"
                },
                "version-constants": {
                    "::PACKAGE_VERSION": "src/class-admin-menu.php"
                }
            },
            "autoload": {
                "classmap": [
                    "src/"
                ]
            },
            "scripts": {
                "phpunit": [
                    "./vendor/phpunit/phpunit/phpunit --colors=always"
                ],
                "test-coverage": [
                    "php -dpcov.directory=. ./vendor/bin/phpunit --coverage-clover \"$COVERAGE_DIR/clover.xml\""
                ],
                "test-php": [
                    "@composer phpunit"
                ],
                "post-update-cmd": [
                    "php -r \"copy('vendor/automattic/wordbless/src/dbless-wpdb.php', 'wordpress/wp-content/db.php');\""
                ]
            },
            "license": [
                "GPL-2.0-or-later"
            ],
            "description": "Generic Jetpack wp-admin UI elements",
            "transport-options": {
                "relative": true
            }
        },
        {
            "name": "automattic/jetpack-assets",
            "version": "dev-trunk",
            "dist": {
                "type": "path",
                "url": "../../packages/assets",
                "reference": "64ada4d1c3f69e232b27bb0e3a9d986e3f292954"
            },
            "require": {
                "automattic/jetpack-constants": "^1.6"
            },
            "require-dev": {
                "automattic/jetpack-changelogger": "^3.2",
                "brain/monkey": "2.6.1",
                "wikimedia/testing-access-wrapper": "^1.0 || ^2.0",
                "yoast/phpunit-polyfills": "1.0.3"
            },
            "type": "jetpack-library",
            "extra": {
                "autotagger": true,
                "mirror-repo": "Automattic/jetpack-assets",
                "textdomain": "jetpack-assets",
                "changelogger": {
                    "link-template": "https://github.com/Automattic/jetpack-assets/compare/v${old}...v${new}"
                },
                "branch-alias": {
                    "dev-trunk": "1.17.x-dev"
                }
            },
            "autoload": {
                "files": [
                    "actions.php"
                ],
                "classmap": [
                    "src/"
                ]
            },
            "scripts": {
                "build-development": [
                    "pnpm run build"
                ],
                "build-production": [
                    "pnpm run build-production"
                ],
                "phpunit": [
                    "./vendor/phpunit/phpunit/phpunit --colors=always"
                ],
                "test-coverage": [
                    "php -dpcov.directory=. ./vendor/bin/phpunit --coverage-clover \"$COVERAGE_DIR/php/clover.xml\"",
                    "pnpm run test-coverage"
                ],
                "test-js": [
                    "pnpm run test"
                ],
                "test-php": [
                    "@composer phpunit"
                ]
            },
            "license": [
                "GPL-2.0-or-later"
            ],
            "description": "Asset management utilities for Jetpack ecosystem packages",
            "transport-options": {
                "relative": true
            }
        },
        {
            "name": "automattic/jetpack-autoloader",
            "version": "dev-trunk",
            "dist": {
                "type": "path",
                "url": "../../packages/autoloader",
                "reference": "54d19e9ca258cd1731dc5f4a2be175204b93625f"
            },
            "require": {
                "composer-plugin-api": "^1.1 || ^2.0"
            },
            "require-dev": {
                "automattic/jetpack-changelogger": "^3.2",
                "yoast/phpunit-polyfills": "1.0.3"
            },
            "type": "composer-plugin",
            "extra": {
                "autotagger": true,
                "class": "Automattic\\Jetpack\\Autoloader\\CustomAutoloaderPlugin",
                "mirror-repo": "Automattic/jetpack-autoloader",
                "changelogger": {
                    "link-template": "https://github.com/Automattic/jetpack-autoloader/compare/v${old}...v${new}"
                },
                "branch-alias": {
                    "dev-trunk": "2.11.x-dev"
                }
            },
            "autoload": {
                "classmap": [
                    "src/AutoloadGenerator.php"
                ],
                "psr-4": {
                    "Automattic\\Jetpack\\Autoloader\\": "src"
                }
            },
            "scripts": {
                "phpunit": [
                    "./vendor/phpunit/phpunit/phpunit --colors=always"
                ],
                "test-coverage": [
                    "php -dpcov.directory=. ./vendor/bin/phpunit --coverage-php \"./tests/php/tmp/coverage-report.php\"",
                    "php ./tests/php/bin/test-coverage.php \"$COVERAGE_DIR/clover.xml\""
                ],
                "test-php": [
                    "@composer phpunit"
                ]
            },
            "license": [
                "GPL-2.0-or-later"
            ],
            "description": "Creates a custom autoloader for a plugin or theme.",
            "transport-options": {
                "relative": true
            }
        },
        {
            "name": "automattic/jetpack-backup",
            "version": "dev-trunk",
            "dist": {
                "type": "path",
                "url": "../../packages/backup",
                "reference": "b07065b05f7c9efc3fd2150e0d4bd742dc6b3e5b"
            },
            "require": {
                "automattic/jetpack-admin-ui": "^0.2",
                "automattic/jetpack-assets": "^1.17",
                "automattic/jetpack-autoloader": "^2.11",
                "automattic/jetpack-composer-plugin": "^1.1",
                "automattic/jetpack-config": "^1.9",
                "automattic/jetpack-connection": "^1.42",
                "automattic/jetpack-connection-ui": "^2.4",
                "automattic/jetpack-identity-crisis": "^0.8",
                "automattic/jetpack-my-jetpack": "^2.0",
                "automattic/jetpack-status": "^1.14",
                "automattic/jetpack-sync": "^1.37"
            },
            "require-dev": {
                "automattic/jetpack-changelogger": "^3.2",
                "automattic/wordbless": "@dev",
                "yoast/phpunit-polyfills": "1.0.3"
            },
            "type": "jetpack-library",
            "extra": {
                "autotagger": true,
                "mirror-repo": "Automattic/jetpack-backup",
                "textdomain": "jetpack-backup-pkg",
                "version-constants": {
                    "::PACKAGE_VERSION": "src/class-package-version.php"
                },
                "changelogger": {
                    "link-template": "https://github.com/Automattic/jetpack-backup/compare/v${old}...v${new}"
                },
                "branch-alias": {
                    "dev-trunk": "1.7.x-dev"
                }
            },
            "autoload": {
                "files": [
                    "actions.php"
                ],
                "classmap": [
                    "src/"
                ]
            },
            "scripts": {
                "phpunit": [
                    "./vendor/phpunit/phpunit/phpunit --colors=always"
                ],
                "test-coverage": [
                    "php -dpcov.directory=. ./vendor/bin/phpunit --coverage-clover \"$COVERAGE_DIR/clover.xml\""
                ],
                "test-php": [
                    "@composer phpunit"
                ],
                "post-update-cmd": [
                    "php -r \"copy('vendor/automattic/wordbless/src/dbless-wpdb.php', 'wordpress/wp-content/db.php');\""
                ],
                "build-development": [
                    "pnpm run build"
                ],
                "build-production": [
                    "pnpm run build-production-concurrently"
                ],
                "watch": [
                    "Composer\\Config::disableProcessTimeout",
                    "pnpm run watch"
                ]
            },
            "license": [
                "GPL-2.0-or-later"
            ],
            "description": "Tools to assist with backing up Jetpack sites.",
            "transport-options": {
                "relative": true
            }
        },
        {
            "name": "automattic/jetpack-blocks",
            "version": "dev-trunk",
            "dist": {
                "type": "path",
                "url": "../../packages/blocks",
                "reference": "e4e9d30ff18595ddf70967c1e4f50f262bdf5c82"
            },
            "require-dev": {
                "automattic/jetpack-changelogger": "^3.2",
                "automattic/wordbless": "dev-master",
                "brain/monkey": "2.6.1",
                "yoast/phpunit-polyfills": "1.0.3"
            },
            "type": "jetpack-library",
            "extra": {
                "autotagger": true,
                "mirror-repo": "Automattic/jetpack-blocks",
                "changelogger": {
                    "link-template": "https://github.com/Automattic/jetpack-blocks/compare/v${old}...v${new}"
                },
                "branch-alias": {
                    "dev-trunk": "1.4.x-dev"
                }
            },
            "autoload": {
                "classmap": [
                    "src/"
                ]
            },
            "scripts": {
                "phpunit": [
                    "./vendor/phpunit/phpunit/phpunit --colors=always"
                ],
                "post-update-cmd": [
                    "php -r \"copy('vendor/automattic/wordbless/src/dbless-wpdb.php', 'wordpress/wp-content/db.php');\""
                ],
                "test-coverage": [
                    "php -dpcov.directory=. ./vendor/bin/phpunit --coverage-clover \"$COVERAGE_DIR/clover.xml\""
                ],
                "test-php": [
                    "@composer phpunit"
                ]
            },
            "license": [
                "GPL-2.0-or-later"
            ],
            "description": "Register and manage blocks within a plugin. Used to manage block registration, enqueues, and more.",
            "transport-options": {
                "relative": true
            }
        },
        {
            "name": "automattic/jetpack-compat",
            "version": "dev-trunk",
            "dist": {
                "type": "path",
                "url": "../../packages/compat",
                "reference": "fae3213fc168edf40e7057992fe531732fd45657"
            },
            "require-dev": {
                "automattic/jetpack-changelogger": "^3.2"
            },
            "type": "jetpack-library",
            "extra": {
                "autotagger": true,
                "mirror-repo": "Automattic/jetpack-compat",
                "textdomain": "jetpack-compat",
                "changelogger": {
                    "link-template": "https://github.com/Automattic/jetpack-compat/compare/v${old}...v${new}"
                },
                "branch-alias": {
                    "dev-trunk": "1.7.x-dev"
                }
            },
            "autoload": {
                "files": [
                    "functions.php"
                ],
                "classmap": [
                    "legacy"
                ]
            },
            "license": [
                "GPL-2.0-or-later"
            ],
            "description": "Compatibility layer with previous versions of Jetpack",
            "transport-options": {
                "relative": true
            }
        },
        {
            "name": "automattic/jetpack-composer-plugin",
            "version": "dev-trunk",
            "dist": {
                "type": "path",
                "url": "../../packages/composer-plugin",
                "reference": "cbd9a56c7fd43c342d96fb09ee6609d7e7580f9a"
            },
            "require": {
                "composer-plugin-api": "^2.1.0"
            },
            "require-dev": {
                "automattic/jetpack-changelogger": "^3.2",
                "composer/composer": "2.2.12",
                "yoast/phpunit-polyfills": "1.0.3"
            },
            "type": "composer-plugin",
            "extra": {
                "plugin-modifies-install-path": true,
                "class": "Automattic\\Jetpack\\Composer\\Plugin",
                "mirror-repo": "Automattic/jetpack-composer-plugin",
                "changelogger": {
                    "link-template": "https://github.com/Automattic/jetpack-composer-plugin/compare/v${old}...v${new}"
                },
                "autotagger": true,
                "branch-alias": {
                    "dev-trunk": "1.1.x-dev"
                }
            },
            "autoload": {
                "classmap": [
                    "src/"
                ]
            },
            "scripts": {
                "phpunit": [
                    "./vendor/phpunit/phpunit/phpunit --colors=always"
                ],
                "test-coverage": [
                    "php -dpcov.directory=. ./vendor/bin/phpunit --coverage-clover \"$COVERAGE_DIR/clover.xml\""
                ],
                "test-php": [
                    "@composer phpunit"
                ]
            },
            "license": [
                "GPL-2.0-or-later"
            ],
            "description": "A custom installer plugin for Composer to move Jetpack packages out of `vendor/` so WordPress's translation infrastructure will find their strings.",
            "transport-options": {
                "relative": true
            }
        },
        {
            "name": "automattic/jetpack-config",
            "version": "dev-trunk",
            "dist": {
                "type": "path",
                "url": "../../packages/config",
                "reference": "5bb0040805d51698efd2489b015f60661a39245f"
            },
            "require-dev": {
                "automattic/jetpack-changelogger": "^3.2"
            },
            "type": "jetpack-library",
            "extra": {
                "autotagger": true,
                "mirror-repo": "Automattic/jetpack-config",
                "textdomain": "jetpack-config",
                "changelogger": {
                    "link-template": "https://github.com/Automattic/jetpack-config/compare/v${old}...v${new}"
                },
                "branch-alias": {
                    "dev-trunk": "1.9.x-dev"
                }
            },
            "autoload": {
                "classmap": [
                    "src/"
                ]
            },
            "license": [
                "GPL-2.0-or-later"
            ],
            "description": "Jetpack configuration package that initializes other packages and configures Jetpack's functionality. Can be used as a base for all variants of Jetpack package usage.",
            "transport-options": {
                "relative": true
            }
        },
        {
            "name": "automattic/jetpack-connection",
            "version": "dev-trunk",
            "dist": {
                "type": "path",
                "url": "../../packages/connection",
                "reference": "8a9bab4e931dda19cbc24c8e14e774c366197b52"
            },
            "require": {
                "automattic/jetpack-a8c-mc-stats": "^1.4",
                "automattic/jetpack-admin-ui": "^0.2",
                "automattic/jetpack-constants": "^1.6",
                "automattic/jetpack-redirect": "^1.7",
                "automattic/jetpack-roles": "^1.4",
                "automattic/jetpack-status": "^1.14"
            },
            "require-dev": {
                "automattic/jetpack-changelogger": "^3.2",
                "automattic/wordbless": "@dev",
                "brain/monkey": "2.6.1",
                "yoast/phpunit-polyfills": "1.0.3"
            },
            "type": "jetpack-library",
            "extra": {
                "autotagger": true,
                "mirror-repo": "Automattic/jetpack-connection",
                "textdomain": "jetpack-connection",
                "version-constants": {
                    "::PACKAGE_VERSION": "src/class-package-version.php"
                },
                "changelogger": {
                    "link-template": "https://github.com/Automattic/jetpack-connection/compare/v${old}...v${new}"
                },
                "branch-alias": {
                    "dev-trunk": "1.42.x-dev"
                }
            },
            "autoload": {
                "classmap": [
                    "legacy",
                    "src/",
                    "src/webhooks"
                ]
            },
            "scripts": {
                "build-production": [
                    "pnpm run build-production"
                ],
                "build-development": [
                    "pnpm run build"
                ],
                "phpunit": [
                    "./vendor/phpunit/phpunit/phpunit --colors=always"
                ],
                "post-update-cmd": [
                    "php -r \"copy('vendor/automattic/wordbless/src/dbless-wpdb.php', 'wordpress/wp-content/db.php');\""
                ],
                "test-coverage": [
                    "php -dpcov.directory=. ./vendor/bin/phpunit --coverage-clover \"$COVERAGE_DIR/clover.xml\""
                ],
                "test-php": [
                    "@composer phpunit"
                ]
            },
            "license": [
                "GPL-2.0-or-later"
            ],
            "description": "Everything needed to connect to the Jetpack infrastructure",
            "transport-options": {
                "relative": true
            }
        },
        {
            "name": "automattic/jetpack-connection-ui",
            "version": "dev-trunk",
            "dist": {
                "type": "path",
                "url": "../../packages/connection-ui",
                "reference": "7e4c5d153a7468b9a16c31e7e34f842838270b5e"
            },
            "require": {
                "automattic/jetpack-assets": "^1.17",
                "automattic/jetpack-connection": "^1.42",
                "automattic/jetpack-constants": "^1.6",
                "automattic/jetpack-device-detection": "^1.4",
                "automattic/jetpack-identity-crisis": "^0.8"
            },
            "require-dev": {
                "automattic/jetpack-changelogger": "^3.2"
            },
            "type": "jetpack-library",
            "extra": {
                "autotagger": true,
                "mirror-repo": "Automattic/jetpack-connection-ui",
                "textdomain": "jetpack-connection-ui",
                "changelogger": {
                    "link-template": "https://github.com/Automattic/jetpack-connection-ui/compare/v${old}...v${new}"
                },
                "branch-alias": {
                    "dev-trunk": "2.4.x-dev"
                }
            },
            "autoload": {
                "classmap": [
                    "src/"
                ]
            },
            "scripts": {
                "build-development": [
                    "pnpm run build"
                ],
                "build-production": [
                    "NODE_ENV=production pnpm run build"
                ],
                "watch": [
                    "Composer\\Config::disableProcessTimeout",
                    "pnpm run watch"
                ]
            },
            "license": [
                "GPL-2.0-or-later"
            ],
            "description": "Jetpack Connection UI",
            "transport-options": {
                "relative": true
            }
        },
        {
            "name": "automattic/jetpack-constants",
            "version": "dev-trunk",
            "dist": {
                "type": "path",
                "url": "../../packages/constants",
                "reference": "71eaf9916aaeeda2abf5a8a19e7534c6d1bc1898"
            },
            "require-dev": {
                "automattic/jetpack-changelogger": "^3.2",
                "brain/monkey": "2.6.1",
                "yoast/phpunit-polyfills": "1.0.3"
            },
            "type": "jetpack-library",
            "extra": {
                "autotagger": true,
                "mirror-repo": "Automattic/jetpack-constants",
                "changelogger": {
                    "link-template": "https://github.com/Automattic/jetpack-constants/compare/v${old}...v${new}"
                },
                "branch-alias": {
                    "dev-trunk": "1.6.x-dev"
                }
            },
            "autoload": {
                "classmap": [
                    "src/"
                ]
            },
            "scripts": {
                "phpunit": [
                    "./vendor/phpunit/phpunit/phpunit --colors=always"
                ],
                "test-coverage": [
                    "php -dpcov.directory=. ./vendor/bin/phpunit --coverage-clover \"$COVERAGE_DIR/clover.xml\""
                ],
                "test-php": [
                    "@composer phpunit"
                ]
            },
            "license": [
                "GPL-2.0-or-later"
            ],
            "description": "A wrapper for defining constants in a more testable way.",
            "transport-options": {
                "relative": true
            }
        },
        {
            "name": "automattic/jetpack-device-detection",
            "version": "dev-trunk",
            "dist": {
                "type": "path",
                "url": "../../packages/device-detection",
                "reference": "7c18edb6992a4c27b9cc2719ee7d1d0abacf5d76"
            },
            "require-dev": {
                "automattic/jetpack-changelogger": "^3.2",
                "yoast/phpunit-polyfills": "1.0.3"
            },
            "type": "jetpack-library",
            "extra": {
                "autotagger": true,
                "mirror-repo": "Automattic/jetpack-device-detection",
                "changelogger": {
                    "link-template": "https://github.com/Automattic/jetpack-device-detection/compare/v${old}...v${new}"
                },
                "branch-alias": {
                    "dev-trunk": "1.4.x-dev"
                }
            },
            "autoload": {
                "classmap": [
                    "src/"
                ]
            },
            "scripts": {
                "phpunit": [
                    "./vendor/phpunit/phpunit/phpunit --colors=always"
                ],
                "test-coverage": [
                    "php -dpcov.directory=. ./vendor/bin/phpunit --coverage-clover \"$COVERAGE_DIR/clover.xml\""
                ],
                "test-php": [
                    "@composer phpunit"
                ]
            },
            "license": [
                "GPL-2.0-or-later"
            ],
            "description": "A way to detect device types based on User-Agent header.",
            "transport-options": {
                "relative": true
            }
        },
        {
            "name": "automattic/jetpack-error",
            "version": "dev-trunk",
            "dist": {
                "type": "path",
                "url": "../../packages/error",
                "reference": "bffa72ada4e54ecc1440187d25d8f29dbc08c58b"
            },
            "require-dev": {
                "automattic/jetpack-changelogger": "^3.2",
                "yoast/phpunit-polyfills": "1.0.3"
            },
            "type": "jetpack-library",
            "extra": {
                "autotagger": true,
                "mirror-repo": "Automattic/jetpack-error",
                "changelogger": {
                    "link-template": "https://github.com/Automattic/jetpack-error/compare/v${old}...v${new}"
                },
                "branch-alias": {
                    "dev-trunk": "1.3.x-dev"
                }
            },
            "autoload": {
                "classmap": [
                    "src/"
                ]
            },
            "scripts": {
                "phpunit": [
                    "./vendor/phpunit/phpunit/phpunit --colors=always"
                ],
                "test-coverage": [
                    "php -dpcov.directory=. ./vendor/bin/phpunit --coverage-clover \"$COVERAGE_DIR/clover.xml\""
                ],
                "test-php": [
                    "@composer phpunit"
                ]
            },
            "license": [
                "GPL-2.0-or-later"
            ],
            "description": "Jetpack Error - a wrapper around WP_Error.",
            "transport-options": {
                "relative": true
            }
        },
        {
            "name": "automattic/jetpack-google-fonts-provider",
            "version": "dev-trunk",
            "dist": {
                "type": "path",
                "url": "../../packages/google-fonts-provider",
                "reference": "45ff02b81a7996981c166f89e800fc9ce9ecd575"
            },
            "require-dev": {
                "automattic/jetpack-changelogger": "^3.2",
                "brain/monkey": "2.6.1",
                "yoast/phpunit-polyfills": "1.0.3"
            },
            "type": "jetpack-library",
            "extra": {
                "autotagger": true,
                "mirror-repo": "Automattic/jetpack-google-fonts-provider",
                "changelogger": {
                    "link-template": "https://github.com/Automattic/jetpack-google-fonts-provider/compare/v${old}...v${new}"
                },
                "branch-alias": {
                    "dev-trunk": "0.3.x-dev"
                },
                "textdomain": "jetpack-google-fonts-provider"
            },
            "autoload": {
                "classmap": [
                    "src/"
                ]
            },
            "scripts": {
                "phpunit": [
                    "./vendor/phpunit/phpunit/phpunit --colors=always"
                ],
                "test-coverage": [
                    "php -dpcov.directory=. ./vendor/bin/phpunit --coverage-clover \"$COVERAGE_DIR/clover.xml\""
                ],
                "test-php": [
                    "@composer phpunit"
                ]
            },
            "license": [
                "GPL-2.0-or-later"
            ],
            "description": "WordPress Webfonts provider for Google Fonts",
            "transport-options": {
                "relative": true
            }
        },
        {
            "name": "automattic/jetpack-identity-crisis",
            "version": "dev-trunk",
            "dist": {
                "type": "path",
                "url": "../../packages/identity-crisis",
                "reference": "3b32bfa5df795280c2a81b5473d5023e469aac65"
            },
            "require": {
                "automattic/jetpack-assets": "^1.17",
                "automattic/jetpack-connection": "^1.42",
                "automattic/jetpack-constants": "^1.6",
                "automattic/jetpack-logo": "^1.5",
                "automattic/jetpack-status": "^1.14"
            },
            "require-dev": {
                "automattic/jetpack-changelogger": "^3.2",
                "automattic/wordbless": "@dev",
                "yoast/phpunit-polyfills": "1.0.3"
            },
            "type": "jetpack-library",
            "extra": {
                "autotagger": true,
                "mirror-repo": "Automattic/jetpack-identity-crisis",
                "textdomain": "jetpack-idc",
                "version-constants": {
                    "::PACKAGE_VERSION": "src/class-identity-crisis.php"
                },
                "changelogger": {
                    "link-template": "https://github.com/Automattic/jetpack-identity-crisis/compare/v${old}...v${new}"
                },
                "branch-alias": {
                    "dev-trunk": "0.8.x-dev"
                }
            },
            "autoload": {
                "classmap": [
                    "src/"
                ]
            },
            "scripts": {
                "build-development": [
                    "pnpm run build"
                ],
                "build-production": [
                    "NODE_ENV='production' pnpm run build"
                ],
                "phpunit": [
                    "./vendor/phpunit/phpunit/phpunit --colors=always"
                ],
                "test-coverage": [
                    "php -dpcov.directory=. ./vendor/bin/phpunit --coverage-clover \"$COVERAGE_DIR/clover.xml\""
                ],
                "test-php": [
                    "@composer phpunit"
                ],
                "post-update-cmd": [
                    "php -r \"copy('vendor/automattic/wordbless/src/dbless-wpdb.php', 'wordpress/wp-content/db.php');\""
                ],
                "watch": [
                    "Composer\\Config::disableProcessTimeout",
                    "pnpm run watch"
                ]
            },
            "license": [
                "GPL-2.0-or-later"
            ],
            "description": "Identity Crisis.",
            "transport-options": {
                "relative": true
            }
        },
        {
            "name": "automattic/jetpack-jitm",
            "version": "dev-trunk",
            "dist": {
                "type": "path",
                "url": "../../packages/jitm",
                "reference": "eb821e571515220e101590e8fe512ba1a32cc1b5"
            },
            "require": {
                "automattic/jetpack-a8c-mc-stats": "^1.4",
                "automattic/jetpack-assets": "^1.17",
                "automattic/jetpack-connection": "^1.42",
                "automattic/jetpack-device-detection": "^1.4",
                "automattic/jetpack-logo": "^1.5",
                "automattic/jetpack-partner": "^1.7",
                "automattic/jetpack-redirect": "^1.7",
                "automattic/jetpack-status": "^1.14"
            },
            "require-dev": {
                "automattic/jetpack-changelogger": "^3.2",
                "brain/monkey": "2.6.1",
                "yoast/phpunit-polyfills": "1.0.3"
            },
            "type": "jetpack-library",
            "extra": {
                "autotagger": true,
                "mirror-repo": "Automattic/jetpack-jitm",
                "textdomain": "jetpack-jitm",
                "version-constants": {
                    "::PACKAGE_VERSION": "src/class-jitm.php"
                },
                "changelogger": {
                    "link-template": "https://github.com/Automattic/jetpack-jitm/compare/v${old}...v${new}"
                },
                "branch-alias": {
                    "dev-trunk": "2.2.x-dev"
                }
            },
            "autoload": {
                "classmap": [
                    "src/"
                ]
            },
            "scripts": {
                "build-production": [
                    "pnpm run build-production"
                ],
                "build-development": [
                    "pnpm run build"
                ],
                "phpunit": [
                    "./vendor/phpunit/phpunit/phpunit --colors=always"
                ],
                "test-coverage": [
                    "php -dpcov.directory=. ./vendor/bin/phpunit --coverage-clover \"$COVERAGE_DIR/clover.xml\""
                ],
                "test-php": [
                    "@composer phpunit"
                ]
            },
            "license": [
                "GPL-2.0-or-later"
            ],
            "description": "Just in time messages for Jetpack",
            "transport-options": {
                "relative": true
            }
        },
        {
            "name": "automattic/jetpack-lazy-images",
            "version": "dev-trunk",
            "dist": {
                "type": "path",
                "url": "../../packages/lazy-images",
                "reference": "040cc32c8bdfad547b067faa93e75351a8a86f90"
            },
            "require": {
                "automattic/jetpack-assets": "^1.17",
                "automattic/jetpack-constants": "^1.6"
            },
            "require-dev": {
                "automattic/jetpack-changelogger": "^3.2",
                "automattic/wordbless": "dev-master",
                "yoast/phpunit-polyfills": "1.0.3"
            },
            "type": "jetpack-library",
            "extra": {
                "autotagger": true,
                "mirror-repo": "Automattic/jetpack-lazy-images",
                "textdomain": "jetpack-lazy-images",
                "changelogger": {
                    "link-template": "https://github.com/Automattic/jetpack-lazy-images/compare/v${old}...v${new}"
                },
                "branch-alias": {
                    "dev-trunk": "2.1.x-dev"
                }
            },
            "autoload": {
                "classmap": [
                    "src/"
                ]
            },
            "scripts": {
                "build-production": [
                    "pnpm run build-production"
                ],
                "build-development": [
                    "pnpm run build"
                ],
                "phpunit": [
                    "./vendor/phpunit/phpunit/phpunit --colors=always"
                ],
                "post-update-cmd": [
                    "php -r \"copy('vendor/automattic/wordbless/src/dbless-wpdb.php', 'wordpress/wp-content/db.php');\""
                ],
                "test-coverage": [
                    "php -dpcov.directory=. ./vendor/bin/phpunit --coverage-clover \"$COVERAGE_DIR/clover.xml\""
                ],
                "test-php": [
                    "@composer phpunit"
                ]
            },
            "license": [
                "GPL-2.0-or-later"
            ],
            "description": "Speed up your site and create a smoother viewing experience by loading images as visitors scroll down the screen, instead of all at once.",
            "transport-options": {
                "relative": true
            }
        },
        {
            "name": "automattic/jetpack-licensing",
            "version": "dev-trunk",
            "dist": {
                "type": "path",
                "url": "../../packages/licensing",
                "reference": "f9aa3a965f3dfe304c49cda710afa654b237d2ac"
            },
            "require": {
                "automattic/jetpack-connection": "^1.42"
            },
            "require-dev": {
                "automattic/jetpack-changelogger": "^3.2",
                "automattic/wordbless": "@dev",
                "yoast/phpunit-polyfills": "1.0.3"
            },
            "type": "jetpack-library",
            "extra": {
                "autotagger": true,
                "mirror-repo": "Automattic/jetpack-licensing",
                "textdomain": "jetpack-licensing",
                "changelogger": {
                    "link-template": "https://github.com/Automattic/jetpack-licensing/compare/v${old}...v${new}"
                },
                "branch-alias": {
                    "dev-trunk": "1.7.x-dev"
                }
            },
            "autoload": {
                "classmap": [
                    "src/"
                ]
            },
            "scripts": {
                "phpunit": [
                    "./vendor/phpunit/phpunit/phpunit --colors=always"
                ],
                "post-update-cmd": [
                    "php -r \"copy('vendor/automattic/wordbless/src/dbless-wpdb.php', 'wordpress/wp-content/db.php');\""
                ],
                "test-coverage": [
                    "php -dpcov.directory=. ./vendor/bin/phpunit --coverage-clover \"$COVERAGE_DIR/clover.xml\""
                ],
                "test-php": [
                    "@composer phpunit"
                ]
            },
            "license": [
                "GPL-2.0-or-later"
            ],
            "description": "Everything needed to manage Jetpack licenses client-side.",
            "transport-options": {
                "relative": true
            }
        },
        {
            "name": "automattic/jetpack-logo",
            "version": "dev-trunk",
            "dist": {
                "type": "path",
                "url": "../../packages/logo",
                "reference": "0b26b43706ad99ba1e7cd7f7afa23b8f44d28d00"
            },
            "require-dev": {
                "automattic/jetpack-changelogger": "^3.2",
                "yoast/phpunit-polyfills": "1.0.3"
            },
            "type": "jetpack-library",
            "extra": {
                "autotagger": true,
                "mirror-repo": "Automattic/jetpack-logo",
                "changelogger": {
                    "link-template": "https://github.com/Automattic/jetpack-logo/compare/v${old}...v${new}"
                },
                "branch-alias": {
                    "dev-trunk": "1.5.x-dev"
                }
            },
            "autoload": {
                "classmap": [
                    "src/"
                ]
            },
            "scripts": {
                "phpunit": [
                    "./vendor/phpunit/phpunit/phpunit --colors=always"
                ],
                "test-coverage": [
                    "php -dpcov.directory=. ./vendor/bin/phpunit --coverage-clover \"$COVERAGE_DIR/clover.xml\""
                ],
                "test-php": [
                    "@composer phpunit"
                ]
            },
            "license": [
                "GPL-2.0-or-later"
            ],
            "description": "A logo for Jetpack",
            "transport-options": {
                "relative": true
            }
        },
        {
            "name": "automattic/jetpack-my-jetpack",
            "version": "dev-trunk",
            "dist": {
                "type": "path",
                "url": "../../packages/my-jetpack",
                "reference": "27d8d6508913a129ca3c9e80569147d776a65aaf"
            },
            "require": {
                "automattic/jetpack-admin-ui": "^0.2",
                "automattic/jetpack-assets": "^1.17",
                "automattic/jetpack-connection": "^1.42",
                "automattic/jetpack-constants": "^1.6",
                "automattic/jetpack-licensing": "^1.7",
                "automattic/jetpack-plugins-installer": "^0.1",
                "automattic/jetpack-redirect": "^1.7"
            },
            "require-dev": {
                "automattic/jetpack-changelogger": "^3.2",
                "automattic/wordbless": "@dev",
                "yoast/phpunit-polyfills": "1.0.3"
            },
            "type": "jetpack-library",
            "extra": {
                "autotagger": true,
                "mirror-repo": "Automattic/jetpack-my-jetpack",
                "textdomain": "jetpack-my-jetpack",
                "changelogger": {
                    "link-template": "https://github.com/Automattic/jetpack-my-jetpack/compare/${old}...${new}"
                },
                "branch-alias": {
                    "dev-trunk": "2.0.x-dev"
                },
                "version-constants": {
                    "::PACKAGE_VERSION": "src/class-initializer.php"
                }
            },
            "autoload": {
                "classmap": [
                    "src/",
                    "src/products"
                ]
            },
            "scripts": {
                "phpunit": [
                    "./vendor/phpunit/phpunit/phpunit --colors=always"
                ],
                "test-coverage": [
                    "php -dpcov.directory=. ./vendor/bin/phpunit --coverage-clover \"$COVERAGE_DIR/coverage.xml\"",
                    "pnpm run test --coverageDirectory=\"$COVERAGE_DIR\" --coverage --coverageReporters=clover"
                ],
                "test-php": [
                    "@composer phpunit"
                ],
                "test-js": [
                    "pnpm run test"
                ],
                "test-js-watch": [
                    "Composer\\Config::disableProcessTimeout",
                    "pnpm run test --watch"
                ],
                "build-development": [
                    "pnpm run build"
                ],
                "build-production": [
                    "NODE_ENV=production pnpm run build"
                ],
                "watch": [
                    "Composer\\Config::disableProcessTimeout",
                    "pnpm run watch"
                ],
                "post-update-cmd": [
                    "php -r \"copy('vendor/automattic/wordbless/src/dbless-wpdb.php', 'wordpress/wp-content/db.php');\""
                ]
            },
            "license": [
                "GPL-2.0-or-later"
            ],
            "description": "WP Admin page with information and configuration shared among all Jetpack stand-alone plugins",
            "transport-options": {
                "relative": true
            }
        },
        {
            "name": "automattic/jetpack-partner",
            "version": "dev-trunk",
            "dist": {
                "type": "path",
                "url": "../../packages/partner",
                "reference": "23ff6396f4020d9f7e2c7a97824232cc575efa25"
            },
            "require": {
                "automattic/jetpack-connection": "^1.42",
                "automattic/jetpack-status": "^1.14"
            },
            "require-dev": {
                "automattic/jetpack-changelogger": "^3.2",
                "automattic/wordbless": "@dev",
                "brain/monkey": "2.6.1",
                "yoast/phpunit-polyfills": "1.0.3"
            },
            "type": "jetpack-library",
            "extra": {
                "autotagger": true,
                "mirror-repo": "Automattic/jetpack-partner",
                "changelogger": {
                    "link-template": "https://github.com/Automattic/jetpack-partner/compare/v${old}...v${new}"
                },
                "branch-alias": {
                    "dev-trunk": "1.7.x-dev"
                }
            },
            "autoload": {
                "classmap": [
                    "src/"
                ]
            },
            "scripts": {
                "phpunit": [
                    "./vendor/phpunit/phpunit/phpunit --colors=always"
                ],
                "post-update-cmd": [
                    "php -r \"copy('vendor/automattic/wordbless/src/dbless-wpdb.php', 'wordpress/wp-content/db.php');\""
                ],
                "test-coverage": [
                    "php -dpcov.directory=. ./vendor/bin/phpunit --coverage-clover \"$COVERAGE_DIR/clover.xml\""
                ],
                "test-php": [
                    "@composer phpunit"
                ]
            },
            "license": [
                "GPL-2.0-or-later"
            ],
            "description": "Support functions for Jetpack hosting partners.",
            "transport-options": {
                "relative": true
            }
        },
        {
            "name": "automattic/jetpack-password-checker",
            "version": "dev-trunk",
            "dist": {
                "type": "path",
                "url": "../../packages/password-checker",
                "reference": "bb9512c17df550276057c69779e22578e621f96f"
            },
            "require-dev": {
                "automattic/jetpack-changelogger": "^3.2",
                "automattic/wordbless": "@dev",
                "yoast/phpunit-polyfills": "1.0.3"
            },
            "type": "jetpack-library",
            "extra": {
                "autotagger": true,
                "mirror-repo": "Automattic/jetpack-password-checker",
                "textdomain": "jetpack-password-checker",
                "changelogger": {
                    "link-template": "https://github.com/Automattic/jetpack-password-checker/compare/v${old}...v${new}"
                },
                "branch-alias": {
                    "dev-trunk": "0.2.x-dev"
                }
            },
            "autoload": {
                "classmap": [
                    "src/"
                ]
            },
            "scripts": {
                "phpunit": [
                    "./vendor/phpunit/phpunit/phpunit --colors=always"
                ],
                "test-coverage": [
                    "php -dpcov.directory=. ./vendor/bin/phpunit --coverage-clover \"$COVERAGE_DIR/clover.xml\""
                ],
                "test-php": [
                    "@composer phpunit"
                ],
                "post-update-cmd": [
                    "php -r \"copy('vendor/automattic/wordbless/src/dbless-wpdb.php', 'wordpress/wp-content/db.php');\""
                ]
            },
            "license": [
                "GPL-2.0-or-later"
            ],
            "description": "Password Checker.",
            "transport-options": {
                "relative": true
            }
        },
        {
            "name": "automattic/jetpack-plans",
            "version": "dev-trunk",
            "dist": {
                "type": "path",
                "url": "../../packages/plans",
                "reference": "5d6f96f0b36b8b9dce26cdc423e07f84420d4639"
            },
            "require": {
                "automattic/jetpack-connection": "^1.42"
            },
            "require-dev": {
                "automattic/jetpack-changelogger": "^3.2",
                "automattic/jetpack-status": "^1.14",
                "automattic/wordbless": "@dev",
                "yoast/phpunit-polyfills": "1.0.3"
            },
            "type": "library",
            "extra": {
                "autotagger": true,
                "mirror-repo": "Automattic/jetpack-plans",
                "changelogger": {
                    "link-template": "https://github.com/Automattic/jetpack-plans/compare/v${old}...v${new}"
                },
                "branch-alias": {
                    "dev-trunk": "0.1.x-dev"
                }
            },
            "autoload": {
                "classmap": [
                    "src/"
                ]
            },
            "scripts": {
                "phpunit": [
                    "./vendor/phpunit/phpunit/phpunit --colors=always"
                ],
                "test-coverage": [
                    "php -dpcov.directory=. ./vendor/bin/phpunit --coverage-clover \"$COVERAGE_DIR/clover.xml\""
                ],
                "test-php": [
                    "@composer phpunit"
                ],
                "post-update-cmd": [
                    "php -r \"copy('vendor/automattic/wordbless/src/dbless-wpdb.php', 'wordpress/wp-content/db.php');\""
                ],
                "build-production": [
                    "echo 'Add your build step to composer.json, please!'"
                ],
                "build-development": [
                    "echo 'Add your build step to composer.json, please!'"
                ]
            },
            "license": [
                "GPL-2.0-or-later"
            ],
            "description": "Fetch information about Jetpack Plans from wpcom",
            "transport-options": {
                "relative": true
            }
        },
        {
            "name": "automattic/jetpack-plugins-installer",
            "version": "dev-trunk",
            "dist": {
                "type": "path",
                "url": "../../packages/plugins-installer",
                "reference": "b14c9e3bfbe88df233872f9b302e7b7796e1306a"
            },
            "require": {
                "automattic/jetpack-a8c-mc-stats": "^1.4"
            },
            "require-dev": {
                "automattic/jetpack-changelogger": "^3.2",
                "yoast/phpunit-polyfills": "1.0.3"
            },
            "type": "jetpack-library",
            "extra": {
                "branch-alias": {
                    "dev-trunk": "0.1.x-dev"
                },
                "mirror-repo": "Automattic/jetpack-plugins-installer",
                "changelogger": {
                    "link-template": "https://github.com/Automattic/jetpack-plugins-installer/compare/v${old}...v${new}"
                },
                "autotagger": true,
                "textdomain": "jetpack-plugins-installer"
            },
            "autoload": {
                "classmap": [
                    "src/"
                ]
            },
            "scripts": {
                "phpunit": [
                    "./vendor/phpunit/phpunit/phpunit --colors=always"
                ],
                "test-coverage": [
                    "php -dpcov.directory=. ./vendor/bin/phpunit --coverage-clover \"$COVERAGE_DIR/clover.xml\""
                ],
                "test-php": [
                    "@composer phpunit"
                ]
            },
            "license": [
                "GPL-2.0-or-later"
            ],
            "description": "Handle installation of plugins from WP.org",
            "transport-options": {
                "relative": true
            }
        },
        {
            "name": "automattic/jetpack-post-list",
            "version": "dev-trunk",
            "dist": {
                "type": "path",
                "url": "../../packages/post-list",
                "reference": "5e8e51fd32934dd558b75163977b712591143313"
            },
            "require": {
                "automattic/jetpack-assets": "^1.17"
            },
            "require-dev": {
                "automattic/jetpack-changelogger": "^3.2",
                "automattic/wordbless": "@dev",
                "yoast/phpunit-polyfills": "1.0.3"
            },
            "type": "jetpack-library",
            "extra": {
                "autotagger": true,
                "mirror-repo": "Automattic/jetpack-post-list",
                "textdomain": "jetpack-post-list",
                "version-constants": {
                    "::PACKAGE_VERSION": "src/class-post-list.php"
                },
                "changelogger": {
                    "link-template": "https://github.com/automattic/jetpack-post-list/compare/v${old}...v${new}"
                },
                "branch-alias": {
                    "dev-trunk": "0.3.x-dev"
                }
            },
            "autoload": {
                "classmap": [
                    "src/"
                ]
            },
            "scripts": {
                "phpunit": [
                    "./vendor/phpunit/phpunit/phpunit --colors=always"
                ],
                "test-coverage": [
                    "php -dpcov.directory=. ./vendor/bin/phpunit --coverage-clover \"$COVERAGE_DIR/clover.xml\""
                ],
                "test-php": [
                    "@composer phpunit"
                ],
                "post-update-cmd": [
                    "php -r \"copy('vendor/automattic/wordbless/src/dbless-wpdb.php', 'wordpress/wp-content/db.php');\""
                ]
            },
            "license": [
                "GPL-2.0-or-later"
            ],
            "description": "Enhance the classic view of the Admin section of your WordPress site",
            "transport-options": {
                "relative": true
            }
        },
        {
            "name": "automattic/jetpack-publicize",
            "version": "dev-trunk",
            "dist": {
                "type": "path",
                "url": "../../packages/publicize",
                "reference": "d6c8e90ca1f29382019df49f1073977d61435dff"
            },
            "require": {
                "automattic/jetpack-autoloader": "^2.11",
                "automattic/jetpack-config": "^1.9",
                "automattic/jetpack-connection": "^1.42"
            },
            "require-dev": {
                "automattic/jetpack-changelogger": "^3.2",
                "automattic/wordbless": "0.3.1",
                "yoast/phpunit-polyfills": "1.0.3"
            },
            "type": "jetpack-library",
            "extra": {
                "autotagger": true,
                "mirror-repo": "Automattic/jetpack-publicize",
                "textdomain": "jetpack-publicize-pkg",
                "changelogger": {
                    "link-template": "https://github.com/Automattic/jetpack-publicize/compare/v${old}...v${new}"
                },
                "branch-alias": {
                    "dev-trunk": "0.11.x-dev"
                }
            },
            "autoload": {
                "classmap": [
                    "src/"
                ]
            },
            "scripts": {
                "phpunit": [
                    "./vendor/phpunit/phpunit/phpunit --colors=always"
                ],
                "test-coverage": [
                    "php -dpcov.directory=. ./vendor/bin/phpunit --coverage-clover \"$COVERAGE_DIR/clover.xml\""
                ],
                "test-php": [
                    "@composer phpunit"
                ],
                "post-update-cmd": [
                    "php -r \"copy('vendor/automattic/wordbless/src/dbless-wpdb.php', 'wordpress/wp-content/db.php');\""
                ],
                "build-production": [
                    "echo 'Add your build step to composer.json, please!'"
                ],
                "build-development": [
                    "echo 'Add your build step to composer.json, please!'"
                ]
            },
            "license": [
                "GPL-2.0-or-later"
            ],
            "description": "Publicize makes it easy to share your site’s posts on several social media networks automatically when you publish a new post.",
            "transport-options": {
                "relative": true
            }
        },
        {
            "name": "automattic/jetpack-redirect",
            "version": "dev-trunk",
            "dist": {
                "type": "path",
                "url": "../../packages/redirect",
                "reference": "384df449e82c6792919537add3aa543468d98893"
            },
            "require": {
                "automattic/jetpack-status": "^1.14"
            },
            "require-dev": {
                "automattic/jetpack-changelogger": "^3.2",
                "brain/monkey": "2.6.1",
                "yoast/phpunit-polyfills": "1.0.3"
            },
            "type": "jetpack-library",
            "extra": {
                "autotagger": true,
                "mirror-repo": "Automattic/jetpack-redirect",
                "changelogger": {
                    "link-template": "https://github.com/Automattic/jetpack-redirect/compare/v${old}...v${new}"
                },
                "branch-alias": {
                    "dev-trunk": "1.7.x-dev"
                }
            },
            "autoload": {
                "classmap": [
                    "src/"
                ]
            },
            "scripts": {
                "phpunit": [
                    "./vendor/phpunit/phpunit/phpunit --colors=always"
                ],
                "test-coverage": [
                    "php -dpcov.directory=. ./vendor/bin/phpunit --coverage-clover \"$COVERAGE_DIR/clover.xml\""
                ],
                "test-php": [
                    "@composer phpunit"
                ]
            },
            "license": [
                "GPL-2.0-or-later"
            ],
            "description": "Utilities to build URLs to the jetpack.com/redirect/ service",
            "transport-options": {
                "relative": true
            }
        },
        {
            "name": "automattic/jetpack-roles",
            "version": "dev-trunk",
            "dist": {
                "type": "path",
                "url": "../../packages/roles",
                "reference": "e7d89c4c354ca17ec53d1a2e05454057c1b144da"
            },
            "require-dev": {
                "automattic/jetpack-changelogger": "^3.2",
                "brain/monkey": "2.6.1",
                "yoast/phpunit-polyfills": "1.0.3"
            },
            "type": "jetpack-library",
            "extra": {
                "autotagger": true,
                "mirror-repo": "Automattic/jetpack-roles",
                "changelogger": {
                    "link-template": "https://github.com/Automattic/jetpack-roles/compare/v${old}...v${new}"
                },
                "branch-alias": {
                    "dev-trunk": "1.4.x-dev"
                }
            },
            "autoload": {
                "classmap": [
                    "src/"
                ]
            },
            "scripts": {
                "phpunit": [
                    "./vendor/phpunit/phpunit/phpunit --colors=always"
                ],
                "test-coverage": [
                    "php -dpcov.directory=. ./vendor/bin/phpunit --coverage-clover \"$COVERAGE_DIR/clover.xml\""
                ],
                "test-php": [
                    "@composer phpunit"
                ]
            },
            "license": [
                "GPL-2.0-or-later"
            ],
            "description": "Utilities, related with user roles and capabilities.",
            "transport-options": {
                "relative": true
            }
        },
        {
            "name": "automattic/jetpack-search",
            "version": "dev-trunk",
            "dist": {
                "type": "path",
                "url": "../../packages/search",
                "reference": "bbe4c7a4e31b05439b0f93b35caff7e3886b7544"
            },
            "require": {
                "automattic/jetpack-assets": "^1.17",
                "automattic/jetpack-config": "^1.9",
                "automattic/jetpack-connection": "^1.42",
                "automattic/jetpack-constants": "^1.6",
                "automattic/jetpack-my-jetpack": "^2.0",
                "automattic/jetpack-status": "^1.14"
            },
            "require-dev": {
                "automattic/jetpack-changelogger": "^3.2",
                "automattic/wordbless": "0.3.1",
                "yoast/phpunit-polyfills": "1.0.3"
            },
            "type": "jetpack-library",
            "extra": {
                "autotagger": true,
                "mirror-repo": "Automattic/jetpack-search",
                "textdomain": "jetpack-search-pkg",
                "changelogger": {
                    "link-template": "https://github.com/Automattic/jetpack-search/compare/v${old}...v${new}"
                },
                "branch-alias": {
                    "dev-trunk": "0.18.x-dev"
                },
                "version-constants": {
                    "::VERSION": "src/class-package.php"
                }
            },
            "autoload": {
                "classmap": [
                    "src/"
                ]
            },
            "scripts": {
                "build": [
                    "Composer\\Config::disableProcessTimeout",
                    "pnpm run build"
                ],
                "build-development": [
                    "pnpm run build-development"
                ],
                "build-production": [
                    "pnpm run build-production"
                ],
                "phpunit": [
                    "./vendor/phpunit/phpunit/phpunit --colors=always"
                ],
                "test-coverage": [
                    "php -dpcov.directory=. ./vendor/bin/phpunit --coverage-clover \"$COVERAGE_DIR/clover.xml\""
                ],
                "test-js": [
                    "pnpm run test"
                ],
                "test-php": [
                    "@composer phpunit"
                ],
                "post-update-cmd": [
                    "php -r \"copy('vendor/automattic/wordbless/src/dbless-wpdb.php', 'wordpress/wp-content/db.php');\""
                ],
                "watch": [
                    "Composer\\Config::disableProcessTimeout",
                    "pnpm run watch"
                ]
            },
            "license": [
                "GPL-2.0-or-later"
            ],
            "description": "Tools to assist with enabling cloud search for Jetpack sites.",
            "transport-options": {
                "relative": true
            }
        },
        {
            "name": "automattic/jetpack-status",
            "version": "dev-trunk",
            "dist": {
                "type": "path",
                "url": "../../packages/status",
                "reference": "1c747edbd6e497fd58eb51ddab48d836b61a5298"
            },
            "require": {
                "automattic/jetpack-constants": "^1.6"
            },
            "require-dev": {
                "automattic/jetpack-changelogger": "^3.2",
                "brain/monkey": "2.6.1",
                "yoast/phpunit-polyfills": "1.0.3"
            },
            "type": "jetpack-library",
            "extra": {
                "autotagger": true,
                "mirror-repo": "Automattic/jetpack-status",
                "changelogger": {
                    "link-template": "https://github.com/Automattic/jetpack-status/compare/v${old}...v${new}"
                },
                "branch-alias": {
                    "dev-trunk": "1.14.x-dev"
                }
            },
            "autoload": {
                "classmap": [
                    "src/"
                ]
            },
            "scripts": {
                "phpunit": [
                    "./vendor/phpunit/phpunit/phpunit --colors=always"
                ],
                "test-coverage": [
                    "php -dpcov.directory=. ./vendor/bin/phpunit --coverage-clover \"$COVERAGE_DIR/clover.xml\""
                ],
                "test-php": [
                    "@composer phpunit"
                ]
            },
            "license": [
                "GPL-2.0-or-later"
            ],
            "description": "Used to retrieve information about the current status of Jetpack and the site overall.",
            "transport-options": {
                "relative": true
            }
        },
        {
            "name": "automattic/jetpack-sync",
            "version": "dev-trunk",
            "dist": {
                "type": "path",
                "url": "../../packages/sync",
                "reference": "a302ad3bc019fc4103fb6eb3c3a0ef6536fbd085"
            },
            "require": {
                "automattic/jetpack-connection": "^1.42",
                "automattic/jetpack-constants": "^1.6",
                "automattic/jetpack-identity-crisis": "^0.8",
                "automattic/jetpack-password-checker": "^0.2",
                "automattic/jetpack-roles": "^1.4",
                "automattic/jetpack-status": "^1.14"
            },
            "require-dev": {
                "automattic/jetpack-changelogger": "^3.2",
                "automattic/wordbless": "@dev",
                "yoast/phpunit-polyfills": "1.0.3"
            },
            "type": "jetpack-library",
            "extra": {
                "autotagger": true,
                "mirror-repo": "Automattic/jetpack-sync",
                "textdomain": "jetpack-sync",
                "version-constants": {
                    "::PACKAGE_VERSION": "src/class-package-version.php"
                },
                "changelogger": {
                    "link-template": "https://github.com/Automattic/jetpack-sync/compare/v${old}...v${new}"
                },
                "branch-alias": {
                    "dev-trunk": "1.37.x-dev"
                }
            },
            "autoload": {
                "classmap": [
                    "src/"
                ]
            },
            "scripts": {
                "phpunit": [
                    "./vendor/phpunit/phpunit/phpunit --colors=always"
                ],
                "test-coverage": [
                    "php -dpcov.directory=. ./vendor/bin/phpunit --coverage-clover \"$COVERAGE_DIR/clover.xml\""
                ],
                "test-php": [
                    "@composer phpunit"
                ],
                "post-update-cmd": [
                    "php -r \"copy('vendor/automattic/wordbless/src/dbless-wpdb.php', 'wordpress/wp-content/db.php');\""
                ]
            },
            "license": [
                "GPL-2.0-or-later"
            ],
            "description": "Everything needed to allow syncing to the WP.com infrastructure.",
            "transport-options": {
                "relative": true
            }
        },
        {
            "name": "automattic/jetpack-videopress",
            "version": "dev-trunk",
            "dist": {
                "type": "path",
                "url": "../../packages/videopress",
                "reference": "eae6b38717b44f6259ae3be3026aa3cd920af678"
            },
            "require": {
                "automattic/jetpack-connection": "^1.42",
                "automattic/jetpack-plans": "^0.1"
            },
            "require-dev": {
                "automattic/jetpack-changelogger": "^3.2",
                "yoast/phpunit-polyfills": "1.0.3"
            },
            "type": "jetpack-library",
            "extra": {
                "autotagger": true,
                "mirror-repo": "Automattic/jetpack-videopress",
                "changelogger": {
                    "link-template": "https://github.com/Automattic/jetpack-videopress/compare/v${old}...v${new}"
                },
                "branch-alias": {
                    "dev-trunk": "0.1.x-dev"
                },
                "textdomain": "jetpack-videopress-pkg"
            },
            "autoload": {
                "classmap": [
                    "src/"
                ]
            },
            "scripts": {
                "phpunit": [
                    "./vendor/phpunit/phpunit/phpunit --colors=always"
                ],
                "test-coverage": [
                    "php -dpcov.directory=. ./vendor/bin/phpunit --coverage-clover \"$COVERAGE_DIR/clover.xml\""
                ],
                "test-php": [
                    "@composer phpunit"
                ],
                "build-production": [
                    "echo 'Add your build step to composer.json, please!'"
                ],
                "build-development": [
                    "echo 'Add your build step to composer.json, please!'"
                ]
            },
            "license": [
                "GPL-2.0-or-later"
            ],
            "description": "VideoPress package",
            "transport-options": {
                "relative": true
            }
        },
        {
            "name": "automattic/jetpack-waf",
            "version": "dev-trunk",
            "dist": {
                "type": "path",
                "url": "../../packages/waf",
                "reference": "76a37f2b5b89b3702a05cf7c31746107d606c313"
            },
            "require": {
                "wikimedia/aho-corasick": "^1.0"
            },
            "require-dev": {
                "automattic/jetpack-changelogger": "^3.2",
                "yoast/phpunit-polyfills": "1.0.3"
            },
            "type": "jetpack-library",
            "extra": {
                "autotagger": true,
                "mirror-repo": "Automattic/jetpack-waf",
                "textdomain": "jetpack-waf",
                "changelogger": {
                    "link-template": "https://github.com/Automattic/jetpack-waf/compare/v${old}...v${new}"
                },
                "branch-alias": {
                    "dev-trunk": "0.6.x-dev"
                }
            },
            "autoload": {
                "files": [
                    "actions.php",
                    "cli.php"
                ],
                "classmap": [
                    "src/"
                ]
            },
            "scripts": {
                "phpunit": [
                    "./vendor/phpunit/phpunit/phpunit --colors=always"
                ],
                "test-coverage": [
                    "php -dpcov.directory=. ./vendor/bin/phpunit --coverage-clover \"$COVERAGE_DIR/clover.xml\""
                ],
                "test-coverage-html": [
                    "php -dpcov.directory=. ./vendor/bin/phpunit --coverage-html ./coverage"
                ],
                "test-php": [
                    "@composer phpunit"
                ]
            },
            "license": [
                "GPL-2.0-or-later"
            ],
            "description": "Tools to assist with the Jetpack Web Application Firewall",
            "transport-options": {
                "relative": true
            }
        },
        {
            "name": "automattic/jetpack-wordads",
            "version": "dev-trunk",
            "dist": {
                "type": "path",
                "url": "../../packages/wordads",
                "reference": "d302b27e415caf3de02e53a6cb4b625b1574430e"
            },
            "require": {
                "automattic/jetpack-assets": "^1.17",
                "automattic/jetpack-config": "^1.9",
                "automattic/jetpack-connection": "^1.42",
                "automattic/jetpack-constants": "^1.6",
                "automattic/jetpack-status": "^1.14"
            },
            "require-dev": {
                "automattic/jetpack-changelogger": "^3.2",
                "yoast/phpunit-polyfills": "1.0.3"
            },
            "type": "jetpack-library",
            "extra": {
                "mirror-repo": "Automattic/jetpack-wordads",
                "changelogger": {
                    "link-template": "https://github.com/Automattic/jetpack-wordads/compare/v${old}...v${new}"
                },
                "autotagger": true,
                "branch-alias": {
                    "dev-trunk": "0.2.x-dev"
                },
                "textdomain": "jetpack-wordads",
                "version-constants": {
                    "::VERSION": "src/class-package.php"
                }
            },
            "autoload": {
                "classmap": [
                    "src/"
                ]
            },
            "scripts": {
                "build": [
                    "Composer\\Config::disableProcessTimeout",
                    "pnpm run build"
                ],
                "build-development": [
                    "pnpm run build-development"
                ],
                "build-production": [
                    "pnpm run build-production"
                ],
                "phpunit": [
                    "./vendor/phpunit/phpunit/phpunit --colors=always"
                ],
                "test-coverage": [
                    "php -dpcov.directory=. ./vendor/bin/phpunit --coverage-clover \"$COVERAGE_DIR/clover.xml\""
                ],
                "test-js": [
                    "pnpm run test"
                ],
                "test-php": [
                    "@composer phpunit"
                ],
                "watch": [
                    "Composer\\Config::disableProcessTimeout",
                    "pnpm run watch"
                ]
            },
            "license": [
                "GPL-2.0-or-later"
            ],
            "description": "Earn income by allowing Jetpack to display high quality ads.",
            "transport-options": {
                "relative": true
            }
        },
        {
            "name": "nojimage/twitter-text-php",
            "version": "v3.1.2",
            "source": {
                "type": "git",
                "url": "https://github.com/nojimage/twitter-text-php.git",
                "reference": "979bcf6a92d543b61588c7c0c0a87d0eb473d8f6"
            },
            "dist": {
                "type": "zip",
                "url": "https://api.github.com/repos/nojimage/twitter-text-php/zipball/979bcf6a92d543b61588c7c0c0a87d0eb473d8f6",
                "reference": "979bcf6a92d543b61588c7c0c0a87d0eb473d8f6",
                "shasum": ""
            },
            "require": {
                "ext-intl": "*",
                "ext-mbstring": "*",
                "php": ">=5.3.3"
            },
            "require-dev": {
                "ext-json": "*",
                "phpunit/phpunit": "4.8.*|5.7.*|6.5.*",
                "symfony/yaml": "^2.6.0|^3.4.0|^4.4.0|^5.0.0",
                "twitter/twitter-text": "^3.0.0"
            },
            "type": "library",
            "autoload": {
                "psr-0": {
                    "Twitter\\Text\\": "lib/"
                }
            },
            "notification-url": "https://packagist.org/downloads/",
            "license": [
                "Apache-2.0"
            ],
            "authors": [
                {
                    "name": "Matt Sanford",
                    "email": "matt@mzsanford.com",
                    "homepage": "http://mzsanford.com"
                },
                {
                    "name": "Mike Cochrane",
                    "email": "mikec@mikenz.geek.nz",
                    "homepage": "http://mikenz.geek.nz"
                },
                {
                    "name": "Nick Pope",
                    "email": "git@nickpope.me.uk",
                    "homepage": "http://www.nickpope.me.uk"
                },
                {
                    "name": "Takashi Nojima",
                    "homepage": "http://php-tips.com"
                }
            ],
            "description": "A library of PHP classes that provide auto-linking and extraction of usernames, lists, hashtags and URLs from tweets.",
            "homepage": "https://github.com/nojimage/twitter-text-php",
            "keywords": [
                "autolink",
                "extract",
                "text",
                "twitter"
            ],
            "support": {
                "issues": "https://github.com/nojimage/twitter-text-php/issues",
                "source": "https://github.com/nojimage/twitter-text-php/tree/v3.1.2"
            },
            "time": "2021-03-18T11:38:53+00:00"
        },
        {
            "name": "wikimedia/aho-corasick",
            "version": "v1.0.1",
            "source": {
                "type": "git",
                "url": "https://github.com/wikimedia/AhoCorasick.git",
                "reference": "2f3a1bd765913637a66eade658d11d82f0e551be"
            },
            "dist": {
                "type": "zip",
                "url": "https://api.github.com/repos/wikimedia/AhoCorasick/zipball/2f3a1bd765913637a66eade658d11d82f0e551be",
                "reference": "2f3a1bd765913637a66eade658d11d82f0e551be",
                "shasum": ""
            },
            "require": {
                "php": ">=5.5.9"
            },
            "require-dev": {
                "jakub-onderka/php-console-highlighter": "0.3.2",
                "jakub-onderka/php-parallel-lint": "1.0.0",
                "mediawiki/mediawiki-codesniffer": "18.0.0",
                "mediawiki/minus-x": "0.3.1",
                "phpunit/phpunit": "4.8.36 || ^6.5"
            },
            "type": "library",
            "autoload": {
                "classmap": [
                    "src/"
                ]
            },
            "notification-url": "https://packagist.org/downloads/",
            "license": [
                "Apache-2.0"
            ],
            "authors": [
                {
                    "name": "Ori Livneh",
                    "email": "ori@wikimedia.org"
                }
            ],
            "description": "An implementation of the Aho-Corasick string matching algorithm.",
            "homepage": "https://gerrit.wikimedia.org/g/AhoCorasick",
            "keywords": [
                "ahocorasick",
                "matcher"
            ],
            "support": {
                "source": "https://github.com/wikimedia/AhoCorasick/tree/v1.0.1"
            },
            "time": "2018-05-01T18:13:32+00:00"
        }
    ],
    "packages-dev": [
        {
            "name": "antecedent/patchwork",
            "version": "2.1.21",
            "source": {
                "type": "git",
                "url": "https://github.com/antecedent/patchwork.git",
                "reference": "25c1fa0cd9a6e6d0d13863d8df8f050b6733f16d"
            },
            "dist": {
                "type": "zip",
                "url": "https://api.github.com/repos/antecedent/patchwork/zipball/25c1fa0cd9a6e6d0d13863d8df8f050b6733f16d",
                "reference": "25c1fa0cd9a6e6d0d13863d8df8f050b6733f16d",
                "shasum": ""
            },
            "require": {
                "php": ">=5.4.0"
            },
            "require-dev": {
                "phpunit/phpunit": ">=4"
            },
            "type": "library",
            "notification-url": "https://packagist.org/downloads/",
            "license": [
                "MIT"
            ],
            "authors": [
                {
                    "name": "Ignas Rudaitis",
                    "email": "ignas.rudaitis@gmail.com"
                }
            ],
            "description": "Method redefinition (monkey-patching) functionality for PHP.",
            "homepage": "http://patchwork2.org/",
            "keywords": [
                "aop",
                "aspect",
                "interception",
                "monkeypatching",
                "redefinition",
                "runkit",
                "testing"
            ],
            "support": {
                "issues": "https://github.com/antecedent/patchwork/issues",
                "source": "https://github.com/antecedent/patchwork/tree/2.1.21"
            },
            "time": "2022-02-07T07:28:34+00:00"
        },
        {
            "name": "automattic/jetpack-changelogger",
            "version": "dev-trunk",
            "dist": {
                "type": "path",
                "url": "../../packages/changelogger",
                "reference": "db7485e80ebcad717977462edf149ea62e134b3b"
            },
            "require": {
                "php": ">=5.6",
                "symfony/console": "^3.4 || ^5.2 || ^6.0",
                "symfony/process": "^3.4 || ^5.2 || ^6.0",
                "wikimedia/at-ease": "^1.2 || ^2.0"
            },
            "require-dev": {
                "wikimedia/testing-access-wrapper": "^1.0 || ^2.0",
                "yoast/phpunit-polyfills": "1.0.3"
            },
            "bin": [
                "bin/changelogger"
            ],
            "type": "project",
            "extra": {
                "autotagger": true,
                "branch-alias": {
                    "dev-trunk": "3.2.x-dev"
                },
                "mirror-repo": "Automattic/jetpack-changelogger",
                "version-constants": {
                    "::VERSION": "src/Application.php"
                },
                "changelogger": {
                    "link-template": "https://github.com/Automattic/jetpack-changelogger/compare/${old}...${new}"
                }
            },
            "autoload": {
                "psr-4": {
                    "Automattic\\Jetpack\\Changelogger\\": "src",
                    "Automattic\\Jetpack\\Changelog\\": "lib"
                }
            },
            "autoload-dev": {
                "psr-4": {
                    "Automattic\\Jetpack\\Changelogger\\Tests\\": "tests/php/includes/src",
                    "Automattic\\Jetpack\\Changelog\\Tests\\": "tests/php/includes/lib"
                }
            },
            "scripts": {
                "phpunit": [
                    "./vendor/phpunit/phpunit/phpunit --colors=always"
                ],
                "test-coverage": [
                    "php -dpcov.directory=. ./vendor/bin/phpunit --coverage-clover \"$COVERAGE_DIR/clover.xml\""
                ],
                "test-php": [
                    "@composer phpunit"
                ],
                "post-install-cmd": [
                    "[ -e vendor/bin/changelogger ] || { cd vendor/bin && ln -s ../../bin/changelogger; }"
                ],
                "post-update-cmd": [
                    "[ -e vendor/bin/changelogger ] || { cd vendor/bin && ln -s ../../bin/changelogger; }"
                ]
            },
            "license": [
                "GPL-2.0-or-later"
            ],
            "description": "Jetpack Changelogger tool. Allows for managing changelogs by dropping change files into a changelog directory with each PR.",
            "transport-options": {
                "relative": true
            }
        },
        {
            "name": "doctrine/instantiator",
            "version": "1.4.1",
            "source": {
                "type": "git",
                "url": "https://github.com/doctrine/instantiator.git",
                "reference": "10dcfce151b967d20fde1b34ae6640712c3891bc"
            },
            "dist": {
                "type": "zip",
                "url": "https://api.github.com/repos/doctrine/instantiator/zipball/10dcfce151b967d20fde1b34ae6640712c3891bc",
                "reference": "10dcfce151b967d20fde1b34ae6640712c3891bc",
                "shasum": ""
            },
            "require": {
                "php": "^7.1 || ^8.0"
            },
            "require-dev": {
                "doctrine/coding-standard": "^9",
                "ext-pdo": "*",
                "ext-phar": "*",
                "phpbench/phpbench": "^0.16 || ^1",
                "phpstan/phpstan": "^1.4",
                "phpstan/phpstan-phpunit": "^1",
                "phpunit/phpunit": "^7.5 || ^8.5 || ^9.5",
                "vimeo/psalm": "^4.22"
            },
            "type": "library",
            "autoload": {
                "psr-4": {
                    "Doctrine\\Instantiator\\": "src/Doctrine/Instantiator/"
                }
            },
            "notification-url": "https://packagist.org/downloads/",
            "license": [
                "MIT"
            ],
            "authors": [
                {
                    "name": "Marco Pivetta",
                    "email": "ocramius@gmail.com",
                    "homepage": "https://ocramius.github.io/"
                }
            ],
            "description": "A small, lightweight utility to instantiate objects in PHP without invoking their constructors",
            "homepage": "https://www.doctrine-project.org/projects/instantiator.html",
            "keywords": [
                "constructor",
                "instantiate"
            ],
            "support": {
                "issues": "https://github.com/doctrine/instantiator/issues",
                "source": "https://github.com/doctrine/instantiator/tree/1.4.1"
            },
            "funding": [
                {
                    "url": "https://www.doctrine-project.org/sponsorship.html",
                    "type": "custom"
                },
                {
                    "url": "https://www.patreon.com/phpdoctrine",
                    "type": "patreon"
                },
                {
                    "url": "https://tidelift.com/funding/github/packagist/doctrine%2Finstantiator",
                    "type": "tidelift"
                }
            ],
            "time": "2022-03-03T08:28:38+00:00"
        },
        {
            "name": "johnkary/phpunit-speedtrap",
            "version": "v4.0.0",
            "source": {
                "type": "git",
                "url": "https://github.com/johnkary/phpunit-speedtrap.git",
                "reference": "5f9b160eac87e975f1c6ca9faee5125f0616fba3"
            },
            "dist": {
                "type": "zip",
                "url": "https://api.github.com/repos/johnkary/phpunit-speedtrap/zipball/5f9b160eac87e975f1c6ca9faee5125f0616fba3",
                "reference": "5f9b160eac87e975f1c6ca9faee5125f0616fba3",
                "shasum": ""
            },
            "require": {
                "php": ">=7.1",
                "phpunit/phpunit": "^7.0 || ^8.0 || ^9.0"
            },
            "type": "library",
            "extra": {
                "branch-alias": {
                    "dev-master": "4.0-dev"
                }
            },
            "autoload": {
                "psr-4": {
                    "JohnKary\\PHPUnit\\Listener\\": "src/"
                }
            },
            "notification-url": "https://packagist.org/downloads/",
            "license": [
                "MIT"
            ],
            "authors": [
                {
                    "name": "John Kary",
                    "email": "john@johnkary.net"
                }
            ],
            "description": "Find and report on slow tests in your PHPUnit test suite",
            "homepage": "https://github.com/johnkary/phpunit-speedtrap",
            "keywords": [
                "phpunit",
                "profile",
                "slow"
            ],
            "support": {
                "issues": "https://github.com/johnkary/phpunit-speedtrap/issues",
                "source": "https://github.com/johnkary/phpunit-speedtrap/tree/v4.0.0"
            },
            "time": "2021-05-03T02:37:05+00:00"
        },
        {
            "name": "myclabs/deep-copy",
            "version": "1.11.0",
            "source": {
                "type": "git",
                "url": "https://github.com/myclabs/DeepCopy.git",
                "reference": "14daed4296fae74d9e3201d2c4925d1acb7aa614"
            },
            "dist": {
                "type": "zip",
                "url": "https://api.github.com/repos/myclabs/DeepCopy/zipball/14daed4296fae74d9e3201d2c4925d1acb7aa614",
                "reference": "14daed4296fae74d9e3201d2c4925d1acb7aa614",
                "shasum": ""
            },
            "require": {
                "php": "^7.1 || ^8.0"
            },
            "conflict": {
                "doctrine/collections": "<1.6.8",
                "doctrine/common": "<2.13.3 || >=3,<3.2.2"
            },
            "require-dev": {
                "doctrine/collections": "^1.6.8",
                "doctrine/common": "^2.13.3 || ^3.2.2",
                "phpunit/phpunit": "^7.5.20 || ^8.5.23 || ^9.5.13"
            },
            "type": "library",
            "autoload": {
                "files": [
                    "src/DeepCopy/deep_copy.php"
                ],
                "psr-4": {
                    "DeepCopy\\": "src/DeepCopy/"
                }
            },
            "notification-url": "https://packagist.org/downloads/",
            "license": [
                "MIT"
            ],
            "description": "Create deep copies (clones) of your objects",
            "keywords": [
                "clone",
                "copy",
                "duplicate",
                "object",
                "object graph"
            ],
            "support": {
                "issues": "https://github.com/myclabs/DeepCopy/issues",
                "source": "https://github.com/myclabs/DeepCopy/tree/1.11.0"
            },
            "funding": [
                {
                    "url": "https://tidelift.com/funding/github/packagist/myclabs/deep-copy",
                    "type": "tidelift"
                }
            ],
            "time": "2022-03-03T13:19:32+00:00"
        },
        {
            "name": "nikic/php-parser",
            "version": "v4.14.0",
            "source": {
                "type": "git",
                "url": "https://github.com/nikic/PHP-Parser.git",
                "reference": "34bea19b6e03d8153165d8f30bba4c3be86184c1"
            },
            "dist": {
                "type": "zip",
                "url": "https://api.github.com/repos/nikic/PHP-Parser/zipball/34bea19b6e03d8153165d8f30bba4c3be86184c1",
                "reference": "34bea19b6e03d8153165d8f30bba4c3be86184c1",
                "shasum": ""
            },
            "require": {
                "ext-tokenizer": "*",
                "php": ">=7.0"
            },
            "require-dev": {
                "ircmaxell/php-yacc": "^0.0.7",
                "phpunit/phpunit": "^6.5 || ^7.0 || ^8.0 || ^9.0"
            },
            "bin": [
                "bin/php-parse"
            ],
            "type": "library",
            "extra": {
                "branch-alias": {
                    "dev-master": "4.9-dev"
                }
            },
            "autoload": {
                "psr-4": {
                    "PhpParser\\": "lib/PhpParser"
                }
            },
            "notification-url": "https://packagist.org/downloads/",
            "license": [
                "BSD-3-Clause"
            ],
            "authors": [
                {
                    "name": "Nikita Popov"
                }
            ],
            "description": "A PHP parser written in PHP",
            "keywords": [
                "parser",
                "php"
            ],
            "support": {
                "issues": "https://github.com/nikic/PHP-Parser/issues",
                "source": "https://github.com/nikic/PHP-Parser/tree/v4.14.0"
            },
            "time": "2022-05-31T20:59:12+00:00"
        },
        {
            "name": "phar-io/manifest",
            "version": "2.0.3",
            "source": {
                "type": "git",
                "url": "https://github.com/phar-io/manifest.git",
                "reference": "97803eca37d319dfa7826cc2437fc020857acb53"
            },
            "dist": {
                "type": "zip",
                "url": "https://api.github.com/repos/phar-io/manifest/zipball/97803eca37d319dfa7826cc2437fc020857acb53",
                "reference": "97803eca37d319dfa7826cc2437fc020857acb53",
                "shasum": ""
            },
            "require": {
                "ext-dom": "*",
                "ext-phar": "*",
                "ext-xmlwriter": "*",
                "phar-io/version": "^3.0.1",
                "php": "^7.2 || ^8.0"
            },
            "type": "library",
            "extra": {
                "branch-alias": {
                    "dev-master": "2.0.x-dev"
                }
            },
            "autoload": {
                "classmap": [
                    "src/"
                ]
            },
            "notification-url": "https://packagist.org/downloads/",
            "license": [
                "BSD-3-Clause"
            ],
            "authors": [
                {
                    "name": "Arne Blankerts",
                    "email": "arne@blankerts.de",
                    "role": "Developer"
                },
                {
                    "name": "Sebastian Heuer",
                    "email": "sebastian@phpeople.de",
                    "role": "Developer"
                },
                {
                    "name": "Sebastian Bergmann",
                    "email": "sebastian@phpunit.de",
                    "role": "Developer"
                }
            ],
            "description": "Component for reading phar.io manifest information from a PHP Archive (PHAR)",
            "support": {
                "issues": "https://github.com/phar-io/manifest/issues",
                "source": "https://github.com/phar-io/manifest/tree/2.0.3"
            },
            "time": "2021-07-20T11:28:43+00:00"
        },
        {
            "name": "phar-io/version",
            "version": "3.2.1",
            "source": {
                "type": "git",
                "url": "https://github.com/phar-io/version.git",
                "reference": "4f7fd7836c6f332bb2933569e566a0d6c4cbed74"
            },
            "dist": {
                "type": "zip",
                "url": "https://api.github.com/repos/phar-io/version/zipball/4f7fd7836c6f332bb2933569e566a0d6c4cbed74",
                "reference": "4f7fd7836c6f332bb2933569e566a0d6c4cbed74",
                "shasum": ""
            },
            "require": {
                "php": "^7.2 || ^8.0"
            },
            "type": "library",
            "autoload": {
                "classmap": [
                    "src/"
                ]
            },
            "notification-url": "https://packagist.org/downloads/",
            "license": [
                "BSD-3-Clause"
            ],
            "authors": [
                {
                    "name": "Arne Blankerts",
                    "email": "arne@blankerts.de",
                    "role": "Developer"
                },
                {
                    "name": "Sebastian Heuer",
                    "email": "sebastian@phpeople.de",
                    "role": "Developer"
                },
                {
                    "name": "Sebastian Bergmann",
                    "email": "sebastian@phpunit.de",
                    "role": "Developer"
                }
            ],
            "description": "Library for handling version information and constraints",
            "support": {
                "issues": "https://github.com/phar-io/version/issues",
                "source": "https://github.com/phar-io/version/tree/3.2.1"
            },
            "time": "2022-02-21T01:04:05+00:00"
        },
        {
            "name": "phpdocumentor/reflection-common",
            "version": "2.2.0",
            "source": {
                "type": "git",
                "url": "https://github.com/phpDocumentor/ReflectionCommon.git",
                "reference": "1d01c49d4ed62f25aa84a747ad35d5a16924662b"
            },
            "dist": {
                "type": "zip",
                "url": "https://api.github.com/repos/phpDocumentor/ReflectionCommon/zipball/1d01c49d4ed62f25aa84a747ad35d5a16924662b",
                "reference": "1d01c49d4ed62f25aa84a747ad35d5a16924662b",
                "shasum": ""
            },
            "require": {
                "php": "^7.2 || ^8.0"
            },
            "type": "library",
            "extra": {
                "branch-alias": {
                    "dev-2.x": "2.x-dev"
                }
            },
            "autoload": {
                "psr-4": {
                    "phpDocumentor\\Reflection\\": "src/"
                }
            },
            "notification-url": "https://packagist.org/downloads/",
            "license": [
                "MIT"
            ],
            "authors": [
                {
                    "name": "Jaap van Otterdijk",
                    "email": "opensource@ijaap.nl"
                }
            ],
            "description": "Common reflection classes used by phpdocumentor to reflect the code structure",
            "homepage": "http://www.phpdoc.org",
            "keywords": [
                "FQSEN",
                "phpDocumentor",
                "phpdoc",
                "reflection",
                "static analysis"
            ],
            "support": {
                "issues": "https://github.com/phpDocumentor/ReflectionCommon/issues",
                "source": "https://github.com/phpDocumentor/ReflectionCommon/tree/2.x"
            },
            "time": "2020-06-27T09:03:43+00:00"
        },
        {
            "name": "phpdocumentor/reflection-docblock",
            "version": "5.3.0",
            "source": {
                "type": "git",
                "url": "https://github.com/phpDocumentor/ReflectionDocBlock.git",
                "reference": "622548b623e81ca6d78b721c5e029f4ce664f170"
            },
            "dist": {
                "type": "zip",
                "url": "https://api.github.com/repos/phpDocumentor/ReflectionDocBlock/zipball/622548b623e81ca6d78b721c5e029f4ce664f170",
                "reference": "622548b623e81ca6d78b721c5e029f4ce664f170",
                "shasum": ""
            },
            "require": {
                "ext-filter": "*",
                "php": "^7.2 || ^8.0",
                "phpdocumentor/reflection-common": "^2.2",
                "phpdocumentor/type-resolver": "^1.3",
                "webmozart/assert": "^1.9.1"
            },
            "require-dev": {
                "mockery/mockery": "~1.3.2",
                "psalm/phar": "^4.8"
            },
            "type": "library",
            "extra": {
                "branch-alias": {
                    "dev-master": "5.x-dev"
                }
            },
            "autoload": {
                "psr-4": {
                    "phpDocumentor\\Reflection\\": "src"
                }
            },
            "notification-url": "https://packagist.org/downloads/",
            "license": [
                "MIT"
            ],
            "authors": [
                {
                    "name": "Mike van Riel",
                    "email": "me@mikevanriel.com"
                },
                {
                    "name": "Jaap van Otterdijk",
                    "email": "account@ijaap.nl"
                }
            ],
            "description": "With this component, a library can provide support for annotations via DocBlocks or otherwise retrieve information that is embedded in a DocBlock.",
            "support": {
                "issues": "https://github.com/phpDocumentor/ReflectionDocBlock/issues",
                "source": "https://github.com/phpDocumentor/ReflectionDocBlock/tree/5.3.0"
            },
            "time": "2021-10-19T17:43:47+00:00"
        },
        {
            "name": "phpdocumentor/type-resolver",
            "version": "1.6.1",
            "source": {
                "type": "git",
                "url": "https://github.com/phpDocumentor/TypeResolver.git",
                "reference": "77a32518733312af16a44300404e945338981de3"
            },
            "dist": {
                "type": "zip",
                "url": "https://api.github.com/repos/phpDocumentor/TypeResolver/zipball/77a32518733312af16a44300404e945338981de3",
                "reference": "77a32518733312af16a44300404e945338981de3",
                "shasum": ""
            },
            "require": {
                "php": "^7.2 || ^8.0",
                "phpdocumentor/reflection-common": "^2.0"
            },
            "require-dev": {
                "ext-tokenizer": "*",
                "psalm/phar": "^4.8"
            },
            "type": "library",
            "extra": {
                "branch-alias": {
                    "dev-1.x": "1.x-dev"
                }
            },
            "autoload": {
                "psr-4": {
                    "phpDocumentor\\Reflection\\": "src"
                }
            },
            "notification-url": "https://packagist.org/downloads/",
            "license": [
                "MIT"
            ],
            "authors": [
                {
                    "name": "Mike van Riel",
                    "email": "me@mikevanriel.com"
                }
            ],
            "description": "A PSR-5 based resolver of Class names, Types and Structural Element Names",
            "support": {
                "issues": "https://github.com/phpDocumentor/TypeResolver/issues",
                "source": "https://github.com/phpDocumentor/TypeResolver/tree/1.6.1"
            },
            "time": "2022-03-15T21:29:03+00:00"
        },
        {
            "name": "phpspec/prophecy",
            "version": "v1.15.0",
            "source": {
                "type": "git",
                "url": "https://github.com/phpspec/prophecy.git",
                "reference": "bbcd7380b0ebf3961ee21409db7b38bc31d69a13"
            },
            "dist": {
                "type": "zip",
                "url": "https://api.github.com/repos/phpspec/prophecy/zipball/bbcd7380b0ebf3961ee21409db7b38bc31d69a13",
                "reference": "bbcd7380b0ebf3961ee21409db7b38bc31d69a13",
                "shasum": ""
            },
            "require": {
                "doctrine/instantiator": "^1.2",
                "php": "^7.2 || ~8.0, <8.2",
                "phpdocumentor/reflection-docblock": "^5.2",
                "sebastian/comparator": "^3.0 || ^4.0",
                "sebastian/recursion-context": "^3.0 || ^4.0"
            },
            "require-dev": {
                "phpspec/phpspec": "^6.0 || ^7.0",
                "phpunit/phpunit": "^8.0 || ^9.0"
            },
            "type": "library",
            "extra": {
                "branch-alias": {
                    "dev-master": "1.x-dev"
                }
            },
            "autoload": {
                "psr-4": {
                    "Prophecy\\": "src/Prophecy"
                }
            },
            "notification-url": "https://packagist.org/downloads/",
            "license": [
                "MIT"
            ],
            "authors": [
                {
                    "name": "Konstantin Kudryashov",
                    "email": "ever.zet@gmail.com",
                    "homepage": "http://everzet.com"
                },
                {
                    "name": "Marcello Duarte",
                    "email": "marcello.duarte@gmail.com"
                }
            ],
            "description": "Highly opinionated mocking framework for PHP 5.3+",
            "homepage": "https://github.com/phpspec/prophecy",
            "keywords": [
                "Double",
                "Dummy",
                "fake",
                "mock",
                "spy",
                "stub"
            ],
            "support": {
                "issues": "https://github.com/phpspec/prophecy/issues",
                "source": "https://github.com/phpspec/prophecy/tree/v1.15.0"
            },
            "time": "2021-12-08T12:19:24+00:00"
        },
        {
            "name": "phpunit/php-code-coverage",
            "version": "9.2.15",
            "source": {
                "type": "git",
                "url": "https://github.com/sebastianbergmann/php-code-coverage.git",
                "reference": "2e9da11878c4202f97915c1cb4bb1ca318a63f5f"
            },
            "dist": {
                "type": "zip",
                "url": "https://api.github.com/repos/sebastianbergmann/php-code-coverage/zipball/2e9da11878c4202f97915c1cb4bb1ca318a63f5f",
                "reference": "2e9da11878c4202f97915c1cb4bb1ca318a63f5f",
                "shasum": ""
            },
            "require": {
                "ext-dom": "*",
                "ext-libxml": "*",
                "ext-xmlwriter": "*",
                "nikic/php-parser": "^4.13.0",
                "php": ">=7.3",
                "phpunit/php-file-iterator": "^3.0.3",
                "phpunit/php-text-template": "^2.0.2",
                "sebastian/code-unit-reverse-lookup": "^2.0.2",
                "sebastian/complexity": "^2.0",
                "sebastian/environment": "^5.1.2",
                "sebastian/lines-of-code": "^1.0.3",
                "sebastian/version": "^3.0.1",
                "theseer/tokenizer": "^1.2.0"
            },
            "require-dev": {
                "phpunit/phpunit": "^9.3"
            },
            "suggest": {
                "ext-pcov": "*",
                "ext-xdebug": "*"
            },
            "type": "library",
            "extra": {
                "branch-alias": {
                    "dev-master": "9.2-dev"
                }
            },
            "autoload": {
                "classmap": [
                    "src/"
                ]
            },
            "notification-url": "https://packagist.org/downloads/",
            "license": [
                "BSD-3-Clause"
            ],
            "authors": [
                {
                    "name": "Sebastian Bergmann",
                    "email": "sebastian@phpunit.de",
                    "role": "lead"
                }
            ],
            "description": "Library that provides collection, processing, and rendering functionality for PHP code coverage information.",
            "homepage": "https://github.com/sebastianbergmann/php-code-coverage",
            "keywords": [
                "coverage",
                "testing",
                "xunit"
            ],
            "support": {
                "issues": "https://github.com/sebastianbergmann/php-code-coverage/issues",
                "source": "https://github.com/sebastianbergmann/php-code-coverage/tree/9.2.15"
            },
            "funding": [
                {
                    "url": "https://github.com/sebastianbergmann",
                    "type": "github"
                }
            ],
            "time": "2022-03-07T09:28:20+00:00"
        },
        {
            "name": "phpunit/php-file-iterator",
            "version": "3.0.6",
            "source": {
                "type": "git",
                "url": "https://github.com/sebastianbergmann/php-file-iterator.git",
                "reference": "cf1c2e7c203ac650e352f4cc675a7021e7d1b3cf"
            },
            "dist": {
                "type": "zip",
                "url": "https://api.github.com/repos/sebastianbergmann/php-file-iterator/zipball/cf1c2e7c203ac650e352f4cc675a7021e7d1b3cf",
                "reference": "cf1c2e7c203ac650e352f4cc675a7021e7d1b3cf",
                "shasum": ""
            },
            "require": {
                "php": ">=7.3"
            },
            "require-dev": {
                "phpunit/phpunit": "^9.3"
            },
            "type": "library",
            "extra": {
                "branch-alias": {
                    "dev-master": "3.0-dev"
                }
            },
            "autoload": {
                "classmap": [
                    "src/"
                ]
            },
            "notification-url": "https://packagist.org/downloads/",
            "license": [
                "BSD-3-Clause"
            ],
            "authors": [
                {
                    "name": "Sebastian Bergmann",
                    "email": "sebastian@phpunit.de",
                    "role": "lead"
                }
            ],
            "description": "FilterIterator implementation that filters files based on a list of suffixes.",
            "homepage": "https://github.com/sebastianbergmann/php-file-iterator/",
            "keywords": [
                "filesystem",
                "iterator"
            ],
            "support": {
                "issues": "https://github.com/sebastianbergmann/php-file-iterator/issues",
                "source": "https://github.com/sebastianbergmann/php-file-iterator/tree/3.0.6"
            },
            "funding": [
                {
                    "url": "https://github.com/sebastianbergmann",
                    "type": "github"
                }
            ],
            "time": "2021-12-02T12:48:52+00:00"
        },
        {
            "name": "phpunit/php-invoker",
            "version": "3.1.1",
            "source": {
                "type": "git",
                "url": "https://github.com/sebastianbergmann/php-invoker.git",
                "reference": "5a10147d0aaf65b58940a0b72f71c9ac0423cc67"
            },
            "dist": {
                "type": "zip",
                "url": "https://api.github.com/repos/sebastianbergmann/php-invoker/zipball/5a10147d0aaf65b58940a0b72f71c9ac0423cc67",
                "reference": "5a10147d0aaf65b58940a0b72f71c9ac0423cc67",
                "shasum": ""
            },
            "require": {
                "php": ">=7.3"
            },
            "require-dev": {
                "ext-pcntl": "*",
                "phpunit/phpunit": "^9.3"
            },
            "suggest": {
                "ext-pcntl": "*"
            },
            "type": "library",
            "extra": {
                "branch-alias": {
                    "dev-master": "3.1-dev"
                }
            },
            "autoload": {
                "classmap": [
                    "src/"
                ]
            },
            "notification-url": "https://packagist.org/downloads/",
            "license": [
                "BSD-3-Clause"
            ],
            "authors": [
                {
                    "name": "Sebastian Bergmann",
                    "email": "sebastian@phpunit.de",
                    "role": "lead"
                }
            ],
            "description": "Invoke callables with a timeout",
            "homepage": "https://github.com/sebastianbergmann/php-invoker/",
            "keywords": [
                "process"
            ],
            "support": {
                "issues": "https://github.com/sebastianbergmann/php-invoker/issues",
                "source": "https://github.com/sebastianbergmann/php-invoker/tree/3.1.1"
            },
            "funding": [
                {
                    "url": "https://github.com/sebastianbergmann",
                    "type": "github"
                }
            ],
            "time": "2020-09-28T05:58:55+00:00"
        },
        {
            "name": "phpunit/php-text-template",
            "version": "2.0.4",
            "source": {
                "type": "git",
                "url": "https://github.com/sebastianbergmann/php-text-template.git",
                "reference": "5da5f67fc95621df9ff4c4e5a84d6a8a2acf7c28"
            },
            "dist": {
                "type": "zip",
                "url": "https://api.github.com/repos/sebastianbergmann/php-text-template/zipball/5da5f67fc95621df9ff4c4e5a84d6a8a2acf7c28",
                "reference": "5da5f67fc95621df9ff4c4e5a84d6a8a2acf7c28",
                "shasum": ""
            },
            "require": {
                "php": ">=7.3"
            },
            "require-dev": {
                "phpunit/phpunit": "^9.3"
            },
            "type": "library",
            "extra": {
                "branch-alias": {
                    "dev-master": "2.0-dev"
                }
            },
            "autoload": {
                "classmap": [
                    "src/"
                ]
            },
            "notification-url": "https://packagist.org/downloads/",
            "license": [
                "BSD-3-Clause"
            ],
            "authors": [
                {
                    "name": "Sebastian Bergmann",
                    "email": "sebastian@phpunit.de",
                    "role": "lead"
                }
            ],
            "description": "Simple template engine.",
            "homepage": "https://github.com/sebastianbergmann/php-text-template/",
            "keywords": [
                "template"
            ],
            "support": {
                "issues": "https://github.com/sebastianbergmann/php-text-template/issues",
                "source": "https://github.com/sebastianbergmann/php-text-template/tree/2.0.4"
            },
            "funding": [
                {
                    "url": "https://github.com/sebastianbergmann",
                    "type": "github"
                }
            ],
            "time": "2020-10-26T05:33:50+00:00"
        },
        {
            "name": "phpunit/php-timer",
            "version": "5.0.3",
            "source": {
                "type": "git",
                "url": "https://github.com/sebastianbergmann/php-timer.git",
                "reference": "5a63ce20ed1b5bf577850e2c4e87f4aa902afbd2"
            },
            "dist": {
                "type": "zip",
                "url": "https://api.github.com/repos/sebastianbergmann/php-timer/zipball/5a63ce20ed1b5bf577850e2c4e87f4aa902afbd2",
                "reference": "5a63ce20ed1b5bf577850e2c4e87f4aa902afbd2",
                "shasum": ""
            },
            "require": {
                "php": ">=7.3"
            },
            "require-dev": {
                "phpunit/phpunit": "^9.3"
            },
            "type": "library",
            "extra": {
                "branch-alias": {
                    "dev-master": "5.0-dev"
                }
            },
            "autoload": {
                "classmap": [
                    "src/"
                ]
            },
            "notification-url": "https://packagist.org/downloads/",
            "license": [
                "BSD-3-Clause"
            ],
            "authors": [
                {
                    "name": "Sebastian Bergmann",
                    "email": "sebastian@phpunit.de",
                    "role": "lead"
                }
            ],
            "description": "Utility class for timing",
            "homepage": "https://github.com/sebastianbergmann/php-timer/",
            "keywords": [
                "timer"
            ],
            "support": {
                "issues": "https://github.com/sebastianbergmann/php-timer/issues",
                "source": "https://github.com/sebastianbergmann/php-timer/tree/5.0.3"
            },
            "funding": [
                {
                    "url": "https://github.com/sebastianbergmann",
                    "type": "github"
                }
            ],
            "time": "2020-10-26T13:16:10+00:00"
        },
        {
            "name": "phpunit/phpunit",
            "version": "9.5.21",
            "source": {
                "type": "git",
                "url": "https://github.com/sebastianbergmann/phpunit.git",
                "reference": "0e32b76be457de00e83213528f6bb37e2a38fcb1"
            },
            "dist": {
                "type": "zip",
                "url": "https://api.github.com/repos/sebastianbergmann/phpunit/zipball/0e32b76be457de00e83213528f6bb37e2a38fcb1",
                "reference": "0e32b76be457de00e83213528f6bb37e2a38fcb1",
                "shasum": ""
            },
            "require": {
                "doctrine/instantiator": "^1.3.1",
                "ext-dom": "*",
                "ext-json": "*",
                "ext-libxml": "*",
                "ext-mbstring": "*",
                "ext-xml": "*",
                "ext-xmlwriter": "*",
                "myclabs/deep-copy": "^1.10.1",
                "phar-io/manifest": "^2.0.3",
                "phar-io/version": "^3.0.2",
                "php": ">=7.3",
                "phpspec/prophecy": "^1.12.1",
                "phpunit/php-code-coverage": "^9.2.13",
                "phpunit/php-file-iterator": "^3.0.5",
                "phpunit/php-invoker": "^3.1.1",
                "phpunit/php-text-template": "^2.0.3",
                "phpunit/php-timer": "^5.0.2",
                "sebastian/cli-parser": "^1.0.1",
                "sebastian/code-unit": "^1.0.6",
                "sebastian/comparator": "^4.0.5",
                "sebastian/diff": "^4.0.3",
                "sebastian/environment": "^5.1.3",
                "sebastian/exporter": "^4.0.3",
                "sebastian/global-state": "^5.0.1",
                "sebastian/object-enumerator": "^4.0.3",
                "sebastian/resource-operations": "^3.0.3",
                "sebastian/type": "^3.0",
                "sebastian/version": "^3.0.2"
            },
            "require-dev": {
                "phpspec/prophecy-phpunit": "^2.0.1"
            },
            "suggest": {
                "ext-soap": "*",
                "ext-xdebug": "*"
            },
            "bin": [
                "phpunit"
            ],
            "type": "library",
            "extra": {
                "branch-alias": {
                    "dev-master": "9.5-dev"
                }
            },
            "autoload": {
                "files": [
                    "src/Framework/Assert/Functions.php"
                ],
                "classmap": [
                    "src/"
                ]
            },
            "notification-url": "https://packagist.org/downloads/",
            "license": [
                "BSD-3-Clause"
            ],
            "authors": [
                {
                    "name": "Sebastian Bergmann",
                    "email": "sebastian@phpunit.de",
                    "role": "lead"
                }
            ],
            "description": "The PHP Unit Testing framework.",
            "homepage": "https://phpunit.de/",
            "keywords": [
                "phpunit",
                "testing",
                "xunit"
            ],
            "support": {
                "issues": "https://github.com/sebastianbergmann/phpunit/issues",
                "source": "https://github.com/sebastianbergmann/phpunit/tree/9.5.21"
            },
            "funding": [
                {
                    "url": "https://phpunit.de/sponsors.html",
                    "type": "custom"
                },
                {
                    "url": "https://github.com/sebastianbergmann",
                    "type": "github"
                }
            ],
            "time": "2022-06-19T12:14:25+00:00"
        },
        {
            "name": "psr/container",
            "version": "2.0.2",
            "source": {
                "type": "git",
                "url": "https://github.com/php-fig/container.git",
                "reference": "c71ecc56dfe541dbd90c5360474fbc405f8d5963"
            },
            "dist": {
                "type": "zip",
                "url": "https://api.github.com/repos/php-fig/container/zipball/c71ecc56dfe541dbd90c5360474fbc405f8d5963",
                "reference": "c71ecc56dfe541dbd90c5360474fbc405f8d5963",
                "shasum": ""
            },
            "require": {
                "php": ">=7.4.0"
            },
            "type": "library",
            "extra": {
                "branch-alias": {
                    "dev-master": "2.0.x-dev"
                }
            },
            "autoload": {
                "psr-4": {
                    "Psr\\Container\\": "src/"
                }
            },
            "notification-url": "https://packagist.org/downloads/",
            "license": [
                "MIT"
            ],
            "authors": [
                {
                    "name": "PHP-FIG",
                    "homepage": "https://www.php-fig.org/"
                }
            ],
            "description": "Common Container Interface (PHP FIG PSR-11)",
            "homepage": "https://github.com/php-fig/container",
            "keywords": [
                "PSR-11",
                "container",
                "container-interface",
                "container-interop",
                "psr"
            ],
            "support": {
                "issues": "https://github.com/php-fig/container/issues",
                "source": "https://github.com/php-fig/container/tree/2.0.2"
            },
            "time": "2021-11-05T16:47:00+00:00"
        },
        {
            "name": "sebastian/cli-parser",
            "version": "1.0.1",
            "source": {
                "type": "git",
                "url": "https://github.com/sebastianbergmann/cli-parser.git",
                "reference": "442e7c7e687e42adc03470c7b668bc4b2402c0b2"
            },
            "dist": {
                "type": "zip",
                "url": "https://api.github.com/repos/sebastianbergmann/cli-parser/zipball/442e7c7e687e42adc03470c7b668bc4b2402c0b2",
                "reference": "442e7c7e687e42adc03470c7b668bc4b2402c0b2",
                "shasum": ""
            },
            "require": {
                "php": ">=7.3"
            },
            "require-dev": {
                "phpunit/phpunit": "^9.3"
            },
            "type": "library",
            "extra": {
                "branch-alias": {
                    "dev-master": "1.0-dev"
                }
            },
            "autoload": {
                "classmap": [
                    "src/"
                ]
            },
            "notification-url": "https://packagist.org/downloads/",
            "license": [
                "BSD-3-Clause"
            ],
            "authors": [
                {
                    "name": "Sebastian Bergmann",
                    "email": "sebastian@phpunit.de",
                    "role": "lead"
                }
            ],
            "description": "Library for parsing CLI options",
            "homepage": "https://github.com/sebastianbergmann/cli-parser",
            "support": {
                "issues": "https://github.com/sebastianbergmann/cli-parser/issues",
                "source": "https://github.com/sebastianbergmann/cli-parser/tree/1.0.1"
            },
            "funding": [
                {
                    "url": "https://github.com/sebastianbergmann",
                    "type": "github"
                }
            ],
            "time": "2020-09-28T06:08:49+00:00"
        },
        {
            "name": "sebastian/code-unit",
            "version": "1.0.8",
            "source": {
                "type": "git",
                "url": "https://github.com/sebastianbergmann/code-unit.git",
                "reference": "1fc9f64c0927627ef78ba436c9b17d967e68e120"
            },
            "dist": {
                "type": "zip",
                "url": "https://api.github.com/repos/sebastianbergmann/code-unit/zipball/1fc9f64c0927627ef78ba436c9b17d967e68e120",
                "reference": "1fc9f64c0927627ef78ba436c9b17d967e68e120",
                "shasum": ""
            },
            "require": {
                "php": ">=7.3"
            },
            "require-dev": {
                "phpunit/phpunit": "^9.3"
            },
            "type": "library",
            "extra": {
                "branch-alias": {
                    "dev-master": "1.0-dev"
                }
            },
            "autoload": {
                "classmap": [
                    "src/"
                ]
            },
            "notification-url": "https://packagist.org/downloads/",
            "license": [
                "BSD-3-Clause"
            ],
            "authors": [
                {
                    "name": "Sebastian Bergmann",
                    "email": "sebastian@phpunit.de",
                    "role": "lead"
                }
            ],
            "description": "Collection of value objects that represent the PHP code units",
            "homepage": "https://github.com/sebastianbergmann/code-unit",
            "support": {
                "issues": "https://github.com/sebastianbergmann/code-unit/issues",
                "source": "https://github.com/sebastianbergmann/code-unit/tree/1.0.8"
            },
            "funding": [
                {
                    "url": "https://github.com/sebastianbergmann",
                    "type": "github"
                }
            ],
            "time": "2020-10-26T13:08:54+00:00"
        },
        {
            "name": "sebastian/code-unit-reverse-lookup",
            "version": "2.0.3",
            "source": {
                "type": "git",
                "url": "https://github.com/sebastianbergmann/code-unit-reverse-lookup.git",
                "reference": "ac91f01ccec49fb77bdc6fd1e548bc70f7faa3e5"
            },
            "dist": {
                "type": "zip",
                "url": "https://api.github.com/repos/sebastianbergmann/code-unit-reverse-lookup/zipball/ac91f01ccec49fb77bdc6fd1e548bc70f7faa3e5",
                "reference": "ac91f01ccec49fb77bdc6fd1e548bc70f7faa3e5",
                "shasum": ""
            },
            "require": {
                "php": ">=7.3"
            },
            "require-dev": {
                "phpunit/phpunit": "^9.3"
            },
            "type": "library",
            "extra": {
                "branch-alias": {
                    "dev-master": "2.0-dev"
                }
            },
            "autoload": {
                "classmap": [
                    "src/"
                ]
            },
            "notification-url": "https://packagist.org/downloads/",
            "license": [
                "BSD-3-Clause"
            ],
            "authors": [
                {
                    "name": "Sebastian Bergmann",
                    "email": "sebastian@phpunit.de"
                }
            ],
            "description": "Looks up which function or method a line of code belongs to",
            "homepage": "https://github.com/sebastianbergmann/code-unit-reverse-lookup/",
            "support": {
                "issues": "https://github.com/sebastianbergmann/code-unit-reverse-lookup/issues",
                "source": "https://github.com/sebastianbergmann/code-unit-reverse-lookup/tree/2.0.3"
            },
            "funding": [
                {
                    "url": "https://github.com/sebastianbergmann",
                    "type": "github"
                }
            ],
            "time": "2020-09-28T05:30:19+00:00"
        },
        {
            "name": "sebastian/comparator",
            "version": "4.0.6",
            "source": {
                "type": "git",
                "url": "https://github.com/sebastianbergmann/comparator.git",
                "reference": "55f4261989e546dc112258c7a75935a81a7ce382"
            },
            "dist": {
                "type": "zip",
                "url": "https://api.github.com/repos/sebastianbergmann/comparator/zipball/55f4261989e546dc112258c7a75935a81a7ce382",
                "reference": "55f4261989e546dc112258c7a75935a81a7ce382",
                "shasum": ""
            },
            "require": {
                "php": ">=7.3",
                "sebastian/diff": "^4.0",
                "sebastian/exporter": "^4.0"
            },
            "require-dev": {
                "phpunit/phpunit": "^9.3"
            },
            "type": "library",
            "extra": {
                "branch-alias": {
                    "dev-master": "4.0-dev"
                }
            },
            "autoload": {
                "classmap": [
                    "src/"
                ]
            },
            "notification-url": "https://packagist.org/downloads/",
            "license": [
                "BSD-3-Clause"
            ],
            "authors": [
                {
                    "name": "Sebastian Bergmann",
                    "email": "sebastian@phpunit.de"
                },
                {
                    "name": "Jeff Welch",
                    "email": "whatthejeff@gmail.com"
                },
                {
                    "name": "Volker Dusch",
                    "email": "github@wallbash.com"
                },
                {
                    "name": "Bernhard Schussek",
                    "email": "bschussek@2bepublished.at"
                }
            ],
            "description": "Provides the functionality to compare PHP values for equality",
            "homepage": "https://github.com/sebastianbergmann/comparator",
            "keywords": [
                "comparator",
                "compare",
                "equality"
            ],
            "support": {
                "issues": "https://github.com/sebastianbergmann/comparator/issues",
                "source": "https://github.com/sebastianbergmann/comparator/tree/4.0.6"
            },
            "funding": [
                {
                    "url": "https://github.com/sebastianbergmann",
                    "type": "github"
                }
            ],
            "time": "2020-10-26T15:49:45+00:00"
        },
        {
            "name": "sebastian/complexity",
            "version": "2.0.2",
            "source": {
                "type": "git",
                "url": "https://github.com/sebastianbergmann/complexity.git",
                "reference": "739b35e53379900cc9ac327b2147867b8b6efd88"
            },
            "dist": {
                "type": "zip",
                "url": "https://api.github.com/repos/sebastianbergmann/complexity/zipball/739b35e53379900cc9ac327b2147867b8b6efd88",
                "reference": "739b35e53379900cc9ac327b2147867b8b6efd88",
                "shasum": ""
            },
            "require": {
                "nikic/php-parser": "^4.7",
                "php": ">=7.3"
            },
            "require-dev": {
                "phpunit/phpunit": "^9.3"
            },
            "type": "library",
            "extra": {
                "branch-alias": {
                    "dev-master": "2.0-dev"
                }
            },
            "autoload": {
                "classmap": [
                    "src/"
                ]
            },
            "notification-url": "https://packagist.org/downloads/",
            "license": [
                "BSD-3-Clause"
            ],
            "authors": [
                {
                    "name": "Sebastian Bergmann",
                    "email": "sebastian@phpunit.de",
                    "role": "lead"
                }
            ],
            "description": "Library for calculating the complexity of PHP code units",
            "homepage": "https://github.com/sebastianbergmann/complexity",
            "support": {
                "issues": "https://github.com/sebastianbergmann/complexity/issues",
                "source": "https://github.com/sebastianbergmann/complexity/tree/2.0.2"
            },
            "funding": [
                {
                    "url": "https://github.com/sebastianbergmann",
                    "type": "github"
                }
            ],
            "time": "2020-10-26T15:52:27+00:00"
        },
        {
            "name": "sebastian/diff",
            "version": "4.0.4",
            "source": {
                "type": "git",
                "url": "https://github.com/sebastianbergmann/diff.git",
                "reference": "3461e3fccc7cfdfc2720be910d3bd73c69be590d"
            },
            "dist": {
                "type": "zip",
                "url": "https://api.github.com/repos/sebastianbergmann/diff/zipball/3461e3fccc7cfdfc2720be910d3bd73c69be590d",
                "reference": "3461e3fccc7cfdfc2720be910d3bd73c69be590d",
                "shasum": ""
            },
            "require": {
                "php": ">=7.3"
            },
            "require-dev": {
                "phpunit/phpunit": "^9.3",
                "symfony/process": "^4.2 || ^5"
            },
            "type": "library",
            "extra": {
                "branch-alias": {
                    "dev-master": "4.0-dev"
                }
            },
            "autoload": {
                "classmap": [
                    "src/"
                ]
            },
            "notification-url": "https://packagist.org/downloads/",
            "license": [
                "BSD-3-Clause"
            ],
            "authors": [
                {
                    "name": "Sebastian Bergmann",
                    "email": "sebastian@phpunit.de"
                },
                {
                    "name": "Kore Nordmann",
                    "email": "mail@kore-nordmann.de"
                }
            ],
            "description": "Diff implementation",
            "homepage": "https://github.com/sebastianbergmann/diff",
            "keywords": [
                "diff",
                "udiff",
                "unidiff",
                "unified diff"
            ],
            "support": {
                "issues": "https://github.com/sebastianbergmann/diff/issues",
                "source": "https://github.com/sebastianbergmann/diff/tree/4.0.4"
            },
            "funding": [
                {
                    "url": "https://github.com/sebastianbergmann",
                    "type": "github"
                }
            ],
            "time": "2020-10-26T13:10:38+00:00"
        },
        {
            "name": "sebastian/environment",
            "version": "5.1.4",
            "source": {
                "type": "git",
                "url": "https://github.com/sebastianbergmann/environment.git",
                "reference": "1b5dff7bb151a4db11d49d90e5408e4e938270f7"
            },
            "dist": {
                "type": "zip",
                "url": "https://api.github.com/repos/sebastianbergmann/environment/zipball/1b5dff7bb151a4db11d49d90e5408e4e938270f7",
                "reference": "1b5dff7bb151a4db11d49d90e5408e4e938270f7",
                "shasum": ""
            },
            "require": {
                "php": ">=7.3"
            },
            "require-dev": {
                "phpunit/phpunit": "^9.3"
            },
            "suggest": {
                "ext-posix": "*"
            },
            "type": "library",
            "extra": {
                "branch-alias": {
                    "dev-master": "5.1-dev"
                }
            },
            "autoload": {
                "classmap": [
                    "src/"
                ]
            },
            "notification-url": "https://packagist.org/downloads/",
            "license": [
                "BSD-3-Clause"
            ],
            "authors": [
                {
                    "name": "Sebastian Bergmann",
                    "email": "sebastian@phpunit.de"
                }
            ],
            "description": "Provides functionality to handle HHVM/PHP environments",
            "homepage": "http://www.github.com/sebastianbergmann/environment",
            "keywords": [
                "Xdebug",
                "environment",
                "hhvm"
            ],
            "support": {
                "issues": "https://github.com/sebastianbergmann/environment/issues",
                "source": "https://github.com/sebastianbergmann/environment/tree/5.1.4"
            },
            "funding": [
                {
                    "url": "https://github.com/sebastianbergmann",
                    "type": "github"
                }
            ],
            "time": "2022-04-03T09:37:03+00:00"
        },
        {
            "name": "sebastian/exporter",
            "version": "4.0.4",
            "source": {
                "type": "git",
                "url": "https://github.com/sebastianbergmann/exporter.git",
                "reference": "65e8b7db476c5dd267e65eea9cab77584d3cfff9"
            },
            "dist": {
                "type": "zip",
                "url": "https://api.github.com/repos/sebastianbergmann/exporter/zipball/65e8b7db476c5dd267e65eea9cab77584d3cfff9",
                "reference": "65e8b7db476c5dd267e65eea9cab77584d3cfff9",
                "shasum": ""
            },
            "require": {
                "php": ">=7.3",
                "sebastian/recursion-context": "^4.0"
            },
            "require-dev": {
                "ext-mbstring": "*",
                "phpunit/phpunit": "^9.3"
            },
            "type": "library",
            "extra": {
                "branch-alias": {
                    "dev-master": "4.0-dev"
                }
            },
            "autoload": {
                "classmap": [
                    "src/"
                ]
            },
            "notification-url": "https://packagist.org/downloads/",
            "license": [
                "BSD-3-Clause"
            ],
            "authors": [
                {
                    "name": "Sebastian Bergmann",
                    "email": "sebastian@phpunit.de"
                },
                {
                    "name": "Jeff Welch",
                    "email": "whatthejeff@gmail.com"
                },
                {
                    "name": "Volker Dusch",
                    "email": "github@wallbash.com"
                },
                {
                    "name": "Adam Harvey",
                    "email": "aharvey@php.net"
                },
                {
                    "name": "Bernhard Schussek",
                    "email": "bschussek@gmail.com"
                }
            ],
            "description": "Provides the functionality to export PHP variables for visualization",
            "homepage": "https://www.github.com/sebastianbergmann/exporter",
            "keywords": [
                "export",
                "exporter"
            ],
            "support": {
                "issues": "https://github.com/sebastianbergmann/exporter/issues",
                "source": "https://github.com/sebastianbergmann/exporter/tree/4.0.4"
            },
            "funding": [
                {
                    "url": "https://github.com/sebastianbergmann",
                    "type": "github"
                }
            ],
            "time": "2021-11-11T14:18:36+00:00"
        },
        {
            "name": "sebastian/global-state",
            "version": "5.0.5",
            "source": {
                "type": "git",
                "url": "https://github.com/sebastianbergmann/global-state.git",
                "reference": "0ca8db5a5fc9c8646244e629625ac486fa286bf2"
            },
            "dist": {
                "type": "zip",
                "url": "https://api.github.com/repos/sebastianbergmann/global-state/zipball/0ca8db5a5fc9c8646244e629625ac486fa286bf2",
                "reference": "0ca8db5a5fc9c8646244e629625ac486fa286bf2",
                "shasum": ""
            },
            "require": {
                "php": ">=7.3",
                "sebastian/object-reflector": "^2.0",
                "sebastian/recursion-context": "^4.0"
            },
            "require-dev": {
                "ext-dom": "*",
                "phpunit/phpunit": "^9.3"
            },
            "suggest": {
                "ext-uopz": "*"
            },
            "type": "library",
            "extra": {
                "branch-alias": {
                    "dev-master": "5.0-dev"
                }
            },
            "autoload": {
                "classmap": [
                    "src/"
                ]
            },
            "notification-url": "https://packagist.org/downloads/",
            "license": [
                "BSD-3-Clause"
            ],
            "authors": [
                {
                    "name": "Sebastian Bergmann",
                    "email": "sebastian@phpunit.de"
                }
            ],
            "description": "Snapshotting of global state",
            "homepage": "http://www.github.com/sebastianbergmann/global-state",
            "keywords": [
                "global state"
            ],
            "support": {
                "issues": "https://github.com/sebastianbergmann/global-state/issues",
                "source": "https://github.com/sebastianbergmann/global-state/tree/5.0.5"
            },
            "funding": [
                {
                    "url": "https://github.com/sebastianbergmann",
                    "type": "github"
                }
            ],
            "time": "2022-02-14T08:28:10+00:00"
        },
        {
            "name": "sebastian/lines-of-code",
            "version": "1.0.3",
            "source": {
                "type": "git",
                "url": "https://github.com/sebastianbergmann/lines-of-code.git",
                "reference": "c1c2e997aa3146983ed888ad08b15470a2e22ecc"
            },
            "dist": {
                "type": "zip",
                "url": "https://api.github.com/repos/sebastianbergmann/lines-of-code/zipball/c1c2e997aa3146983ed888ad08b15470a2e22ecc",
                "reference": "c1c2e997aa3146983ed888ad08b15470a2e22ecc",
                "shasum": ""
            },
            "require": {
                "nikic/php-parser": "^4.6",
                "php": ">=7.3"
            },
            "require-dev": {
                "phpunit/phpunit": "^9.3"
            },
            "type": "library",
            "extra": {
                "branch-alias": {
                    "dev-master": "1.0-dev"
                }
            },
            "autoload": {
                "classmap": [
                    "src/"
                ]
            },
            "notification-url": "https://packagist.org/downloads/",
            "license": [
                "BSD-3-Clause"
            ],
            "authors": [
                {
                    "name": "Sebastian Bergmann",
                    "email": "sebastian@phpunit.de",
                    "role": "lead"
                }
            ],
            "description": "Library for counting the lines of code in PHP source code",
            "homepage": "https://github.com/sebastianbergmann/lines-of-code",
            "support": {
                "issues": "https://github.com/sebastianbergmann/lines-of-code/issues",
                "source": "https://github.com/sebastianbergmann/lines-of-code/tree/1.0.3"
            },
            "funding": [
                {
                    "url": "https://github.com/sebastianbergmann",
                    "type": "github"
                }
            ],
            "time": "2020-11-28T06:42:11+00:00"
        },
        {
            "name": "sebastian/object-enumerator",
            "version": "4.0.4",
            "source": {
                "type": "git",
                "url": "https://github.com/sebastianbergmann/object-enumerator.git",
                "reference": "5c9eeac41b290a3712d88851518825ad78f45c71"
            },
            "dist": {
                "type": "zip",
                "url": "https://api.github.com/repos/sebastianbergmann/object-enumerator/zipball/5c9eeac41b290a3712d88851518825ad78f45c71",
                "reference": "5c9eeac41b290a3712d88851518825ad78f45c71",
                "shasum": ""
            },
            "require": {
                "php": ">=7.3",
                "sebastian/object-reflector": "^2.0",
                "sebastian/recursion-context": "^4.0"
            },
            "require-dev": {
                "phpunit/phpunit": "^9.3"
            },
            "type": "library",
            "extra": {
                "branch-alias": {
                    "dev-master": "4.0-dev"
                }
            },
            "autoload": {
                "classmap": [
                    "src/"
                ]
            },
            "notification-url": "https://packagist.org/downloads/",
            "license": [
                "BSD-3-Clause"
            ],
            "authors": [
                {
                    "name": "Sebastian Bergmann",
                    "email": "sebastian@phpunit.de"
                }
            ],
            "description": "Traverses array structures and object graphs to enumerate all referenced objects",
            "homepage": "https://github.com/sebastianbergmann/object-enumerator/",
            "support": {
                "issues": "https://github.com/sebastianbergmann/object-enumerator/issues",
                "source": "https://github.com/sebastianbergmann/object-enumerator/tree/4.0.4"
            },
            "funding": [
                {
                    "url": "https://github.com/sebastianbergmann",
                    "type": "github"
                }
            ],
            "time": "2020-10-26T13:12:34+00:00"
        },
        {
            "name": "sebastian/object-reflector",
            "version": "2.0.4",
            "source": {
                "type": "git",
                "url": "https://github.com/sebastianbergmann/object-reflector.git",
                "reference": "b4f479ebdbf63ac605d183ece17d8d7fe49c15c7"
            },
            "dist": {
                "type": "zip",
                "url": "https://api.github.com/repos/sebastianbergmann/object-reflector/zipball/b4f479ebdbf63ac605d183ece17d8d7fe49c15c7",
                "reference": "b4f479ebdbf63ac605d183ece17d8d7fe49c15c7",
                "shasum": ""
            },
            "require": {
                "php": ">=7.3"
            },
            "require-dev": {
                "phpunit/phpunit": "^9.3"
            },
            "type": "library",
            "extra": {
                "branch-alias": {
                    "dev-master": "2.0-dev"
                }
            },
            "autoload": {
                "classmap": [
                    "src/"
                ]
            },
            "notification-url": "https://packagist.org/downloads/",
            "license": [
                "BSD-3-Clause"
            ],
            "authors": [
                {
                    "name": "Sebastian Bergmann",
                    "email": "sebastian@phpunit.de"
                }
            ],
            "description": "Allows reflection of object attributes, including inherited and non-public ones",
            "homepage": "https://github.com/sebastianbergmann/object-reflector/",
            "support": {
                "issues": "https://github.com/sebastianbergmann/object-reflector/issues",
                "source": "https://github.com/sebastianbergmann/object-reflector/tree/2.0.4"
            },
            "funding": [
                {
                    "url": "https://github.com/sebastianbergmann",
                    "type": "github"
                }
            ],
            "time": "2020-10-26T13:14:26+00:00"
        },
        {
            "name": "sebastian/recursion-context",
            "version": "4.0.4",
            "source": {
                "type": "git",
                "url": "https://github.com/sebastianbergmann/recursion-context.git",
                "reference": "cd9d8cf3c5804de4341c283ed787f099f5506172"
            },
            "dist": {
                "type": "zip",
                "url": "https://api.github.com/repos/sebastianbergmann/recursion-context/zipball/cd9d8cf3c5804de4341c283ed787f099f5506172",
                "reference": "cd9d8cf3c5804de4341c283ed787f099f5506172",
                "shasum": ""
            },
            "require": {
                "php": ">=7.3"
            },
            "require-dev": {
                "phpunit/phpunit": "^9.3"
            },
            "type": "library",
            "extra": {
                "branch-alias": {
                    "dev-master": "4.0-dev"
                }
            },
            "autoload": {
                "classmap": [
                    "src/"
                ]
            },
            "notification-url": "https://packagist.org/downloads/",
            "license": [
                "BSD-3-Clause"
            ],
            "authors": [
                {
                    "name": "Sebastian Bergmann",
                    "email": "sebastian@phpunit.de"
                },
                {
                    "name": "Jeff Welch",
                    "email": "whatthejeff@gmail.com"
                },
                {
                    "name": "Adam Harvey",
                    "email": "aharvey@php.net"
                }
            ],
            "description": "Provides functionality to recursively process PHP variables",
            "homepage": "http://www.github.com/sebastianbergmann/recursion-context",
            "support": {
                "issues": "https://github.com/sebastianbergmann/recursion-context/issues",
                "source": "https://github.com/sebastianbergmann/recursion-context/tree/4.0.4"
            },
            "funding": [
                {
                    "url": "https://github.com/sebastianbergmann",
                    "type": "github"
                }
            ],
            "time": "2020-10-26T13:17:30+00:00"
        },
        {
            "name": "sebastian/resource-operations",
            "version": "3.0.3",
            "source": {
                "type": "git",
                "url": "https://github.com/sebastianbergmann/resource-operations.git",
                "reference": "0f4443cb3a1d92ce809899753bc0d5d5a8dd19a8"
            },
            "dist": {
                "type": "zip",
                "url": "https://api.github.com/repos/sebastianbergmann/resource-operations/zipball/0f4443cb3a1d92ce809899753bc0d5d5a8dd19a8",
                "reference": "0f4443cb3a1d92ce809899753bc0d5d5a8dd19a8",
                "shasum": ""
            },
            "require": {
                "php": ">=7.3"
            },
            "require-dev": {
                "phpunit/phpunit": "^9.0"
            },
            "type": "library",
            "extra": {
                "branch-alias": {
                    "dev-master": "3.0-dev"
                }
            },
            "autoload": {
                "classmap": [
                    "src/"
                ]
            },
            "notification-url": "https://packagist.org/downloads/",
            "license": [
                "BSD-3-Clause"
            ],
            "authors": [
                {
                    "name": "Sebastian Bergmann",
                    "email": "sebastian@phpunit.de"
                }
            ],
            "description": "Provides a list of PHP built-in functions that operate on resources",
            "homepage": "https://www.github.com/sebastianbergmann/resource-operations",
            "support": {
                "issues": "https://github.com/sebastianbergmann/resource-operations/issues",
                "source": "https://github.com/sebastianbergmann/resource-operations/tree/3.0.3"
            },
            "funding": [
                {
                    "url": "https://github.com/sebastianbergmann",
                    "type": "github"
                }
            ],
            "time": "2020-09-28T06:45:17+00:00"
        },
        {
            "name": "sebastian/type",
            "version": "3.0.0",
            "source": {
                "type": "git",
                "url": "https://github.com/sebastianbergmann/type.git",
                "reference": "b233b84bc4465aff7b57cf1c4bc75c86d00d6dad"
            },
            "dist": {
                "type": "zip",
                "url": "https://api.github.com/repos/sebastianbergmann/type/zipball/b233b84bc4465aff7b57cf1c4bc75c86d00d6dad",
                "reference": "b233b84bc4465aff7b57cf1c4bc75c86d00d6dad",
                "shasum": ""
            },
            "require": {
                "php": ">=7.3"
            },
            "require-dev": {
                "phpunit/phpunit": "^9.5"
            },
            "type": "library",
            "extra": {
                "branch-alias": {
                    "dev-master": "3.0-dev"
                }
            },
            "autoload": {
                "classmap": [
                    "src/"
                ]
            },
            "notification-url": "https://packagist.org/downloads/",
            "license": [
                "BSD-3-Clause"
            ],
            "authors": [
                {
                    "name": "Sebastian Bergmann",
                    "email": "sebastian@phpunit.de",
                    "role": "lead"
                }
            ],
            "description": "Collection of value objects that represent the types of the PHP type system",
            "homepage": "https://github.com/sebastianbergmann/type",
            "support": {
                "issues": "https://github.com/sebastianbergmann/type/issues",
                "source": "https://github.com/sebastianbergmann/type/tree/3.0.0"
            },
            "funding": [
                {
                    "url": "https://github.com/sebastianbergmann",
                    "type": "github"
                }
            ],
            "time": "2022-03-15T09:54:48+00:00"
        },
        {
            "name": "sebastian/version",
            "version": "3.0.2",
            "source": {
                "type": "git",
                "url": "https://github.com/sebastianbergmann/version.git",
                "reference": "c6c1022351a901512170118436c764e473f6de8c"
            },
            "dist": {
                "type": "zip",
                "url": "https://api.github.com/repos/sebastianbergmann/version/zipball/c6c1022351a901512170118436c764e473f6de8c",
                "reference": "c6c1022351a901512170118436c764e473f6de8c",
                "shasum": ""
            },
            "require": {
                "php": ">=7.3"
            },
            "type": "library",
            "extra": {
                "branch-alias": {
                    "dev-master": "3.0-dev"
                }
            },
            "autoload": {
                "classmap": [
                    "src/"
                ]
            },
            "notification-url": "https://packagist.org/downloads/",
            "license": [
                "BSD-3-Clause"
            ],
            "authors": [
                {
                    "name": "Sebastian Bergmann",
                    "email": "sebastian@phpunit.de",
                    "role": "lead"
                }
            ],
            "description": "Library that helps with managing the version number of Git-hosted PHP projects",
            "homepage": "https://github.com/sebastianbergmann/version",
            "support": {
                "issues": "https://github.com/sebastianbergmann/version/issues",
                "source": "https://github.com/sebastianbergmann/version/tree/3.0.2"
            },
            "funding": [
                {
                    "url": "https://github.com/sebastianbergmann",
                    "type": "github"
                }
            ],
            "time": "2020-09-28T06:39:44+00:00"
        },
        {
            "name": "symfony/console",
            "version": "v6.0.11",
            "source": {
                "type": "git",
                "url": "https://github.com/symfony/console.git",
                "reference": "09b8e50f09bf0e5bbde9b61b19d7f53751114725"
            },
            "dist": {
                "type": "zip",
                "url": "https://api.github.com/repos/symfony/console/zipball/09b8e50f09bf0e5bbde9b61b19d7f53751114725",
                "reference": "09b8e50f09bf0e5bbde9b61b19d7f53751114725",
                "shasum": ""
            },
            "require": {
                "php": ">=8.0.2",
                "symfony/polyfill-mbstring": "~1.0",
                "symfony/service-contracts": "^1.1|^2|^3",
                "symfony/string": "^5.4|^6.0"
            },
            "conflict": {
                "symfony/dependency-injection": "<5.4",
                "symfony/dotenv": "<5.4",
                "symfony/event-dispatcher": "<5.4",
                "symfony/lock": "<5.4",
                "symfony/process": "<5.4"
            },
            "provide": {
                "psr/log-implementation": "1.0|2.0|3.0"
            },
            "require-dev": {
                "psr/log": "^1|^2|^3",
                "symfony/config": "^5.4|^6.0",
                "symfony/dependency-injection": "^5.4|^6.0",
                "symfony/event-dispatcher": "^5.4|^6.0",
                "symfony/lock": "^5.4|^6.0",
                "symfony/process": "^5.4|^6.0",
                "symfony/var-dumper": "^5.4|^6.0"
            },
            "suggest": {
                "psr/log": "For using the console logger",
                "symfony/event-dispatcher": "",
                "symfony/lock": "",
                "symfony/process": ""
            },
            "type": "library",
            "autoload": {
                "psr-4": {
                    "Symfony\\Component\\Console\\": ""
                },
                "exclude-from-classmap": [
                    "/Tests/"
                ]
            },
            "notification-url": "https://packagist.org/downloads/",
            "license": [
                "MIT"
            ],
            "authors": [
                {
                    "name": "Fabien Potencier",
                    "email": "fabien@symfony.com"
                },
                {
                    "name": "Symfony Community",
                    "homepage": "https://symfony.com/contributors"
                }
            ],
            "description": "Eases the creation of beautiful and testable command line interfaces",
            "homepage": "https://symfony.com",
            "keywords": [
                "cli",
                "command line",
                "console",
                "terminal"
            ],
            "support": {
                "source": "https://github.com/symfony/console/tree/v6.0.11"
            },
            "funding": [
                {
                    "url": "https://symfony.com/sponsor",
                    "type": "custom"
                },
                {
                    "url": "https://github.com/fabpot",
                    "type": "github"
                },
                {
                    "url": "https://tidelift.com/funding/github/packagist/symfony/symfony",
                    "type": "tidelift"
                }
            ],
            "time": "2022-07-22T14:17:38+00:00"
        },
        {
            "name": "symfony/polyfill-ctype",
            "version": "v1.26.0",
            "source": {
                "type": "git",
                "url": "https://github.com/symfony/polyfill-ctype.git",
                "reference": "6fd1b9a79f6e3cf65f9e679b23af304cd9e010d4"
            },
            "dist": {
                "type": "zip",
                "url": "https://api.github.com/repos/symfony/polyfill-ctype/zipball/6fd1b9a79f6e3cf65f9e679b23af304cd9e010d4",
                "reference": "6fd1b9a79f6e3cf65f9e679b23af304cd9e010d4",
                "shasum": ""
            },
            "require": {
                "php": ">=7.1"
            },
            "provide": {
                "ext-ctype": "*"
            },
            "suggest": {
                "ext-ctype": "For best performance"
            },
            "type": "library",
            "extra": {
                "branch-alias": {
                    "dev-main": "1.26-dev"
                },
                "thanks": {
                    "name": "symfony/polyfill",
                    "url": "https://github.com/symfony/polyfill"
                }
            },
            "autoload": {
                "files": [
                    "bootstrap.php"
                ],
                "psr-4": {
                    "Symfony\\Polyfill\\Ctype\\": ""
                }
            },
            "notification-url": "https://packagist.org/downloads/",
            "license": [
                "MIT"
            ],
            "authors": [
                {
                    "name": "Gert de Pagter",
                    "email": "BackEndTea@gmail.com"
                },
                {
                    "name": "Symfony Community",
                    "homepage": "https://symfony.com/contributors"
                }
            ],
            "description": "Symfony polyfill for ctype functions",
            "homepage": "https://symfony.com",
            "keywords": [
                "compatibility",
                "ctype",
                "polyfill",
                "portable"
            ],
            "support": {
                "source": "https://github.com/symfony/polyfill-ctype/tree/v1.26.0"
            },
            "funding": [
                {
                    "url": "https://symfony.com/sponsor",
                    "type": "custom"
                },
                {
                    "url": "https://github.com/fabpot",
                    "type": "github"
                },
                {
                    "url": "https://tidelift.com/funding/github/packagist/symfony/symfony",
                    "type": "tidelift"
                }
            ],
            "time": "2022-05-24T11:49:31+00:00"
        },
        {
            "name": "symfony/polyfill-intl-grapheme",
            "version": "v1.26.0",
            "source": {
                "type": "git",
                "url": "https://github.com/symfony/polyfill-intl-grapheme.git",
                "reference": "433d05519ce6990bf3530fba6957499d327395c2"
            },
            "dist": {
                "type": "zip",
                "url": "https://api.github.com/repos/symfony/polyfill-intl-grapheme/zipball/433d05519ce6990bf3530fba6957499d327395c2",
                "reference": "433d05519ce6990bf3530fba6957499d327395c2",
                "shasum": ""
            },
            "require": {
                "php": ">=7.1"
            },
            "suggest": {
                "ext-intl": "For best performance"
            },
            "type": "library",
            "extra": {
                "branch-alias": {
                    "dev-main": "1.26-dev"
                },
                "thanks": {
                    "name": "symfony/polyfill",
                    "url": "https://github.com/symfony/polyfill"
                }
            },
            "autoload": {
                "files": [
                    "bootstrap.php"
                ],
                "psr-4": {
                    "Symfony\\Polyfill\\Intl\\Grapheme\\": ""
                }
            },
            "notification-url": "https://packagist.org/downloads/",
            "license": [
                "MIT"
            ],
            "authors": [
                {
                    "name": "Nicolas Grekas",
                    "email": "p@tchwork.com"
                },
                {
                    "name": "Symfony Community",
                    "homepage": "https://symfony.com/contributors"
                }
            ],
            "description": "Symfony polyfill for intl's grapheme_* functions",
            "homepage": "https://symfony.com",
            "keywords": [
                "compatibility",
                "grapheme",
                "intl",
                "polyfill",
                "portable",
                "shim"
            ],
            "support": {
                "source": "https://github.com/symfony/polyfill-intl-grapheme/tree/v1.26.0"
            },
            "funding": [
                {
                    "url": "https://symfony.com/sponsor",
                    "type": "custom"
                },
                {
                    "url": "https://github.com/fabpot",
                    "type": "github"
                },
                {
                    "url": "https://tidelift.com/funding/github/packagist/symfony/symfony",
                    "type": "tidelift"
                }
            ],
            "time": "2022-05-24T11:49:31+00:00"
        },
        {
            "name": "symfony/polyfill-intl-normalizer",
            "version": "v1.26.0",
            "source": {
                "type": "git",
                "url": "https://github.com/symfony/polyfill-intl-normalizer.git",
                "reference": "219aa369ceff116e673852dce47c3a41794c14bd"
            },
            "dist": {
                "type": "zip",
                "url": "https://api.github.com/repos/symfony/polyfill-intl-normalizer/zipball/219aa369ceff116e673852dce47c3a41794c14bd",
                "reference": "219aa369ceff116e673852dce47c3a41794c14bd",
                "shasum": ""
            },
            "require": {
                "php": ">=7.1"
            },
            "suggest": {
                "ext-intl": "For best performance"
            },
            "type": "library",
            "extra": {
                "branch-alias": {
                    "dev-main": "1.26-dev"
                },
                "thanks": {
                    "name": "symfony/polyfill",
                    "url": "https://github.com/symfony/polyfill"
                }
            },
            "autoload": {
                "files": [
                    "bootstrap.php"
                ],
                "psr-4": {
                    "Symfony\\Polyfill\\Intl\\Normalizer\\": ""
                },
                "classmap": [
                    "Resources/stubs"
                ]
            },
            "notification-url": "https://packagist.org/downloads/",
            "license": [
                "MIT"
            ],
            "authors": [
                {
                    "name": "Nicolas Grekas",
                    "email": "p@tchwork.com"
                },
                {
                    "name": "Symfony Community",
                    "homepage": "https://symfony.com/contributors"
                }
            ],
            "description": "Symfony polyfill for intl's Normalizer class and related functions",
            "homepage": "https://symfony.com",
            "keywords": [
                "compatibility",
                "intl",
                "normalizer",
                "polyfill",
                "portable",
                "shim"
            ],
            "support": {
                "source": "https://github.com/symfony/polyfill-intl-normalizer/tree/v1.26.0"
            },
            "funding": [
                {
                    "url": "https://symfony.com/sponsor",
                    "type": "custom"
                },
                {
                    "url": "https://github.com/fabpot",
                    "type": "github"
                },
                {
                    "url": "https://tidelift.com/funding/github/packagist/symfony/symfony",
                    "type": "tidelift"
                }
            ],
            "time": "2022-05-24T11:49:31+00:00"
        },
        {
            "name": "symfony/polyfill-mbstring",
            "version": "v1.26.0",
            "source": {
                "type": "git",
                "url": "https://github.com/symfony/polyfill-mbstring.git",
                "reference": "9344f9cb97f3b19424af1a21a3b0e75b0a7d8d7e"
            },
            "dist": {
                "type": "zip",
                "url": "https://api.github.com/repos/symfony/polyfill-mbstring/zipball/9344f9cb97f3b19424af1a21a3b0e75b0a7d8d7e",
                "reference": "9344f9cb97f3b19424af1a21a3b0e75b0a7d8d7e",
                "shasum": ""
            },
            "require": {
                "php": ">=7.1"
            },
            "provide": {
                "ext-mbstring": "*"
            },
            "suggest": {
                "ext-mbstring": "For best performance"
            },
            "type": "library",
            "extra": {
                "branch-alias": {
                    "dev-main": "1.26-dev"
                },
                "thanks": {
                    "name": "symfony/polyfill",
                    "url": "https://github.com/symfony/polyfill"
                }
            },
            "autoload": {
                "files": [
                    "bootstrap.php"
                ],
                "psr-4": {
                    "Symfony\\Polyfill\\Mbstring\\": ""
                }
            },
            "notification-url": "https://packagist.org/downloads/",
            "license": [
                "MIT"
            ],
            "authors": [
                {
                    "name": "Nicolas Grekas",
                    "email": "p@tchwork.com"
                },
                {
                    "name": "Symfony Community",
                    "homepage": "https://symfony.com/contributors"
                }
            ],
            "description": "Symfony polyfill for the Mbstring extension",
            "homepage": "https://symfony.com",
            "keywords": [
                "compatibility",
                "mbstring",
                "polyfill",
                "portable",
                "shim"
            ],
            "support": {
                "source": "https://github.com/symfony/polyfill-mbstring/tree/v1.26.0"
            },
            "funding": [
                {
                    "url": "https://symfony.com/sponsor",
                    "type": "custom"
                },
                {
                    "url": "https://github.com/fabpot",
                    "type": "github"
                },
                {
                    "url": "https://tidelift.com/funding/github/packagist/symfony/symfony",
                    "type": "tidelift"
                }
            ],
            "time": "2022-05-24T11:49:31+00:00"
        },
        {
            "name": "symfony/process",
            "version": "v6.0.11",
            "source": {
                "type": "git",
                "url": "https://github.com/symfony/process.git",
                "reference": "44270a08ccb664143dede554ff1c00aaa2247a43"
            },
            "dist": {
                "type": "zip",
                "url": "https://api.github.com/repos/symfony/process/zipball/44270a08ccb664143dede554ff1c00aaa2247a43",
                "reference": "44270a08ccb664143dede554ff1c00aaa2247a43",
                "shasum": ""
            },
            "require": {
                "php": ">=8.0.2"
            },
            "type": "library",
            "autoload": {
                "psr-4": {
                    "Symfony\\Component\\Process\\": ""
                },
                "exclude-from-classmap": [
                    "/Tests/"
                ]
            },
            "notification-url": "https://packagist.org/downloads/",
            "license": [
                "MIT"
            ],
            "authors": [
                {
                    "name": "Fabien Potencier",
                    "email": "fabien@symfony.com"
                },
                {
                    "name": "Symfony Community",
                    "homepage": "https://symfony.com/contributors"
                }
            ],
            "description": "Executes commands in sub-processes",
            "homepage": "https://symfony.com",
            "support": {
                "source": "https://github.com/symfony/process/tree/v6.0.11"
            },
            "funding": [
                {
                    "url": "https://symfony.com/sponsor",
                    "type": "custom"
                },
                {
                    "url": "https://github.com/fabpot",
                    "type": "github"
                },
                {
                    "url": "https://tidelift.com/funding/github/packagist/symfony/symfony",
                    "type": "tidelift"
                }
            ],
            "time": "2022-06-27T17:10:44+00:00"
        },
        {
            "name": "symfony/service-contracts",
            "version": "v3.0.2",
            "source": {
                "type": "git",
                "url": "https://github.com/symfony/service-contracts.git",
                "reference": "d78d39c1599bd1188b8e26bb341da52c3c6d8a66"
            },
            "dist": {
                "type": "zip",
                "url": "https://api.github.com/repos/symfony/service-contracts/zipball/d78d39c1599bd1188b8e26bb341da52c3c6d8a66",
                "reference": "d78d39c1599bd1188b8e26bb341da52c3c6d8a66",
                "shasum": ""
            },
            "require": {
                "php": ">=8.0.2",
                "psr/container": "^2.0"
            },
            "conflict": {
                "ext-psr": "<1.1|>=2"
            },
            "suggest": {
                "symfony/service-implementation": ""
            },
            "type": "library",
            "extra": {
                "branch-alias": {
                    "dev-main": "3.0-dev"
                },
                "thanks": {
                    "name": "symfony/contracts",
                    "url": "https://github.com/symfony/contracts"
                }
            },
            "autoload": {
                "psr-4": {
                    "Symfony\\Contracts\\Service\\": ""
                }
            },
            "notification-url": "https://packagist.org/downloads/",
            "license": [
                "MIT"
            ],
            "authors": [
                {
                    "name": "Nicolas Grekas",
                    "email": "p@tchwork.com"
                },
                {
                    "name": "Symfony Community",
                    "homepage": "https://symfony.com/contributors"
                }
            ],
            "description": "Generic abstractions related to writing services",
            "homepage": "https://symfony.com",
            "keywords": [
                "abstractions",
                "contracts",
                "decoupling",
                "interfaces",
                "interoperability",
                "standards"
            ],
            "support": {
                "source": "https://github.com/symfony/service-contracts/tree/v3.0.2"
            },
            "funding": [
                {
                    "url": "https://symfony.com/sponsor",
                    "type": "custom"
                },
                {
                    "url": "https://github.com/fabpot",
                    "type": "github"
                },
                {
                    "url": "https://tidelift.com/funding/github/packagist/symfony/symfony",
                    "type": "tidelift"
                }
            ],
            "time": "2022-05-30T19:17:58+00:00"
        },
        {
            "name": "symfony/string",
            "version": "v6.0.11",
            "source": {
                "type": "git",
                "url": "https://github.com/symfony/string.git",
                "reference": "042b6bf0f6ccca6d456a0572eb788cfb8b1ff809"
            },
            "dist": {
                "type": "zip",
                "url": "https://api.github.com/repos/symfony/string/zipball/042b6bf0f6ccca6d456a0572eb788cfb8b1ff809",
                "reference": "042b6bf0f6ccca6d456a0572eb788cfb8b1ff809",
                "shasum": ""
            },
            "require": {
                "php": ">=8.0.2",
                "symfony/polyfill-ctype": "~1.8",
                "symfony/polyfill-intl-grapheme": "~1.0",
                "symfony/polyfill-intl-normalizer": "~1.0",
                "symfony/polyfill-mbstring": "~1.0"
            },
            "conflict": {
                "symfony/translation-contracts": "<2.0"
            },
            "require-dev": {
                "symfony/error-handler": "^5.4|^6.0",
                "symfony/http-client": "^5.4|^6.0",
                "symfony/translation-contracts": "^2.0|^3.0",
                "symfony/var-exporter": "^5.4|^6.0"
            },
            "type": "library",
            "autoload": {
                "files": [
                    "Resources/functions.php"
                ],
                "psr-4": {
                    "Symfony\\Component\\String\\": ""
                },
                "exclude-from-classmap": [
                    "/Tests/"
                ]
            },
            "notification-url": "https://packagist.org/downloads/",
            "license": [
                "MIT"
            ],
            "authors": [
                {
                    "name": "Nicolas Grekas",
                    "email": "p@tchwork.com"
                },
                {
                    "name": "Symfony Community",
                    "homepage": "https://symfony.com/contributors"
                }
            ],
            "description": "Provides an object-oriented API to strings and deals with bytes, UTF-8 code points and grapheme clusters in a unified way",
            "homepage": "https://symfony.com",
            "keywords": [
                "grapheme",
                "i18n",
                "string",
                "unicode",
                "utf-8",
                "utf8"
            ],
            "support": {
                "source": "https://github.com/symfony/string/tree/v6.0.11"
            },
            "funding": [
                {
                    "url": "https://symfony.com/sponsor",
                    "type": "custom"
                },
                {
                    "url": "https://github.com/fabpot",
                    "type": "github"
                },
                {
                    "url": "https://tidelift.com/funding/github/packagist/symfony/symfony",
                    "type": "tidelift"
                }
            ],
            "time": "2022-07-27T15:50:26+00:00"
        },
        {
            "name": "theseer/tokenizer",
            "version": "1.2.1",
            "source": {
                "type": "git",
                "url": "https://github.com/theseer/tokenizer.git",
                "reference": "34a41e998c2183e22995f158c581e7b5e755ab9e"
            },
            "dist": {
                "type": "zip",
                "url": "https://api.github.com/repos/theseer/tokenizer/zipball/34a41e998c2183e22995f158c581e7b5e755ab9e",
                "reference": "34a41e998c2183e22995f158c581e7b5e755ab9e",
                "shasum": ""
            },
            "require": {
                "ext-dom": "*",
                "ext-tokenizer": "*",
                "ext-xmlwriter": "*",
                "php": "^7.2 || ^8.0"
            },
            "type": "library",
            "autoload": {
                "classmap": [
                    "src/"
                ]
            },
            "notification-url": "https://packagist.org/downloads/",
            "license": [
                "BSD-3-Clause"
            ],
            "authors": [
                {
                    "name": "Arne Blankerts",
                    "email": "arne@blankerts.de",
                    "role": "Developer"
                }
            ],
            "description": "A small library for converting tokenized PHP source code into XML and potentially other formats",
            "support": {
                "issues": "https://github.com/theseer/tokenizer/issues",
                "source": "https://github.com/theseer/tokenizer/tree/1.2.1"
            },
            "funding": [
                {
                    "url": "https://github.com/theseer",
                    "type": "github"
                }
            ],
            "time": "2021-07-28T10:34:58+00:00"
        },
        {
            "name": "webmozart/assert",
            "version": "1.11.0",
            "source": {
                "type": "git",
                "url": "https://github.com/webmozarts/assert.git",
                "reference": "11cb2199493b2f8a3b53e7f19068fc6aac760991"
            },
            "dist": {
                "type": "zip",
                "url": "https://api.github.com/repos/webmozarts/assert/zipball/11cb2199493b2f8a3b53e7f19068fc6aac760991",
                "reference": "11cb2199493b2f8a3b53e7f19068fc6aac760991",
                "shasum": ""
            },
            "require": {
                "ext-ctype": "*",
                "php": "^7.2 || ^8.0"
            },
            "conflict": {
                "phpstan/phpstan": "<0.12.20",
                "vimeo/psalm": "<4.6.1 || 4.6.2"
            },
            "require-dev": {
                "phpunit/phpunit": "^8.5.13"
            },
            "type": "library",
            "extra": {
                "branch-alias": {
                    "dev-master": "1.10-dev"
                }
            },
            "autoload": {
                "psr-4": {
                    "Webmozart\\Assert\\": "src/"
                }
            },
            "notification-url": "https://packagist.org/downloads/",
            "license": [
                "MIT"
            ],
            "authors": [
                {
                    "name": "Bernhard Schussek",
                    "email": "bschussek@gmail.com"
                }
            ],
            "description": "Assertions to validate method input/output with nice error messages.",
            "keywords": [
                "assert",
                "check",
                "validate"
            ],
            "support": {
                "issues": "https://github.com/webmozarts/assert/issues",
                "source": "https://github.com/webmozarts/assert/tree/1.11.0"
            },
            "time": "2022-06-03T18:03:27+00:00"
        },
        {
            "name": "wikimedia/at-ease",
            "version": "v2.1.0",
            "source": {
                "type": "git",
                "url": "https://github.com/wikimedia/at-ease.git",
                "reference": "e8ebaa7bb7c8a8395481a05f6dc4deaceab11c33"
            },
            "dist": {
                "type": "zip",
                "url": "https://api.github.com/repos/wikimedia/at-ease/zipball/e8ebaa7bb7c8a8395481a05f6dc4deaceab11c33",
                "reference": "e8ebaa7bb7c8a8395481a05f6dc4deaceab11c33",
                "shasum": ""
            },
            "require": {
                "php": ">=7.2.9"
            },
            "require-dev": {
                "mediawiki/mediawiki-codesniffer": "35.0.0",
                "mediawiki/minus-x": "1.1.1",
                "ockcyp/covers-validator": "1.3.3",
                "php-parallel-lint/php-console-highlighter": "0.5.0",
                "php-parallel-lint/php-parallel-lint": "1.2.0",
                "phpunit/phpunit": "^8.5"
            },
            "type": "library",
            "autoload": {
                "files": [
                    "src/Wikimedia/Functions.php"
                ],
                "psr-4": {
                    "Wikimedia\\AtEase\\": "src/Wikimedia/AtEase/"
                }
            },
            "notification-url": "https://packagist.org/downloads/",
            "license": [
                "GPL-2.0-or-later"
            ],
            "authors": [
                {
                    "name": "Tim Starling",
                    "email": "tstarling@wikimedia.org"
                },
                {
                    "name": "MediaWiki developers",
                    "email": "wikitech-l@lists.wikimedia.org"
                }
            ],
            "description": "Safe replacement to @ for suppressing warnings.",
            "homepage": "https://www.mediawiki.org/wiki/at-ease",
            "support": {
                "source": "https://github.com/wikimedia/at-ease/tree/v2.1.0"
            },
            "time": "2021-02-27T15:53:37+00:00"
        },
        {
            "name": "yoast/phpunit-polyfills",
            "version": "1.0.3",
            "source": {
                "type": "git",
                "url": "https://github.com/Yoast/PHPUnit-Polyfills.git",
                "reference": "5ea3536428944955f969bc764bbe09738e151ada"
            },
            "dist": {
                "type": "zip",
                "url": "https://api.github.com/repos/Yoast/PHPUnit-Polyfills/zipball/5ea3536428944955f969bc764bbe09738e151ada",
                "reference": "5ea3536428944955f969bc764bbe09738e151ada",
                "shasum": ""
            },
            "require": {
                "php": ">=5.4",
                "phpunit/phpunit": "^4.8.36 || ^5.7.21 || ^6.0 || ^7.0 || ^8.0 || ^9.0"
            },
            "require-dev": {
                "yoast/yoastcs": "^2.2.0"
            },
            "type": "library",
            "extra": {
                "branch-alias": {
                    "dev-main": "1.x-dev",
                    "dev-develop": "1.x-dev"
                }
            },
            "autoload": {
                "files": [
                    "phpunitpolyfills-autoload.php"
                ]
            },
            "notification-url": "https://packagist.org/downloads/",
            "license": [
                "BSD-3-Clause"
            ],
            "authors": [
                {
                    "name": "Team Yoast",
                    "email": "support@yoast.com",
                    "homepage": "https://yoast.com"
                },
                {
                    "name": "Contributors",
                    "homepage": "https://github.com/Yoast/PHPUnit-Polyfills/graphs/contributors"
                }
            ],
            "description": "Set of polyfills for changed PHPUnit functionality to allow for creating PHPUnit cross-version compatible tests",
            "homepage": "https://github.com/Yoast/PHPUnit-Polyfills",
            "keywords": [
                "phpunit",
                "polyfill",
                "testing"
            ],
            "support": {
                "issues": "https://github.com/Yoast/PHPUnit-Polyfills/issues",
                "source": "https://github.com/Yoast/PHPUnit-Polyfills"
            },
            "time": "2021-11-23T01:37:03+00:00"
        }
    ],
    "aliases": [],
    "minimum-stability": "dev",
    "stability-flags": {
        "automattic/jetpack-a8c-mc-stats": 20,
        "automattic/jetpack-abtest": 20,
        "automattic/jetpack-assets": 20,
        "automattic/jetpack-autoloader": 20,
        "automattic/jetpack-backup": 20,
        "automattic/jetpack-blocks": 20,
        "automattic/jetpack-compat": 20,
        "automattic/jetpack-composer-plugin": 20,
        "automattic/jetpack-config": 20,
        "automattic/jetpack-connection": 20,
        "automattic/jetpack-connection-ui": 20,
        "automattic/jetpack-constants": 20,
        "automattic/jetpack-device-detection": 20,
        "automattic/jetpack-error": 20,
        "automattic/jetpack-google-fonts-provider": 20,
        "automattic/jetpack-identity-crisis": 20,
        "automattic/jetpack-jitm": 20,
        "automattic/jetpack-lazy-images": 20,
        "automattic/jetpack-licensing": 20,
        "automattic/jetpack-logo": 20,
        "automattic/jetpack-my-jetpack": 20,
        "automattic/jetpack-partner": 20,
        "automattic/jetpack-plugins-installer": 20,
        "automattic/jetpack-post-list": 20,
        "automattic/jetpack-publicize": 20,
        "automattic/jetpack-redirect": 20,
        "automattic/jetpack-roles": 20,
        "automattic/jetpack-search": 20,
        "automattic/jetpack-status": 20,
        "automattic/jetpack-sync": 20,
        "automattic/jetpack-videopress": 20,
        "automattic/jetpack-waf": 20,
        "automattic/jetpack-wordads": 20,
        "automattic/jetpack-changelogger": 20
    },
    "prefer-stable": true,
    "prefer-lowest": false,
    "platform": {
        "ext-fileinfo": "*",
        "ext-json": "*",
        "ext-openssl": "*"
    },
    "platform-dev": [],
    "platform-overrides": {
        "ext-intl": "0.0.0"
    },
    "plugin-api-version": "2.3.0"
}<|MERGE_RESOLUTION|>--- conflicted
+++ resolved
@@ -4,11 +4,7 @@
         "Read more about it at https://getcomposer.org/doc/01-basic-usage.md#installing-dependencies",
         "This file is @generated automatically"
     ],
-<<<<<<< HEAD
     "content-hash": "194d44fd3929244695b68603fc936b5a",
-=======
-    "content-hash": "c45e64ee74ab0fcedafa57a31bf52d40",
->>>>>>> 9d586834
     "packages": [
         {
             "name": "automattic/jetpack-a8c-mc-stats",
