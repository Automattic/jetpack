@import '~@automattic/color-studio/dist/color-variables';

.card {
    padding: 160px 48px 48px;
    display: flex;
	flex-direction: column;
	gap: 24px;

    @media (max-width: 959px) {
		padding: 16px;
	}
}

.connection_status {
    display: flex;
    gap: 8px;
    align-items: center;
    font-size: 16px;
    line-height: 22px;
    padding-bottom: 24px;
}

.connection_status--connected {
    color: var( --jp-green-50 );
}

.connection_status--disconnected {
    color: var( --jp-red-50 );
<<<<<<< HEAD
}

.disconnect_site_trigger {
    display: flex;
    justify-content: center;
    padding: 32px;
}

.disconnect_modal {
    max-width: 512px;
    border-radius: 12px;

    :global {
        .components-modal__header-heading {
            font-size: 20px;
            line-height: 24px;
        }

        p {
            font-size: 14px;
            line-height: 20px;
        }
    }
}

.disconnect_modal__error {
    color: var( --jp-red-50 );
    text-align: end;
    margin-bottom: 0;
}

.disconnect_modal__actions {
    display: flex;
    gap: 8px;
    justify-content: flex-end;
    margin-top: 2rem;

    :global {
        .components-button {
            --spacing-base: 16px;
            --font-body-extra-small: 14px;
        }
        .components-button.is-secondary {
            box-shadow: inset 0 0 0 1px $studio-gray-5;
        }
    }
}

.disconnect_button {
    min-width: 167px;
=======
>>>>>>> f31bc102
}<|MERGE_RESOLUTION|>--- conflicted
+++ resolved
@@ -26,57 +26,4 @@
 
 .connection_status--disconnected {
     color: var( --jp-red-50 );
-<<<<<<< HEAD
-}
-
-.disconnect_site_trigger {
-    display: flex;
-    justify-content: center;
-    padding: 32px;
-}
-
-.disconnect_modal {
-    max-width: 512px;
-    border-radius: 12px;
-
-    :global {
-        .components-modal__header-heading {
-            font-size: 20px;
-            line-height: 24px;
-        }
-
-        p {
-            font-size: 14px;
-            line-height: 20px;
-        }
-    }
-}
-
-.disconnect_modal__error {
-    color: var( --jp-red-50 );
-    text-align: end;
-    margin-bottom: 0;
-}
-
-.disconnect_modal__actions {
-    display: flex;
-    gap: 8px;
-    justify-content: flex-end;
-    margin-top: 2rem;
-
-    :global {
-        .components-button {
-            --spacing-base: 16px;
-            --font-body-extra-small: 14px;
-        }
-        .components-button.is-secondary {
-            box-shadow: inset 0 0 0 1px $studio-gray-5;
-        }
-    }
-}
-
-.disconnect_button {
-    min-width: 167px;
-=======
->>>>>>> f31bc102
 }