--- conflicted
+++ resolved
@@ -4,11 +4,7 @@
         "Read more about it at https://getcomposer.org/doc/01-basic-usage.md#installing-dependencies",
         "This file is @generated automatically"
     ],
-<<<<<<< HEAD
-    "content-hash": "ed5e82c00f4dd7b1268bab3dccc11b2e",
-=======
-    "content-hash": "4883bd591c3149ff56ed318cd01c75eb",
->>>>>>> 1f28a653
+    "content-hash": "c249536c1eb6830bdcff25bcf8d1b163",
     "packages": [
         {
             "name": "automattic/jetpack-a8c-mc-stats",
