--- conflicted
+++ resolved
@@ -40,10 +40,7 @@
 		"react-dom": "17.0.2"
 	},
 	"devDependencies": {
-<<<<<<< HEAD
-=======
 		"@automattic/jetpack-base-styles": "workspace:^0.1.0-alpha",
->>>>>>> fee60205
 		"@automattic/jetpack-webpack-config": "workspace:^0.3.0-alpha",
 		"@babel/core": "7.16.0",
 		"@babel/preset-env": "7.16.4",
