--- conflicted
+++ resolved
@@ -27,9 +27,8 @@
 		"extends @wordpress/browserslist-config"
 	],
 	"dependencies": {
-<<<<<<< HEAD
-		"@automattic/jetpack-connection": "workspace:^0.5.0-alpha",
-		"@automattic/jetpack-components": "workspace:^0.2.0-alpha",
+		"@automattic/jetpack-connection": "workspace:0.5.0",
+		"@automattic/jetpack-components": "workspace:0.2.0",
 		"@wordpress/api-fetch": "5.2.0",
 		"@wordpress/data": "5.2.0",
 		"@wordpress/date": "4.2.0",
@@ -37,17 +36,6 @@
 		"@wordpress/i18n": "4.2.0",
 		"react": "17.0.2",
 		"react-dom": "17.0.2"
-=======
-		"@automattic/jetpack-connection": "workspace:0.5.0",
-		"@automattic/jetpack-components": "workspace:0.2.0",
-		"@wordpress/api-fetch": "5.1.1",
-		"@wordpress/data": "4.27.3",
-		"@wordpress/date": "4.1.1",
-		"@wordpress/element": "3.1.1",
-		"@wordpress/i18n": "3.20.0",
-		"react": "16.14.0",
-		"react-dom": "16.14.0"
->>>>>>> 172555c4
 	},
 	"devDependencies": {
 		"@automattic/calypso-build": "7.0.0",
