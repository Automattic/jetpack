--- conflicted
+++ resolved
@@ -39,11 +39,7 @@
 		"react-dom": "17.0.2"
 	},
 	"devDependencies": {
-<<<<<<< HEAD
 		"@automattic/jetpack-webpack-config": "workspace:^0.2.0-alpha",
-=======
-		"@automattic/jetpack-webpack-config": "workspace:^0.1.1-alpha",
->>>>>>> b8945dbd
 		"@babel/core": "7.16.0",
 		"@babel/preset-env": "7.16.0",
 		"@babel/register": "7.16.0",
