{
    "_readme": [
        "This file locks the dependencies of your project to a known state",
        "Read more about it at https://getcomposer.org/doc/01-basic-usage.md#installing-dependencies",
        "This file is @generated automatically"
    ],
    "content-hash": "9fadb827b7b940f9cf76d1c8716adf56",
    "packages": [
        {
            "name": "automattic/jetpack-a8c-mc-stats",
            "version": "dev-master",
            "dist": {
                "type": "path",
                "url": "../../packages/a8c-mc-stats",
                "reference": "c4becc4203eedffdc2d277fbc499b11105b82cba"
            },
            "require-dev": {
                "automattic/jetpack-changelogger": "^3.1",
                "yoast/phpunit-polyfills": "1.0.3"
            },
            "type": "jetpack-library",
            "extra": {
                "autotagger": true,
                "mirror-repo": "Automattic/jetpack-a8c-mc-stats",
                "changelogger": {
                    "link-template": "https://github.com/Automattic/jetpack-a8c-mc-stats/compare/v${old}...v${new}"
                },
                "branch-alias": {
                    "dev-master": "1.4.x-dev"
                }
            },
            "autoload": {
                "classmap": [
                    "src/"
                ]
            },
            "scripts": {
                "phpunit": [
                    "./vendor/phpunit/phpunit/phpunit --colors=always"
                ],
                "test-coverage": [
                    "php -dpcov.directory=. ./vendor/bin/phpunit --coverage-clover \"$COVERAGE_DIR/clover.xml\""
                ],
                "test-php": [
                    "@composer phpunit"
                ]
            },
            "license": [
                "GPL-2.0-or-later"
            ],
            "description": "Used to record internal usage stats for Automattic. Not visible to site owners.",
            "transport-options": {
                "relative": true
            }
        },
        {
            "name": "automattic/jetpack-admin-ui",
            "version": "dev-master",
            "dist": {
                "type": "path",
                "url": "../../packages/admin-ui",
                "reference": "431dfc5312dfafd99bf113eecad1642383e1544d"
            },
            "require-dev": {
                "automattic/jetpack-changelogger": "^3.1",
                "automattic/wordbless": "dev-master",
                "yoast/phpunit-polyfills": "1.0.3"
            },
            "type": "jetpack-library",
            "extra": {
                "autotagger": true,
                "mirror-repo": "Automattic/jetpack-admin-ui",
                "textdomain": "jetpack-admin-ui",
                "changelogger": {
                    "link-template": "https://github.com/Automattic/jetpack-admin-ui/compare/${old}...${new}"
                },
                "branch-alias": {
                    "dev-master": "0.2.x-dev"
                },
                "version-constants": {
                    "::PACKAGE_VERSION": "src/class-admin-menu.php"
                }
            },
            "autoload": {
                "classmap": [
                    "src/"
                ]
            },
            "scripts": {
                "phpunit": [
                    "./vendor/phpunit/phpunit/phpunit --colors=always"
                ],
                "test-coverage": [
                    "php -dpcov.directory=. ./vendor/bin/phpunit --coverage-clover \"$COVERAGE_DIR/clover.xml\""
                ],
                "test-php": [
                    "@composer phpunit"
                ],
                "post-update-cmd": [
                    "php -r \"copy('vendor/automattic/wordbless/src/dbless-wpdb.php', 'wordpress/wp-content/db.php');\""
                ]
            },
            "license": [
                "GPL-2.0-or-later"
            ],
            "description": "Generic Jetpack wp-admin UI elements",
            "transport-options": {
                "relative": true
            }
        },
        {
            "name": "automattic/jetpack-assets",
            "version": "dev-master",
            "dist": {
                "type": "path",
                "url": "../../packages/assets",
                "reference": "ddeea163e5a602e093e82e9b0597392e74cc086c"
            },
            "require": {
                "automattic/jetpack-constants": "^1.6"
            },
            "require-dev": {
                "automattic/jetpack-changelogger": "^3.1",
                "brain/monkey": "2.6.1",
                "wikimedia/testing-access-wrapper": "^1.0 || ^2.0",
                "yoast/phpunit-polyfills": "1.0.3"
            },
            "type": "jetpack-library",
            "extra": {
                "autotagger": true,
                "mirror-repo": "Automattic/jetpack-assets",
                "textdomain": "jetpack-assets",
                "changelogger": {
                    "link-template": "https://github.com/Automattic/jetpack-assets/compare/v${old}...v${new}"
                },
                "branch-alias": {
                    "dev-master": "1.17.x-dev"
                }
            },
            "autoload": {
                "files": [
                    "actions.php"
                ],
                "classmap": [
                    "src/"
                ]
            },
            "scripts": {
                "build-development": [
                    "pnpm run build"
                ],
                "build-production": [
                    "pnpm run build-production"
                ],
                "phpunit": [
                    "./vendor/phpunit/phpunit/phpunit --colors=always"
                ],
                "test-coverage": [
                    "php -dpcov.directory=. ./vendor/bin/phpunit --coverage-clover \"$COVERAGE_DIR/php/clover.xml\"",
                    "pnpm run test-coverage"
                ],
                "test-js": [
                    "pnpm run test"
                ],
                "test-php": [
                    "@composer phpunit"
                ]
            },
            "license": [
                "GPL-2.0-or-later"
            ],
            "description": "Asset management utilities for Jetpack ecosystem packages",
            "transport-options": {
                "relative": true
            }
        },
        {
            "name": "automattic/jetpack-autoloader",
            "version": "dev-master",
            "dist": {
                "type": "path",
                "url": "../../packages/autoloader",
                "reference": "4b278cf445826a854386cd03d1d7e56bde99cf29"
            },
            "require": {
                "composer-plugin-api": "^1.1 || ^2.0"
            },
            "require-dev": {
                "automattic/jetpack-changelogger": "^3.1",
                "yoast/phpunit-polyfills": "1.0.3"
            },
            "type": "composer-plugin",
            "extra": {
                "autotagger": true,
                "class": "Automattic\\Jetpack\\Autoloader\\CustomAutoloaderPlugin",
                "mirror-repo": "Automattic/jetpack-autoloader",
                "changelogger": {
                    "link-template": "https://github.com/Automattic/jetpack-autoloader/compare/v${old}...v${new}"
                },
                "branch-alias": {
                    "dev-master": "2.11.x-dev"
                }
            },
            "autoload": {
                "classmap": [
                    "src/AutoloadGenerator.php"
                ],
                "psr-4": {
                    "Automattic\\Jetpack\\Autoloader\\": "src"
                }
            },
            "scripts": {
                "phpunit": [
                    "./vendor/phpunit/phpunit/phpunit --colors=always"
                ],
                "test-coverage": [
                    "php -dpcov.directory=. ./vendor/bin/phpunit --coverage-php \"./tests/php/tmp/coverage-report.php\"",
                    "php ./tests/php/bin/test-coverage.php \"$COVERAGE_DIR/clover.xml\""
                ],
                "test-php": [
                    "@composer phpunit"
                ]
            },
            "license": [
                "GPL-2.0-or-later"
            ],
            "description": "Creates a custom autoloader for a plugin or theme.",
            "transport-options": {
                "relative": true
            }
        },
        {
            "name": "automattic/jetpack-backup",
            "version": "dev-master",
            "dist": {
                "type": "path",
                "url": "../../packages/backup",
<<<<<<< HEAD
                "reference": "f915cca371fe07997c1868ba4a86489869306684"
=======
                "reference": "f40aa00a1a096e3291cfc7dff3936671611dccc9"
>>>>>>> 03b2c682
            },
            "require": {
                "automattic/jetpack-admin-ui": "^0.2",
                "automattic/jetpack-assets": "^1.17",
                "automattic/jetpack-autoloader": "^2.11",
                "automattic/jetpack-composer-plugin": "^1.1",
                "automattic/jetpack-config": "^1.9",
                "automattic/jetpack-connection": "^1.41",
                "automattic/jetpack-connection-ui": "^2.4",
                "automattic/jetpack-identity-crisis": "^0.8",
                "automattic/jetpack-my-jetpack": "^1.7",
                "automattic/jetpack-status": "^1.14",
                "automattic/jetpack-sync": "^1.35"
            },
            "require-dev": {
                "automattic/jetpack-changelogger": "^3.1",
                "automattic/wordbless": "@dev",
                "yoast/phpunit-polyfills": "1.0.3"
            },
            "type": "jetpack-library",
            "extra": {
                "autotagger": true,
                "mirror-repo": "Automattic/jetpack-backup",
                "textdomain": "jetpack-backup-pkg",
                "version-constants": {
                    "::PACKAGE_VERSION": "src/class-package-version.php"
                },
                "changelogger": {
                    "link-template": "https://github.com/Automattic/jetpack-backup/compare/v${old}...v${new}"
                },
                "branch-alias": {
                    "dev-master": "1.4.x-dev"
                }
            },
            "autoload": {
                "files": [
                    "actions.php"
                ],
                "classmap": [
                    "src/"
                ]
            },
            "scripts": {
                "phpunit": [
                    "./vendor/phpunit/phpunit/phpunit --colors=always"
                ],
                "test-coverage": [
                    "php -dpcov.directory=. ./vendor/bin/phpunit --coverage-clover \"$COVERAGE_DIR/clover.xml\""
                ],
                "test-php": [
                    "@composer phpunit"
                ],
                "post-update-cmd": [
                    "php -r \"copy('vendor/automattic/wordbless/src/dbless-wpdb.php', 'wordpress/wp-content/db.php');\""
                ],
                "build-development": [
                    "pnpm run build"
                ],
                "build-production": [
                    "pnpm run build-production-concurrently"
                ],
                "watch": [
                    "Composer\\Config::disableProcessTimeout",
                    "pnpm run watch"
                ]
            },
            "license": [
                "GPL-2.0-or-later"
            ],
            "description": "Tools to assist with backing up Jetpack sites.",
            "transport-options": {
                "relative": true
            }
        },
        {
            "name": "automattic/jetpack-composer-plugin",
            "version": "dev-master",
            "dist": {
                "type": "path",
                "url": "../../packages/composer-plugin",
                "reference": "04f3aac0bc58d9165b091eff25cd4a4da9b81cf8"
            },
            "require": {
                "composer-plugin-api": "^2.1.0"
            },
            "require-dev": {
                "automattic/jetpack-changelogger": "^3.1",
                "composer/composer": "2.2.12",
                "yoast/phpunit-polyfills": "1.0.3"
            },
            "type": "composer-plugin",
            "extra": {
                "plugin-modifies-install-path": true,
                "class": "Automattic\\Jetpack\\Composer\\Plugin",
                "mirror-repo": "Automattic/jetpack-composer-plugin",
                "changelogger": {
                    "link-template": "https://github.com/Automattic/jetpack-composer-plugin/compare/v${old}...v${new}"
                },
                "autotagger": true,
                "branch-alias": {
                    "dev-master": "1.1.x-dev"
                }
            },
            "autoload": {
                "classmap": [
                    "src/"
                ]
            },
            "scripts": {
                "phpunit": [
                    "./vendor/phpunit/phpunit/phpunit --colors=always"
                ],
                "test-coverage": [
                    "php -dpcov.directory=. ./vendor/bin/phpunit --coverage-clover \"$COVERAGE_DIR/clover.xml\""
                ],
                "test-php": [
                    "@composer phpunit"
                ]
            },
            "license": [
                "GPL-2.0-or-later"
            ],
            "description": "A custom installer plugin for Composer to move Jetpack packages out of `vendor/` so WordPress's translation infrastructure will find their strings.",
            "transport-options": {
                "relative": true
            }
        },
        {
            "name": "automattic/jetpack-config",
            "version": "dev-master",
            "dist": {
                "type": "path",
                "url": "../../packages/config",
                "reference": "f4b75345fa44397c0b326856f98ae0d8077f3da4"
            },
            "require-dev": {
                "automattic/jetpack-changelogger": "^3.1"
            },
            "type": "jetpack-library",
            "extra": {
                "autotagger": true,
                "mirror-repo": "Automattic/jetpack-config",
                "textdomain": "jetpack-config",
                "changelogger": {
                    "link-template": "https://github.com/Automattic/jetpack-config/compare/v${old}...v${new}"
                },
                "branch-alias": {
                    "dev-master": "1.9.x-dev"
                }
            },
            "autoload": {
                "classmap": [
                    "src/"
                ]
            },
            "license": [
                "GPL-2.0-or-later"
            ],
            "description": "Jetpack configuration package that initializes other packages and configures Jetpack's functionality. Can be used as a base for all variants of Jetpack package usage.",
            "transport-options": {
                "relative": true
            }
        },
        {
            "name": "automattic/jetpack-connection",
            "version": "dev-master",
            "dist": {
                "type": "path",
                "url": "../../packages/connection",
                "reference": "f9aa7c10e85a6ff44a1c9297e5a57b7fa40e7e58"
            },
            "require": {
                "automattic/jetpack-a8c-mc-stats": "^1.4",
                "automattic/jetpack-admin-ui": "^0.2",
                "automattic/jetpack-constants": "^1.6",
                "automattic/jetpack-redirect": "^1.7",
                "automattic/jetpack-roles": "^1.4",
                "automattic/jetpack-status": "^1.14"
            },
            "require-dev": {
                "automattic/jetpack-changelogger": "^3.1",
                "automattic/wordbless": "@dev",
                "brain/monkey": "2.6.1",
                "yoast/phpunit-polyfills": "1.0.3"
            },
            "type": "jetpack-library",
            "extra": {
                "autotagger": true,
                "mirror-repo": "Automattic/jetpack-connection",
                "textdomain": "jetpack-connection",
                "version-constants": {
                    "::PACKAGE_VERSION": "src/class-package-version.php"
                },
                "changelogger": {
                    "link-template": "https://github.com/Automattic/jetpack-connection/compare/v${old}...v${new}"
                },
                "branch-alias": {
                    "dev-master": "1.41.x-dev"
                }
            },
            "autoload": {
                "classmap": [
                    "legacy",
                    "src/",
                    "src/webhooks"
                ]
            },
            "scripts": {
                "build-production": [
                    "pnpm run build-production"
                ],
                "build-development": [
                    "pnpm run build"
                ],
                "phpunit": [
                    "./vendor/phpunit/phpunit/phpunit --colors=always"
                ],
                "post-update-cmd": [
                    "php -r \"copy('vendor/automattic/wordbless/src/dbless-wpdb.php', 'wordpress/wp-content/db.php');\""
                ],
                "test-coverage": [
                    "php -dpcov.directory=. ./vendor/bin/phpunit --coverage-clover \"$COVERAGE_DIR/clover.xml\""
                ],
                "test-php": [
                    "@composer phpunit"
                ]
            },
            "license": [
                "GPL-2.0-or-later"
            ],
            "description": "Everything needed to connect to the Jetpack infrastructure",
            "transport-options": {
                "relative": true
            }
        },
        {
            "name": "automattic/jetpack-connection-ui",
            "version": "dev-master",
            "dist": {
                "type": "path",
                "url": "../../packages/connection-ui",
                "reference": "d7752cd126f780fe8f1ba60ed8d7b2bbe2ffc091"
            },
            "require": {
                "automattic/jetpack-assets": "^1.17",
                "automattic/jetpack-connection": "^1.41",
                "automattic/jetpack-constants": "^1.6",
                "automattic/jetpack-device-detection": "^1.4",
                "automattic/jetpack-identity-crisis": "^0.8"
            },
            "require-dev": {
                "automattic/jetpack-changelogger": "^3.1"
            },
            "type": "jetpack-library",
            "extra": {
                "autotagger": true,
                "mirror-repo": "Automattic/jetpack-connection-ui",
                "textdomain": "jetpack-connection-ui",
                "changelogger": {
                    "link-template": "https://github.com/Automattic/jetpack-connection-ui/compare/v${old}...v${new}"
                },
                "branch-alias": {
                    "dev-master": "2.4.x-dev"
                }
            },
            "autoload": {
                "classmap": [
                    "src/"
                ]
            },
            "scripts": {
                "build-development": [
                    "pnpm run build"
                ],
                "build-production": [
                    "NODE_ENV=production pnpm run build"
                ],
                "watch": [
                    "Composer\\Config::disableProcessTimeout",
                    "pnpm run watch"
                ]
            },
            "license": [
                "GPL-2.0-or-later"
            ],
            "description": "Jetpack Connection UI",
            "transport-options": {
                "relative": true
            }
        },
        {
            "name": "automattic/jetpack-constants",
            "version": "dev-master",
            "dist": {
                "type": "path",
                "url": "../../packages/constants",
                "reference": "6c27d0bb8e75728e1bfcecb48651344b60dbf308"
            },
            "require-dev": {
                "automattic/jetpack-changelogger": "^3.1",
                "brain/monkey": "2.6.1",
                "yoast/phpunit-polyfills": "1.0.3"
            },
            "type": "jetpack-library",
            "extra": {
                "autotagger": true,
                "mirror-repo": "Automattic/jetpack-constants",
                "changelogger": {
                    "link-template": "https://github.com/Automattic/jetpack-constants/compare/v${old}...v${new}"
                },
                "branch-alias": {
                    "dev-master": "1.6.x-dev"
                }
            },
            "autoload": {
                "classmap": [
                    "src/"
                ]
            },
            "scripts": {
                "phpunit": [
                    "./vendor/phpunit/phpunit/phpunit --colors=always"
                ],
                "test-coverage": [
                    "php -dpcov.directory=. ./vendor/bin/phpunit --coverage-clover \"$COVERAGE_DIR/clover.xml\""
                ],
                "test-php": [
                    "@composer phpunit"
                ]
            },
            "license": [
                "GPL-2.0-or-later"
            ],
            "description": "A wrapper for defining constants in a more testable way.",
            "transport-options": {
                "relative": true
            }
        },
        {
            "name": "automattic/jetpack-device-detection",
            "version": "dev-master",
            "dist": {
                "type": "path",
                "url": "../../packages/device-detection",
                "reference": "1b5812ef04f1f62dfc39ff4e6202f9baf7d5ae5a"
            },
            "require-dev": {
                "automattic/jetpack-changelogger": "^3.1",
                "yoast/phpunit-polyfills": "1.0.3"
            },
            "type": "jetpack-library",
            "extra": {
                "autotagger": true,
                "mirror-repo": "Automattic/jetpack-device-detection",
                "changelogger": {
                    "link-template": "https://github.com/Automattic/jetpack-device-detection/compare/v${old}...v${new}"
                },
                "branch-alias": {
                    "dev-master": "1.4.x-dev"
                }
            },
            "autoload": {
                "classmap": [
                    "src/"
                ]
            },
            "scripts": {
                "phpunit": [
                    "./vendor/phpunit/phpunit/phpunit --colors=always"
                ],
                "test-coverage": [
                    "php -dpcov.directory=. ./vendor/bin/phpunit --coverage-clover \"$COVERAGE_DIR/clover.xml\""
                ],
                "test-php": [
                    "@composer phpunit"
                ]
            },
            "license": [
                "GPL-2.0-or-later"
            ],
            "description": "A way to detect device types based on User-Agent header.",
            "transport-options": {
                "relative": true
            }
        },
        {
            "name": "automattic/jetpack-identity-crisis",
            "version": "dev-master",
            "dist": {
                "type": "path",
                "url": "../../packages/identity-crisis",
                "reference": "be1e56a7c6541fbf7dc617fb56a440bd7d5a7de9"
            },
            "require": {
                "automattic/jetpack-assets": "^1.17",
                "automattic/jetpack-connection": "^1.41",
                "automattic/jetpack-constants": "^1.6",
                "automattic/jetpack-logo": "^1.5",
                "automattic/jetpack-status": "^1.14"
            },
            "require-dev": {
                "automattic/jetpack-changelogger": "^3.1",
                "automattic/wordbless": "@dev",
                "yoast/phpunit-polyfills": "1.0.3"
            },
            "type": "jetpack-library",
            "extra": {
                "autotagger": true,
                "mirror-repo": "Automattic/jetpack-identity-crisis",
                "textdomain": "jetpack-idc",
                "version-constants": {
                    "::PACKAGE_VERSION": "src/class-identity-crisis.php"
                },
                "changelogger": {
                    "link-template": "https://github.com/Automattic/jetpack-identity-crisis/compare/v${old}...v${new}"
                },
                "branch-alias": {
                    "dev-master": "0.8.x-dev"
                }
            },
            "autoload": {
                "classmap": [
                    "src/"
                ]
            },
            "scripts": {
                "build-development": [
                    "pnpm run build"
                ],
                "build-production": [
                    "NODE_ENV='production' pnpm run build"
                ],
                "phpunit": [
                    "./vendor/phpunit/phpunit/phpunit --colors=always"
                ],
                "test-coverage": [
                    "php -dpcov.directory=. ./vendor/bin/phpunit --coverage-clover \"$COVERAGE_DIR/clover.xml\""
                ],
                "test-php": [
                    "@composer phpunit"
                ],
                "post-update-cmd": [
                    "php -r \"copy('vendor/automattic/wordbless/src/dbless-wpdb.php', 'wordpress/wp-content/db.php');\""
                ],
                "watch": [
                    "Composer\\Config::disableProcessTimeout",
                    "pnpm run watch"
                ]
            },
            "license": [
                "GPL-2.0-or-later"
            ],
            "description": "Identity Crisis.",
            "transport-options": {
                "relative": true
            }
        },
        {
            "name": "automattic/jetpack-licensing",
            "version": "dev-master",
            "dist": {
                "type": "path",
                "url": "../../packages/licensing",
                "reference": "05209efe792c29126d85672971afd6f5619ba92c"
            },
            "require": {
                "automattic/jetpack-connection": "^1.41"
            },
            "require-dev": {
                "automattic/jetpack-changelogger": "^3.1",
                "automattic/wordbless": "@dev",
                "yoast/phpunit-polyfills": "1.0.3"
            },
            "type": "jetpack-library",
            "extra": {
                "autotagger": true,
                "mirror-repo": "Automattic/jetpack-licensing",
                "textdomain": "jetpack-licensing",
                "changelogger": {
                    "link-template": "https://github.com/Automattic/jetpack-licensing/compare/v${old}...v${new}"
                },
                "branch-alias": {
                    "dev-master": "1.7.x-dev"
                }
            },
            "autoload": {
                "classmap": [
                    "src/"
                ]
            },
            "scripts": {
                "phpunit": [
                    "./vendor/phpunit/phpunit/phpunit --colors=always"
                ],
                "post-update-cmd": [
                    "php -r \"copy('vendor/automattic/wordbless/src/dbless-wpdb.php', 'wordpress/wp-content/db.php');\""
                ],
                "test-coverage": [
                    "php -dpcov.directory=. ./vendor/bin/phpunit --coverage-clover \"$COVERAGE_DIR/clover.xml\""
                ],
                "test-php": [
                    "@composer phpunit"
                ]
            },
            "license": [
                "GPL-2.0-or-later"
            ],
            "description": "Everything needed to manage Jetpack licenses client-side.",
            "transport-options": {
                "relative": true
            }
        },
        {
            "name": "automattic/jetpack-logo",
            "version": "dev-master",
            "dist": {
                "type": "path",
                "url": "../../packages/logo",
                "reference": "08461ed89e904bd3ae4ff49b6087d8a971a9e811"
            },
            "require-dev": {
                "automattic/jetpack-changelogger": "^3.1",
                "yoast/phpunit-polyfills": "1.0.3"
            },
            "type": "jetpack-library",
            "extra": {
                "autotagger": true,
                "mirror-repo": "Automattic/jetpack-logo",
                "changelogger": {
                    "link-template": "https://github.com/Automattic/jetpack-logo/compare/v${old}...v${new}"
                },
                "branch-alias": {
                    "dev-master": "1.5.x-dev"
                }
            },
            "autoload": {
                "classmap": [
                    "src/"
                ]
            },
            "scripts": {
                "phpunit": [
                    "./vendor/phpunit/phpunit/phpunit --colors=always"
                ],
                "test-coverage": [
                    "php -dpcov.directory=. ./vendor/bin/phpunit --coverage-clover \"$COVERAGE_DIR/clover.xml\""
                ],
                "test-php": [
                    "@composer phpunit"
                ]
            },
            "license": [
                "GPL-2.0-or-later"
            ],
            "description": "A logo for Jetpack",
            "transport-options": {
                "relative": true
            }
        },
        {
            "name": "automattic/jetpack-my-jetpack",
            "version": "dev-master",
            "dist": {
                "type": "path",
                "url": "../../packages/my-jetpack",
                "reference": "66aa5de74c5fe853090ed6f48f6c7993f79af4a5"
            },
            "require": {
                "automattic/jetpack-admin-ui": "^0.2",
                "automattic/jetpack-assets": "^1.17",
                "automattic/jetpack-connection": "^1.41",
                "automattic/jetpack-licensing": "^1.7",
                "automattic/jetpack-plugins-installer": "^0.1",
                "automattic/jetpack-redirect": "^1.7"
            },
            "require-dev": {
                "automattic/jetpack-changelogger": "^3.1",
                "automattic/jetpack-constants": "^1.6",
                "automattic/wordbless": "@dev",
                "yoast/phpunit-polyfills": "1.0.3"
            },
            "type": "jetpack-library",
            "extra": {
                "autotagger": true,
                "mirror-repo": "Automattic/jetpack-my-jetpack",
                "textdomain": "jetpack-my-jetpack",
                "changelogger": {
                    "link-template": "https://github.com/Automattic/jetpack-my-jetpack/compare/${old}...${new}"
                },
                "branch-alias": {
                    "dev-master": "1.7.x-dev"
                },
                "version-constants": {
                    "::PACKAGE_VERSION": "src/class-initializer.php"
                }
            },
            "autoload": {
                "classmap": [
                    "src/",
                    "src/products"
                ]
            },
            "scripts": {
                "phpunit": [
                    "./vendor/phpunit/phpunit/phpunit --colors=always"
                ],
                "test-coverage": [
                    "php -dpcov.directory=. ./vendor/bin/phpunit --coverage-clover \"$COVERAGE_DIR/coverage.xml\"",
                    "pnpm run test --coverageDirectory=\"$COVERAGE_DIR\" --coverage --coverageReporters=clover"
                ],
                "test-php": [
                    "@composer phpunit"
                ],
                "test-js": [
                    "pnpm run test"
                ],
                "test-js-watch": [
                    "Composer\\Config::disableProcessTimeout",
                    "pnpm run test --watch"
                ],
                "build-development": [
                    "pnpm run build"
                ],
                "build-production": [
                    "NODE_ENV=production pnpm run build"
                ],
                "watch": [
                    "Composer\\Config::disableProcessTimeout",
                    "pnpm run watch"
                ],
                "post-update-cmd": [
                    "php -r \"copy('vendor/automattic/wordbless/src/dbless-wpdb.php', 'wordpress/wp-content/db.php');\""
                ]
            },
            "license": [
                "GPL-2.0-or-later"
            ],
            "description": "WP Admin page with information and configuration shared among all Jetpack stand-alone plugins",
            "transport-options": {
                "relative": true
            }
        },
        {
            "name": "automattic/jetpack-password-checker",
            "version": "dev-master",
            "dist": {
                "type": "path",
                "url": "../../packages/password-checker",
                "reference": "6af118c46cffe461382bafc8e5bf8c37cfa3db09"
            },
            "require-dev": {
                "automattic/jetpack-changelogger": "^3.1",
                "automattic/wordbless": "@dev",
                "yoast/phpunit-polyfills": "1.0.3"
            },
            "type": "jetpack-library",
            "extra": {
                "autotagger": true,
                "mirror-repo": "Automattic/jetpack-password-checker",
                "textdomain": "jetpack-password-checker",
                "changelogger": {
                    "link-template": "https://github.com/Automattic/jetpack-password-checker/compare/v${old}...v${new}"
                },
                "branch-alias": {
                    "dev-master": "0.2.x-dev"
                }
            },
            "autoload": {
                "classmap": [
                    "src/"
                ]
            },
            "scripts": {
                "phpunit": [
                    "./vendor/phpunit/phpunit/phpunit --colors=always"
                ],
                "test-coverage": [
                    "php -dpcov.directory=. ./vendor/bin/phpunit --coverage-clover \"$COVERAGE_DIR/clover.xml\""
                ],
                "test-php": [
                    "@composer phpunit"
                ],
                "post-update-cmd": [
                    "php -r \"copy('vendor/automattic/wordbless/src/dbless-wpdb.php', 'wordpress/wp-content/db.php');\""
                ]
            },
            "license": [
                "GPL-2.0-or-later"
            ],
            "description": "Password Checker.",
            "transport-options": {
                "relative": true
            }
        },
        {
            "name": "automattic/jetpack-plugins-installer",
            "version": "dev-master",
            "dist": {
                "type": "path",
                "url": "../../packages/plugins-installer",
                "reference": "cd818ad15a46c130bb1ea73a78a4826a3ef42722"
            },
            "require": {
                "automattic/jetpack-a8c-mc-stats": "^1.4"
            },
            "require-dev": {
                "automattic/jetpack-changelogger": "^3.1",
                "yoast/phpunit-polyfills": "1.0.3"
            },
            "type": "jetpack-library",
            "extra": {
                "branch-alias": {
                    "dev-master": "0.1.x-dev"
                },
                "mirror-repo": "Automattic/jetpack-plugins-installer",
                "changelogger": {
                    "link-template": "https://github.com/Automattic/jetpack-plugins-installer/compare/v${old}...v${new}"
                },
                "autotagger": true,
                "textdomain": "jetpack-plugins-installer"
            },
            "autoload": {
                "classmap": [
                    "src/"
                ]
            },
            "scripts": {
                "phpunit": [
                    "./vendor/phpunit/phpunit/phpunit --colors=always"
                ],
                "test-coverage": [
                    "php -dpcov.directory=. ./vendor/bin/phpunit --coverage-clover \"$COVERAGE_DIR/clover.xml\""
                ],
                "test-php": [
                    "@composer phpunit"
                ]
            },
            "license": [
                "GPL-2.0-or-later"
            ],
            "description": "Handle installation of plugins from WP.org",
            "transport-options": {
                "relative": true
            }
        },
        {
            "name": "automattic/jetpack-redirect",
            "version": "dev-master",
            "dist": {
                "type": "path",
                "url": "../../packages/redirect",
                "reference": "e03887901d387ca5edc1cae7b69b1f825565b362"
            },
            "require": {
                "automattic/jetpack-status": "^1.14"
            },
            "require-dev": {
                "automattic/jetpack-changelogger": "^3.1",
                "brain/monkey": "2.6.1",
                "yoast/phpunit-polyfills": "1.0.3"
            },
            "type": "jetpack-library",
            "extra": {
                "autotagger": true,
                "mirror-repo": "Automattic/jetpack-redirect",
                "changelogger": {
                    "link-template": "https://github.com/Automattic/jetpack-redirect/compare/v${old}...v${new}"
                },
                "branch-alias": {
                    "dev-master": "1.7.x-dev"
                }
            },
            "autoload": {
                "classmap": [
                    "src/"
                ]
            },
            "scripts": {
                "phpunit": [
                    "./vendor/phpunit/phpunit/phpunit --colors=always"
                ],
                "test-coverage": [
                    "php -dpcov.directory=. ./vendor/bin/phpunit --coverage-clover \"$COVERAGE_DIR/clover.xml\""
                ],
                "test-php": [
                    "@composer phpunit"
                ]
            },
            "license": [
                "GPL-2.0-or-later"
            ],
            "description": "Utilities to build URLs to the jetpack.com/redirect/ service",
            "transport-options": {
                "relative": true
            }
        },
        {
            "name": "automattic/jetpack-roles",
            "version": "dev-master",
            "dist": {
                "type": "path",
                "url": "../../packages/roles",
                "reference": "9580de2bc0846b4c72269c6e7eceb08e039bf6ba"
            },
            "require-dev": {
                "automattic/jetpack-changelogger": "^3.1",
                "brain/monkey": "2.6.1",
                "yoast/phpunit-polyfills": "1.0.3"
            },
            "type": "jetpack-library",
            "extra": {
                "autotagger": true,
                "mirror-repo": "Automattic/jetpack-roles",
                "changelogger": {
                    "link-template": "https://github.com/Automattic/jetpack-roles/compare/v${old}...v${new}"
                },
                "branch-alias": {
                    "dev-master": "1.4.x-dev"
                }
            },
            "autoload": {
                "classmap": [
                    "src/"
                ]
            },
            "scripts": {
                "phpunit": [
                    "./vendor/phpunit/phpunit/phpunit --colors=always"
                ],
                "test-coverage": [
                    "php -dpcov.directory=. ./vendor/bin/phpunit --coverage-clover \"$COVERAGE_DIR/clover.xml\""
                ],
                "test-php": [
                    "@composer phpunit"
                ]
            },
            "license": [
                "GPL-2.0-or-later"
            ],
            "description": "Utilities, related with user roles and capabilities.",
            "transport-options": {
                "relative": true
            }
        },
        {
            "name": "automattic/jetpack-status",
            "version": "dev-master",
            "dist": {
                "type": "path",
                "url": "../../packages/status",
                "reference": "e4b7a99a2bfb475ff3382b5c393dcac6c6824b9d"
            },
            "require": {
                "automattic/jetpack-constants": "^1.6"
            },
            "require-dev": {
                "automattic/jetpack-changelogger": "^3.1",
                "brain/monkey": "2.6.1",
                "yoast/phpunit-polyfills": "1.0.3"
            },
            "type": "jetpack-library",
            "extra": {
                "autotagger": true,
                "mirror-repo": "Automattic/jetpack-status",
                "changelogger": {
                    "link-template": "https://github.com/Automattic/jetpack-status/compare/v${old}...v${new}"
                },
                "branch-alias": {
                    "dev-master": "1.14.x-dev"
                }
            },
            "autoload": {
                "classmap": [
                    "src/"
                ]
            },
            "scripts": {
                "phpunit": [
                    "./vendor/phpunit/phpunit/phpunit --colors=always"
                ],
                "test-coverage": [
                    "php -dpcov.directory=. ./vendor/bin/phpunit --coverage-clover \"$COVERAGE_DIR/clover.xml\""
                ],
                "test-php": [
                    "@composer phpunit"
                ]
            },
            "license": [
                "GPL-2.0-or-later"
            ],
            "description": "Used to retrieve information about the current status of Jetpack and the site overall.",
            "transport-options": {
                "relative": true
            }
        },
        {
            "name": "automattic/jetpack-sync",
            "version": "dev-master",
            "dist": {
                "type": "path",
                "url": "../../packages/sync",
                "reference": "8f73779db07cb17875f703a48ad27dbc1b6d9c86"
            },
            "require": {
                "automattic/jetpack-connection": "^1.41",
                "automattic/jetpack-constants": "^1.6",
                "automattic/jetpack-identity-crisis": "^0.8",
                "automattic/jetpack-password-checker": "^0.2",
                "automattic/jetpack-roles": "^1.4",
                "automattic/jetpack-status": "^1.14"
            },
            "require-dev": {
                "automattic/jetpack-changelogger": "^3.1",
                "automattic/wordbless": "@dev",
                "yoast/phpunit-polyfills": "1.0.3"
            },
            "type": "jetpack-library",
            "extra": {
                "autotagger": true,
                "mirror-repo": "Automattic/jetpack-sync",
                "textdomain": "jetpack-sync",
                "version-constants": {
                    "::PACKAGE_VERSION": "src/class-package-version.php"
                },
                "changelogger": {
                    "link-template": "https://github.com/Automattic/jetpack-sync/compare/v${old}...v${new}"
                },
                "branch-alias": {
                    "dev-master": "1.35.x-dev"
                }
            },
            "autoload": {
                "classmap": [
                    "src/"
                ]
            },
            "scripts": {
                "phpunit": [
                    "./vendor/phpunit/phpunit/phpunit --colors=always"
                ],
                "test-coverage": [
                    "php -dpcov.directory=. ./vendor/bin/phpunit --coverage-clover \"$COVERAGE_DIR/clover.xml\""
                ],
                "test-php": [
                    "@composer phpunit"
                ],
                "post-update-cmd": [
                    "php -r \"copy('vendor/automattic/wordbless/src/dbless-wpdb.php', 'wordpress/wp-content/db.php');\""
                ]
            },
            "license": [
                "GPL-2.0-or-later"
            ],
            "description": "Everything needed to allow syncing to the WP.com infrastructure.",
            "transport-options": {
                "relative": true
            }
        }
    ],
    "packages-dev": [
        {
            "name": "automattic/jetpack-changelogger",
            "version": "dev-master",
            "dist": {
                "type": "path",
                "url": "../../packages/changelogger",
                "reference": "7818e70646db9201be1957b342f0f13449bf2c45"
            },
            "require": {
                "php": ">=5.6",
                "symfony/console": "^3.4 || ^5.2",
                "symfony/process": "^3.4 || ^5.2",
                "wikimedia/at-ease": "^1.2 || ^2.0"
            },
            "require-dev": {
                "wikimedia/testing-access-wrapper": "^1.0 || ^2.0",
                "yoast/phpunit-polyfills": "1.0.3"
            },
            "bin": [
                "bin/changelogger"
            ],
            "type": "project",
            "extra": {
                "autotagger": true,
                "branch-alias": {
                    "dev-master": "3.1.x-dev"
                },
                "mirror-repo": "Automattic/jetpack-changelogger",
                "version-constants": {
                    "::VERSION": "src/Application.php"
                },
                "changelogger": {
                    "link-template": "https://github.com/Automattic/jetpack-changelogger/compare/${old}...${new}"
                }
            },
            "autoload": {
                "psr-4": {
                    "Automattic\\Jetpack\\Changelogger\\": "src",
                    "Automattic\\Jetpack\\Changelog\\": "lib"
                }
            },
            "autoload-dev": {
                "psr-4": {
                    "Automattic\\Jetpack\\Changelogger\\Tests\\": "tests/php/includes/src",
                    "Automattic\\Jetpack\\Changelog\\Tests\\": "tests/php/includes/lib"
                }
            },
            "scripts": {
                "phpunit": [
                    "./vendor/phpunit/phpunit/phpunit --colors=always"
                ],
                "test-coverage": [
                    "php -dpcov.directory=. ./vendor/bin/phpunit --coverage-clover \"$COVERAGE_DIR/clover.xml\""
                ],
                "test-php": [
                    "@composer phpunit"
                ],
                "post-install-cmd": [
                    "[ -e vendor/bin/changelogger ] || { cd vendor/bin && ln -s ../../bin/changelogger; }"
                ],
                "post-update-cmd": [
                    "[ -e vendor/bin/changelogger ] || { cd vendor/bin && ln -s ../../bin/changelogger; }"
                ]
            },
            "license": [
                "GPL-2.0-or-later"
            ],
            "description": "Jetpack Changelogger tool. Allows for managing changelogs by dropping change files into a changelog directory with each PR.",
            "transport-options": {
                "relative": true
            }
        },
        {
            "name": "doctrine/instantiator",
            "version": "1.4.1",
            "source": {
                "type": "git",
                "url": "https://github.com/doctrine/instantiator.git",
                "reference": "10dcfce151b967d20fde1b34ae6640712c3891bc"
            },
            "dist": {
                "type": "zip",
                "url": "https://api.github.com/repos/doctrine/instantiator/zipball/10dcfce151b967d20fde1b34ae6640712c3891bc",
                "reference": "10dcfce151b967d20fde1b34ae6640712c3891bc",
                "shasum": ""
            },
            "require": {
                "php": "^7.1 || ^8.0"
            },
            "require-dev": {
                "doctrine/coding-standard": "^9",
                "ext-pdo": "*",
                "ext-phar": "*",
                "phpbench/phpbench": "^0.16 || ^1",
                "phpstan/phpstan": "^1.4",
                "phpstan/phpstan-phpunit": "^1",
                "phpunit/phpunit": "^7.5 || ^8.5 || ^9.5",
                "vimeo/psalm": "^4.22"
            },
            "type": "library",
            "autoload": {
                "psr-4": {
                    "Doctrine\\Instantiator\\": "src/Doctrine/Instantiator/"
                }
            },
            "notification-url": "https://packagist.org/downloads/",
            "license": [
                "MIT"
            ],
            "authors": [
                {
                    "name": "Marco Pivetta",
                    "email": "ocramius@gmail.com",
                    "homepage": "https://ocramius.github.io/"
                }
            ],
            "description": "A small, lightweight utility to instantiate objects in PHP without invoking their constructors",
            "homepage": "https://www.doctrine-project.org/projects/instantiator.html",
            "keywords": [
                "constructor",
                "instantiate"
            ],
            "support": {
                "issues": "https://github.com/doctrine/instantiator/issues",
                "source": "https://github.com/doctrine/instantiator/tree/1.4.1"
            },
            "funding": [
                {
                    "url": "https://www.doctrine-project.org/sponsorship.html",
                    "type": "custom"
                },
                {
                    "url": "https://www.patreon.com/phpdoctrine",
                    "type": "patreon"
                },
                {
                    "url": "https://tidelift.com/funding/github/packagist/doctrine%2Finstantiator",
                    "type": "tidelift"
                }
            ],
            "time": "2022-03-03T08:28:38+00:00"
        },
        {
            "name": "myclabs/deep-copy",
            "version": "1.11.0",
            "source": {
                "type": "git",
                "url": "https://github.com/myclabs/DeepCopy.git",
                "reference": "14daed4296fae74d9e3201d2c4925d1acb7aa614"
            },
            "dist": {
                "type": "zip",
                "url": "https://api.github.com/repos/myclabs/DeepCopy/zipball/14daed4296fae74d9e3201d2c4925d1acb7aa614",
                "reference": "14daed4296fae74d9e3201d2c4925d1acb7aa614",
                "shasum": ""
            },
            "require": {
                "php": "^7.1 || ^8.0"
            },
            "conflict": {
                "doctrine/collections": "<1.6.8",
                "doctrine/common": "<2.13.3 || >=3,<3.2.2"
            },
            "require-dev": {
                "doctrine/collections": "^1.6.8",
                "doctrine/common": "^2.13.3 || ^3.2.2",
                "phpunit/phpunit": "^7.5.20 || ^8.5.23 || ^9.5.13"
            },
            "type": "library",
            "autoload": {
                "files": [
                    "src/DeepCopy/deep_copy.php"
                ],
                "psr-4": {
                    "DeepCopy\\": "src/DeepCopy/"
                }
            },
            "notification-url": "https://packagist.org/downloads/",
            "license": [
                "MIT"
            ],
            "description": "Create deep copies (clones) of your objects",
            "keywords": [
                "clone",
                "copy",
                "duplicate",
                "object",
                "object graph"
            ],
            "support": {
                "issues": "https://github.com/myclabs/DeepCopy/issues",
                "source": "https://github.com/myclabs/DeepCopy/tree/1.11.0"
            },
            "funding": [
                {
                    "url": "https://tidelift.com/funding/github/packagist/myclabs/deep-copy",
                    "type": "tidelift"
                }
            ],
            "time": "2022-03-03T13:19:32+00:00"
        },
        {
            "name": "nikic/php-parser",
            "version": "v4.14.0",
            "source": {
                "type": "git",
                "url": "https://github.com/nikic/PHP-Parser.git",
                "reference": "34bea19b6e03d8153165d8f30bba4c3be86184c1"
            },
            "dist": {
                "type": "zip",
                "url": "https://api.github.com/repos/nikic/PHP-Parser/zipball/34bea19b6e03d8153165d8f30bba4c3be86184c1",
                "reference": "34bea19b6e03d8153165d8f30bba4c3be86184c1",
                "shasum": ""
            },
            "require": {
                "ext-tokenizer": "*",
                "php": ">=7.0"
            },
            "require-dev": {
                "ircmaxell/php-yacc": "^0.0.7",
                "phpunit/phpunit": "^6.5 || ^7.0 || ^8.0 || ^9.0"
            },
            "bin": [
                "bin/php-parse"
            ],
            "type": "library",
            "extra": {
                "branch-alias": {
                    "dev-master": "4.9-dev"
                }
            },
            "autoload": {
                "psr-4": {
                    "PhpParser\\": "lib/PhpParser"
                }
            },
            "notification-url": "https://packagist.org/downloads/",
            "license": [
                "BSD-3-Clause"
            ],
            "authors": [
                {
                    "name": "Nikita Popov"
                }
            ],
            "description": "A PHP parser written in PHP",
            "keywords": [
                "parser",
                "php"
            ],
            "support": {
                "issues": "https://github.com/nikic/PHP-Parser/issues",
                "source": "https://github.com/nikic/PHP-Parser/tree/v4.14.0"
            },
            "time": "2022-05-31T20:59:12+00:00"
        },
        {
            "name": "phar-io/manifest",
            "version": "2.0.3",
            "source": {
                "type": "git",
                "url": "https://github.com/phar-io/manifest.git",
                "reference": "97803eca37d319dfa7826cc2437fc020857acb53"
            },
            "dist": {
                "type": "zip",
                "url": "https://api.github.com/repos/phar-io/manifest/zipball/97803eca37d319dfa7826cc2437fc020857acb53",
                "reference": "97803eca37d319dfa7826cc2437fc020857acb53",
                "shasum": ""
            },
            "require": {
                "ext-dom": "*",
                "ext-phar": "*",
                "ext-xmlwriter": "*",
                "phar-io/version": "^3.0.1",
                "php": "^7.2 || ^8.0"
            },
            "type": "library",
            "extra": {
                "branch-alias": {
                    "dev-master": "2.0.x-dev"
                }
            },
            "autoload": {
                "classmap": [
                    "src/"
                ]
            },
            "notification-url": "https://packagist.org/downloads/",
            "license": [
                "BSD-3-Clause"
            ],
            "authors": [
                {
                    "name": "Arne Blankerts",
                    "email": "arne@blankerts.de",
                    "role": "Developer"
                },
                {
                    "name": "Sebastian Heuer",
                    "email": "sebastian@phpeople.de",
                    "role": "Developer"
                },
                {
                    "name": "Sebastian Bergmann",
                    "email": "sebastian@phpunit.de",
                    "role": "Developer"
                }
            ],
            "description": "Component for reading phar.io manifest information from a PHP Archive (PHAR)",
            "support": {
                "issues": "https://github.com/phar-io/manifest/issues",
                "source": "https://github.com/phar-io/manifest/tree/2.0.3"
            },
            "time": "2021-07-20T11:28:43+00:00"
        },
        {
            "name": "phar-io/version",
            "version": "3.2.1",
            "source": {
                "type": "git",
                "url": "https://github.com/phar-io/version.git",
                "reference": "4f7fd7836c6f332bb2933569e566a0d6c4cbed74"
            },
            "dist": {
                "type": "zip",
                "url": "https://api.github.com/repos/phar-io/version/zipball/4f7fd7836c6f332bb2933569e566a0d6c4cbed74",
                "reference": "4f7fd7836c6f332bb2933569e566a0d6c4cbed74",
                "shasum": ""
            },
            "require": {
                "php": "^7.2 || ^8.0"
            },
            "type": "library",
            "autoload": {
                "classmap": [
                    "src/"
                ]
            },
            "notification-url": "https://packagist.org/downloads/",
            "license": [
                "BSD-3-Clause"
            ],
            "authors": [
                {
                    "name": "Arne Blankerts",
                    "email": "arne@blankerts.de",
                    "role": "Developer"
                },
                {
                    "name": "Sebastian Heuer",
                    "email": "sebastian@phpeople.de",
                    "role": "Developer"
                },
                {
                    "name": "Sebastian Bergmann",
                    "email": "sebastian@phpunit.de",
                    "role": "Developer"
                }
            ],
            "description": "Library for handling version information and constraints",
            "support": {
                "issues": "https://github.com/phar-io/version/issues",
                "source": "https://github.com/phar-io/version/tree/3.2.1"
            },
            "time": "2022-02-21T01:04:05+00:00"
        },
        {
            "name": "phpdocumentor/reflection-common",
            "version": "2.2.0",
            "source": {
                "type": "git",
                "url": "https://github.com/phpDocumentor/ReflectionCommon.git",
                "reference": "1d01c49d4ed62f25aa84a747ad35d5a16924662b"
            },
            "dist": {
                "type": "zip",
                "url": "https://api.github.com/repos/phpDocumentor/ReflectionCommon/zipball/1d01c49d4ed62f25aa84a747ad35d5a16924662b",
                "reference": "1d01c49d4ed62f25aa84a747ad35d5a16924662b",
                "shasum": ""
            },
            "require": {
                "php": "^7.2 || ^8.0"
            },
            "type": "library",
            "extra": {
                "branch-alias": {
                    "dev-2.x": "2.x-dev"
                }
            },
            "autoload": {
                "psr-4": {
                    "phpDocumentor\\Reflection\\": "src/"
                }
            },
            "notification-url": "https://packagist.org/downloads/",
            "license": [
                "MIT"
            ],
            "authors": [
                {
                    "name": "Jaap van Otterdijk",
                    "email": "opensource@ijaap.nl"
                }
            ],
            "description": "Common reflection classes used by phpdocumentor to reflect the code structure",
            "homepage": "http://www.phpdoc.org",
            "keywords": [
                "FQSEN",
                "phpDocumentor",
                "phpdoc",
                "reflection",
                "static analysis"
            ],
            "support": {
                "issues": "https://github.com/phpDocumentor/ReflectionCommon/issues",
                "source": "https://github.com/phpDocumentor/ReflectionCommon/tree/2.x"
            },
            "time": "2020-06-27T09:03:43+00:00"
        },
        {
            "name": "phpdocumentor/reflection-docblock",
            "version": "5.3.0",
            "source": {
                "type": "git",
                "url": "https://github.com/phpDocumentor/ReflectionDocBlock.git",
                "reference": "622548b623e81ca6d78b721c5e029f4ce664f170"
            },
            "dist": {
                "type": "zip",
                "url": "https://api.github.com/repos/phpDocumentor/ReflectionDocBlock/zipball/622548b623e81ca6d78b721c5e029f4ce664f170",
                "reference": "622548b623e81ca6d78b721c5e029f4ce664f170",
                "shasum": ""
            },
            "require": {
                "ext-filter": "*",
                "php": "^7.2 || ^8.0",
                "phpdocumentor/reflection-common": "^2.2",
                "phpdocumentor/type-resolver": "^1.3",
                "webmozart/assert": "^1.9.1"
            },
            "require-dev": {
                "mockery/mockery": "~1.3.2",
                "psalm/phar": "^4.8"
            },
            "type": "library",
            "extra": {
                "branch-alias": {
                    "dev-master": "5.x-dev"
                }
            },
            "autoload": {
                "psr-4": {
                    "phpDocumentor\\Reflection\\": "src"
                }
            },
            "notification-url": "https://packagist.org/downloads/",
            "license": [
                "MIT"
            ],
            "authors": [
                {
                    "name": "Mike van Riel",
                    "email": "me@mikevanriel.com"
                },
                {
                    "name": "Jaap van Otterdijk",
                    "email": "account@ijaap.nl"
                }
            ],
            "description": "With this component, a library can provide support for annotations via DocBlocks or otherwise retrieve information that is embedded in a DocBlock.",
            "support": {
                "issues": "https://github.com/phpDocumentor/ReflectionDocBlock/issues",
                "source": "https://github.com/phpDocumentor/ReflectionDocBlock/tree/5.3.0"
            },
            "time": "2021-10-19T17:43:47+00:00"
        },
        {
            "name": "phpdocumentor/type-resolver",
            "version": "1.6.1",
            "source": {
                "type": "git",
                "url": "https://github.com/phpDocumentor/TypeResolver.git",
                "reference": "77a32518733312af16a44300404e945338981de3"
            },
            "dist": {
                "type": "zip",
                "url": "https://api.github.com/repos/phpDocumentor/TypeResolver/zipball/77a32518733312af16a44300404e945338981de3",
                "reference": "77a32518733312af16a44300404e945338981de3",
                "shasum": ""
            },
            "require": {
                "php": "^7.2 || ^8.0",
                "phpdocumentor/reflection-common": "^2.0"
            },
            "require-dev": {
                "ext-tokenizer": "*",
                "psalm/phar": "^4.8"
            },
            "type": "library",
            "extra": {
                "branch-alias": {
                    "dev-1.x": "1.x-dev"
                }
            },
            "autoload": {
                "psr-4": {
                    "phpDocumentor\\Reflection\\": "src"
                }
            },
            "notification-url": "https://packagist.org/downloads/",
            "license": [
                "MIT"
            ],
            "authors": [
                {
                    "name": "Mike van Riel",
                    "email": "me@mikevanriel.com"
                }
            ],
            "description": "A PSR-5 based resolver of Class names, Types and Structural Element Names",
            "support": {
                "issues": "https://github.com/phpDocumentor/TypeResolver/issues",
                "source": "https://github.com/phpDocumentor/TypeResolver/tree/1.6.1"
            },
            "time": "2022-03-15T21:29:03+00:00"
        },
        {
            "name": "phpspec/prophecy",
            "version": "v1.15.0",
            "source": {
                "type": "git",
                "url": "https://github.com/phpspec/prophecy.git",
                "reference": "bbcd7380b0ebf3961ee21409db7b38bc31d69a13"
            },
            "dist": {
                "type": "zip",
                "url": "https://api.github.com/repos/phpspec/prophecy/zipball/bbcd7380b0ebf3961ee21409db7b38bc31d69a13",
                "reference": "bbcd7380b0ebf3961ee21409db7b38bc31d69a13",
                "shasum": ""
            },
            "require": {
                "doctrine/instantiator": "^1.2",
                "php": "^7.2 || ~8.0, <8.2",
                "phpdocumentor/reflection-docblock": "^5.2",
                "sebastian/comparator": "^3.0 || ^4.0",
                "sebastian/recursion-context": "^3.0 || ^4.0"
            },
            "require-dev": {
                "phpspec/phpspec": "^6.0 || ^7.0",
                "phpunit/phpunit": "^8.0 || ^9.0"
            },
            "type": "library",
            "extra": {
                "branch-alias": {
                    "dev-master": "1.x-dev"
                }
            },
            "autoload": {
                "psr-4": {
                    "Prophecy\\": "src/Prophecy"
                }
            },
            "notification-url": "https://packagist.org/downloads/",
            "license": [
                "MIT"
            ],
            "authors": [
                {
                    "name": "Konstantin Kudryashov",
                    "email": "ever.zet@gmail.com",
                    "homepage": "http://everzet.com"
                },
                {
                    "name": "Marcello Duarte",
                    "email": "marcello.duarte@gmail.com"
                }
            ],
            "description": "Highly opinionated mocking framework for PHP 5.3+",
            "homepage": "https://github.com/phpspec/prophecy",
            "keywords": [
                "Double",
                "Dummy",
                "fake",
                "mock",
                "spy",
                "stub"
            ],
            "support": {
                "issues": "https://github.com/phpspec/prophecy/issues",
                "source": "https://github.com/phpspec/prophecy/tree/v1.15.0"
            },
            "time": "2021-12-08T12:19:24+00:00"
        },
        {
            "name": "phpunit/php-code-coverage",
            "version": "9.2.15",
            "source": {
                "type": "git",
                "url": "https://github.com/sebastianbergmann/php-code-coverage.git",
                "reference": "2e9da11878c4202f97915c1cb4bb1ca318a63f5f"
            },
            "dist": {
                "type": "zip",
                "url": "https://api.github.com/repos/sebastianbergmann/php-code-coverage/zipball/2e9da11878c4202f97915c1cb4bb1ca318a63f5f",
                "reference": "2e9da11878c4202f97915c1cb4bb1ca318a63f5f",
                "shasum": ""
            },
            "require": {
                "ext-dom": "*",
                "ext-libxml": "*",
                "ext-xmlwriter": "*",
                "nikic/php-parser": "^4.13.0",
                "php": ">=7.3",
                "phpunit/php-file-iterator": "^3.0.3",
                "phpunit/php-text-template": "^2.0.2",
                "sebastian/code-unit-reverse-lookup": "^2.0.2",
                "sebastian/complexity": "^2.0",
                "sebastian/environment": "^5.1.2",
                "sebastian/lines-of-code": "^1.0.3",
                "sebastian/version": "^3.0.1",
                "theseer/tokenizer": "^1.2.0"
            },
            "require-dev": {
                "phpunit/phpunit": "^9.3"
            },
            "suggest": {
                "ext-pcov": "*",
                "ext-xdebug": "*"
            },
            "type": "library",
            "extra": {
                "branch-alias": {
                    "dev-master": "9.2-dev"
                }
            },
            "autoload": {
                "classmap": [
                    "src/"
                ]
            },
            "notification-url": "https://packagist.org/downloads/",
            "license": [
                "BSD-3-Clause"
            ],
            "authors": [
                {
                    "name": "Sebastian Bergmann",
                    "email": "sebastian@phpunit.de",
                    "role": "lead"
                }
            ],
            "description": "Library that provides collection, processing, and rendering functionality for PHP code coverage information.",
            "homepage": "https://github.com/sebastianbergmann/php-code-coverage",
            "keywords": [
                "coverage",
                "testing",
                "xunit"
            ],
            "support": {
                "issues": "https://github.com/sebastianbergmann/php-code-coverage/issues",
                "source": "https://github.com/sebastianbergmann/php-code-coverage/tree/9.2.15"
            },
            "funding": [
                {
                    "url": "https://github.com/sebastianbergmann",
                    "type": "github"
                }
            ],
            "time": "2022-03-07T09:28:20+00:00"
        },
        {
            "name": "phpunit/php-file-iterator",
            "version": "3.0.6",
            "source": {
                "type": "git",
                "url": "https://github.com/sebastianbergmann/php-file-iterator.git",
                "reference": "cf1c2e7c203ac650e352f4cc675a7021e7d1b3cf"
            },
            "dist": {
                "type": "zip",
                "url": "https://api.github.com/repos/sebastianbergmann/php-file-iterator/zipball/cf1c2e7c203ac650e352f4cc675a7021e7d1b3cf",
                "reference": "cf1c2e7c203ac650e352f4cc675a7021e7d1b3cf",
                "shasum": ""
            },
            "require": {
                "php": ">=7.3"
            },
            "require-dev": {
                "phpunit/phpunit": "^9.3"
            },
            "type": "library",
            "extra": {
                "branch-alias": {
                    "dev-master": "3.0-dev"
                }
            },
            "autoload": {
                "classmap": [
                    "src/"
                ]
            },
            "notification-url": "https://packagist.org/downloads/",
            "license": [
                "BSD-3-Clause"
            ],
            "authors": [
                {
                    "name": "Sebastian Bergmann",
                    "email": "sebastian@phpunit.de",
                    "role": "lead"
                }
            ],
            "description": "FilterIterator implementation that filters files based on a list of suffixes.",
            "homepage": "https://github.com/sebastianbergmann/php-file-iterator/",
            "keywords": [
                "filesystem",
                "iterator"
            ],
            "support": {
                "issues": "https://github.com/sebastianbergmann/php-file-iterator/issues",
                "source": "https://github.com/sebastianbergmann/php-file-iterator/tree/3.0.6"
            },
            "funding": [
                {
                    "url": "https://github.com/sebastianbergmann",
                    "type": "github"
                }
            ],
            "time": "2021-12-02T12:48:52+00:00"
        },
        {
            "name": "phpunit/php-invoker",
            "version": "3.1.1",
            "source": {
                "type": "git",
                "url": "https://github.com/sebastianbergmann/php-invoker.git",
                "reference": "5a10147d0aaf65b58940a0b72f71c9ac0423cc67"
            },
            "dist": {
                "type": "zip",
                "url": "https://api.github.com/repos/sebastianbergmann/php-invoker/zipball/5a10147d0aaf65b58940a0b72f71c9ac0423cc67",
                "reference": "5a10147d0aaf65b58940a0b72f71c9ac0423cc67",
                "shasum": ""
            },
            "require": {
                "php": ">=7.3"
            },
            "require-dev": {
                "ext-pcntl": "*",
                "phpunit/phpunit": "^9.3"
            },
            "suggest": {
                "ext-pcntl": "*"
            },
            "type": "library",
            "extra": {
                "branch-alias": {
                    "dev-master": "3.1-dev"
                }
            },
            "autoload": {
                "classmap": [
                    "src/"
                ]
            },
            "notification-url": "https://packagist.org/downloads/",
            "license": [
                "BSD-3-Clause"
            ],
            "authors": [
                {
                    "name": "Sebastian Bergmann",
                    "email": "sebastian@phpunit.de",
                    "role": "lead"
                }
            ],
            "description": "Invoke callables with a timeout",
            "homepage": "https://github.com/sebastianbergmann/php-invoker/",
            "keywords": [
                "process"
            ],
            "support": {
                "issues": "https://github.com/sebastianbergmann/php-invoker/issues",
                "source": "https://github.com/sebastianbergmann/php-invoker/tree/3.1.1"
            },
            "funding": [
                {
                    "url": "https://github.com/sebastianbergmann",
                    "type": "github"
                }
            ],
            "time": "2020-09-28T05:58:55+00:00"
        },
        {
            "name": "phpunit/php-text-template",
            "version": "2.0.4",
            "source": {
                "type": "git",
                "url": "https://github.com/sebastianbergmann/php-text-template.git",
                "reference": "5da5f67fc95621df9ff4c4e5a84d6a8a2acf7c28"
            },
            "dist": {
                "type": "zip",
                "url": "https://api.github.com/repos/sebastianbergmann/php-text-template/zipball/5da5f67fc95621df9ff4c4e5a84d6a8a2acf7c28",
                "reference": "5da5f67fc95621df9ff4c4e5a84d6a8a2acf7c28",
                "shasum": ""
            },
            "require": {
                "php": ">=7.3"
            },
            "require-dev": {
                "phpunit/phpunit": "^9.3"
            },
            "type": "library",
            "extra": {
                "branch-alias": {
                    "dev-master": "2.0-dev"
                }
            },
            "autoload": {
                "classmap": [
                    "src/"
                ]
            },
            "notification-url": "https://packagist.org/downloads/",
            "license": [
                "BSD-3-Clause"
            ],
            "authors": [
                {
                    "name": "Sebastian Bergmann",
                    "email": "sebastian@phpunit.de",
                    "role": "lead"
                }
            ],
            "description": "Simple template engine.",
            "homepage": "https://github.com/sebastianbergmann/php-text-template/",
            "keywords": [
                "template"
            ],
            "support": {
                "issues": "https://github.com/sebastianbergmann/php-text-template/issues",
                "source": "https://github.com/sebastianbergmann/php-text-template/tree/2.0.4"
            },
            "funding": [
                {
                    "url": "https://github.com/sebastianbergmann",
                    "type": "github"
                }
            ],
            "time": "2020-10-26T05:33:50+00:00"
        },
        {
            "name": "phpunit/php-timer",
            "version": "5.0.3",
            "source": {
                "type": "git",
                "url": "https://github.com/sebastianbergmann/php-timer.git",
                "reference": "5a63ce20ed1b5bf577850e2c4e87f4aa902afbd2"
            },
            "dist": {
                "type": "zip",
                "url": "https://api.github.com/repos/sebastianbergmann/php-timer/zipball/5a63ce20ed1b5bf577850e2c4e87f4aa902afbd2",
                "reference": "5a63ce20ed1b5bf577850e2c4e87f4aa902afbd2",
                "shasum": ""
            },
            "require": {
                "php": ">=7.3"
            },
            "require-dev": {
                "phpunit/phpunit": "^9.3"
            },
            "type": "library",
            "extra": {
                "branch-alias": {
                    "dev-master": "5.0-dev"
                }
            },
            "autoload": {
                "classmap": [
                    "src/"
                ]
            },
            "notification-url": "https://packagist.org/downloads/",
            "license": [
                "BSD-3-Clause"
            ],
            "authors": [
                {
                    "name": "Sebastian Bergmann",
                    "email": "sebastian@phpunit.de",
                    "role": "lead"
                }
            ],
            "description": "Utility class for timing",
            "homepage": "https://github.com/sebastianbergmann/php-timer/",
            "keywords": [
                "timer"
            ],
            "support": {
                "issues": "https://github.com/sebastianbergmann/php-timer/issues",
                "source": "https://github.com/sebastianbergmann/php-timer/tree/5.0.3"
            },
            "funding": [
                {
                    "url": "https://github.com/sebastianbergmann",
                    "type": "github"
                }
            ],
            "time": "2020-10-26T13:16:10+00:00"
        },
        {
            "name": "phpunit/phpunit",
            "version": "9.5.20",
            "source": {
                "type": "git",
                "url": "https://github.com/sebastianbergmann/phpunit.git",
                "reference": "12bc8879fb65aef2138b26fc633cb1e3620cffba"
            },
            "dist": {
                "type": "zip",
                "url": "https://api.github.com/repos/sebastianbergmann/phpunit/zipball/12bc8879fb65aef2138b26fc633cb1e3620cffba",
                "reference": "12bc8879fb65aef2138b26fc633cb1e3620cffba",
                "shasum": ""
            },
            "require": {
                "doctrine/instantiator": "^1.3.1",
                "ext-dom": "*",
                "ext-json": "*",
                "ext-libxml": "*",
                "ext-mbstring": "*",
                "ext-xml": "*",
                "ext-xmlwriter": "*",
                "myclabs/deep-copy": "^1.10.1",
                "phar-io/manifest": "^2.0.3",
                "phar-io/version": "^3.0.2",
                "php": ">=7.3",
                "phpspec/prophecy": "^1.12.1",
                "phpunit/php-code-coverage": "^9.2.13",
                "phpunit/php-file-iterator": "^3.0.5",
                "phpunit/php-invoker": "^3.1.1",
                "phpunit/php-text-template": "^2.0.3",
                "phpunit/php-timer": "^5.0.2",
                "sebastian/cli-parser": "^1.0.1",
                "sebastian/code-unit": "^1.0.6",
                "sebastian/comparator": "^4.0.5",
                "sebastian/diff": "^4.0.3",
                "sebastian/environment": "^5.1.3",
                "sebastian/exporter": "^4.0.3",
                "sebastian/global-state": "^5.0.1",
                "sebastian/object-enumerator": "^4.0.3",
                "sebastian/resource-operations": "^3.0.3",
                "sebastian/type": "^3.0",
                "sebastian/version": "^3.0.2"
            },
            "require-dev": {
                "ext-pdo": "*",
                "phpspec/prophecy-phpunit": "^2.0.1"
            },
            "suggest": {
                "ext-soap": "*",
                "ext-xdebug": "*"
            },
            "bin": [
                "phpunit"
            ],
            "type": "library",
            "extra": {
                "branch-alias": {
                    "dev-master": "9.5-dev"
                }
            },
            "autoload": {
                "files": [
                    "src/Framework/Assert/Functions.php"
                ],
                "classmap": [
                    "src/"
                ]
            },
            "notification-url": "https://packagist.org/downloads/",
            "license": [
                "BSD-3-Clause"
            ],
            "authors": [
                {
                    "name": "Sebastian Bergmann",
                    "email": "sebastian@phpunit.de",
                    "role": "lead"
                }
            ],
            "description": "The PHP Unit Testing framework.",
            "homepage": "https://phpunit.de/",
            "keywords": [
                "phpunit",
                "testing",
                "xunit"
            ],
            "support": {
                "issues": "https://github.com/sebastianbergmann/phpunit/issues",
                "source": "https://github.com/sebastianbergmann/phpunit/tree/9.5.20"
            },
            "funding": [
                {
                    "url": "https://phpunit.de/sponsors.html",
                    "type": "custom"
                },
                {
                    "url": "https://github.com/sebastianbergmann",
                    "type": "github"
                }
            ],
            "time": "2022-04-01T12:37:26+00:00"
        },
        {
            "name": "psr/container",
            "version": "1.1.2",
            "source": {
                "type": "git",
                "url": "https://github.com/php-fig/container.git",
                "reference": "513e0666f7216c7459170d56df27dfcefe1689ea"
            },
            "dist": {
                "type": "zip",
                "url": "https://api.github.com/repos/php-fig/container/zipball/513e0666f7216c7459170d56df27dfcefe1689ea",
                "reference": "513e0666f7216c7459170d56df27dfcefe1689ea",
                "shasum": ""
            },
            "require": {
                "php": ">=7.4.0"
            },
            "type": "library",
            "autoload": {
                "psr-4": {
                    "Psr\\Container\\": "src/"
                }
            },
            "notification-url": "https://packagist.org/downloads/",
            "license": [
                "MIT"
            ],
            "authors": [
                {
                    "name": "PHP-FIG",
                    "homepage": "https://www.php-fig.org/"
                }
            ],
            "description": "Common Container Interface (PHP FIG PSR-11)",
            "homepage": "https://github.com/php-fig/container",
            "keywords": [
                "PSR-11",
                "container",
                "container-interface",
                "container-interop",
                "psr"
            ],
            "support": {
                "issues": "https://github.com/php-fig/container/issues",
                "source": "https://github.com/php-fig/container/tree/1.1.2"
            },
            "time": "2021-11-05T16:50:12+00:00"
        },
        {
            "name": "sebastian/cli-parser",
            "version": "1.0.1",
            "source": {
                "type": "git",
                "url": "https://github.com/sebastianbergmann/cli-parser.git",
                "reference": "442e7c7e687e42adc03470c7b668bc4b2402c0b2"
            },
            "dist": {
                "type": "zip",
                "url": "https://api.github.com/repos/sebastianbergmann/cli-parser/zipball/442e7c7e687e42adc03470c7b668bc4b2402c0b2",
                "reference": "442e7c7e687e42adc03470c7b668bc4b2402c0b2",
                "shasum": ""
            },
            "require": {
                "php": ">=7.3"
            },
            "require-dev": {
                "phpunit/phpunit": "^9.3"
            },
            "type": "library",
            "extra": {
                "branch-alias": {
                    "dev-master": "1.0-dev"
                }
            },
            "autoload": {
                "classmap": [
                    "src/"
                ]
            },
            "notification-url": "https://packagist.org/downloads/",
            "license": [
                "BSD-3-Clause"
            ],
            "authors": [
                {
                    "name": "Sebastian Bergmann",
                    "email": "sebastian@phpunit.de",
                    "role": "lead"
                }
            ],
            "description": "Library for parsing CLI options",
            "homepage": "https://github.com/sebastianbergmann/cli-parser",
            "support": {
                "issues": "https://github.com/sebastianbergmann/cli-parser/issues",
                "source": "https://github.com/sebastianbergmann/cli-parser/tree/1.0.1"
            },
            "funding": [
                {
                    "url": "https://github.com/sebastianbergmann",
                    "type": "github"
                }
            ],
            "time": "2020-09-28T06:08:49+00:00"
        },
        {
            "name": "sebastian/code-unit",
            "version": "1.0.8",
            "source": {
                "type": "git",
                "url": "https://github.com/sebastianbergmann/code-unit.git",
                "reference": "1fc9f64c0927627ef78ba436c9b17d967e68e120"
            },
            "dist": {
                "type": "zip",
                "url": "https://api.github.com/repos/sebastianbergmann/code-unit/zipball/1fc9f64c0927627ef78ba436c9b17d967e68e120",
                "reference": "1fc9f64c0927627ef78ba436c9b17d967e68e120",
                "shasum": ""
            },
            "require": {
                "php": ">=7.3"
            },
            "require-dev": {
                "phpunit/phpunit": "^9.3"
            },
            "type": "library",
            "extra": {
                "branch-alias": {
                    "dev-master": "1.0-dev"
                }
            },
            "autoload": {
                "classmap": [
                    "src/"
                ]
            },
            "notification-url": "https://packagist.org/downloads/",
            "license": [
                "BSD-3-Clause"
            ],
            "authors": [
                {
                    "name": "Sebastian Bergmann",
                    "email": "sebastian@phpunit.de",
                    "role": "lead"
                }
            ],
            "description": "Collection of value objects that represent the PHP code units",
            "homepage": "https://github.com/sebastianbergmann/code-unit",
            "support": {
                "issues": "https://github.com/sebastianbergmann/code-unit/issues",
                "source": "https://github.com/sebastianbergmann/code-unit/tree/1.0.8"
            },
            "funding": [
                {
                    "url": "https://github.com/sebastianbergmann",
                    "type": "github"
                }
            ],
            "time": "2020-10-26T13:08:54+00:00"
        },
        {
            "name": "sebastian/code-unit-reverse-lookup",
            "version": "2.0.3",
            "source": {
                "type": "git",
                "url": "https://github.com/sebastianbergmann/code-unit-reverse-lookup.git",
                "reference": "ac91f01ccec49fb77bdc6fd1e548bc70f7faa3e5"
            },
            "dist": {
                "type": "zip",
                "url": "https://api.github.com/repos/sebastianbergmann/code-unit-reverse-lookup/zipball/ac91f01ccec49fb77bdc6fd1e548bc70f7faa3e5",
                "reference": "ac91f01ccec49fb77bdc6fd1e548bc70f7faa3e5",
                "shasum": ""
            },
            "require": {
                "php": ">=7.3"
            },
            "require-dev": {
                "phpunit/phpunit": "^9.3"
            },
            "type": "library",
            "extra": {
                "branch-alias": {
                    "dev-master": "2.0-dev"
                }
            },
            "autoload": {
                "classmap": [
                    "src/"
                ]
            },
            "notification-url": "https://packagist.org/downloads/",
            "license": [
                "BSD-3-Clause"
            ],
            "authors": [
                {
                    "name": "Sebastian Bergmann",
                    "email": "sebastian@phpunit.de"
                }
            ],
            "description": "Looks up which function or method a line of code belongs to",
            "homepage": "https://github.com/sebastianbergmann/code-unit-reverse-lookup/",
            "support": {
                "issues": "https://github.com/sebastianbergmann/code-unit-reverse-lookup/issues",
                "source": "https://github.com/sebastianbergmann/code-unit-reverse-lookup/tree/2.0.3"
            },
            "funding": [
                {
                    "url": "https://github.com/sebastianbergmann",
                    "type": "github"
                }
            ],
            "time": "2020-09-28T05:30:19+00:00"
        },
        {
            "name": "sebastian/comparator",
            "version": "4.0.6",
            "source": {
                "type": "git",
                "url": "https://github.com/sebastianbergmann/comparator.git",
                "reference": "55f4261989e546dc112258c7a75935a81a7ce382"
            },
            "dist": {
                "type": "zip",
                "url": "https://api.github.com/repos/sebastianbergmann/comparator/zipball/55f4261989e546dc112258c7a75935a81a7ce382",
                "reference": "55f4261989e546dc112258c7a75935a81a7ce382",
                "shasum": ""
            },
            "require": {
                "php": ">=7.3",
                "sebastian/diff": "^4.0",
                "sebastian/exporter": "^4.0"
            },
            "require-dev": {
                "phpunit/phpunit": "^9.3"
            },
            "type": "library",
            "extra": {
                "branch-alias": {
                    "dev-master": "4.0-dev"
                }
            },
            "autoload": {
                "classmap": [
                    "src/"
                ]
            },
            "notification-url": "https://packagist.org/downloads/",
            "license": [
                "BSD-3-Clause"
            ],
            "authors": [
                {
                    "name": "Sebastian Bergmann",
                    "email": "sebastian@phpunit.de"
                },
                {
                    "name": "Jeff Welch",
                    "email": "whatthejeff@gmail.com"
                },
                {
                    "name": "Volker Dusch",
                    "email": "github@wallbash.com"
                },
                {
                    "name": "Bernhard Schussek",
                    "email": "bschussek@2bepublished.at"
                }
            ],
            "description": "Provides the functionality to compare PHP values for equality",
            "homepage": "https://github.com/sebastianbergmann/comparator",
            "keywords": [
                "comparator",
                "compare",
                "equality"
            ],
            "support": {
                "issues": "https://github.com/sebastianbergmann/comparator/issues",
                "source": "https://github.com/sebastianbergmann/comparator/tree/4.0.6"
            },
            "funding": [
                {
                    "url": "https://github.com/sebastianbergmann",
                    "type": "github"
                }
            ],
            "time": "2020-10-26T15:49:45+00:00"
        },
        {
            "name": "sebastian/complexity",
            "version": "2.0.2",
            "source": {
                "type": "git",
                "url": "https://github.com/sebastianbergmann/complexity.git",
                "reference": "739b35e53379900cc9ac327b2147867b8b6efd88"
            },
            "dist": {
                "type": "zip",
                "url": "https://api.github.com/repos/sebastianbergmann/complexity/zipball/739b35e53379900cc9ac327b2147867b8b6efd88",
                "reference": "739b35e53379900cc9ac327b2147867b8b6efd88",
                "shasum": ""
            },
            "require": {
                "nikic/php-parser": "^4.7",
                "php": ">=7.3"
            },
            "require-dev": {
                "phpunit/phpunit": "^9.3"
            },
            "type": "library",
            "extra": {
                "branch-alias": {
                    "dev-master": "2.0-dev"
                }
            },
            "autoload": {
                "classmap": [
                    "src/"
                ]
            },
            "notification-url": "https://packagist.org/downloads/",
            "license": [
                "BSD-3-Clause"
            ],
            "authors": [
                {
                    "name": "Sebastian Bergmann",
                    "email": "sebastian@phpunit.de",
                    "role": "lead"
                }
            ],
            "description": "Library for calculating the complexity of PHP code units",
            "homepage": "https://github.com/sebastianbergmann/complexity",
            "support": {
                "issues": "https://github.com/sebastianbergmann/complexity/issues",
                "source": "https://github.com/sebastianbergmann/complexity/tree/2.0.2"
            },
            "funding": [
                {
                    "url": "https://github.com/sebastianbergmann",
                    "type": "github"
                }
            ],
            "time": "2020-10-26T15:52:27+00:00"
        },
        {
            "name": "sebastian/diff",
            "version": "4.0.4",
            "source": {
                "type": "git",
                "url": "https://github.com/sebastianbergmann/diff.git",
                "reference": "3461e3fccc7cfdfc2720be910d3bd73c69be590d"
            },
            "dist": {
                "type": "zip",
                "url": "https://api.github.com/repos/sebastianbergmann/diff/zipball/3461e3fccc7cfdfc2720be910d3bd73c69be590d",
                "reference": "3461e3fccc7cfdfc2720be910d3bd73c69be590d",
                "shasum": ""
            },
            "require": {
                "php": ">=7.3"
            },
            "require-dev": {
                "phpunit/phpunit": "^9.3",
                "symfony/process": "^4.2 || ^5"
            },
            "type": "library",
            "extra": {
                "branch-alias": {
                    "dev-master": "4.0-dev"
                }
            },
            "autoload": {
                "classmap": [
                    "src/"
                ]
            },
            "notification-url": "https://packagist.org/downloads/",
            "license": [
                "BSD-3-Clause"
            ],
            "authors": [
                {
                    "name": "Sebastian Bergmann",
                    "email": "sebastian@phpunit.de"
                },
                {
                    "name": "Kore Nordmann",
                    "email": "mail@kore-nordmann.de"
                }
            ],
            "description": "Diff implementation",
            "homepage": "https://github.com/sebastianbergmann/diff",
            "keywords": [
                "diff",
                "udiff",
                "unidiff",
                "unified diff"
            ],
            "support": {
                "issues": "https://github.com/sebastianbergmann/diff/issues",
                "source": "https://github.com/sebastianbergmann/diff/tree/4.0.4"
            },
            "funding": [
                {
                    "url": "https://github.com/sebastianbergmann",
                    "type": "github"
                }
            ],
            "time": "2020-10-26T13:10:38+00:00"
        },
        {
            "name": "sebastian/environment",
            "version": "5.1.4",
            "source": {
                "type": "git",
                "url": "https://github.com/sebastianbergmann/environment.git",
                "reference": "1b5dff7bb151a4db11d49d90e5408e4e938270f7"
            },
            "dist": {
                "type": "zip",
                "url": "https://api.github.com/repos/sebastianbergmann/environment/zipball/1b5dff7bb151a4db11d49d90e5408e4e938270f7",
                "reference": "1b5dff7bb151a4db11d49d90e5408e4e938270f7",
                "shasum": ""
            },
            "require": {
                "php": ">=7.3"
            },
            "require-dev": {
                "phpunit/phpunit": "^9.3"
            },
            "suggest": {
                "ext-posix": "*"
            },
            "type": "library",
            "extra": {
                "branch-alias": {
                    "dev-master": "5.1-dev"
                }
            },
            "autoload": {
                "classmap": [
                    "src/"
                ]
            },
            "notification-url": "https://packagist.org/downloads/",
            "license": [
                "BSD-3-Clause"
            ],
            "authors": [
                {
                    "name": "Sebastian Bergmann",
                    "email": "sebastian@phpunit.de"
                }
            ],
            "description": "Provides functionality to handle HHVM/PHP environments",
            "homepage": "http://www.github.com/sebastianbergmann/environment",
            "keywords": [
                "Xdebug",
                "environment",
                "hhvm"
            ],
            "support": {
                "issues": "https://github.com/sebastianbergmann/environment/issues",
                "source": "https://github.com/sebastianbergmann/environment/tree/5.1.4"
            },
            "funding": [
                {
                    "url": "https://github.com/sebastianbergmann",
                    "type": "github"
                }
            ],
            "time": "2022-04-03T09:37:03+00:00"
        },
        {
            "name": "sebastian/exporter",
            "version": "4.0.4",
            "source": {
                "type": "git",
                "url": "https://github.com/sebastianbergmann/exporter.git",
                "reference": "65e8b7db476c5dd267e65eea9cab77584d3cfff9"
            },
            "dist": {
                "type": "zip",
                "url": "https://api.github.com/repos/sebastianbergmann/exporter/zipball/65e8b7db476c5dd267e65eea9cab77584d3cfff9",
                "reference": "65e8b7db476c5dd267e65eea9cab77584d3cfff9",
                "shasum": ""
            },
            "require": {
                "php": ">=7.3",
                "sebastian/recursion-context": "^4.0"
            },
            "require-dev": {
                "ext-mbstring": "*",
                "phpunit/phpunit": "^9.3"
            },
            "type": "library",
            "extra": {
                "branch-alias": {
                    "dev-master": "4.0-dev"
                }
            },
            "autoload": {
                "classmap": [
                    "src/"
                ]
            },
            "notification-url": "https://packagist.org/downloads/",
            "license": [
                "BSD-3-Clause"
            ],
            "authors": [
                {
                    "name": "Sebastian Bergmann",
                    "email": "sebastian@phpunit.de"
                },
                {
                    "name": "Jeff Welch",
                    "email": "whatthejeff@gmail.com"
                },
                {
                    "name": "Volker Dusch",
                    "email": "github@wallbash.com"
                },
                {
                    "name": "Adam Harvey",
                    "email": "aharvey@php.net"
                },
                {
                    "name": "Bernhard Schussek",
                    "email": "bschussek@gmail.com"
                }
            ],
            "description": "Provides the functionality to export PHP variables for visualization",
            "homepage": "https://www.github.com/sebastianbergmann/exporter",
            "keywords": [
                "export",
                "exporter"
            ],
            "support": {
                "issues": "https://github.com/sebastianbergmann/exporter/issues",
                "source": "https://github.com/sebastianbergmann/exporter/tree/4.0.4"
            },
            "funding": [
                {
                    "url": "https://github.com/sebastianbergmann",
                    "type": "github"
                }
            ],
            "time": "2021-11-11T14:18:36+00:00"
        },
        {
            "name": "sebastian/global-state",
            "version": "5.0.5",
            "source": {
                "type": "git",
                "url": "https://github.com/sebastianbergmann/global-state.git",
                "reference": "0ca8db5a5fc9c8646244e629625ac486fa286bf2"
            },
            "dist": {
                "type": "zip",
                "url": "https://api.github.com/repos/sebastianbergmann/global-state/zipball/0ca8db5a5fc9c8646244e629625ac486fa286bf2",
                "reference": "0ca8db5a5fc9c8646244e629625ac486fa286bf2",
                "shasum": ""
            },
            "require": {
                "php": ">=7.3",
                "sebastian/object-reflector": "^2.0",
                "sebastian/recursion-context": "^4.0"
            },
            "require-dev": {
                "ext-dom": "*",
                "phpunit/phpunit": "^9.3"
            },
            "suggest": {
                "ext-uopz": "*"
            },
            "type": "library",
            "extra": {
                "branch-alias": {
                    "dev-master": "5.0-dev"
                }
            },
            "autoload": {
                "classmap": [
                    "src/"
                ]
            },
            "notification-url": "https://packagist.org/downloads/",
            "license": [
                "BSD-3-Clause"
            ],
            "authors": [
                {
                    "name": "Sebastian Bergmann",
                    "email": "sebastian@phpunit.de"
                }
            ],
            "description": "Snapshotting of global state",
            "homepage": "http://www.github.com/sebastianbergmann/global-state",
            "keywords": [
                "global state"
            ],
            "support": {
                "issues": "https://github.com/sebastianbergmann/global-state/issues",
                "source": "https://github.com/sebastianbergmann/global-state/tree/5.0.5"
            },
            "funding": [
                {
                    "url": "https://github.com/sebastianbergmann",
                    "type": "github"
                }
            ],
            "time": "2022-02-14T08:28:10+00:00"
        },
        {
            "name": "sebastian/lines-of-code",
            "version": "1.0.3",
            "source": {
                "type": "git",
                "url": "https://github.com/sebastianbergmann/lines-of-code.git",
                "reference": "c1c2e997aa3146983ed888ad08b15470a2e22ecc"
            },
            "dist": {
                "type": "zip",
                "url": "https://api.github.com/repos/sebastianbergmann/lines-of-code/zipball/c1c2e997aa3146983ed888ad08b15470a2e22ecc",
                "reference": "c1c2e997aa3146983ed888ad08b15470a2e22ecc",
                "shasum": ""
            },
            "require": {
                "nikic/php-parser": "^4.6",
                "php": ">=7.3"
            },
            "require-dev": {
                "phpunit/phpunit": "^9.3"
            },
            "type": "library",
            "extra": {
                "branch-alias": {
                    "dev-master": "1.0-dev"
                }
            },
            "autoload": {
                "classmap": [
                    "src/"
                ]
            },
            "notification-url": "https://packagist.org/downloads/",
            "license": [
                "BSD-3-Clause"
            ],
            "authors": [
                {
                    "name": "Sebastian Bergmann",
                    "email": "sebastian@phpunit.de",
                    "role": "lead"
                }
            ],
            "description": "Library for counting the lines of code in PHP source code",
            "homepage": "https://github.com/sebastianbergmann/lines-of-code",
            "support": {
                "issues": "https://github.com/sebastianbergmann/lines-of-code/issues",
                "source": "https://github.com/sebastianbergmann/lines-of-code/tree/1.0.3"
            },
            "funding": [
                {
                    "url": "https://github.com/sebastianbergmann",
                    "type": "github"
                }
            ],
            "time": "2020-11-28T06:42:11+00:00"
        },
        {
            "name": "sebastian/object-enumerator",
            "version": "4.0.4",
            "source": {
                "type": "git",
                "url": "https://github.com/sebastianbergmann/object-enumerator.git",
                "reference": "5c9eeac41b290a3712d88851518825ad78f45c71"
            },
            "dist": {
                "type": "zip",
                "url": "https://api.github.com/repos/sebastianbergmann/object-enumerator/zipball/5c9eeac41b290a3712d88851518825ad78f45c71",
                "reference": "5c9eeac41b290a3712d88851518825ad78f45c71",
                "shasum": ""
            },
            "require": {
                "php": ">=7.3",
                "sebastian/object-reflector": "^2.0",
                "sebastian/recursion-context": "^4.0"
            },
            "require-dev": {
                "phpunit/phpunit": "^9.3"
            },
            "type": "library",
            "extra": {
                "branch-alias": {
                    "dev-master": "4.0-dev"
                }
            },
            "autoload": {
                "classmap": [
                    "src/"
                ]
            },
            "notification-url": "https://packagist.org/downloads/",
            "license": [
                "BSD-3-Clause"
            ],
            "authors": [
                {
                    "name": "Sebastian Bergmann",
                    "email": "sebastian@phpunit.de"
                }
            ],
            "description": "Traverses array structures and object graphs to enumerate all referenced objects",
            "homepage": "https://github.com/sebastianbergmann/object-enumerator/",
            "support": {
                "issues": "https://github.com/sebastianbergmann/object-enumerator/issues",
                "source": "https://github.com/sebastianbergmann/object-enumerator/tree/4.0.4"
            },
            "funding": [
                {
                    "url": "https://github.com/sebastianbergmann",
                    "type": "github"
                }
            ],
            "time": "2020-10-26T13:12:34+00:00"
        },
        {
            "name": "sebastian/object-reflector",
            "version": "2.0.4",
            "source": {
                "type": "git",
                "url": "https://github.com/sebastianbergmann/object-reflector.git",
                "reference": "b4f479ebdbf63ac605d183ece17d8d7fe49c15c7"
            },
            "dist": {
                "type": "zip",
                "url": "https://api.github.com/repos/sebastianbergmann/object-reflector/zipball/b4f479ebdbf63ac605d183ece17d8d7fe49c15c7",
                "reference": "b4f479ebdbf63ac605d183ece17d8d7fe49c15c7",
                "shasum": ""
            },
            "require": {
                "php": ">=7.3"
            },
            "require-dev": {
                "phpunit/phpunit": "^9.3"
            },
            "type": "library",
            "extra": {
                "branch-alias": {
                    "dev-master": "2.0-dev"
                }
            },
            "autoload": {
                "classmap": [
                    "src/"
                ]
            },
            "notification-url": "https://packagist.org/downloads/",
            "license": [
                "BSD-3-Clause"
            ],
            "authors": [
                {
                    "name": "Sebastian Bergmann",
                    "email": "sebastian@phpunit.de"
                }
            ],
            "description": "Allows reflection of object attributes, including inherited and non-public ones",
            "homepage": "https://github.com/sebastianbergmann/object-reflector/",
            "support": {
                "issues": "https://github.com/sebastianbergmann/object-reflector/issues",
                "source": "https://github.com/sebastianbergmann/object-reflector/tree/2.0.4"
            },
            "funding": [
                {
                    "url": "https://github.com/sebastianbergmann",
                    "type": "github"
                }
            ],
            "time": "2020-10-26T13:14:26+00:00"
        },
        {
            "name": "sebastian/recursion-context",
            "version": "4.0.4",
            "source": {
                "type": "git",
                "url": "https://github.com/sebastianbergmann/recursion-context.git",
                "reference": "cd9d8cf3c5804de4341c283ed787f099f5506172"
            },
            "dist": {
                "type": "zip",
                "url": "https://api.github.com/repos/sebastianbergmann/recursion-context/zipball/cd9d8cf3c5804de4341c283ed787f099f5506172",
                "reference": "cd9d8cf3c5804de4341c283ed787f099f5506172",
                "shasum": ""
            },
            "require": {
                "php": ">=7.3"
            },
            "require-dev": {
                "phpunit/phpunit": "^9.3"
            },
            "type": "library",
            "extra": {
                "branch-alias": {
                    "dev-master": "4.0-dev"
                }
            },
            "autoload": {
                "classmap": [
                    "src/"
                ]
            },
            "notification-url": "https://packagist.org/downloads/",
            "license": [
                "BSD-3-Clause"
            ],
            "authors": [
                {
                    "name": "Sebastian Bergmann",
                    "email": "sebastian@phpunit.de"
                },
                {
                    "name": "Jeff Welch",
                    "email": "whatthejeff@gmail.com"
                },
                {
                    "name": "Adam Harvey",
                    "email": "aharvey@php.net"
                }
            ],
            "description": "Provides functionality to recursively process PHP variables",
            "homepage": "http://www.github.com/sebastianbergmann/recursion-context",
            "support": {
                "issues": "https://github.com/sebastianbergmann/recursion-context/issues",
                "source": "https://github.com/sebastianbergmann/recursion-context/tree/4.0.4"
            },
            "funding": [
                {
                    "url": "https://github.com/sebastianbergmann",
                    "type": "github"
                }
            ],
            "time": "2020-10-26T13:17:30+00:00"
        },
        {
            "name": "sebastian/resource-operations",
            "version": "3.0.3",
            "source": {
                "type": "git",
                "url": "https://github.com/sebastianbergmann/resource-operations.git",
                "reference": "0f4443cb3a1d92ce809899753bc0d5d5a8dd19a8"
            },
            "dist": {
                "type": "zip",
                "url": "https://api.github.com/repos/sebastianbergmann/resource-operations/zipball/0f4443cb3a1d92ce809899753bc0d5d5a8dd19a8",
                "reference": "0f4443cb3a1d92ce809899753bc0d5d5a8dd19a8",
                "shasum": ""
            },
            "require": {
                "php": ">=7.3"
            },
            "require-dev": {
                "phpunit/phpunit": "^9.0"
            },
            "type": "library",
            "extra": {
                "branch-alias": {
                    "dev-master": "3.0-dev"
                }
            },
            "autoload": {
                "classmap": [
                    "src/"
                ]
            },
            "notification-url": "https://packagist.org/downloads/",
            "license": [
                "BSD-3-Clause"
            ],
            "authors": [
                {
                    "name": "Sebastian Bergmann",
                    "email": "sebastian@phpunit.de"
                }
            ],
            "description": "Provides a list of PHP built-in functions that operate on resources",
            "homepage": "https://www.github.com/sebastianbergmann/resource-operations",
            "support": {
                "issues": "https://github.com/sebastianbergmann/resource-operations/issues",
                "source": "https://github.com/sebastianbergmann/resource-operations/tree/3.0.3"
            },
            "funding": [
                {
                    "url": "https://github.com/sebastianbergmann",
                    "type": "github"
                }
            ],
            "time": "2020-09-28T06:45:17+00:00"
        },
        {
            "name": "sebastian/type",
            "version": "3.0.0",
            "source": {
                "type": "git",
                "url": "https://github.com/sebastianbergmann/type.git",
                "reference": "b233b84bc4465aff7b57cf1c4bc75c86d00d6dad"
            },
            "dist": {
                "type": "zip",
                "url": "https://api.github.com/repos/sebastianbergmann/type/zipball/b233b84bc4465aff7b57cf1c4bc75c86d00d6dad",
                "reference": "b233b84bc4465aff7b57cf1c4bc75c86d00d6dad",
                "shasum": ""
            },
            "require": {
                "php": ">=7.3"
            },
            "require-dev": {
                "phpunit/phpunit": "^9.5"
            },
            "type": "library",
            "extra": {
                "branch-alias": {
                    "dev-master": "3.0-dev"
                }
            },
            "autoload": {
                "classmap": [
                    "src/"
                ]
            },
            "notification-url": "https://packagist.org/downloads/",
            "license": [
                "BSD-3-Clause"
            ],
            "authors": [
                {
                    "name": "Sebastian Bergmann",
                    "email": "sebastian@phpunit.de",
                    "role": "lead"
                }
            ],
            "description": "Collection of value objects that represent the types of the PHP type system",
            "homepage": "https://github.com/sebastianbergmann/type",
            "support": {
                "issues": "https://github.com/sebastianbergmann/type/issues",
                "source": "https://github.com/sebastianbergmann/type/tree/3.0.0"
            },
            "funding": [
                {
                    "url": "https://github.com/sebastianbergmann",
                    "type": "github"
                }
            ],
            "time": "2022-03-15T09:54:48+00:00"
        },
        {
            "name": "sebastian/version",
            "version": "3.0.2",
            "source": {
                "type": "git",
                "url": "https://github.com/sebastianbergmann/version.git",
                "reference": "c6c1022351a901512170118436c764e473f6de8c"
            },
            "dist": {
                "type": "zip",
                "url": "https://api.github.com/repos/sebastianbergmann/version/zipball/c6c1022351a901512170118436c764e473f6de8c",
                "reference": "c6c1022351a901512170118436c764e473f6de8c",
                "shasum": ""
            },
            "require": {
                "php": ">=7.3"
            },
            "type": "library",
            "extra": {
                "branch-alias": {
                    "dev-master": "3.0-dev"
                }
            },
            "autoload": {
                "classmap": [
                    "src/"
                ]
            },
            "notification-url": "https://packagist.org/downloads/",
            "license": [
                "BSD-3-Clause"
            ],
            "authors": [
                {
                    "name": "Sebastian Bergmann",
                    "email": "sebastian@phpunit.de",
                    "role": "lead"
                }
            ],
            "description": "Library that helps with managing the version number of Git-hosted PHP projects",
            "homepage": "https://github.com/sebastianbergmann/version",
            "support": {
                "issues": "https://github.com/sebastianbergmann/version/issues",
                "source": "https://github.com/sebastianbergmann/version/tree/3.0.2"
            },
            "funding": [
                {
                    "url": "https://github.com/sebastianbergmann",
                    "type": "github"
                }
            ],
            "time": "2020-09-28T06:39:44+00:00"
        },
        {
            "name": "symfony/console",
            "version": "v5.4.9",
            "source": {
                "type": "git",
                "url": "https://github.com/symfony/console.git",
                "reference": "829d5d1bf60b2efeb0887b7436873becc71a45eb"
            },
            "dist": {
                "type": "zip",
                "url": "https://api.github.com/repos/symfony/console/zipball/829d5d1bf60b2efeb0887b7436873becc71a45eb",
                "reference": "829d5d1bf60b2efeb0887b7436873becc71a45eb",
                "shasum": ""
            },
            "require": {
                "php": ">=7.2.5",
                "symfony/deprecation-contracts": "^2.1|^3",
                "symfony/polyfill-mbstring": "~1.0",
                "symfony/polyfill-php73": "^1.9",
                "symfony/polyfill-php80": "^1.16",
                "symfony/service-contracts": "^1.1|^2|^3",
                "symfony/string": "^5.1|^6.0"
            },
            "conflict": {
                "psr/log": ">=3",
                "symfony/dependency-injection": "<4.4",
                "symfony/dotenv": "<5.1",
                "symfony/event-dispatcher": "<4.4",
                "symfony/lock": "<4.4",
                "symfony/process": "<4.4"
            },
            "provide": {
                "psr/log-implementation": "1.0|2.0"
            },
            "require-dev": {
                "psr/log": "^1|^2",
                "symfony/config": "^4.4|^5.0|^6.0",
                "symfony/dependency-injection": "^4.4|^5.0|^6.0",
                "symfony/event-dispatcher": "^4.4|^5.0|^6.0",
                "symfony/lock": "^4.4|^5.0|^6.0",
                "symfony/process": "^4.4|^5.0|^6.0",
                "symfony/var-dumper": "^4.4|^5.0|^6.0"
            },
            "suggest": {
                "psr/log": "For using the console logger",
                "symfony/event-dispatcher": "",
                "symfony/lock": "",
                "symfony/process": ""
            },
            "type": "library",
            "autoload": {
                "psr-4": {
                    "Symfony\\Component\\Console\\": ""
                },
                "exclude-from-classmap": [
                    "/Tests/"
                ]
            },
            "notification-url": "https://packagist.org/downloads/",
            "license": [
                "MIT"
            ],
            "authors": [
                {
                    "name": "Fabien Potencier",
                    "email": "fabien@symfony.com"
                },
                {
                    "name": "Symfony Community",
                    "homepage": "https://symfony.com/contributors"
                }
            ],
            "description": "Eases the creation of beautiful and testable command line interfaces",
            "homepage": "https://symfony.com",
            "keywords": [
                "cli",
                "command line",
                "console",
                "terminal"
            ],
            "support": {
                "source": "https://github.com/symfony/console/tree/v5.4.9"
            },
            "funding": [
                {
                    "url": "https://symfony.com/sponsor",
                    "type": "custom"
                },
                {
                    "url": "https://github.com/fabpot",
                    "type": "github"
                },
                {
                    "url": "https://tidelift.com/funding/github/packagist/symfony/symfony",
                    "type": "tidelift"
                }
            ],
            "time": "2022-05-18T06:17:34+00:00"
        },
        {
            "name": "symfony/deprecation-contracts",
            "version": "v2.5.1",
            "source": {
                "type": "git",
                "url": "https://github.com/symfony/deprecation-contracts.git",
                "reference": "e8b495ea28c1d97b5e0c121748d6f9b53d075c66"
            },
            "dist": {
                "type": "zip",
                "url": "https://api.github.com/repos/symfony/deprecation-contracts/zipball/e8b495ea28c1d97b5e0c121748d6f9b53d075c66",
                "reference": "e8b495ea28c1d97b5e0c121748d6f9b53d075c66",
                "shasum": ""
            },
            "require": {
                "php": ">=7.1"
            },
            "type": "library",
            "extra": {
                "branch-alias": {
                    "dev-main": "2.5-dev"
                },
                "thanks": {
                    "name": "symfony/contracts",
                    "url": "https://github.com/symfony/contracts"
                }
            },
            "autoload": {
                "files": [
                    "function.php"
                ]
            },
            "notification-url": "https://packagist.org/downloads/",
            "license": [
                "MIT"
            ],
            "authors": [
                {
                    "name": "Nicolas Grekas",
                    "email": "p@tchwork.com"
                },
                {
                    "name": "Symfony Community",
                    "homepage": "https://symfony.com/contributors"
                }
            ],
            "description": "A generic function and convention to trigger deprecation notices",
            "homepage": "https://symfony.com",
            "support": {
                "source": "https://github.com/symfony/deprecation-contracts/tree/v2.5.1"
            },
            "funding": [
                {
                    "url": "https://symfony.com/sponsor",
                    "type": "custom"
                },
                {
                    "url": "https://github.com/fabpot",
                    "type": "github"
                },
                {
                    "url": "https://tidelift.com/funding/github/packagist/symfony/symfony",
                    "type": "tidelift"
                }
            ],
            "time": "2022-01-02T09:53:40+00:00"
        },
        {
            "name": "symfony/polyfill-ctype",
            "version": "v1.26.0",
            "source": {
                "type": "git",
                "url": "https://github.com/symfony/polyfill-ctype.git",
                "reference": "6fd1b9a79f6e3cf65f9e679b23af304cd9e010d4"
            },
            "dist": {
                "type": "zip",
                "url": "https://api.github.com/repos/symfony/polyfill-ctype/zipball/6fd1b9a79f6e3cf65f9e679b23af304cd9e010d4",
                "reference": "6fd1b9a79f6e3cf65f9e679b23af304cd9e010d4",
                "shasum": ""
            },
            "require": {
                "php": ">=7.1"
            },
            "provide": {
                "ext-ctype": "*"
            },
            "suggest": {
                "ext-ctype": "For best performance"
            },
            "type": "library",
            "extra": {
                "branch-alias": {
                    "dev-main": "1.26-dev"
                },
                "thanks": {
                    "name": "symfony/polyfill",
                    "url": "https://github.com/symfony/polyfill"
                }
            },
            "autoload": {
                "files": [
                    "bootstrap.php"
                ],
                "psr-4": {
                    "Symfony\\Polyfill\\Ctype\\": ""
                }
            },
            "notification-url": "https://packagist.org/downloads/",
            "license": [
                "MIT"
            ],
            "authors": [
                {
                    "name": "Gert de Pagter",
                    "email": "BackEndTea@gmail.com"
                },
                {
                    "name": "Symfony Community",
                    "homepage": "https://symfony.com/contributors"
                }
            ],
            "description": "Symfony polyfill for ctype functions",
            "homepage": "https://symfony.com",
            "keywords": [
                "compatibility",
                "ctype",
                "polyfill",
                "portable"
            ],
            "support": {
                "source": "https://github.com/symfony/polyfill-ctype/tree/v1.26.0"
            },
            "funding": [
                {
                    "url": "https://symfony.com/sponsor",
                    "type": "custom"
                },
                {
                    "url": "https://github.com/fabpot",
                    "type": "github"
                },
                {
                    "url": "https://tidelift.com/funding/github/packagist/symfony/symfony",
                    "type": "tidelift"
                }
            ],
            "time": "2022-05-24T11:49:31+00:00"
        },
        {
            "name": "symfony/polyfill-intl-grapheme",
            "version": "v1.26.0",
            "source": {
                "type": "git",
                "url": "https://github.com/symfony/polyfill-intl-grapheme.git",
                "reference": "433d05519ce6990bf3530fba6957499d327395c2"
            },
            "dist": {
                "type": "zip",
                "url": "https://api.github.com/repos/symfony/polyfill-intl-grapheme/zipball/433d05519ce6990bf3530fba6957499d327395c2",
                "reference": "433d05519ce6990bf3530fba6957499d327395c2",
                "shasum": ""
            },
            "require": {
                "php": ">=7.1"
            },
            "suggest": {
                "ext-intl": "For best performance"
            },
            "type": "library",
            "extra": {
                "branch-alias": {
                    "dev-main": "1.26-dev"
                },
                "thanks": {
                    "name": "symfony/polyfill",
                    "url": "https://github.com/symfony/polyfill"
                }
            },
            "autoload": {
                "files": [
                    "bootstrap.php"
                ],
                "psr-4": {
                    "Symfony\\Polyfill\\Intl\\Grapheme\\": ""
                }
            },
            "notification-url": "https://packagist.org/downloads/",
            "license": [
                "MIT"
            ],
            "authors": [
                {
                    "name": "Nicolas Grekas",
                    "email": "p@tchwork.com"
                },
                {
                    "name": "Symfony Community",
                    "homepage": "https://symfony.com/contributors"
                }
            ],
            "description": "Symfony polyfill for intl's grapheme_* functions",
            "homepage": "https://symfony.com",
            "keywords": [
                "compatibility",
                "grapheme",
                "intl",
                "polyfill",
                "portable",
                "shim"
            ],
            "support": {
                "source": "https://github.com/symfony/polyfill-intl-grapheme/tree/v1.26.0"
            },
            "funding": [
                {
                    "url": "https://symfony.com/sponsor",
                    "type": "custom"
                },
                {
                    "url": "https://github.com/fabpot",
                    "type": "github"
                },
                {
                    "url": "https://tidelift.com/funding/github/packagist/symfony/symfony",
                    "type": "tidelift"
                }
            ],
            "time": "2022-05-24T11:49:31+00:00"
        },
        {
            "name": "symfony/polyfill-intl-normalizer",
            "version": "v1.26.0",
            "source": {
                "type": "git",
                "url": "https://github.com/symfony/polyfill-intl-normalizer.git",
                "reference": "219aa369ceff116e673852dce47c3a41794c14bd"
            },
            "dist": {
                "type": "zip",
                "url": "https://api.github.com/repos/symfony/polyfill-intl-normalizer/zipball/219aa369ceff116e673852dce47c3a41794c14bd",
                "reference": "219aa369ceff116e673852dce47c3a41794c14bd",
                "shasum": ""
            },
            "require": {
                "php": ">=7.1"
            },
            "suggest": {
                "ext-intl": "For best performance"
            },
            "type": "library",
            "extra": {
                "branch-alias": {
                    "dev-main": "1.26-dev"
                },
                "thanks": {
                    "name": "symfony/polyfill",
                    "url": "https://github.com/symfony/polyfill"
                }
            },
            "autoload": {
                "files": [
                    "bootstrap.php"
                ],
                "psr-4": {
                    "Symfony\\Polyfill\\Intl\\Normalizer\\": ""
                },
                "classmap": [
                    "Resources/stubs"
                ]
            },
            "notification-url": "https://packagist.org/downloads/",
            "license": [
                "MIT"
            ],
            "authors": [
                {
                    "name": "Nicolas Grekas",
                    "email": "p@tchwork.com"
                },
                {
                    "name": "Symfony Community",
                    "homepage": "https://symfony.com/contributors"
                }
            ],
            "description": "Symfony polyfill for intl's Normalizer class and related functions",
            "homepage": "https://symfony.com",
            "keywords": [
                "compatibility",
                "intl",
                "normalizer",
                "polyfill",
                "portable",
                "shim"
            ],
            "support": {
                "source": "https://github.com/symfony/polyfill-intl-normalizer/tree/v1.26.0"
            },
            "funding": [
                {
                    "url": "https://symfony.com/sponsor",
                    "type": "custom"
                },
                {
                    "url": "https://github.com/fabpot",
                    "type": "github"
                },
                {
                    "url": "https://tidelift.com/funding/github/packagist/symfony/symfony",
                    "type": "tidelift"
                }
            ],
            "time": "2022-05-24T11:49:31+00:00"
        },
        {
            "name": "symfony/polyfill-mbstring",
            "version": "v1.26.0",
            "source": {
                "type": "git",
                "url": "https://github.com/symfony/polyfill-mbstring.git",
                "reference": "9344f9cb97f3b19424af1a21a3b0e75b0a7d8d7e"
            },
            "dist": {
                "type": "zip",
                "url": "https://api.github.com/repos/symfony/polyfill-mbstring/zipball/9344f9cb97f3b19424af1a21a3b0e75b0a7d8d7e",
                "reference": "9344f9cb97f3b19424af1a21a3b0e75b0a7d8d7e",
                "shasum": ""
            },
            "require": {
                "php": ">=7.1"
            },
            "provide": {
                "ext-mbstring": "*"
            },
            "suggest": {
                "ext-mbstring": "For best performance"
            },
            "type": "library",
            "extra": {
                "branch-alias": {
                    "dev-main": "1.26-dev"
                },
                "thanks": {
                    "name": "symfony/polyfill",
                    "url": "https://github.com/symfony/polyfill"
                }
            },
            "autoload": {
                "files": [
                    "bootstrap.php"
                ],
                "psr-4": {
                    "Symfony\\Polyfill\\Mbstring\\": ""
                }
            },
            "notification-url": "https://packagist.org/downloads/",
            "license": [
                "MIT"
            ],
            "authors": [
                {
                    "name": "Nicolas Grekas",
                    "email": "p@tchwork.com"
                },
                {
                    "name": "Symfony Community",
                    "homepage": "https://symfony.com/contributors"
                }
            ],
            "description": "Symfony polyfill for the Mbstring extension",
            "homepage": "https://symfony.com",
            "keywords": [
                "compatibility",
                "mbstring",
                "polyfill",
                "portable",
                "shim"
            ],
            "support": {
                "source": "https://github.com/symfony/polyfill-mbstring/tree/v1.26.0"
            },
            "funding": [
                {
                    "url": "https://symfony.com/sponsor",
                    "type": "custom"
                },
                {
                    "url": "https://github.com/fabpot",
                    "type": "github"
                },
                {
                    "url": "https://tidelift.com/funding/github/packagist/symfony/symfony",
                    "type": "tidelift"
                }
            ],
            "time": "2022-05-24T11:49:31+00:00"
        },
        {
            "name": "symfony/polyfill-php73",
            "version": "v1.26.0",
            "source": {
                "type": "git",
                "url": "https://github.com/symfony/polyfill-php73.git",
                "reference": "e440d35fa0286f77fb45b79a03fedbeda9307e85"
            },
            "dist": {
                "type": "zip",
                "url": "https://api.github.com/repos/symfony/polyfill-php73/zipball/e440d35fa0286f77fb45b79a03fedbeda9307e85",
                "reference": "e440d35fa0286f77fb45b79a03fedbeda9307e85",
                "shasum": ""
            },
            "require": {
                "php": ">=7.1"
            },
            "type": "library",
            "extra": {
                "branch-alias": {
                    "dev-main": "1.26-dev"
                },
                "thanks": {
                    "name": "symfony/polyfill",
                    "url": "https://github.com/symfony/polyfill"
                }
            },
            "autoload": {
                "files": [
                    "bootstrap.php"
                ],
                "psr-4": {
                    "Symfony\\Polyfill\\Php73\\": ""
                },
                "classmap": [
                    "Resources/stubs"
                ]
            },
            "notification-url": "https://packagist.org/downloads/",
            "license": [
                "MIT"
            ],
            "authors": [
                {
                    "name": "Nicolas Grekas",
                    "email": "p@tchwork.com"
                },
                {
                    "name": "Symfony Community",
                    "homepage": "https://symfony.com/contributors"
                }
            ],
            "description": "Symfony polyfill backporting some PHP 7.3+ features to lower PHP versions",
            "homepage": "https://symfony.com",
            "keywords": [
                "compatibility",
                "polyfill",
                "portable",
                "shim"
            ],
            "support": {
                "source": "https://github.com/symfony/polyfill-php73/tree/v1.26.0"
            },
            "funding": [
                {
                    "url": "https://symfony.com/sponsor",
                    "type": "custom"
                },
                {
                    "url": "https://github.com/fabpot",
                    "type": "github"
                },
                {
                    "url": "https://tidelift.com/funding/github/packagist/symfony/symfony",
                    "type": "tidelift"
                }
            ],
            "time": "2022-05-24T11:49:31+00:00"
        },
        {
            "name": "symfony/polyfill-php80",
            "version": "v1.26.0",
            "source": {
                "type": "git",
                "url": "https://github.com/symfony/polyfill-php80.git",
                "reference": "cfa0ae98841b9e461207c13ab093d76b0fa7bace"
            },
            "dist": {
                "type": "zip",
                "url": "https://api.github.com/repos/symfony/polyfill-php80/zipball/cfa0ae98841b9e461207c13ab093d76b0fa7bace",
                "reference": "cfa0ae98841b9e461207c13ab093d76b0fa7bace",
                "shasum": ""
            },
            "require": {
                "php": ">=7.1"
            },
            "type": "library",
            "extra": {
                "branch-alias": {
                    "dev-main": "1.26-dev"
                },
                "thanks": {
                    "name": "symfony/polyfill",
                    "url": "https://github.com/symfony/polyfill"
                }
            },
            "autoload": {
                "files": [
                    "bootstrap.php"
                ],
                "psr-4": {
                    "Symfony\\Polyfill\\Php80\\": ""
                },
                "classmap": [
                    "Resources/stubs"
                ]
            },
            "notification-url": "https://packagist.org/downloads/",
            "license": [
                "MIT"
            ],
            "authors": [
                {
                    "name": "Ion Bazan",
                    "email": "ion.bazan@gmail.com"
                },
                {
                    "name": "Nicolas Grekas",
                    "email": "p@tchwork.com"
                },
                {
                    "name": "Symfony Community",
                    "homepage": "https://symfony.com/contributors"
                }
            ],
            "description": "Symfony polyfill backporting some PHP 8.0+ features to lower PHP versions",
            "homepage": "https://symfony.com",
            "keywords": [
                "compatibility",
                "polyfill",
                "portable",
                "shim"
            ],
            "support": {
                "source": "https://github.com/symfony/polyfill-php80/tree/v1.26.0"
            },
            "funding": [
                {
                    "url": "https://symfony.com/sponsor",
                    "type": "custom"
                },
                {
                    "url": "https://github.com/fabpot",
                    "type": "github"
                },
                {
                    "url": "https://tidelift.com/funding/github/packagist/symfony/symfony",
                    "type": "tidelift"
                }
            ],
            "time": "2022-05-10T07:21:04+00:00"
        },
        {
            "name": "symfony/process",
            "version": "v5.4.8",
            "source": {
                "type": "git",
                "url": "https://github.com/symfony/process.git",
                "reference": "597f3fff8e3e91836bb0bd38f5718b56ddbde2f3"
            },
            "dist": {
                "type": "zip",
                "url": "https://api.github.com/repos/symfony/process/zipball/597f3fff8e3e91836bb0bd38f5718b56ddbde2f3",
                "reference": "597f3fff8e3e91836bb0bd38f5718b56ddbde2f3",
                "shasum": ""
            },
            "require": {
                "php": ">=7.2.5",
                "symfony/polyfill-php80": "^1.16"
            },
            "type": "library",
            "autoload": {
                "psr-4": {
                    "Symfony\\Component\\Process\\": ""
                },
                "exclude-from-classmap": [
                    "/Tests/"
                ]
            },
            "notification-url": "https://packagist.org/downloads/",
            "license": [
                "MIT"
            ],
            "authors": [
                {
                    "name": "Fabien Potencier",
                    "email": "fabien@symfony.com"
                },
                {
                    "name": "Symfony Community",
                    "homepage": "https://symfony.com/contributors"
                }
            ],
            "description": "Executes commands in sub-processes",
            "homepage": "https://symfony.com",
            "support": {
                "source": "https://github.com/symfony/process/tree/v5.4.8"
            },
            "funding": [
                {
                    "url": "https://symfony.com/sponsor",
                    "type": "custom"
                },
                {
                    "url": "https://github.com/fabpot",
                    "type": "github"
                },
                {
                    "url": "https://tidelift.com/funding/github/packagist/symfony/symfony",
                    "type": "tidelift"
                }
            ],
            "time": "2022-04-08T05:07:18+00:00"
        },
        {
            "name": "symfony/service-contracts",
            "version": "v2.5.1",
            "source": {
                "type": "git",
                "url": "https://github.com/symfony/service-contracts.git",
                "reference": "24d9dc654b83e91aa59f9d167b131bc3b5bea24c"
            },
            "dist": {
                "type": "zip",
                "url": "https://api.github.com/repos/symfony/service-contracts/zipball/24d9dc654b83e91aa59f9d167b131bc3b5bea24c",
                "reference": "24d9dc654b83e91aa59f9d167b131bc3b5bea24c",
                "shasum": ""
            },
            "require": {
                "php": ">=7.2.5",
                "psr/container": "^1.1",
                "symfony/deprecation-contracts": "^2.1|^3"
            },
            "conflict": {
                "ext-psr": "<1.1|>=2"
            },
            "suggest": {
                "symfony/service-implementation": ""
            },
            "type": "library",
            "extra": {
                "branch-alias": {
                    "dev-main": "2.5-dev"
                },
                "thanks": {
                    "name": "symfony/contracts",
                    "url": "https://github.com/symfony/contracts"
                }
            },
            "autoload": {
                "psr-4": {
                    "Symfony\\Contracts\\Service\\": ""
                }
            },
            "notification-url": "https://packagist.org/downloads/",
            "license": [
                "MIT"
            ],
            "authors": [
                {
                    "name": "Nicolas Grekas",
                    "email": "p@tchwork.com"
                },
                {
                    "name": "Symfony Community",
                    "homepage": "https://symfony.com/contributors"
                }
            ],
            "description": "Generic abstractions related to writing services",
            "homepage": "https://symfony.com",
            "keywords": [
                "abstractions",
                "contracts",
                "decoupling",
                "interfaces",
                "interoperability",
                "standards"
            ],
            "support": {
                "source": "https://github.com/symfony/service-contracts/tree/v2.5.1"
            },
            "funding": [
                {
                    "url": "https://symfony.com/sponsor",
                    "type": "custom"
                },
                {
                    "url": "https://github.com/fabpot",
                    "type": "github"
                },
                {
                    "url": "https://tidelift.com/funding/github/packagist/symfony/symfony",
                    "type": "tidelift"
                }
            ],
            "time": "2022-03-13T20:07:29+00:00"
        },
        {
            "name": "symfony/string",
            "version": "v5.4.9",
            "source": {
                "type": "git",
                "url": "https://github.com/symfony/string.git",
                "reference": "985e6a9703ef5ce32ba617c9c7d97873bb7b2a99"
            },
            "dist": {
                "type": "zip",
                "url": "https://api.github.com/repos/symfony/string/zipball/985e6a9703ef5ce32ba617c9c7d97873bb7b2a99",
                "reference": "985e6a9703ef5ce32ba617c9c7d97873bb7b2a99",
                "shasum": ""
            },
            "require": {
                "php": ">=7.2.5",
                "symfony/polyfill-ctype": "~1.8",
                "symfony/polyfill-intl-grapheme": "~1.0",
                "symfony/polyfill-intl-normalizer": "~1.0",
                "symfony/polyfill-mbstring": "~1.0",
                "symfony/polyfill-php80": "~1.15"
            },
            "conflict": {
                "symfony/translation-contracts": ">=3.0"
            },
            "require-dev": {
                "symfony/error-handler": "^4.4|^5.0|^6.0",
                "symfony/http-client": "^4.4|^5.0|^6.0",
                "symfony/translation-contracts": "^1.1|^2",
                "symfony/var-exporter": "^4.4|^5.0|^6.0"
            },
            "type": "library",
            "autoload": {
                "files": [
                    "Resources/functions.php"
                ],
                "psr-4": {
                    "Symfony\\Component\\String\\": ""
                },
                "exclude-from-classmap": [
                    "/Tests/"
                ]
            },
            "notification-url": "https://packagist.org/downloads/",
            "license": [
                "MIT"
            ],
            "authors": [
                {
                    "name": "Nicolas Grekas",
                    "email": "p@tchwork.com"
                },
                {
                    "name": "Symfony Community",
                    "homepage": "https://symfony.com/contributors"
                }
            ],
            "description": "Provides an object-oriented API to strings and deals with bytes, UTF-8 code points and grapheme clusters in a unified way",
            "homepage": "https://symfony.com",
            "keywords": [
                "grapheme",
                "i18n",
                "string",
                "unicode",
                "utf-8",
                "utf8"
            ],
            "support": {
                "source": "https://github.com/symfony/string/tree/v5.4.9"
            },
            "funding": [
                {
                    "url": "https://symfony.com/sponsor",
                    "type": "custom"
                },
                {
                    "url": "https://github.com/fabpot",
                    "type": "github"
                },
                {
                    "url": "https://tidelift.com/funding/github/packagist/symfony/symfony",
                    "type": "tidelift"
                }
            ],
            "time": "2022-04-19T10:40:37+00:00"
        },
        {
            "name": "theseer/tokenizer",
            "version": "1.2.1",
            "source": {
                "type": "git",
                "url": "https://github.com/theseer/tokenizer.git",
                "reference": "34a41e998c2183e22995f158c581e7b5e755ab9e"
            },
            "dist": {
                "type": "zip",
                "url": "https://api.github.com/repos/theseer/tokenizer/zipball/34a41e998c2183e22995f158c581e7b5e755ab9e",
                "reference": "34a41e998c2183e22995f158c581e7b5e755ab9e",
                "shasum": ""
            },
            "require": {
                "ext-dom": "*",
                "ext-tokenizer": "*",
                "ext-xmlwriter": "*",
                "php": "^7.2 || ^8.0"
            },
            "type": "library",
            "autoload": {
                "classmap": [
                    "src/"
                ]
            },
            "notification-url": "https://packagist.org/downloads/",
            "license": [
                "BSD-3-Clause"
            ],
            "authors": [
                {
                    "name": "Arne Blankerts",
                    "email": "arne@blankerts.de",
                    "role": "Developer"
                }
            ],
            "description": "A small library for converting tokenized PHP source code into XML and potentially other formats",
            "support": {
                "issues": "https://github.com/theseer/tokenizer/issues",
                "source": "https://github.com/theseer/tokenizer/tree/1.2.1"
            },
            "funding": [
                {
                    "url": "https://github.com/theseer",
                    "type": "github"
                }
            ],
            "time": "2021-07-28T10:34:58+00:00"
        },
        {
            "name": "webmozart/assert",
            "version": "1.11.0",
            "source": {
                "type": "git",
                "url": "https://github.com/webmozarts/assert.git",
                "reference": "11cb2199493b2f8a3b53e7f19068fc6aac760991"
            },
            "dist": {
                "type": "zip",
                "url": "https://api.github.com/repos/webmozarts/assert/zipball/11cb2199493b2f8a3b53e7f19068fc6aac760991",
                "reference": "11cb2199493b2f8a3b53e7f19068fc6aac760991",
                "shasum": ""
            },
            "require": {
                "ext-ctype": "*",
                "php": "^7.2 || ^8.0"
            },
            "conflict": {
                "phpstan/phpstan": "<0.12.20",
                "vimeo/psalm": "<4.6.1 || 4.6.2"
            },
            "require-dev": {
                "phpunit/phpunit": "^8.5.13"
            },
            "type": "library",
            "extra": {
                "branch-alias": {
                    "dev-master": "1.10-dev"
                }
            },
            "autoload": {
                "psr-4": {
                    "Webmozart\\Assert\\": "src/"
                }
            },
            "notification-url": "https://packagist.org/downloads/",
            "license": [
                "MIT"
            ],
            "authors": [
                {
                    "name": "Bernhard Schussek",
                    "email": "bschussek@gmail.com"
                }
            ],
            "description": "Assertions to validate method input/output with nice error messages.",
            "keywords": [
                "assert",
                "check",
                "validate"
            ],
            "support": {
                "issues": "https://github.com/webmozarts/assert/issues",
                "source": "https://github.com/webmozarts/assert/tree/1.11.0"
            },
            "time": "2022-06-03T18:03:27+00:00"
        },
        {
            "name": "wikimedia/at-ease",
            "version": "v2.1.0",
            "source": {
                "type": "git",
                "url": "https://github.com/wikimedia/at-ease.git",
                "reference": "e8ebaa7bb7c8a8395481a05f6dc4deaceab11c33"
            },
            "dist": {
                "type": "zip",
                "url": "https://api.github.com/repos/wikimedia/at-ease/zipball/e8ebaa7bb7c8a8395481a05f6dc4deaceab11c33",
                "reference": "e8ebaa7bb7c8a8395481a05f6dc4deaceab11c33",
                "shasum": ""
            },
            "require": {
                "php": ">=7.2.9"
            },
            "require-dev": {
                "mediawiki/mediawiki-codesniffer": "35.0.0",
                "mediawiki/minus-x": "1.1.1",
                "ockcyp/covers-validator": "1.3.3",
                "php-parallel-lint/php-console-highlighter": "0.5.0",
                "php-parallel-lint/php-parallel-lint": "1.2.0",
                "phpunit/phpunit": "^8.5"
            },
            "type": "library",
            "autoload": {
                "files": [
                    "src/Wikimedia/Functions.php"
                ],
                "psr-4": {
                    "Wikimedia\\AtEase\\": "src/Wikimedia/AtEase/"
                }
            },
            "notification-url": "https://packagist.org/downloads/",
            "license": [
                "GPL-2.0-or-later"
            ],
            "authors": [
                {
                    "name": "Tim Starling",
                    "email": "tstarling@wikimedia.org"
                },
                {
                    "name": "MediaWiki developers",
                    "email": "wikitech-l@lists.wikimedia.org"
                }
            ],
            "description": "Safe replacement to @ for suppressing warnings.",
            "homepage": "https://www.mediawiki.org/wiki/at-ease",
            "support": {
                "source": "https://github.com/wikimedia/at-ease/tree/v2.1.0"
            },
            "time": "2021-02-27T15:53:37+00:00"
        },
        {
            "name": "yoast/phpunit-polyfills",
            "version": "1.0.3",
            "source": {
                "type": "git",
                "url": "https://github.com/Yoast/PHPUnit-Polyfills.git",
                "reference": "5ea3536428944955f969bc764bbe09738e151ada"
            },
            "dist": {
                "type": "zip",
                "url": "https://api.github.com/repos/Yoast/PHPUnit-Polyfills/zipball/5ea3536428944955f969bc764bbe09738e151ada",
                "reference": "5ea3536428944955f969bc764bbe09738e151ada",
                "shasum": ""
            },
            "require": {
                "php": ">=5.4",
                "phpunit/phpunit": "^4.8.36 || ^5.7.21 || ^6.0 || ^7.0 || ^8.0 || ^9.0"
            },
            "require-dev": {
                "yoast/yoastcs": "^2.2.0"
            },
            "type": "library",
            "extra": {
                "branch-alias": {
                    "dev-main": "1.x-dev",
                    "dev-develop": "1.x-dev"
                }
            },
            "autoload": {
                "files": [
                    "phpunitpolyfills-autoload.php"
                ]
            },
            "notification-url": "https://packagist.org/downloads/",
            "license": [
                "BSD-3-Clause"
            ],
            "authors": [
                {
                    "name": "Team Yoast",
                    "email": "support@yoast.com",
                    "homepage": "https://yoast.com"
                },
                {
                    "name": "Contributors",
                    "homepage": "https://github.com/Yoast/PHPUnit-Polyfills/graphs/contributors"
                }
            ],
            "description": "Set of polyfills for changed PHPUnit functionality to allow for creating PHPUnit cross-version compatible tests",
            "homepage": "https://github.com/Yoast/PHPUnit-Polyfills",
            "keywords": [
                "phpunit",
                "polyfill",
                "testing"
            ],
            "support": {
                "issues": "https://github.com/Yoast/PHPUnit-Polyfills/issues",
                "source": "https://github.com/Yoast/PHPUnit-Polyfills"
            },
            "time": "2021-11-23T01:37:03+00:00"
        }
    ],
    "aliases": [],
    "minimum-stability": "dev",
    "stability-flags": {
        "automattic/jetpack-autoloader": 20,
        "automattic/jetpack-backup": 20,
        "automattic/jetpack-composer-plugin": 20
    },
    "prefer-stable": true,
    "prefer-lowest": false,
    "platform": [],
    "platform-dev": [],
    "plugin-api-version": "2.3.0"
}<|MERGE_RESOLUTION|>--- conflicted
+++ resolved
@@ -235,11 +235,7 @@
             "dist": {
                 "type": "path",
                 "url": "../../packages/backup",
-<<<<<<< HEAD
-                "reference": "f915cca371fe07997c1868ba4a86489869306684"
-=======
                 "reference": "f40aa00a1a096e3291cfc7dff3936671611dccc9"
->>>>>>> 03b2c682
             },
             "require": {
                 "automattic/jetpack-admin-ui": "^0.2",
