--- conflicted
+++ resolved
@@ -4,11 +4,7 @@
         "Read more about it at https://getcomposer.org/doc/01-basic-usage.md#installing-dependencies",
         "This file is @generated automatically"
     ],
-<<<<<<< HEAD
-    "content-hash": "bad6c94a8132369732c43773774aac44",
-=======
-    "content-hash": "c967785e6f01478dea5646d203c1d412",
->>>>>>> d0a59705
+    "content-hash": "84b8eefd4152feeef13680c12a0cdcdc",
     "packages": [
         {
             "name": "automattic/jetpack-a8c-mc-stats",
@@ -1280,16 +1276,16 @@
         },
         {
             "name": "nikic/php-parser",
-            "version": "v4.10.5",
+            "version": "v4.11.0",
             "source": {
                 "type": "git",
                 "url": "https://github.com/nikic/PHP-Parser.git",
-                "reference": "4432ba399e47c66624bc73c8c0f811e5c109576f"
-            },
-            "dist": {
-                "type": "zip",
-                "url": "https://api.github.com/repos/nikic/PHP-Parser/zipball/4432ba399e47c66624bc73c8c0f811e5c109576f",
-                "reference": "4432ba399e47c66624bc73c8c0f811e5c109576f",
+                "reference": "fe14cf3672a149364fb66dfe11bf6549af899f94"
+            },
+            "dist": {
+                "type": "zip",
+                "url": "https://api.github.com/repos/nikic/PHP-Parser/zipball/fe14cf3672a149364fb66dfe11bf6549af899f94",
+                "reference": "fe14cf3672a149364fb66dfe11bf6549af899f94",
                 "shasum": ""
             },
             "require": {
@@ -1330,9 +1326,9 @@
             ],
             "support": {
                 "issues": "https://github.com/nikic/PHP-Parser/issues",
-                "source": "https://github.com/nikic/PHP-Parser/tree/v4.10.5"
-            },
-            "time": "2021-05-03T19:11:20+00:00"
+                "source": "https://github.com/nikic/PHP-Parser/tree/v4.11.0"
+            },
+            "time": "2021-07-03T13:36:55+00:00"
         },
         {
             "name": "phar-io/manifest",
@@ -3897,16 +3893,16 @@
         },
         {
             "name": "symfony/string",
-            "version": "v5.3.2",
+            "version": "v5.3.3",
             "source": {
                 "type": "git",
                 "url": "https://github.com/symfony/string.git",
-                "reference": "0732e97e41c0a590f77e231afc16a327375d50b0"
-            },
-            "dist": {
-                "type": "zip",
-                "url": "https://api.github.com/repos/symfony/string/zipball/0732e97e41c0a590f77e231afc16a327375d50b0",
-                "reference": "0732e97e41c0a590f77e231afc16a327375d50b0",
+                "reference": "bd53358e3eccec6a670b5f33ab680d8dbe1d4ae1"
+            },
+            "dist": {
+                "type": "zip",
+                "url": "https://api.github.com/repos/symfony/string/zipball/bd53358e3eccec6a670b5f33ab680d8dbe1d4ae1",
+                "reference": "bd53358e3eccec6a670b5f33ab680d8dbe1d4ae1",
                 "shasum": ""
             },
             "require": {
@@ -3960,7 +3956,7 @@
                 "utf8"
             ],
             "support": {
-                "source": "https://github.com/symfony/string/tree/v5.3.2"
+                "source": "https://github.com/symfony/string/tree/v5.3.3"
             },
             "funding": [
                 {
@@ -3976,7 +3972,7 @@
                     "type": "tidelift"
                 }
             ],
-            "time": "2021-06-06T09:51:56+00:00"
+            "time": "2021-06-27T11:44:38+00:00"
         },
         {
             "name": "theseer/tokenizer",
