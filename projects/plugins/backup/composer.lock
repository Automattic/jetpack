{
    "_readme": [
        "This file locks the dependencies of your project to a known state",
        "Read more about it at https://getcomposer.org/doc/01-basic-usage.md#installing-dependencies",
        "This file is @generated automatically"
    ],
    "content-hash": "4e4d1b24daaf9ae4742c7ee6f3120ad1",
    "packages": [
        {
            "name": "automattic/jetpack-a8c-mc-stats",
            "version": "dev-trunk",
            "dist": {
                "type": "path",
                "url": "../../packages/a8c-mc-stats",
                "reference": "c5df589f62cd58dc5f1b04938e4e4edc75916812"
            },
            "require-dev": {
                "automattic/jetpack-changelogger": "^3.2",
                "yoast/phpunit-polyfills": "1.0.3"
            },
            "type": "jetpack-library",
            "extra": {
                "autotagger": true,
                "mirror-repo": "Automattic/jetpack-a8c-mc-stats",
                "changelogger": {
                    "link-template": "https://github.com/Automattic/jetpack-a8c-mc-stats/compare/v${old}...v${new}"
                },
                "branch-alias": {
                    "dev-trunk": "1.4.x-dev"
                }
            },
            "autoload": {
                "classmap": [
                    "src/"
                ]
            },
            "scripts": {
                "phpunit": [
                    "./vendor/phpunit/phpunit/phpunit --colors=always"
                ],
                "test-coverage": [
                    "php -dpcov.directory=. ./vendor/bin/phpunit --coverage-clover \"$COVERAGE_DIR/clover.xml\""
                ],
                "test-php": [
                    "@composer phpunit"
                ]
            },
            "license": [
                "GPL-2.0-or-later"
            ],
            "description": "Used to record internal usage stats for Automattic. Not visible to site owners.",
            "transport-options": {
                "relative": true
            }
        },
        {
            "name": "automattic/jetpack-admin-ui",
            "version": "dev-trunk",
            "dist": {
                "type": "path",
                "url": "../../packages/admin-ui",
                "reference": "643ce07d751c26cabbb330339d515ef5a35808f3"
            },
            "require-dev": {
                "automattic/jetpack-changelogger": "^3.2",
                "automattic/wordbless": "dev-master",
                "yoast/phpunit-polyfills": "1.0.3"
            },
            "type": "jetpack-library",
            "extra": {
                "autotagger": true,
                "mirror-repo": "Automattic/jetpack-admin-ui",
                "textdomain": "jetpack-admin-ui",
                "changelogger": {
                    "link-template": "https://github.com/Automattic/jetpack-admin-ui/compare/${old}...${new}"
                },
                "branch-alias": {
                    "dev-trunk": "0.2.x-dev"
                },
                "version-constants": {
                    "::PACKAGE_VERSION": "src/class-admin-menu.php"
                }
            },
            "autoload": {
                "classmap": [
                    "src/"
                ]
            },
            "scripts": {
                "phpunit": [
                    "./vendor/phpunit/phpunit/phpunit --colors=always"
                ],
                "test-coverage": [
                    "php -dpcov.directory=. ./vendor/bin/phpunit --coverage-clover \"$COVERAGE_DIR/clover.xml\""
                ],
                "test-php": [
                    "@composer phpunit"
                ],
                "post-install-cmd": [
                    "WorDBless\\Composer\\InstallDropin::copy"
                ],
                "post-update-cmd": [
                    "WorDBless\\Composer\\InstallDropin::copy"
                ]
            },
            "license": [
                "GPL-2.0-or-later"
            ],
            "description": "Generic Jetpack wp-admin UI elements",
            "transport-options": {
                "relative": true
            }
        },
        {
            "name": "automattic/jetpack-assets",
            "version": "dev-trunk",
            "dist": {
                "type": "path",
                "url": "../../packages/assets",
                "reference": "64ada4d1c3f69e232b27bb0e3a9d986e3f292954"
            },
            "require": {
                "automattic/jetpack-constants": "^1.6"
            },
            "require-dev": {
                "automattic/jetpack-changelogger": "^3.2",
                "brain/monkey": "2.6.1",
                "wikimedia/testing-access-wrapper": "^1.0 || ^2.0",
                "yoast/phpunit-polyfills": "1.0.3"
            },
            "type": "jetpack-library",
            "extra": {
                "autotagger": true,
                "mirror-repo": "Automattic/jetpack-assets",
                "textdomain": "jetpack-assets",
                "changelogger": {
                    "link-template": "https://github.com/Automattic/jetpack-assets/compare/v${old}...v${new}"
                },
                "branch-alias": {
                    "dev-trunk": "1.17.x-dev"
                }
            },
            "autoload": {
                "files": [
                    "actions.php"
                ],
                "classmap": [
                    "src/"
                ]
            },
            "scripts": {
                "build-development": [
                    "pnpm run build"
                ],
                "build-production": [
                    "pnpm run build-production"
                ],
                "phpunit": [
                    "./vendor/phpunit/phpunit/phpunit --colors=always"
                ],
                "test-coverage": [
                    "php -dpcov.directory=. ./vendor/bin/phpunit --coverage-clover \"$COVERAGE_DIR/php/clover.xml\"",
                    "pnpm run test-coverage"
                ],
                "test-js": [
                    "pnpm run test"
                ],
                "test-php": [
                    "@composer phpunit"
                ]
            },
            "license": [
                "GPL-2.0-or-later"
            ],
            "description": "Asset management utilities for Jetpack ecosystem packages",
            "transport-options": {
                "relative": true
            }
        },
        {
            "name": "automattic/jetpack-autoloader",
            "version": "dev-trunk",
            "dist": {
                "type": "path",
                "url": "../../packages/autoloader",
                "reference": "54d19e9ca258cd1731dc5f4a2be175204b93625f"
            },
            "require": {
                "composer-plugin-api": "^1.1 || ^2.0"
            },
            "require-dev": {
                "automattic/jetpack-changelogger": "^3.2",
                "yoast/phpunit-polyfills": "1.0.3"
            },
            "type": "composer-plugin",
            "extra": {
                "autotagger": true,
                "class": "Automattic\\Jetpack\\Autoloader\\CustomAutoloaderPlugin",
                "mirror-repo": "Automattic/jetpack-autoloader",
                "changelogger": {
                    "link-template": "https://github.com/Automattic/jetpack-autoloader/compare/v${old}...v${new}"
                },
                "branch-alias": {
                    "dev-trunk": "2.11.x-dev"
                }
            },
            "autoload": {
                "classmap": [
                    "src/AutoloadGenerator.php"
                ],
                "psr-4": {
                    "Automattic\\Jetpack\\Autoloader\\": "src"
                }
            },
            "scripts": {
                "phpunit": [
                    "./vendor/phpunit/phpunit/phpunit --colors=always"
                ],
                "test-coverage": [
                    "php -dpcov.directory=. ./vendor/bin/phpunit --coverage-php \"./tests/php/tmp/coverage-report.php\"",
                    "php ./tests/php/bin/test-coverage.php \"$COVERAGE_DIR/clover.xml\""
                ],
                "test-php": [
                    "@composer phpunit"
                ]
            },
            "license": [
                "GPL-2.0-or-later"
            ],
            "description": "Creates a custom autoloader for a plugin or theme.",
            "transport-options": {
                "relative": true
            }
        },
        {
            "name": "automattic/jetpack-backup",
            "version": "dev-trunk",
            "dist": {
                "type": "path",
                "url": "../../packages/backup",
<<<<<<< HEAD
                "reference": "7f8aa338a3e85ced1dca02734584caf0c6bc914f"
=======
                "reference": "449305963c262301f7ced8a2e274048621bb55e2"
>>>>>>> d483314b
            },
            "require": {
                "automattic/jetpack-admin-ui": "^0.2",
                "automattic/jetpack-assets": "^1.17",
                "automattic/jetpack-autoloader": "^2.11",
                "automattic/jetpack-composer-plugin": "^1.1",
                "automattic/jetpack-config": "^1.11",
                "automattic/jetpack-connection": "^1.46",
                "automattic/jetpack-identity-crisis": "^0.8",
                "automattic/jetpack-my-jetpack": "^2.4",
                "automattic/jetpack-status": "^1.15",
                "automattic/jetpack-sync": "^1.42"
            },
            "require-dev": {
                "automattic/jetpack-changelogger": "^3.2",
                "automattic/wordbless": "@dev",
                "yoast/phpunit-polyfills": "1.0.3"
            },
            "type": "jetpack-library",
            "extra": {
                "autotagger": true,
                "mirror-repo": "Automattic/jetpack-backup",
                "textdomain": "jetpack-backup-pkg",
                "version-constants": {
                    "::PACKAGE_VERSION": "src/class-package-version.php"
                },
                "changelogger": {
                    "link-template": "https://github.com/Automattic/jetpack-backup/compare/v${old}...v${new}"
                },
                "branch-alias": {
                    "dev-trunk": "1.10.x-dev"
                }
            },
            "autoload": {
                "files": [
                    "actions.php"
                ],
                "classmap": [
                    "src/"
                ]
            },
            "scripts": {
                "phpunit": [
                    "./vendor/phpunit/phpunit/phpunit --colors=always"
                ],
                "test-coverage": [
                    "php -dpcov.directory=. ./vendor/bin/phpunit --coverage-clover \"$COVERAGE_DIR/clover.xml\""
                ],
                "test-php": [
                    "@composer phpunit"
                ],
                "post-install-cmd": [
                    "WorDBless\\Composer\\InstallDropin::copy"
                ],
                "post-update-cmd": [
                    "WorDBless\\Composer\\InstallDropin::copy"
                ],
                "build-development": [
                    "pnpm run build"
                ],
                "build-production": [
                    "pnpm run build-production-concurrently"
                ],
                "watch": [
                    "Composer\\Config::disableProcessTimeout",
                    "pnpm run watch"
                ]
            },
            "license": [
                "GPL-2.0-or-later"
            ],
            "description": "Tools to assist with backing up Jetpack sites.",
            "transport-options": {
                "relative": true
            }
        },
        {
            "name": "automattic/jetpack-composer-plugin",
            "version": "dev-trunk",
            "dist": {
                "type": "path",
                "url": "../../packages/composer-plugin",
                "reference": "cbd9a56c7fd43c342d96fb09ee6609d7e7580f9a"
            },
            "require": {
                "composer-plugin-api": "^2.1.0"
            },
            "require-dev": {
                "automattic/jetpack-changelogger": "^3.2",
                "composer/composer": "2.2.12",
                "yoast/phpunit-polyfills": "1.0.3"
            },
            "type": "composer-plugin",
            "extra": {
                "plugin-modifies-install-path": true,
                "class": "Automattic\\Jetpack\\Composer\\Plugin",
                "mirror-repo": "Automattic/jetpack-composer-plugin",
                "changelogger": {
                    "link-template": "https://github.com/Automattic/jetpack-composer-plugin/compare/v${old}...v${new}"
                },
                "autotagger": true,
                "branch-alias": {
                    "dev-trunk": "1.1.x-dev"
                }
            },
            "autoload": {
                "classmap": [
                    "src/"
                ]
            },
            "scripts": {
                "phpunit": [
                    "./vendor/phpunit/phpunit/phpunit --colors=always"
                ],
                "test-coverage": [
                    "php -dpcov.directory=. ./vendor/bin/phpunit --coverage-clover \"$COVERAGE_DIR/clover.xml\""
                ],
                "test-php": [
                    "@composer phpunit"
                ]
            },
            "license": [
                "GPL-2.0-or-later"
            ],
            "description": "A custom installer plugin for Composer to move Jetpack packages out of `vendor/` so WordPress's translation infrastructure will find their strings.",
            "transport-options": {
                "relative": true
            }
        },
        {
            "name": "automattic/jetpack-config",
            "version": "dev-trunk",
            "dist": {
                "type": "path",
                "url": "../../packages/config",
                "reference": "a604f3fbfa5c6d96925eebcf4d4240cb5f07fcf1"
            },
            "require-dev": {
                "automattic/jetpack-changelogger": "^3.2"
            },
            "type": "jetpack-library",
            "extra": {
                "autotagger": true,
                "mirror-repo": "Automattic/jetpack-config",
                "textdomain": "jetpack-config",
                "changelogger": {
                    "link-template": "https://github.com/Automattic/jetpack-config/compare/v${old}...v${new}"
                },
                "branch-alias": {
                    "dev-trunk": "1.11.x-dev"
                }
            },
            "autoload": {
                "classmap": [
                    "src/"
                ]
            },
            "license": [
                "GPL-2.0-or-later"
            ],
            "description": "Jetpack configuration package that initializes other packages and configures Jetpack's functionality. Can be used as a base for all variants of Jetpack package usage.",
            "transport-options": {
                "relative": true
            }
        },
        {
            "name": "automattic/jetpack-connection",
            "version": "dev-trunk",
            "dist": {
                "type": "path",
                "url": "../../packages/connection",
                "reference": "d76ee17f41bd202a7749b0431cfd38f61c5479e5"
            },
            "require": {
                "automattic/jetpack-a8c-mc-stats": "^1.4",
                "automattic/jetpack-admin-ui": "^0.2",
                "automattic/jetpack-constants": "^1.6",
                "automattic/jetpack-redirect": "^1.7",
                "automattic/jetpack-roles": "^1.4",
                "automattic/jetpack-status": "^1.15"
            },
            "require-dev": {
                "automattic/jetpack-changelogger": "^3.2",
                "automattic/wordbless": "@dev",
                "brain/monkey": "2.6.1",
                "yoast/phpunit-polyfills": "1.0.3"
            },
            "type": "jetpack-library",
            "extra": {
                "autotagger": true,
                "mirror-repo": "Automattic/jetpack-connection",
                "textdomain": "jetpack-connection",
                "version-constants": {
                    "::PACKAGE_VERSION": "src/class-package-version.php"
                },
                "changelogger": {
                    "link-template": "https://github.com/Automattic/jetpack-connection/compare/v${old}...v${new}"
                },
                "branch-alias": {
                    "dev-trunk": "1.46.x-dev"
                }
            },
            "autoload": {
                "classmap": [
                    "legacy",
                    "src/",
                    "src/webhooks"
                ]
            },
            "scripts": {
                "build-production": [
                    "pnpm run build-production"
                ],
                "build-development": [
                    "pnpm run build"
                ],
                "phpunit": [
                    "./vendor/phpunit/phpunit/phpunit --colors=always"
                ],
                "post-install-cmd": [
                    "WorDBless\\Composer\\InstallDropin::copy"
                ],
                "post-update-cmd": [
                    "WorDBless\\Composer\\InstallDropin::copy"
                ],
                "test-coverage": [
                    "php -dpcov.directory=. ./vendor/bin/phpunit --coverage-clover \"$COVERAGE_DIR/clover.xml\""
                ],
                "test-php": [
                    "@composer phpunit"
                ]
            },
            "license": [
                "GPL-2.0-or-later"
            ],
            "description": "Everything needed to connect to the Jetpack infrastructure",
            "transport-options": {
                "relative": true
            }
        },
        {
            "name": "automattic/jetpack-constants",
            "version": "dev-trunk",
            "dist": {
                "type": "path",
                "url": "../../packages/constants",
                "reference": "71eaf9916aaeeda2abf5a8a19e7534c6d1bc1898"
            },
            "require-dev": {
                "automattic/jetpack-changelogger": "^3.2",
                "brain/monkey": "2.6.1",
                "yoast/phpunit-polyfills": "1.0.3"
            },
            "type": "jetpack-library",
            "extra": {
                "autotagger": true,
                "mirror-repo": "Automattic/jetpack-constants",
                "changelogger": {
                    "link-template": "https://github.com/Automattic/jetpack-constants/compare/v${old}...v${new}"
                },
                "branch-alias": {
                    "dev-trunk": "1.6.x-dev"
                }
            },
            "autoload": {
                "classmap": [
                    "src/"
                ]
            },
            "scripts": {
                "phpunit": [
                    "./vendor/phpunit/phpunit/phpunit --colors=always"
                ],
                "test-coverage": [
                    "php -dpcov.directory=. ./vendor/bin/phpunit --coverage-clover \"$COVERAGE_DIR/clover.xml\""
                ],
                "test-php": [
                    "@composer phpunit"
                ]
            },
            "license": [
                "GPL-2.0-or-later"
            ],
            "description": "A wrapper for defining constants in a more testable way.",
            "transport-options": {
                "relative": true
            }
        },
        {
            "name": "automattic/jetpack-device-detection",
            "version": "dev-trunk",
            "dist": {
                "type": "path",
                "url": "../../packages/device-detection",
                "reference": "7c18edb6992a4c27b9cc2719ee7d1d0abacf5d76"
            },
            "require-dev": {
                "automattic/jetpack-changelogger": "^3.2",
                "yoast/phpunit-polyfills": "1.0.3"
            },
            "type": "jetpack-library",
            "extra": {
                "autotagger": true,
                "mirror-repo": "Automattic/jetpack-device-detection",
                "changelogger": {
                    "link-template": "https://github.com/Automattic/jetpack-device-detection/compare/v${old}...v${new}"
                },
                "branch-alias": {
                    "dev-trunk": "1.4.x-dev"
                }
            },
            "autoload": {
                "classmap": [
                    "src/"
                ]
            },
            "scripts": {
                "phpunit": [
                    "./vendor/phpunit/phpunit/phpunit --colors=always"
                ],
                "test-coverage": [
                    "php -dpcov.directory=. ./vendor/bin/phpunit --coverage-clover \"$COVERAGE_DIR/clover.xml\""
                ],
                "test-php": [
                    "@composer phpunit"
                ]
            },
            "license": [
                "GPL-2.0-or-later"
            ],
            "description": "A way to detect device types based on User-Agent header.",
            "transport-options": {
                "relative": true
            }
        },
        {
            "name": "automattic/jetpack-identity-crisis",
            "version": "dev-trunk",
            "dist": {
                "type": "path",
                "url": "../../packages/identity-crisis",
                "reference": "9d9f583a68096f3c62e99aecd38b66e333a98e1e"
            },
            "require": {
                "automattic/jetpack-assets": "^1.17",
                "automattic/jetpack-connection": "^1.46",
                "automattic/jetpack-constants": "^1.6",
                "automattic/jetpack-logo": "^1.5",
                "automattic/jetpack-status": "^1.15"
            },
            "require-dev": {
                "automattic/jetpack-changelogger": "^3.2",
                "automattic/wordbless": "@dev",
                "yoast/phpunit-polyfills": "1.0.3"
            },
            "type": "jetpack-library",
            "extra": {
                "autotagger": true,
                "mirror-repo": "Automattic/jetpack-identity-crisis",
                "textdomain": "jetpack-idc",
                "version-constants": {
                    "::PACKAGE_VERSION": "src/class-identity-crisis.php"
                },
                "changelogger": {
                    "link-template": "https://github.com/Automattic/jetpack-identity-crisis/compare/v${old}...v${new}"
                },
                "branch-alias": {
                    "dev-trunk": "0.8.x-dev"
                }
            },
            "autoload": {
                "classmap": [
                    "src/"
                ]
            },
            "scripts": {
                "build-development": [
                    "pnpm run build"
                ],
                "build-production": [
                    "NODE_ENV='production' pnpm run build"
                ],
                "phpunit": [
                    "./vendor/phpunit/phpunit/phpunit --colors=always"
                ],
                "test-coverage": [
                    "php -dpcov.directory=. ./vendor/bin/phpunit --coverage-clover \"$COVERAGE_DIR/clover.xml\""
                ],
                "test-php": [
                    "@composer phpunit"
                ],
                "post-install-cmd": [
                    "WorDBless\\Composer\\InstallDropin::copy"
                ],
                "post-update-cmd": [
                    "WorDBless\\Composer\\InstallDropin::copy"
                ],
                "watch": [
                    "Composer\\Config::disableProcessTimeout",
                    "pnpm run watch"
                ]
            },
            "license": [
                "GPL-2.0-or-later"
            ],
            "description": "Identity Crisis.",
            "transport-options": {
                "relative": true
            }
        },
        {
            "name": "automattic/jetpack-jitm",
            "version": "dev-trunk",
            "dist": {
                "type": "path",
                "url": "../../packages/jitm",
                "reference": "f4531599eac2ae05073ab7b5d62ed7b7fcde6863"
            },
            "require": {
                "automattic/jetpack-a8c-mc-stats": "^1.4",
                "automattic/jetpack-assets": "^1.17",
                "automattic/jetpack-connection": "^1.46",
                "automattic/jetpack-device-detection": "^1.4",
                "automattic/jetpack-logo": "^1.5",
                "automattic/jetpack-partner": "^1.7",
                "automattic/jetpack-redirect": "^1.7",
                "automattic/jetpack-status": "^1.15"
            },
            "require-dev": {
                "automattic/jetpack-changelogger": "^3.2",
                "brain/monkey": "2.6.1",
                "yoast/phpunit-polyfills": "1.0.3"
            },
            "type": "jetpack-library",
            "extra": {
                "autotagger": true,
                "mirror-repo": "Automattic/jetpack-jitm",
                "textdomain": "jetpack-jitm",
                "version-constants": {
                    "::PACKAGE_VERSION": "src/class-jitm.php"
                },
                "changelogger": {
                    "link-template": "https://github.com/Automattic/jetpack-jitm/compare/v${old}...v${new}"
                },
                "branch-alias": {
                    "dev-trunk": "2.2.x-dev"
                }
            },
            "autoload": {
                "classmap": [
                    "src/"
                ]
            },
            "scripts": {
                "build-production": [
                    "pnpm run build-production"
                ],
                "build-development": [
                    "pnpm run build"
                ],
                "phpunit": [
                    "./vendor/phpunit/phpunit/phpunit --colors=always"
                ],
                "test-coverage": [
                    "php -dpcov.directory=. ./vendor/bin/phpunit --coverage-clover \"$COVERAGE_DIR/clover.xml\""
                ],
                "test-php": [
                    "@composer phpunit"
                ]
            },
            "license": [
                "GPL-2.0-or-later"
            ],
            "description": "Just in time messages for Jetpack",
            "transport-options": {
                "relative": true
            }
        },
        {
            "name": "automattic/jetpack-licensing",
            "version": "dev-trunk",
            "dist": {
                "type": "path",
                "url": "../../packages/licensing",
                "reference": "015a8ffab0a65aac08a7d6be586a0fe70cee462d"
            },
            "require": {
                "automattic/jetpack-connection": "^1.46"
            },
            "require-dev": {
                "automattic/jetpack-changelogger": "^3.2",
                "automattic/wordbless": "@dev",
                "yoast/phpunit-polyfills": "1.0.3"
            },
            "type": "jetpack-library",
            "extra": {
                "autotagger": true,
                "mirror-repo": "Automattic/jetpack-licensing",
                "textdomain": "jetpack-licensing",
                "changelogger": {
                    "link-template": "https://github.com/Automattic/jetpack-licensing/compare/v${old}...v${new}"
                },
                "branch-alias": {
                    "dev-trunk": "1.7.x-dev"
                }
            },
            "autoload": {
                "classmap": [
                    "src/"
                ]
            },
            "scripts": {
                "phpunit": [
                    "./vendor/phpunit/phpunit/phpunit --colors=always"
                ],
                "post-install-cmd": [
                    "WorDBless\\Composer\\InstallDropin::copy"
                ],
                "post-update-cmd": [
                    "WorDBless\\Composer\\InstallDropin::copy"
                ],
                "test-coverage": [
                    "php -dpcov.directory=. ./vendor/bin/phpunit --coverage-clover \"$COVERAGE_DIR/clover.xml\""
                ],
                "test-php": [
                    "@composer phpunit"
                ]
            },
            "license": [
                "GPL-2.0-or-later"
            ],
            "description": "Everything needed to manage Jetpack licenses client-side.",
            "transport-options": {
                "relative": true
            }
        },
        {
            "name": "automattic/jetpack-logo",
            "version": "dev-trunk",
            "dist": {
                "type": "path",
                "url": "../../packages/logo",
                "reference": "0b26b43706ad99ba1e7cd7f7afa23b8f44d28d00"
            },
            "require-dev": {
                "automattic/jetpack-changelogger": "^3.2",
                "yoast/phpunit-polyfills": "1.0.3"
            },
            "type": "jetpack-library",
            "extra": {
                "autotagger": true,
                "mirror-repo": "Automattic/jetpack-logo",
                "changelogger": {
                    "link-template": "https://github.com/Automattic/jetpack-logo/compare/v${old}...v${new}"
                },
                "branch-alias": {
                    "dev-trunk": "1.5.x-dev"
                }
            },
            "autoload": {
                "classmap": [
                    "src/"
                ]
            },
            "scripts": {
                "phpunit": [
                    "./vendor/phpunit/phpunit/phpunit --colors=always"
                ],
                "test-coverage": [
                    "php -dpcov.directory=. ./vendor/bin/phpunit --coverage-clover \"$COVERAGE_DIR/clover.xml\""
                ],
                "test-php": [
                    "@composer phpunit"
                ]
            },
            "license": [
                "GPL-2.0-or-later"
            ],
            "description": "A logo for Jetpack",
            "transport-options": {
                "relative": true
            }
        },
        {
            "name": "automattic/jetpack-my-jetpack",
            "version": "dev-trunk",
            "dist": {
                "type": "path",
                "url": "../../packages/my-jetpack",
                "reference": "682c254c3c4ed63b91d9e8e782b240d9056c3f7d"
            },
            "require": {
                "automattic/jetpack-admin-ui": "^0.2",
                "automattic/jetpack-assets": "^1.17",
                "automattic/jetpack-connection": "^1.46",
                "automattic/jetpack-constants": "^1.6",
                "automattic/jetpack-jitm": "^2.2",
                "automattic/jetpack-licensing": "^1.7",
                "automattic/jetpack-plugins-installer": "^0.2",
                "automattic/jetpack-redirect": "^1.7"
            },
            "require-dev": {
                "automattic/jetpack-changelogger": "^3.2",
                "automattic/wordbless": "@dev",
                "yoast/phpunit-polyfills": "1.0.3"
            },
            "type": "jetpack-library",
            "extra": {
                "autotagger": true,
                "mirror-repo": "Automattic/jetpack-my-jetpack",
                "textdomain": "jetpack-my-jetpack",
                "changelogger": {
                    "link-template": "https://github.com/Automattic/jetpack-my-jetpack/compare/${old}...${new}"
                },
                "branch-alias": {
                    "dev-trunk": "2.4.x-dev"
                },
                "version-constants": {
                    "::PACKAGE_VERSION": "src/class-initializer.php"
                }
            },
            "autoload": {
                "classmap": [
                    "src/",
                    "src/products"
                ]
            },
            "scripts": {
                "phpunit": [
                    "./vendor/phpunit/phpunit/phpunit --colors=always"
                ],
                "test-coverage": [
                    "php -dpcov.directory=. ./vendor/bin/phpunit --coverage-clover \"$COVERAGE_DIR/coverage.xml\"",
                    "pnpm run test --coverageDirectory=\"$COVERAGE_DIR\" --coverage --coverageReporters=clover"
                ],
                "test-php": [
                    "@composer phpunit"
                ],
                "test-js": [
                    "pnpm run test"
                ],
                "test-js-watch": [
                    "Composer\\Config::disableProcessTimeout",
                    "pnpm run test --watch"
                ],
                "build-development": [
                    "pnpm run build"
                ],
                "build-production": [
                    "NODE_ENV=production pnpm run build"
                ],
                "watch": [
                    "Composer\\Config::disableProcessTimeout",
                    "pnpm run watch"
                ],
                "post-install-cmd": [
                    "WorDBless\\Composer\\InstallDropin::copy"
                ],
                "post-update-cmd": [
                    "WorDBless\\Composer\\InstallDropin::copy"
                ]
            },
            "license": [
                "GPL-2.0-or-later"
            ],
            "description": "WP Admin page with information and configuration shared among all Jetpack stand-alone plugins",
            "transport-options": {
                "relative": true
            }
        },
        {
            "name": "automattic/jetpack-partner",
            "version": "dev-trunk",
            "dist": {
                "type": "path",
                "url": "../../packages/partner",
                "reference": "fe539d8bee66ced559d8e5278819f4c2f8422e2c"
            },
            "require": {
                "automattic/jetpack-connection": "^1.46",
                "automattic/jetpack-status": "^1.15"
            },
            "require-dev": {
                "automattic/jetpack-changelogger": "^3.2",
                "automattic/wordbless": "@dev",
                "brain/monkey": "2.6.1",
                "yoast/phpunit-polyfills": "1.0.3"
            },
            "type": "jetpack-library",
            "extra": {
                "autotagger": true,
                "mirror-repo": "Automattic/jetpack-partner",
                "changelogger": {
                    "link-template": "https://github.com/Automattic/jetpack-partner/compare/v${old}...v${new}"
                },
                "branch-alias": {
                    "dev-trunk": "1.7.x-dev"
                }
            },
            "autoload": {
                "classmap": [
                    "src/"
                ]
            },
            "scripts": {
                "phpunit": [
                    "./vendor/phpunit/phpunit/phpunit --colors=always"
                ],
                "post-install-cmd": [
                    "WorDBless\\Composer\\InstallDropin::copy"
                ],
                "post-update-cmd": [
                    "WorDBless\\Composer\\InstallDropin::copy"
                ],
                "test-coverage": [
                    "php -dpcov.directory=. ./vendor/bin/phpunit --coverage-clover \"$COVERAGE_DIR/clover.xml\""
                ],
                "test-php": [
                    "@composer phpunit"
                ]
            },
            "license": [
                "GPL-2.0-or-later"
            ],
            "description": "Support functions for Jetpack hosting partners.",
            "transport-options": {
                "relative": true
            }
        },
        {
            "name": "automattic/jetpack-password-checker",
            "version": "dev-trunk",
            "dist": {
                "type": "path",
                "url": "../../packages/password-checker",
                "reference": "0995c8ea7103360f58e87fad6758825b66b9d268"
            },
            "require-dev": {
                "automattic/jetpack-changelogger": "^3.2",
                "automattic/wordbless": "@dev",
                "yoast/phpunit-polyfills": "1.0.3"
            },
            "type": "jetpack-library",
            "extra": {
                "autotagger": true,
                "mirror-repo": "Automattic/jetpack-password-checker",
                "textdomain": "jetpack-password-checker",
                "changelogger": {
                    "link-template": "https://github.com/Automattic/jetpack-password-checker/compare/v${old}...v${new}"
                },
                "branch-alias": {
                    "dev-trunk": "0.2.x-dev"
                }
            },
            "autoload": {
                "classmap": [
                    "src/"
                ]
            },
            "scripts": {
                "phpunit": [
                    "./vendor/phpunit/phpunit/phpunit --colors=always"
                ],
                "test-coverage": [
                    "php -dpcov.directory=. ./vendor/bin/phpunit --coverage-clover \"$COVERAGE_DIR/clover.xml\""
                ],
                "test-php": [
                    "@composer phpunit"
                ],
                "post-install-cmd": [
                    "WorDBless\\Composer\\InstallDropin::copy"
                ],
                "post-update-cmd": [
                    "WorDBless\\Composer\\InstallDropin::copy"
                ]
            },
            "license": [
                "GPL-2.0-or-later"
            ],
            "description": "Password Checker.",
            "transport-options": {
                "relative": true
            }
        },
        {
            "name": "automattic/jetpack-plugins-installer",
            "version": "dev-trunk",
            "dist": {
                "type": "path",
                "url": "../../packages/plugins-installer",
                "reference": "15b99481e685050e153fa59f5cf5a9dff6f3216e"
            },
            "require": {
                "automattic/jetpack-a8c-mc-stats": "^1.4"
            },
            "require-dev": {
                "automattic/jetpack-changelogger": "^3.2",
                "yoast/phpunit-polyfills": "1.0.3"
            },
            "type": "jetpack-library",
            "extra": {
                "branch-alias": {
                    "dev-trunk": "0.2.x-dev"
                },
                "mirror-repo": "Automattic/jetpack-plugins-installer",
                "changelogger": {
                    "link-template": "https://github.com/Automattic/jetpack-plugins-installer/compare/v${old}...v${new}"
                },
                "autotagger": true,
                "textdomain": "jetpack-plugins-installer"
            },
            "autoload": {
                "classmap": [
                    "src/"
                ]
            },
            "scripts": {
                "phpunit": [
                    "./vendor/phpunit/phpunit/phpunit --colors=always"
                ],
                "test-coverage": [
                    "php -dpcov.directory=. ./vendor/bin/phpunit --coverage-clover \"$COVERAGE_DIR/clover.xml\""
                ],
                "test-php": [
                    "@composer phpunit"
                ]
            },
            "license": [
                "GPL-2.0-or-later"
            ],
            "description": "Handle installation of plugins from WP.org",
            "transport-options": {
                "relative": true
            }
        },
        {
            "name": "automattic/jetpack-redirect",
            "version": "dev-trunk",
            "dist": {
                "type": "path",
                "url": "../../packages/redirect",
                "reference": "94b165af8d09ef555bc6e8895cd8a38435dc2409"
            },
            "require": {
                "automattic/jetpack-status": "^1.15"
            },
            "require-dev": {
                "automattic/jetpack-changelogger": "^3.2",
                "brain/monkey": "2.6.1",
                "yoast/phpunit-polyfills": "1.0.3"
            },
            "type": "jetpack-library",
            "extra": {
                "autotagger": true,
                "mirror-repo": "Automattic/jetpack-redirect",
                "changelogger": {
                    "link-template": "https://github.com/Automattic/jetpack-redirect/compare/v${old}...v${new}"
                },
                "branch-alias": {
                    "dev-trunk": "1.7.x-dev"
                }
            },
            "autoload": {
                "classmap": [
                    "src/"
                ]
            },
            "scripts": {
                "phpunit": [
                    "./vendor/phpunit/phpunit/phpunit --colors=always"
                ],
                "test-coverage": [
                    "php -dpcov.directory=. ./vendor/bin/phpunit --coverage-clover \"$COVERAGE_DIR/clover.xml\""
                ],
                "test-php": [
                    "@composer phpunit"
                ]
            },
            "license": [
                "GPL-2.0-or-later"
            ],
            "description": "Utilities to build URLs to the jetpack.com/redirect/ service",
            "transport-options": {
                "relative": true
            }
        },
        {
            "name": "automattic/jetpack-roles",
            "version": "dev-trunk",
            "dist": {
                "type": "path",
                "url": "../../packages/roles",
                "reference": "e7d89c4c354ca17ec53d1a2e05454057c1b144da"
            },
            "require-dev": {
                "automattic/jetpack-changelogger": "^3.2",
                "brain/monkey": "2.6.1",
                "yoast/phpunit-polyfills": "1.0.3"
            },
            "type": "jetpack-library",
            "extra": {
                "autotagger": true,
                "mirror-repo": "Automattic/jetpack-roles",
                "changelogger": {
                    "link-template": "https://github.com/Automattic/jetpack-roles/compare/v${old}...v${new}"
                },
                "branch-alias": {
                    "dev-trunk": "1.4.x-dev"
                }
            },
            "autoload": {
                "classmap": [
                    "src/"
                ]
            },
            "scripts": {
                "phpunit": [
                    "./vendor/phpunit/phpunit/phpunit --colors=always"
                ],
                "test-coverage": [
                    "php -dpcov.directory=. ./vendor/bin/phpunit --coverage-clover \"$COVERAGE_DIR/clover.xml\""
                ],
                "test-php": [
                    "@composer phpunit"
                ]
            },
            "license": [
                "GPL-2.0-or-later"
            ],
            "description": "Utilities, related with user roles and capabilities.",
            "transport-options": {
                "relative": true
            }
        },
        {
            "name": "automattic/jetpack-status",
            "version": "dev-trunk",
            "dist": {
                "type": "path",
                "url": "../../packages/status",
                "reference": "8c376c3bcefd4b8b4fab64505993ee3818119ca7"
            },
            "require": {
                "automattic/jetpack-constants": "^1.6"
            },
            "require-dev": {
                "automattic/jetpack-changelogger": "^3.2",
                "brain/monkey": "2.6.1",
                "yoast/phpunit-polyfills": "1.0.3"
            },
            "type": "jetpack-library",
            "extra": {
                "autotagger": true,
                "mirror-repo": "Automattic/jetpack-status",
                "changelogger": {
                    "link-template": "https://github.com/Automattic/jetpack-status/compare/v${old}...v${new}"
                },
                "branch-alias": {
                    "dev-trunk": "1.15.x-dev"
                }
            },
            "autoload": {
                "classmap": [
                    "src/"
                ]
            },
            "scripts": {
                "phpunit": [
                    "./vendor/phpunit/phpunit/phpunit --colors=always"
                ],
                "test-coverage": [
                    "php -dpcov.directory=. ./vendor/bin/phpunit --coverage-clover \"$COVERAGE_DIR/clover.xml\""
                ],
                "test-php": [
                    "@composer phpunit"
                ]
            },
            "license": [
                "GPL-2.0-or-later"
            ],
            "description": "Used to retrieve information about the current status of Jetpack and the site overall.",
            "transport-options": {
                "relative": true
            }
        },
        {
            "name": "automattic/jetpack-sync",
            "version": "dev-trunk",
            "dist": {
                "type": "path",
                "url": "../../packages/sync",
                "reference": "1ce60308ee856a01f8fb5374bec9481b9c53e18d"
            },
            "require": {
                "automattic/jetpack-connection": "^1.46",
                "automattic/jetpack-constants": "^1.6",
                "automattic/jetpack-identity-crisis": "^0.8",
                "automattic/jetpack-password-checker": "^0.2",
                "automattic/jetpack-roles": "^1.4",
                "automattic/jetpack-status": "^1.15"
            },
            "require-dev": {
                "automattic/jetpack-changelogger": "^3.2",
                "automattic/wordbless": "@dev",
                "yoast/phpunit-polyfills": "1.0.3"
            },
            "type": "jetpack-library",
            "extra": {
                "autotagger": true,
                "mirror-repo": "Automattic/jetpack-sync",
                "textdomain": "jetpack-sync",
                "version-constants": {
                    "::PACKAGE_VERSION": "src/class-package-version.php"
                },
                "changelogger": {
                    "link-template": "https://github.com/Automattic/jetpack-sync/compare/v${old}...v${new}"
                },
                "branch-alias": {
                    "dev-trunk": "1.42.x-dev"
                }
            },
            "autoload": {
                "classmap": [
                    "src/"
                ]
            },
            "scripts": {
                "phpunit": [
                    "./vendor/phpunit/phpunit/phpunit --colors=always"
                ],
                "test-coverage": [
                    "php -dpcov.directory=. ./vendor/bin/phpunit --coverage-clover \"$COVERAGE_DIR/clover.xml\""
                ],
                "test-php": [
                    "@composer phpunit"
                ],
                "post-install-cmd": [
                    "WorDBless\\Composer\\InstallDropin::copy"
                ],
                "post-update-cmd": [
                    "WorDBless\\Composer\\InstallDropin::copy"
                ]
            },
            "license": [
                "GPL-2.0-or-later"
            ],
            "description": "Everything needed to allow syncing to the WP.com infrastructure.",
            "transport-options": {
                "relative": true
            }
        }
    ],
    "packages-dev": [
        {
            "name": "automattic/jetpack-changelogger",
            "version": "dev-trunk",
            "dist": {
                "type": "path",
                "url": "../../packages/changelogger",
                "reference": "db7485e80ebcad717977462edf149ea62e134b3b"
            },
            "require": {
                "php": ">=5.6",
                "symfony/console": "^3.4 || ^5.2 || ^6.0",
                "symfony/process": "^3.4 || ^5.2 || ^6.0",
                "wikimedia/at-ease": "^1.2 || ^2.0"
            },
            "require-dev": {
                "wikimedia/testing-access-wrapper": "^1.0 || ^2.0",
                "yoast/phpunit-polyfills": "1.0.3"
            },
            "bin": [
                "bin/changelogger"
            ],
            "type": "project",
            "extra": {
                "autotagger": true,
                "branch-alias": {
                    "dev-trunk": "3.2.x-dev"
                },
                "mirror-repo": "Automattic/jetpack-changelogger",
                "version-constants": {
                    "::VERSION": "src/Application.php"
                },
                "changelogger": {
                    "link-template": "https://github.com/Automattic/jetpack-changelogger/compare/${old}...${new}"
                }
            },
            "autoload": {
                "psr-4": {
                    "Automattic\\Jetpack\\Changelogger\\": "src",
                    "Automattic\\Jetpack\\Changelog\\": "lib"
                }
            },
            "autoload-dev": {
                "psr-4": {
                    "Automattic\\Jetpack\\Changelogger\\Tests\\": "tests/php/includes/src",
                    "Automattic\\Jetpack\\Changelog\\Tests\\": "tests/php/includes/lib"
                }
            },
            "scripts": {
                "phpunit": [
                    "./vendor/phpunit/phpunit/phpunit --colors=always"
                ],
                "test-coverage": [
                    "php -dpcov.directory=. ./vendor/bin/phpunit --coverage-clover \"$COVERAGE_DIR/clover.xml\""
                ],
                "test-php": [
                    "@composer phpunit"
                ],
                "post-install-cmd": [
                    "[ -e vendor/bin/changelogger ] || { cd vendor/bin && ln -s ../../bin/changelogger; }"
                ],
                "post-update-cmd": [
                    "[ -e vendor/bin/changelogger ] || { cd vendor/bin && ln -s ../../bin/changelogger; }"
                ]
            },
            "license": [
                "GPL-2.0-or-later"
            ],
            "description": "Jetpack Changelogger tool. Allows for managing changelogs by dropping change files into a changelog directory with each PR.",
            "transport-options": {
                "relative": true
            }
        },
        {
            "name": "doctrine/instantiator",
            "version": "1.4.1",
            "source": {
                "type": "git",
                "url": "https://github.com/doctrine/instantiator.git",
                "reference": "10dcfce151b967d20fde1b34ae6640712c3891bc"
            },
            "dist": {
                "type": "zip",
                "url": "https://api.github.com/repos/doctrine/instantiator/zipball/10dcfce151b967d20fde1b34ae6640712c3891bc",
                "reference": "10dcfce151b967d20fde1b34ae6640712c3891bc",
                "shasum": ""
            },
            "require": {
                "php": "^7.1 || ^8.0"
            },
            "require-dev": {
                "doctrine/coding-standard": "^9",
                "ext-pdo": "*",
                "ext-phar": "*",
                "phpbench/phpbench": "^0.16 || ^1",
                "phpstan/phpstan": "^1.4",
                "phpstan/phpstan-phpunit": "^1",
                "phpunit/phpunit": "^7.5 || ^8.5 || ^9.5",
                "vimeo/psalm": "^4.22"
            },
            "type": "library",
            "autoload": {
                "psr-4": {
                    "Doctrine\\Instantiator\\": "src/Doctrine/Instantiator/"
                }
            },
            "notification-url": "https://packagist.org/downloads/",
            "license": [
                "MIT"
            ],
            "authors": [
                {
                    "name": "Marco Pivetta",
                    "email": "ocramius@gmail.com",
                    "homepage": "https://ocramius.github.io/"
                }
            ],
            "description": "A small, lightweight utility to instantiate objects in PHP without invoking their constructors",
            "homepage": "https://www.doctrine-project.org/projects/instantiator.html",
            "keywords": [
                "constructor",
                "instantiate"
            ],
            "support": {
                "issues": "https://github.com/doctrine/instantiator/issues",
                "source": "https://github.com/doctrine/instantiator/tree/1.4.1"
            },
            "funding": [
                {
                    "url": "https://www.doctrine-project.org/sponsorship.html",
                    "type": "custom"
                },
                {
                    "url": "https://www.patreon.com/phpdoctrine",
                    "type": "patreon"
                },
                {
                    "url": "https://tidelift.com/funding/github/packagist/doctrine%2Finstantiator",
                    "type": "tidelift"
                }
            ],
            "time": "2022-03-03T08:28:38+00:00"
        },
        {
            "name": "myclabs/deep-copy",
            "version": "1.11.0",
            "source": {
                "type": "git",
                "url": "https://github.com/myclabs/DeepCopy.git",
                "reference": "14daed4296fae74d9e3201d2c4925d1acb7aa614"
            },
            "dist": {
                "type": "zip",
                "url": "https://api.github.com/repos/myclabs/DeepCopy/zipball/14daed4296fae74d9e3201d2c4925d1acb7aa614",
                "reference": "14daed4296fae74d9e3201d2c4925d1acb7aa614",
                "shasum": ""
            },
            "require": {
                "php": "^7.1 || ^8.0"
            },
            "conflict": {
                "doctrine/collections": "<1.6.8",
                "doctrine/common": "<2.13.3 || >=3,<3.2.2"
            },
            "require-dev": {
                "doctrine/collections": "^1.6.8",
                "doctrine/common": "^2.13.3 || ^3.2.2",
                "phpunit/phpunit": "^7.5.20 || ^8.5.23 || ^9.5.13"
            },
            "type": "library",
            "autoload": {
                "files": [
                    "src/DeepCopy/deep_copy.php"
                ],
                "psr-4": {
                    "DeepCopy\\": "src/DeepCopy/"
                }
            },
            "notification-url": "https://packagist.org/downloads/",
            "license": [
                "MIT"
            ],
            "description": "Create deep copies (clones) of your objects",
            "keywords": [
                "clone",
                "copy",
                "duplicate",
                "object",
                "object graph"
            ],
            "support": {
                "issues": "https://github.com/myclabs/DeepCopy/issues",
                "source": "https://github.com/myclabs/DeepCopy/tree/1.11.0"
            },
            "funding": [
                {
                    "url": "https://tidelift.com/funding/github/packagist/myclabs/deep-copy",
                    "type": "tidelift"
                }
            ],
            "time": "2022-03-03T13:19:32+00:00"
        },
        {
            "name": "nikic/php-parser",
            "version": "v4.15.1",
            "source": {
                "type": "git",
                "url": "https://github.com/nikic/PHP-Parser.git",
                "reference": "0ef6c55a3f47f89d7a374e6f835197a0b5fcf900"
            },
            "dist": {
                "type": "zip",
                "url": "https://api.github.com/repos/nikic/PHP-Parser/zipball/0ef6c55a3f47f89d7a374e6f835197a0b5fcf900",
                "reference": "0ef6c55a3f47f89d7a374e6f835197a0b5fcf900",
                "shasum": ""
            },
            "require": {
                "ext-tokenizer": "*",
                "php": ">=7.0"
            },
            "require-dev": {
                "ircmaxell/php-yacc": "^0.0.7",
                "phpunit/phpunit": "^6.5 || ^7.0 || ^8.0 || ^9.0"
            },
            "bin": [
                "bin/php-parse"
            ],
            "type": "library",
            "extra": {
                "branch-alias": {
                    "dev-master": "4.9-dev"
                }
            },
            "autoload": {
                "psr-4": {
                    "PhpParser\\": "lib/PhpParser"
                }
            },
            "notification-url": "https://packagist.org/downloads/",
            "license": [
                "BSD-3-Clause"
            ],
            "authors": [
                {
                    "name": "Nikita Popov"
                }
            ],
            "description": "A PHP parser written in PHP",
            "keywords": [
                "parser",
                "php"
            ],
            "support": {
                "issues": "https://github.com/nikic/PHP-Parser/issues",
                "source": "https://github.com/nikic/PHP-Parser/tree/v4.15.1"
            },
            "time": "2022-09-04T07:30:47+00:00"
        },
        {
            "name": "phar-io/manifest",
            "version": "2.0.3",
            "source": {
                "type": "git",
                "url": "https://github.com/phar-io/manifest.git",
                "reference": "97803eca37d319dfa7826cc2437fc020857acb53"
            },
            "dist": {
                "type": "zip",
                "url": "https://api.github.com/repos/phar-io/manifest/zipball/97803eca37d319dfa7826cc2437fc020857acb53",
                "reference": "97803eca37d319dfa7826cc2437fc020857acb53",
                "shasum": ""
            },
            "require": {
                "ext-dom": "*",
                "ext-phar": "*",
                "ext-xmlwriter": "*",
                "phar-io/version": "^3.0.1",
                "php": "^7.2 || ^8.0"
            },
            "type": "library",
            "extra": {
                "branch-alias": {
                    "dev-master": "2.0.x-dev"
                }
            },
            "autoload": {
                "classmap": [
                    "src/"
                ]
            },
            "notification-url": "https://packagist.org/downloads/",
            "license": [
                "BSD-3-Clause"
            ],
            "authors": [
                {
                    "name": "Arne Blankerts",
                    "email": "arne@blankerts.de",
                    "role": "Developer"
                },
                {
                    "name": "Sebastian Heuer",
                    "email": "sebastian@phpeople.de",
                    "role": "Developer"
                },
                {
                    "name": "Sebastian Bergmann",
                    "email": "sebastian@phpunit.de",
                    "role": "Developer"
                }
            ],
            "description": "Component for reading phar.io manifest information from a PHP Archive (PHAR)",
            "support": {
                "issues": "https://github.com/phar-io/manifest/issues",
                "source": "https://github.com/phar-io/manifest/tree/2.0.3"
            },
            "time": "2021-07-20T11:28:43+00:00"
        },
        {
            "name": "phar-io/version",
            "version": "3.2.1",
            "source": {
                "type": "git",
                "url": "https://github.com/phar-io/version.git",
                "reference": "4f7fd7836c6f332bb2933569e566a0d6c4cbed74"
            },
            "dist": {
                "type": "zip",
                "url": "https://api.github.com/repos/phar-io/version/zipball/4f7fd7836c6f332bb2933569e566a0d6c4cbed74",
                "reference": "4f7fd7836c6f332bb2933569e566a0d6c4cbed74",
                "shasum": ""
            },
            "require": {
                "php": "^7.2 || ^8.0"
            },
            "type": "library",
            "autoload": {
                "classmap": [
                    "src/"
                ]
            },
            "notification-url": "https://packagist.org/downloads/",
            "license": [
                "BSD-3-Clause"
            ],
            "authors": [
                {
                    "name": "Arne Blankerts",
                    "email": "arne@blankerts.de",
                    "role": "Developer"
                },
                {
                    "name": "Sebastian Heuer",
                    "email": "sebastian@phpeople.de",
                    "role": "Developer"
                },
                {
                    "name": "Sebastian Bergmann",
                    "email": "sebastian@phpunit.de",
                    "role": "Developer"
                }
            ],
            "description": "Library for handling version information and constraints",
            "support": {
                "issues": "https://github.com/phar-io/version/issues",
                "source": "https://github.com/phar-io/version/tree/3.2.1"
            },
            "time": "2022-02-21T01:04:05+00:00"
        },
        {
            "name": "phpunit/php-code-coverage",
            "version": "9.2.18",
            "source": {
                "type": "git",
                "url": "https://github.com/sebastianbergmann/php-code-coverage.git",
                "reference": "12fddc491826940cf9b7e88ad9664cf51f0f6d0a"
            },
            "dist": {
                "type": "zip",
                "url": "https://api.github.com/repos/sebastianbergmann/php-code-coverage/zipball/12fddc491826940cf9b7e88ad9664cf51f0f6d0a",
                "reference": "12fddc491826940cf9b7e88ad9664cf51f0f6d0a",
                "shasum": ""
            },
            "require": {
                "ext-dom": "*",
                "ext-libxml": "*",
                "ext-xmlwriter": "*",
                "nikic/php-parser": "^4.14",
                "php": ">=7.3",
                "phpunit/php-file-iterator": "^3.0.3",
                "phpunit/php-text-template": "^2.0.2",
                "sebastian/code-unit-reverse-lookup": "^2.0.2",
                "sebastian/complexity": "^2.0",
                "sebastian/environment": "^5.1.2",
                "sebastian/lines-of-code": "^1.0.3",
                "sebastian/version": "^3.0.1",
                "theseer/tokenizer": "^1.2.0"
            },
            "require-dev": {
                "phpunit/phpunit": "^9.3"
            },
            "suggest": {
                "ext-pcov": "*",
                "ext-xdebug": "*"
            },
            "type": "library",
            "extra": {
                "branch-alias": {
                    "dev-master": "9.2-dev"
                }
            },
            "autoload": {
                "classmap": [
                    "src/"
                ]
            },
            "notification-url": "https://packagist.org/downloads/",
            "license": [
                "BSD-3-Clause"
            ],
            "authors": [
                {
                    "name": "Sebastian Bergmann",
                    "email": "sebastian@phpunit.de",
                    "role": "lead"
                }
            ],
            "description": "Library that provides collection, processing, and rendering functionality for PHP code coverage information.",
            "homepage": "https://github.com/sebastianbergmann/php-code-coverage",
            "keywords": [
                "coverage",
                "testing",
                "xunit"
            ],
            "support": {
                "issues": "https://github.com/sebastianbergmann/php-code-coverage/issues",
                "source": "https://github.com/sebastianbergmann/php-code-coverage/tree/9.2.18"
            },
            "funding": [
                {
                    "url": "https://github.com/sebastianbergmann",
                    "type": "github"
                }
            ],
            "time": "2022-10-27T13:35:33+00:00"
        },
        {
            "name": "phpunit/php-file-iterator",
            "version": "3.0.6",
            "source": {
                "type": "git",
                "url": "https://github.com/sebastianbergmann/php-file-iterator.git",
                "reference": "cf1c2e7c203ac650e352f4cc675a7021e7d1b3cf"
            },
            "dist": {
                "type": "zip",
                "url": "https://api.github.com/repos/sebastianbergmann/php-file-iterator/zipball/cf1c2e7c203ac650e352f4cc675a7021e7d1b3cf",
                "reference": "cf1c2e7c203ac650e352f4cc675a7021e7d1b3cf",
                "shasum": ""
            },
            "require": {
                "php": ">=7.3"
            },
            "require-dev": {
                "phpunit/phpunit": "^9.3"
            },
            "type": "library",
            "extra": {
                "branch-alias": {
                    "dev-master": "3.0-dev"
                }
            },
            "autoload": {
                "classmap": [
                    "src/"
                ]
            },
            "notification-url": "https://packagist.org/downloads/",
            "license": [
                "BSD-3-Clause"
            ],
            "authors": [
                {
                    "name": "Sebastian Bergmann",
                    "email": "sebastian@phpunit.de",
                    "role": "lead"
                }
            ],
            "description": "FilterIterator implementation that filters files based on a list of suffixes.",
            "homepage": "https://github.com/sebastianbergmann/php-file-iterator/",
            "keywords": [
                "filesystem",
                "iterator"
            ],
            "support": {
                "issues": "https://github.com/sebastianbergmann/php-file-iterator/issues",
                "source": "https://github.com/sebastianbergmann/php-file-iterator/tree/3.0.6"
            },
            "funding": [
                {
                    "url": "https://github.com/sebastianbergmann",
                    "type": "github"
                }
            ],
            "time": "2021-12-02T12:48:52+00:00"
        },
        {
            "name": "phpunit/php-invoker",
            "version": "3.1.1",
            "source": {
                "type": "git",
                "url": "https://github.com/sebastianbergmann/php-invoker.git",
                "reference": "5a10147d0aaf65b58940a0b72f71c9ac0423cc67"
            },
            "dist": {
                "type": "zip",
                "url": "https://api.github.com/repos/sebastianbergmann/php-invoker/zipball/5a10147d0aaf65b58940a0b72f71c9ac0423cc67",
                "reference": "5a10147d0aaf65b58940a0b72f71c9ac0423cc67",
                "shasum": ""
            },
            "require": {
                "php": ">=7.3"
            },
            "require-dev": {
                "ext-pcntl": "*",
                "phpunit/phpunit": "^9.3"
            },
            "suggest": {
                "ext-pcntl": "*"
            },
            "type": "library",
            "extra": {
                "branch-alias": {
                    "dev-master": "3.1-dev"
                }
            },
            "autoload": {
                "classmap": [
                    "src/"
                ]
            },
            "notification-url": "https://packagist.org/downloads/",
            "license": [
                "BSD-3-Clause"
            ],
            "authors": [
                {
                    "name": "Sebastian Bergmann",
                    "email": "sebastian@phpunit.de",
                    "role": "lead"
                }
            ],
            "description": "Invoke callables with a timeout",
            "homepage": "https://github.com/sebastianbergmann/php-invoker/",
            "keywords": [
                "process"
            ],
            "support": {
                "issues": "https://github.com/sebastianbergmann/php-invoker/issues",
                "source": "https://github.com/sebastianbergmann/php-invoker/tree/3.1.1"
            },
            "funding": [
                {
                    "url": "https://github.com/sebastianbergmann",
                    "type": "github"
                }
            ],
            "time": "2020-09-28T05:58:55+00:00"
        },
        {
            "name": "phpunit/php-text-template",
            "version": "2.0.4",
            "source": {
                "type": "git",
                "url": "https://github.com/sebastianbergmann/php-text-template.git",
                "reference": "5da5f67fc95621df9ff4c4e5a84d6a8a2acf7c28"
            },
            "dist": {
                "type": "zip",
                "url": "https://api.github.com/repos/sebastianbergmann/php-text-template/zipball/5da5f67fc95621df9ff4c4e5a84d6a8a2acf7c28",
                "reference": "5da5f67fc95621df9ff4c4e5a84d6a8a2acf7c28",
                "shasum": ""
            },
            "require": {
                "php": ">=7.3"
            },
            "require-dev": {
                "phpunit/phpunit": "^9.3"
            },
            "type": "library",
            "extra": {
                "branch-alias": {
                    "dev-master": "2.0-dev"
                }
            },
            "autoload": {
                "classmap": [
                    "src/"
                ]
            },
            "notification-url": "https://packagist.org/downloads/",
            "license": [
                "BSD-3-Clause"
            ],
            "authors": [
                {
                    "name": "Sebastian Bergmann",
                    "email": "sebastian@phpunit.de",
                    "role": "lead"
                }
            ],
            "description": "Simple template engine.",
            "homepage": "https://github.com/sebastianbergmann/php-text-template/",
            "keywords": [
                "template"
            ],
            "support": {
                "issues": "https://github.com/sebastianbergmann/php-text-template/issues",
                "source": "https://github.com/sebastianbergmann/php-text-template/tree/2.0.4"
            },
            "funding": [
                {
                    "url": "https://github.com/sebastianbergmann",
                    "type": "github"
                }
            ],
            "time": "2020-10-26T05:33:50+00:00"
        },
        {
            "name": "phpunit/php-timer",
            "version": "5.0.3",
            "source": {
                "type": "git",
                "url": "https://github.com/sebastianbergmann/php-timer.git",
                "reference": "5a63ce20ed1b5bf577850e2c4e87f4aa902afbd2"
            },
            "dist": {
                "type": "zip",
                "url": "https://api.github.com/repos/sebastianbergmann/php-timer/zipball/5a63ce20ed1b5bf577850e2c4e87f4aa902afbd2",
                "reference": "5a63ce20ed1b5bf577850e2c4e87f4aa902afbd2",
                "shasum": ""
            },
            "require": {
                "php": ">=7.3"
            },
            "require-dev": {
                "phpunit/phpunit": "^9.3"
            },
            "type": "library",
            "extra": {
                "branch-alias": {
                    "dev-master": "5.0-dev"
                }
            },
            "autoload": {
                "classmap": [
                    "src/"
                ]
            },
            "notification-url": "https://packagist.org/downloads/",
            "license": [
                "BSD-3-Clause"
            ],
            "authors": [
                {
                    "name": "Sebastian Bergmann",
                    "email": "sebastian@phpunit.de",
                    "role": "lead"
                }
            ],
            "description": "Utility class for timing",
            "homepage": "https://github.com/sebastianbergmann/php-timer/",
            "keywords": [
                "timer"
            ],
            "support": {
                "issues": "https://github.com/sebastianbergmann/php-timer/issues",
                "source": "https://github.com/sebastianbergmann/php-timer/tree/5.0.3"
            },
            "funding": [
                {
                    "url": "https://github.com/sebastianbergmann",
                    "type": "github"
                }
            ],
            "time": "2020-10-26T13:16:10+00:00"
        },
        {
            "name": "phpunit/phpunit",
            "version": "9.5.26",
            "source": {
                "type": "git",
                "url": "https://github.com/sebastianbergmann/phpunit.git",
                "reference": "851867efcbb6a1b992ec515c71cdcf20d895e9d2"
            },
            "dist": {
                "type": "zip",
                "url": "https://api.github.com/repos/sebastianbergmann/phpunit/zipball/851867efcbb6a1b992ec515c71cdcf20d895e9d2",
                "reference": "851867efcbb6a1b992ec515c71cdcf20d895e9d2",
                "shasum": ""
            },
            "require": {
                "doctrine/instantiator": "^1.3.1",
                "ext-dom": "*",
                "ext-json": "*",
                "ext-libxml": "*",
                "ext-mbstring": "*",
                "ext-xml": "*",
                "ext-xmlwriter": "*",
                "myclabs/deep-copy": "^1.10.1",
                "phar-io/manifest": "^2.0.3",
                "phar-io/version": "^3.0.2",
                "php": ">=7.3",
                "phpunit/php-code-coverage": "^9.2.13",
                "phpunit/php-file-iterator": "^3.0.5",
                "phpunit/php-invoker": "^3.1.1",
                "phpunit/php-text-template": "^2.0.3",
                "phpunit/php-timer": "^5.0.2",
                "sebastian/cli-parser": "^1.0.1",
                "sebastian/code-unit": "^1.0.6",
                "sebastian/comparator": "^4.0.8",
                "sebastian/diff": "^4.0.3",
                "sebastian/environment": "^5.1.3",
                "sebastian/exporter": "^4.0.5",
                "sebastian/global-state": "^5.0.1",
                "sebastian/object-enumerator": "^4.0.3",
                "sebastian/resource-operations": "^3.0.3",
                "sebastian/type": "^3.2",
                "sebastian/version": "^3.0.2"
            },
            "suggest": {
                "ext-soap": "*",
                "ext-xdebug": "*"
            },
            "bin": [
                "phpunit"
            ],
            "type": "library",
            "extra": {
                "branch-alias": {
                    "dev-master": "9.5-dev"
                }
            },
            "autoload": {
                "files": [
                    "src/Framework/Assert/Functions.php"
                ],
                "classmap": [
                    "src/"
                ]
            },
            "notification-url": "https://packagist.org/downloads/",
            "license": [
                "BSD-3-Clause"
            ],
            "authors": [
                {
                    "name": "Sebastian Bergmann",
                    "email": "sebastian@phpunit.de",
                    "role": "lead"
                }
            ],
            "description": "The PHP Unit Testing framework.",
            "homepage": "https://phpunit.de/",
            "keywords": [
                "phpunit",
                "testing",
                "xunit"
            ],
            "support": {
                "issues": "https://github.com/sebastianbergmann/phpunit/issues",
                "source": "https://github.com/sebastianbergmann/phpunit/tree/9.5.26"
            },
            "funding": [
                {
                    "url": "https://phpunit.de/sponsors.html",
                    "type": "custom"
                },
                {
                    "url": "https://github.com/sebastianbergmann",
                    "type": "github"
                },
                {
                    "url": "https://tidelift.com/funding/github/packagist/phpunit/phpunit",
                    "type": "tidelift"
                }
            ],
            "time": "2022-10-28T06:00:21+00:00"
        },
        {
            "name": "psr/container",
            "version": "2.0.2",
            "source": {
                "type": "git",
                "url": "https://github.com/php-fig/container.git",
                "reference": "c71ecc56dfe541dbd90c5360474fbc405f8d5963"
            },
            "dist": {
                "type": "zip",
                "url": "https://api.github.com/repos/php-fig/container/zipball/c71ecc56dfe541dbd90c5360474fbc405f8d5963",
                "reference": "c71ecc56dfe541dbd90c5360474fbc405f8d5963",
                "shasum": ""
            },
            "require": {
                "php": ">=7.4.0"
            },
            "type": "library",
            "extra": {
                "branch-alias": {
                    "dev-master": "2.0.x-dev"
                }
            },
            "autoload": {
                "psr-4": {
                    "Psr\\Container\\": "src/"
                }
            },
            "notification-url": "https://packagist.org/downloads/",
            "license": [
                "MIT"
            ],
            "authors": [
                {
                    "name": "PHP-FIG",
                    "homepage": "https://www.php-fig.org/"
                }
            ],
            "description": "Common Container Interface (PHP FIG PSR-11)",
            "homepage": "https://github.com/php-fig/container",
            "keywords": [
                "PSR-11",
                "container",
                "container-interface",
                "container-interop",
                "psr"
            ],
            "support": {
                "issues": "https://github.com/php-fig/container/issues",
                "source": "https://github.com/php-fig/container/tree/2.0.2"
            },
            "time": "2021-11-05T16:47:00+00:00"
        },
        {
            "name": "sebastian/cli-parser",
            "version": "1.0.1",
            "source": {
                "type": "git",
                "url": "https://github.com/sebastianbergmann/cli-parser.git",
                "reference": "442e7c7e687e42adc03470c7b668bc4b2402c0b2"
            },
            "dist": {
                "type": "zip",
                "url": "https://api.github.com/repos/sebastianbergmann/cli-parser/zipball/442e7c7e687e42adc03470c7b668bc4b2402c0b2",
                "reference": "442e7c7e687e42adc03470c7b668bc4b2402c0b2",
                "shasum": ""
            },
            "require": {
                "php": ">=7.3"
            },
            "require-dev": {
                "phpunit/phpunit": "^9.3"
            },
            "type": "library",
            "extra": {
                "branch-alias": {
                    "dev-master": "1.0-dev"
                }
            },
            "autoload": {
                "classmap": [
                    "src/"
                ]
            },
            "notification-url": "https://packagist.org/downloads/",
            "license": [
                "BSD-3-Clause"
            ],
            "authors": [
                {
                    "name": "Sebastian Bergmann",
                    "email": "sebastian@phpunit.de",
                    "role": "lead"
                }
            ],
            "description": "Library for parsing CLI options",
            "homepage": "https://github.com/sebastianbergmann/cli-parser",
            "support": {
                "issues": "https://github.com/sebastianbergmann/cli-parser/issues",
                "source": "https://github.com/sebastianbergmann/cli-parser/tree/1.0.1"
            },
            "funding": [
                {
                    "url": "https://github.com/sebastianbergmann",
                    "type": "github"
                }
            ],
            "time": "2020-09-28T06:08:49+00:00"
        },
        {
            "name": "sebastian/code-unit",
            "version": "1.0.8",
            "source": {
                "type": "git",
                "url": "https://github.com/sebastianbergmann/code-unit.git",
                "reference": "1fc9f64c0927627ef78ba436c9b17d967e68e120"
            },
            "dist": {
                "type": "zip",
                "url": "https://api.github.com/repos/sebastianbergmann/code-unit/zipball/1fc9f64c0927627ef78ba436c9b17d967e68e120",
                "reference": "1fc9f64c0927627ef78ba436c9b17d967e68e120",
                "shasum": ""
            },
            "require": {
                "php": ">=7.3"
            },
            "require-dev": {
                "phpunit/phpunit": "^9.3"
            },
            "type": "library",
            "extra": {
                "branch-alias": {
                    "dev-master": "1.0-dev"
                }
            },
            "autoload": {
                "classmap": [
                    "src/"
                ]
            },
            "notification-url": "https://packagist.org/downloads/",
            "license": [
                "BSD-3-Clause"
            ],
            "authors": [
                {
                    "name": "Sebastian Bergmann",
                    "email": "sebastian@phpunit.de",
                    "role": "lead"
                }
            ],
            "description": "Collection of value objects that represent the PHP code units",
            "homepage": "https://github.com/sebastianbergmann/code-unit",
            "support": {
                "issues": "https://github.com/sebastianbergmann/code-unit/issues",
                "source": "https://github.com/sebastianbergmann/code-unit/tree/1.0.8"
            },
            "funding": [
                {
                    "url": "https://github.com/sebastianbergmann",
                    "type": "github"
                }
            ],
            "time": "2020-10-26T13:08:54+00:00"
        },
        {
            "name": "sebastian/code-unit-reverse-lookup",
            "version": "2.0.3",
            "source": {
                "type": "git",
                "url": "https://github.com/sebastianbergmann/code-unit-reverse-lookup.git",
                "reference": "ac91f01ccec49fb77bdc6fd1e548bc70f7faa3e5"
            },
            "dist": {
                "type": "zip",
                "url": "https://api.github.com/repos/sebastianbergmann/code-unit-reverse-lookup/zipball/ac91f01ccec49fb77bdc6fd1e548bc70f7faa3e5",
                "reference": "ac91f01ccec49fb77bdc6fd1e548bc70f7faa3e5",
                "shasum": ""
            },
            "require": {
                "php": ">=7.3"
            },
            "require-dev": {
                "phpunit/phpunit": "^9.3"
            },
            "type": "library",
            "extra": {
                "branch-alias": {
                    "dev-master": "2.0-dev"
                }
            },
            "autoload": {
                "classmap": [
                    "src/"
                ]
            },
            "notification-url": "https://packagist.org/downloads/",
            "license": [
                "BSD-3-Clause"
            ],
            "authors": [
                {
                    "name": "Sebastian Bergmann",
                    "email": "sebastian@phpunit.de"
                }
            ],
            "description": "Looks up which function or method a line of code belongs to",
            "homepage": "https://github.com/sebastianbergmann/code-unit-reverse-lookup/",
            "support": {
                "issues": "https://github.com/sebastianbergmann/code-unit-reverse-lookup/issues",
                "source": "https://github.com/sebastianbergmann/code-unit-reverse-lookup/tree/2.0.3"
            },
            "funding": [
                {
                    "url": "https://github.com/sebastianbergmann",
                    "type": "github"
                }
            ],
            "time": "2020-09-28T05:30:19+00:00"
        },
        {
            "name": "sebastian/comparator",
            "version": "4.0.8",
            "source": {
                "type": "git",
                "url": "https://github.com/sebastianbergmann/comparator.git",
                "reference": "fa0f136dd2334583309d32b62544682ee972b51a"
            },
            "dist": {
                "type": "zip",
                "url": "https://api.github.com/repos/sebastianbergmann/comparator/zipball/fa0f136dd2334583309d32b62544682ee972b51a",
                "reference": "fa0f136dd2334583309d32b62544682ee972b51a",
                "shasum": ""
            },
            "require": {
                "php": ">=7.3",
                "sebastian/diff": "^4.0",
                "sebastian/exporter": "^4.0"
            },
            "require-dev": {
                "phpunit/phpunit": "^9.3"
            },
            "type": "library",
            "extra": {
                "branch-alias": {
                    "dev-master": "4.0-dev"
                }
            },
            "autoload": {
                "classmap": [
                    "src/"
                ]
            },
            "notification-url": "https://packagist.org/downloads/",
            "license": [
                "BSD-3-Clause"
            ],
            "authors": [
                {
                    "name": "Sebastian Bergmann",
                    "email": "sebastian@phpunit.de"
                },
                {
                    "name": "Jeff Welch",
                    "email": "whatthejeff@gmail.com"
                },
                {
                    "name": "Volker Dusch",
                    "email": "github@wallbash.com"
                },
                {
                    "name": "Bernhard Schussek",
                    "email": "bschussek@2bepublished.at"
                }
            ],
            "description": "Provides the functionality to compare PHP values for equality",
            "homepage": "https://github.com/sebastianbergmann/comparator",
            "keywords": [
                "comparator",
                "compare",
                "equality"
            ],
            "support": {
                "issues": "https://github.com/sebastianbergmann/comparator/issues",
                "source": "https://github.com/sebastianbergmann/comparator/tree/4.0.8"
            },
            "funding": [
                {
                    "url": "https://github.com/sebastianbergmann",
                    "type": "github"
                }
            ],
            "time": "2022-09-14T12:41:17+00:00"
        },
        {
            "name": "sebastian/complexity",
            "version": "2.0.2",
            "source": {
                "type": "git",
                "url": "https://github.com/sebastianbergmann/complexity.git",
                "reference": "739b35e53379900cc9ac327b2147867b8b6efd88"
            },
            "dist": {
                "type": "zip",
                "url": "https://api.github.com/repos/sebastianbergmann/complexity/zipball/739b35e53379900cc9ac327b2147867b8b6efd88",
                "reference": "739b35e53379900cc9ac327b2147867b8b6efd88",
                "shasum": ""
            },
            "require": {
                "nikic/php-parser": "^4.7",
                "php": ">=7.3"
            },
            "require-dev": {
                "phpunit/phpunit": "^9.3"
            },
            "type": "library",
            "extra": {
                "branch-alias": {
                    "dev-master": "2.0-dev"
                }
            },
            "autoload": {
                "classmap": [
                    "src/"
                ]
            },
            "notification-url": "https://packagist.org/downloads/",
            "license": [
                "BSD-3-Clause"
            ],
            "authors": [
                {
                    "name": "Sebastian Bergmann",
                    "email": "sebastian@phpunit.de",
                    "role": "lead"
                }
            ],
            "description": "Library for calculating the complexity of PHP code units",
            "homepage": "https://github.com/sebastianbergmann/complexity",
            "support": {
                "issues": "https://github.com/sebastianbergmann/complexity/issues",
                "source": "https://github.com/sebastianbergmann/complexity/tree/2.0.2"
            },
            "funding": [
                {
                    "url": "https://github.com/sebastianbergmann",
                    "type": "github"
                }
            ],
            "time": "2020-10-26T15:52:27+00:00"
        },
        {
            "name": "sebastian/diff",
            "version": "4.0.4",
            "source": {
                "type": "git",
                "url": "https://github.com/sebastianbergmann/diff.git",
                "reference": "3461e3fccc7cfdfc2720be910d3bd73c69be590d"
            },
            "dist": {
                "type": "zip",
                "url": "https://api.github.com/repos/sebastianbergmann/diff/zipball/3461e3fccc7cfdfc2720be910d3bd73c69be590d",
                "reference": "3461e3fccc7cfdfc2720be910d3bd73c69be590d",
                "shasum": ""
            },
            "require": {
                "php": ">=7.3"
            },
            "require-dev": {
                "phpunit/phpunit": "^9.3",
                "symfony/process": "^4.2 || ^5"
            },
            "type": "library",
            "extra": {
                "branch-alias": {
                    "dev-master": "4.0-dev"
                }
            },
            "autoload": {
                "classmap": [
                    "src/"
                ]
            },
            "notification-url": "https://packagist.org/downloads/",
            "license": [
                "BSD-3-Clause"
            ],
            "authors": [
                {
                    "name": "Sebastian Bergmann",
                    "email": "sebastian@phpunit.de"
                },
                {
                    "name": "Kore Nordmann",
                    "email": "mail@kore-nordmann.de"
                }
            ],
            "description": "Diff implementation",
            "homepage": "https://github.com/sebastianbergmann/diff",
            "keywords": [
                "diff",
                "udiff",
                "unidiff",
                "unified diff"
            ],
            "support": {
                "issues": "https://github.com/sebastianbergmann/diff/issues",
                "source": "https://github.com/sebastianbergmann/diff/tree/4.0.4"
            },
            "funding": [
                {
                    "url": "https://github.com/sebastianbergmann",
                    "type": "github"
                }
            ],
            "time": "2020-10-26T13:10:38+00:00"
        },
        {
            "name": "sebastian/environment",
            "version": "5.1.4",
            "source": {
                "type": "git",
                "url": "https://github.com/sebastianbergmann/environment.git",
                "reference": "1b5dff7bb151a4db11d49d90e5408e4e938270f7"
            },
            "dist": {
                "type": "zip",
                "url": "https://api.github.com/repos/sebastianbergmann/environment/zipball/1b5dff7bb151a4db11d49d90e5408e4e938270f7",
                "reference": "1b5dff7bb151a4db11d49d90e5408e4e938270f7",
                "shasum": ""
            },
            "require": {
                "php": ">=7.3"
            },
            "require-dev": {
                "phpunit/phpunit": "^9.3"
            },
            "suggest": {
                "ext-posix": "*"
            },
            "type": "library",
            "extra": {
                "branch-alias": {
                    "dev-master": "5.1-dev"
                }
            },
            "autoload": {
                "classmap": [
                    "src/"
                ]
            },
            "notification-url": "https://packagist.org/downloads/",
            "license": [
                "BSD-3-Clause"
            ],
            "authors": [
                {
                    "name": "Sebastian Bergmann",
                    "email": "sebastian@phpunit.de"
                }
            ],
            "description": "Provides functionality to handle HHVM/PHP environments",
            "homepage": "http://www.github.com/sebastianbergmann/environment",
            "keywords": [
                "Xdebug",
                "environment",
                "hhvm"
            ],
            "support": {
                "issues": "https://github.com/sebastianbergmann/environment/issues",
                "source": "https://github.com/sebastianbergmann/environment/tree/5.1.4"
            },
            "funding": [
                {
                    "url": "https://github.com/sebastianbergmann",
                    "type": "github"
                }
            ],
            "time": "2022-04-03T09:37:03+00:00"
        },
        {
            "name": "sebastian/exporter",
            "version": "4.0.5",
            "source": {
                "type": "git",
                "url": "https://github.com/sebastianbergmann/exporter.git",
                "reference": "ac230ed27f0f98f597c8a2b6eb7ac563af5e5b9d"
            },
            "dist": {
                "type": "zip",
                "url": "https://api.github.com/repos/sebastianbergmann/exporter/zipball/ac230ed27f0f98f597c8a2b6eb7ac563af5e5b9d",
                "reference": "ac230ed27f0f98f597c8a2b6eb7ac563af5e5b9d",
                "shasum": ""
            },
            "require": {
                "php": ">=7.3",
                "sebastian/recursion-context": "^4.0"
            },
            "require-dev": {
                "ext-mbstring": "*",
                "phpunit/phpunit": "^9.3"
            },
            "type": "library",
            "extra": {
                "branch-alias": {
                    "dev-master": "4.0-dev"
                }
            },
            "autoload": {
                "classmap": [
                    "src/"
                ]
            },
            "notification-url": "https://packagist.org/downloads/",
            "license": [
                "BSD-3-Clause"
            ],
            "authors": [
                {
                    "name": "Sebastian Bergmann",
                    "email": "sebastian@phpunit.de"
                },
                {
                    "name": "Jeff Welch",
                    "email": "whatthejeff@gmail.com"
                },
                {
                    "name": "Volker Dusch",
                    "email": "github@wallbash.com"
                },
                {
                    "name": "Adam Harvey",
                    "email": "aharvey@php.net"
                },
                {
                    "name": "Bernhard Schussek",
                    "email": "bschussek@gmail.com"
                }
            ],
            "description": "Provides the functionality to export PHP variables for visualization",
            "homepage": "https://www.github.com/sebastianbergmann/exporter",
            "keywords": [
                "export",
                "exporter"
            ],
            "support": {
                "issues": "https://github.com/sebastianbergmann/exporter/issues",
                "source": "https://github.com/sebastianbergmann/exporter/tree/4.0.5"
            },
            "funding": [
                {
                    "url": "https://github.com/sebastianbergmann",
                    "type": "github"
                }
            ],
            "time": "2022-09-14T06:03:37+00:00"
        },
        {
            "name": "sebastian/global-state",
            "version": "5.0.5",
            "source": {
                "type": "git",
                "url": "https://github.com/sebastianbergmann/global-state.git",
                "reference": "0ca8db5a5fc9c8646244e629625ac486fa286bf2"
            },
            "dist": {
                "type": "zip",
                "url": "https://api.github.com/repos/sebastianbergmann/global-state/zipball/0ca8db5a5fc9c8646244e629625ac486fa286bf2",
                "reference": "0ca8db5a5fc9c8646244e629625ac486fa286bf2",
                "shasum": ""
            },
            "require": {
                "php": ">=7.3",
                "sebastian/object-reflector": "^2.0",
                "sebastian/recursion-context": "^4.0"
            },
            "require-dev": {
                "ext-dom": "*",
                "phpunit/phpunit": "^9.3"
            },
            "suggest": {
                "ext-uopz": "*"
            },
            "type": "library",
            "extra": {
                "branch-alias": {
                    "dev-master": "5.0-dev"
                }
            },
            "autoload": {
                "classmap": [
                    "src/"
                ]
            },
            "notification-url": "https://packagist.org/downloads/",
            "license": [
                "BSD-3-Clause"
            ],
            "authors": [
                {
                    "name": "Sebastian Bergmann",
                    "email": "sebastian@phpunit.de"
                }
            ],
            "description": "Snapshotting of global state",
            "homepage": "http://www.github.com/sebastianbergmann/global-state",
            "keywords": [
                "global state"
            ],
            "support": {
                "issues": "https://github.com/sebastianbergmann/global-state/issues",
                "source": "https://github.com/sebastianbergmann/global-state/tree/5.0.5"
            },
            "funding": [
                {
                    "url": "https://github.com/sebastianbergmann",
                    "type": "github"
                }
            ],
            "time": "2022-02-14T08:28:10+00:00"
        },
        {
            "name": "sebastian/lines-of-code",
            "version": "1.0.3",
            "source": {
                "type": "git",
                "url": "https://github.com/sebastianbergmann/lines-of-code.git",
                "reference": "c1c2e997aa3146983ed888ad08b15470a2e22ecc"
            },
            "dist": {
                "type": "zip",
                "url": "https://api.github.com/repos/sebastianbergmann/lines-of-code/zipball/c1c2e997aa3146983ed888ad08b15470a2e22ecc",
                "reference": "c1c2e997aa3146983ed888ad08b15470a2e22ecc",
                "shasum": ""
            },
            "require": {
                "nikic/php-parser": "^4.6",
                "php": ">=7.3"
            },
            "require-dev": {
                "phpunit/phpunit": "^9.3"
            },
            "type": "library",
            "extra": {
                "branch-alias": {
                    "dev-master": "1.0-dev"
                }
            },
            "autoload": {
                "classmap": [
                    "src/"
                ]
            },
            "notification-url": "https://packagist.org/downloads/",
            "license": [
                "BSD-3-Clause"
            ],
            "authors": [
                {
                    "name": "Sebastian Bergmann",
                    "email": "sebastian@phpunit.de",
                    "role": "lead"
                }
            ],
            "description": "Library for counting the lines of code in PHP source code",
            "homepage": "https://github.com/sebastianbergmann/lines-of-code",
            "support": {
                "issues": "https://github.com/sebastianbergmann/lines-of-code/issues",
                "source": "https://github.com/sebastianbergmann/lines-of-code/tree/1.0.3"
            },
            "funding": [
                {
                    "url": "https://github.com/sebastianbergmann",
                    "type": "github"
                }
            ],
            "time": "2020-11-28T06:42:11+00:00"
        },
        {
            "name": "sebastian/object-enumerator",
            "version": "4.0.4",
            "source": {
                "type": "git",
                "url": "https://github.com/sebastianbergmann/object-enumerator.git",
                "reference": "5c9eeac41b290a3712d88851518825ad78f45c71"
            },
            "dist": {
                "type": "zip",
                "url": "https://api.github.com/repos/sebastianbergmann/object-enumerator/zipball/5c9eeac41b290a3712d88851518825ad78f45c71",
                "reference": "5c9eeac41b290a3712d88851518825ad78f45c71",
                "shasum": ""
            },
            "require": {
                "php": ">=7.3",
                "sebastian/object-reflector": "^2.0",
                "sebastian/recursion-context": "^4.0"
            },
            "require-dev": {
                "phpunit/phpunit": "^9.3"
            },
            "type": "library",
            "extra": {
                "branch-alias": {
                    "dev-master": "4.0-dev"
                }
            },
            "autoload": {
                "classmap": [
                    "src/"
                ]
            },
            "notification-url": "https://packagist.org/downloads/",
            "license": [
                "BSD-3-Clause"
            ],
            "authors": [
                {
                    "name": "Sebastian Bergmann",
                    "email": "sebastian@phpunit.de"
                }
            ],
            "description": "Traverses array structures and object graphs to enumerate all referenced objects",
            "homepage": "https://github.com/sebastianbergmann/object-enumerator/",
            "support": {
                "issues": "https://github.com/sebastianbergmann/object-enumerator/issues",
                "source": "https://github.com/sebastianbergmann/object-enumerator/tree/4.0.4"
            },
            "funding": [
                {
                    "url": "https://github.com/sebastianbergmann",
                    "type": "github"
                }
            ],
            "time": "2020-10-26T13:12:34+00:00"
        },
        {
            "name": "sebastian/object-reflector",
            "version": "2.0.4",
            "source": {
                "type": "git",
                "url": "https://github.com/sebastianbergmann/object-reflector.git",
                "reference": "b4f479ebdbf63ac605d183ece17d8d7fe49c15c7"
            },
            "dist": {
                "type": "zip",
                "url": "https://api.github.com/repos/sebastianbergmann/object-reflector/zipball/b4f479ebdbf63ac605d183ece17d8d7fe49c15c7",
                "reference": "b4f479ebdbf63ac605d183ece17d8d7fe49c15c7",
                "shasum": ""
            },
            "require": {
                "php": ">=7.3"
            },
            "require-dev": {
                "phpunit/phpunit": "^9.3"
            },
            "type": "library",
            "extra": {
                "branch-alias": {
                    "dev-master": "2.0-dev"
                }
            },
            "autoload": {
                "classmap": [
                    "src/"
                ]
            },
            "notification-url": "https://packagist.org/downloads/",
            "license": [
                "BSD-3-Clause"
            ],
            "authors": [
                {
                    "name": "Sebastian Bergmann",
                    "email": "sebastian@phpunit.de"
                }
            ],
            "description": "Allows reflection of object attributes, including inherited and non-public ones",
            "homepage": "https://github.com/sebastianbergmann/object-reflector/",
            "support": {
                "issues": "https://github.com/sebastianbergmann/object-reflector/issues",
                "source": "https://github.com/sebastianbergmann/object-reflector/tree/2.0.4"
            },
            "funding": [
                {
                    "url": "https://github.com/sebastianbergmann",
                    "type": "github"
                }
            ],
            "time": "2020-10-26T13:14:26+00:00"
        },
        {
            "name": "sebastian/recursion-context",
            "version": "4.0.4",
            "source": {
                "type": "git",
                "url": "https://github.com/sebastianbergmann/recursion-context.git",
                "reference": "cd9d8cf3c5804de4341c283ed787f099f5506172"
            },
            "dist": {
                "type": "zip",
                "url": "https://api.github.com/repos/sebastianbergmann/recursion-context/zipball/cd9d8cf3c5804de4341c283ed787f099f5506172",
                "reference": "cd9d8cf3c5804de4341c283ed787f099f5506172",
                "shasum": ""
            },
            "require": {
                "php": ">=7.3"
            },
            "require-dev": {
                "phpunit/phpunit": "^9.3"
            },
            "type": "library",
            "extra": {
                "branch-alias": {
                    "dev-master": "4.0-dev"
                }
            },
            "autoload": {
                "classmap": [
                    "src/"
                ]
            },
            "notification-url": "https://packagist.org/downloads/",
            "license": [
                "BSD-3-Clause"
            ],
            "authors": [
                {
                    "name": "Sebastian Bergmann",
                    "email": "sebastian@phpunit.de"
                },
                {
                    "name": "Jeff Welch",
                    "email": "whatthejeff@gmail.com"
                },
                {
                    "name": "Adam Harvey",
                    "email": "aharvey@php.net"
                }
            ],
            "description": "Provides functionality to recursively process PHP variables",
            "homepage": "http://www.github.com/sebastianbergmann/recursion-context",
            "support": {
                "issues": "https://github.com/sebastianbergmann/recursion-context/issues",
                "source": "https://github.com/sebastianbergmann/recursion-context/tree/4.0.4"
            },
            "funding": [
                {
                    "url": "https://github.com/sebastianbergmann",
                    "type": "github"
                }
            ],
            "time": "2020-10-26T13:17:30+00:00"
        },
        {
            "name": "sebastian/resource-operations",
            "version": "3.0.3",
            "source": {
                "type": "git",
                "url": "https://github.com/sebastianbergmann/resource-operations.git",
                "reference": "0f4443cb3a1d92ce809899753bc0d5d5a8dd19a8"
            },
            "dist": {
                "type": "zip",
                "url": "https://api.github.com/repos/sebastianbergmann/resource-operations/zipball/0f4443cb3a1d92ce809899753bc0d5d5a8dd19a8",
                "reference": "0f4443cb3a1d92ce809899753bc0d5d5a8dd19a8",
                "shasum": ""
            },
            "require": {
                "php": ">=7.3"
            },
            "require-dev": {
                "phpunit/phpunit": "^9.0"
            },
            "type": "library",
            "extra": {
                "branch-alias": {
                    "dev-master": "3.0-dev"
                }
            },
            "autoload": {
                "classmap": [
                    "src/"
                ]
            },
            "notification-url": "https://packagist.org/downloads/",
            "license": [
                "BSD-3-Clause"
            ],
            "authors": [
                {
                    "name": "Sebastian Bergmann",
                    "email": "sebastian@phpunit.de"
                }
            ],
            "description": "Provides a list of PHP built-in functions that operate on resources",
            "homepage": "https://www.github.com/sebastianbergmann/resource-operations",
            "support": {
                "issues": "https://github.com/sebastianbergmann/resource-operations/issues",
                "source": "https://github.com/sebastianbergmann/resource-operations/tree/3.0.3"
            },
            "funding": [
                {
                    "url": "https://github.com/sebastianbergmann",
                    "type": "github"
                }
            ],
            "time": "2020-09-28T06:45:17+00:00"
        },
        {
            "name": "sebastian/type",
            "version": "3.2.0",
            "source": {
                "type": "git",
                "url": "https://github.com/sebastianbergmann/type.git",
                "reference": "fb3fe09c5f0bae6bc27ef3ce933a1e0ed9464b6e"
            },
            "dist": {
                "type": "zip",
                "url": "https://api.github.com/repos/sebastianbergmann/type/zipball/fb3fe09c5f0bae6bc27ef3ce933a1e0ed9464b6e",
                "reference": "fb3fe09c5f0bae6bc27ef3ce933a1e0ed9464b6e",
                "shasum": ""
            },
            "require": {
                "php": ">=7.3"
            },
            "require-dev": {
                "phpunit/phpunit": "^9.5"
            },
            "type": "library",
            "extra": {
                "branch-alias": {
                    "dev-master": "3.2-dev"
                }
            },
            "autoload": {
                "classmap": [
                    "src/"
                ]
            },
            "notification-url": "https://packagist.org/downloads/",
            "license": [
                "BSD-3-Clause"
            ],
            "authors": [
                {
                    "name": "Sebastian Bergmann",
                    "email": "sebastian@phpunit.de",
                    "role": "lead"
                }
            ],
            "description": "Collection of value objects that represent the types of the PHP type system",
            "homepage": "https://github.com/sebastianbergmann/type",
            "support": {
                "issues": "https://github.com/sebastianbergmann/type/issues",
                "source": "https://github.com/sebastianbergmann/type/tree/3.2.0"
            },
            "funding": [
                {
                    "url": "https://github.com/sebastianbergmann",
                    "type": "github"
                }
            ],
            "time": "2022-09-12T14:47:03+00:00"
        },
        {
            "name": "sebastian/version",
            "version": "3.0.2",
            "source": {
                "type": "git",
                "url": "https://github.com/sebastianbergmann/version.git",
                "reference": "c6c1022351a901512170118436c764e473f6de8c"
            },
            "dist": {
                "type": "zip",
                "url": "https://api.github.com/repos/sebastianbergmann/version/zipball/c6c1022351a901512170118436c764e473f6de8c",
                "reference": "c6c1022351a901512170118436c764e473f6de8c",
                "shasum": ""
            },
            "require": {
                "php": ">=7.3"
            },
            "type": "library",
            "extra": {
                "branch-alias": {
                    "dev-master": "3.0-dev"
                }
            },
            "autoload": {
                "classmap": [
                    "src/"
                ]
            },
            "notification-url": "https://packagist.org/downloads/",
            "license": [
                "BSD-3-Clause"
            ],
            "authors": [
                {
                    "name": "Sebastian Bergmann",
                    "email": "sebastian@phpunit.de",
                    "role": "lead"
                }
            ],
            "description": "Library that helps with managing the version number of Git-hosted PHP projects",
            "homepage": "https://github.com/sebastianbergmann/version",
            "support": {
                "issues": "https://github.com/sebastianbergmann/version/issues",
                "source": "https://github.com/sebastianbergmann/version/tree/3.0.2"
            },
            "funding": [
                {
                    "url": "https://github.com/sebastianbergmann",
                    "type": "github"
                }
            ],
            "time": "2020-09-28T06:39:44+00:00"
        },
        {
            "name": "symfony/console",
            "version": "v6.0.15",
            "source": {
                "type": "git",
                "url": "https://github.com/symfony/console.git",
                "reference": "b0b910724a0a0326b4481e4f8a30abb2dd442efb"
            },
            "dist": {
                "type": "zip",
                "url": "https://api.github.com/repos/symfony/console/zipball/b0b910724a0a0326b4481e4f8a30abb2dd442efb",
                "reference": "b0b910724a0a0326b4481e4f8a30abb2dd442efb",
                "shasum": ""
            },
            "require": {
                "php": ">=8.0.2",
                "symfony/polyfill-mbstring": "~1.0",
                "symfony/service-contracts": "^1.1|^2|^3",
                "symfony/string": "^5.4|^6.0"
            },
            "conflict": {
                "symfony/dependency-injection": "<5.4",
                "symfony/dotenv": "<5.4",
                "symfony/event-dispatcher": "<5.4",
                "symfony/lock": "<5.4",
                "symfony/process": "<5.4"
            },
            "provide": {
                "psr/log-implementation": "1.0|2.0|3.0"
            },
            "require-dev": {
                "psr/log": "^1|^2|^3",
                "symfony/config": "^5.4|^6.0",
                "symfony/dependency-injection": "^5.4|^6.0",
                "symfony/event-dispatcher": "^5.4|^6.0",
                "symfony/lock": "^5.4|^6.0",
                "symfony/process": "^5.4|^6.0",
                "symfony/var-dumper": "^5.4|^6.0"
            },
            "suggest": {
                "psr/log": "For using the console logger",
                "symfony/event-dispatcher": "",
                "symfony/lock": "",
                "symfony/process": ""
            },
            "type": "library",
            "autoload": {
                "psr-4": {
                    "Symfony\\Component\\Console\\": ""
                },
                "exclude-from-classmap": [
                    "/Tests/"
                ]
            },
            "notification-url": "https://packagist.org/downloads/",
            "license": [
                "MIT"
            ],
            "authors": [
                {
                    "name": "Fabien Potencier",
                    "email": "fabien@symfony.com"
                },
                {
                    "name": "Symfony Community",
                    "homepage": "https://symfony.com/contributors"
                }
            ],
            "description": "Eases the creation of beautiful and testable command line interfaces",
            "homepage": "https://symfony.com",
            "keywords": [
                "cli",
                "command line",
                "console",
                "terminal"
            ],
            "support": {
                "source": "https://github.com/symfony/console/tree/v6.0.15"
            },
            "funding": [
                {
                    "url": "https://symfony.com/sponsor",
                    "type": "custom"
                },
                {
                    "url": "https://github.com/fabpot",
                    "type": "github"
                },
                {
                    "url": "https://tidelift.com/funding/github/packagist/symfony/symfony",
                    "type": "tidelift"
                }
            ],
            "time": "2022-10-26T21:42:20+00:00"
        },
        {
            "name": "symfony/polyfill-ctype",
            "version": "v1.26.0",
            "source": {
                "type": "git",
                "url": "https://github.com/symfony/polyfill-ctype.git",
                "reference": "6fd1b9a79f6e3cf65f9e679b23af304cd9e010d4"
            },
            "dist": {
                "type": "zip",
                "url": "https://api.github.com/repos/symfony/polyfill-ctype/zipball/6fd1b9a79f6e3cf65f9e679b23af304cd9e010d4",
                "reference": "6fd1b9a79f6e3cf65f9e679b23af304cd9e010d4",
                "shasum": ""
            },
            "require": {
                "php": ">=7.1"
            },
            "provide": {
                "ext-ctype": "*"
            },
            "suggest": {
                "ext-ctype": "For best performance"
            },
            "type": "library",
            "extra": {
                "branch-alias": {
                    "dev-main": "1.26-dev"
                },
                "thanks": {
                    "name": "symfony/polyfill",
                    "url": "https://github.com/symfony/polyfill"
                }
            },
            "autoload": {
                "files": [
                    "bootstrap.php"
                ],
                "psr-4": {
                    "Symfony\\Polyfill\\Ctype\\": ""
                }
            },
            "notification-url": "https://packagist.org/downloads/",
            "license": [
                "MIT"
            ],
            "authors": [
                {
                    "name": "Gert de Pagter",
                    "email": "BackEndTea@gmail.com"
                },
                {
                    "name": "Symfony Community",
                    "homepage": "https://symfony.com/contributors"
                }
            ],
            "description": "Symfony polyfill for ctype functions",
            "homepage": "https://symfony.com",
            "keywords": [
                "compatibility",
                "ctype",
                "polyfill",
                "portable"
            ],
            "support": {
                "source": "https://github.com/symfony/polyfill-ctype/tree/v1.26.0"
            },
            "funding": [
                {
                    "url": "https://symfony.com/sponsor",
                    "type": "custom"
                },
                {
                    "url": "https://github.com/fabpot",
                    "type": "github"
                },
                {
                    "url": "https://tidelift.com/funding/github/packagist/symfony/symfony",
                    "type": "tidelift"
                }
            ],
            "time": "2022-05-24T11:49:31+00:00"
        },
        {
            "name": "symfony/polyfill-intl-grapheme",
            "version": "v1.26.0",
            "source": {
                "type": "git",
                "url": "https://github.com/symfony/polyfill-intl-grapheme.git",
                "reference": "433d05519ce6990bf3530fba6957499d327395c2"
            },
            "dist": {
                "type": "zip",
                "url": "https://api.github.com/repos/symfony/polyfill-intl-grapheme/zipball/433d05519ce6990bf3530fba6957499d327395c2",
                "reference": "433d05519ce6990bf3530fba6957499d327395c2",
                "shasum": ""
            },
            "require": {
                "php": ">=7.1"
            },
            "suggest": {
                "ext-intl": "For best performance"
            },
            "type": "library",
            "extra": {
                "branch-alias": {
                    "dev-main": "1.26-dev"
                },
                "thanks": {
                    "name": "symfony/polyfill",
                    "url": "https://github.com/symfony/polyfill"
                }
            },
            "autoload": {
                "files": [
                    "bootstrap.php"
                ],
                "psr-4": {
                    "Symfony\\Polyfill\\Intl\\Grapheme\\": ""
                }
            },
            "notification-url": "https://packagist.org/downloads/",
            "license": [
                "MIT"
            ],
            "authors": [
                {
                    "name": "Nicolas Grekas",
                    "email": "p@tchwork.com"
                },
                {
                    "name": "Symfony Community",
                    "homepage": "https://symfony.com/contributors"
                }
            ],
            "description": "Symfony polyfill for intl's grapheme_* functions",
            "homepage": "https://symfony.com",
            "keywords": [
                "compatibility",
                "grapheme",
                "intl",
                "polyfill",
                "portable",
                "shim"
            ],
            "support": {
                "source": "https://github.com/symfony/polyfill-intl-grapheme/tree/v1.26.0"
            },
            "funding": [
                {
                    "url": "https://symfony.com/sponsor",
                    "type": "custom"
                },
                {
                    "url": "https://github.com/fabpot",
                    "type": "github"
                },
                {
                    "url": "https://tidelift.com/funding/github/packagist/symfony/symfony",
                    "type": "tidelift"
                }
            ],
            "time": "2022-05-24T11:49:31+00:00"
        },
        {
            "name": "symfony/polyfill-intl-normalizer",
            "version": "v1.26.0",
            "source": {
                "type": "git",
                "url": "https://github.com/symfony/polyfill-intl-normalizer.git",
                "reference": "219aa369ceff116e673852dce47c3a41794c14bd"
            },
            "dist": {
                "type": "zip",
                "url": "https://api.github.com/repos/symfony/polyfill-intl-normalizer/zipball/219aa369ceff116e673852dce47c3a41794c14bd",
                "reference": "219aa369ceff116e673852dce47c3a41794c14bd",
                "shasum": ""
            },
            "require": {
                "php": ">=7.1"
            },
            "suggest": {
                "ext-intl": "For best performance"
            },
            "type": "library",
            "extra": {
                "branch-alias": {
                    "dev-main": "1.26-dev"
                },
                "thanks": {
                    "name": "symfony/polyfill",
                    "url": "https://github.com/symfony/polyfill"
                }
            },
            "autoload": {
                "files": [
                    "bootstrap.php"
                ],
                "psr-4": {
                    "Symfony\\Polyfill\\Intl\\Normalizer\\": ""
                },
                "classmap": [
                    "Resources/stubs"
                ]
            },
            "notification-url": "https://packagist.org/downloads/",
            "license": [
                "MIT"
            ],
            "authors": [
                {
                    "name": "Nicolas Grekas",
                    "email": "p@tchwork.com"
                },
                {
                    "name": "Symfony Community",
                    "homepage": "https://symfony.com/contributors"
                }
            ],
            "description": "Symfony polyfill for intl's Normalizer class and related functions",
            "homepage": "https://symfony.com",
            "keywords": [
                "compatibility",
                "intl",
                "normalizer",
                "polyfill",
                "portable",
                "shim"
            ],
            "support": {
                "source": "https://github.com/symfony/polyfill-intl-normalizer/tree/v1.26.0"
            },
            "funding": [
                {
                    "url": "https://symfony.com/sponsor",
                    "type": "custom"
                },
                {
                    "url": "https://github.com/fabpot",
                    "type": "github"
                },
                {
                    "url": "https://tidelift.com/funding/github/packagist/symfony/symfony",
                    "type": "tidelift"
                }
            ],
            "time": "2022-05-24T11:49:31+00:00"
        },
        {
            "name": "symfony/polyfill-mbstring",
            "version": "v1.26.0",
            "source": {
                "type": "git",
                "url": "https://github.com/symfony/polyfill-mbstring.git",
                "reference": "9344f9cb97f3b19424af1a21a3b0e75b0a7d8d7e"
            },
            "dist": {
                "type": "zip",
                "url": "https://api.github.com/repos/symfony/polyfill-mbstring/zipball/9344f9cb97f3b19424af1a21a3b0e75b0a7d8d7e",
                "reference": "9344f9cb97f3b19424af1a21a3b0e75b0a7d8d7e",
                "shasum": ""
            },
            "require": {
                "php": ">=7.1"
            },
            "provide": {
                "ext-mbstring": "*"
            },
            "suggest": {
                "ext-mbstring": "For best performance"
            },
            "type": "library",
            "extra": {
                "branch-alias": {
                    "dev-main": "1.26-dev"
                },
                "thanks": {
                    "name": "symfony/polyfill",
                    "url": "https://github.com/symfony/polyfill"
                }
            },
            "autoload": {
                "files": [
                    "bootstrap.php"
                ],
                "psr-4": {
                    "Symfony\\Polyfill\\Mbstring\\": ""
                }
            },
            "notification-url": "https://packagist.org/downloads/",
            "license": [
                "MIT"
            ],
            "authors": [
                {
                    "name": "Nicolas Grekas",
                    "email": "p@tchwork.com"
                },
                {
                    "name": "Symfony Community",
                    "homepage": "https://symfony.com/contributors"
                }
            ],
            "description": "Symfony polyfill for the Mbstring extension",
            "homepage": "https://symfony.com",
            "keywords": [
                "compatibility",
                "mbstring",
                "polyfill",
                "portable",
                "shim"
            ],
            "support": {
                "source": "https://github.com/symfony/polyfill-mbstring/tree/v1.26.0"
            },
            "funding": [
                {
                    "url": "https://symfony.com/sponsor",
                    "type": "custom"
                },
                {
                    "url": "https://github.com/fabpot",
                    "type": "github"
                },
                {
                    "url": "https://tidelift.com/funding/github/packagist/symfony/symfony",
                    "type": "tidelift"
                }
            ],
            "time": "2022-05-24T11:49:31+00:00"
        },
        {
            "name": "symfony/process",
            "version": "v6.0.11",
            "source": {
                "type": "git",
                "url": "https://github.com/symfony/process.git",
                "reference": "44270a08ccb664143dede554ff1c00aaa2247a43"
            },
            "dist": {
                "type": "zip",
                "url": "https://api.github.com/repos/symfony/process/zipball/44270a08ccb664143dede554ff1c00aaa2247a43",
                "reference": "44270a08ccb664143dede554ff1c00aaa2247a43",
                "shasum": ""
            },
            "require": {
                "php": ">=8.0.2"
            },
            "type": "library",
            "autoload": {
                "psr-4": {
                    "Symfony\\Component\\Process\\": ""
                },
                "exclude-from-classmap": [
                    "/Tests/"
                ]
            },
            "notification-url": "https://packagist.org/downloads/",
            "license": [
                "MIT"
            ],
            "authors": [
                {
                    "name": "Fabien Potencier",
                    "email": "fabien@symfony.com"
                },
                {
                    "name": "Symfony Community",
                    "homepage": "https://symfony.com/contributors"
                }
            ],
            "description": "Executes commands in sub-processes",
            "homepage": "https://symfony.com",
            "support": {
                "source": "https://github.com/symfony/process/tree/v6.0.11"
            },
            "funding": [
                {
                    "url": "https://symfony.com/sponsor",
                    "type": "custom"
                },
                {
                    "url": "https://github.com/fabpot",
                    "type": "github"
                },
                {
                    "url": "https://tidelift.com/funding/github/packagist/symfony/symfony",
                    "type": "tidelift"
                }
            ],
            "time": "2022-06-27T17:10:44+00:00"
        },
        {
            "name": "symfony/service-contracts",
            "version": "v3.0.2",
            "source": {
                "type": "git",
                "url": "https://github.com/symfony/service-contracts.git",
                "reference": "d78d39c1599bd1188b8e26bb341da52c3c6d8a66"
            },
            "dist": {
                "type": "zip",
                "url": "https://api.github.com/repos/symfony/service-contracts/zipball/d78d39c1599bd1188b8e26bb341da52c3c6d8a66",
                "reference": "d78d39c1599bd1188b8e26bb341da52c3c6d8a66",
                "shasum": ""
            },
            "require": {
                "php": ">=8.0.2",
                "psr/container": "^2.0"
            },
            "conflict": {
                "ext-psr": "<1.1|>=2"
            },
            "suggest": {
                "symfony/service-implementation": ""
            },
            "type": "library",
            "extra": {
                "branch-alias": {
                    "dev-main": "3.0-dev"
                },
                "thanks": {
                    "name": "symfony/contracts",
                    "url": "https://github.com/symfony/contracts"
                }
            },
            "autoload": {
                "psr-4": {
                    "Symfony\\Contracts\\Service\\": ""
                }
            },
            "notification-url": "https://packagist.org/downloads/",
            "license": [
                "MIT"
            ],
            "authors": [
                {
                    "name": "Nicolas Grekas",
                    "email": "p@tchwork.com"
                },
                {
                    "name": "Symfony Community",
                    "homepage": "https://symfony.com/contributors"
                }
            ],
            "description": "Generic abstractions related to writing services",
            "homepage": "https://symfony.com",
            "keywords": [
                "abstractions",
                "contracts",
                "decoupling",
                "interfaces",
                "interoperability",
                "standards"
            ],
            "support": {
                "source": "https://github.com/symfony/service-contracts/tree/v3.0.2"
            },
            "funding": [
                {
                    "url": "https://symfony.com/sponsor",
                    "type": "custom"
                },
                {
                    "url": "https://github.com/fabpot",
                    "type": "github"
                },
                {
                    "url": "https://tidelift.com/funding/github/packagist/symfony/symfony",
                    "type": "tidelift"
                }
            ],
            "time": "2022-05-30T19:17:58+00:00"
        },
        {
            "name": "symfony/string",
            "version": "v6.0.15",
            "source": {
                "type": "git",
                "url": "https://github.com/symfony/string.git",
                "reference": "51ac0fa0ccf132a00519b87c97e8f775fa14e771"
            },
            "dist": {
                "type": "zip",
                "url": "https://api.github.com/repos/symfony/string/zipball/51ac0fa0ccf132a00519b87c97e8f775fa14e771",
                "reference": "51ac0fa0ccf132a00519b87c97e8f775fa14e771",
                "shasum": ""
            },
            "require": {
                "php": ">=8.0.2",
                "symfony/polyfill-ctype": "~1.8",
                "symfony/polyfill-intl-grapheme": "~1.0",
                "symfony/polyfill-intl-normalizer": "~1.0",
                "symfony/polyfill-mbstring": "~1.0"
            },
            "conflict": {
                "symfony/translation-contracts": "<2.0"
            },
            "require-dev": {
                "symfony/error-handler": "^5.4|^6.0",
                "symfony/http-client": "^5.4|^6.0",
                "symfony/translation-contracts": "^2.0|^3.0",
                "symfony/var-exporter": "^5.4|^6.0"
            },
            "type": "library",
            "autoload": {
                "files": [
                    "Resources/functions.php"
                ],
                "psr-4": {
                    "Symfony\\Component\\String\\": ""
                },
                "exclude-from-classmap": [
                    "/Tests/"
                ]
            },
            "notification-url": "https://packagist.org/downloads/",
            "license": [
                "MIT"
            ],
            "authors": [
                {
                    "name": "Nicolas Grekas",
                    "email": "p@tchwork.com"
                },
                {
                    "name": "Symfony Community",
                    "homepage": "https://symfony.com/contributors"
                }
            ],
            "description": "Provides an object-oriented API to strings and deals with bytes, UTF-8 code points and grapheme clusters in a unified way",
            "homepage": "https://symfony.com",
            "keywords": [
                "grapheme",
                "i18n",
                "string",
                "unicode",
                "utf-8",
                "utf8"
            ],
            "support": {
                "source": "https://github.com/symfony/string/tree/v6.0.15"
            },
            "funding": [
                {
                    "url": "https://symfony.com/sponsor",
                    "type": "custom"
                },
                {
                    "url": "https://github.com/fabpot",
                    "type": "github"
                },
                {
                    "url": "https://tidelift.com/funding/github/packagist/symfony/symfony",
                    "type": "tidelift"
                }
            ],
            "time": "2022-10-10T09:34:08+00:00"
        },
        {
            "name": "theseer/tokenizer",
            "version": "1.2.1",
            "source": {
                "type": "git",
                "url": "https://github.com/theseer/tokenizer.git",
                "reference": "34a41e998c2183e22995f158c581e7b5e755ab9e"
            },
            "dist": {
                "type": "zip",
                "url": "https://api.github.com/repos/theseer/tokenizer/zipball/34a41e998c2183e22995f158c581e7b5e755ab9e",
                "reference": "34a41e998c2183e22995f158c581e7b5e755ab9e",
                "shasum": ""
            },
            "require": {
                "ext-dom": "*",
                "ext-tokenizer": "*",
                "ext-xmlwriter": "*",
                "php": "^7.2 || ^8.0"
            },
            "type": "library",
            "autoload": {
                "classmap": [
                    "src/"
                ]
            },
            "notification-url": "https://packagist.org/downloads/",
            "license": [
                "BSD-3-Clause"
            ],
            "authors": [
                {
                    "name": "Arne Blankerts",
                    "email": "arne@blankerts.de",
                    "role": "Developer"
                }
            ],
            "description": "A small library for converting tokenized PHP source code into XML and potentially other formats",
            "support": {
                "issues": "https://github.com/theseer/tokenizer/issues",
                "source": "https://github.com/theseer/tokenizer/tree/1.2.1"
            },
            "funding": [
                {
                    "url": "https://github.com/theseer",
                    "type": "github"
                }
            ],
            "time": "2021-07-28T10:34:58+00:00"
        },
        {
            "name": "wikimedia/at-ease",
            "version": "v2.1.0",
            "source": {
                "type": "git",
                "url": "https://github.com/wikimedia/at-ease.git",
                "reference": "e8ebaa7bb7c8a8395481a05f6dc4deaceab11c33"
            },
            "dist": {
                "type": "zip",
                "url": "https://api.github.com/repos/wikimedia/at-ease/zipball/e8ebaa7bb7c8a8395481a05f6dc4deaceab11c33",
                "reference": "e8ebaa7bb7c8a8395481a05f6dc4deaceab11c33",
                "shasum": ""
            },
            "require": {
                "php": ">=7.2.9"
            },
            "require-dev": {
                "mediawiki/mediawiki-codesniffer": "35.0.0",
                "mediawiki/minus-x": "1.1.1",
                "ockcyp/covers-validator": "1.3.3",
                "php-parallel-lint/php-console-highlighter": "0.5.0",
                "php-parallel-lint/php-parallel-lint": "1.2.0",
                "phpunit/phpunit": "^8.5"
            },
            "type": "library",
            "autoload": {
                "files": [
                    "src/Wikimedia/Functions.php"
                ],
                "psr-4": {
                    "Wikimedia\\AtEase\\": "src/Wikimedia/AtEase/"
                }
            },
            "notification-url": "https://packagist.org/downloads/",
            "license": [
                "GPL-2.0-or-later"
            ],
            "authors": [
                {
                    "name": "Tim Starling",
                    "email": "tstarling@wikimedia.org"
                },
                {
                    "name": "MediaWiki developers",
                    "email": "wikitech-l@lists.wikimedia.org"
                }
            ],
            "description": "Safe replacement to @ for suppressing warnings.",
            "homepage": "https://www.mediawiki.org/wiki/at-ease",
            "support": {
                "source": "https://github.com/wikimedia/at-ease/tree/v2.1.0"
            },
            "time": "2021-02-27T15:53:37+00:00"
        },
        {
            "name": "yoast/phpunit-polyfills",
            "version": "1.0.3",
            "source": {
                "type": "git",
                "url": "https://github.com/Yoast/PHPUnit-Polyfills.git",
                "reference": "5ea3536428944955f969bc764bbe09738e151ada"
            },
            "dist": {
                "type": "zip",
                "url": "https://api.github.com/repos/Yoast/PHPUnit-Polyfills/zipball/5ea3536428944955f969bc764bbe09738e151ada",
                "reference": "5ea3536428944955f969bc764bbe09738e151ada",
                "shasum": ""
            },
            "require": {
                "php": ">=5.4",
                "phpunit/phpunit": "^4.8.36 || ^5.7.21 || ^6.0 || ^7.0 || ^8.0 || ^9.0"
            },
            "require-dev": {
                "yoast/yoastcs": "^2.2.0"
            },
            "type": "library",
            "extra": {
                "branch-alias": {
                    "dev-main": "1.x-dev",
                    "dev-develop": "1.x-dev"
                }
            },
            "autoload": {
                "files": [
                    "phpunitpolyfills-autoload.php"
                ]
            },
            "notification-url": "https://packagist.org/downloads/",
            "license": [
                "BSD-3-Clause"
            ],
            "authors": [
                {
                    "name": "Team Yoast",
                    "email": "support@yoast.com",
                    "homepage": "https://yoast.com"
                },
                {
                    "name": "Contributors",
                    "homepage": "https://github.com/Yoast/PHPUnit-Polyfills/graphs/contributors"
                }
            ],
            "description": "Set of polyfills for changed PHPUnit functionality to allow for creating PHPUnit cross-version compatible tests",
            "homepage": "https://github.com/Yoast/PHPUnit-Polyfills",
            "keywords": [
                "phpunit",
                "polyfill",
                "testing"
            ],
            "support": {
                "issues": "https://github.com/Yoast/PHPUnit-Polyfills/issues",
                "source": "https://github.com/Yoast/PHPUnit-Polyfills"
            },
            "time": "2021-11-23T01:37:03+00:00"
        }
    ],
    "aliases": [],
    "minimum-stability": "dev",
    "stability-flags": {
        "automattic/jetpack-autoloader": 20,
        "automattic/jetpack-backup": 20,
        "automattic/jetpack-composer-plugin": 20,
        "automattic/jetpack-plugins-installer": 20,
        "automattic/jetpack-changelogger": 20
    },
    "prefer-stable": true,
    "prefer-lowest": false,
    "platform": [],
    "platform-dev": [],
    "plugin-api-version": "2.3.0"
}<|MERGE_RESOLUTION|>--- conflicted
+++ resolved
@@ -238,11 +238,7 @@
             "dist": {
                 "type": "path",
                 "url": "../../packages/backup",
-<<<<<<< HEAD
-                "reference": "7f8aa338a3e85ced1dca02734584caf0c6bc914f"
-=======
-                "reference": "449305963c262301f7ced8a2e274048621bb55e2"
->>>>>>> d483314b
+                "reference": "49a3e67111b6d7bf7a7b1c67ee0cd24e34208911"
             },
             "require": {
                 "automattic/jetpack-admin-ui": "^0.2",
