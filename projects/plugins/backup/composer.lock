--- conflicted
+++ resolved
@@ -4,11 +4,7 @@
         "Read more about it at https://getcomposer.org/doc/01-basic-usage.md#installing-dependencies",
         "This file is @generated automatically"
     ],
-<<<<<<< HEAD
     "content-hash": "bc568cd3ab2e999e23aefd01872b8b1c",
-=======
-    "content-hash": "00feb006889c6ff0e477e7d5dbd986c9",
->>>>>>> 19a66009
     "packages": [
         {
             "name": "automattic/jetpack-a8c-mc-stats",
@@ -239,7 +235,7 @@
             "dist": {
                 "type": "path",
                 "url": "../../packages/backup",
-                "reference": "a9e3694a11e1691b1597945e3191563d8470c69e"
+                "reference": "6b656f9032d99cdcd7408187d71ccff8a1404a29"
             },
             "require": {
                 "automattic/jetpack-admin-ui": "^0.2",
@@ -250,7 +246,7 @@
                 "automattic/jetpack-connection": "^1.37",
                 "automattic/jetpack-connection-ui": "^2.3",
                 "automattic/jetpack-identity-crisis": "^0.8",
-                "automattic/jetpack-my-jetpack": "^0.6",
+                "automattic/jetpack-my-jetpack": "1.0.x-dev",
                 "automattic/jetpack-status": "^1.12",
                 "automattic/jetpack-sync": "^1.30"
             },
@@ -1703,16 +1699,16 @@
         },
         {
             "name": "phpdocumentor/type-resolver",
-            "version": "1.6.0",
+            "version": "1.6.1",
             "source": {
                 "type": "git",
                 "url": "https://github.com/phpDocumentor/TypeResolver.git",
-                "reference": "93ebd0014cab80c4ea9f5e297ea48672f1b87706"
-            },
-            "dist": {
-                "type": "zip",
-                "url": "https://api.github.com/repos/phpDocumentor/TypeResolver/zipball/93ebd0014cab80c4ea9f5e297ea48672f1b87706",
-                "reference": "93ebd0014cab80c4ea9f5e297ea48672f1b87706",
+                "reference": "77a32518733312af16a44300404e945338981de3"
+            },
+            "dist": {
+                "type": "zip",
+                "url": "https://api.github.com/repos/phpDocumentor/TypeResolver/zipball/77a32518733312af16a44300404e945338981de3",
+                "reference": "77a32518733312af16a44300404e945338981de3",
                 "shasum": ""
             },
             "require": {
@@ -1747,9 +1743,9 @@
             "description": "A PSR-5 based resolver of Class names, Types and Structural Element Names",
             "support": {
                 "issues": "https://github.com/phpDocumentor/TypeResolver/issues",
-                "source": "https://github.com/phpDocumentor/TypeResolver/tree/1.6.0"
-            },
-            "time": "2022-01-04T19:58:01+00:00"
+                "source": "https://github.com/phpDocumentor/TypeResolver/tree/1.6.1"
+            },
+            "time": "2022-03-15T21:29:03+00:00"
         },
         {
             "name": "phpspec/prophecy",
@@ -2138,16 +2134,16 @@
         },
         {
             "name": "phpunit/phpunit",
-            "version": "9.5.18",
+            "version": "9.5.20",
             "source": {
                 "type": "git",
                 "url": "https://github.com/sebastianbergmann/phpunit.git",
-                "reference": "1b5856028273bfd855e60a887278857d872ec67a"
-            },
-            "dist": {
-                "type": "zip",
-                "url": "https://api.github.com/repos/sebastianbergmann/phpunit/zipball/1b5856028273bfd855e60a887278857d872ec67a",
-                "reference": "1b5856028273bfd855e60a887278857d872ec67a",
+                "reference": "12bc8879fb65aef2138b26fc633cb1e3620cffba"
+            },
+            "dist": {
+                "type": "zip",
+                "url": "https://api.github.com/repos/sebastianbergmann/phpunit/zipball/12bc8879fb65aef2138b26fc633cb1e3620cffba",
+                "reference": "12bc8879fb65aef2138b26fc633cb1e3620cffba",
                 "shasum": ""
             },
             "require": {
@@ -2177,7 +2173,7 @@
                 "sebastian/global-state": "^5.0.1",
                 "sebastian/object-enumerator": "^4.0.3",
                 "sebastian/resource-operations": "^3.0.3",
-                "sebastian/type": "^2.3.4",
+                "sebastian/type": "^3.0",
                 "sebastian/version": "^3.0.2"
             },
             "require-dev": {
@@ -2225,7 +2221,7 @@
             ],
             "support": {
                 "issues": "https://github.com/sebastianbergmann/phpunit/issues",
-                "source": "https://github.com/sebastianbergmann/phpunit/tree/9.5.18"
+                "source": "https://github.com/sebastianbergmann/phpunit/tree/9.5.20"
             },
             "funding": [
                 {
@@ -2237,26 +2233,31 @@
                     "type": "github"
                 }
             ],
-            "time": "2022-03-08T06:52:28+00:00"
+            "time": "2022-04-01T12:37:26+00:00"
         },
         {
             "name": "psr/container",
-            "version": "1.1.2",
+            "version": "2.0.2",
             "source": {
                 "type": "git",
                 "url": "https://github.com/php-fig/container.git",
-                "reference": "513e0666f7216c7459170d56df27dfcefe1689ea"
-            },
-            "dist": {
-                "type": "zip",
-                "url": "https://api.github.com/repos/php-fig/container/zipball/513e0666f7216c7459170d56df27dfcefe1689ea",
-                "reference": "513e0666f7216c7459170d56df27dfcefe1689ea",
+                "reference": "c71ecc56dfe541dbd90c5360474fbc405f8d5963"
+            },
+            "dist": {
+                "type": "zip",
+                "url": "https://api.github.com/repos/php-fig/container/zipball/c71ecc56dfe541dbd90c5360474fbc405f8d5963",
+                "reference": "c71ecc56dfe541dbd90c5360474fbc405f8d5963",
                 "shasum": ""
             },
             "require": {
                 "php": ">=7.4.0"
             },
             "type": "library",
+            "extra": {
+                "branch-alias": {
+                    "dev-master": "2.0.x-dev"
+                }
+            },
             "autoload": {
                 "psr-4": {
                     "Psr\\Container\\": "src/"
@@ -2283,9 +2284,9 @@
             ],
             "support": {
                 "issues": "https://github.com/php-fig/container/issues",
-                "source": "https://github.com/php-fig/container/tree/1.1.2"
-            },
-            "time": "2021-11-05T16:50:12+00:00"
+                "source": "https://github.com/php-fig/container/tree/2.0.2"
+            },
+            "time": "2021-11-05T16:47:00+00:00"
         },
         {
             "name": "sebastian/cli-parser",
@@ -2653,16 +2654,16 @@
         },
         {
             "name": "sebastian/environment",
-            "version": "5.1.3",
+            "version": "5.1.4",
             "source": {
                 "type": "git",
                 "url": "https://github.com/sebastianbergmann/environment.git",
-                "reference": "388b6ced16caa751030f6a69e588299fa09200ac"
-            },
-            "dist": {
-                "type": "zip",
-                "url": "https://api.github.com/repos/sebastianbergmann/environment/zipball/388b6ced16caa751030f6a69e588299fa09200ac",
-                "reference": "388b6ced16caa751030f6a69e588299fa09200ac",
+                "reference": "1b5dff7bb151a4db11d49d90e5408e4e938270f7"
+            },
+            "dist": {
+                "type": "zip",
+                "url": "https://api.github.com/repos/sebastianbergmann/environment/zipball/1b5dff7bb151a4db11d49d90e5408e4e938270f7",
+                "reference": "1b5dff7bb151a4db11d49d90e5408e4e938270f7",
                 "shasum": ""
             },
             "require": {
@@ -2704,7 +2705,7 @@
             ],
             "support": {
                 "issues": "https://github.com/sebastianbergmann/environment/issues",
-                "source": "https://github.com/sebastianbergmann/environment/tree/5.1.3"
+                "source": "https://github.com/sebastianbergmann/environment/tree/5.1.4"
             },
             "funding": [
                 {
@@ -2712,7 +2713,7 @@
                     "type": "github"
                 }
             ],
-            "time": "2020-09-28T05:52:38+00:00"
+            "time": "2022-04-03T09:37:03+00:00"
         },
         {
             "name": "sebastian/exporter",
@@ -3144,28 +3145,28 @@
         },
         {
             "name": "sebastian/type",
-            "version": "2.3.4",
+            "version": "3.0.0",
             "source": {
                 "type": "git",
                 "url": "https://github.com/sebastianbergmann/type.git",
-                "reference": "b8cd8a1c753c90bc1a0f5372170e3e489136f914"
-            },
-            "dist": {
-                "type": "zip",
-                "url": "https://api.github.com/repos/sebastianbergmann/type/zipball/b8cd8a1c753c90bc1a0f5372170e3e489136f914",
-                "reference": "b8cd8a1c753c90bc1a0f5372170e3e489136f914",
+                "reference": "b233b84bc4465aff7b57cf1c4bc75c86d00d6dad"
+            },
+            "dist": {
+                "type": "zip",
+                "url": "https://api.github.com/repos/sebastianbergmann/type/zipball/b233b84bc4465aff7b57cf1c4bc75c86d00d6dad",
+                "reference": "b233b84bc4465aff7b57cf1c4bc75c86d00d6dad",
                 "shasum": ""
             },
             "require": {
                 "php": ">=7.3"
             },
             "require-dev": {
-                "phpunit/phpunit": "^9.3"
-            },
-            "type": "library",
-            "extra": {
-                "branch-alias": {
-                    "dev-master": "2.3-dev"
+                "phpunit/phpunit": "^9.5"
+            },
+            "type": "library",
+            "extra": {
+                "branch-alias": {
+                    "dev-master": "3.0-dev"
                 }
             },
             "autoload": {
@@ -3188,7 +3189,7 @@
             "homepage": "https://github.com/sebastianbergmann/type",
             "support": {
                 "issues": "https://github.com/sebastianbergmann/type/issues",
-                "source": "https://github.com/sebastianbergmann/type/tree/2.3.4"
+                "source": "https://github.com/sebastianbergmann/type/tree/3.0.0"
             },
             "funding": [
                 {
@@ -3196,7 +3197,7 @@
                     "type": "github"
                 }
             ],
-            "time": "2021-06-15T12:49:02+00:00"
+            "time": "2022-03-15T09:54:48+00:00"
         },
         {
             "name": "sebastian/version",
@@ -3253,16 +3254,16 @@
         },
         {
             "name": "symfony/console",
-            "version": "v5.4.5",
+            "version": "v5.4.7",
             "source": {
                 "type": "git",
                 "url": "https://github.com/symfony/console.git",
-                "reference": "d8111acc99876953f52fe16d4c50eb60940d49ad"
-            },
-            "dist": {
-                "type": "zip",
-                "url": "https://api.github.com/repos/symfony/console/zipball/d8111acc99876953f52fe16d4c50eb60940d49ad",
-                "reference": "d8111acc99876953f52fe16d4c50eb60940d49ad",
+                "reference": "900275254f0a1a2afff1ab0e11abd5587a10e1d6"
+            },
+            "dist": {
+                "type": "zip",
+                "url": "https://api.github.com/repos/symfony/console/zipball/900275254f0a1a2afff1ab0e11abd5587a10e1d6",
+                "reference": "900275254f0a1a2afff1ab0e11abd5587a10e1d6",
                 "shasum": ""
             },
             "require": {
@@ -3332,7 +3333,7 @@
                 "terminal"
             ],
             "support": {
-                "source": "https://github.com/symfony/console/tree/v5.4.5"
+                "source": "https://github.com/symfony/console/tree/v5.4.7"
             },
             "funding": [
                 {
@@ -3348,29 +3349,29 @@
                     "type": "tidelift"
                 }
             ],
-            "time": "2022-02-24T12:45:35+00:00"
+            "time": "2022-03-31T17:09:19+00:00"
         },
         {
             "name": "symfony/deprecation-contracts",
-            "version": "v2.5.0",
+            "version": "v3.0.1",
             "source": {
                 "type": "git",
                 "url": "https://github.com/symfony/deprecation-contracts.git",
-                "reference": "6f981ee24cf69ee7ce9736146d1c57c2780598a8"
-            },
-            "dist": {
-                "type": "zip",
-                "url": "https://api.github.com/repos/symfony/deprecation-contracts/zipball/6f981ee24cf69ee7ce9736146d1c57c2780598a8",
-                "reference": "6f981ee24cf69ee7ce9736146d1c57c2780598a8",
-                "shasum": ""
-            },
-            "require": {
-                "php": ">=7.1"
-            },
-            "type": "library",
-            "extra": {
-                "branch-alias": {
-                    "dev-main": "2.5-dev"
+                "reference": "26954b3d62a6c5fd0ea8a2a00c0353a14978d05c"
+            },
+            "dist": {
+                "type": "zip",
+                "url": "https://api.github.com/repos/symfony/deprecation-contracts/zipball/26954b3d62a6c5fd0ea8a2a00c0353a14978d05c",
+                "reference": "26954b3d62a6c5fd0ea8a2a00c0353a14978d05c",
+                "shasum": ""
+            },
+            "require": {
+                "php": ">=8.0.2"
+            },
+            "type": "library",
+            "extra": {
+                "branch-alias": {
+                    "dev-main": "3.0-dev"
                 },
                 "thanks": {
                     "name": "symfony/contracts",
@@ -3399,7 +3400,7 @@
             "description": "A generic function and convention to trigger deprecation notices",
             "homepage": "https://symfony.com",
             "support": {
-                "source": "https://github.com/symfony/deprecation-contracts/tree/v2.5.0"
+                "source": "https://github.com/symfony/deprecation-contracts/tree/v3.0.1"
             },
             "funding": [
                 {
@@ -3415,7 +3416,7 @@
                     "type": "tidelift"
                 }
             ],
-            "time": "2021-07-12T14:48:14+00:00"
+            "time": "2022-01-02T09:55:41+00:00"
         },
         {
             "name": "symfony/polyfill-ctype",
@@ -3911,16 +3912,16 @@
         },
         {
             "name": "symfony/process",
-            "version": "v5.4.5",
+            "version": "v5.4.7",
             "source": {
                 "type": "git",
                 "url": "https://github.com/symfony/process.git",
-                "reference": "95440409896f90a5f85db07a32b517ecec17fa4c"
-            },
-            "dist": {
-                "type": "zip",
-                "url": "https://api.github.com/repos/symfony/process/zipball/95440409896f90a5f85db07a32b517ecec17fa4c",
-                "reference": "95440409896f90a5f85db07a32b517ecec17fa4c",
+                "reference": "38a44b2517b470a436e1c944bf9b9ba3961137fb"
+            },
+            "dist": {
+                "type": "zip",
+                "url": "https://api.github.com/repos/symfony/process/zipball/38a44b2517b470a436e1c944bf9b9ba3961137fb",
+                "reference": "38a44b2517b470a436e1c944bf9b9ba3961137fb",
                 "shasum": ""
             },
             "require": {
@@ -3953,7 +3954,7 @@
             "description": "Executes commands in sub-processes",
             "homepage": "https://symfony.com",
             "support": {
-                "source": "https://github.com/symfony/process/tree/v5.4.5"
+                "source": "https://github.com/symfony/process/tree/v5.4.7"
             },
             "funding": [
                 {
@@ -3969,26 +3970,25 @@
                     "type": "tidelift"
                 }
             ],
-            "time": "2022-01-30T18:16:22+00:00"
+            "time": "2022-03-18T16:18:52+00:00"
         },
         {
             "name": "symfony/service-contracts",
-            "version": "v2.5.0",
+            "version": "v3.0.1",
             "source": {
                 "type": "git",
                 "url": "https://github.com/symfony/service-contracts.git",
-                "reference": "1ab11b933cd6bc5464b08e81e2c5b07dec58b0fc"
-            },
-            "dist": {
-                "type": "zip",
-                "url": "https://api.github.com/repos/symfony/service-contracts/zipball/1ab11b933cd6bc5464b08e81e2c5b07dec58b0fc",
-                "reference": "1ab11b933cd6bc5464b08e81e2c5b07dec58b0fc",
-                "shasum": ""
-            },
-            "require": {
-                "php": ">=7.2.5",
-                "psr/container": "^1.1",
-                "symfony/deprecation-contracts": "^2.1"
+                "reference": "e517458f278c2131ca9f262f8fbaf01410f2c65c"
+            },
+            "dist": {
+                "type": "zip",
+                "url": "https://api.github.com/repos/symfony/service-contracts/zipball/e517458f278c2131ca9f262f8fbaf01410f2c65c",
+                "reference": "e517458f278c2131ca9f262f8fbaf01410f2c65c",
+                "shasum": ""
+            },
+            "require": {
+                "php": ">=8.0.2",
+                "psr/container": "^2.0"
             },
             "conflict": {
                 "ext-psr": "<1.1|>=2"
@@ -3999,7 +3999,7 @@
             "type": "library",
             "extra": {
                 "branch-alias": {
-                    "dev-main": "2.5-dev"
+                    "dev-main": "3.0-dev"
                 },
                 "thanks": {
                     "name": "symfony/contracts",
@@ -4036,7 +4036,7 @@
                 "standards"
             ],
             "support": {
-                "source": "https://github.com/symfony/service-contracts/tree/v2.5.0"
+                "source": "https://github.com/symfony/service-contracts/tree/v3.0.1"
             },
             "funding": [
                 {
@@ -4052,38 +4052,37 @@
                     "type": "tidelift"
                 }
             ],
-            "time": "2021-11-04T16:48:04+00:00"
+            "time": "2022-03-13T20:10:05+00:00"
         },
         {
             "name": "symfony/string",
-            "version": "v5.4.3",
+            "version": "v6.0.3",
             "source": {
                 "type": "git",
                 "url": "https://github.com/symfony/string.git",
-                "reference": "92043b7d8383e48104e411bc9434b260dbeb5a10"
-            },
-            "dist": {
-                "type": "zip",
-                "url": "https://api.github.com/repos/symfony/string/zipball/92043b7d8383e48104e411bc9434b260dbeb5a10",
-                "reference": "92043b7d8383e48104e411bc9434b260dbeb5a10",
-                "shasum": ""
-            },
-            "require": {
-                "php": ">=7.2.5",
+                "reference": "522144f0c4c004c80d56fa47e40e17028e2eefc2"
+            },
+            "dist": {
+                "type": "zip",
+                "url": "https://api.github.com/repos/symfony/string/zipball/522144f0c4c004c80d56fa47e40e17028e2eefc2",
+                "reference": "522144f0c4c004c80d56fa47e40e17028e2eefc2",
+                "shasum": ""
+            },
+            "require": {
+                "php": ">=8.0.2",
                 "symfony/polyfill-ctype": "~1.8",
                 "symfony/polyfill-intl-grapheme": "~1.0",
                 "symfony/polyfill-intl-normalizer": "~1.0",
-                "symfony/polyfill-mbstring": "~1.0",
-                "symfony/polyfill-php80": "~1.15"
+                "symfony/polyfill-mbstring": "~1.0"
             },
             "conflict": {
-                "symfony/translation-contracts": ">=3.0"
-            },
-            "require-dev": {
-                "symfony/error-handler": "^4.4|^5.0|^6.0",
-                "symfony/http-client": "^4.4|^5.0|^6.0",
-                "symfony/translation-contracts": "^1.1|^2",
-                "symfony/var-exporter": "^4.4|^5.0|^6.0"
+                "symfony/translation-contracts": "<2.0"
+            },
+            "require-dev": {
+                "symfony/error-handler": "^5.4|^6.0",
+                "symfony/http-client": "^5.4|^6.0",
+                "symfony/translation-contracts": "^2.0|^3.0",
+                "symfony/var-exporter": "^5.4|^6.0"
             },
             "type": "library",
             "autoload": {
@@ -4122,7 +4121,7 @@
                 "utf8"
             ],
             "support": {
-                "source": "https://github.com/symfony/string/tree/v5.4.3"
+                "source": "https://github.com/symfony/string/tree/v6.0.3"
             },
             "funding": [
                 {
@@ -4138,7 +4137,7 @@
                     "type": "tidelift"
                 }
             ],
-            "time": "2022-01-02T09:53:40+00:00"
+            "time": "2022-01-02T09:55:41+00:00"
         },
         {
             "name": "theseer/tokenizer",
