--- conflicted
+++ resolved
@@ -4,11 +4,7 @@
         "Read more about it at https://getcomposer.org/doc/01-basic-usage.md#installing-dependencies",
         "This file is @generated automatically"
     ],
-<<<<<<< HEAD
-    "content-hash": "a4fae0a31dec5a3d3a39259d6ef5f56b",
-=======
     "content-hash": "74c52cf5e29b9385f38ed0b7ebbbb85c",
->>>>>>> a6da953a
     "packages": [
         {
             "name": "automattic/jetpack-a8c-mc-stats",
@@ -274,10 +270,9 @@
             "dist": {
                 "type": "path",
                 "url": "../../packages/connection",
-                "reference": "8f2bc4718b6a6c498000a1a062a6fbd9422b8bd3"
-            },
-            "require": {
-                "automattic/jetpack-a8c-mc-stats": "^1.4",
+                "reference": "89075941c275ac160a2868cc8342a5a2625270d2"
+            },
+            "require": {
                 "automattic/jetpack-constants": "^1.6",
                 "automattic/jetpack-heartbeat": "^1.3",
                 "automattic/jetpack-options": "^1.13",
@@ -301,7 +296,7 @@
                     "link-template": "https://github.com/Automattic/jetpack-connection/compare/v${old}...v${new}"
                 },
                 "branch-alias": {
-                    "dev-master": "1.29.x-dev"
+                    "dev-master": "1.28.x-dev"
                 }
             },
             "autoload": {
@@ -344,10 +339,10 @@
             "dist": {
                 "type": "path",
                 "url": "../../packages/connection-ui",
-                "reference": "f56c1be3edbd3fccbfb17f2ab9f64ef741657c4d"
-            },
-            "require": {
-                "automattic/jetpack-connection": "^1.29",
+                "reference": "4fc70233dbfa0f3c24e643d0fd7c22b18e0ae464"
+            },
+            "require": {
+                "automattic/jetpack-connection": "^1.28",
                 "automattic/jetpack-constants": "^1.6",
                 "automattic/jetpack-device-detection": "^1.4"
             },
@@ -536,10 +531,10 @@
             "dist": {
                 "type": "path",
                 "url": "../../packages/identity-crisis",
-                "reference": "3b7a1ef7bd1492dc41559f9551fab8f8470770e6"
-            },
-            "require": {
-                "automattic/jetpack-connection": "^1.29",
+                "reference": "1eb72f5a0f7ef1e4e8c72a416f39e1a9de2a059b"
+            },
+            "require": {
+                "automattic/jetpack-connection": "^1.28",
                 "automattic/jetpack-constants": "^1.6",
                 "automattic/jetpack-logo": "^1.5",
                 "automattic/jetpack-options": "^1.13",
@@ -562,7 +557,7 @@
                     "link-template": "https://github.com/Automattic/jetpack-identity-crisis/compare/v${old}...v${new}"
                 },
                 "branch-alias": {
-                    "dev-master": "0.2.x-dev"
+                    "dev-master": "0.1.x-dev"
                 }
             },
             "autoload": {
@@ -909,13 +904,13 @@
             "dist": {
                 "type": "path",
                 "url": "../../packages/sync",
-                "reference": "6c1077dd77635019c8a1d1fd3e7aa6e0b754ff2f"
-            },
-            "require": {
-                "automattic/jetpack-connection": "^1.29",
+                "reference": "1e3b9e68d3a72e8b4caa7627100fbd81a0feb52d"
+            },
+            "require": {
+                "automattic/jetpack-connection": "^1.28",
                 "automattic/jetpack-constants": "^1.6",
                 "automattic/jetpack-heartbeat": "^1.3",
-                "automattic/jetpack-identity-crisis": "^0.2",
+                "automattic/jetpack-identity-crisis": "^0.1",
                 "automattic/jetpack-options": "^1.13",
                 "automattic/jetpack-password-checker": "^0.1",
                 "automattic/jetpack-roles": "^1.4",
