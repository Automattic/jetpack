--- conflicted
+++ resolved
@@ -4,11 +4,7 @@
         "Read more about it at https://getcomposer.org/doc/01-basic-usage.md#installing-dependencies",
         "This file is @generated automatically"
     ],
-<<<<<<< HEAD
     "content-hash": "c956cb2383deb6849e248a9a3b1b5a2e",
-=======
-    "content-hash": "c216c650d8380ca246b7fdbc168b3ace",
->>>>>>> 07fc9e40
     "packages": [
         {
             "name": "automattic/jetpack-a8c-mc-stats",
@@ -360,11 +356,7 @@
             "dist": {
                 "type": "path",
                 "url": "../../packages/config",
-<<<<<<< HEAD
                 "reference": "fbcaa06ae1311c15b42f9e6c9330658592829af5"
-=======
-                "reference": "5e6ac4be1a8cd9eeadf778a30dd3653105d62462"
->>>>>>> 07fc9e40
             },
             "require-dev": {
                 "automattic/jetpack-changelogger": "^3.0"
@@ -472,11 +464,7 @@
             "dist": {
                 "type": "path",
                 "url": "../../packages/connection-ui",
-<<<<<<< HEAD
                 "reference": "141221fe12b83df9d5a76ff3d609d0933c65542c"
-=======
-                "reference": "bf3ccc1d700791b8c4baa34af2a6042ab845c4dc"
->>>>>>> 07fc9e40
             },
             "require": {
                 "automattic/jetpack-assets": "^1.16",
@@ -676,18 +664,11 @@
             "dist": {
                 "type": "path",
                 "url": "../../packages/identity-crisis",
-<<<<<<< HEAD
-                "reference": "37eb74b19fd92dd087f2ea428228f229e10d8004"
-            },
-            "require": {
+                "reference": "2d6e8b66686e9bc9bd0ee0d98ae2a2a14a7e9d70"
+            },
+            "require": {
+                "automattic/jetpack-assets": "^1.16",
                 "automattic/jetpack-connection": "^1.34",
-=======
-                "reference": "e7813f634535828421816f8d97701f19ceb2729d"
-            },
-            "require": {
-                "automattic/jetpack-assets": "^1.15",
-                "automattic/jetpack-connection": "^1.33",
->>>>>>> 07fc9e40
                 "automattic/jetpack-constants": "^1.6",
                 "automattic/jetpack-logo": "^1.5",
                 "automattic/jetpack-options": "^1.14",
@@ -703,7 +684,6 @@
             "extra": {
                 "autotagger": true,
                 "mirror-repo": "Automattic/jetpack-identity-crisis",
-                "textdomain": "jetpack-idc",
                 "version-constants": {
                     "::PACKAGE_VERSION": "src/class-identity-crisis.php"
                 },
@@ -1134,20 +1114,12 @@
             "dist": {
                 "type": "path",
                 "url": "../../packages/sync",
-<<<<<<< HEAD
-                "reference": "606b84d0d972672f4744578a22c58b673329ee23"
-=======
-                "reference": "e67f40fe33fa86275bcd85668fe409e3a42591b9"
->>>>>>> 07fc9e40
+                "reference": "1c7962ca83271b08f96673a657669360488cb2ea"
             },
             "require": {
                 "automattic/jetpack-connection": "^1.34",
                 "automattic/jetpack-constants": "^1.6",
-<<<<<<< HEAD
                 "automattic/jetpack-heartbeat": "^1.4",
-=======
-                "automattic/jetpack-heartbeat": "^1.3",
->>>>>>> 07fc9e40
                 "automattic/jetpack-identity-crisis": "^0.6",
                 "automattic/jetpack-options": "^1.14",
                 "automattic/jetpack-password-checker": "^0.2",
@@ -1163,7 +1135,6 @@
             "extra": {
                 "autotagger": true,
                 "mirror-repo": "Automattic/jetpack-sync",
-                "textdomain": "jetpack-sync",
                 "version-constants": {
                     "::PACKAGE_VERSION": "src/class-package-version.php"
                 },
