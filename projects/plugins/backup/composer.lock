--- conflicted
+++ resolved
@@ -4,11 +4,7 @@
         "Read more about it at https://getcomposer.org/doc/01-basic-usage.md#installing-dependencies",
         "This file is @generated automatically"
     ],
-<<<<<<< HEAD
     "content-hash": "675ee1d377515b64cd0a7530021ef80b",
-=======
-    "content-hash": "ef796c5e5c9fde0ef9033b11e358a684",
->>>>>>> e022d19f
     "packages": [
         {
             "name": "automattic/jetpack-a8c-mc-stats",
