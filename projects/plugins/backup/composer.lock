--- conflicted
+++ resolved
@@ -4,11 +4,7 @@
         "Read more about it at https://getcomposer.org/doc/01-basic-usage.md#installing-dependencies",
         "This file is @generated automatically"
     ],
-<<<<<<< HEAD
-    "content-hash": "d954cfc36f3097148d6ce790bb3556fd",
-=======
-    "content-hash": "925044dd00ea7fdcdfb628ab5cc08fda",
->>>>>>> c62461a7
+    "content-hash": "1ba32e96ab45afa0e3d82769627ceec6",
     "packages": [
         {
             "name": "automattic/jetpack-a8c-mc-stats",
