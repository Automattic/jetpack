{
    "_readme": [
        "This file locks the dependencies of your project to a known state",
        "Read more about it at https://getcomposer.org/doc/01-basic-usage.md#installing-dependencies",
        "This file is @generated automatically"
    ],
<<<<<<< HEAD
    "content-hash": "59c5036a4965e06220d00a1d1542d207",
=======
    "content-hash": "b26be9d42c2a4ad2e11d3cd2ac9a1c16",
>>>>>>> c436e309
    "packages": [
        {
            "name": "automattic/jetpack-a8c-mc-stats",
            "version": "dev-master",
            "dist": {
                "type": "path",
                "url": "../../packages/a8c-mc-stats",
                "reference": "a0c0c657875ba4ab7254d59778e249a144b01347"
            },
            "require-dev": {
                "automattic/jetpack-changelogger": "^3.0",
                "yoast/phpunit-polyfills": "1.0.2"
            },
            "type": "library",
            "extra": {
                "autotagger": true,
                "mirror-repo": "Automattic/jetpack-a8c-mc-stats",
                "changelogger": {
                    "link-template": "https://github.com/Automattic/jetpack-a8c-mc-stats/compare/v${old}...v${new}"
                },
                "branch-alias": {
                    "dev-master": "1.4.x-dev"
                }
            },
            "autoload": {
                "classmap": [
                    "src/"
                ]
            },
            "scripts": {
                "phpunit": [
                    "./vendor/phpunit/phpunit/phpunit --colors=always"
                ],
                "test-coverage": [
                    "@composer update",
                    "phpdbg -d memory_limit=2048M -d max_execution_time=900 -qrr ./vendor/bin/phpunit --coverage-clover \"$COVERAGE_DIR/clover.xml\""
                ],
                "test-php": [
                    "@composer update",
                    "@composer phpunit"
                ]
            },
            "license": [
                "GPL-2.0-or-later"
            ],
            "description": "Used to record internal usage stats for Automattic. Not visible to site owners.",
            "transport-options": {
                "monorepo": true,
                "relative": true
            }
        },
        {
            "name": "automattic/jetpack-admin-ui",
            "version": "dev-master",
            "dist": {
                "type": "path",
                "url": "../../packages/admin-ui",
                "reference": "7f51620d80a931c94e60f286dad541ff15836ef1"
            },
            "require-dev": {
                "automattic/jetpack-changelogger": "^3.0",
                "automattic/wordbless": "dev-master",
                "yoast/phpunit-polyfills": "1.0.2"
            },
            "type": "library",
            "extra": {
                "autotagger": true,
                "mirror-repo": "Automattic/jetpack-admin-ui",
                "changelogger": {
                    "link-template": "https://github.com/Automattic/jetpack-admin-ui/compare/${old}...${new}"
                },
                "branch-alias": {
                    "dev-master": "0.1.x-dev"
                },
                "version-constants": {
                    "::PACKAGE_VERSION": "src/class-admin-menu.php"
                }
            },
            "autoload": {
                "classmap": [
                    "src/"
                ]
            },
            "scripts": {
                "phpunit": [
                    "./vendor/phpunit/phpunit/phpunit --colors=always"
                ],
                "test-coverage": [
                    "@composer install",
                    "phpdbg -d memory_limit=2048M -d max_execution_time=900 -qrr ./vendor/bin/phpunit --coverage-clover \"$COVERAGE_DIR/clover.xml\""
                ],
                "test-php": [
                    "@composer install",
                    "@composer phpunit"
                ],
                "post-update-cmd": [
                    "php -r \"copy('vendor/automattic/wordbless/src/dbless-wpdb.php', 'wordpress/wp-content/db.php');\""
                ]
            },
            "license": [
                "GPL-2.0-or-later"
            ],
            "description": "Generic Jetpack wp-admin UI elements",
            "transport-options": {
                "monorepo": true,
                "relative": true
            }
        },
        {
            "name": "automattic/jetpack-assets",
            "version": "dev-master",
            "dist": {
                "type": "path",
                "url": "../../packages/assets",
                "reference": "3181e0507db74e367f2788b9c71c2bb8fc1b3e33"
            },
            "require": {
                "automattic/jetpack-constants": "^1.6"
            },
            "require-dev": {
                "automattic/jetpack-changelogger": "^3.0",
                "brain/monkey": "2.6.1",
                "yoast/phpunit-polyfills": "1.0.2"
            },
            "type": "library",
            "extra": {
                "autotagger": true,
                "mirror-repo": "Automattic/jetpack-assets",
                "changelogger": {
                    "link-template": "https://github.com/Automattic/jetpack-assets/compare/v${old}...v${new}"
                },
                "branch-alias": {
                    "dev-master": "1.13.x-dev"
                }
            },
            "autoload": {
                "classmap": [
                    "src/"
                ]
            },
            "scripts": {
                "phpunit": [
                    "./vendor/phpunit/phpunit/phpunit --colors=always"
                ],
                "test-coverage": [
                    "@composer update",
                    "phpdbg -d memory_limit=2048M -d max_execution_time=900 -qrr ./vendor/bin/phpunit --coverage-clover \"$COVERAGE_DIR/clover.xml\""
                ],
                "test-php": [
                    "@composer update",
                    "@composer phpunit"
                ]
            },
            "license": [
                "GPL-2.0-or-later"
            ],
            "description": "Asset management utilities for Jetpack ecosystem packages",
            "transport-options": {
                "monorepo": true,
                "relative": true
            }
        },
        {
            "name": "automattic/jetpack-autoloader",
            "version": "dev-master",
            "dist": {
                "type": "path",
                "url": "../../packages/autoloader",
                "reference": "5498d51fdb8c0a7b50a818a52a419ef539c998fb"
            },
            "require": {
                "composer-plugin-api": "^1.1 || ^2.0"
            },
            "require-dev": {
                "automattic/jetpack-changelogger": "^3.0",
                "yoast/phpunit-polyfills": "1.0.2"
            },
            "type": "composer-plugin",
            "extra": {
                "autotagger": true,
                "class": "Automattic\\Jetpack\\Autoloader\\CustomAutoloaderPlugin",
                "mirror-repo": "Automattic/jetpack-autoloader",
                "changelogger": {
                    "link-template": "https://github.com/Automattic/jetpack-autoloader/compare/v${old}...v${new}"
                },
                "branch-alias": {
                    "dev-master": "2.10.x-dev"
                }
            },
            "autoload": {
                "classmap": [
                    "src/AutoloadGenerator.php"
                ],
                "psr-4": {
                    "Automattic\\Jetpack\\Autoloader\\": "src"
                }
            },
            "scripts": {
                "phpunit": [
                    "./vendor/phpunit/phpunit/phpunit --colors=always"
                ],
                "test-coverage": [
                    "@composer update",
                    "phpdbg -d memory_limit=2048M -d max_execution_time=900 -qrr ./vendor/bin/phpunit --coverage-php \"./tests/php/tmp/coverage-report.php\"",
                    "php ./tests/php/bin/test-coverage.php \"$COVERAGE_DIR/clover.xml\""
                ],
                "test-php": [
                    "@composer update",
                    "@composer phpunit"
                ]
            },
            "license": [
                "GPL-2.0-or-later"
            ],
            "description": "Creates a custom autoloader for a plugin or theme.",
            "transport-options": {
                "monorepo": true,
                "relative": true
            }
        },
        {
            "name": "automattic/jetpack-backup",
            "version": "dev-master",
            "dist": {
                "type": "path",
                "url": "../../packages/backup",
                "reference": "6e2aa3fa602a8061f83c1f98c8528f25e68fcb3f"
            },
            "require": {
                "automattic/jetpack-connection": "^1.31",
                "automattic/jetpack-sync": "^1.27"
            },
            "require-dev": {
                "automattic/jetpack-changelogger": "^3.0",
                "automattic/wordbless": "@dev",
                "yoast/phpunit-polyfills": "1.0.2"
            },
            "type": "library",
            "extra": {
                "autotagger": true,
                "mirror-repo": "Automattic/jetpack-backup",
                "version-constants": {
                    "::PACKAGE_VERSION": "src/class-package-version.php"
                },
                "changelogger": {
                    "link-template": "https://github.com/Automattic/jetpack-backup/compare/v${old}...v${new}"
                },
                "branch-alias": {
                    "dev-master": "1.1.x-dev"
                }
            },
            "autoload": {
                "files": [
                    "actions.php"
                ],
                "classmap": [
                    "src/"
                ]
            },
            "scripts": {
                "phpunit": [
                    "./vendor/phpunit/phpunit/phpunit --colors=always"
                ],
                "test-coverage": [
                    "@composer install",
                    "phpdbg -d memory_limit=2048M -d max_execution_time=900 -qrr ./vendor/bin/phpunit --coverage-clover \"$COVERAGE_DIR/clover.xml\""
                ],
                "test-php": [
                    "@composer install",
                    "@composer phpunit"
                ],
                "post-update-cmd": [
                    "php -r \"copy('vendor/automattic/wordbless/src/dbless-wpdb.php', 'wordpress/wp-content/db.php');\""
                ]
            },
            "license": [
                "GPL-2.0-or-later"
            ],
            "description": "Tools to assist with backing up Jetpack sites.",
            "transport-options": {
                "monorepo": true,
                "relative": true
            }
        },
        {
            "name": "automattic/jetpack-config",
            "version": "dev-master",
            "dist": {
                "type": "path",
                "url": "../../packages/config",
                "reference": "c6408e82a9c80f5be6beccaf23c392151a9b9420"
            },
            "require-dev": {
                "automattic/jetpack-changelogger": "^3.0"
            },
            "type": "library",
            "extra": {
                "autotagger": true,
                "mirror-repo": "Automattic/jetpack-config",
                "changelogger": {
                    "link-template": "https://github.com/Automattic/jetpack-config/compare/v${old}...v${new}"
                },
                "branch-alias": {
                    "dev-master": "1.5.x-dev"
                }
            },
            "autoload": {
                "classmap": [
                    "src/"
                ]
            },
            "license": [
                "GPL-2.0-or-later"
            ],
            "description": "Jetpack configuration package that initializes other packages and configures Jetpack's functionality. Can be used as a base for all variants of Jetpack package usage.",
            "transport-options": {
                "monorepo": true,
                "relative": true
            }
        },
        {
            "name": "automattic/jetpack-connection",
            "version": "dev-master",
            "dist": {
                "type": "path",
                "url": "../../packages/connection",
                "reference": "4ed03e88c0adfff186c8937ad1a9eb764406be8a"
            },
            "require": {
                "automattic/jetpack-a8c-mc-stats": "^1.4",
                "automattic/jetpack-constants": "^1.6",
                "automattic/jetpack-heartbeat": "^1.3",
                "automattic/jetpack-options": "^1.13",
                "automattic/jetpack-redirect": "^1.7",
                "automattic/jetpack-roles": "^1.4",
                "automattic/jetpack-status": "^1.9",
                "automattic/jetpack-terms-of-service": "^1.9",
                "automattic/jetpack-tracking": "^1.13"
            },
            "require-dev": {
                "automattic/jetpack-changelogger": "^3.0",
                "automattic/wordbless": "@dev",
                "brain/monkey": "2.6.1",
                "yoast/phpunit-polyfills": "1.0.2"
            },
            "type": "library",
            "extra": {
                "autotagger": true,
                "mirror-repo": "Automattic/jetpack-connection",
                "version-constants": {
                    "::PACKAGE_VERSION": "src/class-package-version.php"
                },
                "changelogger": {
                    "link-template": "https://github.com/Automattic/jetpack-connection/compare/v${old}...v${new}"
                },
                "branch-alias": {
                    "dev-master": "1.31.x-dev"
                }
            },
            "autoload": {
                "classmap": [
                    "legacy",
                    "src/"
                ]
            },
            "scripts": {
                "phpunit": [
                    "./vendor/phpunit/phpunit/phpunit --colors=always"
                ],
                "post-update-cmd": [
                    "php -r \"copy('vendor/automattic/wordbless/src/dbless-wpdb.php', 'wordpress/wp-content/db.php');\""
                ],
                "test-coverage": [
                    "@composer update",
                    "phpdbg -d memory_limit=2048M -d max_execution_time=900 -qrr ./vendor/bin/phpunit --coverage-clover \"$COVERAGE_DIR/clover.xml\""
                ],
                "test-php": [
                    "@composer update",
                    "@composer phpunit"
                ]
            },
            "license": [
                "GPL-2.0-or-later"
            ],
            "description": "Everything needed to connect to the Jetpack infrastructure",
            "transport-options": {
                "monorepo": true,
                "relative": true
            }
        },
        {
            "name": "automattic/jetpack-connection-ui",
            "version": "dev-master",
            "dist": {
                "type": "path",
                "url": "../../packages/connection-ui",
<<<<<<< HEAD
                "reference": "b308f54f4aa0c85834b3579ffb69ef69710472ea"
            },
            "require": {
                "automattic/jetpack-assets": "^1.13",
                "automattic/jetpack-connection": "^1.30",
=======
                "reference": "bdf9662722f29e7393500b9ccc2d4ab4568bd61f"
            },
            "require": {
                "automattic/jetpack-assets": "^1.12",
                "automattic/jetpack-connection": "^1.31",
>>>>>>> c436e309
                "automattic/jetpack-constants": "^1.6",
                "automattic/jetpack-device-detection": "^1.4",
                "automattic/jetpack-identity-crisis": "^0.4"
            },
            "require-dev": {
                "automattic/jetpack-changelogger": "^3.0"
            },
            "type": "library",
            "extra": {
                "autotagger": true,
                "mirror-repo": "Automattic/jetpack-connection-ui",
                "changelogger": {
                    "link-template": "https://github.com/Automattic/jetpack-connection-ui/compare/v${old}...v${new}"
                },
                "branch-alias": {
                    "dev-master": "2.1.x-dev"
                }
            },
            "autoload": {
                "classmap": [
                    "src/"
                ]
            },
            "scripts": {
                "build-development": [
                    "Composer\\Config::disableProcessTimeout",
                    "pnpm run build"
                ],
                "build-production": [
                    "Composer\\Config::disableProcessTimeout",
                    "pnpm run build"
                ]
            },
            "license": [
                "GPL-2.0-or-later"
            ],
            "description": "Jetpack Connection UI",
            "transport-options": {
                "monorepo": true,
                "relative": true
            }
        },
        {
            "name": "automattic/jetpack-constants",
            "version": "dev-master",
            "dist": {
                "type": "path",
                "url": "../../packages/constants",
                "reference": "ee6c8dbcb53bfe79a4dba8ac1756f5467e90bc7a"
            },
            "require-dev": {
                "automattic/jetpack-changelogger": "^3.0",
                "brain/monkey": "2.6.1",
                "yoast/phpunit-polyfills": "1.0.2"
            },
            "type": "library",
            "extra": {
                "autotagger": true,
                "mirror-repo": "Automattic/jetpack-constants",
                "changelogger": {
                    "link-template": "https://github.com/Automattic/jetpack-constants/compare/v${old}...v${new}"
                },
                "branch-alias": {
                    "dev-master": "1.6.x-dev"
                }
            },
            "autoload": {
                "classmap": [
                    "src/"
                ]
            },
            "scripts": {
                "phpunit": [
                    "./vendor/phpunit/phpunit/phpunit --colors=always"
                ],
                "test-coverage": [
                    "@composer update",
                    "phpdbg -d memory_limit=2048M -d max_execution_time=900 -qrr ./vendor/bin/phpunit --coverage-clover \"$COVERAGE_DIR/clover.xml\""
                ],
                "test-php": [
                    "@composer update",
                    "@composer phpunit"
                ]
            },
            "license": [
                "GPL-2.0-or-later"
            ],
            "description": "A wrapper for defining constants in a more testable way.",
            "transport-options": {
                "monorepo": true,
                "relative": true
            }
        },
        {
            "name": "automattic/jetpack-device-detection",
            "version": "dev-master",
            "dist": {
                "type": "path",
                "url": "../../packages/device-detection",
                "reference": "7111b6eddc47e60bcd74e67acc19f7c2389d9dd7"
            },
            "require-dev": {
                "automattic/jetpack-changelogger": "^3.0",
                "yoast/phpunit-polyfills": "1.0.2"
            },
            "type": "library",
            "extra": {
                "autotagger": true,
                "mirror-repo": "Automattic/jetpack-device-detection",
                "changelogger": {
                    "link-template": "https://github.com/Automattic/jetpack-device-detection/compare/v${old}...v${new}"
                },
                "branch-alias": {
                    "dev-master": "1.4.x-dev"
                }
            },
            "autoload": {
                "classmap": [
                    "src/"
                ]
            },
            "scripts": {
                "phpunit": [
                    "./vendor/phpunit/phpunit/phpunit --colors=always"
                ],
                "test-coverage": [
                    "@composer update",
                    "phpdbg -d memory_limit=2048M -d max_execution_time=900 -qrr ./vendor/bin/phpunit --coverage-clover \"$COVERAGE_DIR/clover.xml\""
                ],
                "test-php": [
                    "@composer update",
                    "@composer phpunit"
                ]
            },
            "license": [
                "GPL-2.0-or-later"
            ],
            "description": "A way to detect device types based on User-Agent header.",
            "transport-options": {
                "monorepo": true,
                "relative": true
            }
        },
        {
            "name": "automattic/jetpack-heartbeat",
            "version": "dev-master",
            "dist": {
                "type": "path",
                "url": "../../packages/heartbeat",
                "reference": "db71df78bd3feff1b6894a8ab73bd0a8ed7463cd"
            },
            "require": {
                "automattic/jetpack-a8c-mc-stats": "^1.4",
                "automattic/jetpack-options": "^1.13"
            },
            "require-dev": {
                "automattic/jetpack-changelogger": "^3.0"
            },
            "type": "library",
            "extra": {
                "autotagger": true,
                "mirror-repo": "Automattic/jetpack-heartbeat",
                "changelogger": {
                    "link-template": "https://github.com/Automattic/jetpack-heartbeat/compare/v${old}...v${new}"
                },
                "branch-alias": {
                    "dev-master": "1.3.x-dev"
                }
            },
            "autoload": {
                "classmap": [
                    "src/"
                ]
            },
            "license": [
                "GPL-2.0-or-later"
            ],
            "description": "This adds a cronjob that sends a batch of internal automattic stats to wp.com once a day",
            "transport-options": {
                "monorepo": true,
                "relative": true
            }
        },
        {
            "name": "automattic/jetpack-identity-crisis",
            "version": "dev-master",
            "dist": {
                "type": "path",
                "url": "../../packages/identity-crisis",
                "reference": "842bdd21f1d97db8bf3680d41eadc750c557fe3b"
            },
            "require": {
                "automattic/jetpack-connection": "^1.31",
                "automattic/jetpack-constants": "^1.6",
                "automattic/jetpack-logo": "^1.5",
                "automattic/jetpack-options": "^1.13",
                "automattic/jetpack-status": "^1.9",
                "automattic/jetpack-tracking": "^1.13"
            },
            "require-dev": {
                "automattic/jetpack-changelogger": "^3.0",
                "automattic/wordbless": "@dev",
                "yoast/phpunit-polyfills": "1.0.2"
            },
            "type": "library",
            "extra": {
                "autotagger": true,
                "mirror-repo": "Automattic/jetpack-identity-crisis",
                "version-constants": {
                    "::PACKAGE_VERSION": "src/class-identity-crisis.php"
                },
                "changelogger": {
                    "link-template": "https://github.com/Automattic/jetpack-identity-crisis/compare/v${old}...v${new}"
                },
                "branch-alias": {
                    "dev-master": "0.4.x-dev"
                }
            },
            "autoload": {
                "classmap": [
                    "src/"
                ]
            },
            "scripts": {
                "build-development": [
                    "Composer\\Config::disableProcessTimeout",
                    "pnpm run build"
                ],
                "build-production": [
                    "Composer\\Config::disableProcessTimeout",
                    "NODE_ENV='production' pnpm run build"
                ],
                "phpunit": [
                    "./vendor/phpunit/phpunit/phpunit --colors=always"
                ],
                "test-coverage": [
                    "@composer install",
                    "phpdbg -d memory_limit=2048M -d max_execution_time=900 -qrr ./vendor/bin/phpunit --coverage-clover \"$COVERAGE_DIR/clover.xml\""
                ],
                "test-php": [
                    "@composer install",
                    "@composer phpunit"
                ],
                "post-update-cmd": [
                    "php -r \"copy('vendor/automattic/wordbless/src/dbless-wpdb.php', 'wordpress/wp-content/db.php');\""
                ]
            },
            "license": [
                "GPL-2.0-or-later"
            ],
            "description": "Identity Crisis.",
            "transport-options": {
                "monorepo": true,
                "relative": true
            }
        },
        {
            "name": "automattic/jetpack-logo",
            "version": "dev-master",
            "dist": {
                "type": "path",
                "url": "../../packages/logo",
                "reference": "5f8c92293d5dbac172809957f0c1bf1e6be058ac"
            },
            "require-dev": {
                "automattic/jetpack-changelogger": "^3.0",
                "yoast/phpunit-polyfills": "1.0.2"
            },
            "type": "library",
            "extra": {
                "autotagger": true,
                "mirror-repo": "Automattic/jetpack-logo",
                "changelogger": {
                    "link-template": "https://github.com/Automattic/jetpack-logo/compare/v${old}...v${new}"
                },
                "branch-alias": {
                    "dev-master": "1.5.x-dev"
                }
            },
            "autoload": {
                "classmap": [
                    "src/"
                ]
            },
            "scripts": {
                "phpunit": [
                    "./vendor/phpunit/phpunit/phpunit --colors=always"
                ],
                "test-coverage": [
                    "@composer update",
                    "phpdbg -d memory_limit=2048M -d max_execution_time=900 -qrr ./vendor/bin/phpunit --coverage-clover \"$COVERAGE_DIR/clover.xml\""
                ],
                "test-php": [
                    "@composer update",
                    "@composer phpunit"
                ]
            },
            "license": [
                "GPL-2.0-or-later"
            ],
            "description": "A logo for Jetpack",
            "transport-options": {
                "monorepo": true,
                "relative": true
            }
        },
        {
            "name": "automattic/jetpack-options",
            "version": "dev-master",
            "dist": {
                "type": "path",
                "url": "../../packages/options",
                "reference": "6c37fc10cec857ecf8e4ac0d60cac4287ec5f00e"
            },
            "require": {
                "automattic/jetpack-constants": "^1.6"
            },
            "require-dev": {
                "automattic/jetpack-changelogger": "^3.0",
                "yoast/phpunit-polyfills": "1.0.2"
            },
            "type": "library",
            "extra": {
                "autotagger": true,
                "mirror-repo": "Automattic/jetpack-options",
                "changelogger": {
                    "link-template": "https://github.com/Automattic/jetpack-options/compare/v${old}...v${new}"
                },
                "branch-alias": {
                    "dev-master": "1.13.x-dev"
                }
            },
            "autoload": {
                "classmap": [
                    "legacy"
                ]
            },
            "license": [
                "GPL-2.0-or-later"
            ],
            "description": "A wrapper for wp-options to manage specific Jetpack options.",
            "transport-options": {
                "monorepo": true,
                "relative": true
            }
        },
        {
            "name": "automattic/jetpack-password-checker",
            "version": "dev-master",
            "dist": {
                "type": "path",
                "url": "../../packages/password-checker",
                "reference": "bd020fe0c038f22446ca8de6e2b3b49144d88884"
            },
            "require-dev": {
                "automattic/jetpack-changelogger": "^3.0",
                "automattic/wordbless": "@dev",
                "yoast/phpunit-polyfills": "1.0.2"
            },
            "type": "library",
            "extra": {
                "autotagger": true,
                "mirror-repo": "Automattic/jetpack-password-checker",
                "changelogger": {
                    "link-template": "https://github.com/Automattic/jetpack-password-checker/compare/v${old}...v${new}"
                },
                "branch-alias": {
                    "dev-master": "0.1.x-dev"
                }
            },
            "autoload": {
                "classmap": [
                    "src/"
                ]
            },
            "scripts": {
                "phpunit": [
                    "./vendor/phpunit/phpunit/phpunit --colors=always"
                ],
                "test-coverage": [
                    "@composer update",
                    "phpdbg -d memory_limit=2048M -d max_execution_time=900 -qrr ./vendor/bin/phpunit --coverage-clover \"$COVERAGE_DIR/clover.xml\""
                ],
                "test-php": [
                    "@composer update",
                    "@composer phpunit"
                ],
                "post-update-cmd": [
                    "php -r \"copy('vendor/automattic/wordbless/src/dbless-wpdb.php', 'wordpress/wp-content/db.php');\""
                ]
            },
            "license": [
                "GPL-2.0-or-later"
            ],
            "description": "Password Checker.",
            "transport-options": {
                "monorepo": true,
                "relative": true
            }
        },
        {
            "name": "automattic/jetpack-redirect",
            "version": "dev-master",
            "dist": {
                "type": "path",
                "url": "../../packages/redirect",
                "reference": "aeaca4673e7061add1caa4f4321d78d2fd065ec7"
            },
            "require": {
                "automattic/jetpack-status": "^1.9"
            },
            "require-dev": {
                "automattic/jetpack-changelogger": "^3.0",
                "brain/monkey": "2.6.1",
                "yoast/phpunit-polyfills": "1.0.2"
            },
            "type": "library",
            "extra": {
                "autotagger": true,
                "mirror-repo": "Automattic/jetpack-redirect",
                "changelogger": {
                    "link-template": "https://github.com/Automattic/jetpack-redirect/compare/v${old}...v${new}"
                },
                "branch-alias": {
                    "dev-master": "1.7.x-dev"
                }
            },
            "autoload": {
                "classmap": [
                    "src/"
                ]
            },
            "scripts": {
                "phpunit": [
                    "./vendor/phpunit/phpunit/phpunit --colors=always"
                ],
                "test-coverage": [
                    "@composer update",
                    "phpdbg -d memory_limit=2048M -d max_execution_time=900 -qrr ./vendor/bin/phpunit --coverage-clover \"$COVERAGE_DIR/clover.xml\""
                ],
                "test-php": [
                    "@composer update",
                    "@composer phpunit"
                ]
            },
            "license": [
                "GPL-2.0-or-later"
            ],
            "description": "Utilities to build URLs to the jetpack.com/redirect/ service",
            "transport-options": {
                "monorepo": true,
                "relative": true
            }
        },
        {
            "name": "automattic/jetpack-roles",
            "version": "dev-master",
            "dist": {
                "type": "path",
                "url": "../../packages/roles",
                "reference": "64df99cd77b5e9e615bc09b4ad695ab13509fb8c"
            },
            "require-dev": {
                "automattic/jetpack-changelogger": "^3.0",
                "brain/monkey": "2.6.1",
                "yoast/phpunit-polyfills": "1.0.2"
            },
            "type": "library",
            "extra": {
                "autotagger": true,
                "mirror-repo": "Automattic/jetpack-roles",
                "changelogger": {
                    "link-template": "https://github.com/Automattic/jetpack-roles/compare/v${old}...v${new}"
                },
                "branch-alias": {
                    "dev-master": "1.4.x-dev"
                }
            },
            "autoload": {
                "classmap": [
                    "src/"
                ]
            },
            "scripts": {
                "phpunit": [
                    "./vendor/phpunit/phpunit/phpunit --colors=always"
                ],
                "test-coverage": [
                    "@composer update",
                    "phpdbg -d memory_limit=2048M -d max_execution_time=900 -qrr ./vendor/bin/phpunit --coverage-clover \"$COVERAGE_DIR/clover.xml\""
                ],
                "test-php": [
                    "@composer update",
                    "@composer phpunit"
                ]
            },
            "license": [
                "GPL-2.0-or-later"
            ],
            "description": "Utilities, related with user roles and capabilities.",
            "transport-options": {
                "monorepo": true,
                "relative": true
            }
        },
        {
            "name": "automattic/jetpack-status",
            "version": "dev-master",
            "dist": {
                "type": "path",
                "url": "../../packages/status",
                "reference": "08795a48ee5af039b8e2d3d1a3e7e10582ccfb32"
            },
            "require": {
                "automattic/jetpack-constants": "^1.6"
            },
            "require-dev": {
                "automattic/jetpack-changelogger": "^3.0",
                "brain/monkey": "2.6.1",
                "yoast/phpunit-polyfills": "1.0.2"
            },
            "type": "library",
            "extra": {
                "autotagger": true,
                "mirror-repo": "Automattic/jetpack-status",
                "changelogger": {
                    "link-template": "https://github.com/Automattic/jetpack-status/compare/v${old}...v${new}"
                },
                "branch-alias": {
                    "dev-master": "1.9.x-dev"
                }
            },
            "autoload": {
                "classmap": [
                    "src/"
                ]
            },
            "scripts": {
                "phpunit": [
                    "./vendor/phpunit/phpunit/phpunit --colors=always"
                ],
                "test-coverage": [
                    "@composer update",
                    "phpdbg -d memory_limit=2048M -d max_execution_time=900 -qrr ./vendor/bin/phpunit --coverage-clover \"$COVERAGE_DIR/clover.xml\""
                ],
                "test-php": [
                    "@composer update",
                    "@composer phpunit"
                ]
            },
            "license": [
                "GPL-2.0-or-later"
            ],
            "description": "Used to retrieve information about the current status of Jetpack and the site overall.",
            "transport-options": {
                "monorepo": true,
                "relative": true
            }
        },
        {
            "name": "automattic/jetpack-sync",
            "version": "dev-master",
            "dist": {
                "type": "path",
                "url": "../../packages/sync",
                "reference": "04ca2d421ee1c356756baede7a19b30c93798f59"
            },
            "require": {
                "automattic/jetpack-connection": "^1.31",
                "automattic/jetpack-constants": "^1.6",
                "automattic/jetpack-heartbeat": "^1.3",
                "automattic/jetpack-identity-crisis": "^0.4",
                "automattic/jetpack-options": "^1.13",
                "automattic/jetpack-password-checker": "^0.1",
                "automattic/jetpack-roles": "^1.4",
                "automattic/jetpack-status": "^1.9"
            },
            "require-dev": {
                "automattic/jetpack-changelogger": "^3.0",
                "automattic/wordbless": "@dev",
                "yoast/phpunit-polyfills": "1.0.2"
            },
            "type": "library",
            "extra": {
                "autotagger": true,
                "mirror-repo": "Automattic/jetpack-sync",
                "version-constants": {
                    "::PACKAGE_VERSION": "src/class-package-version.php"
                },
                "changelogger": {
                    "link-template": "https://github.com/Automattic/jetpack-sync/compare/v${old}...v${new}"
                },
                "branch-alias": {
                    "dev-master": "1.27.x-dev"
                }
            },
            "autoload": {
                "classmap": [
                    "src/"
                ]
            },
            "scripts": {
                "phpunit": [
                    "./vendor/phpunit/phpunit/phpunit --colors=always"
                ],
                "test-coverage": [
                    "@composer install",
                    "phpdbg -d memory_limit=2048M -d max_execution_time=900 -qrr ./vendor/bin/phpunit --coverage-clover \"$COVERAGE_DIR/clover.xml\""
                ],
                "test-php": [
                    "@composer install",
                    "@composer phpunit"
                ],
                "post-update-cmd": [
                    "php -r \"copy('vendor/automattic/wordbless/src/dbless-wpdb.php', 'wordpress/wp-content/db.php');\""
                ]
            },
            "license": [
                "GPL-2.0-or-later"
            ],
            "description": "Everything needed to allow syncing to the WP.com infrastructure.",
            "transport-options": {
                "monorepo": true,
                "relative": true
            }
        },
        {
            "name": "automattic/jetpack-terms-of-service",
            "version": "dev-master",
            "dist": {
                "type": "path",
                "url": "../../packages/terms-of-service",
                "reference": "9e984623e74b29a7c02348344c1d1e7a07e2e810"
            },
            "require": {
                "automattic/jetpack-options": "^1.13",
                "automattic/jetpack-status": "^1.9"
            },
            "require-dev": {
                "automattic/jetpack-changelogger": "^3.0",
                "brain/monkey": "2.6.1",
                "yoast/phpunit-polyfills": "1.0.2"
            },
            "type": "library",
            "extra": {
                "autotagger": true,
                "mirror-repo": "Automattic/jetpack-terms-of-service",
                "changelogger": {
                    "link-template": "https://github.com/Automattic/jetpack-terms-of-service/compare/v${old}...v${new}"
                },
                "branch-alias": {
                    "dev-master": "1.9.x-dev"
                }
            },
            "autoload": {
                "classmap": [
                    "src/"
                ]
            },
            "scripts": {
                "phpunit": [
                    "./vendor/phpunit/phpunit/phpunit --colors=always"
                ],
                "test-coverage": [
                    "@composer update",
                    "phpdbg -d memory_limit=2048M -d max_execution_time=900 -qrr ./vendor/bin/phpunit --coverage-clover \"$COVERAGE_DIR/clover.xml\""
                ],
                "test-php": [
                    "@composer update",
                    "@composer phpunit"
                ]
            },
            "license": [
                "GPL-2.0-or-later"
            ],
            "description": "Everything need to manage the terms of service state",
            "transport-options": {
                "monorepo": true,
                "relative": true
            }
        },
        {
            "name": "automattic/jetpack-tracking",
            "version": "dev-master",
            "dist": {
                "type": "path",
                "url": "../../packages/tracking",
                "reference": "262df36c419e62e6579ec958fd55c0b20acd9bc7"
            },
            "require": {
                "automattic/jetpack-assets": "^1.13",
                "automattic/jetpack-options": "^1.13",
                "automattic/jetpack-status": "^1.9",
                "automattic/jetpack-terms-of-service": "^1.9"
            },
            "require-dev": {
                "automattic/jetpack-changelogger": "^3.0",
                "brain/monkey": "2.6.1",
                "yoast/phpunit-polyfills": "1.0.2"
            },
            "type": "library",
            "extra": {
                "autotagger": true,
                "mirror-repo": "Automattic/jetpack-tracking",
                "changelogger": {
                    "link-template": "https://github.com/Automattic/jetpack-tracking/compare/v${old}...v${new}"
                },
                "branch-alias": {
                    "dev-master": "1.13.x-dev"
                }
            },
            "autoload": {
                "classmap": [
                    "legacy",
                    "src/"
                ]
            },
            "scripts": {
                "phpunit": [
                    "./vendor/phpunit/phpunit/phpunit --colors=always"
                ],
                "test-coverage": [
                    "@composer update",
                    "phpdbg -d memory_limit=2048M -d max_execution_time=900 -qrr ./vendor/bin/phpunit --coverage-clover \"$COVERAGE_DIR/clover.xml\""
                ],
                "test-php": [
                    "@composer update",
                    "@composer phpunit"
                ]
            },
            "license": [
                "GPL-2.0-or-later"
            ],
            "description": "Tracking for Jetpack",
            "transport-options": {
                "monorepo": true,
                "relative": true
            }
        }
    ],
    "packages-dev": [
        {
            "name": "automattic/jetpack-changelogger",
            "version": "dev-master",
            "dist": {
                "type": "path",
                "url": "../../packages/changelogger",
                "reference": "d219e673c8cb1b6b9ce85dac0f6df570a2af4af8"
            },
            "require": {
                "php": ">=5.6",
                "symfony/console": "^3.4 | ^5.2",
                "symfony/process": "^3.4 | ^5.2",
                "wikimedia/at-ease": "^1.2 | ^2.0"
            },
            "require-dev": {
                "wikimedia/testing-access-wrapper": "^1.0 | ^2.0",
                "yoast/phpunit-polyfills": "1.0.2"
            },
            "bin": [
                "bin/changelogger"
            ],
            "type": "project",
            "extra": {
                "autotagger": true,
                "branch-alias": {
                    "dev-master": "3.0.x-dev"
                },
                "mirror-repo": "Automattic/jetpack-changelogger",
                "version-constants": {
                    "::VERSION": "src/Application.php"
                },
                "changelogger": {
                    "link-template": "https://github.com/Automattic/jetpack-changelogger/compare/${old}...${new}"
                }
            },
            "autoload": {
                "psr-4": {
                    "Automattic\\Jetpack\\Changelogger\\": "src",
                    "Automattic\\Jetpack\\Changelog\\": "lib"
                }
            },
            "autoload-dev": {
                "psr-4": {
                    "Automattic\\Jetpack\\Changelogger\\Tests\\": "tests/php/includes/src",
                    "Automattic\\Jetpack\\Changelog\\Tests\\": "tests/php/includes/lib"
                }
            },
            "scripts": {
                "phpunit": [
                    "./vendor/phpunit/phpunit/phpunit --colors=always"
                ],
                "test-coverage": [
                    "@composer update",
                    "phpdbg -d memory_limit=2048M -d max_execution_time=900 -qrr ./vendor/bin/phpunit --coverage-clover \"$COVERAGE_DIR/clover.xml\""
                ],
                "test-php": [
                    "@composer update",
                    "@composer phpunit"
                ],
                "post-install-cmd": [
                    "[ -e vendor/bin/changelogger ] || { cd vendor/bin && ln -s ../../bin/changelogger; }"
                ],
                "post-update-cmd": [
                    "[ -e vendor/bin/changelogger ] || { cd vendor/bin && ln -s ../../bin/changelogger; }"
                ]
            },
            "license": [
                "GPL-2.0-or-later"
            ],
            "description": "Jetpack Changelogger tool. Allows for managing changelogs by dropping change files into a changelog directory with each PR.",
            "transport-options": {
                "monorepo": true,
                "relative": true
            }
        },
        {
            "name": "doctrine/instantiator",
            "version": "1.4.0",
            "source": {
                "type": "git",
                "url": "https://github.com/doctrine/instantiator.git",
                "reference": "d56bf6102915de5702778fe20f2de3b2fe570b5b"
            },
            "dist": {
                "type": "zip",
                "url": "https://api.github.com/repos/doctrine/instantiator/zipball/d56bf6102915de5702778fe20f2de3b2fe570b5b",
                "reference": "d56bf6102915de5702778fe20f2de3b2fe570b5b",
                "shasum": ""
            },
            "require": {
                "php": "^7.1 || ^8.0"
            },
            "require-dev": {
                "doctrine/coding-standard": "^8.0",
                "ext-pdo": "*",
                "ext-phar": "*",
                "phpbench/phpbench": "^0.13 || 1.0.0-alpha2",
                "phpstan/phpstan": "^0.12",
                "phpstan/phpstan-phpunit": "^0.12",
                "phpunit/phpunit": "^7.0 || ^8.0 || ^9.0"
            },
            "type": "library",
            "autoload": {
                "psr-4": {
                    "Doctrine\\Instantiator\\": "src/Doctrine/Instantiator/"
                }
            },
            "notification-url": "https://packagist.org/downloads/",
            "license": [
                "MIT"
            ],
            "authors": [
                {
                    "name": "Marco Pivetta",
                    "email": "ocramius@gmail.com",
                    "homepage": "https://ocramius.github.io/"
                }
            ],
            "description": "A small, lightweight utility to instantiate objects in PHP without invoking their constructors",
            "homepage": "https://www.doctrine-project.org/projects/instantiator.html",
            "keywords": [
                "constructor",
                "instantiate"
            ],
            "support": {
                "issues": "https://github.com/doctrine/instantiator/issues",
                "source": "https://github.com/doctrine/instantiator/tree/1.4.0"
            },
            "funding": [
                {
                    "url": "https://www.doctrine-project.org/sponsorship.html",
                    "type": "custom"
                },
                {
                    "url": "https://www.patreon.com/phpdoctrine",
                    "type": "patreon"
                },
                {
                    "url": "https://tidelift.com/funding/github/packagist/doctrine%2Finstantiator",
                    "type": "tidelift"
                }
            ],
            "time": "2020-11-10T18:47:58+00:00"
        },
        {
            "name": "myclabs/deep-copy",
            "version": "1.10.2",
            "source": {
                "type": "git",
                "url": "https://github.com/myclabs/DeepCopy.git",
                "reference": "776f831124e9c62e1a2c601ecc52e776d8bb7220"
            },
            "dist": {
                "type": "zip",
                "url": "https://api.github.com/repos/myclabs/DeepCopy/zipball/776f831124e9c62e1a2c601ecc52e776d8bb7220",
                "reference": "776f831124e9c62e1a2c601ecc52e776d8bb7220",
                "shasum": ""
            },
            "require": {
                "php": "^7.1 || ^8.0"
            },
            "replace": {
                "myclabs/deep-copy": "self.version"
            },
            "require-dev": {
                "doctrine/collections": "^1.0",
                "doctrine/common": "^2.6",
                "phpunit/phpunit": "^7.1"
            },
            "type": "library",
            "autoload": {
                "psr-4": {
                    "DeepCopy\\": "src/DeepCopy/"
                },
                "files": [
                    "src/DeepCopy/deep_copy.php"
                ]
            },
            "notification-url": "https://packagist.org/downloads/",
            "license": [
                "MIT"
            ],
            "description": "Create deep copies (clones) of your objects",
            "keywords": [
                "clone",
                "copy",
                "duplicate",
                "object",
                "object graph"
            ],
            "support": {
                "issues": "https://github.com/myclabs/DeepCopy/issues",
                "source": "https://github.com/myclabs/DeepCopy/tree/1.10.2"
            },
            "funding": [
                {
                    "url": "https://tidelift.com/funding/github/packagist/myclabs/deep-copy",
                    "type": "tidelift"
                }
            ],
            "time": "2020-11-13T09:40:50+00:00"
        },
        {
            "name": "nikic/php-parser",
            "version": "v4.13.1",
            "source": {
                "type": "git",
                "url": "https://github.com/nikic/PHP-Parser.git",
                "reference": "63a79e8daa781cac14e5195e63ed8ae231dd10fd"
            },
            "dist": {
                "type": "zip",
                "url": "https://api.github.com/repos/nikic/PHP-Parser/zipball/63a79e8daa781cac14e5195e63ed8ae231dd10fd",
                "reference": "63a79e8daa781cac14e5195e63ed8ae231dd10fd",
                "shasum": ""
            },
            "require": {
                "ext-tokenizer": "*",
                "php": ">=7.0"
            },
            "require-dev": {
                "ircmaxell/php-yacc": "^0.0.7",
                "phpunit/phpunit": "^6.5 || ^7.0 || ^8.0 || ^9.0"
            },
            "bin": [
                "bin/php-parse"
            ],
            "type": "library",
            "extra": {
                "branch-alias": {
                    "dev-master": "4.9-dev"
                }
            },
            "autoload": {
                "psr-4": {
                    "PhpParser\\": "lib/PhpParser"
                }
            },
            "notification-url": "https://packagist.org/downloads/",
            "license": [
                "BSD-3-Clause"
            ],
            "authors": [
                {
                    "name": "Nikita Popov"
                }
            ],
            "description": "A PHP parser written in PHP",
            "keywords": [
                "parser",
                "php"
            ],
            "support": {
                "issues": "https://github.com/nikic/PHP-Parser/issues",
                "source": "https://github.com/nikic/PHP-Parser/tree/v4.13.1"
            },
            "time": "2021-11-03T20:52:16+00:00"
        },
        {
            "name": "phar-io/manifest",
            "version": "2.0.3",
            "source": {
                "type": "git",
                "url": "https://github.com/phar-io/manifest.git",
                "reference": "97803eca37d319dfa7826cc2437fc020857acb53"
            },
            "dist": {
                "type": "zip",
                "url": "https://api.github.com/repos/phar-io/manifest/zipball/97803eca37d319dfa7826cc2437fc020857acb53",
                "reference": "97803eca37d319dfa7826cc2437fc020857acb53",
                "shasum": ""
            },
            "require": {
                "ext-dom": "*",
                "ext-phar": "*",
                "ext-xmlwriter": "*",
                "phar-io/version": "^3.0.1",
                "php": "^7.2 || ^8.0"
            },
            "type": "library",
            "extra": {
                "branch-alias": {
                    "dev-master": "2.0.x-dev"
                }
            },
            "autoload": {
                "classmap": [
                    "src/"
                ]
            },
            "notification-url": "https://packagist.org/downloads/",
            "license": [
                "BSD-3-Clause"
            ],
            "authors": [
                {
                    "name": "Arne Blankerts",
                    "email": "arne@blankerts.de",
                    "role": "Developer"
                },
                {
                    "name": "Sebastian Heuer",
                    "email": "sebastian@phpeople.de",
                    "role": "Developer"
                },
                {
                    "name": "Sebastian Bergmann",
                    "email": "sebastian@phpunit.de",
                    "role": "Developer"
                }
            ],
            "description": "Component for reading phar.io manifest information from a PHP Archive (PHAR)",
            "support": {
                "issues": "https://github.com/phar-io/manifest/issues",
                "source": "https://github.com/phar-io/manifest/tree/2.0.3"
            },
            "time": "2021-07-20T11:28:43+00:00"
        },
        {
            "name": "phar-io/version",
            "version": "3.1.0",
            "source": {
                "type": "git",
                "url": "https://github.com/phar-io/version.git",
                "reference": "bae7c545bef187884426f042434e561ab1ddb182"
            },
            "dist": {
                "type": "zip",
                "url": "https://api.github.com/repos/phar-io/version/zipball/bae7c545bef187884426f042434e561ab1ddb182",
                "reference": "bae7c545bef187884426f042434e561ab1ddb182",
                "shasum": ""
            },
            "require": {
                "php": "^7.2 || ^8.0"
            },
            "type": "library",
            "autoload": {
                "classmap": [
                    "src/"
                ]
            },
            "notification-url": "https://packagist.org/downloads/",
            "license": [
                "BSD-3-Clause"
            ],
            "authors": [
                {
                    "name": "Arne Blankerts",
                    "email": "arne@blankerts.de",
                    "role": "Developer"
                },
                {
                    "name": "Sebastian Heuer",
                    "email": "sebastian@phpeople.de",
                    "role": "Developer"
                },
                {
                    "name": "Sebastian Bergmann",
                    "email": "sebastian@phpunit.de",
                    "role": "Developer"
                }
            ],
            "description": "Library for handling version information and constraints",
            "support": {
                "issues": "https://github.com/phar-io/version/issues",
                "source": "https://github.com/phar-io/version/tree/3.1.0"
            },
            "time": "2021-02-23T14:00:09+00:00"
        },
        {
            "name": "phpdocumentor/reflection-common",
            "version": "2.2.0",
            "source": {
                "type": "git",
                "url": "https://github.com/phpDocumentor/ReflectionCommon.git",
                "reference": "1d01c49d4ed62f25aa84a747ad35d5a16924662b"
            },
            "dist": {
                "type": "zip",
                "url": "https://api.github.com/repos/phpDocumentor/ReflectionCommon/zipball/1d01c49d4ed62f25aa84a747ad35d5a16924662b",
                "reference": "1d01c49d4ed62f25aa84a747ad35d5a16924662b",
                "shasum": ""
            },
            "require": {
                "php": "^7.2 || ^8.0"
            },
            "type": "library",
            "extra": {
                "branch-alias": {
                    "dev-2.x": "2.x-dev"
                }
            },
            "autoload": {
                "psr-4": {
                    "phpDocumentor\\Reflection\\": "src/"
                }
            },
            "notification-url": "https://packagist.org/downloads/",
            "license": [
                "MIT"
            ],
            "authors": [
                {
                    "name": "Jaap van Otterdijk",
                    "email": "opensource@ijaap.nl"
                }
            ],
            "description": "Common reflection classes used by phpdocumentor to reflect the code structure",
            "homepage": "http://www.phpdoc.org",
            "keywords": [
                "FQSEN",
                "phpDocumentor",
                "phpdoc",
                "reflection",
                "static analysis"
            ],
            "support": {
                "issues": "https://github.com/phpDocumentor/ReflectionCommon/issues",
                "source": "https://github.com/phpDocumentor/ReflectionCommon/tree/2.x"
            },
            "time": "2020-06-27T09:03:43+00:00"
        },
        {
            "name": "phpdocumentor/reflection-docblock",
            "version": "5.3.0",
            "source": {
                "type": "git",
                "url": "https://github.com/phpDocumentor/ReflectionDocBlock.git",
                "reference": "622548b623e81ca6d78b721c5e029f4ce664f170"
            },
            "dist": {
                "type": "zip",
                "url": "https://api.github.com/repos/phpDocumentor/ReflectionDocBlock/zipball/622548b623e81ca6d78b721c5e029f4ce664f170",
                "reference": "622548b623e81ca6d78b721c5e029f4ce664f170",
                "shasum": ""
            },
            "require": {
                "ext-filter": "*",
                "php": "^7.2 || ^8.0",
                "phpdocumentor/reflection-common": "^2.2",
                "phpdocumentor/type-resolver": "^1.3",
                "webmozart/assert": "^1.9.1"
            },
            "require-dev": {
                "mockery/mockery": "~1.3.2",
                "psalm/phar": "^4.8"
            },
            "type": "library",
            "extra": {
                "branch-alias": {
                    "dev-master": "5.x-dev"
                }
            },
            "autoload": {
                "psr-4": {
                    "phpDocumentor\\Reflection\\": "src"
                }
            },
            "notification-url": "https://packagist.org/downloads/",
            "license": [
                "MIT"
            ],
            "authors": [
                {
                    "name": "Mike van Riel",
                    "email": "me@mikevanriel.com"
                },
                {
                    "name": "Jaap van Otterdijk",
                    "email": "account@ijaap.nl"
                }
            ],
            "description": "With this component, a library can provide support for annotations via DocBlocks or otherwise retrieve information that is embedded in a DocBlock.",
            "support": {
                "issues": "https://github.com/phpDocumentor/ReflectionDocBlock/issues",
                "source": "https://github.com/phpDocumentor/ReflectionDocBlock/tree/5.3.0"
            },
            "time": "2021-10-19T17:43:47+00:00"
        },
        {
            "name": "phpdocumentor/type-resolver",
            "version": "1.5.1",
            "source": {
                "type": "git",
                "url": "https://github.com/phpDocumentor/TypeResolver.git",
                "reference": "a12f7e301eb7258bb68acd89d4aefa05c2906cae"
            },
            "dist": {
                "type": "zip",
                "url": "https://api.github.com/repos/phpDocumentor/TypeResolver/zipball/a12f7e301eb7258bb68acd89d4aefa05c2906cae",
                "reference": "a12f7e301eb7258bb68acd89d4aefa05c2906cae",
                "shasum": ""
            },
            "require": {
                "php": "^7.2 || ^8.0",
                "phpdocumentor/reflection-common": "^2.0"
            },
            "require-dev": {
                "ext-tokenizer": "*",
                "psalm/phar": "^4.8"
            },
            "type": "library",
            "extra": {
                "branch-alias": {
                    "dev-1.x": "1.x-dev"
                }
            },
            "autoload": {
                "psr-4": {
                    "phpDocumentor\\Reflection\\": "src"
                }
            },
            "notification-url": "https://packagist.org/downloads/",
            "license": [
                "MIT"
            ],
            "authors": [
                {
                    "name": "Mike van Riel",
                    "email": "me@mikevanriel.com"
                }
            ],
            "description": "A PSR-5 based resolver of Class names, Types and Structural Element Names",
            "support": {
                "issues": "https://github.com/phpDocumentor/TypeResolver/issues",
                "source": "https://github.com/phpDocumentor/TypeResolver/tree/1.5.1"
            },
            "time": "2021-10-02T14:08:47+00:00"
        },
        {
            "name": "phpspec/prophecy",
            "version": "1.14.0",
            "source": {
                "type": "git",
                "url": "https://github.com/phpspec/prophecy.git",
                "reference": "d86dfc2e2a3cd366cee475e52c6bb3bbc371aa0e"
            },
            "dist": {
                "type": "zip",
                "url": "https://api.github.com/repos/phpspec/prophecy/zipball/d86dfc2e2a3cd366cee475e52c6bb3bbc371aa0e",
                "reference": "d86dfc2e2a3cd366cee475e52c6bb3bbc371aa0e",
                "shasum": ""
            },
            "require": {
                "doctrine/instantiator": "^1.2",
                "php": "^7.2 || ~8.0, <8.2",
                "phpdocumentor/reflection-docblock": "^5.2",
                "sebastian/comparator": "^3.0 || ^4.0",
                "sebastian/recursion-context": "^3.0 || ^4.0"
            },
            "require-dev": {
                "phpspec/phpspec": "^6.0 || ^7.0",
                "phpunit/phpunit": "^8.0 || ^9.0"
            },
            "type": "library",
            "extra": {
                "branch-alias": {
                    "dev-master": "1.x-dev"
                }
            },
            "autoload": {
                "psr-4": {
                    "Prophecy\\": "src/Prophecy"
                }
            },
            "notification-url": "https://packagist.org/downloads/",
            "license": [
                "MIT"
            ],
            "authors": [
                {
                    "name": "Konstantin Kudryashov",
                    "email": "ever.zet@gmail.com",
                    "homepage": "http://everzet.com"
                },
                {
                    "name": "Marcello Duarte",
                    "email": "marcello.duarte@gmail.com"
                }
            ],
            "description": "Highly opinionated mocking framework for PHP 5.3+",
            "homepage": "https://github.com/phpspec/prophecy",
            "keywords": [
                "Double",
                "Dummy",
                "fake",
                "mock",
                "spy",
                "stub"
            ],
            "support": {
                "issues": "https://github.com/phpspec/prophecy/issues",
                "source": "https://github.com/phpspec/prophecy/tree/1.14.0"
            },
            "time": "2021-09-10T09:02:12+00:00"
        },
        {
            "name": "phpunit/php-code-coverage",
            "version": "9.2.8",
            "source": {
                "type": "git",
                "url": "https://github.com/sebastianbergmann/php-code-coverage.git",
                "reference": "cf04e88a2e3c56fc1a65488afd493325b4c1bc3e"
            },
            "dist": {
                "type": "zip",
                "url": "https://api.github.com/repos/sebastianbergmann/php-code-coverage/zipball/cf04e88a2e3c56fc1a65488afd493325b4c1bc3e",
                "reference": "cf04e88a2e3c56fc1a65488afd493325b4c1bc3e",
                "shasum": ""
            },
            "require": {
                "ext-dom": "*",
                "ext-libxml": "*",
                "ext-xmlwriter": "*",
                "nikic/php-parser": "^4.13.0",
                "php": ">=7.3",
                "phpunit/php-file-iterator": "^3.0.3",
                "phpunit/php-text-template": "^2.0.2",
                "sebastian/code-unit-reverse-lookup": "^2.0.2",
                "sebastian/complexity": "^2.0",
                "sebastian/environment": "^5.1.2",
                "sebastian/lines-of-code": "^1.0.3",
                "sebastian/version": "^3.0.1",
                "theseer/tokenizer": "^1.2.0"
            },
            "require-dev": {
                "phpunit/phpunit": "^9.3"
            },
            "suggest": {
                "ext-pcov": "*",
                "ext-xdebug": "*"
            },
            "type": "library",
            "extra": {
                "branch-alias": {
                    "dev-master": "9.2-dev"
                }
            },
            "autoload": {
                "classmap": [
                    "src/"
                ]
            },
            "notification-url": "https://packagist.org/downloads/",
            "license": [
                "BSD-3-Clause"
            ],
            "authors": [
                {
                    "name": "Sebastian Bergmann",
                    "email": "sebastian@phpunit.de",
                    "role": "lead"
                }
            ],
            "description": "Library that provides collection, processing, and rendering functionality for PHP code coverage information.",
            "homepage": "https://github.com/sebastianbergmann/php-code-coverage",
            "keywords": [
                "coverage",
                "testing",
                "xunit"
            ],
            "support": {
                "issues": "https://github.com/sebastianbergmann/php-code-coverage/issues",
                "source": "https://github.com/sebastianbergmann/php-code-coverage/tree/9.2.8"
            },
            "funding": [
                {
                    "url": "https://github.com/sebastianbergmann",
                    "type": "github"
                }
            ],
            "time": "2021-10-30T08:01:38+00:00"
        },
        {
            "name": "phpunit/php-file-iterator",
            "version": "3.0.5",
            "source": {
                "type": "git",
                "url": "https://github.com/sebastianbergmann/php-file-iterator.git",
                "reference": "aa4be8575f26070b100fccb67faabb28f21f66f8"
            },
            "dist": {
                "type": "zip",
                "url": "https://api.github.com/repos/sebastianbergmann/php-file-iterator/zipball/aa4be8575f26070b100fccb67faabb28f21f66f8",
                "reference": "aa4be8575f26070b100fccb67faabb28f21f66f8",
                "shasum": ""
            },
            "require": {
                "php": ">=7.3"
            },
            "require-dev": {
                "phpunit/phpunit": "^9.3"
            },
            "type": "library",
            "extra": {
                "branch-alias": {
                    "dev-master": "3.0-dev"
                }
            },
            "autoload": {
                "classmap": [
                    "src/"
                ]
            },
            "notification-url": "https://packagist.org/downloads/",
            "license": [
                "BSD-3-Clause"
            ],
            "authors": [
                {
                    "name": "Sebastian Bergmann",
                    "email": "sebastian@phpunit.de",
                    "role": "lead"
                }
            ],
            "description": "FilterIterator implementation that filters files based on a list of suffixes.",
            "homepage": "https://github.com/sebastianbergmann/php-file-iterator/",
            "keywords": [
                "filesystem",
                "iterator"
            ],
            "support": {
                "issues": "https://github.com/sebastianbergmann/php-file-iterator/issues",
                "source": "https://github.com/sebastianbergmann/php-file-iterator/tree/3.0.5"
            },
            "funding": [
                {
                    "url": "https://github.com/sebastianbergmann",
                    "type": "github"
                }
            ],
            "time": "2020-09-28T05:57:25+00:00"
        },
        {
            "name": "phpunit/php-invoker",
            "version": "3.1.1",
            "source": {
                "type": "git",
                "url": "https://github.com/sebastianbergmann/php-invoker.git",
                "reference": "5a10147d0aaf65b58940a0b72f71c9ac0423cc67"
            },
            "dist": {
                "type": "zip",
                "url": "https://api.github.com/repos/sebastianbergmann/php-invoker/zipball/5a10147d0aaf65b58940a0b72f71c9ac0423cc67",
                "reference": "5a10147d0aaf65b58940a0b72f71c9ac0423cc67",
                "shasum": ""
            },
            "require": {
                "php": ">=7.3"
            },
            "require-dev": {
                "ext-pcntl": "*",
                "phpunit/phpunit": "^9.3"
            },
            "suggest": {
                "ext-pcntl": "*"
            },
            "type": "library",
            "extra": {
                "branch-alias": {
                    "dev-master": "3.1-dev"
                }
            },
            "autoload": {
                "classmap": [
                    "src/"
                ]
            },
            "notification-url": "https://packagist.org/downloads/",
            "license": [
                "BSD-3-Clause"
            ],
            "authors": [
                {
                    "name": "Sebastian Bergmann",
                    "email": "sebastian@phpunit.de",
                    "role": "lead"
                }
            ],
            "description": "Invoke callables with a timeout",
            "homepage": "https://github.com/sebastianbergmann/php-invoker/",
            "keywords": [
                "process"
            ],
            "support": {
                "issues": "https://github.com/sebastianbergmann/php-invoker/issues",
                "source": "https://github.com/sebastianbergmann/php-invoker/tree/3.1.1"
            },
            "funding": [
                {
                    "url": "https://github.com/sebastianbergmann",
                    "type": "github"
                }
            ],
            "time": "2020-09-28T05:58:55+00:00"
        },
        {
            "name": "phpunit/php-text-template",
            "version": "2.0.4",
            "source": {
                "type": "git",
                "url": "https://github.com/sebastianbergmann/php-text-template.git",
                "reference": "5da5f67fc95621df9ff4c4e5a84d6a8a2acf7c28"
            },
            "dist": {
                "type": "zip",
                "url": "https://api.github.com/repos/sebastianbergmann/php-text-template/zipball/5da5f67fc95621df9ff4c4e5a84d6a8a2acf7c28",
                "reference": "5da5f67fc95621df9ff4c4e5a84d6a8a2acf7c28",
                "shasum": ""
            },
            "require": {
                "php": ">=7.3"
            },
            "require-dev": {
                "phpunit/phpunit": "^9.3"
            },
            "type": "library",
            "extra": {
                "branch-alias": {
                    "dev-master": "2.0-dev"
                }
            },
            "autoload": {
                "classmap": [
                    "src/"
                ]
            },
            "notification-url": "https://packagist.org/downloads/",
            "license": [
                "BSD-3-Clause"
            ],
            "authors": [
                {
                    "name": "Sebastian Bergmann",
                    "email": "sebastian@phpunit.de",
                    "role": "lead"
                }
            ],
            "description": "Simple template engine.",
            "homepage": "https://github.com/sebastianbergmann/php-text-template/",
            "keywords": [
                "template"
            ],
            "support": {
                "issues": "https://github.com/sebastianbergmann/php-text-template/issues",
                "source": "https://github.com/sebastianbergmann/php-text-template/tree/2.0.4"
            },
            "funding": [
                {
                    "url": "https://github.com/sebastianbergmann",
                    "type": "github"
                }
            ],
            "time": "2020-10-26T05:33:50+00:00"
        },
        {
            "name": "phpunit/php-timer",
            "version": "5.0.3",
            "source": {
                "type": "git",
                "url": "https://github.com/sebastianbergmann/php-timer.git",
                "reference": "5a63ce20ed1b5bf577850e2c4e87f4aa902afbd2"
            },
            "dist": {
                "type": "zip",
                "url": "https://api.github.com/repos/sebastianbergmann/php-timer/zipball/5a63ce20ed1b5bf577850e2c4e87f4aa902afbd2",
                "reference": "5a63ce20ed1b5bf577850e2c4e87f4aa902afbd2",
                "shasum": ""
            },
            "require": {
                "php": ">=7.3"
            },
            "require-dev": {
                "phpunit/phpunit": "^9.3"
            },
            "type": "library",
            "extra": {
                "branch-alias": {
                    "dev-master": "5.0-dev"
                }
            },
            "autoload": {
                "classmap": [
                    "src/"
                ]
            },
            "notification-url": "https://packagist.org/downloads/",
            "license": [
                "BSD-3-Clause"
            ],
            "authors": [
                {
                    "name": "Sebastian Bergmann",
                    "email": "sebastian@phpunit.de",
                    "role": "lead"
                }
            ],
            "description": "Utility class for timing",
            "homepage": "https://github.com/sebastianbergmann/php-timer/",
            "keywords": [
                "timer"
            ],
            "support": {
                "issues": "https://github.com/sebastianbergmann/php-timer/issues",
                "source": "https://github.com/sebastianbergmann/php-timer/tree/5.0.3"
            },
            "funding": [
                {
                    "url": "https://github.com/sebastianbergmann",
                    "type": "github"
                }
            ],
            "time": "2020-10-26T13:16:10+00:00"
        },
        {
            "name": "phpunit/phpunit",
            "version": "9.5.10",
            "source": {
                "type": "git",
                "url": "https://github.com/sebastianbergmann/phpunit.git",
                "reference": "c814a05837f2edb0d1471d6e3f4ab3501ca3899a"
            },
            "dist": {
                "type": "zip",
                "url": "https://api.github.com/repos/sebastianbergmann/phpunit/zipball/c814a05837f2edb0d1471d6e3f4ab3501ca3899a",
                "reference": "c814a05837f2edb0d1471d6e3f4ab3501ca3899a",
                "shasum": ""
            },
            "require": {
                "doctrine/instantiator": "^1.3.1",
                "ext-dom": "*",
                "ext-json": "*",
                "ext-libxml": "*",
                "ext-mbstring": "*",
                "ext-xml": "*",
                "ext-xmlwriter": "*",
                "myclabs/deep-copy": "^1.10.1",
                "phar-io/manifest": "^2.0.3",
                "phar-io/version": "^3.0.2",
                "php": ">=7.3",
                "phpspec/prophecy": "^1.12.1",
                "phpunit/php-code-coverage": "^9.2.7",
                "phpunit/php-file-iterator": "^3.0.5",
                "phpunit/php-invoker": "^3.1.1",
                "phpunit/php-text-template": "^2.0.3",
                "phpunit/php-timer": "^5.0.2",
                "sebastian/cli-parser": "^1.0.1",
                "sebastian/code-unit": "^1.0.6",
                "sebastian/comparator": "^4.0.5",
                "sebastian/diff": "^4.0.3",
                "sebastian/environment": "^5.1.3",
                "sebastian/exporter": "^4.0.3",
                "sebastian/global-state": "^5.0.1",
                "sebastian/object-enumerator": "^4.0.3",
                "sebastian/resource-operations": "^3.0.3",
                "sebastian/type": "^2.3.4",
                "sebastian/version": "^3.0.2"
            },
            "require-dev": {
                "ext-pdo": "*",
                "phpspec/prophecy-phpunit": "^2.0.1"
            },
            "suggest": {
                "ext-soap": "*",
                "ext-xdebug": "*"
            },
            "bin": [
                "phpunit"
            ],
            "type": "library",
            "extra": {
                "branch-alias": {
                    "dev-master": "9.5-dev"
                }
            },
            "autoload": {
                "classmap": [
                    "src/"
                ],
                "files": [
                    "src/Framework/Assert/Functions.php"
                ]
            },
            "notification-url": "https://packagist.org/downloads/",
            "license": [
                "BSD-3-Clause"
            ],
            "authors": [
                {
                    "name": "Sebastian Bergmann",
                    "email": "sebastian@phpunit.de",
                    "role": "lead"
                }
            ],
            "description": "The PHP Unit Testing framework.",
            "homepage": "https://phpunit.de/",
            "keywords": [
                "phpunit",
                "testing",
                "xunit"
            ],
            "support": {
                "issues": "https://github.com/sebastianbergmann/phpunit/issues",
                "source": "https://github.com/sebastianbergmann/phpunit/tree/9.5.10"
            },
            "funding": [
                {
                    "url": "https://phpunit.de/donate.html",
                    "type": "custom"
                },
                {
                    "url": "https://github.com/sebastianbergmann",
                    "type": "github"
                }
            ],
            "time": "2021-09-25T07:38:51+00:00"
        },
        {
            "name": "psr/container",
            "version": "1.1.2",
            "source": {
                "type": "git",
                "url": "https://github.com/php-fig/container.git",
                "reference": "513e0666f7216c7459170d56df27dfcefe1689ea"
            },
            "dist": {
                "type": "zip",
                "url": "https://api.github.com/repos/php-fig/container/zipball/513e0666f7216c7459170d56df27dfcefe1689ea",
                "reference": "513e0666f7216c7459170d56df27dfcefe1689ea",
                "shasum": ""
            },
            "require": {
                "php": ">=7.4.0"
            },
            "type": "library",
            "autoload": {
                "psr-4": {
                    "Psr\\Container\\": "src/"
                }
            },
            "notification-url": "https://packagist.org/downloads/",
            "license": [
                "MIT"
            ],
            "authors": [
                {
                    "name": "PHP-FIG",
                    "homepage": "https://www.php-fig.org/"
                }
            ],
            "description": "Common Container Interface (PHP FIG PSR-11)",
            "homepage": "https://github.com/php-fig/container",
            "keywords": [
                "PSR-11",
                "container",
                "container-interface",
                "container-interop",
                "psr"
            ],
            "support": {
                "issues": "https://github.com/php-fig/container/issues",
                "source": "https://github.com/php-fig/container/tree/1.1.2"
            },
            "time": "2021-11-05T16:50:12+00:00"
        },
        {
            "name": "sebastian/cli-parser",
            "version": "1.0.1",
            "source": {
                "type": "git",
                "url": "https://github.com/sebastianbergmann/cli-parser.git",
                "reference": "442e7c7e687e42adc03470c7b668bc4b2402c0b2"
            },
            "dist": {
                "type": "zip",
                "url": "https://api.github.com/repos/sebastianbergmann/cli-parser/zipball/442e7c7e687e42adc03470c7b668bc4b2402c0b2",
                "reference": "442e7c7e687e42adc03470c7b668bc4b2402c0b2",
                "shasum": ""
            },
            "require": {
                "php": ">=7.3"
            },
            "require-dev": {
                "phpunit/phpunit": "^9.3"
            },
            "type": "library",
            "extra": {
                "branch-alias": {
                    "dev-master": "1.0-dev"
                }
            },
            "autoload": {
                "classmap": [
                    "src/"
                ]
            },
            "notification-url": "https://packagist.org/downloads/",
            "license": [
                "BSD-3-Clause"
            ],
            "authors": [
                {
                    "name": "Sebastian Bergmann",
                    "email": "sebastian@phpunit.de",
                    "role": "lead"
                }
            ],
            "description": "Library for parsing CLI options",
            "homepage": "https://github.com/sebastianbergmann/cli-parser",
            "support": {
                "issues": "https://github.com/sebastianbergmann/cli-parser/issues",
                "source": "https://github.com/sebastianbergmann/cli-parser/tree/1.0.1"
            },
            "funding": [
                {
                    "url": "https://github.com/sebastianbergmann",
                    "type": "github"
                }
            ],
            "time": "2020-09-28T06:08:49+00:00"
        },
        {
            "name": "sebastian/code-unit",
            "version": "1.0.8",
            "source": {
                "type": "git",
                "url": "https://github.com/sebastianbergmann/code-unit.git",
                "reference": "1fc9f64c0927627ef78ba436c9b17d967e68e120"
            },
            "dist": {
                "type": "zip",
                "url": "https://api.github.com/repos/sebastianbergmann/code-unit/zipball/1fc9f64c0927627ef78ba436c9b17d967e68e120",
                "reference": "1fc9f64c0927627ef78ba436c9b17d967e68e120",
                "shasum": ""
            },
            "require": {
                "php": ">=7.3"
            },
            "require-dev": {
                "phpunit/phpunit": "^9.3"
            },
            "type": "library",
            "extra": {
                "branch-alias": {
                    "dev-master": "1.0-dev"
                }
            },
            "autoload": {
                "classmap": [
                    "src/"
                ]
            },
            "notification-url": "https://packagist.org/downloads/",
            "license": [
                "BSD-3-Clause"
            ],
            "authors": [
                {
                    "name": "Sebastian Bergmann",
                    "email": "sebastian@phpunit.de",
                    "role": "lead"
                }
            ],
            "description": "Collection of value objects that represent the PHP code units",
            "homepage": "https://github.com/sebastianbergmann/code-unit",
            "support": {
                "issues": "https://github.com/sebastianbergmann/code-unit/issues",
                "source": "https://github.com/sebastianbergmann/code-unit/tree/1.0.8"
            },
            "funding": [
                {
                    "url": "https://github.com/sebastianbergmann",
                    "type": "github"
                }
            ],
            "time": "2020-10-26T13:08:54+00:00"
        },
        {
            "name": "sebastian/code-unit-reverse-lookup",
            "version": "2.0.3",
            "source": {
                "type": "git",
                "url": "https://github.com/sebastianbergmann/code-unit-reverse-lookup.git",
                "reference": "ac91f01ccec49fb77bdc6fd1e548bc70f7faa3e5"
            },
            "dist": {
                "type": "zip",
                "url": "https://api.github.com/repos/sebastianbergmann/code-unit-reverse-lookup/zipball/ac91f01ccec49fb77bdc6fd1e548bc70f7faa3e5",
                "reference": "ac91f01ccec49fb77bdc6fd1e548bc70f7faa3e5",
                "shasum": ""
            },
            "require": {
                "php": ">=7.3"
            },
            "require-dev": {
                "phpunit/phpunit": "^9.3"
            },
            "type": "library",
            "extra": {
                "branch-alias": {
                    "dev-master": "2.0-dev"
                }
            },
            "autoload": {
                "classmap": [
                    "src/"
                ]
            },
            "notification-url": "https://packagist.org/downloads/",
            "license": [
                "BSD-3-Clause"
            ],
            "authors": [
                {
                    "name": "Sebastian Bergmann",
                    "email": "sebastian@phpunit.de"
                }
            ],
            "description": "Looks up which function or method a line of code belongs to",
            "homepage": "https://github.com/sebastianbergmann/code-unit-reverse-lookup/",
            "support": {
                "issues": "https://github.com/sebastianbergmann/code-unit-reverse-lookup/issues",
                "source": "https://github.com/sebastianbergmann/code-unit-reverse-lookup/tree/2.0.3"
            },
            "funding": [
                {
                    "url": "https://github.com/sebastianbergmann",
                    "type": "github"
                }
            ],
            "time": "2020-09-28T05:30:19+00:00"
        },
        {
            "name": "sebastian/comparator",
            "version": "4.0.6",
            "source": {
                "type": "git",
                "url": "https://github.com/sebastianbergmann/comparator.git",
                "reference": "55f4261989e546dc112258c7a75935a81a7ce382"
            },
            "dist": {
                "type": "zip",
                "url": "https://api.github.com/repos/sebastianbergmann/comparator/zipball/55f4261989e546dc112258c7a75935a81a7ce382",
                "reference": "55f4261989e546dc112258c7a75935a81a7ce382",
                "shasum": ""
            },
            "require": {
                "php": ">=7.3",
                "sebastian/diff": "^4.0",
                "sebastian/exporter": "^4.0"
            },
            "require-dev": {
                "phpunit/phpunit": "^9.3"
            },
            "type": "library",
            "extra": {
                "branch-alias": {
                    "dev-master": "4.0-dev"
                }
            },
            "autoload": {
                "classmap": [
                    "src/"
                ]
            },
            "notification-url": "https://packagist.org/downloads/",
            "license": [
                "BSD-3-Clause"
            ],
            "authors": [
                {
                    "name": "Sebastian Bergmann",
                    "email": "sebastian@phpunit.de"
                },
                {
                    "name": "Jeff Welch",
                    "email": "whatthejeff@gmail.com"
                },
                {
                    "name": "Volker Dusch",
                    "email": "github@wallbash.com"
                },
                {
                    "name": "Bernhard Schussek",
                    "email": "bschussek@2bepublished.at"
                }
            ],
            "description": "Provides the functionality to compare PHP values for equality",
            "homepage": "https://github.com/sebastianbergmann/comparator",
            "keywords": [
                "comparator",
                "compare",
                "equality"
            ],
            "support": {
                "issues": "https://github.com/sebastianbergmann/comparator/issues",
                "source": "https://github.com/sebastianbergmann/comparator/tree/4.0.6"
            },
            "funding": [
                {
                    "url": "https://github.com/sebastianbergmann",
                    "type": "github"
                }
            ],
            "time": "2020-10-26T15:49:45+00:00"
        },
        {
            "name": "sebastian/complexity",
            "version": "2.0.2",
            "source": {
                "type": "git",
                "url": "https://github.com/sebastianbergmann/complexity.git",
                "reference": "739b35e53379900cc9ac327b2147867b8b6efd88"
            },
            "dist": {
                "type": "zip",
                "url": "https://api.github.com/repos/sebastianbergmann/complexity/zipball/739b35e53379900cc9ac327b2147867b8b6efd88",
                "reference": "739b35e53379900cc9ac327b2147867b8b6efd88",
                "shasum": ""
            },
            "require": {
                "nikic/php-parser": "^4.7",
                "php": ">=7.3"
            },
            "require-dev": {
                "phpunit/phpunit": "^9.3"
            },
            "type": "library",
            "extra": {
                "branch-alias": {
                    "dev-master": "2.0-dev"
                }
            },
            "autoload": {
                "classmap": [
                    "src/"
                ]
            },
            "notification-url": "https://packagist.org/downloads/",
            "license": [
                "BSD-3-Clause"
            ],
            "authors": [
                {
                    "name": "Sebastian Bergmann",
                    "email": "sebastian@phpunit.de",
                    "role": "lead"
                }
            ],
            "description": "Library for calculating the complexity of PHP code units",
            "homepage": "https://github.com/sebastianbergmann/complexity",
            "support": {
                "issues": "https://github.com/sebastianbergmann/complexity/issues",
                "source": "https://github.com/sebastianbergmann/complexity/tree/2.0.2"
            },
            "funding": [
                {
                    "url": "https://github.com/sebastianbergmann",
                    "type": "github"
                }
            ],
            "time": "2020-10-26T15:52:27+00:00"
        },
        {
            "name": "sebastian/diff",
            "version": "4.0.4",
            "source": {
                "type": "git",
                "url": "https://github.com/sebastianbergmann/diff.git",
                "reference": "3461e3fccc7cfdfc2720be910d3bd73c69be590d"
            },
            "dist": {
                "type": "zip",
                "url": "https://api.github.com/repos/sebastianbergmann/diff/zipball/3461e3fccc7cfdfc2720be910d3bd73c69be590d",
                "reference": "3461e3fccc7cfdfc2720be910d3bd73c69be590d",
                "shasum": ""
            },
            "require": {
                "php": ">=7.3"
            },
            "require-dev": {
                "phpunit/phpunit": "^9.3",
                "symfony/process": "^4.2 || ^5"
            },
            "type": "library",
            "extra": {
                "branch-alias": {
                    "dev-master": "4.0-dev"
                }
            },
            "autoload": {
                "classmap": [
                    "src/"
                ]
            },
            "notification-url": "https://packagist.org/downloads/",
            "license": [
                "BSD-3-Clause"
            ],
            "authors": [
                {
                    "name": "Sebastian Bergmann",
                    "email": "sebastian@phpunit.de"
                },
                {
                    "name": "Kore Nordmann",
                    "email": "mail@kore-nordmann.de"
                }
            ],
            "description": "Diff implementation",
            "homepage": "https://github.com/sebastianbergmann/diff",
            "keywords": [
                "diff",
                "udiff",
                "unidiff",
                "unified diff"
            ],
            "support": {
                "issues": "https://github.com/sebastianbergmann/diff/issues",
                "source": "https://github.com/sebastianbergmann/diff/tree/4.0.4"
            },
            "funding": [
                {
                    "url": "https://github.com/sebastianbergmann",
                    "type": "github"
                }
            ],
            "time": "2020-10-26T13:10:38+00:00"
        },
        {
            "name": "sebastian/environment",
            "version": "5.1.3",
            "source": {
                "type": "git",
                "url": "https://github.com/sebastianbergmann/environment.git",
                "reference": "388b6ced16caa751030f6a69e588299fa09200ac"
            },
            "dist": {
                "type": "zip",
                "url": "https://api.github.com/repos/sebastianbergmann/environment/zipball/388b6ced16caa751030f6a69e588299fa09200ac",
                "reference": "388b6ced16caa751030f6a69e588299fa09200ac",
                "shasum": ""
            },
            "require": {
                "php": ">=7.3"
            },
            "require-dev": {
                "phpunit/phpunit": "^9.3"
            },
            "suggest": {
                "ext-posix": "*"
            },
            "type": "library",
            "extra": {
                "branch-alias": {
                    "dev-master": "5.1-dev"
                }
            },
            "autoload": {
                "classmap": [
                    "src/"
                ]
            },
            "notification-url": "https://packagist.org/downloads/",
            "license": [
                "BSD-3-Clause"
            ],
            "authors": [
                {
                    "name": "Sebastian Bergmann",
                    "email": "sebastian@phpunit.de"
                }
            ],
            "description": "Provides functionality to handle HHVM/PHP environments",
            "homepage": "http://www.github.com/sebastianbergmann/environment",
            "keywords": [
                "Xdebug",
                "environment",
                "hhvm"
            ],
            "support": {
                "issues": "https://github.com/sebastianbergmann/environment/issues",
                "source": "https://github.com/sebastianbergmann/environment/tree/5.1.3"
            },
            "funding": [
                {
                    "url": "https://github.com/sebastianbergmann",
                    "type": "github"
                }
            ],
            "time": "2020-09-28T05:52:38+00:00"
        },
        {
            "name": "sebastian/exporter",
            "version": "4.0.3",
            "source": {
                "type": "git",
                "url": "https://github.com/sebastianbergmann/exporter.git",
                "reference": "d89cc98761b8cb5a1a235a6b703ae50d34080e65"
            },
            "dist": {
                "type": "zip",
                "url": "https://api.github.com/repos/sebastianbergmann/exporter/zipball/d89cc98761b8cb5a1a235a6b703ae50d34080e65",
                "reference": "d89cc98761b8cb5a1a235a6b703ae50d34080e65",
                "shasum": ""
            },
            "require": {
                "php": ">=7.3",
                "sebastian/recursion-context": "^4.0"
            },
            "require-dev": {
                "ext-mbstring": "*",
                "phpunit/phpunit": "^9.3"
            },
            "type": "library",
            "extra": {
                "branch-alias": {
                    "dev-master": "4.0-dev"
                }
            },
            "autoload": {
                "classmap": [
                    "src/"
                ]
            },
            "notification-url": "https://packagist.org/downloads/",
            "license": [
                "BSD-3-Clause"
            ],
            "authors": [
                {
                    "name": "Sebastian Bergmann",
                    "email": "sebastian@phpunit.de"
                },
                {
                    "name": "Jeff Welch",
                    "email": "whatthejeff@gmail.com"
                },
                {
                    "name": "Volker Dusch",
                    "email": "github@wallbash.com"
                },
                {
                    "name": "Adam Harvey",
                    "email": "aharvey@php.net"
                },
                {
                    "name": "Bernhard Schussek",
                    "email": "bschussek@gmail.com"
                }
            ],
            "description": "Provides the functionality to export PHP variables for visualization",
            "homepage": "http://www.github.com/sebastianbergmann/exporter",
            "keywords": [
                "export",
                "exporter"
            ],
            "support": {
                "issues": "https://github.com/sebastianbergmann/exporter/issues",
                "source": "https://github.com/sebastianbergmann/exporter/tree/4.0.3"
            },
            "funding": [
                {
                    "url": "https://github.com/sebastianbergmann",
                    "type": "github"
                }
            ],
            "time": "2020-09-28T05:24:23+00:00"
        },
        {
            "name": "sebastian/global-state",
            "version": "5.0.3",
            "source": {
                "type": "git",
                "url": "https://github.com/sebastianbergmann/global-state.git",
                "reference": "23bd5951f7ff26f12d4e3242864df3e08dec4e49"
            },
            "dist": {
                "type": "zip",
                "url": "https://api.github.com/repos/sebastianbergmann/global-state/zipball/23bd5951f7ff26f12d4e3242864df3e08dec4e49",
                "reference": "23bd5951f7ff26f12d4e3242864df3e08dec4e49",
                "shasum": ""
            },
            "require": {
                "php": ">=7.3",
                "sebastian/object-reflector": "^2.0",
                "sebastian/recursion-context": "^4.0"
            },
            "require-dev": {
                "ext-dom": "*",
                "phpunit/phpunit": "^9.3"
            },
            "suggest": {
                "ext-uopz": "*"
            },
            "type": "library",
            "extra": {
                "branch-alias": {
                    "dev-master": "5.0-dev"
                }
            },
            "autoload": {
                "classmap": [
                    "src/"
                ]
            },
            "notification-url": "https://packagist.org/downloads/",
            "license": [
                "BSD-3-Clause"
            ],
            "authors": [
                {
                    "name": "Sebastian Bergmann",
                    "email": "sebastian@phpunit.de"
                }
            ],
            "description": "Snapshotting of global state",
            "homepage": "http://www.github.com/sebastianbergmann/global-state",
            "keywords": [
                "global state"
            ],
            "support": {
                "issues": "https://github.com/sebastianbergmann/global-state/issues",
                "source": "https://github.com/sebastianbergmann/global-state/tree/5.0.3"
            },
            "funding": [
                {
                    "url": "https://github.com/sebastianbergmann",
                    "type": "github"
                }
            ],
            "time": "2021-06-11T13:31:12+00:00"
        },
        {
            "name": "sebastian/lines-of-code",
            "version": "1.0.3",
            "source": {
                "type": "git",
                "url": "https://github.com/sebastianbergmann/lines-of-code.git",
                "reference": "c1c2e997aa3146983ed888ad08b15470a2e22ecc"
            },
            "dist": {
                "type": "zip",
                "url": "https://api.github.com/repos/sebastianbergmann/lines-of-code/zipball/c1c2e997aa3146983ed888ad08b15470a2e22ecc",
                "reference": "c1c2e997aa3146983ed888ad08b15470a2e22ecc",
                "shasum": ""
            },
            "require": {
                "nikic/php-parser": "^4.6",
                "php": ">=7.3"
            },
            "require-dev": {
                "phpunit/phpunit": "^9.3"
            },
            "type": "library",
            "extra": {
                "branch-alias": {
                    "dev-master": "1.0-dev"
                }
            },
            "autoload": {
                "classmap": [
                    "src/"
                ]
            },
            "notification-url": "https://packagist.org/downloads/",
            "license": [
                "BSD-3-Clause"
            ],
            "authors": [
                {
                    "name": "Sebastian Bergmann",
                    "email": "sebastian@phpunit.de",
                    "role": "lead"
                }
            ],
            "description": "Library for counting the lines of code in PHP source code",
            "homepage": "https://github.com/sebastianbergmann/lines-of-code",
            "support": {
                "issues": "https://github.com/sebastianbergmann/lines-of-code/issues",
                "source": "https://github.com/sebastianbergmann/lines-of-code/tree/1.0.3"
            },
            "funding": [
                {
                    "url": "https://github.com/sebastianbergmann",
                    "type": "github"
                }
            ],
            "time": "2020-11-28T06:42:11+00:00"
        },
        {
            "name": "sebastian/object-enumerator",
            "version": "4.0.4",
            "source": {
                "type": "git",
                "url": "https://github.com/sebastianbergmann/object-enumerator.git",
                "reference": "5c9eeac41b290a3712d88851518825ad78f45c71"
            },
            "dist": {
                "type": "zip",
                "url": "https://api.github.com/repos/sebastianbergmann/object-enumerator/zipball/5c9eeac41b290a3712d88851518825ad78f45c71",
                "reference": "5c9eeac41b290a3712d88851518825ad78f45c71",
                "shasum": ""
            },
            "require": {
                "php": ">=7.3",
                "sebastian/object-reflector": "^2.0",
                "sebastian/recursion-context": "^4.0"
            },
            "require-dev": {
                "phpunit/phpunit": "^9.3"
            },
            "type": "library",
            "extra": {
                "branch-alias": {
                    "dev-master": "4.0-dev"
                }
            },
            "autoload": {
                "classmap": [
                    "src/"
                ]
            },
            "notification-url": "https://packagist.org/downloads/",
            "license": [
                "BSD-3-Clause"
            ],
            "authors": [
                {
                    "name": "Sebastian Bergmann",
                    "email": "sebastian@phpunit.de"
                }
            ],
            "description": "Traverses array structures and object graphs to enumerate all referenced objects",
            "homepage": "https://github.com/sebastianbergmann/object-enumerator/",
            "support": {
                "issues": "https://github.com/sebastianbergmann/object-enumerator/issues",
                "source": "https://github.com/sebastianbergmann/object-enumerator/tree/4.0.4"
            },
            "funding": [
                {
                    "url": "https://github.com/sebastianbergmann",
                    "type": "github"
                }
            ],
            "time": "2020-10-26T13:12:34+00:00"
        },
        {
            "name": "sebastian/object-reflector",
            "version": "2.0.4",
            "source": {
                "type": "git",
                "url": "https://github.com/sebastianbergmann/object-reflector.git",
                "reference": "b4f479ebdbf63ac605d183ece17d8d7fe49c15c7"
            },
            "dist": {
                "type": "zip",
                "url": "https://api.github.com/repos/sebastianbergmann/object-reflector/zipball/b4f479ebdbf63ac605d183ece17d8d7fe49c15c7",
                "reference": "b4f479ebdbf63ac605d183ece17d8d7fe49c15c7",
                "shasum": ""
            },
            "require": {
                "php": ">=7.3"
            },
            "require-dev": {
                "phpunit/phpunit": "^9.3"
            },
            "type": "library",
            "extra": {
                "branch-alias": {
                    "dev-master": "2.0-dev"
                }
            },
            "autoload": {
                "classmap": [
                    "src/"
                ]
            },
            "notification-url": "https://packagist.org/downloads/",
            "license": [
                "BSD-3-Clause"
            ],
            "authors": [
                {
                    "name": "Sebastian Bergmann",
                    "email": "sebastian@phpunit.de"
                }
            ],
            "description": "Allows reflection of object attributes, including inherited and non-public ones",
            "homepage": "https://github.com/sebastianbergmann/object-reflector/",
            "support": {
                "issues": "https://github.com/sebastianbergmann/object-reflector/issues",
                "source": "https://github.com/sebastianbergmann/object-reflector/tree/2.0.4"
            },
            "funding": [
                {
                    "url": "https://github.com/sebastianbergmann",
                    "type": "github"
                }
            ],
            "time": "2020-10-26T13:14:26+00:00"
        },
        {
            "name": "sebastian/recursion-context",
            "version": "4.0.4",
            "source": {
                "type": "git",
                "url": "https://github.com/sebastianbergmann/recursion-context.git",
                "reference": "cd9d8cf3c5804de4341c283ed787f099f5506172"
            },
            "dist": {
                "type": "zip",
                "url": "https://api.github.com/repos/sebastianbergmann/recursion-context/zipball/cd9d8cf3c5804de4341c283ed787f099f5506172",
                "reference": "cd9d8cf3c5804de4341c283ed787f099f5506172",
                "shasum": ""
            },
            "require": {
                "php": ">=7.3"
            },
            "require-dev": {
                "phpunit/phpunit": "^9.3"
            },
            "type": "library",
            "extra": {
                "branch-alias": {
                    "dev-master": "4.0-dev"
                }
            },
            "autoload": {
                "classmap": [
                    "src/"
                ]
            },
            "notification-url": "https://packagist.org/downloads/",
            "license": [
                "BSD-3-Clause"
            ],
            "authors": [
                {
                    "name": "Sebastian Bergmann",
                    "email": "sebastian@phpunit.de"
                },
                {
                    "name": "Jeff Welch",
                    "email": "whatthejeff@gmail.com"
                },
                {
                    "name": "Adam Harvey",
                    "email": "aharvey@php.net"
                }
            ],
            "description": "Provides functionality to recursively process PHP variables",
            "homepage": "http://www.github.com/sebastianbergmann/recursion-context",
            "support": {
                "issues": "https://github.com/sebastianbergmann/recursion-context/issues",
                "source": "https://github.com/sebastianbergmann/recursion-context/tree/4.0.4"
            },
            "funding": [
                {
                    "url": "https://github.com/sebastianbergmann",
                    "type": "github"
                }
            ],
            "time": "2020-10-26T13:17:30+00:00"
        },
        {
            "name": "sebastian/resource-operations",
            "version": "3.0.3",
            "source": {
                "type": "git",
                "url": "https://github.com/sebastianbergmann/resource-operations.git",
                "reference": "0f4443cb3a1d92ce809899753bc0d5d5a8dd19a8"
            },
            "dist": {
                "type": "zip",
                "url": "https://api.github.com/repos/sebastianbergmann/resource-operations/zipball/0f4443cb3a1d92ce809899753bc0d5d5a8dd19a8",
                "reference": "0f4443cb3a1d92ce809899753bc0d5d5a8dd19a8",
                "shasum": ""
            },
            "require": {
                "php": ">=7.3"
            },
            "require-dev": {
                "phpunit/phpunit": "^9.0"
            },
            "type": "library",
            "extra": {
                "branch-alias": {
                    "dev-master": "3.0-dev"
                }
            },
            "autoload": {
                "classmap": [
                    "src/"
                ]
            },
            "notification-url": "https://packagist.org/downloads/",
            "license": [
                "BSD-3-Clause"
            ],
            "authors": [
                {
                    "name": "Sebastian Bergmann",
                    "email": "sebastian@phpunit.de"
                }
            ],
            "description": "Provides a list of PHP built-in functions that operate on resources",
            "homepage": "https://www.github.com/sebastianbergmann/resource-operations",
            "support": {
                "issues": "https://github.com/sebastianbergmann/resource-operations/issues",
                "source": "https://github.com/sebastianbergmann/resource-operations/tree/3.0.3"
            },
            "funding": [
                {
                    "url": "https://github.com/sebastianbergmann",
                    "type": "github"
                }
            ],
            "time": "2020-09-28T06:45:17+00:00"
        },
        {
            "name": "sebastian/type",
            "version": "2.3.4",
            "source": {
                "type": "git",
                "url": "https://github.com/sebastianbergmann/type.git",
                "reference": "b8cd8a1c753c90bc1a0f5372170e3e489136f914"
            },
            "dist": {
                "type": "zip",
                "url": "https://api.github.com/repos/sebastianbergmann/type/zipball/b8cd8a1c753c90bc1a0f5372170e3e489136f914",
                "reference": "b8cd8a1c753c90bc1a0f5372170e3e489136f914",
                "shasum": ""
            },
            "require": {
                "php": ">=7.3"
            },
            "require-dev": {
                "phpunit/phpunit": "^9.3"
            },
            "type": "library",
            "extra": {
                "branch-alias": {
                    "dev-master": "2.3-dev"
                }
            },
            "autoload": {
                "classmap": [
                    "src/"
                ]
            },
            "notification-url": "https://packagist.org/downloads/",
            "license": [
                "BSD-3-Clause"
            ],
            "authors": [
                {
                    "name": "Sebastian Bergmann",
                    "email": "sebastian@phpunit.de",
                    "role": "lead"
                }
            ],
            "description": "Collection of value objects that represent the types of the PHP type system",
            "homepage": "https://github.com/sebastianbergmann/type",
            "support": {
                "issues": "https://github.com/sebastianbergmann/type/issues",
                "source": "https://github.com/sebastianbergmann/type/tree/2.3.4"
            },
            "funding": [
                {
                    "url": "https://github.com/sebastianbergmann",
                    "type": "github"
                }
            ],
            "time": "2021-06-15T12:49:02+00:00"
        },
        {
            "name": "sebastian/version",
            "version": "3.0.2",
            "source": {
                "type": "git",
                "url": "https://github.com/sebastianbergmann/version.git",
                "reference": "c6c1022351a901512170118436c764e473f6de8c"
            },
            "dist": {
                "type": "zip",
                "url": "https://api.github.com/repos/sebastianbergmann/version/zipball/c6c1022351a901512170118436c764e473f6de8c",
                "reference": "c6c1022351a901512170118436c764e473f6de8c",
                "shasum": ""
            },
            "require": {
                "php": ">=7.3"
            },
            "type": "library",
            "extra": {
                "branch-alias": {
                    "dev-master": "3.0-dev"
                }
            },
            "autoload": {
                "classmap": [
                    "src/"
                ]
            },
            "notification-url": "https://packagist.org/downloads/",
            "license": [
                "BSD-3-Clause"
            ],
            "authors": [
                {
                    "name": "Sebastian Bergmann",
                    "email": "sebastian@phpunit.de",
                    "role": "lead"
                }
            ],
            "description": "Library that helps with managing the version number of Git-hosted PHP projects",
            "homepage": "https://github.com/sebastianbergmann/version",
            "support": {
                "issues": "https://github.com/sebastianbergmann/version/issues",
                "source": "https://github.com/sebastianbergmann/version/tree/3.0.2"
            },
            "funding": [
                {
                    "url": "https://github.com/sebastianbergmann",
                    "type": "github"
                }
            ],
            "time": "2020-09-28T06:39:44+00:00"
        },
        {
            "name": "symfony/console",
            "version": "v5.3.10",
            "source": {
                "type": "git",
                "url": "https://github.com/symfony/console.git",
                "reference": "d4e409d9fbcfbf71af0e5a940abb7b0b4bad0bd3"
            },
            "dist": {
                "type": "zip",
                "url": "https://api.github.com/repos/symfony/console/zipball/d4e409d9fbcfbf71af0e5a940abb7b0b4bad0bd3",
                "reference": "d4e409d9fbcfbf71af0e5a940abb7b0b4bad0bd3",
                "shasum": ""
            },
            "require": {
                "php": ">=7.2.5",
                "symfony/deprecation-contracts": "^2.1",
                "symfony/polyfill-mbstring": "~1.0",
                "symfony/polyfill-php73": "^1.8",
                "symfony/polyfill-php80": "^1.16",
                "symfony/service-contracts": "^1.1|^2",
                "symfony/string": "^5.1"
            },
            "conflict": {
                "psr/log": ">=3",
                "symfony/dependency-injection": "<4.4",
                "symfony/dotenv": "<5.1",
                "symfony/event-dispatcher": "<4.4",
                "symfony/lock": "<4.4",
                "symfony/process": "<4.4"
            },
            "provide": {
                "psr/log-implementation": "1.0|2.0"
            },
            "require-dev": {
                "psr/log": "^1|^2",
                "symfony/config": "^4.4|^5.0",
                "symfony/dependency-injection": "^4.4|^5.0",
                "symfony/event-dispatcher": "^4.4|^5.0",
                "symfony/lock": "^4.4|^5.0",
                "symfony/process": "^4.4|^5.0",
                "symfony/var-dumper": "^4.4|^5.0"
            },
            "suggest": {
                "psr/log": "For using the console logger",
                "symfony/event-dispatcher": "",
                "symfony/lock": "",
                "symfony/process": ""
            },
            "type": "library",
            "autoload": {
                "psr-4": {
                    "Symfony\\Component\\Console\\": ""
                },
                "exclude-from-classmap": [
                    "/Tests/"
                ]
            },
            "notification-url": "https://packagist.org/downloads/",
            "license": [
                "MIT"
            ],
            "authors": [
                {
                    "name": "Fabien Potencier",
                    "email": "fabien@symfony.com"
                },
                {
                    "name": "Symfony Community",
                    "homepage": "https://symfony.com/contributors"
                }
            ],
            "description": "Eases the creation of beautiful and testable command line interfaces",
            "homepage": "https://symfony.com",
            "keywords": [
                "cli",
                "command line",
                "console",
                "terminal"
            ],
            "support": {
                "source": "https://github.com/symfony/console/tree/v5.3.10"
            },
            "funding": [
                {
                    "url": "https://symfony.com/sponsor",
                    "type": "custom"
                },
                {
                    "url": "https://github.com/fabpot",
                    "type": "github"
                },
                {
                    "url": "https://tidelift.com/funding/github/packagist/symfony/symfony",
                    "type": "tidelift"
                }
            ],
            "time": "2021-10-26T09:30:15+00:00"
        },
        {
            "name": "symfony/deprecation-contracts",
            "version": "v2.4.0",
            "source": {
                "type": "git",
                "url": "https://github.com/symfony/deprecation-contracts.git",
                "reference": "5f38c8804a9e97d23e0c8d63341088cd8a22d627"
            },
            "dist": {
                "type": "zip",
                "url": "https://api.github.com/repos/symfony/deprecation-contracts/zipball/5f38c8804a9e97d23e0c8d63341088cd8a22d627",
                "reference": "5f38c8804a9e97d23e0c8d63341088cd8a22d627",
                "shasum": ""
            },
            "require": {
                "php": ">=7.1"
            },
            "type": "library",
            "extra": {
                "branch-alias": {
                    "dev-main": "2.4-dev"
                },
                "thanks": {
                    "name": "symfony/contracts",
                    "url": "https://github.com/symfony/contracts"
                }
            },
            "autoload": {
                "files": [
                    "function.php"
                ]
            },
            "notification-url": "https://packagist.org/downloads/",
            "license": [
                "MIT"
            ],
            "authors": [
                {
                    "name": "Nicolas Grekas",
                    "email": "p@tchwork.com"
                },
                {
                    "name": "Symfony Community",
                    "homepage": "https://symfony.com/contributors"
                }
            ],
            "description": "A generic function and convention to trigger deprecation notices",
            "homepage": "https://symfony.com",
            "support": {
                "source": "https://github.com/symfony/deprecation-contracts/tree/v2.4.0"
            },
            "funding": [
                {
                    "url": "https://symfony.com/sponsor",
                    "type": "custom"
                },
                {
                    "url": "https://github.com/fabpot",
                    "type": "github"
                },
                {
                    "url": "https://tidelift.com/funding/github/packagist/symfony/symfony",
                    "type": "tidelift"
                }
            ],
            "time": "2021-03-23T23:28:01+00:00"
        },
        {
            "name": "symfony/polyfill-ctype",
            "version": "v1.23.0",
            "source": {
                "type": "git",
                "url": "https://github.com/symfony/polyfill-ctype.git",
                "reference": "46cd95797e9df938fdd2b03693b5fca5e64b01ce"
            },
            "dist": {
                "type": "zip",
                "url": "https://api.github.com/repos/symfony/polyfill-ctype/zipball/46cd95797e9df938fdd2b03693b5fca5e64b01ce",
                "reference": "46cd95797e9df938fdd2b03693b5fca5e64b01ce",
                "shasum": ""
            },
            "require": {
                "php": ">=7.1"
            },
            "suggest": {
                "ext-ctype": "For best performance"
            },
            "type": "library",
            "extra": {
                "branch-alias": {
                    "dev-main": "1.23-dev"
                },
                "thanks": {
                    "name": "symfony/polyfill",
                    "url": "https://github.com/symfony/polyfill"
                }
            },
            "autoload": {
                "psr-4": {
                    "Symfony\\Polyfill\\Ctype\\": ""
                },
                "files": [
                    "bootstrap.php"
                ]
            },
            "notification-url": "https://packagist.org/downloads/",
            "license": [
                "MIT"
            ],
            "authors": [
                {
                    "name": "Gert de Pagter",
                    "email": "BackEndTea@gmail.com"
                },
                {
                    "name": "Symfony Community",
                    "homepage": "https://symfony.com/contributors"
                }
            ],
            "description": "Symfony polyfill for ctype functions",
            "homepage": "https://symfony.com",
            "keywords": [
                "compatibility",
                "ctype",
                "polyfill",
                "portable"
            ],
            "support": {
                "source": "https://github.com/symfony/polyfill-ctype/tree/v1.23.0"
            },
            "funding": [
                {
                    "url": "https://symfony.com/sponsor",
                    "type": "custom"
                },
                {
                    "url": "https://github.com/fabpot",
                    "type": "github"
                },
                {
                    "url": "https://tidelift.com/funding/github/packagist/symfony/symfony",
                    "type": "tidelift"
                }
            ],
            "time": "2021-02-19T12:13:01+00:00"
        },
        {
            "name": "symfony/polyfill-intl-grapheme",
            "version": "v1.23.1",
            "source": {
                "type": "git",
                "url": "https://github.com/symfony/polyfill-intl-grapheme.git",
                "reference": "16880ba9c5ebe3642d1995ab866db29270b36535"
            },
            "dist": {
                "type": "zip",
                "url": "https://api.github.com/repos/symfony/polyfill-intl-grapheme/zipball/16880ba9c5ebe3642d1995ab866db29270b36535",
                "reference": "16880ba9c5ebe3642d1995ab866db29270b36535",
                "shasum": ""
            },
            "require": {
                "php": ">=7.1"
            },
            "suggest": {
                "ext-intl": "For best performance"
            },
            "type": "library",
            "extra": {
                "branch-alias": {
                    "dev-main": "1.23-dev"
                },
                "thanks": {
                    "name": "symfony/polyfill",
                    "url": "https://github.com/symfony/polyfill"
                }
            },
            "autoload": {
                "psr-4": {
                    "Symfony\\Polyfill\\Intl\\Grapheme\\": ""
                },
                "files": [
                    "bootstrap.php"
                ]
            },
            "notification-url": "https://packagist.org/downloads/",
            "license": [
                "MIT"
            ],
            "authors": [
                {
                    "name": "Nicolas Grekas",
                    "email": "p@tchwork.com"
                },
                {
                    "name": "Symfony Community",
                    "homepage": "https://symfony.com/contributors"
                }
            ],
            "description": "Symfony polyfill for intl's grapheme_* functions",
            "homepage": "https://symfony.com",
            "keywords": [
                "compatibility",
                "grapheme",
                "intl",
                "polyfill",
                "portable",
                "shim"
            ],
            "support": {
                "source": "https://github.com/symfony/polyfill-intl-grapheme/tree/v1.23.1"
            },
            "funding": [
                {
                    "url": "https://symfony.com/sponsor",
                    "type": "custom"
                },
                {
                    "url": "https://github.com/fabpot",
                    "type": "github"
                },
                {
                    "url": "https://tidelift.com/funding/github/packagist/symfony/symfony",
                    "type": "tidelift"
                }
            ],
            "time": "2021-05-27T12:26:48+00:00"
        },
        {
            "name": "symfony/polyfill-intl-normalizer",
            "version": "v1.23.0",
            "source": {
                "type": "git",
                "url": "https://github.com/symfony/polyfill-intl-normalizer.git",
                "reference": "8590a5f561694770bdcd3f9b5c69dde6945028e8"
            },
            "dist": {
                "type": "zip",
                "url": "https://api.github.com/repos/symfony/polyfill-intl-normalizer/zipball/8590a5f561694770bdcd3f9b5c69dde6945028e8",
                "reference": "8590a5f561694770bdcd3f9b5c69dde6945028e8",
                "shasum": ""
            },
            "require": {
                "php": ">=7.1"
            },
            "suggest": {
                "ext-intl": "For best performance"
            },
            "type": "library",
            "extra": {
                "branch-alias": {
                    "dev-main": "1.23-dev"
                },
                "thanks": {
                    "name": "symfony/polyfill",
                    "url": "https://github.com/symfony/polyfill"
                }
            },
            "autoload": {
                "psr-4": {
                    "Symfony\\Polyfill\\Intl\\Normalizer\\": ""
                },
                "files": [
                    "bootstrap.php"
                ],
                "classmap": [
                    "Resources/stubs"
                ]
            },
            "notification-url": "https://packagist.org/downloads/",
            "license": [
                "MIT"
            ],
            "authors": [
                {
                    "name": "Nicolas Grekas",
                    "email": "p@tchwork.com"
                },
                {
                    "name": "Symfony Community",
                    "homepage": "https://symfony.com/contributors"
                }
            ],
            "description": "Symfony polyfill for intl's Normalizer class and related functions",
            "homepage": "https://symfony.com",
            "keywords": [
                "compatibility",
                "intl",
                "normalizer",
                "polyfill",
                "portable",
                "shim"
            ],
            "support": {
                "source": "https://github.com/symfony/polyfill-intl-normalizer/tree/v1.23.0"
            },
            "funding": [
                {
                    "url": "https://symfony.com/sponsor",
                    "type": "custom"
                },
                {
                    "url": "https://github.com/fabpot",
                    "type": "github"
                },
                {
                    "url": "https://tidelift.com/funding/github/packagist/symfony/symfony",
                    "type": "tidelift"
                }
            ],
            "time": "2021-02-19T12:13:01+00:00"
        },
        {
            "name": "symfony/polyfill-mbstring",
            "version": "v1.23.1",
            "source": {
                "type": "git",
                "url": "https://github.com/symfony/polyfill-mbstring.git",
                "reference": "9174a3d80210dca8daa7f31fec659150bbeabfc6"
            },
            "dist": {
                "type": "zip",
                "url": "https://api.github.com/repos/symfony/polyfill-mbstring/zipball/9174a3d80210dca8daa7f31fec659150bbeabfc6",
                "reference": "9174a3d80210dca8daa7f31fec659150bbeabfc6",
                "shasum": ""
            },
            "require": {
                "php": ">=7.1"
            },
            "suggest": {
                "ext-mbstring": "For best performance"
            },
            "type": "library",
            "extra": {
                "branch-alias": {
                    "dev-main": "1.23-dev"
                },
                "thanks": {
                    "name": "symfony/polyfill",
                    "url": "https://github.com/symfony/polyfill"
                }
            },
            "autoload": {
                "psr-4": {
                    "Symfony\\Polyfill\\Mbstring\\": ""
                },
                "files": [
                    "bootstrap.php"
                ]
            },
            "notification-url": "https://packagist.org/downloads/",
            "license": [
                "MIT"
            ],
            "authors": [
                {
                    "name": "Nicolas Grekas",
                    "email": "p@tchwork.com"
                },
                {
                    "name": "Symfony Community",
                    "homepage": "https://symfony.com/contributors"
                }
            ],
            "description": "Symfony polyfill for the Mbstring extension",
            "homepage": "https://symfony.com",
            "keywords": [
                "compatibility",
                "mbstring",
                "polyfill",
                "portable",
                "shim"
            ],
            "support": {
                "source": "https://github.com/symfony/polyfill-mbstring/tree/v1.23.1"
            },
            "funding": [
                {
                    "url": "https://symfony.com/sponsor",
                    "type": "custom"
                },
                {
                    "url": "https://github.com/fabpot",
                    "type": "github"
                },
                {
                    "url": "https://tidelift.com/funding/github/packagist/symfony/symfony",
                    "type": "tidelift"
                }
            ],
            "time": "2021-05-27T12:26:48+00:00"
        },
        {
            "name": "symfony/polyfill-php73",
            "version": "v1.23.0",
            "source": {
                "type": "git",
                "url": "https://github.com/symfony/polyfill-php73.git",
                "reference": "fba8933c384d6476ab14fb7b8526e5287ca7e010"
            },
            "dist": {
                "type": "zip",
                "url": "https://api.github.com/repos/symfony/polyfill-php73/zipball/fba8933c384d6476ab14fb7b8526e5287ca7e010",
                "reference": "fba8933c384d6476ab14fb7b8526e5287ca7e010",
                "shasum": ""
            },
            "require": {
                "php": ">=7.1"
            },
            "type": "library",
            "extra": {
                "branch-alias": {
                    "dev-main": "1.23-dev"
                },
                "thanks": {
                    "name": "symfony/polyfill",
                    "url": "https://github.com/symfony/polyfill"
                }
            },
            "autoload": {
                "psr-4": {
                    "Symfony\\Polyfill\\Php73\\": ""
                },
                "files": [
                    "bootstrap.php"
                ],
                "classmap": [
                    "Resources/stubs"
                ]
            },
            "notification-url": "https://packagist.org/downloads/",
            "license": [
                "MIT"
            ],
            "authors": [
                {
                    "name": "Nicolas Grekas",
                    "email": "p@tchwork.com"
                },
                {
                    "name": "Symfony Community",
                    "homepage": "https://symfony.com/contributors"
                }
            ],
            "description": "Symfony polyfill backporting some PHP 7.3+ features to lower PHP versions",
            "homepage": "https://symfony.com",
            "keywords": [
                "compatibility",
                "polyfill",
                "portable",
                "shim"
            ],
            "support": {
                "source": "https://github.com/symfony/polyfill-php73/tree/v1.23.0"
            },
            "funding": [
                {
                    "url": "https://symfony.com/sponsor",
                    "type": "custom"
                },
                {
                    "url": "https://github.com/fabpot",
                    "type": "github"
                },
                {
                    "url": "https://tidelift.com/funding/github/packagist/symfony/symfony",
                    "type": "tidelift"
                }
            ],
            "time": "2021-02-19T12:13:01+00:00"
        },
        {
            "name": "symfony/polyfill-php80",
            "version": "v1.23.1",
            "source": {
                "type": "git",
                "url": "https://github.com/symfony/polyfill-php80.git",
                "reference": "1100343ed1a92e3a38f9ae122fc0eb21602547be"
            },
            "dist": {
                "type": "zip",
                "url": "https://api.github.com/repos/symfony/polyfill-php80/zipball/1100343ed1a92e3a38f9ae122fc0eb21602547be",
                "reference": "1100343ed1a92e3a38f9ae122fc0eb21602547be",
                "shasum": ""
            },
            "require": {
                "php": ">=7.1"
            },
            "type": "library",
            "extra": {
                "branch-alias": {
                    "dev-main": "1.23-dev"
                },
                "thanks": {
                    "name": "symfony/polyfill",
                    "url": "https://github.com/symfony/polyfill"
                }
            },
            "autoload": {
                "psr-4": {
                    "Symfony\\Polyfill\\Php80\\": ""
                },
                "files": [
                    "bootstrap.php"
                ],
                "classmap": [
                    "Resources/stubs"
                ]
            },
            "notification-url": "https://packagist.org/downloads/",
            "license": [
                "MIT"
            ],
            "authors": [
                {
                    "name": "Ion Bazan",
                    "email": "ion.bazan@gmail.com"
                },
                {
                    "name": "Nicolas Grekas",
                    "email": "p@tchwork.com"
                },
                {
                    "name": "Symfony Community",
                    "homepage": "https://symfony.com/contributors"
                }
            ],
            "description": "Symfony polyfill backporting some PHP 8.0+ features to lower PHP versions",
            "homepage": "https://symfony.com",
            "keywords": [
                "compatibility",
                "polyfill",
                "portable",
                "shim"
            ],
            "support": {
                "source": "https://github.com/symfony/polyfill-php80/tree/v1.23.1"
            },
            "funding": [
                {
                    "url": "https://symfony.com/sponsor",
                    "type": "custom"
                },
                {
                    "url": "https://github.com/fabpot",
                    "type": "github"
                },
                {
                    "url": "https://tidelift.com/funding/github/packagist/symfony/symfony",
                    "type": "tidelift"
                }
            ],
            "time": "2021-07-28T13:41:28+00:00"
        },
        {
            "name": "symfony/process",
            "version": "v5.3.7",
            "source": {
                "type": "git",
                "url": "https://github.com/symfony/process.git",
                "reference": "38f26c7d6ed535217ea393e05634cb0b244a1967"
            },
            "dist": {
                "type": "zip",
                "url": "https://api.github.com/repos/symfony/process/zipball/38f26c7d6ed535217ea393e05634cb0b244a1967",
                "reference": "38f26c7d6ed535217ea393e05634cb0b244a1967",
                "shasum": ""
            },
            "require": {
                "php": ">=7.2.5",
                "symfony/polyfill-php80": "^1.16"
            },
            "type": "library",
            "autoload": {
                "psr-4": {
                    "Symfony\\Component\\Process\\": ""
                },
                "exclude-from-classmap": [
                    "/Tests/"
                ]
            },
            "notification-url": "https://packagist.org/downloads/",
            "license": [
                "MIT"
            ],
            "authors": [
                {
                    "name": "Fabien Potencier",
                    "email": "fabien@symfony.com"
                },
                {
                    "name": "Symfony Community",
                    "homepage": "https://symfony.com/contributors"
                }
            ],
            "description": "Executes commands in sub-processes",
            "homepage": "https://symfony.com",
            "support": {
                "source": "https://github.com/symfony/process/tree/v5.3.7"
            },
            "funding": [
                {
                    "url": "https://symfony.com/sponsor",
                    "type": "custom"
                },
                {
                    "url": "https://github.com/fabpot",
                    "type": "github"
                },
                {
                    "url": "https://tidelift.com/funding/github/packagist/symfony/symfony",
                    "type": "tidelift"
                }
            ],
            "time": "2021-08-04T21:20:46+00:00"
        },
        {
            "name": "symfony/service-contracts",
            "version": "v2.4.0",
            "source": {
                "type": "git",
                "url": "https://github.com/symfony/service-contracts.git",
                "reference": "f040a30e04b57fbcc9c6cbcf4dbaa96bd318b9bb"
            },
            "dist": {
                "type": "zip",
                "url": "https://api.github.com/repos/symfony/service-contracts/zipball/f040a30e04b57fbcc9c6cbcf4dbaa96bd318b9bb",
                "reference": "f040a30e04b57fbcc9c6cbcf4dbaa96bd318b9bb",
                "shasum": ""
            },
            "require": {
                "php": ">=7.2.5",
                "psr/container": "^1.1"
            },
            "suggest": {
                "symfony/service-implementation": ""
            },
            "type": "library",
            "extra": {
                "branch-alias": {
                    "dev-main": "2.4-dev"
                },
                "thanks": {
                    "name": "symfony/contracts",
                    "url": "https://github.com/symfony/contracts"
                }
            },
            "autoload": {
                "psr-4": {
                    "Symfony\\Contracts\\Service\\": ""
                }
            },
            "notification-url": "https://packagist.org/downloads/",
            "license": [
                "MIT"
            ],
            "authors": [
                {
                    "name": "Nicolas Grekas",
                    "email": "p@tchwork.com"
                },
                {
                    "name": "Symfony Community",
                    "homepage": "https://symfony.com/contributors"
                }
            ],
            "description": "Generic abstractions related to writing services",
            "homepage": "https://symfony.com",
            "keywords": [
                "abstractions",
                "contracts",
                "decoupling",
                "interfaces",
                "interoperability",
                "standards"
            ],
            "support": {
                "source": "https://github.com/symfony/service-contracts/tree/v2.4.0"
            },
            "funding": [
                {
                    "url": "https://symfony.com/sponsor",
                    "type": "custom"
                },
                {
                    "url": "https://github.com/fabpot",
                    "type": "github"
                },
                {
                    "url": "https://tidelift.com/funding/github/packagist/symfony/symfony",
                    "type": "tidelift"
                }
            ],
            "time": "2021-04-01T10:43:52+00:00"
        },
        {
            "name": "symfony/string",
            "version": "v5.3.10",
            "source": {
                "type": "git",
                "url": "https://github.com/symfony/string.git",
                "reference": "d70c35bb20bbca71fc4ab7921e3c6bda1a82a60c"
            },
            "dist": {
                "type": "zip",
                "url": "https://api.github.com/repos/symfony/string/zipball/d70c35bb20bbca71fc4ab7921e3c6bda1a82a60c",
                "reference": "d70c35bb20bbca71fc4ab7921e3c6bda1a82a60c",
                "shasum": ""
            },
            "require": {
                "php": ">=7.2.5",
                "symfony/polyfill-ctype": "~1.8",
                "symfony/polyfill-intl-grapheme": "~1.0",
                "symfony/polyfill-intl-normalizer": "~1.0",
                "symfony/polyfill-mbstring": "~1.0",
                "symfony/polyfill-php80": "~1.15"
            },
            "require-dev": {
                "symfony/error-handler": "^4.4|^5.0",
                "symfony/http-client": "^4.4|^5.0",
                "symfony/translation-contracts": "^1.1|^2",
                "symfony/var-exporter": "^4.4|^5.0"
            },
            "type": "library",
            "autoload": {
                "psr-4": {
                    "Symfony\\Component\\String\\": ""
                },
                "files": [
                    "Resources/functions.php"
                ],
                "exclude-from-classmap": [
                    "/Tests/"
                ]
            },
            "notification-url": "https://packagist.org/downloads/",
            "license": [
                "MIT"
            ],
            "authors": [
                {
                    "name": "Nicolas Grekas",
                    "email": "p@tchwork.com"
                },
                {
                    "name": "Symfony Community",
                    "homepage": "https://symfony.com/contributors"
                }
            ],
            "description": "Provides an object-oriented API to strings and deals with bytes, UTF-8 code points and grapheme clusters in a unified way",
            "homepage": "https://symfony.com",
            "keywords": [
                "grapheme",
                "i18n",
                "string",
                "unicode",
                "utf-8",
                "utf8"
            ],
            "support": {
                "source": "https://github.com/symfony/string/tree/v5.3.10"
            },
            "funding": [
                {
                    "url": "https://symfony.com/sponsor",
                    "type": "custom"
                },
                {
                    "url": "https://github.com/fabpot",
                    "type": "github"
                },
                {
                    "url": "https://tidelift.com/funding/github/packagist/symfony/symfony",
                    "type": "tidelift"
                }
            ],
            "time": "2021-10-27T18:21:46+00:00"
        },
        {
            "name": "theseer/tokenizer",
            "version": "1.2.1",
            "source": {
                "type": "git",
                "url": "https://github.com/theseer/tokenizer.git",
                "reference": "34a41e998c2183e22995f158c581e7b5e755ab9e"
            },
            "dist": {
                "type": "zip",
                "url": "https://api.github.com/repos/theseer/tokenizer/zipball/34a41e998c2183e22995f158c581e7b5e755ab9e",
                "reference": "34a41e998c2183e22995f158c581e7b5e755ab9e",
                "shasum": ""
            },
            "require": {
                "ext-dom": "*",
                "ext-tokenizer": "*",
                "ext-xmlwriter": "*",
                "php": "^7.2 || ^8.0"
            },
            "type": "library",
            "autoload": {
                "classmap": [
                    "src/"
                ]
            },
            "notification-url": "https://packagist.org/downloads/",
            "license": [
                "BSD-3-Clause"
            ],
            "authors": [
                {
                    "name": "Arne Blankerts",
                    "email": "arne@blankerts.de",
                    "role": "Developer"
                }
            ],
            "description": "A small library for converting tokenized PHP source code into XML and potentially other formats",
            "support": {
                "issues": "https://github.com/theseer/tokenizer/issues",
                "source": "https://github.com/theseer/tokenizer/tree/1.2.1"
            },
            "funding": [
                {
                    "url": "https://github.com/theseer",
                    "type": "github"
                }
            ],
            "time": "2021-07-28T10:34:58+00:00"
        },
        {
            "name": "webmozart/assert",
            "version": "1.10.0",
            "source": {
                "type": "git",
                "url": "https://github.com/webmozarts/assert.git",
                "reference": "6964c76c7804814a842473e0c8fd15bab0f18e25"
            },
            "dist": {
                "type": "zip",
                "url": "https://api.github.com/repos/webmozarts/assert/zipball/6964c76c7804814a842473e0c8fd15bab0f18e25",
                "reference": "6964c76c7804814a842473e0c8fd15bab0f18e25",
                "shasum": ""
            },
            "require": {
                "php": "^7.2 || ^8.0",
                "symfony/polyfill-ctype": "^1.8"
            },
            "conflict": {
                "phpstan/phpstan": "<0.12.20",
                "vimeo/psalm": "<4.6.1 || 4.6.2"
            },
            "require-dev": {
                "phpunit/phpunit": "^8.5.13"
            },
            "type": "library",
            "extra": {
                "branch-alias": {
                    "dev-master": "1.10-dev"
                }
            },
            "autoload": {
                "psr-4": {
                    "Webmozart\\Assert\\": "src/"
                }
            },
            "notification-url": "https://packagist.org/downloads/",
            "license": [
                "MIT"
            ],
            "authors": [
                {
                    "name": "Bernhard Schussek",
                    "email": "bschussek@gmail.com"
                }
            ],
            "description": "Assertions to validate method input/output with nice error messages.",
            "keywords": [
                "assert",
                "check",
                "validate"
            ],
            "support": {
                "issues": "https://github.com/webmozarts/assert/issues",
                "source": "https://github.com/webmozarts/assert/tree/1.10.0"
            },
            "time": "2021-03-09T10:59:23+00:00"
        },
        {
            "name": "wikimedia/at-ease",
            "version": "v2.1.0",
            "source": {
                "type": "git",
                "url": "https://github.com/wikimedia/at-ease.git",
                "reference": "e8ebaa7bb7c8a8395481a05f6dc4deaceab11c33"
            },
            "dist": {
                "type": "zip",
                "url": "https://api.github.com/repos/wikimedia/at-ease/zipball/e8ebaa7bb7c8a8395481a05f6dc4deaceab11c33",
                "reference": "e8ebaa7bb7c8a8395481a05f6dc4deaceab11c33",
                "shasum": ""
            },
            "require": {
                "php": ">=7.2.9"
            },
            "require-dev": {
                "mediawiki/mediawiki-codesniffer": "35.0.0",
                "mediawiki/minus-x": "1.1.1",
                "ockcyp/covers-validator": "1.3.3",
                "php-parallel-lint/php-console-highlighter": "0.5.0",
                "php-parallel-lint/php-parallel-lint": "1.2.0",
                "phpunit/phpunit": "^8.5"
            },
            "type": "library",
            "autoload": {
                "psr-4": {
                    "Wikimedia\\AtEase\\": "src/Wikimedia/AtEase/"
                },
                "files": [
                    "src/Wikimedia/Functions.php"
                ]
            },
            "notification-url": "https://packagist.org/downloads/",
            "license": [
                "GPL-2.0-or-later"
            ],
            "authors": [
                {
                    "name": "Tim Starling",
                    "email": "tstarling@wikimedia.org"
                },
                {
                    "name": "MediaWiki developers",
                    "email": "wikitech-l@lists.wikimedia.org"
                }
            ],
            "description": "Safe replacement to @ for suppressing warnings.",
            "homepage": "https://www.mediawiki.org/wiki/at-ease",
            "support": {
                "source": "https://github.com/wikimedia/at-ease/tree/v2.1.0"
            },
            "time": "2021-02-27T15:53:37+00:00"
        },
        {
            "name": "yoast/phpunit-polyfills",
            "version": "1.0.2",
            "source": {
                "type": "git",
                "url": "https://github.com/Yoast/PHPUnit-Polyfills.git",
                "reference": "1a582ab1d91e86aa450340c4d35631a85314ff9f"
            },
            "dist": {
                "type": "zip",
                "url": "https://api.github.com/repos/Yoast/PHPUnit-Polyfills/zipball/1a582ab1d91e86aa450340c4d35631a85314ff9f",
                "reference": "1a582ab1d91e86aa450340c4d35631a85314ff9f",
                "shasum": ""
            },
            "require": {
                "php": ">=5.4",
                "phpunit/phpunit": "^4.8.36 || ^5.7.21 || ^6.0 || ^7.0 || ^8.0 || ^9.0"
            },
            "require-dev": {
                "yoast/yoastcs": "^2.2.0"
            },
            "type": "library",
            "extra": {
                "branch-alias": {
                    "dev-main": "1.x-dev",
                    "dev-develop": "1.x-dev"
                }
            },
            "autoload": {
                "files": [
                    "phpunitpolyfills-autoload.php"
                ]
            },
            "notification-url": "https://packagist.org/downloads/",
            "license": [
                "BSD-3-Clause"
            ],
            "authors": [
                {
                    "name": "Team Yoast",
                    "email": "support@yoast.com",
                    "homepage": "https://yoast.com"
                },
                {
                    "name": "Contributors",
                    "homepage": "https://github.com/Yoast/PHPUnit-Polyfills/graphs/contributors"
                }
            ],
            "description": "Set of polyfills for changed PHPUnit functionality to allow for creating PHPUnit cross-version compatible tests",
            "homepage": "https://github.com/Yoast/PHPUnit-Polyfills",
            "keywords": [
                "phpunit",
                "polyfill",
                "testing"
            ],
            "support": {
                "issues": "https://github.com/Yoast/PHPUnit-Polyfills/issues",
                "source": "https://github.com/Yoast/PHPUnit-Polyfills"
            },
            "time": "2021-10-03T08:40:26+00:00"
        }
    ],
    "aliases": [],
    "minimum-stability": "dev",
    "stability-flags": {
        "automattic/jetpack-assets": 20,
        "automattic/jetpack-admin-ui": 20,
        "automattic/jetpack-autoloader": 20,
        "automattic/jetpack-backup": 20,
        "automattic/jetpack-config": 20,
        "automattic/jetpack-connection": 20,
        "automattic/jetpack-connection-ui": 20,
        "automattic/jetpack-sync": 20,
        "automattic/jetpack-status": 20
    },
    "prefer-stable": true,
    "prefer-lowest": false,
    "platform": [],
    "platform-dev": [],
    "plugin-api-version": "2.1.0"
}<|MERGE_RESOLUTION|>--- conflicted
+++ resolved
@@ -4,11 +4,7 @@
         "Read more about it at https://getcomposer.org/doc/01-basic-usage.md#installing-dependencies",
         "This file is @generated automatically"
     ],
-<<<<<<< HEAD
-    "content-hash": "59c5036a4965e06220d00a1d1542d207",
-=======
-    "content-hash": "b26be9d42c2a4ad2e11d3cd2ac9a1c16",
->>>>>>> c436e309
+    "content-hash": "bca8813e2472b614e89c0c80e93a1bc8",
     "packages": [
         {
             "name": "automattic/jetpack-a8c-mc-stats",
@@ -405,19 +401,11 @@
             "dist": {
                 "type": "path",
                 "url": "../../packages/connection-ui",
-<<<<<<< HEAD
-                "reference": "b308f54f4aa0c85834b3579ffb69ef69710472ea"
+                "reference": "154e91a32120ae2764c0d6fbeba9d12fa96ee6aa"
             },
             "require": {
                 "automattic/jetpack-assets": "^1.13",
-                "automattic/jetpack-connection": "^1.30",
-=======
-                "reference": "bdf9662722f29e7393500b9ccc2d4ab4568bd61f"
-            },
-            "require": {
-                "automattic/jetpack-assets": "^1.12",
                 "automattic/jetpack-connection": "^1.31",
->>>>>>> c436e309
                 "automattic/jetpack-constants": "^1.6",
                 "automattic/jetpack-device-detection": "^1.4",
                 "automattic/jetpack-identity-crisis": "^0.4"
