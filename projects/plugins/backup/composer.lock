{
    "_readme": [
        "This file locks the dependencies of your project to a known state",
        "Read more about it at https://getcomposer.org/doc/01-basic-usage.md#installing-dependencies",
        "This file is @generated automatically"
    ],
    "content-hash": "5ec4ebe360579bccf59f6a4500383b54",
    "packages": [
        {
            "name": "automattic/jetpack-a8c-mc-stats",
            "version": "dev-master",
            "dist": {
                "type": "path",
                "url": "../../packages/a8c-mc-stats",
                "reference": "c922996fa6d50ef7288e3022c1531f20869aea86"
            },
            "require-dev": {
                "automattic/jetpack-changelogger": "^1.2",
                "yoast/phpunit-polyfills": "0.2.0"
            },
            "type": "library",
            "extra": {
                "autotagger": true,
                "mirror-repo": "Automattic/jetpack-a8c-mc-stats",
                "changelogger": {
                    "link-template": "https://github.com/Automattic/jetpack-a8c-mc-stats/compare/v${old}...v${new}"
                },
                "branch-alias": {
                    "dev-master": "1.4.x-dev"
                }
            },
            "autoload": {
                "classmap": [
                    "src/"
                ]
            },
            "scripts": {
                "phpunit": [
                    "@composer update",
                    "./vendor/phpunit/phpunit/phpunit --colors=always"
                ],
                "test-coverage": [
                    "@composer update",
                    "phpdbg -d memory_limit=2048M -d max_execution_time=900 -qrr ./vendor/bin/phpunit --coverage-clover \"$COVERAGE_DIR/clover.xml\""
                ],
                "test-php": [
                    "@composer phpunit"
                ]
            },
            "license": [
                "GPL-2.0-or-later"
            ],
            "description": "Used to record internal usage stats for Automattic. Not visible to site owners.",
            "transport-options": {
                "monorepo": true,
                "relative": true
            }
        },
        {
            "name": "automattic/jetpack-assets",
            "version": "dev-master",
            "dist": {
                "type": "path",
                "url": "../../packages/assets",
                "reference": "bd0e49700afef81db5bd04e9c0948956e1d89262"
            },
            "require": {
                "automattic/jetpack-constants": "^1.6"
            },
            "require-dev": {
                "automattic/jetpack-changelogger": "^1.2",
                "brain/monkey": "2.6.0",
                "yoast/phpunit-polyfills": "0.2.0"
            },
            "type": "library",
            "extra": {
                "autotagger": true,
                "mirror-repo": "Automattic/jetpack-assets",
                "changelogger": {
                    "link-template": "https://github.com/Automattic/jetpack-assets/compare/v${old}...v${new}"
                },
                "branch-alias": {
                    "dev-master": "1.11.x-dev"
                }
            },
            "autoload": {
                "classmap": [
                    "src/"
                ]
            },
            "scripts": {
                "phpunit": [
                    "@composer update",
                    "./vendor/phpunit/phpunit/phpunit --colors=always"
                ],
                "test-coverage": [
                    "@composer update",
                    "phpdbg -d memory_limit=2048M -d max_execution_time=900 -qrr ./vendor/bin/phpunit --coverage-clover \"$COVERAGE_DIR/clover.xml\""
                ],
                "test-php": [
                    "@composer phpunit"
                ]
            },
            "license": [
                "GPL-2.0-or-later"
            ],
            "description": "Asset management utilities for Jetpack ecosystem packages",
            "transport-options": {
                "monorepo": true,
                "relative": true
            }
        },
        {
            "name": "automattic/jetpack-autoloader",
            "version": "dev-master",
            "dist": {
                "type": "path",
                "url": "../../packages/autoloader",
                "reference": "95ff0278a5308e68e73dd68d1af98251fbbdbb4e"
            },
            "require": {
                "composer-plugin-api": "^1.1 || ^2.0"
            },
            "require-dev": {
                "automattic/jetpack-changelogger": "^1.2",
                "yoast/phpunit-polyfills": "0.2.0"
            },
            "type": "composer-plugin",
            "extra": {
                "autotagger": true,
                "class": "Automattic\\Jetpack\\Autoloader\\CustomAutoloaderPlugin",
                "mirror-repo": "Automattic/jetpack-autoloader",
                "changelogger": {
                    "link-template": "https://github.com/Automattic/jetpack-autoloader/compare/v${old}...v${new}"
                },
                "branch-alias": {
                    "dev-master": "2.10.x-dev"
                }
            },
            "autoload": {
                "classmap": [
                    "src/AutoloadGenerator.php"
                ],
                "psr-4": {
                    "Automattic\\Jetpack\\Autoloader\\": "src"
                }
            },
            "scripts": {
                "phpunit": [
                    "@composer update",
                    "./vendor/phpunit/phpunit/phpunit --colors=always"
                ],
                "test-coverage": [
                    "@composer update",
                    "phpdbg -d memory_limit=2048M -d max_execution_time=900 -qrr ./vendor/bin/phpunit --coverage-php \"./tests/php/tmp/coverage-report.php\"",
                    "php ./tests/php/bin/test-coverage.php \"$COVERAGE_DIR/clover.xml\""
                ],
                "test-php": [
                    "@composer phpunit"
                ]
            },
            "license": [
                "GPL-2.0-or-later"
            ],
            "description": "Creates a custom autoloader for a plugin or theme.",
            "transport-options": {
                "monorepo": true,
                "relative": true
            }
        },
        {
            "name": "automattic/jetpack-connection",
            "version": "dev-master",
            "dist": {
                "type": "path",
                "url": "../../packages/connection",
<<<<<<< HEAD
                "reference": "e0b8e0a89cce794817729f568466ef57d5d88597"
=======
                "reference": "64313d7411d0e4835926e0b46feb8647480caa93"
>>>>>>> 44515992
            },
            "require": {
                "automattic/jetpack-constants": "^1.6",
                "automattic/jetpack-heartbeat": "^1.3",
<<<<<<< HEAD
                "automattic/jetpack-options": "^1.12",
                "automattic/jetpack-redirect": "^1.6",
=======
                "automattic/jetpack-options": "^1.13",
>>>>>>> 44515992
                "automattic/jetpack-roles": "^1.4",
                "automattic/jetpack-status": "^1.8",
                "automattic/jetpack-terms-of-service": "^1.9",
                "automattic/jetpack-tracking": "^1.13"
            },
            "require-dev": {
                "automattic/jetpack-changelogger": "^1.2",
                "automattic/wordbless": "@dev",
                "brain/monkey": "2.6.0",
                "yoast/phpunit-polyfills": "0.2.0"
            },
            "type": "library",
            "extra": {
                "autotagger": true,
                "mirror-repo": "Automattic/jetpack-connection",
                "changelogger": {
                    "link-template": "https://github.com/Automattic/jetpack-connection/compare/v${old}...v${new}"
                },
                "branch-alias": {
                    "dev-master": "1.28.x-dev"
                }
            },
            "autoload": {
                "files": [
                    "legacy/load-ixr.php"
                ],
                "classmap": [
                    "legacy",
                    "src/"
                ]
            },
            "scripts": {
                "phpunit": [
                    "@composer update",
                    "./vendor/phpunit/phpunit/phpunit --colors=always"
                ],
                "post-update-cmd": [
                    "php -r \"copy('vendor/automattic/wordbless/src/dbless-wpdb.php', 'wordpress/wp-content/db.php');\""
                ],
                "test-coverage": [
                    "@composer update",
                    "phpdbg -d memory_limit=2048M -d max_execution_time=900 -qrr ./vendor/bin/phpunit --coverage-clover \"$COVERAGE_DIR/clover.xml\""
                ],
                "test-php": [
                    "@composer phpunit"
                ]
            },
            "license": [
                "GPL-2.0-or-later"
            ],
            "description": "Everything needed to connect to the Jetpack infrastructure",
            "transport-options": {
                "monorepo": true,
                "relative": true
            }
        },
        {
            "name": "automattic/jetpack-connection-ui",
            "version": "dev-master",
            "dist": {
                "type": "path",
                "url": "../../packages/connection-ui",
                "reference": "72a09bbe875a4f439afaa2b0b79ef84ac404d34d"
            },
            "require": {
                "automattic/jetpack-connection": "^1.28",
                "automattic/jetpack-constants": "^1.6",
                "automattic/jetpack-device-detection": "^1.4"
            },
            "require-dev": {
                "automattic/jetpack-changelogger": "^1.2"
            },
            "type": "library",
            "extra": {
                "autotagger": true,
                "mirror-repo": "Automattic/jetpack-connection-ui",
                "changelogger": {
                    "link-template": "https://github.com/Automattic/jetpack-connection-ui/compare/v${old}...v${new}"
                },
                "branch-alias": {
                    "dev-master": "1.1.x-dev"
                }
            },
            "autoload": {
                "classmap": [
                    "src/"
                ]
            },
            "scripts": {
                "build-development": [
                    "Composer\\Config::disableProcessTimeout",
                    "yarn build"
                ],
                "build-production": [
                    "Composer\\Config::disableProcessTimeout",
                    "yarn build"
                ]
            },
            "license": [
                "GPL-2.0-or-later"
            ],
            "description": "Jetpack Connection UI",
            "transport-options": {
                "monorepo": true,
                "relative": true
            }
        },
        {
            "name": "automattic/jetpack-constants",
            "version": "dev-master",
            "dist": {
                "type": "path",
                "url": "../../packages/constants",
                "reference": "4af9f14f6a08c81318d4067b891ef610f343b963"
            },
            "require-dev": {
                "automattic/jetpack-changelogger": "^1.2",
                "brain/monkey": "2.6.0",
                "yoast/phpunit-polyfills": "0.2.0"
            },
            "type": "library",
            "extra": {
                "autotagger": true,
                "mirror-repo": "Automattic/jetpack-constants",
                "changelogger": {
                    "link-template": "https://github.com/Automattic/jetpack-constants/compare/v${old}...v${new}"
                },
                "branch-alias": {
                    "dev-master": "1.6.x-dev"
                }
            },
            "autoload": {
                "classmap": [
                    "src/"
                ]
            },
            "scripts": {
                "phpunit": [
                    "@composer update",
                    "./vendor/phpunit/phpunit/phpunit --colors=always"
                ],
                "test-coverage": [
                    "@composer update",
                    "phpdbg -d memory_limit=2048M -d max_execution_time=900 -qrr ./vendor/bin/phpunit --coverage-clover \"$COVERAGE_DIR/clover.xml\""
                ],
                "test-php": [
                    "@composer phpunit"
                ]
            },
            "license": [
                "GPL-2.0-or-later"
            ],
            "description": "A wrapper for defining constants in a more testable way.",
            "transport-options": {
                "monorepo": true,
                "relative": true
            }
        },
        {
            "name": "automattic/jetpack-device-detection",
            "version": "dev-master",
            "dist": {
                "type": "path",
                "url": "../../packages/device-detection",
                "reference": "68a5cff39e5295fecbc20d36812364fa38b9771c"
            },
            "require-dev": {
                "automattic/jetpack-changelogger": "^1.2",
                "yoast/phpunit-polyfills": "0.2.0"
            },
            "type": "library",
            "extra": {
                "autotagger": true,
                "mirror-repo": "Automattic/jetpack-device-detection",
                "changelogger": {
                    "link-template": "https://github.com/Automattic/jetpack-device-detection/compare/v${old}...v${new}"
                },
                "branch-alias": {
                    "dev-master": "1.4.x-dev"
                }
            },
            "autoload": {
                "classmap": [
                    "src/"
                ]
            },
            "scripts": {
                "phpunit": [
                    "@composer update",
                    "./vendor/phpunit/phpunit/phpunit --colors=always"
                ],
                "test-coverage": [
                    "@composer update",
                    "phpdbg -d memory_limit=2048M -d max_execution_time=900 -qrr ./vendor/bin/phpunit --coverage-clover \"$COVERAGE_DIR/clover.xml\""
                ],
                "test-php": [
                    "@composer phpunit"
                ]
            },
            "license": [
                "GPL-2.0-or-later"
            ],
            "description": "A way to detect device types based on User-Agent header.",
            "transport-options": {
                "monorepo": true,
                "relative": true
            }
        },
        {
            "name": "automattic/jetpack-heartbeat",
            "version": "dev-master",
            "dist": {
                "type": "path",
                "url": "../../packages/heartbeat",
                "reference": "61ace4b3610758699836e73aec6437886458ac89"
            },
            "require": {
                "automattic/jetpack-a8c-mc-stats": "^1.4",
                "automattic/jetpack-options": "^1.13"
            },
            "require-dev": {
                "automattic/jetpack-changelogger": "^1.2"
            },
            "type": "library",
            "extra": {
                "autotagger": true,
                "mirror-repo": "Automattic/jetpack-heartbeat",
                "changelogger": {
                    "link-template": "https://github.com/Automattic/jetpack-heartbeat/compare/v${old}...v${new}"
                },
                "branch-alias": {
                    "dev-master": "1.3.x-dev"
                }
            },
            "autoload": {
                "classmap": [
                    "src/"
                ]
            },
            "license": [
                "GPL-2.0-or-later"
            ],
            "description": "This adds a cronjob that sends a batch of internal automattic stats to wp.com once a day",
            "transport-options": {
                "monorepo": true,
                "relative": true
            }
        },
        {
            "name": "automattic/jetpack-options",
            "version": "dev-master",
            "dist": {
                "type": "path",
                "url": "../../packages/options",
                "reference": "de833a41411fb82163b4c08a52d3471c294b60cc"
            },
            "require": {
                "automattic/jetpack-constants": "^1.6"
            },
            "require-dev": {
                "automattic/jetpack-changelogger": "^1.2",
                "yoast/phpunit-polyfills": "0.2.0"
            },
            "type": "library",
            "extra": {
                "autotagger": true,
                "mirror-repo": "Automattic/jetpack-options",
                "changelogger": {
                    "link-template": "https://github.com/Automattic/jetpack-options/compare/v${old}...v${new}"
                },
                "branch-alias": {
                    "dev-master": "1.13.x-dev"
                }
            },
            "autoload": {
                "classmap": [
                    "legacy"
                ]
            },
            "license": [
                "GPL-2.0-or-later"
            ],
            "description": "A wrapper for wp-options to manage specific Jetpack options.",
            "transport-options": {
                "monorepo": true,
                "relative": true
            }
        },
        {
            "name": "automattic/jetpack-redirect",
            "version": "dev-master",
            "dist": {
                "type": "path",
                "url": "../../packages/redirect",
                "reference": "3b8e138b90448c4c537dbdd205d8b01adf0c2a6d"
            },
            "require": {
                "automattic/jetpack-status": "^1.8"
            },
            "require-dev": {
                "automattic/jetpack-changelogger": "^1.2",
                "brain/monkey": "2.6.0",
                "yoast/phpunit-polyfills": "0.2.0"
            },
            "type": "library",
            "extra": {
                "autotagger": true,
                "mirror-repo": "Automattic/jetpack-redirect",
                "changelogger": {
                    "link-template": "https://github.com/Automattic/jetpack-redirect/compare/v${old}...v${new}"
                },
                "branch-alias": {
                    "dev-master": "1.6.x-dev"
                }
            },
            "autoload": {
                "classmap": [
                    "src/"
                ]
            },
            "scripts": {
                "phpunit": [
                    "@composer update",
                    "./vendor/phpunit/phpunit/phpunit --colors=always"
                ],
                "test-coverage": [
                    "@composer update",
                    "phpdbg -d memory_limit=2048M -d max_execution_time=900 -qrr ./vendor/bin/phpunit --coverage-clover \"$COVERAGE_DIR/clover.xml\""
                ],
                "test-php": [
                    "@composer phpunit"
                ]
            },
            "license": [
                "GPL-2.0-or-later"
            ],
            "description": "Utilities to build URLs to the jetpack.com/redirect/ service",
            "transport-options": {
                "monorepo": true,
                "relative": true
            }
        },
        {
            "name": "automattic/jetpack-roles",
            "version": "dev-master",
            "dist": {
                "type": "path",
                "url": "../../packages/roles",
                "reference": "bde868c2636fca7fca76b29a7df23fcd437481fc"
            },
            "require-dev": {
                "automattic/jetpack-changelogger": "^1.2",
                "brain/monkey": "2.6.0",
                "yoast/phpunit-polyfills": "0.2.0"
            },
            "type": "library",
            "extra": {
                "autotagger": true,
                "mirror-repo": "Automattic/jetpack-roles",
                "changelogger": {
                    "link-template": "https://github.com/Automattic/jetpack-roles/compare/v${old}...v${new}"
                },
                "branch-alias": {
                    "dev-master": "1.4.x-dev"
                }
            },
            "autoload": {
                "classmap": [
                    "src/"
                ]
            },
            "scripts": {
                "phpunit": [
                    "@composer update",
                    "./vendor/phpunit/phpunit/phpunit --colors=always"
                ],
                "test-coverage": [
                    "@composer update",
                    "phpdbg -d memory_limit=2048M -d max_execution_time=900 -qrr ./vendor/bin/phpunit --coverage-clover \"$COVERAGE_DIR/clover.xml\""
                ],
                "test-php": [
                    "@composer phpunit"
                ]
            },
            "license": [
                "GPL-2.0-or-later"
            ],
            "description": "Utilities, related with user roles and capabilities.",
            "transport-options": {
                "monorepo": true,
                "relative": true
            }
        },
        {
            "name": "automattic/jetpack-status",
            "version": "dev-master",
            "dist": {
                "type": "path",
                "url": "../../packages/status",
                "reference": "4a1ba2a67535fb016333d45dd16acdd6727fc99f"
            },
            "require-dev": {
                "automattic/jetpack-changelogger": "^1.2",
                "brain/monkey": "2.6.0",
                "yoast/phpunit-polyfills": "0.2.0"
            },
            "type": "library",
            "extra": {
                "autotagger": true,
                "mirror-repo": "Automattic/jetpack-status",
                "changelogger": {
                    "link-template": "https://github.com/Automattic/jetpack-status/compare/v${old}...v${new}"
                },
                "branch-alias": {
                    "dev-master": "1.8.x-dev"
                }
            },
            "autoload": {
                "classmap": [
                    "src/"
                ]
            },
            "scripts": {
                "phpunit": [
                    "@composer update",
                    "./vendor/phpunit/phpunit/phpunit --colors=always"
                ],
                "test-coverage": [
                    "@composer update",
                    "phpdbg -d memory_limit=2048M -d max_execution_time=900 -qrr ./vendor/bin/phpunit --coverage-clover \"$COVERAGE_DIR/clover.xml\""
                ],
                "test-php": [
                    "@composer phpunit"
                ]
            },
            "license": [
                "GPL-2.0-or-later"
            ],
            "description": "Used to retrieve information about the current status of Jetpack and the site overall.",
            "transport-options": {
                "monorepo": true,
                "relative": true
            }
        },
        {
            "name": "automattic/jetpack-terms-of-service",
            "version": "dev-master",
            "dist": {
                "type": "path",
                "url": "../../packages/terms-of-service",
                "reference": "59f0b86b1266b57bf1265ec53034ff4f68cca285"
            },
            "require": {
                "automattic/jetpack-options": "^1.13",
                "automattic/jetpack-status": "^1.8"
            },
            "require-dev": {
                "automattic/jetpack-changelogger": "^1.2",
                "brain/monkey": "2.6.0",
                "yoast/phpunit-polyfills": "0.2.0"
            },
            "type": "library",
            "extra": {
                "autotagger": true,
                "mirror-repo": "Automattic/jetpack-terms-of-service",
                "changelogger": {
                    "link-template": "https://github.com/Automattic/jetpack-terms-of-service/compare/v${old}...v${new}"
                },
                "branch-alias": {
                    "dev-master": "1.9.x-dev"
                }
            },
            "autoload": {
                "classmap": [
                    "src/"
                ]
            },
            "scripts": {
                "phpunit": [
                    "@composer update",
                    "./vendor/phpunit/phpunit/phpunit --colors=always"
                ],
                "test-coverage": [
                    "@composer update",
                    "phpdbg -d memory_limit=2048M -d max_execution_time=900 -qrr ./vendor/bin/phpunit --coverage-clover \"$COVERAGE_DIR/clover.xml\""
                ],
                "test-php": [
                    "@composer phpunit"
                ]
            },
            "license": [
                "GPL-2.0-or-later"
            ],
            "description": "Everything need to manage the terms of service state",
            "transport-options": {
                "monorepo": true,
                "relative": true
            }
        },
        {
            "name": "automattic/jetpack-tracking",
            "version": "dev-master",
            "dist": {
                "type": "path",
                "url": "../../packages/tracking",
                "reference": "4b86a2dbf128dff3f57cbbeb210d916a09ccdf61"
            },
            "require": {
                "automattic/jetpack-assets": "^1.11",
                "automattic/jetpack-options": "^1.13",
                "automattic/jetpack-status": "^1.8",
                "automattic/jetpack-terms-of-service": "^1.9"
            },
            "require-dev": {
                "automattic/jetpack-changelogger": "^1.2",
                "yoast/phpunit-polyfills": "0.2.0"
            },
            "type": "library",
            "extra": {
                "autotagger": true,
                "mirror-repo": "Automattic/jetpack-tracking",
                "changelogger": {
                    "link-template": "https://github.com/Automattic/jetpack-tracking/compare/v${old}...v${new}"
                },
                "branch-alias": {
                    "dev-master": "1.13.x-dev"
                }
            },
            "autoload": {
                "classmap": [
                    "legacy",
                    "src/"
                ]
            },
            "scripts": {
                "phpunit": [
                    "@composer update",
                    "./vendor/phpunit/phpunit/phpunit --colors=always"
                ],
                "test-coverage": [
                    "@composer update",
                    "phpdbg -d memory_limit=2048M -d max_execution_time=900 -qrr ./vendor/bin/phpunit --coverage-clover \"$COVERAGE_DIR/clover.xml\""
                ],
                "test-php": [
                    "@composer phpunit"
                ]
            },
            "license": [
                "GPL-2.0-or-later"
            ],
            "description": "Tracking for Jetpack",
            "transport-options": {
                "monorepo": true,
                "relative": true
            }
        }
    ],
    "packages-dev": [
        {
            "name": "automattic/jetpack-changelogger",
            "version": "dev-master",
            "dist": {
                "type": "path",
                "url": "../../packages/changelogger",
                "reference": "53fd89e7f369d1cb46106845aa91bac842cd70f9"
            },
            "require": {
                "php": ">=5.6",
                "symfony/console": "^3.4 | ^5.2",
                "symfony/process": "^3.4 | ^5.2",
                "wikimedia/at-ease": "^1.2 | ^2.0"
            },
            "require-dev": {
                "wikimedia/testing-access-wrapper": "^1.0 | ^2.0",
                "yoast/phpunit-polyfills": "0.2.0"
            },
            "bin": [
                "bin/changelogger"
            ],
            "type": "project",
            "extra": {
                "autotagger": true,
                "branch-alias": {
                    "dev-master": "1.2.x-dev"
                },
                "mirror-repo": "Automattic/jetpack-changelogger",
                "version-constants": {
                    "::VERSION": "src/Application.php"
                },
                "changelogger": {
                    "link-template": "https://github.com/Automattic/jetpack-changelogger/compare/${old}...${new}"
                }
            },
            "autoload": {
                "psr-4": {
                    "Automattic\\Jetpack\\Changelogger\\": "src",
                    "Automattic\\Jetpack\\Changelog\\": "lib"
                }
            },
            "autoload-dev": {
                "psr-4": {
                    "Automattic\\Jetpack\\Changelogger\\Tests\\": "tests/php/includes/src",
                    "Automattic\\Jetpack\\Changelog\\Tests\\": "tests/php/includes/lib"
                }
            },
            "scripts": {
                "phpunit": [
                    "@composer update",
                    "./vendor/phpunit/phpunit/phpunit --colors=always"
                ],
                "test-coverage": [
                    "@composer update",
                    "phpdbg -d memory_limit=2048M -d max_execution_time=900 -qrr ./vendor/bin/phpunit --coverage-clover \"$COVERAGE_DIR/clover.xml\""
                ],
                "test-php": [
                    "@composer phpunit"
                ]
            },
            "license": [
                "GPL-2.0-or-later"
            ],
            "description": "Jetpack Changelogger tool. Allows for managing changelogs by dropping change files into a changelog directory with each PR.",
            "transport-options": {
                "monorepo": true,
                "relative": true
            }
        },
        {
            "name": "doctrine/instantiator",
            "version": "1.4.0",
            "source": {
                "type": "git",
                "url": "https://github.com/doctrine/instantiator.git",
                "reference": "d56bf6102915de5702778fe20f2de3b2fe570b5b"
            },
            "dist": {
                "type": "zip",
                "url": "https://api.github.com/repos/doctrine/instantiator/zipball/d56bf6102915de5702778fe20f2de3b2fe570b5b",
                "reference": "d56bf6102915de5702778fe20f2de3b2fe570b5b",
                "shasum": ""
            },
            "require": {
                "php": "^7.1 || ^8.0"
            },
            "require-dev": {
                "doctrine/coding-standard": "^8.0",
                "ext-pdo": "*",
                "ext-phar": "*",
                "phpbench/phpbench": "^0.13 || 1.0.0-alpha2",
                "phpstan/phpstan": "^0.12",
                "phpstan/phpstan-phpunit": "^0.12",
                "phpunit/phpunit": "^7.0 || ^8.0 || ^9.0"
            },
            "type": "library",
            "autoload": {
                "psr-4": {
                    "Doctrine\\Instantiator\\": "src/Doctrine/Instantiator/"
                }
            },
            "notification-url": "https://packagist.org/downloads/",
            "license": [
                "MIT"
            ],
            "authors": [
                {
                    "name": "Marco Pivetta",
                    "email": "ocramius@gmail.com",
                    "homepage": "https://ocramius.github.io/"
                }
            ],
            "description": "A small, lightweight utility to instantiate objects in PHP without invoking their constructors",
            "homepage": "https://www.doctrine-project.org/projects/instantiator.html",
            "keywords": [
                "constructor",
                "instantiate"
            ],
            "support": {
                "issues": "https://github.com/doctrine/instantiator/issues",
                "source": "https://github.com/doctrine/instantiator/tree/1.4.0"
            },
            "funding": [
                {
                    "url": "https://www.doctrine-project.org/sponsorship.html",
                    "type": "custom"
                },
                {
                    "url": "https://www.patreon.com/phpdoctrine",
                    "type": "patreon"
                },
                {
                    "url": "https://tidelift.com/funding/github/packagist/doctrine%2Finstantiator",
                    "type": "tidelift"
                }
            ],
            "time": "2020-11-10T18:47:58+00:00"
        },
        {
            "name": "myclabs/deep-copy",
            "version": "1.10.2",
            "source": {
                "type": "git",
                "url": "https://github.com/myclabs/DeepCopy.git",
                "reference": "776f831124e9c62e1a2c601ecc52e776d8bb7220"
            },
            "dist": {
                "type": "zip",
                "url": "https://api.github.com/repos/myclabs/DeepCopy/zipball/776f831124e9c62e1a2c601ecc52e776d8bb7220",
                "reference": "776f831124e9c62e1a2c601ecc52e776d8bb7220",
                "shasum": ""
            },
            "require": {
                "php": "^7.1 || ^8.0"
            },
            "replace": {
                "myclabs/deep-copy": "self.version"
            },
            "require-dev": {
                "doctrine/collections": "^1.0",
                "doctrine/common": "^2.6",
                "phpunit/phpunit": "^7.1"
            },
            "type": "library",
            "autoload": {
                "psr-4": {
                    "DeepCopy\\": "src/DeepCopy/"
                },
                "files": [
                    "src/DeepCopy/deep_copy.php"
                ]
            },
            "notification-url": "https://packagist.org/downloads/",
            "license": [
                "MIT"
            ],
            "description": "Create deep copies (clones) of your objects",
            "keywords": [
                "clone",
                "copy",
                "duplicate",
                "object",
                "object graph"
            ],
            "support": {
                "issues": "https://github.com/myclabs/DeepCopy/issues",
                "source": "https://github.com/myclabs/DeepCopy/tree/1.10.2"
            },
            "funding": [
                {
                    "url": "https://tidelift.com/funding/github/packagist/myclabs/deep-copy",
                    "type": "tidelift"
                }
            ],
            "time": "2020-11-13T09:40:50+00:00"
        },
        {
            "name": "nikic/php-parser",
            "version": "v4.10.5",
            "source": {
                "type": "git",
                "url": "https://github.com/nikic/PHP-Parser.git",
                "reference": "4432ba399e47c66624bc73c8c0f811e5c109576f"
            },
            "dist": {
                "type": "zip",
                "url": "https://api.github.com/repos/nikic/PHP-Parser/zipball/4432ba399e47c66624bc73c8c0f811e5c109576f",
                "reference": "4432ba399e47c66624bc73c8c0f811e5c109576f",
                "shasum": ""
            },
            "require": {
                "ext-tokenizer": "*",
                "php": ">=7.0"
            },
            "require-dev": {
                "ircmaxell/php-yacc": "^0.0.7",
                "phpunit/phpunit": "^6.5 || ^7.0 || ^8.0 || ^9.0"
            },
            "bin": [
                "bin/php-parse"
            ],
            "type": "library",
            "extra": {
                "branch-alias": {
                    "dev-master": "4.9-dev"
                }
            },
            "autoload": {
                "psr-4": {
                    "PhpParser\\": "lib/PhpParser"
                }
            },
            "notification-url": "https://packagist.org/downloads/",
            "license": [
                "BSD-3-Clause"
            ],
            "authors": [
                {
                    "name": "Nikita Popov"
                }
            ],
            "description": "A PHP parser written in PHP",
            "keywords": [
                "parser",
                "php"
            ],
            "support": {
                "issues": "https://github.com/nikic/PHP-Parser/issues",
                "source": "https://github.com/nikic/PHP-Parser/tree/v4.10.5"
            },
            "time": "2021-05-03T19:11:20+00:00"
        },
        {
            "name": "phar-io/manifest",
            "version": "2.0.1",
            "source": {
                "type": "git",
                "url": "https://github.com/phar-io/manifest.git",
                "reference": "85265efd3af7ba3ca4b2a2c34dbfc5788dd29133"
            },
            "dist": {
                "type": "zip",
                "url": "https://api.github.com/repos/phar-io/manifest/zipball/85265efd3af7ba3ca4b2a2c34dbfc5788dd29133",
                "reference": "85265efd3af7ba3ca4b2a2c34dbfc5788dd29133",
                "shasum": ""
            },
            "require": {
                "ext-dom": "*",
                "ext-phar": "*",
                "ext-xmlwriter": "*",
                "phar-io/version": "^3.0.1",
                "php": "^7.2 || ^8.0"
            },
            "type": "library",
            "extra": {
                "branch-alias": {
                    "dev-master": "2.0.x-dev"
                }
            },
            "autoload": {
                "classmap": [
                    "src/"
                ]
            },
            "notification-url": "https://packagist.org/downloads/",
            "license": [
                "BSD-3-Clause"
            ],
            "authors": [
                {
                    "name": "Arne Blankerts",
                    "email": "arne@blankerts.de",
                    "role": "Developer"
                },
                {
                    "name": "Sebastian Heuer",
                    "email": "sebastian@phpeople.de",
                    "role": "Developer"
                },
                {
                    "name": "Sebastian Bergmann",
                    "email": "sebastian@phpunit.de",
                    "role": "Developer"
                }
            ],
            "description": "Component for reading phar.io manifest information from a PHP Archive (PHAR)",
            "support": {
                "issues": "https://github.com/phar-io/manifest/issues",
                "source": "https://github.com/phar-io/manifest/tree/master"
            },
            "time": "2020-06-27T14:33:11+00:00"
        },
        {
            "name": "phar-io/version",
            "version": "3.1.0",
            "source": {
                "type": "git",
                "url": "https://github.com/phar-io/version.git",
                "reference": "bae7c545bef187884426f042434e561ab1ddb182"
            },
            "dist": {
                "type": "zip",
                "url": "https://api.github.com/repos/phar-io/version/zipball/bae7c545bef187884426f042434e561ab1ddb182",
                "reference": "bae7c545bef187884426f042434e561ab1ddb182",
                "shasum": ""
            },
            "require": {
                "php": "^7.2 || ^8.0"
            },
            "type": "library",
            "autoload": {
                "classmap": [
                    "src/"
                ]
            },
            "notification-url": "https://packagist.org/downloads/",
            "license": [
                "BSD-3-Clause"
            ],
            "authors": [
                {
                    "name": "Arne Blankerts",
                    "email": "arne@blankerts.de",
                    "role": "Developer"
                },
                {
                    "name": "Sebastian Heuer",
                    "email": "sebastian@phpeople.de",
                    "role": "Developer"
                },
                {
                    "name": "Sebastian Bergmann",
                    "email": "sebastian@phpunit.de",
                    "role": "Developer"
                }
            ],
            "description": "Library for handling version information and constraints",
            "support": {
                "issues": "https://github.com/phar-io/version/issues",
                "source": "https://github.com/phar-io/version/tree/3.1.0"
            },
            "time": "2021-02-23T14:00:09+00:00"
        },
        {
            "name": "phpdocumentor/reflection-common",
            "version": "2.2.0",
            "source": {
                "type": "git",
                "url": "https://github.com/phpDocumentor/ReflectionCommon.git",
                "reference": "1d01c49d4ed62f25aa84a747ad35d5a16924662b"
            },
            "dist": {
                "type": "zip",
                "url": "https://api.github.com/repos/phpDocumentor/ReflectionCommon/zipball/1d01c49d4ed62f25aa84a747ad35d5a16924662b",
                "reference": "1d01c49d4ed62f25aa84a747ad35d5a16924662b",
                "shasum": ""
            },
            "require": {
                "php": "^7.2 || ^8.0"
            },
            "type": "library",
            "extra": {
                "branch-alias": {
                    "dev-2.x": "2.x-dev"
                }
            },
            "autoload": {
                "psr-4": {
                    "phpDocumentor\\Reflection\\": "src/"
                }
            },
            "notification-url": "https://packagist.org/downloads/",
            "license": [
                "MIT"
            ],
            "authors": [
                {
                    "name": "Jaap van Otterdijk",
                    "email": "opensource@ijaap.nl"
                }
            ],
            "description": "Common reflection classes used by phpdocumentor to reflect the code structure",
            "homepage": "http://www.phpdoc.org",
            "keywords": [
                "FQSEN",
                "phpDocumentor",
                "phpdoc",
                "reflection",
                "static analysis"
            ],
            "support": {
                "issues": "https://github.com/phpDocumentor/ReflectionCommon/issues",
                "source": "https://github.com/phpDocumentor/ReflectionCommon/tree/2.x"
            },
            "time": "2020-06-27T09:03:43+00:00"
        },
        {
            "name": "phpdocumentor/reflection-docblock",
            "version": "5.2.2",
            "source": {
                "type": "git",
                "url": "https://github.com/phpDocumentor/ReflectionDocBlock.git",
                "reference": "069a785b2141f5bcf49f3e353548dc1cce6df556"
            },
            "dist": {
                "type": "zip",
                "url": "https://api.github.com/repos/phpDocumentor/ReflectionDocBlock/zipball/069a785b2141f5bcf49f3e353548dc1cce6df556",
                "reference": "069a785b2141f5bcf49f3e353548dc1cce6df556",
                "shasum": ""
            },
            "require": {
                "ext-filter": "*",
                "php": "^7.2 || ^8.0",
                "phpdocumentor/reflection-common": "^2.2",
                "phpdocumentor/type-resolver": "^1.3",
                "webmozart/assert": "^1.9.1"
            },
            "require-dev": {
                "mockery/mockery": "~1.3.2"
            },
            "type": "library",
            "extra": {
                "branch-alias": {
                    "dev-master": "5.x-dev"
                }
            },
            "autoload": {
                "psr-4": {
                    "phpDocumentor\\Reflection\\": "src"
                }
            },
            "notification-url": "https://packagist.org/downloads/",
            "license": [
                "MIT"
            ],
            "authors": [
                {
                    "name": "Mike van Riel",
                    "email": "me@mikevanriel.com"
                },
                {
                    "name": "Jaap van Otterdijk",
                    "email": "account@ijaap.nl"
                }
            ],
            "description": "With this component, a library can provide support for annotations via DocBlocks or otherwise retrieve information that is embedded in a DocBlock.",
            "support": {
                "issues": "https://github.com/phpDocumentor/ReflectionDocBlock/issues",
                "source": "https://github.com/phpDocumentor/ReflectionDocBlock/tree/master"
            },
            "time": "2020-09-03T19:13:55+00:00"
        },
        {
            "name": "phpdocumentor/type-resolver",
            "version": "1.4.0",
            "source": {
                "type": "git",
                "url": "https://github.com/phpDocumentor/TypeResolver.git",
                "reference": "6a467b8989322d92aa1c8bf2bebcc6e5c2ba55c0"
            },
            "dist": {
                "type": "zip",
                "url": "https://api.github.com/repos/phpDocumentor/TypeResolver/zipball/6a467b8989322d92aa1c8bf2bebcc6e5c2ba55c0",
                "reference": "6a467b8989322d92aa1c8bf2bebcc6e5c2ba55c0",
                "shasum": ""
            },
            "require": {
                "php": "^7.2 || ^8.0",
                "phpdocumentor/reflection-common": "^2.0"
            },
            "require-dev": {
                "ext-tokenizer": "*"
            },
            "type": "library",
            "extra": {
                "branch-alias": {
                    "dev-1.x": "1.x-dev"
                }
            },
            "autoload": {
                "psr-4": {
                    "phpDocumentor\\Reflection\\": "src"
                }
            },
            "notification-url": "https://packagist.org/downloads/",
            "license": [
                "MIT"
            ],
            "authors": [
                {
                    "name": "Mike van Riel",
                    "email": "me@mikevanriel.com"
                }
            ],
            "description": "A PSR-5 based resolver of Class names, Types and Structural Element Names",
            "support": {
                "issues": "https://github.com/phpDocumentor/TypeResolver/issues",
                "source": "https://github.com/phpDocumentor/TypeResolver/tree/1.4.0"
            },
            "time": "2020-09-17T18:55:26+00:00"
        },
        {
            "name": "phpspec/prophecy",
            "version": "1.13.0",
            "source": {
                "type": "git",
                "url": "https://github.com/phpspec/prophecy.git",
                "reference": "be1996ed8adc35c3fd795488a653f4b518be70ea"
            },
            "dist": {
                "type": "zip",
                "url": "https://api.github.com/repos/phpspec/prophecy/zipball/be1996ed8adc35c3fd795488a653f4b518be70ea",
                "reference": "be1996ed8adc35c3fd795488a653f4b518be70ea",
                "shasum": ""
            },
            "require": {
                "doctrine/instantiator": "^1.2",
                "php": "^7.2 || ~8.0, <8.1",
                "phpdocumentor/reflection-docblock": "^5.2",
                "sebastian/comparator": "^3.0 || ^4.0",
                "sebastian/recursion-context": "^3.0 || ^4.0"
            },
            "require-dev": {
                "phpspec/phpspec": "^6.0",
                "phpunit/phpunit": "^8.0 || ^9.0"
            },
            "type": "library",
            "extra": {
                "branch-alias": {
                    "dev-master": "1.11.x-dev"
                }
            },
            "autoload": {
                "psr-4": {
                    "Prophecy\\": "src/Prophecy"
                }
            },
            "notification-url": "https://packagist.org/downloads/",
            "license": [
                "MIT"
            ],
            "authors": [
                {
                    "name": "Konstantin Kudryashov",
                    "email": "ever.zet@gmail.com",
                    "homepage": "http://everzet.com"
                },
                {
                    "name": "Marcello Duarte",
                    "email": "marcello.duarte@gmail.com"
                }
            ],
            "description": "Highly opinionated mocking framework for PHP 5.3+",
            "homepage": "https://github.com/phpspec/prophecy",
            "keywords": [
                "Double",
                "Dummy",
                "fake",
                "mock",
                "spy",
                "stub"
            ],
            "support": {
                "issues": "https://github.com/phpspec/prophecy/issues",
                "source": "https://github.com/phpspec/prophecy/tree/1.13.0"
            },
            "time": "2021-03-17T13:42:18+00:00"
        },
        {
            "name": "phpunit/php-code-coverage",
            "version": "9.2.6",
            "source": {
                "type": "git",
                "url": "https://github.com/sebastianbergmann/php-code-coverage.git",
                "reference": "f6293e1b30a2354e8428e004689671b83871edde"
            },
            "dist": {
                "type": "zip",
                "url": "https://api.github.com/repos/sebastianbergmann/php-code-coverage/zipball/f6293e1b30a2354e8428e004689671b83871edde",
                "reference": "f6293e1b30a2354e8428e004689671b83871edde",
                "shasum": ""
            },
            "require": {
                "ext-dom": "*",
                "ext-libxml": "*",
                "ext-xmlwriter": "*",
                "nikic/php-parser": "^4.10.2",
                "php": ">=7.3",
                "phpunit/php-file-iterator": "^3.0.3",
                "phpunit/php-text-template": "^2.0.2",
                "sebastian/code-unit-reverse-lookup": "^2.0.2",
                "sebastian/complexity": "^2.0",
                "sebastian/environment": "^5.1.2",
                "sebastian/lines-of-code": "^1.0.3",
                "sebastian/version": "^3.0.1",
                "theseer/tokenizer": "^1.2.0"
            },
            "require-dev": {
                "phpunit/phpunit": "^9.3"
            },
            "suggest": {
                "ext-pcov": "*",
                "ext-xdebug": "*"
            },
            "type": "library",
            "extra": {
                "branch-alias": {
                    "dev-master": "9.2-dev"
                }
            },
            "autoload": {
                "classmap": [
                    "src/"
                ]
            },
            "notification-url": "https://packagist.org/downloads/",
            "license": [
                "BSD-3-Clause"
            ],
            "authors": [
                {
                    "name": "Sebastian Bergmann",
                    "email": "sebastian@phpunit.de",
                    "role": "lead"
                }
            ],
            "description": "Library that provides collection, processing, and rendering functionality for PHP code coverage information.",
            "homepage": "https://github.com/sebastianbergmann/php-code-coverage",
            "keywords": [
                "coverage",
                "testing",
                "xunit"
            ],
            "support": {
                "issues": "https://github.com/sebastianbergmann/php-code-coverage/issues",
                "source": "https://github.com/sebastianbergmann/php-code-coverage/tree/9.2.6"
            },
            "funding": [
                {
                    "url": "https://github.com/sebastianbergmann",
                    "type": "github"
                }
            ],
            "time": "2021-03-28T07:26:59+00:00"
        },
        {
            "name": "phpunit/php-file-iterator",
            "version": "3.0.5",
            "source": {
                "type": "git",
                "url": "https://github.com/sebastianbergmann/php-file-iterator.git",
                "reference": "aa4be8575f26070b100fccb67faabb28f21f66f8"
            },
            "dist": {
                "type": "zip",
                "url": "https://api.github.com/repos/sebastianbergmann/php-file-iterator/zipball/aa4be8575f26070b100fccb67faabb28f21f66f8",
                "reference": "aa4be8575f26070b100fccb67faabb28f21f66f8",
                "shasum": ""
            },
            "require": {
                "php": ">=7.3"
            },
            "require-dev": {
                "phpunit/phpunit": "^9.3"
            },
            "type": "library",
            "extra": {
                "branch-alias": {
                    "dev-master": "3.0-dev"
                }
            },
            "autoload": {
                "classmap": [
                    "src/"
                ]
            },
            "notification-url": "https://packagist.org/downloads/",
            "license": [
                "BSD-3-Clause"
            ],
            "authors": [
                {
                    "name": "Sebastian Bergmann",
                    "email": "sebastian@phpunit.de",
                    "role": "lead"
                }
            ],
            "description": "FilterIterator implementation that filters files based on a list of suffixes.",
            "homepage": "https://github.com/sebastianbergmann/php-file-iterator/",
            "keywords": [
                "filesystem",
                "iterator"
            ],
            "support": {
                "issues": "https://github.com/sebastianbergmann/php-file-iterator/issues",
                "source": "https://github.com/sebastianbergmann/php-file-iterator/tree/3.0.5"
            },
            "funding": [
                {
                    "url": "https://github.com/sebastianbergmann",
                    "type": "github"
                }
            ],
            "time": "2020-09-28T05:57:25+00:00"
        },
        {
            "name": "phpunit/php-invoker",
            "version": "3.1.1",
            "source": {
                "type": "git",
                "url": "https://github.com/sebastianbergmann/php-invoker.git",
                "reference": "5a10147d0aaf65b58940a0b72f71c9ac0423cc67"
            },
            "dist": {
                "type": "zip",
                "url": "https://api.github.com/repos/sebastianbergmann/php-invoker/zipball/5a10147d0aaf65b58940a0b72f71c9ac0423cc67",
                "reference": "5a10147d0aaf65b58940a0b72f71c9ac0423cc67",
                "shasum": ""
            },
            "require": {
                "php": ">=7.3"
            },
            "require-dev": {
                "ext-pcntl": "*",
                "phpunit/phpunit": "^9.3"
            },
            "suggest": {
                "ext-pcntl": "*"
            },
            "type": "library",
            "extra": {
                "branch-alias": {
                    "dev-master": "3.1-dev"
                }
            },
            "autoload": {
                "classmap": [
                    "src/"
                ]
            },
            "notification-url": "https://packagist.org/downloads/",
            "license": [
                "BSD-3-Clause"
            ],
            "authors": [
                {
                    "name": "Sebastian Bergmann",
                    "email": "sebastian@phpunit.de",
                    "role": "lead"
                }
            ],
            "description": "Invoke callables with a timeout",
            "homepage": "https://github.com/sebastianbergmann/php-invoker/",
            "keywords": [
                "process"
            ],
            "support": {
                "issues": "https://github.com/sebastianbergmann/php-invoker/issues",
                "source": "https://github.com/sebastianbergmann/php-invoker/tree/3.1.1"
            },
            "funding": [
                {
                    "url": "https://github.com/sebastianbergmann",
                    "type": "github"
                }
            ],
            "time": "2020-09-28T05:58:55+00:00"
        },
        {
            "name": "phpunit/php-text-template",
            "version": "2.0.4",
            "source": {
                "type": "git",
                "url": "https://github.com/sebastianbergmann/php-text-template.git",
                "reference": "5da5f67fc95621df9ff4c4e5a84d6a8a2acf7c28"
            },
            "dist": {
                "type": "zip",
                "url": "https://api.github.com/repos/sebastianbergmann/php-text-template/zipball/5da5f67fc95621df9ff4c4e5a84d6a8a2acf7c28",
                "reference": "5da5f67fc95621df9ff4c4e5a84d6a8a2acf7c28",
                "shasum": ""
            },
            "require": {
                "php": ">=7.3"
            },
            "require-dev": {
                "phpunit/phpunit": "^9.3"
            },
            "type": "library",
            "extra": {
                "branch-alias": {
                    "dev-master": "2.0-dev"
                }
            },
            "autoload": {
                "classmap": [
                    "src/"
                ]
            },
            "notification-url": "https://packagist.org/downloads/",
            "license": [
                "BSD-3-Clause"
            ],
            "authors": [
                {
                    "name": "Sebastian Bergmann",
                    "email": "sebastian@phpunit.de",
                    "role": "lead"
                }
            ],
            "description": "Simple template engine.",
            "homepage": "https://github.com/sebastianbergmann/php-text-template/",
            "keywords": [
                "template"
            ],
            "support": {
                "issues": "https://github.com/sebastianbergmann/php-text-template/issues",
                "source": "https://github.com/sebastianbergmann/php-text-template/tree/2.0.4"
            },
            "funding": [
                {
                    "url": "https://github.com/sebastianbergmann",
                    "type": "github"
                }
            ],
            "time": "2020-10-26T05:33:50+00:00"
        },
        {
            "name": "phpunit/php-timer",
            "version": "5.0.3",
            "source": {
                "type": "git",
                "url": "https://github.com/sebastianbergmann/php-timer.git",
                "reference": "5a63ce20ed1b5bf577850e2c4e87f4aa902afbd2"
            },
            "dist": {
                "type": "zip",
                "url": "https://api.github.com/repos/sebastianbergmann/php-timer/zipball/5a63ce20ed1b5bf577850e2c4e87f4aa902afbd2",
                "reference": "5a63ce20ed1b5bf577850e2c4e87f4aa902afbd2",
                "shasum": ""
            },
            "require": {
                "php": ">=7.3"
            },
            "require-dev": {
                "phpunit/phpunit": "^9.3"
            },
            "type": "library",
            "extra": {
                "branch-alias": {
                    "dev-master": "5.0-dev"
                }
            },
            "autoload": {
                "classmap": [
                    "src/"
                ]
            },
            "notification-url": "https://packagist.org/downloads/",
            "license": [
                "BSD-3-Clause"
            ],
            "authors": [
                {
                    "name": "Sebastian Bergmann",
                    "email": "sebastian@phpunit.de",
                    "role": "lead"
                }
            ],
            "description": "Utility class for timing",
            "homepage": "https://github.com/sebastianbergmann/php-timer/",
            "keywords": [
                "timer"
            ],
            "support": {
                "issues": "https://github.com/sebastianbergmann/php-timer/issues",
                "source": "https://github.com/sebastianbergmann/php-timer/tree/5.0.3"
            },
            "funding": [
                {
                    "url": "https://github.com/sebastianbergmann",
                    "type": "github"
                }
            ],
            "time": "2020-10-26T13:16:10+00:00"
        },
        {
            "name": "phpunit/phpunit",
            "version": "9.5.4",
            "source": {
                "type": "git",
                "url": "https://github.com/sebastianbergmann/phpunit.git",
                "reference": "c73c6737305e779771147af66c96ca6a7ed8a741"
            },
            "dist": {
                "type": "zip",
                "url": "https://api.github.com/repos/sebastianbergmann/phpunit/zipball/c73c6737305e779771147af66c96ca6a7ed8a741",
                "reference": "c73c6737305e779771147af66c96ca6a7ed8a741",
                "shasum": ""
            },
            "require": {
                "doctrine/instantiator": "^1.3.1",
                "ext-dom": "*",
                "ext-json": "*",
                "ext-libxml": "*",
                "ext-mbstring": "*",
                "ext-xml": "*",
                "ext-xmlwriter": "*",
                "myclabs/deep-copy": "^1.10.1",
                "phar-io/manifest": "^2.0.1",
                "phar-io/version": "^3.0.2",
                "php": ">=7.3",
                "phpspec/prophecy": "^1.12.1",
                "phpunit/php-code-coverage": "^9.2.3",
                "phpunit/php-file-iterator": "^3.0.5",
                "phpunit/php-invoker": "^3.1.1",
                "phpunit/php-text-template": "^2.0.3",
                "phpunit/php-timer": "^5.0.2",
                "sebastian/cli-parser": "^1.0.1",
                "sebastian/code-unit": "^1.0.6",
                "sebastian/comparator": "^4.0.5",
                "sebastian/diff": "^4.0.3",
                "sebastian/environment": "^5.1.3",
                "sebastian/exporter": "^4.0.3",
                "sebastian/global-state": "^5.0.1",
                "sebastian/object-enumerator": "^4.0.3",
                "sebastian/resource-operations": "^3.0.3",
                "sebastian/type": "^2.3",
                "sebastian/version": "^3.0.2"
            },
            "require-dev": {
                "ext-pdo": "*",
                "phpspec/prophecy-phpunit": "^2.0.1"
            },
            "suggest": {
                "ext-soap": "*",
                "ext-xdebug": "*"
            },
            "bin": [
                "phpunit"
            ],
            "type": "library",
            "extra": {
                "branch-alias": {
                    "dev-master": "9.5-dev"
                }
            },
            "autoload": {
                "classmap": [
                    "src/"
                ],
                "files": [
                    "src/Framework/Assert/Functions.php"
                ]
            },
            "notification-url": "https://packagist.org/downloads/",
            "license": [
                "BSD-3-Clause"
            ],
            "authors": [
                {
                    "name": "Sebastian Bergmann",
                    "email": "sebastian@phpunit.de",
                    "role": "lead"
                }
            ],
            "description": "The PHP Unit Testing framework.",
            "homepage": "https://phpunit.de/",
            "keywords": [
                "phpunit",
                "testing",
                "xunit"
            ],
            "support": {
                "issues": "https://github.com/sebastianbergmann/phpunit/issues",
                "source": "https://github.com/sebastianbergmann/phpunit/tree/9.5.4"
            },
            "funding": [
                {
                    "url": "https://phpunit.de/donate.html",
                    "type": "custom"
                },
                {
                    "url": "https://github.com/sebastianbergmann",
                    "type": "github"
                }
            ],
            "time": "2021-03-23T07:16:29+00:00"
        },
        {
            "name": "psr/container",
            "version": "1.1.1",
            "source": {
                "type": "git",
                "url": "https://github.com/php-fig/container.git",
                "reference": "8622567409010282b7aeebe4bb841fe98b58dcaf"
            },
            "dist": {
                "type": "zip",
                "url": "https://api.github.com/repos/php-fig/container/zipball/8622567409010282b7aeebe4bb841fe98b58dcaf",
                "reference": "8622567409010282b7aeebe4bb841fe98b58dcaf",
                "shasum": ""
            },
            "require": {
                "php": ">=7.2.0"
            },
            "type": "library",
            "autoload": {
                "psr-4": {
                    "Psr\\Container\\": "src/"
                }
            },
            "notification-url": "https://packagist.org/downloads/",
            "license": [
                "MIT"
            ],
            "authors": [
                {
                    "name": "PHP-FIG",
                    "homepage": "https://www.php-fig.org/"
                }
            ],
            "description": "Common Container Interface (PHP FIG PSR-11)",
            "homepage": "https://github.com/php-fig/container",
            "keywords": [
                "PSR-11",
                "container",
                "container-interface",
                "container-interop",
                "psr"
            ],
            "support": {
                "issues": "https://github.com/php-fig/container/issues",
                "source": "https://github.com/php-fig/container/tree/1.1.1"
            },
            "time": "2021-03-05T17:36:06+00:00"
        },
        {
            "name": "sebastian/cli-parser",
            "version": "1.0.1",
            "source": {
                "type": "git",
                "url": "https://github.com/sebastianbergmann/cli-parser.git",
                "reference": "442e7c7e687e42adc03470c7b668bc4b2402c0b2"
            },
            "dist": {
                "type": "zip",
                "url": "https://api.github.com/repos/sebastianbergmann/cli-parser/zipball/442e7c7e687e42adc03470c7b668bc4b2402c0b2",
                "reference": "442e7c7e687e42adc03470c7b668bc4b2402c0b2",
                "shasum": ""
            },
            "require": {
                "php": ">=7.3"
            },
            "require-dev": {
                "phpunit/phpunit": "^9.3"
            },
            "type": "library",
            "extra": {
                "branch-alias": {
                    "dev-master": "1.0-dev"
                }
            },
            "autoload": {
                "classmap": [
                    "src/"
                ]
            },
            "notification-url": "https://packagist.org/downloads/",
            "license": [
                "BSD-3-Clause"
            ],
            "authors": [
                {
                    "name": "Sebastian Bergmann",
                    "email": "sebastian@phpunit.de",
                    "role": "lead"
                }
            ],
            "description": "Library for parsing CLI options",
            "homepage": "https://github.com/sebastianbergmann/cli-parser",
            "support": {
                "issues": "https://github.com/sebastianbergmann/cli-parser/issues",
                "source": "https://github.com/sebastianbergmann/cli-parser/tree/1.0.1"
            },
            "funding": [
                {
                    "url": "https://github.com/sebastianbergmann",
                    "type": "github"
                }
            ],
            "time": "2020-09-28T06:08:49+00:00"
        },
        {
            "name": "sebastian/code-unit",
            "version": "1.0.8",
            "source": {
                "type": "git",
                "url": "https://github.com/sebastianbergmann/code-unit.git",
                "reference": "1fc9f64c0927627ef78ba436c9b17d967e68e120"
            },
            "dist": {
                "type": "zip",
                "url": "https://api.github.com/repos/sebastianbergmann/code-unit/zipball/1fc9f64c0927627ef78ba436c9b17d967e68e120",
                "reference": "1fc9f64c0927627ef78ba436c9b17d967e68e120",
                "shasum": ""
            },
            "require": {
                "php": ">=7.3"
            },
            "require-dev": {
                "phpunit/phpunit": "^9.3"
            },
            "type": "library",
            "extra": {
                "branch-alias": {
                    "dev-master": "1.0-dev"
                }
            },
            "autoload": {
                "classmap": [
                    "src/"
                ]
            },
            "notification-url": "https://packagist.org/downloads/",
            "license": [
                "BSD-3-Clause"
            ],
            "authors": [
                {
                    "name": "Sebastian Bergmann",
                    "email": "sebastian@phpunit.de",
                    "role": "lead"
                }
            ],
            "description": "Collection of value objects that represent the PHP code units",
            "homepage": "https://github.com/sebastianbergmann/code-unit",
            "support": {
                "issues": "https://github.com/sebastianbergmann/code-unit/issues",
                "source": "https://github.com/sebastianbergmann/code-unit/tree/1.0.8"
            },
            "funding": [
                {
                    "url": "https://github.com/sebastianbergmann",
                    "type": "github"
                }
            ],
            "time": "2020-10-26T13:08:54+00:00"
        },
        {
            "name": "sebastian/code-unit-reverse-lookup",
            "version": "2.0.3",
            "source": {
                "type": "git",
                "url": "https://github.com/sebastianbergmann/code-unit-reverse-lookup.git",
                "reference": "ac91f01ccec49fb77bdc6fd1e548bc70f7faa3e5"
            },
            "dist": {
                "type": "zip",
                "url": "https://api.github.com/repos/sebastianbergmann/code-unit-reverse-lookup/zipball/ac91f01ccec49fb77bdc6fd1e548bc70f7faa3e5",
                "reference": "ac91f01ccec49fb77bdc6fd1e548bc70f7faa3e5",
                "shasum": ""
            },
            "require": {
                "php": ">=7.3"
            },
            "require-dev": {
                "phpunit/phpunit": "^9.3"
            },
            "type": "library",
            "extra": {
                "branch-alias": {
                    "dev-master": "2.0-dev"
                }
            },
            "autoload": {
                "classmap": [
                    "src/"
                ]
            },
            "notification-url": "https://packagist.org/downloads/",
            "license": [
                "BSD-3-Clause"
            ],
            "authors": [
                {
                    "name": "Sebastian Bergmann",
                    "email": "sebastian@phpunit.de"
                }
            ],
            "description": "Looks up which function or method a line of code belongs to",
            "homepage": "https://github.com/sebastianbergmann/code-unit-reverse-lookup/",
            "support": {
                "issues": "https://github.com/sebastianbergmann/code-unit-reverse-lookup/issues",
                "source": "https://github.com/sebastianbergmann/code-unit-reverse-lookup/tree/2.0.3"
            },
            "funding": [
                {
                    "url": "https://github.com/sebastianbergmann",
                    "type": "github"
                }
            ],
            "time": "2020-09-28T05:30:19+00:00"
        },
        {
            "name": "sebastian/comparator",
            "version": "4.0.6",
            "source": {
                "type": "git",
                "url": "https://github.com/sebastianbergmann/comparator.git",
                "reference": "55f4261989e546dc112258c7a75935a81a7ce382"
            },
            "dist": {
                "type": "zip",
                "url": "https://api.github.com/repos/sebastianbergmann/comparator/zipball/55f4261989e546dc112258c7a75935a81a7ce382",
                "reference": "55f4261989e546dc112258c7a75935a81a7ce382",
                "shasum": ""
            },
            "require": {
                "php": ">=7.3",
                "sebastian/diff": "^4.0",
                "sebastian/exporter": "^4.0"
            },
            "require-dev": {
                "phpunit/phpunit": "^9.3"
            },
            "type": "library",
            "extra": {
                "branch-alias": {
                    "dev-master": "4.0-dev"
                }
            },
            "autoload": {
                "classmap": [
                    "src/"
                ]
            },
            "notification-url": "https://packagist.org/downloads/",
            "license": [
                "BSD-3-Clause"
            ],
            "authors": [
                {
                    "name": "Sebastian Bergmann",
                    "email": "sebastian@phpunit.de"
                },
                {
                    "name": "Jeff Welch",
                    "email": "whatthejeff@gmail.com"
                },
                {
                    "name": "Volker Dusch",
                    "email": "github@wallbash.com"
                },
                {
                    "name": "Bernhard Schussek",
                    "email": "bschussek@2bepublished.at"
                }
            ],
            "description": "Provides the functionality to compare PHP values for equality",
            "homepage": "https://github.com/sebastianbergmann/comparator",
            "keywords": [
                "comparator",
                "compare",
                "equality"
            ],
            "support": {
                "issues": "https://github.com/sebastianbergmann/comparator/issues",
                "source": "https://github.com/sebastianbergmann/comparator/tree/4.0.6"
            },
            "funding": [
                {
                    "url": "https://github.com/sebastianbergmann",
                    "type": "github"
                }
            ],
            "time": "2020-10-26T15:49:45+00:00"
        },
        {
            "name": "sebastian/complexity",
            "version": "2.0.2",
            "source": {
                "type": "git",
                "url": "https://github.com/sebastianbergmann/complexity.git",
                "reference": "739b35e53379900cc9ac327b2147867b8b6efd88"
            },
            "dist": {
                "type": "zip",
                "url": "https://api.github.com/repos/sebastianbergmann/complexity/zipball/739b35e53379900cc9ac327b2147867b8b6efd88",
                "reference": "739b35e53379900cc9ac327b2147867b8b6efd88",
                "shasum": ""
            },
            "require": {
                "nikic/php-parser": "^4.7",
                "php": ">=7.3"
            },
            "require-dev": {
                "phpunit/phpunit": "^9.3"
            },
            "type": "library",
            "extra": {
                "branch-alias": {
                    "dev-master": "2.0-dev"
                }
            },
            "autoload": {
                "classmap": [
                    "src/"
                ]
            },
            "notification-url": "https://packagist.org/downloads/",
            "license": [
                "BSD-3-Clause"
            ],
            "authors": [
                {
                    "name": "Sebastian Bergmann",
                    "email": "sebastian@phpunit.de",
                    "role": "lead"
                }
            ],
            "description": "Library for calculating the complexity of PHP code units",
            "homepage": "https://github.com/sebastianbergmann/complexity",
            "support": {
                "issues": "https://github.com/sebastianbergmann/complexity/issues",
                "source": "https://github.com/sebastianbergmann/complexity/tree/2.0.2"
            },
            "funding": [
                {
                    "url": "https://github.com/sebastianbergmann",
                    "type": "github"
                }
            ],
            "time": "2020-10-26T15:52:27+00:00"
        },
        {
            "name": "sebastian/diff",
            "version": "4.0.4",
            "source": {
                "type": "git",
                "url": "https://github.com/sebastianbergmann/diff.git",
                "reference": "3461e3fccc7cfdfc2720be910d3bd73c69be590d"
            },
            "dist": {
                "type": "zip",
                "url": "https://api.github.com/repos/sebastianbergmann/diff/zipball/3461e3fccc7cfdfc2720be910d3bd73c69be590d",
                "reference": "3461e3fccc7cfdfc2720be910d3bd73c69be590d",
                "shasum": ""
            },
            "require": {
                "php": ">=7.3"
            },
            "require-dev": {
                "phpunit/phpunit": "^9.3",
                "symfony/process": "^4.2 || ^5"
            },
            "type": "library",
            "extra": {
                "branch-alias": {
                    "dev-master": "4.0-dev"
                }
            },
            "autoload": {
                "classmap": [
                    "src/"
                ]
            },
            "notification-url": "https://packagist.org/downloads/",
            "license": [
                "BSD-3-Clause"
            ],
            "authors": [
                {
                    "name": "Sebastian Bergmann",
                    "email": "sebastian@phpunit.de"
                },
                {
                    "name": "Kore Nordmann",
                    "email": "mail@kore-nordmann.de"
                }
            ],
            "description": "Diff implementation",
            "homepage": "https://github.com/sebastianbergmann/diff",
            "keywords": [
                "diff",
                "udiff",
                "unidiff",
                "unified diff"
            ],
            "support": {
                "issues": "https://github.com/sebastianbergmann/diff/issues",
                "source": "https://github.com/sebastianbergmann/diff/tree/4.0.4"
            },
            "funding": [
                {
                    "url": "https://github.com/sebastianbergmann",
                    "type": "github"
                }
            ],
            "time": "2020-10-26T13:10:38+00:00"
        },
        {
            "name": "sebastian/environment",
            "version": "5.1.3",
            "source": {
                "type": "git",
                "url": "https://github.com/sebastianbergmann/environment.git",
                "reference": "388b6ced16caa751030f6a69e588299fa09200ac"
            },
            "dist": {
                "type": "zip",
                "url": "https://api.github.com/repos/sebastianbergmann/environment/zipball/388b6ced16caa751030f6a69e588299fa09200ac",
                "reference": "388b6ced16caa751030f6a69e588299fa09200ac",
                "shasum": ""
            },
            "require": {
                "php": ">=7.3"
            },
            "require-dev": {
                "phpunit/phpunit": "^9.3"
            },
            "suggest": {
                "ext-posix": "*"
            },
            "type": "library",
            "extra": {
                "branch-alias": {
                    "dev-master": "5.1-dev"
                }
            },
            "autoload": {
                "classmap": [
                    "src/"
                ]
            },
            "notification-url": "https://packagist.org/downloads/",
            "license": [
                "BSD-3-Clause"
            ],
            "authors": [
                {
                    "name": "Sebastian Bergmann",
                    "email": "sebastian@phpunit.de"
                }
            ],
            "description": "Provides functionality to handle HHVM/PHP environments",
            "homepage": "http://www.github.com/sebastianbergmann/environment",
            "keywords": [
                "Xdebug",
                "environment",
                "hhvm"
            ],
            "support": {
                "issues": "https://github.com/sebastianbergmann/environment/issues",
                "source": "https://github.com/sebastianbergmann/environment/tree/5.1.3"
            },
            "funding": [
                {
                    "url": "https://github.com/sebastianbergmann",
                    "type": "github"
                }
            ],
            "time": "2020-09-28T05:52:38+00:00"
        },
        {
            "name": "sebastian/exporter",
            "version": "4.0.3",
            "source": {
                "type": "git",
                "url": "https://github.com/sebastianbergmann/exporter.git",
                "reference": "d89cc98761b8cb5a1a235a6b703ae50d34080e65"
            },
            "dist": {
                "type": "zip",
                "url": "https://api.github.com/repos/sebastianbergmann/exporter/zipball/d89cc98761b8cb5a1a235a6b703ae50d34080e65",
                "reference": "d89cc98761b8cb5a1a235a6b703ae50d34080e65",
                "shasum": ""
            },
            "require": {
                "php": ">=7.3",
                "sebastian/recursion-context": "^4.0"
            },
            "require-dev": {
                "ext-mbstring": "*",
                "phpunit/phpunit": "^9.3"
            },
            "type": "library",
            "extra": {
                "branch-alias": {
                    "dev-master": "4.0-dev"
                }
            },
            "autoload": {
                "classmap": [
                    "src/"
                ]
            },
            "notification-url": "https://packagist.org/downloads/",
            "license": [
                "BSD-3-Clause"
            ],
            "authors": [
                {
                    "name": "Sebastian Bergmann",
                    "email": "sebastian@phpunit.de"
                },
                {
                    "name": "Jeff Welch",
                    "email": "whatthejeff@gmail.com"
                },
                {
                    "name": "Volker Dusch",
                    "email": "github@wallbash.com"
                },
                {
                    "name": "Adam Harvey",
                    "email": "aharvey@php.net"
                },
                {
                    "name": "Bernhard Schussek",
                    "email": "bschussek@gmail.com"
                }
            ],
            "description": "Provides the functionality to export PHP variables for visualization",
            "homepage": "http://www.github.com/sebastianbergmann/exporter",
            "keywords": [
                "export",
                "exporter"
            ],
            "support": {
                "issues": "https://github.com/sebastianbergmann/exporter/issues",
                "source": "https://github.com/sebastianbergmann/exporter/tree/4.0.3"
            },
            "funding": [
                {
                    "url": "https://github.com/sebastianbergmann",
                    "type": "github"
                }
            ],
            "time": "2020-09-28T05:24:23+00:00"
        },
        {
            "name": "sebastian/global-state",
            "version": "5.0.2",
            "source": {
                "type": "git",
                "url": "https://github.com/sebastianbergmann/global-state.git",
                "reference": "a90ccbddffa067b51f574dea6eb25d5680839455"
            },
            "dist": {
                "type": "zip",
                "url": "https://api.github.com/repos/sebastianbergmann/global-state/zipball/a90ccbddffa067b51f574dea6eb25d5680839455",
                "reference": "a90ccbddffa067b51f574dea6eb25d5680839455",
                "shasum": ""
            },
            "require": {
                "php": ">=7.3",
                "sebastian/object-reflector": "^2.0",
                "sebastian/recursion-context": "^4.0"
            },
            "require-dev": {
                "ext-dom": "*",
                "phpunit/phpunit": "^9.3"
            },
            "suggest": {
                "ext-uopz": "*"
            },
            "type": "library",
            "extra": {
                "branch-alias": {
                    "dev-master": "5.0-dev"
                }
            },
            "autoload": {
                "classmap": [
                    "src/"
                ]
            },
            "notification-url": "https://packagist.org/downloads/",
            "license": [
                "BSD-3-Clause"
            ],
            "authors": [
                {
                    "name": "Sebastian Bergmann",
                    "email": "sebastian@phpunit.de"
                }
            ],
            "description": "Snapshotting of global state",
            "homepage": "http://www.github.com/sebastianbergmann/global-state",
            "keywords": [
                "global state"
            ],
            "support": {
                "issues": "https://github.com/sebastianbergmann/global-state/issues",
                "source": "https://github.com/sebastianbergmann/global-state/tree/5.0.2"
            },
            "funding": [
                {
                    "url": "https://github.com/sebastianbergmann",
                    "type": "github"
                }
            ],
            "time": "2020-10-26T15:55:19+00:00"
        },
        {
            "name": "sebastian/lines-of-code",
            "version": "1.0.3",
            "source": {
                "type": "git",
                "url": "https://github.com/sebastianbergmann/lines-of-code.git",
                "reference": "c1c2e997aa3146983ed888ad08b15470a2e22ecc"
            },
            "dist": {
                "type": "zip",
                "url": "https://api.github.com/repos/sebastianbergmann/lines-of-code/zipball/c1c2e997aa3146983ed888ad08b15470a2e22ecc",
                "reference": "c1c2e997aa3146983ed888ad08b15470a2e22ecc",
                "shasum": ""
            },
            "require": {
                "nikic/php-parser": "^4.6",
                "php": ">=7.3"
            },
            "require-dev": {
                "phpunit/phpunit": "^9.3"
            },
            "type": "library",
            "extra": {
                "branch-alias": {
                    "dev-master": "1.0-dev"
                }
            },
            "autoload": {
                "classmap": [
                    "src/"
                ]
            },
            "notification-url": "https://packagist.org/downloads/",
            "license": [
                "BSD-3-Clause"
            ],
            "authors": [
                {
                    "name": "Sebastian Bergmann",
                    "email": "sebastian@phpunit.de",
                    "role": "lead"
                }
            ],
            "description": "Library for counting the lines of code in PHP source code",
            "homepage": "https://github.com/sebastianbergmann/lines-of-code",
            "support": {
                "issues": "https://github.com/sebastianbergmann/lines-of-code/issues",
                "source": "https://github.com/sebastianbergmann/lines-of-code/tree/1.0.3"
            },
            "funding": [
                {
                    "url": "https://github.com/sebastianbergmann",
                    "type": "github"
                }
            ],
            "time": "2020-11-28T06:42:11+00:00"
        },
        {
            "name": "sebastian/object-enumerator",
            "version": "4.0.4",
            "source": {
                "type": "git",
                "url": "https://github.com/sebastianbergmann/object-enumerator.git",
                "reference": "5c9eeac41b290a3712d88851518825ad78f45c71"
            },
            "dist": {
                "type": "zip",
                "url": "https://api.github.com/repos/sebastianbergmann/object-enumerator/zipball/5c9eeac41b290a3712d88851518825ad78f45c71",
                "reference": "5c9eeac41b290a3712d88851518825ad78f45c71",
                "shasum": ""
            },
            "require": {
                "php": ">=7.3",
                "sebastian/object-reflector": "^2.0",
                "sebastian/recursion-context": "^4.0"
            },
            "require-dev": {
                "phpunit/phpunit": "^9.3"
            },
            "type": "library",
            "extra": {
                "branch-alias": {
                    "dev-master": "4.0-dev"
                }
            },
            "autoload": {
                "classmap": [
                    "src/"
                ]
            },
            "notification-url": "https://packagist.org/downloads/",
            "license": [
                "BSD-3-Clause"
            ],
            "authors": [
                {
                    "name": "Sebastian Bergmann",
                    "email": "sebastian@phpunit.de"
                }
            ],
            "description": "Traverses array structures and object graphs to enumerate all referenced objects",
            "homepage": "https://github.com/sebastianbergmann/object-enumerator/",
            "support": {
                "issues": "https://github.com/sebastianbergmann/object-enumerator/issues",
                "source": "https://github.com/sebastianbergmann/object-enumerator/tree/4.0.4"
            },
            "funding": [
                {
                    "url": "https://github.com/sebastianbergmann",
                    "type": "github"
                }
            ],
            "time": "2020-10-26T13:12:34+00:00"
        },
        {
            "name": "sebastian/object-reflector",
            "version": "2.0.4",
            "source": {
                "type": "git",
                "url": "https://github.com/sebastianbergmann/object-reflector.git",
                "reference": "b4f479ebdbf63ac605d183ece17d8d7fe49c15c7"
            },
            "dist": {
                "type": "zip",
                "url": "https://api.github.com/repos/sebastianbergmann/object-reflector/zipball/b4f479ebdbf63ac605d183ece17d8d7fe49c15c7",
                "reference": "b4f479ebdbf63ac605d183ece17d8d7fe49c15c7",
                "shasum": ""
            },
            "require": {
                "php": ">=7.3"
            },
            "require-dev": {
                "phpunit/phpunit": "^9.3"
            },
            "type": "library",
            "extra": {
                "branch-alias": {
                    "dev-master": "2.0-dev"
                }
            },
            "autoload": {
                "classmap": [
                    "src/"
                ]
            },
            "notification-url": "https://packagist.org/downloads/",
            "license": [
                "BSD-3-Clause"
            ],
            "authors": [
                {
                    "name": "Sebastian Bergmann",
                    "email": "sebastian@phpunit.de"
                }
            ],
            "description": "Allows reflection of object attributes, including inherited and non-public ones",
            "homepage": "https://github.com/sebastianbergmann/object-reflector/",
            "support": {
                "issues": "https://github.com/sebastianbergmann/object-reflector/issues",
                "source": "https://github.com/sebastianbergmann/object-reflector/tree/2.0.4"
            },
            "funding": [
                {
                    "url": "https://github.com/sebastianbergmann",
                    "type": "github"
                }
            ],
            "time": "2020-10-26T13:14:26+00:00"
        },
        {
            "name": "sebastian/recursion-context",
            "version": "4.0.4",
            "source": {
                "type": "git",
                "url": "https://github.com/sebastianbergmann/recursion-context.git",
                "reference": "cd9d8cf3c5804de4341c283ed787f099f5506172"
            },
            "dist": {
                "type": "zip",
                "url": "https://api.github.com/repos/sebastianbergmann/recursion-context/zipball/cd9d8cf3c5804de4341c283ed787f099f5506172",
                "reference": "cd9d8cf3c5804de4341c283ed787f099f5506172",
                "shasum": ""
            },
            "require": {
                "php": ">=7.3"
            },
            "require-dev": {
                "phpunit/phpunit": "^9.3"
            },
            "type": "library",
            "extra": {
                "branch-alias": {
                    "dev-master": "4.0-dev"
                }
            },
            "autoload": {
                "classmap": [
                    "src/"
                ]
            },
            "notification-url": "https://packagist.org/downloads/",
            "license": [
                "BSD-3-Clause"
            ],
            "authors": [
                {
                    "name": "Sebastian Bergmann",
                    "email": "sebastian@phpunit.de"
                },
                {
                    "name": "Jeff Welch",
                    "email": "whatthejeff@gmail.com"
                },
                {
                    "name": "Adam Harvey",
                    "email": "aharvey@php.net"
                }
            ],
            "description": "Provides functionality to recursively process PHP variables",
            "homepage": "http://www.github.com/sebastianbergmann/recursion-context",
            "support": {
                "issues": "https://github.com/sebastianbergmann/recursion-context/issues",
                "source": "https://github.com/sebastianbergmann/recursion-context/tree/4.0.4"
            },
            "funding": [
                {
                    "url": "https://github.com/sebastianbergmann",
                    "type": "github"
                }
            ],
            "time": "2020-10-26T13:17:30+00:00"
        },
        {
            "name": "sebastian/resource-operations",
            "version": "3.0.3",
            "source": {
                "type": "git",
                "url": "https://github.com/sebastianbergmann/resource-operations.git",
                "reference": "0f4443cb3a1d92ce809899753bc0d5d5a8dd19a8"
            },
            "dist": {
                "type": "zip",
                "url": "https://api.github.com/repos/sebastianbergmann/resource-operations/zipball/0f4443cb3a1d92ce809899753bc0d5d5a8dd19a8",
                "reference": "0f4443cb3a1d92ce809899753bc0d5d5a8dd19a8",
                "shasum": ""
            },
            "require": {
                "php": ">=7.3"
            },
            "require-dev": {
                "phpunit/phpunit": "^9.0"
            },
            "type": "library",
            "extra": {
                "branch-alias": {
                    "dev-master": "3.0-dev"
                }
            },
            "autoload": {
                "classmap": [
                    "src/"
                ]
            },
            "notification-url": "https://packagist.org/downloads/",
            "license": [
                "BSD-3-Clause"
            ],
            "authors": [
                {
                    "name": "Sebastian Bergmann",
                    "email": "sebastian@phpunit.de"
                }
            ],
            "description": "Provides a list of PHP built-in functions that operate on resources",
            "homepage": "https://www.github.com/sebastianbergmann/resource-operations",
            "support": {
                "issues": "https://github.com/sebastianbergmann/resource-operations/issues",
                "source": "https://github.com/sebastianbergmann/resource-operations/tree/3.0.3"
            },
            "funding": [
                {
                    "url": "https://github.com/sebastianbergmann",
                    "type": "github"
                }
            ],
            "time": "2020-09-28T06:45:17+00:00"
        },
        {
            "name": "sebastian/type",
            "version": "2.3.1",
            "source": {
                "type": "git",
                "url": "https://github.com/sebastianbergmann/type.git",
                "reference": "81cd61ab7bbf2de744aba0ea61fae32f721df3d2"
            },
            "dist": {
                "type": "zip",
                "url": "https://api.github.com/repos/sebastianbergmann/type/zipball/81cd61ab7bbf2de744aba0ea61fae32f721df3d2",
                "reference": "81cd61ab7bbf2de744aba0ea61fae32f721df3d2",
                "shasum": ""
            },
            "require": {
                "php": ">=7.3"
            },
            "require-dev": {
                "phpunit/phpunit": "^9.3"
            },
            "type": "library",
            "extra": {
                "branch-alias": {
                    "dev-master": "2.3-dev"
                }
            },
            "autoload": {
                "classmap": [
                    "src/"
                ]
            },
            "notification-url": "https://packagist.org/downloads/",
            "license": [
                "BSD-3-Clause"
            ],
            "authors": [
                {
                    "name": "Sebastian Bergmann",
                    "email": "sebastian@phpunit.de",
                    "role": "lead"
                }
            ],
            "description": "Collection of value objects that represent the types of the PHP type system",
            "homepage": "https://github.com/sebastianbergmann/type",
            "support": {
                "issues": "https://github.com/sebastianbergmann/type/issues",
                "source": "https://github.com/sebastianbergmann/type/tree/2.3.1"
            },
            "funding": [
                {
                    "url": "https://github.com/sebastianbergmann",
                    "type": "github"
                }
            ],
            "time": "2020-10-26T13:18:59+00:00"
        },
        {
            "name": "sebastian/version",
            "version": "3.0.2",
            "source": {
                "type": "git",
                "url": "https://github.com/sebastianbergmann/version.git",
                "reference": "c6c1022351a901512170118436c764e473f6de8c"
            },
            "dist": {
                "type": "zip",
                "url": "https://api.github.com/repos/sebastianbergmann/version/zipball/c6c1022351a901512170118436c764e473f6de8c",
                "reference": "c6c1022351a901512170118436c764e473f6de8c",
                "shasum": ""
            },
            "require": {
                "php": ">=7.3"
            },
            "type": "library",
            "extra": {
                "branch-alias": {
                    "dev-master": "3.0-dev"
                }
            },
            "autoload": {
                "classmap": [
                    "src/"
                ]
            },
            "notification-url": "https://packagist.org/downloads/",
            "license": [
                "BSD-3-Clause"
            ],
            "authors": [
                {
                    "name": "Sebastian Bergmann",
                    "email": "sebastian@phpunit.de",
                    "role": "lead"
                }
            ],
            "description": "Library that helps with managing the version number of Git-hosted PHP projects",
            "homepage": "https://github.com/sebastianbergmann/version",
            "support": {
                "issues": "https://github.com/sebastianbergmann/version/issues",
                "source": "https://github.com/sebastianbergmann/version/tree/3.0.2"
            },
            "funding": [
                {
                    "url": "https://github.com/sebastianbergmann",
                    "type": "github"
                }
            ],
            "time": "2020-09-28T06:39:44+00:00"
        },
        {
            "name": "symfony/console",
            "version": "v5.2.8",
            "source": {
                "type": "git",
                "url": "https://github.com/symfony/console.git",
                "reference": "864568fdc0208b3eba3638b6000b69d2386e6768"
            },
            "dist": {
                "type": "zip",
                "url": "https://api.github.com/repos/symfony/console/zipball/864568fdc0208b3eba3638b6000b69d2386e6768",
                "reference": "864568fdc0208b3eba3638b6000b69d2386e6768",
                "shasum": ""
            },
            "require": {
                "php": ">=7.2.5",
                "symfony/polyfill-mbstring": "~1.0",
                "symfony/polyfill-php73": "^1.8",
                "symfony/polyfill-php80": "^1.15",
                "symfony/service-contracts": "^1.1|^2",
                "symfony/string": "^5.1"
            },
            "conflict": {
                "symfony/dependency-injection": "<4.4",
                "symfony/dotenv": "<5.1",
                "symfony/event-dispatcher": "<4.4",
                "symfony/lock": "<4.4",
                "symfony/process": "<4.4"
            },
            "provide": {
                "psr/log-implementation": "1.0"
            },
            "require-dev": {
                "psr/log": "~1.0",
                "symfony/config": "^4.4|^5.0",
                "symfony/dependency-injection": "^4.4|^5.0",
                "symfony/event-dispatcher": "^4.4|^5.0",
                "symfony/lock": "^4.4|^5.0",
                "symfony/process": "^4.4|^5.0",
                "symfony/var-dumper": "^4.4|^5.0"
            },
            "suggest": {
                "psr/log": "For using the console logger",
                "symfony/event-dispatcher": "",
                "symfony/lock": "",
                "symfony/process": ""
            },
            "type": "library",
            "autoload": {
                "psr-4": {
                    "Symfony\\Component\\Console\\": ""
                },
                "exclude-from-classmap": [
                    "/Tests/"
                ]
            },
            "notification-url": "https://packagist.org/downloads/",
            "license": [
                "MIT"
            ],
            "authors": [
                {
                    "name": "Fabien Potencier",
                    "email": "fabien@symfony.com"
                },
                {
                    "name": "Symfony Community",
                    "homepage": "https://symfony.com/contributors"
                }
            ],
            "description": "Eases the creation of beautiful and testable command line interfaces",
            "homepage": "https://symfony.com",
            "keywords": [
                "cli",
                "command line",
                "console",
                "terminal"
            ],
            "support": {
                "source": "https://github.com/symfony/console/tree/v5.2.8"
            },
            "funding": [
                {
                    "url": "https://symfony.com/sponsor",
                    "type": "custom"
                },
                {
                    "url": "https://github.com/fabpot",
                    "type": "github"
                },
                {
                    "url": "https://tidelift.com/funding/github/packagist/symfony/symfony",
                    "type": "tidelift"
                }
            ],
            "time": "2021-05-11T15:45:21+00:00"
        },
        {
            "name": "symfony/polyfill-ctype",
            "version": "v1.22.1",
            "source": {
                "type": "git",
                "url": "https://github.com/symfony/polyfill-ctype.git",
                "reference": "c6c942b1ac76c82448322025e084cadc56048b4e"
            },
            "dist": {
                "type": "zip",
                "url": "https://api.github.com/repos/symfony/polyfill-ctype/zipball/c6c942b1ac76c82448322025e084cadc56048b4e",
                "reference": "c6c942b1ac76c82448322025e084cadc56048b4e",
                "shasum": ""
            },
            "require": {
                "php": ">=7.1"
            },
            "suggest": {
                "ext-ctype": "For best performance"
            },
            "type": "library",
            "extra": {
                "branch-alias": {
                    "dev-main": "1.22-dev"
                },
                "thanks": {
                    "name": "symfony/polyfill",
                    "url": "https://github.com/symfony/polyfill"
                }
            },
            "autoload": {
                "psr-4": {
                    "Symfony\\Polyfill\\Ctype\\": ""
                },
                "files": [
                    "bootstrap.php"
                ]
            },
            "notification-url": "https://packagist.org/downloads/",
            "license": [
                "MIT"
            ],
            "authors": [
                {
                    "name": "Gert de Pagter",
                    "email": "BackEndTea@gmail.com"
                },
                {
                    "name": "Symfony Community",
                    "homepage": "https://symfony.com/contributors"
                }
            ],
            "description": "Symfony polyfill for ctype functions",
            "homepage": "https://symfony.com",
            "keywords": [
                "compatibility",
                "ctype",
                "polyfill",
                "portable"
            ],
            "support": {
                "source": "https://github.com/symfony/polyfill-ctype/tree/v1.22.1"
            },
            "funding": [
                {
                    "url": "https://symfony.com/sponsor",
                    "type": "custom"
                },
                {
                    "url": "https://github.com/fabpot",
                    "type": "github"
                },
                {
                    "url": "https://tidelift.com/funding/github/packagist/symfony/symfony",
                    "type": "tidelift"
                }
            ],
            "time": "2021-01-07T16:49:33+00:00"
        },
        {
            "name": "symfony/polyfill-intl-grapheme",
            "version": "v1.22.1",
            "source": {
                "type": "git",
                "url": "https://github.com/symfony/polyfill-intl-grapheme.git",
                "reference": "5601e09b69f26c1828b13b6bb87cb07cddba3170"
            },
            "dist": {
                "type": "zip",
                "url": "https://api.github.com/repos/symfony/polyfill-intl-grapheme/zipball/5601e09b69f26c1828b13b6bb87cb07cddba3170",
                "reference": "5601e09b69f26c1828b13b6bb87cb07cddba3170",
                "shasum": ""
            },
            "require": {
                "php": ">=7.1"
            },
            "suggest": {
                "ext-intl": "For best performance"
            },
            "type": "library",
            "extra": {
                "branch-alias": {
                    "dev-main": "1.22-dev"
                },
                "thanks": {
                    "name": "symfony/polyfill",
                    "url": "https://github.com/symfony/polyfill"
                }
            },
            "autoload": {
                "psr-4": {
                    "Symfony\\Polyfill\\Intl\\Grapheme\\": ""
                },
                "files": [
                    "bootstrap.php"
                ]
            },
            "notification-url": "https://packagist.org/downloads/",
            "license": [
                "MIT"
            ],
            "authors": [
                {
                    "name": "Nicolas Grekas",
                    "email": "p@tchwork.com"
                },
                {
                    "name": "Symfony Community",
                    "homepage": "https://symfony.com/contributors"
                }
            ],
            "description": "Symfony polyfill for intl's grapheme_* functions",
            "homepage": "https://symfony.com",
            "keywords": [
                "compatibility",
                "grapheme",
                "intl",
                "polyfill",
                "portable",
                "shim"
            ],
            "support": {
                "source": "https://github.com/symfony/polyfill-intl-grapheme/tree/v1.22.1"
            },
            "funding": [
                {
                    "url": "https://symfony.com/sponsor",
                    "type": "custom"
                },
                {
                    "url": "https://github.com/fabpot",
                    "type": "github"
                },
                {
                    "url": "https://tidelift.com/funding/github/packagist/symfony/symfony",
                    "type": "tidelift"
                }
            ],
            "time": "2021-01-22T09:19:47+00:00"
        },
        {
            "name": "symfony/polyfill-intl-normalizer",
            "version": "v1.22.1",
            "source": {
                "type": "git",
                "url": "https://github.com/symfony/polyfill-intl-normalizer.git",
                "reference": "43a0283138253ed1d48d352ab6d0bdb3f809f248"
            },
            "dist": {
                "type": "zip",
                "url": "https://api.github.com/repos/symfony/polyfill-intl-normalizer/zipball/43a0283138253ed1d48d352ab6d0bdb3f809f248",
                "reference": "43a0283138253ed1d48d352ab6d0bdb3f809f248",
                "shasum": ""
            },
            "require": {
                "php": ">=7.1"
            },
            "suggest": {
                "ext-intl": "For best performance"
            },
            "type": "library",
            "extra": {
                "branch-alias": {
                    "dev-main": "1.22-dev"
                },
                "thanks": {
                    "name": "symfony/polyfill",
                    "url": "https://github.com/symfony/polyfill"
                }
            },
            "autoload": {
                "psr-4": {
                    "Symfony\\Polyfill\\Intl\\Normalizer\\": ""
                },
                "files": [
                    "bootstrap.php"
                ],
                "classmap": [
                    "Resources/stubs"
                ]
            },
            "notification-url": "https://packagist.org/downloads/",
            "license": [
                "MIT"
            ],
            "authors": [
                {
                    "name": "Nicolas Grekas",
                    "email": "p@tchwork.com"
                },
                {
                    "name": "Symfony Community",
                    "homepage": "https://symfony.com/contributors"
                }
            ],
            "description": "Symfony polyfill for intl's Normalizer class and related functions",
            "homepage": "https://symfony.com",
            "keywords": [
                "compatibility",
                "intl",
                "normalizer",
                "polyfill",
                "portable",
                "shim"
            ],
            "support": {
                "source": "https://github.com/symfony/polyfill-intl-normalizer/tree/v1.22.1"
            },
            "funding": [
                {
                    "url": "https://symfony.com/sponsor",
                    "type": "custom"
                },
                {
                    "url": "https://github.com/fabpot",
                    "type": "github"
                },
                {
                    "url": "https://tidelift.com/funding/github/packagist/symfony/symfony",
                    "type": "tidelift"
                }
            ],
            "time": "2021-01-22T09:19:47+00:00"
        },
        {
            "name": "symfony/polyfill-mbstring",
            "version": "v1.22.1",
            "source": {
                "type": "git",
                "url": "https://github.com/symfony/polyfill-mbstring.git",
                "reference": "5232de97ee3b75b0360528dae24e73db49566ab1"
            },
            "dist": {
                "type": "zip",
                "url": "https://api.github.com/repos/symfony/polyfill-mbstring/zipball/5232de97ee3b75b0360528dae24e73db49566ab1",
                "reference": "5232de97ee3b75b0360528dae24e73db49566ab1",
                "shasum": ""
            },
            "require": {
                "php": ">=7.1"
            },
            "suggest": {
                "ext-mbstring": "For best performance"
            },
            "type": "library",
            "extra": {
                "branch-alias": {
                    "dev-main": "1.22-dev"
                },
                "thanks": {
                    "name": "symfony/polyfill",
                    "url": "https://github.com/symfony/polyfill"
                }
            },
            "autoload": {
                "psr-4": {
                    "Symfony\\Polyfill\\Mbstring\\": ""
                },
                "files": [
                    "bootstrap.php"
                ]
            },
            "notification-url": "https://packagist.org/downloads/",
            "license": [
                "MIT"
            ],
            "authors": [
                {
                    "name": "Nicolas Grekas",
                    "email": "p@tchwork.com"
                },
                {
                    "name": "Symfony Community",
                    "homepage": "https://symfony.com/contributors"
                }
            ],
            "description": "Symfony polyfill for the Mbstring extension",
            "homepage": "https://symfony.com",
            "keywords": [
                "compatibility",
                "mbstring",
                "polyfill",
                "portable",
                "shim"
            ],
            "support": {
                "source": "https://github.com/symfony/polyfill-mbstring/tree/v1.22.1"
            },
            "funding": [
                {
                    "url": "https://symfony.com/sponsor",
                    "type": "custom"
                },
                {
                    "url": "https://github.com/fabpot",
                    "type": "github"
                },
                {
                    "url": "https://tidelift.com/funding/github/packagist/symfony/symfony",
                    "type": "tidelift"
                }
            ],
            "time": "2021-01-22T09:19:47+00:00"
        },
        {
            "name": "symfony/polyfill-php73",
            "version": "v1.22.1",
            "source": {
                "type": "git",
                "url": "https://github.com/symfony/polyfill-php73.git",
                "reference": "a678b42e92f86eca04b7fa4c0f6f19d097fb69e2"
            },
            "dist": {
                "type": "zip",
                "url": "https://api.github.com/repos/symfony/polyfill-php73/zipball/a678b42e92f86eca04b7fa4c0f6f19d097fb69e2",
                "reference": "a678b42e92f86eca04b7fa4c0f6f19d097fb69e2",
                "shasum": ""
            },
            "require": {
                "php": ">=7.1"
            },
            "type": "library",
            "extra": {
                "branch-alias": {
                    "dev-main": "1.22-dev"
                },
                "thanks": {
                    "name": "symfony/polyfill",
                    "url": "https://github.com/symfony/polyfill"
                }
            },
            "autoload": {
                "psr-4": {
                    "Symfony\\Polyfill\\Php73\\": ""
                },
                "files": [
                    "bootstrap.php"
                ],
                "classmap": [
                    "Resources/stubs"
                ]
            },
            "notification-url": "https://packagist.org/downloads/",
            "license": [
                "MIT"
            ],
            "authors": [
                {
                    "name": "Nicolas Grekas",
                    "email": "p@tchwork.com"
                },
                {
                    "name": "Symfony Community",
                    "homepage": "https://symfony.com/contributors"
                }
            ],
            "description": "Symfony polyfill backporting some PHP 7.3+ features to lower PHP versions",
            "homepage": "https://symfony.com",
            "keywords": [
                "compatibility",
                "polyfill",
                "portable",
                "shim"
            ],
            "support": {
                "source": "https://github.com/symfony/polyfill-php73/tree/v1.22.1"
            },
            "funding": [
                {
                    "url": "https://symfony.com/sponsor",
                    "type": "custom"
                },
                {
                    "url": "https://github.com/fabpot",
                    "type": "github"
                },
                {
                    "url": "https://tidelift.com/funding/github/packagist/symfony/symfony",
                    "type": "tidelift"
                }
            ],
            "time": "2021-01-07T16:49:33+00:00"
        },
        {
            "name": "symfony/polyfill-php80",
            "version": "v1.22.1",
            "source": {
                "type": "git",
                "url": "https://github.com/symfony/polyfill-php80.git",
                "reference": "dc3063ba22c2a1fd2f45ed856374d79114998f91"
            },
            "dist": {
                "type": "zip",
                "url": "https://api.github.com/repos/symfony/polyfill-php80/zipball/dc3063ba22c2a1fd2f45ed856374d79114998f91",
                "reference": "dc3063ba22c2a1fd2f45ed856374d79114998f91",
                "shasum": ""
            },
            "require": {
                "php": ">=7.1"
            },
            "type": "library",
            "extra": {
                "branch-alias": {
                    "dev-main": "1.22-dev"
                },
                "thanks": {
                    "name": "symfony/polyfill",
                    "url": "https://github.com/symfony/polyfill"
                }
            },
            "autoload": {
                "psr-4": {
                    "Symfony\\Polyfill\\Php80\\": ""
                },
                "files": [
                    "bootstrap.php"
                ],
                "classmap": [
                    "Resources/stubs"
                ]
            },
            "notification-url": "https://packagist.org/downloads/",
            "license": [
                "MIT"
            ],
            "authors": [
                {
                    "name": "Ion Bazan",
                    "email": "ion.bazan@gmail.com"
                },
                {
                    "name": "Nicolas Grekas",
                    "email": "p@tchwork.com"
                },
                {
                    "name": "Symfony Community",
                    "homepage": "https://symfony.com/contributors"
                }
            ],
            "description": "Symfony polyfill backporting some PHP 8.0+ features to lower PHP versions",
            "homepage": "https://symfony.com",
            "keywords": [
                "compatibility",
                "polyfill",
                "portable",
                "shim"
            ],
            "support": {
                "source": "https://github.com/symfony/polyfill-php80/tree/v1.22.1"
            },
            "funding": [
                {
                    "url": "https://symfony.com/sponsor",
                    "type": "custom"
                },
                {
                    "url": "https://github.com/fabpot",
                    "type": "github"
                },
                {
                    "url": "https://tidelift.com/funding/github/packagist/symfony/symfony",
                    "type": "tidelift"
                }
            ],
            "time": "2021-01-07T16:49:33+00:00"
        },
        {
            "name": "symfony/process",
            "version": "v5.2.7",
            "source": {
                "type": "git",
                "url": "https://github.com/symfony/process.git",
                "reference": "98cb8eeb72e55d4196dd1e36f1f16e7b3a9a088e"
            },
            "dist": {
                "type": "zip",
                "url": "https://api.github.com/repos/symfony/process/zipball/98cb8eeb72e55d4196dd1e36f1f16e7b3a9a088e",
                "reference": "98cb8eeb72e55d4196dd1e36f1f16e7b3a9a088e",
                "shasum": ""
            },
            "require": {
                "php": ">=7.2.5",
                "symfony/polyfill-php80": "^1.15"
            },
            "type": "library",
            "autoload": {
                "psr-4": {
                    "Symfony\\Component\\Process\\": ""
                },
                "exclude-from-classmap": [
                    "/Tests/"
                ]
            },
            "notification-url": "https://packagist.org/downloads/",
            "license": [
                "MIT"
            ],
            "authors": [
                {
                    "name": "Fabien Potencier",
                    "email": "fabien@symfony.com"
                },
                {
                    "name": "Symfony Community",
                    "homepage": "https://symfony.com/contributors"
                }
            ],
            "description": "Executes commands in sub-processes",
            "homepage": "https://symfony.com",
            "support": {
                "source": "https://github.com/symfony/process/tree/v5.3.0-BETA1"
            },
            "funding": [
                {
                    "url": "https://symfony.com/sponsor",
                    "type": "custom"
                },
                {
                    "url": "https://github.com/fabpot",
                    "type": "github"
                },
                {
                    "url": "https://tidelift.com/funding/github/packagist/symfony/symfony",
                    "type": "tidelift"
                }
            ],
            "time": "2021-04-08T10:27:02+00:00"
        },
        {
            "name": "symfony/service-contracts",
            "version": "v2.4.0",
            "source": {
                "type": "git",
                "url": "https://github.com/symfony/service-contracts.git",
                "reference": "f040a30e04b57fbcc9c6cbcf4dbaa96bd318b9bb"
            },
            "dist": {
                "type": "zip",
                "url": "https://api.github.com/repos/symfony/service-contracts/zipball/f040a30e04b57fbcc9c6cbcf4dbaa96bd318b9bb",
                "reference": "f040a30e04b57fbcc9c6cbcf4dbaa96bd318b9bb",
                "shasum": ""
            },
            "require": {
                "php": ">=7.2.5",
                "psr/container": "^1.1"
            },
            "suggest": {
                "symfony/service-implementation": ""
            },
            "type": "library",
            "extra": {
                "branch-alias": {
                    "dev-main": "2.4-dev"
                },
                "thanks": {
                    "name": "symfony/contracts",
                    "url": "https://github.com/symfony/contracts"
                }
            },
            "autoload": {
                "psr-4": {
                    "Symfony\\Contracts\\Service\\": ""
                }
            },
            "notification-url": "https://packagist.org/downloads/",
            "license": [
                "MIT"
            ],
            "authors": [
                {
                    "name": "Nicolas Grekas",
                    "email": "p@tchwork.com"
                },
                {
                    "name": "Symfony Community",
                    "homepage": "https://symfony.com/contributors"
                }
            ],
            "description": "Generic abstractions related to writing services",
            "homepage": "https://symfony.com",
            "keywords": [
                "abstractions",
                "contracts",
                "decoupling",
                "interfaces",
                "interoperability",
                "standards"
            ],
            "support": {
                "source": "https://github.com/symfony/service-contracts/tree/v2.4.0"
            },
            "funding": [
                {
                    "url": "https://symfony.com/sponsor",
                    "type": "custom"
                },
                {
                    "url": "https://github.com/fabpot",
                    "type": "github"
                },
                {
                    "url": "https://tidelift.com/funding/github/packagist/symfony/symfony",
                    "type": "tidelift"
                }
            ],
            "time": "2021-04-01T10:43:52+00:00"
        },
        {
            "name": "symfony/string",
            "version": "v5.2.8",
            "source": {
                "type": "git",
                "url": "https://github.com/symfony/string.git",
                "reference": "01b35eb64cac8467c3f94cd0ce2d0d376bb7d1db"
            },
            "dist": {
                "type": "zip",
                "url": "https://api.github.com/repos/symfony/string/zipball/01b35eb64cac8467c3f94cd0ce2d0d376bb7d1db",
                "reference": "01b35eb64cac8467c3f94cd0ce2d0d376bb7d1db",
                "shasum": ""
            },
            "require": {
                "php": ">=7.2.5",
                "symfony/polyfill-ctype": "~1.8",
                "symfony/polyfill-intl-grapheme": "~1.0",
                "symfony/polyfill-intl-normalizer": "~1.0",
                "symfony/polyfill-mbstring": "~1.0",
                "symfony/polyfill-php80": "~1.15"
            },
            "require-dev": {
                "symfony/error-handler": "^4.4|^5.0",
                "symfony/http-client": "^4.4|^5.0",
                "symfony/translation-contracts": "^1.1|^2",
                "symfony/var-exporter": "^4.4|^5.0"
            },
            "type": "library",
            "autoload": {
                "psr-4": {
                    "Symfony\\Component\\String\\": ""
                },
                "files": [
                    "Resources/functions.php"
                ],
                "exclude-from-classmap": [
                    "/Tests/"
                ]
            },
            "notification-url": "https://packagist.org/downloads/",
            "license": [
                "MIT"
            ],
            "authors": [
                {
                    "name": "Nicolas Grekas",
                    "email": "p@tchwork.com"
                },
                {
                    "name": "Symfony Community",
                    "homepage": "https://symfony.com/contributors"
                }
            ],
            "description": "Provides an object-oriented API to strings and deals with bytes, UTF-8 code points and grapheme clusters in a unified way",
            "homepage": "https://symfony.com",
            "keywords": [
                "grapheme",
                "i18n",
                "string",
                "unicode",
                "utf-8",
                "utf8"
            ],
            "support": {
                "source": "https://github.com/symfony/string/tree/v5.2.8"
            },
            "funding": [
                {
                    "url": "https://symfony.com/sponsor",
                    "type": "custom"
                },
                {
                    "url": "https://github.com/fabpot",
                    "type": "github"
                },
                {
                    "url": "https://tidelift.com/funding/github/packagist/symfony/symfony",
                    "type": "tidelift"
                }
            ],
            "time": "2021-05-10T14:56:10+00:00"
        },
        {
            "name": "theseer/tokenizer",
            "version": "1.2.0",
            "source": {
                "type": "git",
                "url": "https://github.com/theseer/tokenizer.git",
                "reference": "75a63c33a8577608444246075ea0af0d052e452a"
            },
            "dist": {
                "type": "zip",
                "url": "https://api.github.com/repos/theseer/tokenizer/zipball/75a63c33a8577608444246075ea0af0d052e452a",
                "reference": "75a63c33a8577608444246075ea0af0d052e452a",
                "shasum": ""
            },
            "require": {
                "ext-dom": "*",
                "ext-tokenizer": "*",
                "ext-xmlwriter": "*",
                "php": "^7.2 || ^8.0"
            },
            "type": "library",
            "autoload": {
                "classmap": [
                    "src/"
                ]
            },
            "notification-url": "https://packagist.org/downloads/",
            "license": [
                "BSD-3-Clause"
            ],
            "authors": [
                {
                    "name": "Arne Blankerts",
                    "email": "arne@blankerts.de",
                    "role": "Developer"
                }
            ],
            "description": "A small library for converting tokenized PHP source code into XML and potentially other formats",
            "support": {
                "issues": "https://github.com/theseer/tokenizer/issues",
                "source": "https://github.com/theseer/tokenizer/tree/master"
            },
            "funding": [
                {
                    "url": "https://github.com/theseer",
                    "type": "github"
                }
            ],
            "time": "2020-07-12T23:59:07+00:00"
        },
        {
            "name": "webmozart/assert",
            "version": "1.10.0",
            "source": {
                "type": "git",
                "url": "https://github.com/webmozarts/assert.git",
                "reference": "6964c76c7804814a842473e0c8fd15bab0f18e25"
            },
            "dist": {
                "type": "zip",
                "url": "https://api.github.com/repos/webmozarts/assert/zipball/6964c76c7804814a842473e0c8fd15bab0f18e25",
                "reference": "6964c76c7804814a842473e0c8fd15bab0f18e25",
                "shasum": ""
            },
            "require": {
                "php": "^7.2 || ^8.0",
                "symfony/polyfill-ctype": "^1.8"
            },
            "conflict": {
                "phpstan/phpstan": "<0.12.20",
                "vimeo/psalm": "<4.6.1 || 4.6.2"
            },
            "require-dev": {
                "phpunit/phpunit": "^8.5.13"
            },
            "type": "library",
            "extra": {
                "branch-alias": {
                    "dev-master": "1.10-dev"
                }
            },
            "autoload": {
                "psr-4": {
                    "Webmozart\\Assert\\": "src/"
                }
            },
            "notification-url": "https://packagist.org/downloads/",
            "license": [
                "MIT"
            ],
            "authors": [
                {
                    "name": "Bernhard Schussek",
                    "email": "bschussek@gmail.com"
                }
            ],
            "description": "Assertions to validate method input/output with nice error messages.",
            "keywords": [
                "assert",
                "check",
                "validate"
            ],
            "support": {
                "issues": "https://github.com/webmozarts/assert/issues",
                "source": "https://github.com/webmozarts/assert/tree/1.10.0"
            },
            "time": "2021-03-09T10:59:23+00:00"
        },
        {
            "name": "wikimedia/at-ease",
            "version": "v2.1.0",
            "source": {
                "type": "git",
                "url": "https://github.com/wikimedia/at-ease.git",
                "reference": "e8ebaa7bb7c8a8395481a05f6dc4deaceab11c33"
            },
            "dist": {
                "type": "zip",
                "url": "https://api.github.com/repos/wikimedia/at-ease/zipball/e8ebaa7bb7c8a8395481a05f6dc4deaceab11c33",
                "reference": "e8ebaa7bb7c8a8395481a05f6dc4deaceab11c33",
                "shasum": ""
            },
            "require": {
                "php": ">=7.2.9"
            },
            "require-dev": {
                "mediawiki/mediawiki-codesniffer": "35.0.0",
                "mediawiki/minus-x": "1.1.1",
                "ockcyp/covers-validator": "1.3.3",
                "php-parallel-lint/php-console-highlighter": "0.5.0",
                "php-parallel-lint/php-parallel-lint": "1.2.0",
                "phpunit/phpunit": "^8.5"
            },
            "type": "library",
            "autoload": {
                "psr-4": {
                    "Wikimedia\\AtEase\\": "src/Wikimedia/AtEase/"
                },
                "files": [
                    "src/Wikimedia/Functions.php"
                ]
            },
            "notification-url": "https://packagist.org/downloads/",
            "license": [
                "GPL-2.0-or-later"
            ],
            "authors": [
                {
                    "name": "Tim Starling",
                    "email": "tstarling@wikimedia.org"
                },
                {
                    "name": "MediaWiki developers",
                    "email": "wikitech-l@lists.wikimedia.org"
                }
            ],
            "description": "Safe replacement to @ for suppressing warnings.",
            "homepage": "https://www.mediawiki.org/wiki/at-ease",
            "support": {
                "source": "https://github.com/wikimedia/at-ease/tree/v2.1.0"
            },
            "time": "2021-02-27T15:53:37+00:00"
        },
        {
            "name": "yoast/phpunit-polyfills",
            "version": "0.2.0",
            "source": {
                "type": "git",
                "url": "https://github.com/Yoast/PHPUnit-Polyfills.git",
                "reference": "c48e4cf0c44b2d892540846aff19fb0468627bab"
            },
            "dist": {
                "type": "zip",
                "url": "https://api.github.com/repos/Yoast/PHPUnit-Polyfills/zipball/c48e4cf0c44b2d892540846aff19fb0468627bab",
                "reference": "c48e4cf0c44b2d892540846aff19fb0468627bab",
                "shasum": ""
            },
            "require": {
                "php": ">=5.5",
                "phpunit/phpunit": "^4.8.36 || ^5.7.21 || ^6.0 || ^7.0 || ^8.0 || ^9.0"
            },
            "require-dev": {
                "php-parallel-lint/php-console-highlighter": "^0.5",
                "php-parallel-lint/php-parallel-lint": "^1.2.0",
                "yoast/yoastcs": "^2.1.0"
            },
            "type": "library",
            "extra": {
                "branch-alias": {
                    "dev-main": "1.x-dev",
                    "dev-develop": "1.x-dev"
                }
            },
            "autoload": {
                "files": [
                    "phpunitpolyfills-autoload.php"
                ]
            },
            "notification-url": "https://packagist.org/downloads/",
            "license": [
                "BSD-3-Clause"
            ],
            "authors": [
                {
                    "name": "Team Yoast",
                    "email": "support@yoast.com",
                    "homepage": "https://yoast.com"
                },
                {
                    "name": "Contributors",
                    "homepage": "https://github.com/Yoast/PHPUnit-Polyfills/graphs/contributors"
                }
            ],
            "description": "Set of polyfills for changed PHPUnit functionality to allow for creating PHPUnit cross-version compatible tests",
            "homepage": "https://github.com/Yoast/PHPUnit-Polyfills",
            "keywords": [
                "phpunit",
                "polyfill",
                "testing"
            ],
            "support": {
                "issues": "https://github.com/Yoast/PHPUnit-Polyfills/issues",
                "source": "https://github.com/Yoast/PHPUnit-Polyfills"
            },
            "time": "2020-11-25T02:59:57+00:00"
        }
    ],
    "aliases": [],
    "minimum-stability": "dev",
    "stability-flags": {
        "automattic/jetpack-autoloader": 20,
        "automattic/jetpack-connection": 20,
        "automattic/jetpack-connection-ui": 20
    },
    "prefer-stable": true,
    "prefer-lowest": false,
    "platform": [],
    "platform-dev": [],
    "plugin-api-version": "2.0.0"
}<|MERGE_RESOLUTION|>--- conflicted
+++ resolved
@@ -174,21 +174,13 @@
             "dist": {
                 "type": "path",
                 "url": "../../packages/connection",
-<<<<<<< HEAD
-                "reference": "e0b8e0a89cce794817729f568466ef57d5d88597"
-=======
-                "reference": "64313d7411d0e4835926e0b46feb8647480caa93"
->>>>>>> 44515992
+                "reference": "89075941c275ac160a2868cc8342a5a2625270d2"
             },
             "require": {
                 "automattic/jetpack-constants": "^1.6",
                 "automattic/jetpack-heartbeat": "^1.3",
-<<<<<<< HEAD
-                "automattic/jetpack-options": "^1.12",
+                "automattic/jetpack-options": "^1.13",
                 "automattic/jetpack-redirect": "^1.6",
-=======
-                "automattic/jetpack-options": "^1.13",
->>>>>>> 44515992
                 "automattic/jetpack-roles": "^1.4",
                 "automattic/jetpack-status": "^1.8",
                 "automattic/jetpack-terms-of-service": "^1.9",
