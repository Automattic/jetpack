{
    "_readme": [
        "This file locks the dependencies of your project to a known state",
        "Read more about it at https://getcomposer.org/doc/01-basic-usage.md#installing-dependencies",
        "This file is @generated automatically"
    ],
<<<<<<< HEAD
    "content-hash": "16215a3e784ca5ef758661a119dcda06",
=======
    "content-hash": "e647b64777ccfcdda2174a115e620c24",
>>>>>>> 6b41fdae
    "packages": [
        {
            "name": "automattic/jetpack-a8c-mc-stats",
            "version": "dev-master",
            "dist": {
                "type": "path",
                "url": "../../packages/a8c-mc-stats",
                "reference": "c922996fa6d50ef7288e3022c1531f20869aea86"
            },
            "require-dev": {
                "automattic/jetpack-changelogger": "^1.2",
                "yoast/phpunit-polyfills": "0.2.0"
            },
            "type": "library",
            "extra": {
                "autotagger": true,
                "mirror-repo": "Automattic/jetpack-a8c-mc-stats",
                "changelogger": {
                    "link-template": "https://github.com/Automattic/jetpack-a8c-mc-stats/compare/v${old}...v${new}"
                },
                "branch-alias": {
                    "dev-master": "1.4.x-dev"
                }
            },
            "autoload": {
                "classmap": [
                    "src/"
                ]
            },
            "scripts": {
                "phpunit": [
                    "@composer update",
                    "./vendor/phpunit/phpunit/phpunit --colors=always"
                ],
                "test-coverage": [
                    "@composer update",
                    "phpdbg -d memory_limit=2048M -d max_execution_time=900 -qrr ./vendor/bin/phpunit --coverage-clover \"$COVERAGE_DIR/clover.xml\""
                ],
                "test-php": [
                    "@composer phpunit"
                ]
            },
            "license": [
                "GPL-2.0-or-later"
            ],
            "description": "Used to record internal usage stats for Automattic. Not visible to site owners.",
            "transport-options": {
                "monorepo": true,
                "relative": true
            }
        },
        {
            "name": "automattic/jetpack-assets",
            "version": "dev-master",
            "dist": {
                "type": "path",
                "url": "../../packages/assets",
                "reference": "bd0e49700afef81db5bd04e9c0948956e1d89262"
            },
            "require": {
                "automattic/jetpack-constants": "^1.6"
            },
            "require-dev": {
                "automattic/jetpack-changelogger": "^1.2",
                "brain/monkey": "2.6.0",
                "yoast/phpunit-polyfills": "0.2.0"
            },
            "type": "library",
            "extra": {
                "autotagger": true,
                "mirror-repo": "Automattic/jetpack-assets",
                "changelogger": {
                    "link-template": "https://github.com/Automattic/jetpack-assets/compare/v${old}...v${new}"
                },
                "branch-alias": {
                    "dev-master": "1.11.x-dev"
                }
            },
            "autoload": {
                "classmap": [
                    "src/"
                ]
            },
            "scripts": {
                "phpunit": [
                    "@composer update",
                    "./vendor/phpunit/phpunit/phpunit --colors=always"
                ],
                "test-coverage": [
                    "@composer update",
                    "phpdbg -d memory_limit=2048M -d max_execution_time=900 -qrr ./vendor/bin/phpunit --coverage-clover \"$COVERAGE_DIR/clover.xml\""
                ],
                "test-php": [
                    "@composer phpunit"
                ]
            },
            "license": [
                "GPL-2.0-or-later"
            ],
            "description": "Asset management utilities for Jetpack ecosystem packages",
            "transport-options": {
                "monorepo": true,
                "relative": true
            }
        },
        {
            "name": "automattic/jetpack-autoloader",
            "version": "dev-master",
            "dist": {
                "type": "path",
                "url": "../../packages/autoloader",
                "reference": "95ff0278a5308e68e73dd68d1af98251fbbdbb4e"
            },
            "require": {
                "composer-plugin-api": "^1.1 || ^2.0"
            },
            "require-dev": {
                "automattic/jetpack-changelogger": "^1.2",
                "yoast/phpunit-polyfills": "0.2.0"
            },
            "type": "composer-plugin",
            "extra": {
                "autotagger": true,
                "class": "Automattic\\Jetpack\\Autoloader\\CustomAutoloaderPlugin",
                "mirror-repo": "Automattic/jetpack-autoloader",
                "changelogger": {
                    "link-template": "https://github.com/Automattic/jetpack-autoloader/compare/v${old}...v${new}"
                },
                "branch-alias": {
                    "dev-master": "2.10.x-dev"
                }
            },
            "autoload": {
                "classmap": [
                    "src/AutoloadGenerator.php"
                ],
                "psr-4": {
                    "Automattic\\Jetpack\\Autoloader\\": "src"
                }
            },
            "scripts": {
                "phpunit": [
                    "@composer update",
                    "./vendor/phpunit/phpunit/phpunit --colors=always"
                ],
                "test-coverage": [
                    "@composer update",
                    "phpdbg -d memory_limit=2048M -d max_execution_time=900 -qrr ./vendor/bin/phpunit --coverage-php \"./tests/php/tmp/coverage-report.php\"",
                    "php ./tests/php/bin/test-coverage.php \"$COVERAGE_DIR/clover.xml\""
                ],
                "test-php": [
                    "@composer phpunit"
                ]
            },
            "license": [
                "GPL-2.0-or-later"
            ],
            "description": "Creates a custom autoloader for a plugin or theme.",
            "transport-options": {
                "monorepo": true,
                "relative": true
            }
        },
        {
            "name": "automattic/jetpack-backup",
            "version": "dev-master",
            "dist": {
                "type": "path",
                "url": "../../packages/backup",
                "reference": "3e79b8bd187df4a2659726affb0612c39fc1c05d"
            },
            "require": {
                "automattic/jetpack-connection": "^1.30",
                "automattic/jetpack-sync": "^1.24"
            },
            "require-dev": {
                "automattic/jetpack-changelogger": "^1.2",
                "automattic/wordbless": "@dev",
                "yoast/phpunit-polyfills": "0.2.0"
            },
            "type": "library",
            "extra": {
                "autotagger": true,
                "mirror-repo": "Automattic/jetpack-backup",
                "changelogger": {
                    "link-template": "https://github.com/Automattic/jetpack-backup/compare/v${old}...v${new}"
                },
                "branch-alias": {
                    "dev-master": "1.1.x-dev"
                }
            },
            "autoload": {
                "files": [
                    "actions.php"
                ],
                "classmap": [
                    "src/"
                ]
            },
            "scripts": {
                "phpunit": [
                    "@composer install",
                    "./vendor/phpunit/phpunit/phpunit --colors=always"
                ],
                "test-coverage": [
                    "@composer install",
                    "phpdbg -d memory_limit=2048M -d max_execution_time=900 -qrr ./vendor/bin/phpunit --coverage-clover \"$COVERAGE_DIR/clover.xml\""
                ],
                "test-php": [
                    "@composer phpunit"
                ],
                "post-update-cmd": [
                    "php -r \"copy('vendor/automattic/wordbless/src/dbless-wpdb.php', 'wordpress/wp-content/db.php');\""
                ]
            },
            "license": [
                "GPL-2.0-or-later"
            ],
            "description": "Tools to assist with backing up Jetpack sites.",
            "transport-options": {
                "monorepo": true,
                "relative": true
            }
        },
        {
            "name": "automattic/jetpack-config",
            "version": "dev-master",
            "dist": {
                "type": "path",
                "url": "../../packages/config",
                "reference": "5cc8275ac867ff99e527da0df9e8f14ec53b11fd"
            },
            "require-dev": {
                "automattic/jetpack-changelogger": "^1.2"
            },
            "type": "library",
            "extra": {
                "autotagger": true,
                "mirror-repo": "Automattic/jetpack-config",
                "changelogger": {
                    "link-template": "https://github.com/Automattic/jetpack-config/compare/v${old}...v${new}"
                },
                "branch-alias": {
                    "dev-master": "1.4.x-dev"
                }
            },
            "autoload": {
                "classmap": [
                    "src/"
                ]
            },
            "license": [
                "GPL-2.0-or-later"
            ],
            "description": "Jetpack configuration package that initializes other packages and configures Jetpack's functionality. Can be used as a base for all variants of Jetpack package usage.",
            "transport-options": {
                "monorepo": true,
                "relative": true
            }
        },
        {
            "name": "automattic/jetpack-connection",
            "version": "dev-master",
            "dist": {
                "type": "path",
                "url": "../../packages/connection",
                "reference": "08957565f80c421bd110242c5730f3d7c170b272"
            },
            "require": {
                "automattic/jetpack-a8c-mc-stats": "^1.4",
                "automattic/jetpack-constants": "^1.6",
                "automattic/jetpack-heartbeat": "^1.3",
                "automattic/jetpack-options": "^1.13",
                "automattic/jetpack-redirect": "^1.7",
                "automattic/jetpack-roles": "^1.4",
                "automattic/jetpack-status": "^1.8",
                "automattic/jetpack-terms-of-service": "^1.9",
                "automattic/jetpack-tracking": "^1.13"
            },
            "require-dev": {
                "automattic/jetpack-changelogger": "^1.2",
                "automattic/wordbless": "@dev",
                "brain/monkey": "2.6.0",
                "yoast/phpunit-polyfills": "0.2.0"
            },
            "type": "library",
            "extra": {
                "autotagger": true,
                "mirror-repo": "Automattic/jetpack-connection",
                "changelogger": {
                    "link-template": "https://github.com/Automattic/jetpack-connection/compare/v${old}...v${new}"
                },
                "branch-alias": {
                    "dev-master": "1.30.x-dev"
                }
            },
            "autoload": {
                "files": [
                    "legacy/load-ixr.php"
                ],
                "classmap": [
                    "legacy",
                    "src/"
                ]
            },
            "scripts": {
                "phpunit": [
                    "@composer update",
                    "./vendor/phpunit/phpunit/phpunit --colors=always"
                ],
                "post-update-cmd": [
                    "php -r \"copy('vendor/automattic/wordbless/src/dbless-wpdb.php', 'wordpress/wp-content/db.php');\""
                ],
                "test-coverage": [
                    "@composer update",
                    "phpdbg -d memory_limit=2048M -d max_execution_time=900 -qrr ./vendor/bin/phpunit --coverage-clover \"$COVERAGE_DIR/clover.xml\""
                ],
                "test-php": [
                    "@composer phpunit"
                ]
            },
            "license": [
                "GPL-2.0-or-later"
            ],
            "description": "Everything needed to connect to the Jetpack infrastructure",
            "transport-options": {
                "monorepo": true,
                "relative": true
            }
        },
        {
            "name": "automattic/jetpack-connection-ui",
            "version": "dev-master",
            "dist": {
                "type": "path",
                "url": "../../packages/connection-ui",
<<<<<<< HEAD
                "reference": "6d9c20511a7935edc663e260f3fe52c36f4e442a"
=======
                "reference": "b48936ed04bf9e6018f378c2b669257b1d3a3c50"
>>>>>>> 6b41fdae
            },
            "require": {
                "automattic/jetpack-connection": "^1.30",
                "automattic/jetpack-constants": "^1.6",
                "automattic/jetpack-device-detection": "^1.4"
            },
            "require-dev": {
                "automattic/jetpack-changelogger": "^1.2"
            },
            "type": "library",
            "extra": {
                "autotagger": true,
                "mirror-repo": "Automattic/jetpack-connection-ui",
                "changelogger": {
                    "link-template": "https://github.com/Automattic/jetpack-connection-ui/compare/v${old}...v${new}"
                },
                "branch-alias": {
                    "dev-master": "1.3.x-dev"
                }
            },
            "autoload": {
                "classmap": [
                    "src/"
                ]
            },
            "scripts": {
                "build-development": [
                    "Composer\\Config::disableProcessTimeout",
                    "pnpm run build"
                ],
                "build-production": [
                    "Composer\\Config::disableProcessTimeout",
                    "pnpm run build"
                ]
            },
            "license": [
                "GPL-2.0-or-later"
            ],
            "description": "Jetpack Connection UI",
            "transport-options": {
                "monorepo": true,
                "relative": true
            }
        },
        {
            "name": "automattic/jetpack-constants",
            "version": "dev-master",
            "dist": {
                "type": "path",
                "url": "../../packages/constants",
                "reference": "4af9f14f6a08c81318d4067b891ef610f343b963"
            },
            "require-dev": {
                "automattic/jetpack-changelogger": "^1.2",
                "brain/monkey": "2.6.0",
                "yoast/phpunit-polyfills": "0.2.0"
            },
            "type": "library",
            "extra": {
                "autotagger": true,
                "mirror-repo": "Automattic/jetpack-constants",
                "changelogger": {
                    "link-template": "https://github.com/Automattic/jetpack-constants/compare/v${old}...v${new}"
                },
                "branch-alias": {
                    "dev-master": "1.6.x-dev"
                }
            },
            "autoload": {
                "classmap": [
                    "src/"
                ]
            },
            "scripts": {
                "phpunit": [
                    "@composer update",
                    "./vendor/phpunit/phpunit/phpunit --colors=always"
                ],
                "test-coverage": [
                    "@composer update",
                    "phpdbg -d memory_limit=2048M -d max_execution_time=900 -qrr ./vendor/bin/phpunit --coverage-clover \"$COVERAGE_DIR/clover.xml\""
                ],
                "test-php": [
                    "@composer phpunit"
                ]
            },
            "license": [
                "GPL-2.0-or-later"
            ],
            "description": "A wrapper for defining constants in a more testable way.",
            "transport-options": {
                "monorepo": true,
                "relative": true
            }
        },
        {
            "name": "automattic/jetpack-device-detection",
            "version": "dev-master",
            "dist": {
                "type": "path",
                "url": "../../packages/device-detection",
                "reference": "68a5cff39e5295fecbc20d36812364fa38b9771c"
            },
            "require-dev": {
                "automattic/jetpack-changelogger": "^1.2",
                "yoast/phpunit-polyfills": "0.2.0"
            },
            "type": "library",
            "extra": {
                "autotagger": true,
                "mirror-repo": "Automattic/jetpack-device-detection",
                "changelogger": {
                    "link-template": "https://github.com/Automattic/jetpack-device-detection/compare/v${old}...v${new}"
                },
                "branch-alias": {
                    "dev-master": "1.4.x-dev"
                }
            },
            "autoload": {
                "classmap": [
                    "src/"
                ]
            },
            "scripts": {
                "phpunit": [
                    "@composer update",
                    "./vendor/phpunit/phpunit/phpunit --colors=always"
                ],
                "test-coverage": [
                    "@composer update",
                    "phpdbg -d memory_limit=2048M -d max_execution_time=900 -qrr ./vendor/bin/phpunit --coverage-clover \"$COVERAGE_DIR/clover.xml\""
                ],
                "test-php": [
                    "@composer phpunit"
                ]
            },
            "license": [
                "GPL-2.0-or-later"
            ],
            "description": "A way to detect device types based on User-Agent header.",
            "transport-options": {
                "monorepo": true,
                "relative": true
            }
        },
        {
            "name": "automattic/jetpack-heartbeat",
            "version": "dev-master",
            "dist": {
                "type": "path",
                "url": "../../packages/heartbeat",
                "reference": "61ace4b3610758699836e73aec6437886458ac89"
            },
            "require": {
                "automattic/jetpack-a8c-mc-stats": "^1.4",
                "automattic/jetpack-options": "^1.13"
            },
            "require-dev": {
                "automattic/jetpack-changelogger": "^1.2"
            },
            "type": "library",
            "extra": {
                "autotagger": true,
                "mirror-repo": "Automattic/jetpack-heartbeat",
                "changelogger": {
                    "link-template": "https://github.com/Automattic/jetpack-heartbeat/compare/v${old}...v${new}"
                },
                "branch-alias": {
                    "dev-master": "1.3.x-dev"
                }
            },
            "autoload": {
                "classmap": [
                    "src/"
                ]
            },
            "license": [
                "GPL-2.0-or-later"
            ],
            "description": "This adds a cronjob that sends a batch of internal automattic stats to wp.com once a day",
            "transport-options": {
                "monorepo": true,
                "relative": true
            }
        },
        {
            "name": "automattic/jetpack-identity-crisis",
            "version": "dev-master",
            "dist": {
                "type": "path",
                "url": "../../packages/identity-crisis",
                "reference": "cecbd6a8a32eda24f36cf5605402849e021004f2"
            },
            "require": {
                "automattic/jetpack-connection": "^1.30",
                "automattic/jetpack-constants": "^1.6",
                "automattic/jetpack-logo": "^1.5",
                "automattic/jetpack-options": "^1.13",
                "automattic/jetpack-status": "^1.8",
                "automattic/jetpack-tracking": "^1.13"
            },
            "require-dev": {
                "automattic/jetpack-changelogger": "^1.2",
                "automattic/wordbless": "@dev",
                "yoast/phpunit-polyfills": "0.2.0"
            },
            "type": "library",
            "extra": {
                "autotagger": true,
                "mirror-repo": "Automattic/jetpack-identity-crisis",
                "version-constants": {
                    "::PACKAGE_VERSION": "src/class-identity-crisis.php"
                },
                "changelogger": {
                    "link-template": "https://github.com/Automattic/jetpack-identity-crisis/compare/v${old}...v${new}"
                },
                "branch-alias": {
                    "dev-master": "0.2.x-dev"
                }
            },
            "autoload": {
                "classmap": [
                    "src/"
                ]
            },
            "scripts": {
                "build-development": [
                    "Composer\\Config::disableProcessTimeout",
                    "pnpm run build"
                ],
                "build-production": [
                    "Composer\\Config::disableProcessTimeout",
                    "NODE_ENV='production' pnpm run build"
                ],
                "phpunit": [
                    "@composer install",
                    "./vendor/phpunit/phpunit/phpunit --colors=always"
                ],
                "test-coverage": [
                    "@composer install",
                    "phpdbg -d memory_limit=2048M -d max_execution_time=900 -qrr ./vendor/bin/phpunit --coverage-clover \"$COVERAGE_DIR/clover.xml\""
                ],
                "test-php": [
                    "@composer phpunit"
                ],
                "post-update-cmd": [
                    "php -r \"copy('vendor/automattic/wordbless/src/dbless-wpdb.php', 'wordpress/wp-content/db.php');\""
                ]
            },
            "license": [
                "GPL-2.0-or-later"
            ],
            "description": "Identity Crisis.",
            "transport-options": {
                "monorepo": true,
                "relative": true
            }
        },
        {
            "name": "automattic/jetpack-logo",
            "version": "dev-master",
            "dist": {
                "type": "path",
                "url": "../../packages/logo",
                "reference": "fded849729d28f06f5db6c986fc64a17a320b213"
            },
            "require-dev": {
                "automattic/jetpack-changelogger": "^1.2",
                "yoast/phpunit-polyfills": "0.2.0"
            },
            "type": "library",
            "extra": {
                "autotagger": true,
                "mirror-repo": "Automattic/jetpack-logo",
                "changelogger": {
                    "link-template": "https://github.com/Automattic/jetpack-logo/compare/v${old}...v${new}"
                },
                "branch-alias": {
                    "dev-master": "1.5.x-dev"
                }
            },
            "autoload": {
                "classmap": [
                    "src/"
                ]
            },
            "scripts": {
                "phpunit": [
                    "@composer update",
                    "./vendor/phpunit/phpunit/phpunit --colors=always"
                ],
                "test-coverage": [
                    "@composer update",
                    "phpdbg -d memory_limit=2048M -d max_execution_time=900 -qrr ./vendor/bin/phpunit --coverage-clover \"$COVERAGE_DIR/clover.xml\""
                ],
                "test-php": [
                    "@composer phpunit"
                ]
            },
            "license": [
                "GPL-2.0-or-later"
            ],
            "description": "A logo for Jetpack",
            "transport-options": {
                "monorepo": true,
                "relative": true
            }
        },
        {
            "name": "automattic/jetpack-options",
            "version": "dev-master",
            "dist": {
                "type": "path",
                "url": "../../packages/options",
                "reference": "de833a41411fb82163b4c08a52d3471c294b60cc"
            },
            "require": {
                "automattic/jetpack-constants": "^1.6"
            },
            "require-dev": {
                "automattic/jetpack-changelogger": "^1.2",
                "yoast/phpunit-polyfills": "0.2.0"
            },
            "type": "library",
            "extra": {
                "autotagger": true,
                "mirror-repo": "Automattic/jetpack-options",
                "changelogger": {
                    "link-template": "https://github.com/Automattic/jetpack-options/compare/v${old}...v${new}"
                },
                "branch-alias": {
                    "dev-master": "1.13.x-dev"
                }
            },
            "autoload": {
                "classmap": [
                    "legacy"
                ]
            },
            "license": [
                "GPL-2.0-or-later"
            ],
            "description": "A wrapper for wp-options to manage specific Jetpack options.",
            "transport-options": {
                "monorepo": true,
                "relative": true
            }
        },
        {
            "name": "automattic/jetpack-password-checker",
            "version": "dev-master",
            "dist": {
                "type": "path",
                "url": "../../packages/password-checker",
                "reference": "dec6ead3b3b26af31d8d46a608e97f4251cb036a"
            },
            "require-dev": {
                "automattic/jetpack-changelogger": "^1.2",
                "automattic/wordbless": "@dev",
                "yoast/phpunit-polyfills": "0.2.0"
            },
            "type": "library",
            "extra": {
                "autotagger": true,
                "mirror-repo": "Automattic/jetpack-password-checker",
                "changelogger": {
                    "link-template": "https://github.com/Automattic/jetpack-password-checker/compare/v${old}...v${new}"
                },
                "branch-alias": {
                    "dev-master": "0.1.x-dev"
                }
            },
            "autoload": {
                "classmap": [
                    "src/"
                ]
            },
            "scripts": {
                "phpunit": [
                    "@composer update",
                    "./vendor/phpunit/phpunit/phpunit --colors=always"
                ],
                "test-coverage": [
                    "@composer update",
                    "phpdbg -d memory_limit=2048M -d max_execution_time=900 -qrr ./vendor/bin/phpunit --coverage-clover \"$COVERAGE_DIR/clover.xml\""
                ],
                "test-php": [
                    "@composer phpunit"
                ],
                "post-update-cmd": [
                    "php -r \"copy('vendor/automattic/wordbless/src/dbless-wpdb.php', 'wordpress/wp-content/db.php');\""
                ]
            },
            "license": [
                "GPL-2.0-or-later"
            ],
            "description": "Password Checker.",
            "transport-options": {
                "monorepo": true,
                "relative": true
            }
        },
        {
            "name": "automattic/jetpack-redirect",
            "version": "dev-master",
            "dist": {
                "type": "path",
                "url": "../../packages/redirect",
                "reference": "d938cb5a235ca9ec3033ef813e707150e734b012"
            },
            "require": {
                "automattic/jetpack-status": "^1.8"
            },
            "require-dev": {
                "automattic/jetpack-changelogger": "^1.2",
                "brain/monkey": "2.6.0",
                "yoast/phpunit-polyfills": "0.2.0"
            },
            "type": "library",
            "extra": {
                "autotagger": true,
                "mirror-repo": "Automattic/jetpack-redirect",
                "changelogger": {
                    "link-template": "https://github.com/Automattic/jetpack-redirect/compare/v${old}...v${new}"
                },
                "branch-alias": {
                    "dev-master": "1.7.x-dev"
                }
            },
            "autoload": {
                "classmap": [
                    "src/"
                ]
            },
            "scripts": {
                "phpunit": [
                    "@composer update",
                    "./vendor/phpunit/phpunit/phpunit --colors=always"
                ],
                "test-coverage": [
                    "@composer update",
                    "phpdbg -d memory_limit=2048M -d max_execution_time=900 -qrr ./vendor/bin/phpunit --coverage-clover \"$COVERAGE_DIR/clover.xml\""
                ],
                "test-php": [
                    "@composer phpunit"
                ]
            },
            "license": [
                "GPL-2.0-or-later"
            ],
            "description": "Utilities to build URLs to the jetpack.com/redirect/ service",
            "transport-options": {
                "monorepo": true,
                "relative": true
            }
        },
        {
            "name": "automattic/jetpack-roles",
            "version": "dev-master",
            "dist": {
                "type": "path",
                "url": "../../packages/roles",
                "reference": "bde868c2636fca7fca76b29a7df23fcd437481fc"
            },
            "require-dev": {
                "automattic/jetpack-changelogger": "^1.2",
                "brain/monkey": "2.6.0",
                "yoast/phpunit-polyfills": "0.2.0"
            },
            "type": "library",
            "extra": {
                "autotagger": true,
                "mirror-repo": "Automattic/jetpack-roles",
                "changelogger": {
                    "link-template": "https://github.com/Automattic/jetpack-roles/compare/v${old}...v${new}"
                },
                "branch-alias": {
                    "dev-master": "1.4.x-dev"
                }
            },
            "autoload": {
                "classmap": [
                    "src/"
                ]
            },
            "scripts": {
                "phpunit": [
                    "@composer update",
                    "./vendor/phpunit/phpunit/phpunit --colors=always"
                ],
                "test-coverage": [
                    "@composer update",
                    "phpdbg -d memory_limit=2048M -d max_execution_time=900 -qrr ./vendor/bin/phpunit --coverage-clover \"$COVERAGE_DIR/clover.xml\""
                ],
                "test-php": [
                    "@composer phpunit"
                ]
            },
            "license": [
                "GPL-2.0-or-later"
            ],
            "description": "Utilities, related with user roles and capabilities.",
            "transport-options": {
                "monorepo": true,
                "relative": true
            }
        },
        {
            "name": "automattic/jetpack-status",
            "version": "dev-master",
            "dist": {
                "type": "path",
                "url": "../../packages/status",
                "reference": "4a1ba2a67535fb016333d45dd16acdd6727fc99f"
            },
            "require-dev": {
                "automattic/jetpack-changelogger": "^1.2",
                "brain/monkey": "2.6.0",
                "yoast/phpunit-polyfills": "0.2.0"
            },
            "type": "library",
            "extra": {
                "autotagger": true,
                "mirror-repo": "Automattic/jetpack-status",
                "changelogger": {
                    "link-template": "https://github.com/Automattic/jetpack-status/compare/v${old}...v${new}"
                },
                "branch-alias": {
                    "dev-master": "1.8.x-dev"
                }
            },
            "autoload": {
                "classmap": [
                    "src/"
                ]
            },
            "scripts": {
                "phpunit": [
                    "@composer update",
                    "./vendor/phpunit/phpunit/phpunit --colors=always"
                ],
                "test-coverage": [
                    "@composer update",
                    "phpdbg -d memory_limit=2048M -d max_execution_time=900 -qrr ./vendor/bin/phpunit --coverage-clover \"$COVERAGE_DIR/clover.xml\""
                ],
                "test-php": [
                    "@composer phpunit"
                ]
            },
            "license": [
                "GPL-2.0-or-later"
            ],
            "description": "Used to retrieve information about the current status of Jetpack and the site overall.",
            "transport-options": {
                "monorepo": true,
                "relative": true
            }
        },
        {
            "name": "automattic/jetpack-sync",
            "version": "dev-master",
            "dist": {
                "type": "path",
                "url": "../../packages/sync",
                "reference": "4276591594f079897e4a9b3387ddeed76a21d4b6"
            },
            "require": {
                "automattic/jetpack-connection": "^1.30",
                "automattic/jetpack-constants": "^1.6",
                "automattic/jetpack-heartbeat": "^1.3",
                "automattic/jetpack-identity-crisis": "^0.2",
                "automattic/jetpack-options": "^1.13",
                "automattic/jetpack-password-checker": "^0.1",
                "automattic/jetpack-roles": "^1.4",
                "automattic/jetpack-status": "^1.8"
            },
            "require-dev": {
                "automattic/jetpack-changelogger": "^1.2",
                "automattic/wordbless": "@dev",
                "yoast/phpunit-polyfills": "0.2.0"
            },
            "type": "library",
            "extra": {
                "autotagger": true,
                "mirror-repo": "Automattic/jetpack-sync",
                "changelogger": {
                    "link-template": "https://github.com/Automattic/jetpack-sync/compare/v${old}...v${new}"
                },
                "branch-alias": {
                    "dev-master": "1.24.x-dev"
                }
            },
            "autoload": {
                "classmap": [
                    "src/"
                ]
            },
            "scripts": {
                "phpunit": [
                    "@composer install",
                    "./vendor/phpunit/phpunit/phpunit --colors=always"
                ],
                "test-coverage": [
                    "@composer install",
                    "phpdbg -d memory_limit=2048M -d max_execution_time=900 -qrr ./vendor/bin/phpunit --coverage-clover \"$COVERAGE_DIR/clover.xml\""
                ],
                "test-php": [
                    "@composer phpunit"
                ],
                "post-update-cmd": [
                    "php -r \"copy('vendor/automattic/wordbless/src/dbless-wpdb.php', 'wordpress/wp-content/db.php');\""
                ]
            },
            "license": [
                "GPL-2.0-or-later"
            ],
            "description": "Everything needed to allow syncing to the WP.com infrastructure.",
            "transport-options": {
                "monorepo": true,
                "relative": true
            }
        },
        {
            "name": "automattic/jetpack-terms-of-service",
            "version": "dev-master",
            "dist": {
                "type": "path",
                "url": "../../packages/terms-of-service",
                "reference": "59f0b86b1266b57bf1265ec53034ff4f68cca285"
            },
            "require": {
                "automattic/jetpack-options": "^1.13",
                "automattic/jetpack-status": "^1.8"
            },
            "require-dev": {
                "automattic/jetpack-changelogger": "^1.2",
                "brain/monkey": "2.6.0",
                "yoast/phpunit-polyfills": "0.2.0"
            },
            "type": "library",
            "extra": {
                "autotagger": true,
                "mirror-repo": "Automattic/jetpack-terms-of-service",
                "changelogger": {
                    "link-template": "https://github.com/Automattic/jetpack-terms-of-service/compare/v${old}...v${new}"
                },
                "branch-alias": {
                    "dev-master": "1.9.x-dev"
                }
            },
            "autoload": {
                "classmap": [
                    "src/"
                ]
            },
            "scripts": {
                "phpunit": [
                    "@composer update",
                    "./vendor/phpunit/phpunit/phpunit --colors=always"
                ],
                "test-coverage": [
                    "@composer update",
                    "phpdbg -d memory_limit=2048M -d max_execution_time=900 -qrr ./vendor/bin/phpunit --coverage-clover \"$COVERAGE_DIR/clover.xml\""
                ],
                "test-php": [
                    "@composer phpunit"
                ]
            },
            "license": [
                "GPL-2.0-or-later"
            ],
            "description": "Everything need to manage the terms of service state",
            "transport-options": {
                "monorepo": true,
                "relative": true
            }
        },
        {
            "name": "automattic/jetpack-tracking",
            "version": "dev-master",
            "dist": {
                "type": "path",
                "url": "../../packages/tracking",
                "reference": "4b86a2dbf128dff3f57cbbeb210d916a09ccdf61"
            },
            "require": {
                "automattic/jetpack-assets": "^1.11",
                "automattic/jetpack-options": "^1.13",
                "automattic/jetpack-status": "^1.8",
                "automattic/jetpack-terms-of-service": "^1.9"
            },
            "require-dev": {
                "automattic/jetpack-changelogger": "^1.2",
                "yoast/phpunit-polyfills": "0.2.0"
            },
            "type": "library",
            "extra": {
                "autotagger": true,
                "mirror-repo": "Automattic/jetpack-tracking",
                "changelogger": {
                    "link-template": "https://github.com/Automattic/jetpack-tracking/compare/v${old}...v${new}"
                },
                "branch-alias": {
                    "dev-master": "1.13.x-dev"
                }
            },
            "autoload": {
                "classmap": [
                    "legacy",
                    "src/"
                ]
            },
            "scripts": {
                "phpunit": [
                    "@composer update",
                    "./vendor/phpunit/phpunit/phpunit --colors=always"
                ],
                "test-coverage": [
                    "@composer update",
                    "phpdbg -d memory_limit=2048M -d max_execution_time=900 -qrr ./vendor/bin/phpunit --coverage-clover \"$COVERAGE_DIR/clover.xml\""
                ],
                "test-php": [
                    "@composer phpunit"
                ]
            },
            "license": [
                "GPL-2.0-or-later"
            ],
            "description": "Tracking for Jetpack",
            "transport-options": {
                "monorepo": true,
                "relative": true
            }
        }
    ],
    "packages-dev": [
        {
            "name": "automattic/jetpack-changelogger",
            "version": "dev-master",
            "dist": {
                "type": "path",
                "url": "../../packages/changelogger",
                "reference": "53fd89e7f369d1cb46106845aa91bac842cd70f9"
            },
            "require": {
                "php": ">=5.6",
                "symfony/console": "^3.4 | ^5.2",
                "symfony/process": "^3.4 | ^5.2",
                "wikimedia/at-ease": "^1.2 | ^2.0"
            },
            "require-dev": {
                "wikimedia/testing-access-wrapper": "^1.0 | ^2.0",
                "yoast/phpunit-polyfills": "0.2.0"
            },
            "bin": [
                "bin/changelogger"
            ],
            "type": "project",
            "extra": {
                "autotagger": true,
                "branch-alias": {
                    "dev-master": "1.2.x-dev"
                },
                "mirror-repo": "Automattic/jetpack-changelogger",
                "version-constants": {
                    "::VERSION": "src/Application.php"
                },
                "changelogger": {
                    "link-template": "https://github.com/Automattic/jetpack-changelogger/compare/${old}...${new}"
                }
            },
            "autoload": {
                "psr-4": {
                    "Automattic\\Jetpack\\Changelogger\\": "src",
                    "Automattic\\Jetpack\\Changelog\\": "lib"
                }
            },
            "autoload-dev": {
                "psr-4": {
                    "Automattic\\Jetpack\\Changelogger\\Tests\\": "tests/php/includes/src",
                    "Automattic\\Jetpack\\Changelog\\Tests\\": "tests/php/includes/lib"
                }
            },
            "scripts": {
                "phpunit": [
                    "@composer update",
                    "./vendor/phpunit/phpunit/phpunit --colors=always"
                ],
                "test-coverage": [
                    "@composer update",
                    "phpdbg -d memory_limit=2048M -d max_execution_time=900 -qrr ./vendor/bin/phpunit --coverage-clover \"$COVERAGE_DIR/clover.xml\""
                ],
                "test-php": [
                    "@composer phpunit"
                ]
            },
            "license": [
                "GPL-2.0-or-later"
            ],
            "description": "Jetpack Changelogger tool. Allows for managing changelogs by dropping change files into a changelog directory with each PR.",
            "transport-options": {
                "monorepo": true,
                "relative": true
            }
        },
        {
            "name": "doctrine/instantiator",
            "version": "1.4.0",
            "source": {
                "type": "git",
                "url": "https://github.com/doctrine/instantiator.git",
                "reference": "d56bf6102915de5702778fe20f2de3b2fe570b5b"
            },
            "dist": {
                "type": "zip",
                "url": "https://api.github.com/repos/doctrine/instantiator/zipball/d56bf6102915de5702778fe20f2de3b2fe570b5b",
                "reference": "d56bf6102915de5702778fe20f2de3b2fe570b5b",
                "shasum": ""
            },
            "require": {
                "php": "^7.1 || ^8.0"
            },
            "require-dev": {
                "doctrine/coding-standard": "^8.0",
                "ext-pdo": "*",
                "ext-phar": "*",
                "phpbench/phpbench": "^0.13 || 1.0.0-alpha2",
                "phpstan/phpstan": "^0.12",
                "phpstan/phpstan-phpunit": "^0.12",
                "phpunit/phpunit": "^7.0 || ^8.0 || ^9.0"
            },
            "type": "library",
            "autoload": {
                "psr-4": {
                    "Doctrine\\Instantiator\\": "src/Doctrine/Instantiator/"
                }
            },
            "notification-url": "https://packagist.org/downloads/",
            "license": [
                "MIT"
            ],
            "authors": [
                {
                    "name": "Marco Pivetta",
                    "email": "ocramius@gmail.com",
                    "homepage": "https://ocramius.github.io/"
                }
            ],
            "description": "A small, lightweight utility to instantiate objects in PHP without invoking their constructors",
            "homepage": "https://www.doctrine-project.org/projects/instantiator.html",
            "keywords": [
                "constructor",
                "instantiate"
            ],
            "support": {
                "issues": "https://github.com/doctrine/instantiator/issues",
                "source": "https://github.com/doctrine/instantiator/tree/1.4.0"
            },
            "funding": [
                {
                    "url": "https://www.doctrine-project.org/sponsorship.html",
                    "type": "custom"
                },
                {
                    "url": "https://www.patreon.com/phpdoctrine",
                    "type": "patreon"
                },
                {
                    "url": "https://tidelift.com/funding/github/packagist/doctrine%2Finstantiator",
                    "type": "tidelift"
                }
            ],
            "time": "2020-11-10T18:47:58+00:00"
        },
        {
            "name": "myclabs/deep-copy",
            "version": "1.10.2",
            "source": {
                "type": "git",
                "url": "https://github.com/myclabs/DeepCopy.git",
                "reference": "776f831124e9c62e1a2c601ecc52e776d8bb7220"
            },
            "dist": {
                "type": "zip",
                "url": "https://api.github.com/repos/myclabs/DeepCopy/zipball/776f831124e9c62e1a2c601ecc52e776d8bb7220",
                "reference": "776f831124e9c62e1a2c601ecc52e776d8bb7220",
                "shasum": ""
            },
            "require": {
                "php": "^7.1 || ^8.0"
            },
            "replace": {
                "myclabs/deep-copy": "self.version"
            },
            "require-dev": {
                "doctrine/collections": "^1.0",
                "doctrine/common": "^2.6",
                "phpunit/phpunit": "^7.1"
            },
            "type": "library",
            "autoload": {
                "psr-4": {
                    "DeepCopy\\": "src/DeepCopy/"
                },
                "files": [
                    "src/DeepCopy/deep_copy.php"
                ]
            },
            "notification-url": "https://packagist.org/downloads/",
            "license": [
                "MIT"
            ],
            "description": "Create deep copies (clones) of your objects",
            "keywords": [
                "clone",
                "copy",
                "duplicate",
                "object",
                "object graph"
            ],
            "support": {
                "issues": "https://github.com/myclabs/DeepCopy/issues",
                "source": "https://github.com/myclabs/DeepCopy/tree/1.10.2"
            },
            "funding": [
                {
                    "url": "https://tidelift.com/funding/github/packagist/myclabs/deep-copy",
                    "type": "tidelift"
                }
            ],
            "time": "2020-11-13T09:40:50+00:00"
        },
        {
            "name": "nikic/php-parser",
            "version": "v4.11.0",
            "source": {
                "type": "git",
                "url": "https://github.com/nikic/PHP-Parser.git",
                "reference": "fe14cf3672a149364fb66dfe11bf6549af899f94"
            },
            "dist": {
                "type": "zip",
                "url": "https://api.github.com/repos/nikic/PHP-Parser/zipball/fe14cf3672a149364fb66dfe11bf6549af899f94",
                "reference": "fe14cf3672a149364fb66dfe11bf6549af899f94",
                "shasum": ""
            },
            "require": {
                "ext-tokenizer": "*",
                "php": ">=7.0"
            },
            "require-dev": {
                "ircmaxell/php-yacc": "^0.0.7",
                "phpunit/phpunit": "^6.5 || ^7.0 || ^8.0 || ^9.0"
            },
            "bin": [
                "bin/php-parse"
            ],
            "type": "library",
            "extra": {
                "branch-alias": {
                    "dev-master": "4.9-dev"
                }
            },
            "autoload": {
                "psr-4": {
                    "PhpParser\\": "lib/PhpParser"
                }
            },
            "notification-url": "https://packagist.org/downloads/",
            "license": [
                "BSD-3-Clause"
            ],
            "authors": [
                {
                    "name": "Nikita Popov"
                }
            ],
            "description": "A PHP parser written in PHP",
            "keywords": [
                "parser",
                "php"
            ],
            "support": {
                "issues": "https://github.com/nikic/PHP-Parser/issues",
                "source": "https://github.com/nikic/PHP-Parser/tree/v4.11.0"
            },
            "time": "2021-07-03T13:36:55+00:00"
        },
        {
            "name": "phar-io/manifest",
            "version": "2.0.1",
            "source": {
                "type": "git",
                "url": "https://github.com/phar-io/manifest.git",
                "reference": "85265efd3af7ba3ca4b2a2c34dbfc5788dd29133"
            },
            "dist": {
                "type": "zip",
                "url": "https://api.github.com/repos/phar-io/manifest/zipball/85265efd3af7ba3ca4b2a2c34dbfc5788dd29133",
                "reference": "85265efd3af7ba3ca4b2a2c34dbfc5788dd29133",
                "shasum": ""
            },
            "require": {
                "ext-dom": "*",
                "ext-phar": "*",
                "ext-xmlwriter": "*",
                "phar-io/version": "^3.0.1",
                "php": "^7.2 || ^8.0"
            },
            "type": "library",
            "extra": {
                "branch-alias": {
                    "dev-master": "2.0.x-dev"
                }
            },
            "autoload": {
                "classmap": [
                    "src/"
                ]
            },
            "notification-url": "https://packagist.org/downloads/",
            "license": [
                "BSD-3-Clause"
            ],
            "authors": [
                {
                    "name": "Arne Blankerts",
                    "email": "arne@blankerts.de",
                    "role": "Developer"
                },
                {
                    "name": "Sebastian Heuer",
                    "email": "sebastian@phpeople.de",
                    "role": "Developer"
                },
                {
                    "name": "Sebastian Bergmann",
                    "email": "sebastian@phpunit.de",
                    "role": "Developer"
                }
            ],
            "description": "Component for reading phar.io manifest information from a PHP Archive (PHAR)",
            "support": {
                "issues": "https://github.com/phar-io/manifest/issues",
                "source": "https://github.com/phar-io/manifest/tree/master"
            },
            "time": "2020-06-27T14:33:11+00:00"
        },
        {
            "name": "phar-io/version",
            "version": "3.1.0",
            "source": {
                "type": "git",
                "url": "https://github.com/phar-io/version.git",
                "reference": "bae7c545bef187884426f042434e561ab1ddb182"
            },
            "dist": {
                "type": "zip",
                "url": "https://api.github.com/repos/phar-io/version/zipball/bae7c545bef187884426f042434e561ab1ddb182",
                "reference": "bae7c545bef187884426f042434e561ab1ddb182",
                "shasum": ""
            },
            "require": {
                "php": "^7.2 || ^8.0"
            },
            "type": "library",
            "autoload": {
                "classmap": [
                    "src/"
                ]
            },
            "notification-url": "https://packagist.org/downloads/",
            "license": [
                "BSD-3-Clause"
            ],
            "authors": [
                {
                    "name": "Arne Blankerts",
                    "email": "arne@blankerts.de",
                    "role": "Developer"
                },
                {
                    "name": "Sebastian Heuer",
                    "email": "sebastian@phpeople.de",
                    "role": "Developer"
                },
                {
                    "name": "Sebastian Bergmann",
                    "email": "sebastian@phpunit.de",
                    "role": "Developer"
                }
            ],
            "description": "Library for handling version information and constraints",
            "support": {
                "issues": "https://github.com/phar-io/version/issues",
                "source": "https://github.com/phar-io/version/tree/3.1.0"
            },
            "time": "2021-02-23T14:00:09+00:00"
        },
        {
            "name": "phpdocumentor/reflection-common",
            "version": "2.2.0",
            "source": {
                "type": "git",
                "url": "https://github.com/phpDocumentor/ReflectionCommon.git",
                "reference": "1d01c49d4ed62f25aa84a747ad35d5a16924662b"
            },
            "dist": {
                "type": "zip",
                "url": "https://api.github.com/repos/phpDocumentor/ReflectionCommon/zipball/1d01c49d4ed62f25aa84a747ad35d5a16924662b",
                "reference": "1d01c49d4ed62f25aa84a747ad35d5a16924662b",
                "shasum": ""
            },
            "require": {
                "php": "^7.2 || ^8.0"
            },
            "type": "library",
            "extra": {
                "branch-alias": {
                    "dev-2.x": "2.x-dev"
                }
            },
            "autoload": {
                "psr-4": {
                    "phpDocumentor\\Reflection\\": "src/"
                }
            },
            "notification-url": "https://packagist.org/downloads/",
            "license": [
                "MIT"
            ],
            "authors": [
                {
                    "name": "Jaap van Otterdijk",
                    "email": "opensource@ijaap.nl"
                }
            ],
            "description": "Common reflection classes used by phpdocumentor to reflect the code structure",
            "homepage": "http://www.phpdoc.org",
            "keywords": [
                "FQSEN",
                "phpDocumentor",
                "phpdoc",
                "reflection",
                "static analysis"
            ],
            "support": {
                "issues": "https://github.com/phpDocumentor/ReflectionCommon/issues",
                "source": "https://github.com/phpDocumentor/ReflectionCommon/tree/2.x"
            },
            "time": "2020-06-27T09:03:43+00:00"
        },
        {
            "name": "phpdocumentor/reflection-docblock",
            "version": "5.2.2",
            "source": {
                "type": "git",
                "url": "https://github.com/phpDocumentor/ReflectionDocBlock.git",
                "reference": "069a785b2141f5bcf49f3e353548dc1cce6df556"
            },
            "dist": {
                "type": "zip",
                "url": "https://api.github.com/repos/phpDocumentor/ReflectionDocBlock/zipball/069a785b2141f5bcf49f3e353548dc1cce6df556",
                "reference": "069a785b2141f5bcf49f3e353548dc1cce6df556",
                "shasum": ""
            },
            "require": {
                "ext-filter": "*",
                "php": "^7.2 || ^8.0",
                "phpdocumentor/reflection-common": "^2.2",
                "phpdocumentor/type-resolver": "^1.3",
                "webmozart/assert": "^1.9.1"
            },
            "require-dev": {
                "mockery/mockery": "~1.3.2"
            },
            "type": "library",
            "extra": {
                "branch-alias": {
                    "dev-master": "5.x-dev"
                }
            },
            "autoload": {
                "psr-4": {
                    "phpDocumentor\\Reflection\\": "src"
                }
            },
            "notification-url": "https://packagist.org/downloads/",
            "license": [
                "MIT"
            ],
            "authors": [
                {
                    "name": "Mike van Riel",
                    "email": "me@mikevanriel.com"
                },
                {
                    "name": "Jaap van Otterdijk",
                    "email": "account@ijaap.nl"
                }
            ],
            "description": "With this component, a library can provide support for annotations via DocBlocks or otherwise retrieve information that is embedded in a DocBlock.",
            "support": {
                "issues": "https://github.com/phpDocumentor/ReflectionDocBlock/issues",
                "source": "https://github.com/phpDocumentor/ReflectionDocBlock/tree/master"
            },
            "time": "2020-09-03T19:13:55+00:00"
        },
        {
            "name": "phpdocumentor/type-resolver",
            "version": "1.4.0",
            "source": {
                "type": "git",
                "url": "https://github.com/phpDocumentor/TypeResolver.git",
                "reference": "6a467b8989322d92aa1c8bf2bebcc6e5c2ba55c0"
            },
            "dist": {
                "type": "zip",
                "url": "https://api.github.com/repos/phpDocumentor/TypeResolver/zipball/6a467b8989322d92aa1c8bf2bebcc6e5c2ba55c0",
                "reference": "6a467b8989322d92aa1c8bf2bebcc6e5c2ba55c0",
                "shasum": ""
            },
            "require": {
                "php": "^7.2 || ^8.0",
                "phpdocumentor/reflection-common": "^2.0"
            },
            "require-dev": {
                "ext-tokenizer": "*"
            },
            "type": "library",
            "extra": {
                "branch-alias": {
                    "dev-1.x": "1.x-dev"
                }
            },
            "autoload": {
                "psr-4": {
                    "phpDocumentor\\Reflection\\": "src"
                }
            },
            "notification-url": "https://packagist.org/downloads/",
            "license": [
                "MIT"
            ],
            "authors": [
                {
                    "name": "Mike van Riel",
                    "email": "me@mikevanriel.com"
                }
            ],
            "description": "A PSR-5 based resolver of Class names, Types and Structural Element Names",
            "support": {
                "issues": "https://github.com/phpDocumentor/TypeResolver/issues",
                "source": "https://github.com/phpDocumentor/TypeResolver/tree/1.4.0"
            },
            "time": "2020-09-17T18:55:26+00:00"
        },
        {
            "name": "phpspec/prophecy",
            "version": "1.13.0",
            "source": {
                "type": "git",
                "url": "https://github.com/phpspec/prophecy.git",
                "reference": "be1996ed8adc35c3fd795488a653f4b518be70ea"
            },
            "dist": {
                "type": "zip",
                "url": "https://api.github.com/repos/phpspec/prophecy/zipball/be1996ed8adc35c3fd795488a653f4b518be70ea",
                "reference": "be1996ed8adc35c3fd795488a653f4b518be70ea",
                "shasum": ""
            },
            "require": {
                "doctrine/instantiator": "^1.2",
                "php": "^7.2 || ~8.0, <8.1",
                "phpdocumentor/reflection-docblock": "^5.2",
                "sebastian/comparator": "^3.0 || ^4.0",
                "sebastian/recursion-context": "^3.0 || ^4.0"
            },
            "require-dev": {
                "phpspec/phpspec": "^6.0",
                "phpunit/phpunit": "^8.0 || ^9.0"
            },
            "type": "library",
            "extra": {
                "branch-alias": {
                    "dev-master": "1.11.x-dev"
                }
            },
            "autoload": {
                "psr-4": {
                    "Prophecy\\": "src/Prophecy"
                }
            },
            "notification-url": "https://packagist.org/downloads/",
            "license": [
                "MIT"
            ],
            "authors": [
                {
                    "name": "Konstantin Kudryashov",
                    "email": "ever.zet@gmail.com",
                    "homepage": "http://everzet.com"
                },
                {
                    "name": "Marcello Duarte",
                    "email": "marcello.duarte@gmail.com"
                }
            ],
            "description": "Highly opinionated mocking framework for PHP 5.3+",
            "homepage": "https://github.com/phpspec/prophecy",
            "keywords": [
                "Double",
                "Dummy",
                "fake",
                "mock",
                "spy",
                "stub"
            ],
            "support": {
                "issues": "https://github.com/phpspec/prophecy/issues",
                "source": "https://github.com/phpspec/prophecy/tree/1.13.0"
            },
            "time": "2021-03-17T13:42:18+00:00"
        },
        {
            "name": "phpunit/php-code-coverage",
            "version": "9.2.6",
            "source": {
                "type": "git",
                "url": "https://github.com/sebastianbergmann/php-code-coverage.git",
                "reference": "f6293e1b30a2354e8428e004689671b83871edde"
            },
            "dist": {
                "type": "zip",
                "url": "https://api.github.com/repos/sebastianbergmann/php-code-coverage/zipball/f6293e1b30a2354e8428e004689671b83871edde",
                "reference": "f6293e1b30a2354e8428e004689671b83871edde",
                "shasum": ""
            },
            "require": {
                "ext-dom": "*",
                "ext-libxml": "*",
                "ext-xmlwriter": "*",
                "nikic/php-parser": "^4.10.2",
                "php": ">=7.3",
                "phpunit/php-file-iterator": "^3.0.3",
                "phpunit/php-text-template": "^2.0.2",
                "sebastian/code-unit-reverse-lookup": "^2.0.2",
                "sebastian/complexity": "^2.0",
                "sebastian/environment": "^5.1.2",
                "sebastian/lines-of-code": "^1.0.3",
                "sebastian/version": "^3.0.1",
                "theseer/tokenizer": "^1.2.0"
            },
            "require-dev": {
                "phpunit/phpunit": "^9.3"
            },
            "suggest": {
                "ext-pcov": "*",
                "ext-xdebug": "*"
            },
            "type": "library",
            "extra": {
                "branch-alias": {
                    "dev-master": "9.2-dev"
                }
            },
            "autoload": {
                "classmap": [
                    "src/"
                ]
            },
            "notification-url": "https://packagist.org/downloads/",
            "license": [
                "BSD-3-Clause"
            ],
            "authors": [
                {
                    "name": "Sebastian Bergmann",
                    "email": "sebastian@phpunit.de",
                    "role": "lead"
                }
            ],
            "description": "Library that provides collection, processing, and rendering functionality for PHP code coverage information.",
            "homepage": "https://github.com/sebastianbergmann/php-code-coverage",
            "keywords": [
                "coverage",
                "testing",
                "xunit"
            ],
            "support": {
                "issues": "https://github.com/sebastianbergmann/php-code-coverage/issues",
                "source": "https://github.com/sebastianbergmann/php-code-coverage/tree/9.2.6"
            },
            "funding": [
                {
                    "url": "https://github.com/sebastianbergmann",
                    "type": "github"
                }
            ],
            "time": "2021-03-28T07:26:59+00:00"
        },
        {
            "name": "phpunit/php-file-iterator",
            "version": "3.0.5",
            "source": {
                "type": "git",
                "url": "https://github.com/sebastianbergmann/php-file-iterator.git",
                "reference": "aa4be8575f26070b100fccb67faabb28f21f66f8"
            },
            "dist": {
                "type": "zip",
                "url": "https://api.github.com/repos/sebastianbergmann/php-file-iterator/zipball/aa4be8575f26070b100fccb67faabb28f21f66f8",
                "reference": "aa4be8575f26070b100fccb67faabb28f21f66f8",
                "shasum": ""
            },
            "require": {
                "php": ">=7.3"
            },
            "require-dev": {
                "phpunit/phpunit": "^9.3"
            },
            "type": "library",
            "extra": {
                "branch-alias": {
                    "dev-master": "3.0-dev"
                }
            },
            "autoload": {
                "classmap": [
                    "src/"
                ]
            },
            "notification-url": "https://packagist.org/downloads/",
            "license": [
                "BSD-3-Clause"
            ],
            "authors": [
                {
                    "name": "Sebastian Bergmann",
                    "email": "sebastian@phpunit.de",
                    "role": "lead"
                }
            ],
            "description": "FilterIterator implementation that filters files based on a list of suffixes.",
            "homepage": "https://github.com/sebastianbergmann/php-file-iterator/",
            "keywords": [
                "filesystem",
                "iterator"
            ],
            "support": {
                "issues": "https://github.com/sebastianbergmann/php-file-iterator/issues",
                "source": "https://github.com/sebastianbergmann/php-file-iterator/tree/3.0.5"
            },
            "funding": [
                {
                    "url": "https://github.com/sebastianbergmann",
                    "type": "github"
                }
            ],
            "time": "2020-09-28T05:57:25+00:00"
        },
        {
            "name": "phpunit/php-invoker",
            "version": "3.1.1",
            "source": {
                "type": "git",
                "url": "https://github.com/sebastianbergmann/php-invoker.git",
                "reference": "5a10147d0aaf65b58940a0b72f71c9ac0423cc67"
            },
            "dist": {
                "type": "zip",
                "url": "https://api.github.com/repos/sebastianbergmann/php-invoker/zipball/5a10147d0aaf65b58940a0b72f71c9ac0423cc67",
                "reference": "5a10147d0aaf65b58940a0b72f71c9ac0423cc67",
                "shasum": ""
            },
            "require": {
                "php": ">=7.3"
            },
            "require-dev": {
                "ext-pcntl": "*",
                "phpunit/phpunit": "^9.3"
            },
            "suggest": {
                "ext-pcntl": "*"
            },
            "type": "library",
            "extra": {
                "branch-alias": {
                    "dev-master": "3.1-dev"
                }
            },
            "autoload": {
                "classmap": [
                    "src/"
                ]
            },
            "notification-url": "https://packagist.org/downloads/",
            "license": [
                "BSD-3-Clause"
            ],
            "authors": [
                {
                    "name": "Sebastian Bergmann",
                    "email": "sebastian@phpunit.de",
                    "role": "lead"
                }
            ],
            "description": "Invoke callables with a timeout",
            "homepage": "https://github.com/sebastianbergmann/php-invoker/",
            "keywords": [
                "process"
            ],
            "support": {
                "issues": "https://github.com/sebastianbergmann/php-invoker/issues",
                "source": "https://github.com/sebastianbergmann/php-invoker/tree/3.1.1"
            },
            "funding": [
                {
                    "url": "https://github.com/sebastianbergmann",
                    "type": "github"
                }
            ],
            "time": "2020-09-28T05:58:55+00:00"
        },
        {
            "name": "phpunit/php-text-template",
            "version": "2.0.4",
            "source": {
                "type": "git",
                "url": "https://github.com/sebastianbergmann/php-text-template.git",
                "reference": "5da5f67fc95621df9ff4c4e5a84d6a8a2acf7c28"
            },
            "dist": {
                "type": "zip",
                "url": "https://api.github.com/repos/sebastianbergmann/php-text-template/zipball/5da5f67fc95621df9ff4c4e5a84d6a8a2acf7c28",
                "reference": "5da5f67fc95621df9ff4c4e5a84d6a8a2acf7c28",
                "shasum": ""
            },
            "require": {
                "php": ">=7.3"
            },
            "require-dev": {
                "phpunit/phpunit": "^9.3"
            },
            "type": "library",
            "extra": {
                "branch-alias": {
                    "dev-master": "2.0-dev"
                }
            },
            "autoload": {
                "classmap": [
                    "src/"
                ]
            },
            "notification-url": "https://packagist.org/downloads/",
            "license": [
                "BSD-3-Clause"
            ],
            "authors": [
                {
                    "name": "Sebastian Bergmann",
                    "email": "sebastian@phpunit.de",
                    "role": "lead"
                }
            ],
            "description": "Simple template engine.",
            "homepage": "https://github.com/sebastianbergmann/php-text-template/",
            "keywords": [
                "template"
            ],
            "support": {
                "issues": "https://github.com/sebastianbergmann/php-text-template/issues",
                "source": "https://github.com/sebastianbergmann/php-text-template/tree/2.0.4"
            },
            "funding": [
                {
                    "url": "https://github.com/sebastianbergmann",
                    "type": "github"
                }
            ],
            "time": "2020-10-26T05:33:50+00:00"
        },
        {
            "name": "phpunit/php-timer",
            "version": "5.0.3",
            "source": {
                "type": "git",
                "url": "https://github.com/sebastianbergmann/php-timer.git",
                "reference": "5a63ce20ed1b5bf577850e2c4e87f4aa902afbd2"
            },
            "dist": {
                "type": "zip",
                "url": "https://api.github.com/repos/sebastianbergmann/php-timer/zipball/5a63ce20ed1b5bf577850e2c4e87f4aa902afbd2",
                "reference": "5a63ce20ed1b5bf577850e2c4e87f4aa902afbd2",
                "shasum": ""
            },
            "require": {
                "php": ">=7.3"
            },
            "require-dev": {
                "phpunit/phpunit": "^9.3"
            },
            "type": "library",
            "extra": {
                "branch-alias": {
                    "dev-master": "5.0-dev"
                }
            },
            "autoload": {
                "classmap": [
                    "src/"
                ]
            },
            "notification-url": "https://packagist.org/downloads/",
            "license": [
                "BSD-3-Clause"
            ],
            "authors": [
                {
                    "name": "Sebastian Bergmann",
                    "email": "sebastian@phpunit.de",
                    "role": "lead"
                }
            ],
            "description": "Utility class for timing",
            "homepage": "https://github.com/sebastianbergmann/php-timer/",
            "keywords": [
                "timer"
            ],
            "support": {
                "issues": "https://github.com/sebastianbergmann/php-timer/issues",
                "source": "https://github.com/sebastianbergmann/php-timer/tree/5.0.3"
            },
            "funding": [
                {
                    "url": "https://github.com/sebastianbergmann",
                    "type": "github"
                }
            ],
            "time": "2020-10-26T13:16:10+00:00"
        },
        {
            "name": "phpunit/phpunit",
            "version": "9.5.6",
            "source": {
                "type": "git",
                "url": "https://github.com/sebastianbergmann/phpunit.git",
                "reference": "fb9b8333f14e3dce976a60ef6a7e05c7c7ed8bfb"
            },
            "dist": {
                "type": "zip",
                "url": "https://api.github.com/repos/sebastianbergmann/phpunit/zipball/fb9b8333f14e3dce976a60ef6a7e05c7c7ed8bfb",
                "reference": "fb9b8333f14e3dce976a60ef6a7e05c7c7ed8bfb",
                "shasum": ""
            },
            "require": {
                "doctrine/instantiator": "^1.3.1",
                "ext-dom": "*",
                "ext-json": "*",
                "ext-libxml": "*",
                "ext-mbstring": "*",
                "ext-xml": "*",
                "ext-xmlwriter": "*",
                "myclabs/deep-copy": "^1.10.1",
                "phar-io/manifest": "^2.0.1",
                "phar-io/version": "^3.0.2",
                "php": ">=7.3",
                "phpspec/prophecy": "^1.12.1",
                "phpunit/php-code-coverage": "^9.2.3",
                "phpunit/php-file-iterator": "^3.0.5",
                "phpunit/php-invoker": "^3.1.1",
                "phpunit/php-text-template": "^2.0.3",
                "phpunit/php-timer": "^5.0.2",
                "sebastian/cli-parser": "^1.0.1",
                "sebastian/code-unit": "^1.0.6",
                "sebastian/comparator": "^4.0.5",
                "sebastian/diff": "^4.0.3",
                "sebastian/environment": "^5.1.3",
                "sebastian/exporter": "^4.0.3",
                "sebastian/global-state": "^5.0.1",
                "sebastian/object-enumerator": "^4.0.3",
                "sebastian/resource-operations": "^3.0.3",
                "sebastian/type": "^2.3.4",
                "sebastian/version": "^3.0.2"
            },
            "require-dev": {
                "ext-pdo": "*",
                "phpspec/prophecy-phpunit": "^2.0.1"
            },
            "suggest": {
                "ext-soap": "*",
                "ext-xdebug": "*"
            },
            "bin": [
                "phpunit"
            ],
            "type": "library",
            "extra": {
                "branch-alias": {
                    "dev-master": "9.5-dev"
                }
            },
            "autoload": {
                "classmap": [
                    "src/"
                ],
                "files": [
                    "src/Framework/Assert/Functions.php"
                ]
            },
            "notification-url": "https://packagist.org/downloads/",
            "license": [
                "BSD-3-Clause"
            ],
            "authors": [
                {
                    "name": "Sebastian Bergmann",
                    "email": "sebastian@phpunit.de",
                    "role": "lead"
                }
            ],
            "description": "The PHP Unit Testing framework.",
            "homepage": "https://phpunit.de/",
            "keywords": [
                "phpunit",
                "testing",
                "xunit"
            ],
            "support": {
                "issues": "https://github.com/sebastianbergmann/phpunit/issues",
                "source": "https://github.com/sebastianbergmann/phpunit/tree/9.5.6"
            },
            "funding": [
                {
                    "url": "https://phpunit.de/donate.html",
                    "type": "custom"
                },
                {
                    "url": "https://github.com/sebastianbergmann",
                    "type": "github"
                }
            ],
            "time": "2021-06-23T05:14:38+00:00"
        },
        {
            "name": "psr/container",
            "version": "1.1.1",
            "source": {
                "type": "git",
                "url": "https://github.com/php-fig/container.git",
                "reference": "8622567409010282b7aeebe4bb841fe98b58dcaf"
            },
            "dist": {
                "type": "zip",
                "url": "https://api.github.com/repos/php-fig/container/zipball/8622567409010282b7aeebe4bb841fe98b58dcaf",
                "reference": "8622567409010282b7aeebe4bb841fe98b58dcaf",
                "shasum": ""
            },
            "require": {
                "php": ">=7.2.0"
            },
            "type": "library",
            "autoload": {
                "psr-4": {
                    "Psr\\Container\\": "src/"
                }
            },
            "notification-url": "https://packagist.org/downloads/",
            "license": [
                "MIT"
            ],
            "authors": [
                {
                    "name": "PHP-FIG",
                    "homepage": "https://www.php-fig.org/"
                }
            ],
            "description": "Common Container Interface (PHP FIG PSR-11)",
            "homepage": "https://github.com/php-fig/container",
            "keywords": [
                "PSR-11",
                "container",
                "container-interface",
                "container-interop",
                "psr"
            ],
            "support": {
                "issues": "https://github.com/php-fig/container/issues",
                "source": "https://github.com/php-fig/container/tree/1.1.1"
            },
            "time": "2021-03-05T17:36:06+00:00"
        },
        {
            "name": "sebastian/cli-parser",
            "version": "1.0.1",
            "source": {
                "type": "git",
                "url": "https://github.com/sebastianbergmann/cli-parser.git",
                "reference": "442e7c7e687e42adc03470c7b668bc4b2402c0b2"
            },
            "dist": {
                "type": "zip",
                "url": "https://api.github.com/repos/sebastianbergmann/cli-parser/zipball/442e7c7e687e42adc03470c7b668bc4b2402c0b2",
                "reference": "442e7c7e687e42adc03470c7b668bc4b2402c0b2",
                "shasum": ""
            },
            "require": {
                "php": ">=7.3"
            },
            "require-dev": {
                "phpunit/phpunit": "^9.3"
            },
            "type": "library",
            "extra": {
                "branch-alias": {
                    "dev-master": "1.0-dev"
                }
            },
            "autoload": {
                "classmap": [
                    "src/"
                ]
            },
            "notification-url": "https://packagist.org/downloads/",
            "license": [
                "BSD-3-Clause"
            ],
            "authors": [
                {
                    "name": "Sebastian Bergmann",
                    "email": "sebastian@phpunit.de",
                    "role": "lead"
                }
            ],
            "description": "Library for parsing CLI options",
            "homepage": "https://github.com/sebastianbergmann/cli-parser",
            "support": {
                "issues": "https://github.com/sebastianbergmann/cli-parser/issues",
                "source": "https://github.com/sebastianbergmann/cli-parser/tree/1.0.1"
            },
            "funding": [
                {
                    "url": "https://github.com/sebastianbergmann",
                    "type": "github"
                }
            ],
            "time": "2020-09-28T06:08:49+00:00"
        },
        {
            "name": "sebastian/code-unit",
            "version": "1.0.8",
            "source": {
                "type": "git",
                "url": "https://github.com/sebastianbergmann/code-unit.git",
                "reference": "1fc9f64c0927627ef78ba436c9b17d967e68e120"
            },
            "dist": {
                "type": "zip",
                "url": "https://api.github.com/repos/sebastianbergmann/code-unit/zipball/1fc9f64c0927627ef78ba436c9b17d967e68e120",
                "reference": "1fc9f64c0927627ef78ba436c9b17d967e68e120",
                "shasum": ""
            },
            "require": {
                "php": ">=7.3"
            },
            "require-dev": {
                "phpunit/phpunit": "^9.3"
            },
            "type": "library",
            "extra": {
                "branch-alias": {
                    "dev-master": "1.0-dev"
                }
            },
            "autoload": {
                "classmap": [
                    "src/"
                ]
            },
            "notification-url": "https://packagist.org/downloads/",
            "license": [
                "BSD-3-Clause"
            ],
            "authors": [
                {
                    "name": "Sebastian Bergmann",
                    "email": "sebastian@phpunit.de",
                    "role": "lead"
                }
            ],
            "description": "Collection of value objects that represent the PHP code units",
            "homepage": "https://github.com/sebastianbergmann/code-unit",
            "support": {
                "issues": "https://github.com/sebastianbergmann/code-unit/issues",
                "source": "https://github.com/sebastianbergmann/code-unit/tree/1.0.8"
            },
            "funding": [
                {
                    "url": "https://github.com/sebastianbergmann",
                    "type": "github"
                }
            ],
            "time": "2020-10-26T13:08:54+00:00"
        },
        {
            "name": "sebastian/code-unit-reverse-lookup",
            "version": "2.0.3",
            "source": {
                "type": "git",
                "url": "https://github.com/sebastianbergmann/code-unit-reverse-lookup.git",
                "reference": "ac91f01ccec49fb77bdc6fd1e548bc70f7faa3e5"
            },
            "dist": {
                "type": "zip",
                "url": "https://api.github.com/repos/sebastianbergmann/code-unit-reverse-lookup/zipball/ac91f01ccec49fb77bdc6fd1e548bc70f7faa3e5",
                "reference": "ac91f01ccec49fb77bdc6fd1e548bc70f7faa3e5",
                "shasum": ""
            },
            "require": {
                "php": ">=7.3"
            },
            "require-dev": {
                "phpunit/phpunit": "^9.3"
            },
            "type": "library",
            "extra": {
                "branch-alias": {
                    "dev-master": "2.0-dev"
                }
            },
            "autoload": {
                "classmap": [
                    "src/"
                ]
            },
            "notification-url": "https://packagist.org/downloads/",
            "license": [
                "BSD-3-Clause"
            ],
            "authors": [
                {
                    "name": "Sebastian Bergmann",
                    "email": "sebastian@phpunit.de"
                }
            ],
            "description": "Looks up which function or method a line of code belongs to",
            "homepage": "https://github.com/sebastianbergmann/code-unit-reverse-lookup/",
            "support": {
                "issues": "https://github.com/sebastianbergmann/code-unit-reverse-lookup/issues",
                "source": "https://github.com/sebastianbergmann/code-unit-reverse-lookup/tree/2.0.3"
            },
            "funding": [
                {
                    "url": "https://github.com/sebastianbergmann",
                    "type": "github"
                }
            ],
            "time": "2020-09-28T05:30:19+00:00"
        },
        {
            "name": "sebastian/comparator",
            "version": "4.0.6",
            "source": {
                "type": "git",
                "url": "https://github.com/sebastianbergmann/comparator.git",
                "reference": "55f4261989e546dc112258c7a75935a81a7ce382"
            },
            "dist": {
                "type": "zip",
                "url": "https://api.github.com/repos/sebastianbergmann/comparator/zipball/55f4261989e546dc112258c7a75935a81a7ce382",
                "reference": "55f4261989e546dc112258c7a75935a81a7ce382",
                "shasum": ""
            },
            "require": {
                "php": ">=7.3",
                "sebastian/diff": "^4.0",
                "sebastian/exporter": "^4.0"
            },
            "require-dev": {
                "phpunit/phpunit": "^9.3"
            },
            "type": "library",
            "extra": {
                "branch-alias": {
                    "dev-master": "4.0-dev"
                }
            },
            "autoload": {
                "classmap": [
                    "src/"
                ]
            },
            "notification-url": "https://packagist.org/downloads/",
            "license": [
                "BSD-3-Clause"
            ],
            "authors": [
                {
                    "name": "Sebastian Bergmann",
                    "email": "sebastian@phpunit.de"
                },
                {
                    "name": "Jeff Welch",
                    "email": "whatthejeff@gmail.com"
                },
                {
                    "name": "Volker Dusch",
                    "email": "github@wallbash.com"
                },
                {
                    "name": "Bernhard Schussek",
                    "email": "bschussek@2bepublished.at"
                }
            ],
            "description": "Provides the functionality to compare PHP values for equality",
            "homepage": "https://github.com/sebastianbergmann/comparator",
            "keywords": [
                "comparator",
                "compare",
                "equality"
            ],
            "support": {
                "issues": "https://github.com/sebastianbergmann/comparator/issues",
                "source": "https://github.com/sebastianbergmann/comparator/tree/4.0.6"
            },
            "funding": [
                {
                    "url": "https://github.com/sebastianbergmann",
                    "type": "github"
                }
            ],
            "time": "2020-10-26T15:49:45+00:00"
        },
        {
            "name": "sebastian/complexity",
            "version": "2.0.2",
            "source": {
                "type": "git",
                "url": "https://github.com/sebastianbergmann/complexity.git",
                "reference": "739b35e53379900cc9ac327b2147867b8b6efd88"
            },
            "dist": {
                "type": "zip",
                "url": "https://api.github.com/repos/sebastianbergmann/complexity/zipball/739b35e53379900cc9ac327b2147867b8b6efd88",
                "reference": "739b35e53379900cc9ac327b2147867b8b6efd88",
                "shasum": ""
            },
            "require": {
                "nikic/php-parser": "^4.7",
                "php": ">=7.3"
            },
            "require-dev": {
                "phpunit/phpunit": "^9.3"
            },
            "type": "library",
            "extra": {
                "branch-alias": {
                    "dev-master": "2.0-dev"
                }
            },
            "autoload": {
                "classmap": [
                    "src/"
                ]
            },
            "notification-url": "https://packagist.org/downloads/",
            "license": [
                "BSD-3-Clause"
            ],
            "authors": [
                {
                    "name": "Sebastian Bergmann",
                    "email": "sebastian@phpunit.de",
                    "role": "lead"
                }
            ],
            "description": "Library for calculating the complexity of PHP code units",
            "homepage": "https://github.com/sebastianbergmann/complexity",
            "support": {
                "issues": "https://github.com/sebastianbergmann/complexity/issues",
                "source": "https://github.com/sebastianbergmann/complexity/tree/2.0.2"
            },
            "funding": [
                {
                    "url": "https://github.com/sebastianbergmann",
                    "type": "github"
                }
            ],
            "time": "2020-10-26T15:52:27+00:00"
        },
        {
            "name": "sebastian/diff",
            "version": "4.0.4",
            "source": {
                "type": "git",
                "url": "https://github.com/sebastianbergmann/diff.git",
                "reference": "3461e3fccc7cfdfc2720be910d3bd73c69be590d"
            },
            "dist": {
                "type": "zip",
                "url": "https://api.github.com/repos/sebastianbergmann/diff/zipball/3461e3fccc7cfdfc2720be910d3bd73c69be590d",
                "reference": "3461e3fccc7cfdfc2720be910d3bd73c69be590d",
                "shasum": ""
            },
            "require": {
                "php": ">=7.3"
            },
            "require-dev": {
                "phpunit/phpunit": "^9.3",
                "symfony/process": "^4.2 || ^5"
            },
            "type": "library",
            "extra": {
                "branch-alias": {
                    "dev-master": "4.0-dev"
                }
            },
            "autoload": {
                "classmap": [
                    "src/"
                ]
            },
            "notification-url": "https://packagist.org/downloads/",
            "license": [
                "BSD-3-Clause"
            ],
            "authors": [
                {
                    "name": "Sebastian Bergmann",
                    "email": "sebastian@phpunit.de"
                },
                {
                    "name": "Kore Nordmann",
                    "email": "mail@kore-nordmann.de"
                }
            ],
            "description": "Diff implementation",
            "homepage": "https://github.com/sebastianbergmann/diff",
            "keywords": [
                "diff",
                "udiff",
                "unidiff",
                "unified diff"
            ],
            "support": {
                "issues": "https://github.com/sebastianbergmann/diff/issues",
                "source": "https://github.com/sebastianbergmann/diff/tree/4.0.4"
            },
            "funding": [
                {
                    "url": "https://github.com/sebastianbergmann",
                    "type": "github"
                }
            ],
            "time": "2020-10-26T13:10:38+00:00"
        },
        {
            "name": "sebastian/environment",
            "version": "5.1.3",
            "source": {
                "type": "git",
                "url": "https://github.com/sebastianbergmann/environment.git",
                "reference": "388b6ced16caa751030f6a69e588299fa09200ac"
            },
            "dist": {
                "type": "zip",
                "url": "https://api.github.com/repos/sebastianbergmann/environment/zipball/388b6ced16caa751030f6a69e588299fa09200ac",
                "reference": "388b6ced16caa751030f6a69e588299fa09200ac",
                "shasum": ""
            },
            "require": {
                "php": ">=7.3"
            },
            "require-dev": {
                "phpunit/phpunit": "^9.3"
            },
            "suggest": {
                "ext-posix": "*"
            },
            "type": "library",
            "extra": {
                "branch-alias": {
                    "dev-master": "5.1-dev"
                }
            },
            "autoload": {
                "classmap": [
                    "src/"
                ]
            },
            "notification-url": "https://packagist.org/downloads/",
            "license": [
                "BSD-3-Clause"
            ],
            "authors": [
                {
                    "name": "Sebastian Bergmann",
                    "email": "sebastian@phpunit.de"
                }
            ],
            "description": "Provides functionality to handle HHVM/PHP environments",
            "homepage": "http://www.github.com/sebastianbergmann/environment",
            "keywords": [
                "Xdebug",
                "environment",
                "hhvm"
            ],
            "support": {
                "issues": "https://github.com/sebastianbergmann/environment/issues",
                "source": "https://github.com/sebastianbergmann/environment/tree/5.1.3"
            },
            "funding": [
                {
                    "url": "https://github.com/sebastianbergmann",
                    "type": "github"
                }
            ],
            "time": "2020-09-28T05:52:38+00:00"
        },
        {
            "name": "sebastian/exporter",
            "version": "4.0.3",
            "source": {
                "type": "git",
                "url": "https://github.com/sebastianbergmann/exporter.git",
                "reference": "d89cc98761b8cb5a1a235a6b703ae50d34080e65"
            },
            "dist": {
                "type": "zip",
                "url": "https://api.github.com/repos/sebastianbergmann/exporter/zipball/d89cc98761b8cb5a1a235a6b703ae50d34080e65",
                "reference": "d89cc98761b8cb5a1a235a6b703ae50d34080e65",
                "shasum": ""
            },
            "require": {
                "php": ">=7.3",
                "sebastian/recursion-context": "^4.0"
            },
            "require-dev": {
                "ext-mbstring": "*",
                "phpunit/phpunit": "^9.3"
            },
            "type": "library",
            "extra": {
                "branch-alias": {
                    "dev-master": "4.0-dev"
                }
            },
            "autoload": {
                "classmap": [
                    "src/"
                ]
            },
            "notification-url": "https://packagist.org/downloads/",
            "license": [
                "BSD-3-Clause"
            ],
            "authors": [
                {
                    "name": "Sebastian Bergmann",
                    "email": "sebastian@phpunit.de"
                },
                {
                    "name": "Jeff Welch",
                    "email": "whatthejeff@gmail.com"
                },
                {
                    "name": "Volker Dusch",
                    "email": "github@wallbash.com"
                },
                {
                    "name": "Adam Harvey",
                    "email": "aharvey@php.net"
                },
                {
                    "name": "Bernhard Schussek",
                    "email": "bschussek@gmail.com"
                }
            ],
            "description": "Provides the functionality to export PHP variables for visualization",
            "homepage": "http://www.github.com/sebastianbergmann/exporter",
            "keywords": [
                "export",
                "exporter"
            ],
            "support": {
                "issues": "https://github.com/sebastianbergmann/exporter/issues",
                "source": "https://github.com/sebastianbergmann/exporter/tree/4.0.3"
            },
            "funding": [
                {
                    "url": "https://github.com/sebastianbergmann",
                    "type": "github"
                }
            ],
            "time": "2020-09-28T05:24:23+00:00"
        },
        {
            "name": "sebastian/global-state",
            "version": "5.0.3",
            "source": {
                "type": "git",
                "url": "https://github.com/sebastianbergmann/global-state.git",
                "reference": "23bd5951f7ff26f12d4e3242864df3e08dec4e49"
            },
            "dist": {
                "type": "zip",
                "url": "https://api.github.com/repos/sebastianbergmann/global-state/zipball/23bd5951f7ff26f12d4e3242864df3e08dec4e49",
                "reference": "23bd5951f7ff26f12d4e3242864df3e08dec4e49",
                "shasum": ""
            },
            "require": {
                "php": ">=7.3",
                "sebastian/object-reflector": "^2.0",
                "sebastian/recursion-context": "^4.0"
            },
            "require-dev": {
                "ext-dom": "*",
                "phpunit/phpunit": "^9.3"
            },
            "suggest": {
                "ext-uopz": "*"
            },
            "type": "library",
            "extra": {
                "branch-alias": {
                    "dev-master": "5.0-dev"
                }
            },
            "autoload": {
                "classmap": [
                    "src/"
                ]
            },
            "notification-url": "https://packagist.org/downloads/",
            "license": [
                "BSD-3-Clause"
            ],
            "authors": [
                {
                    "name": "Sebastian Bergmann",
                    "email": "sebastian@phpunit.de"
                }
            ],
            "description": "Snapshotting of global state",
            "homepage": "http://www.github.com/sebastianbergmann/global-state",
            "keywords": [
                "global state"
            ],
            "support": {
                "issues": "https://github.com/sebastianbergmann/global-state/issues",
                "source": "https://github.com/sebastianbergmann/global-state/tree/5.0.3"
            },
            "funding": [
                {
                    "url": "https://github.com/sebastianbergmann",
                    "type": "github"
                }
            ],
            "time": "2021-06-11T13:31:12+00:00"
        },
        {
            "name": "sebastian/lines-of-code",
            "version": "1.0.3",
            "source": {
                "type": "git",
                "url": "https://github.com/sebastianbergmann/lines-of-code.git",
                "reference": "c1c2e997aa3146983ed888ad08b15470a2e22ecc"
            },
            "dist": {
                "type": "zip",
                "url": "https://api.github.com/repos/sebastianbergmann/lines-of-code/zipball/c1c2e997aa3146983ed888ad08b15470a2e22ecc",
                "reference": "c1c2e997aa3146983ed888ad08b15470a2e22ecc",
                "shasum": ""
            },
            "require": {
                "nikic/php-parser": "^4.6",
                "php": ">=7.3"
            },
            "require-dev": {
                "phpunit/phpunit": "^9.3"
            },
            "type": "library",
            "extra": {
                "branch-alias": {
                    "dev-master": "1.0-dev"
                }
            },
            "autoload": {
                "classmap": [
                    "src/"
                ]
            },
            "notification-url": "https://packagist.org/downloads/",
            "license": [
                "BSD-3-Clause"
            ],
            "authors": [
                {
                    "name": "Sebastian Bergmann",
                    "email": "sebastian@phpunit.de",
                    "role": "lead"
                }
            ],
            "description": "Library for counting the lines of code in PHP source code",
            "homepage": "https://github.com/sebastianbergmann/lines-of-code",
            "support": {
                "issues": "https://github.com/sebastianbergmann/lines-of-code/issues",
                "source": "https://github.com/sebastianbergmann/lines-of-code/tree/1.0.3"
            },
            "funding": [
                {
                    "url": "https://github.com/sebastianbergmann",
                    "type": "github"
                }
            ],
            "time": "2020-11-28T06:42:11+00:00"
        },
        {
            "name": "sebastian/object-enumerator",
            "version": "4.0.4",
            "source": {
                "type": "git",
                "url": "https://github.com/sebastianbergmann/object-enumerator.git",
                "reference": "5c9eeac41b290a3712d88851518825ad78f45c71"
            },
            "dist": {
                "type": "zip",
                "url": "https://api.github.com/repos/sebastianbergmann/object-enumerator/zipball/5c9eeac41b290a3712d88851518825ad78f45c71",
                "reference": "5c9eeac41b290a3712d88851518825ad78f45c71",
                "shasum": ""
            },
            "require": {
                "php": ">=7.3",
                "sebastian/object-reflector": "^2.0",
                "sebastian/recursion-context": "^4.0"
            },
            "require-dev": {
                "phpunit/phpunit": "^9.3"
            },
            "type": "library",
            "extra": {
                "branch-alias": {
                    "dev-master": "4.0-dev"
                }
            },
            "autoload": {
                "classmap": [
                    "src/"
                ]
            },
            "notification-url": "https://packagist.org/downloads/",
            "license": [
                "BSD-3-Clause"
            ],
            "authors": [
                {
                    "name": "Sebastian Bergmann",
                    "email": "sebastian@phpunit.de"
                }
            ],
            "description": "Traverses array structures and object graphs to enumerate all referenced objects",
            "homepage": "https://github.com/sebastianbergmann/object-enumerator/",
            "support": {
                "issues": "https://github.com/sebastianbergmann/object-enumerator/issues",
                "source": "https://github.com/sebastianbergmann/object-enumerator/tree/4.0.4"
            },
            "funding": [
                {
                    "url": "https://github.com/sebastianbergmann",
                    "type": "github"
                }
            ],
            "time": "2020-10-26T13:12:34+00:00"
        },
        {
            "name": "sebastian/object-reflector",
            "version": "2.0.4",
            "source": {
                "type": "git",
                "url": "https://github.com/sebastianbergmann/object-reflector.git",
                "reference": "b4f479ebdbf63ac605d183ece17d8d7fe49c15c7"
            },
            "dist": {
                "type": "zip",
                "url": "https://api.github.com/repos/sebastianbergmann/object-reflector/zipball/b4f479ebdbf63ac605d183ece17d8d7fe49c15c7",
                "reference": "b4f479ebdbf63ac605d183ece17d8d7fe49c15c7",
                "shasum": ""
            },
            "require": {
                "php": ">=7.3"
            },
            "require-dev": {
                "phpunit/phpunit": "^9.3"
            },
            "type": "library",
            "extra": {
                "branch-alias": {
                    "dev-master": "2.0-dev"
                }
            },
            "autoload": {
                "classmap": [
                    "src/"
                ]
            },
            "notification-url": "https://packagist.org/downloads/",
            "license": [
                "BSD-3-Clause"
            ],
            "authors": [
                {
                    "name": "Sebastian Bergmann",
                    "email": "sebastian@phpunit.de"
                }
            ],
            "description": "Allows reflection of object attributes, including inherited and non-public ones",
            "homepage": "https://github.com/sebastianbergmann/object-reflector/",
            "support": {
                "issues": "https://github.com/sebastianbergmann/object-reflector/issues",
                "source": "https://github.com/sebastianbergmann/object-reflector/tree/2.0.4"
            },
            "funding": [
                {
                    "url": "https://github.com/sebastianbergmann",
                    "type": "github"
                }
            ],
            "time": "2020-10-26T13:14:26+00:00"
        },
        {
            "name": "sebastian/recursion-context",
            "version": "4.0.4",
            "source": {
                "type": "git",
                "url": "https://github.com/sebastianbergmann/recursion-context.git",
                "reference": "cd9d8cf3c5804de4341c283ed787f099f5506172"
            },
            "dist": {
                "type": "zip",
                "url": "https://api.github.com/repos/sebastianbergmann/recursion-context/zipball/cd9d8cf3c5804de4341c283ed787f099f5506172",
                "reference": "cd9d8cf3c5804de4341c283ed787f099f5506172",
                "shasum": ""
            },
            "require": {
                "php": ">=7.3"
            },
            "require-dev": {
                "phpunit/phpunit": "^9.3"
            },
            "type": "library",
            "extra": {
                "branch-alias": {
                    "dev-master": "4.0-dev"
                }
            },
            "autoload": {
                "classmap": [
                    "src/"
                ]
            },
            "notification-url": "https://packagist.org/downloads/",
            "license": [
                "BSD-3-Clause"
            ],
            "authors": [
                {
                    "name": "Sebastian Bergmann",
                    "email": "sebastian@phpunit.de"
                },
                {
                    "name": "Jeff Welch",
                    "email": "whatthejeff@gmail.com"
                },
                {
                    "name": "Adam Harvey",
                    "email": "aharvey@php.net"
                }
            ],
            "description": "Provides functionality to recursively process PHP variables",
            "homepage": "http://www.github.com/sebastianbergmann/recursion-context",
            "support": {
                "issues": "https://github.com/sebastianbergmann/recursion-context/issues",
                "source": "https://github.com/sebastianbergmann/recursion-context/tree/4.0.4"
            },
            "funding": [
                {
                    "url": "https://github.com/sebastianbergmann",
                    "type": "github"
                }
            ],
            "time": "2020-10-26T13:17:30+00:00"
        },
        {
            "name": "sebastian/resource-operations",
            "version": "3.0.3",
            "source": {
                "type": "git",
                "url": "https://github.com/sebastianbergmann/resource-operations.git",
                "reference": "0f4443cb3a1d92ce809899753bc0d5d5a8dd19a8"
            },
            "dist": {
                "type": "zip",
                "url": "https://api.github.com/repos/sebastianbergmann/resource-operations/zipball/0f4443cb3a1d92ce809899753bc0d5d5a8dd19a8",
                "reference": "0f4443cb3a1d92ce809899753bc0d5d5a8dd19a8",
                "shasum": ""
            },
            "require": {
                "php": ">=7.3"
            },
            "require-dev": {
                "phpunit/phpunit": "^9.0"
            },
            "type": "library",
            "extra": {
                "branch-alias": {
                    "dev-master": "3.0-dev"
                }
            },
            "autoload": {
                "classmap": [
                    "src/"
                ]
            },
            "notification-url": "https://packagist.org/downloads/",
            "license": [
                "BSD-3-Clause"
            ],
            "authors": [
                {
                    "name": "Sebastian Bergmann",
                    "email": "sebastian@phpunit.de"
                }
            ],
            "description": "Provides a list of PHP built-in functions that operate on resources",
            "homepage": "https://www.github.com/sebastianbergmann/resource-operations",
            "support": {
                "issues": "https://github.com/sebastianbergmann/resource-operations/issues",
                "source": "https://github.com/sebastianbergmann/resource-operations/tree/3.0.3"
            },
            "funding": [
                {
                    "url": "https://github.com/sebastianbergmann",
                    "type": "github"
                }
            ],
            "time": "2020-09-28T06:45:17+00:00"
        },
        {
            "name": "sebastian/type",
            "version": "2.3.4",
            "source": {
                "type": "git",
                "url": "https://github.com/sebastianbergmann/type.git",
                "reference": "b8cd8a1c753c90bc1a0f5372170e3e489136f914"
            },
            "dist": {
                "type": "zip",
                "url": "https://api.github.com/repos/sebastianbergmann/type/zipball/b8cd8a1c753c90bc1a0f5372170e3e489136f914",
                "reference": "b8cd8a1c753c90bc1a0f5372170e3e489136f914",
                "shasum": ""
            },
            "require": {
                "php": ">=7.3"
            },
            "require-dev": {
                "phpunit/phpunit": "^9.3"
            },
            "type": "library",
            "extra": {
                "branch-alias": {
                    "dev-master": "2.3-dev"
                }
            },
            "autoload": {
                "classmap": [
                    "src/"
                ]
            },
            "notification-url": "https://packagist.org/downloads/",
            "license": [
                "BSD-3-Clause"
            ],
            "authors": [
                {
                    "name": "Sebastian Bergmann",
                    "email": "sebastian@phpunit.de",
                    "role": "lead"
                }
            ],
            "description": "Collection of value objects that represent the types of the PHP type system",
            "homepage": "https://github.com/sebastianbergmann/type",
            "support": {
                "issues": "https://github.com/sebastianbergmann/type/issues",
                "source": "https://github.com/sebastianbergmann/type/tree/2.3.4"
            },
            "funding": [
                {
                    "url": "https://github.com/sebastianbergmann",
                    "type": "github"
                }
            ],
            "time": "2021-06-15T12:49:02+00:00"
        },
        {
            "name": "sebastian/version",
            "version": "3.0.2",
            "source": {
                "type": "git",
                "url": "https://github.com/sebastianbergmann/version.git",
                "reference": "c6c1022351a901512170118436c764e473f6de8c"
            },
            "dist": {
                "type": "zip",
                "url": "https://api.github.com/repos/sebastianbergmann/version/zipball/c6c1022351a901512170118436c764e473f6de8c",
                "reference": "c6c1022351a901512170118436c764e473f6de8c",
                "shasum": ""
            },
            "require": {
                "php": ">=7.3"
            },
            "type": "library",
            "extra": {
                "branch-alias": {
                    "dev-master": "3.0-dev"
                }
            },
            "autoload": {
                "classmap": [
                    "src/"
                ]
            },
            "notification-url": "https://packagist.org/downloads/",
            "license": [
                "BSD-3-Clause"
            ],
            "authors": [
                {
                    "name": "Sebastian Bergmann",
                    "email": "sebastian@phpunit.de",
                    "role": "lead"
                }
            ],
            "description": "Library that helps with managing the version number of Git-hosted PHP projects",
            "homepage": "https://github.com/sebastianbergmann/version",
            "support": {
                "issues": "https://github.com/sebastianbergmann/version/issues",
                "source": "https://github.com/sebastianbergmann/version/tree/3.0.2"
            },
            "funding": [
                {
                    "url": "https://github.com/sebastianbergmann",
                    "type": "github"
                }
            ],
            "time": "2020-09-28T06:39:44+00:00"
        },
        {
            "name": "symfony/console",
            "version": "v5.3.2",
            "source": {
                "type": "git",
                "url": "https://github.com/symfony/console.git",
                "reference": "649730483885ff2ca99ca0560ef0e5f6b03f2ac1"
            },
            "dist": {
                "type": "zip",
                "url": "https://api.github.com/repos/symfony/console/zipball/649730483885ff2ca99ca0560ef0e5f6b03f2ac1",
                "reference": "649730483885ff2ca99ca0560ef0e5f6b03f2ac1",
                "shasum": ""
            },
            "require": {
                "php": ">=7.2.5",
                "symfony/deprecation-contracts": "^2.1",
                "symfony/polyfill-mbstring": "~1.0",
                "symfony/polyfill-php73": "^1.8",
                "symfony/polyfill-php80": "^1.15",
                "symfony/service-contracts": "^1.1|^2",
                "symfony/string": "^5.1"
            },
            "conflict": {
                "symfony/dependency-injection": "<4.4",
                "symfony/dotenv": "<5.1",
                "symfony/event-dispatcher": "<4.4",
                "symfony/lock": "<4.4",
                "symfony/process": "<4.4"
            },
            "provide": {
                "psr/log-implementation": "1.0"
            },
            "require-dev": {
                "psr/log": "~1.0",
                "symfony/config": "^4.4|^5.0",
                "symfony/dependency-injection": "^4.4|^5.0",
                "symfony/event-dispatcher": "^4.4|^5.0",
                "symfony/lock": "^4.4|^5.0",
                "symfony/process": "^4.4|^5.0",
                "symfony/var-dumper": "^4.4|^5.0"
            },
            "suggest": {
                "psr/log": "For using the console logger",
                "symfony/event-dispatcher": "",
                "symfony/lock": "",
                "symfony/process": ""
            },
            "type": "library",
            "autoload": {
                "psr-4": {
                    "Symfony\\Component\\Console\\": ""
                },
                "exclude-from-classmap": [
                    "/Tests/"
                ]
            },
            "notification-url": "https://packagist.org/downloads/",
            "license": [
                "MIT"
            ],
            "authors": [
                {
                    "name": "Fabien Potencier",
                    "email": "fabien@symfony.com"
                },
                {
                    "name": "Symfony Community",
                    "homepage": "https://symfony.com/contributors"
                }
            ],
            "description": "Eases the creation of beautiful and testable command line interfaces",
            "homepage": "https://symfony.com",
            "keywords": [
                "cli",
                "command line",
                "console",
                "terminal"
            ],
            "support": {
                "source": "https://github.com/symfony/console/tree/v5.3.2"
            },
            "funding": [
                {
                    "url": "https://symfony.com/sponsor",
                    "type": "custom"
                },
                {
                    "url": "https://github.com/fabpot",
                    "type": "github"
                },
                {
                    "url": "https://tidelift.com/funding/github/packagist/symfony/symfony",
                    "type": "tidelift"
                }
            ],
            "time": "2021-06-12T09:42:48+00:00"
        },
        {
            "name": "symfony/deprecation-contracts",
            "version": "v2.4.0",
            "source": {
                "type": "git",
                "url": "https://github.com/symfony/deprecation-contracts.git",
                "reference": "5f38c8804a9e97d23e0c8d63341088cd8a22d627"
            },
            "dist": {
                "type": "zip",
                "url": "https://api.github.com/repos/symfony/deprecation-contracts/zipball/5f38c8804a9e97d23e0c8d63341088cd8a22d627",
                "reference": "5f38c8804a9e97d23e0c8d63341088cd8a22d627",
                "shasum": ""
            },
            "require": {
                "php": ">=7.1"
            },
            "type": "library",
            "extra": {
                "branch-alias": {
                    "dev-main": "2.4-dev"
                },
                "thanks": {
                    "name": "symfony/contracts",
                    "url": "https://github.com/symfony/contracts"
                }
            },
            "autoload": {
                "files": [
                    "function.php"
                ]
            },
            "notification-url": "https://packagist.org/downloads/",
            "license": [
                "MIT"
            ],
            "authors": [
                {
                    "name": "Nicolas Grekas",
                    "email": "p@tchwork.com"
                },
                {
                    "name": "Symfony Community",
                    "homepage": "https://symfony.com/contributors"
                }
            ],
            "description": "A generic function and convention to trigger deprecation notices",
            "homepage": "https://symfony.com",
            "support": {
                "source": "https://github.com/symfony/deprecation-contracts/tree/v2.4.0"
            },
            "funding": [
                {
                    "url": "https://symfony.com/sponsor",
                    "type": "custom"
                },
                {
                    "url": "https://github.com/fabpot",
                    "type": "github"
                },
                {
                    "url": "https://tidelift.com/funding/github/packagist/symfony/symfony",
                    "type": "tidelift"
                }
            ],
            "time": "2021-03-23T23:28:01+00:00"
        },
        {
            "name": "symfony/polyfill-ctype",
            "version": "v1.23.0",
            "source": {
                "type": "git",
                "url": "https://github.com/symfony/polyfill-ctype.git",
                "reference": "46cd95797e9df938fdd2b03693b5fca5e64b01ce"
            },
            "dist": {
                "type": "zip",
                "url": "https://api.github.com/repos/symfony/polyfill-ctype/zipball/46cd95797e9df938fdd2b03693b5fca5e64b01ce",
                "reference": "46cd95797e9df938fdd2b03693b5fca5e64b01ce",
                "shasum": ""
            },
            "require": {
                "php": ">=7.1"
            },
            "suggest": {
                "ext-ctype": "For best performance"
            },
            "type": "library",
            "extra": {
                "branch-alias": {
                    "dev-main": "1.23-dev"
                },
                "thanks": {
                    "name": "symfony/polyfill",
                    "url": "https://github.com/symfony/polyfill"
                }
            },
            "autoload": {
                "psr-4": {
                    "Symfony\\Polyfill\\Ctype\\": ""
                },
                "files": [
                    "bootstrap.php"
                ]
            },
            "notification-url": "https://packagist.org/downloads/",
            "license": [
                "MIT"
            ],
            "authors": [
                {
                    "name": "Gert de Pagter",
                    "email": "BackEndTea@gmail.com"
                },
                {
                    "name": "Symfony Community",
                    "homepage": "https://symfony.com/contributors"
                }
            ],
            "description": "Symfony polyfill for ctype functions",
            "homepage": "https://symfony.com",
            "keywords": [
                "compatibility",
                "ctype",
                "polyfill",
                "portable"
            ],
            "support": {
                "source": "https://github.com/symfony/polyfill-ctype/tree/v1.23.0"
            },
            "funding": [
                {
                    "url": "https://symfony.com/sponsor",
                    "type": "custom"
                },
                {
                    "url": "https://github.com/fabpot",
                    "type": "github"
                },
                {
                    "url": "https://tidelift.com/funding/github/packagist/symfony/symfony",
                    "type": "tidelift"
                }
            ],
            "time": "2021-02-19T12:13:01+00:00"
        },
        {
            "name": "symfony/polyfill-intl-grapheme",
            "version": "v1.23.0",
            "source": {
                "type": "git",
                "url": "https://github.com/symfony/polyfill-intl-grapheme.git",
                "reference": "24b72c6baa32c746a4d0840147c9715e42bb68ab"
            },
            "dist": {
                "type": "zip",
                "url": "https://api.github.com/repos/symfony/polyfill-intl-grapheme/zipball/24b72c6baa32c746a4d0840147c9715e42bb68ab",
                "reference": "24b72c6baa32c746a4d0840147c9715e42bb68ab",
                "shasum": ""
            },
            "require": {
                "php": ">=7.1"
            },
            "suggest": {
                "ext-intl": "For best performance"
            },
            "type": "library",
            "extra": {
                "branch-alias": {
                    "dev-main": "1.23-dev"
                },
                "thanks": {
                    "name": "symfony/polyfill",
                    "url": "https://github.com/symfony/polyfill"
                }
            },
            "autoload": {
                "psr-4": {
                    "Symfony\\Polyfill\\Intl\\Grapheme\\": ""
                },
                "files": [
                    "bootstrap.php"
                ]
            },
            "notification-url": "https://packagist.org/downloads/",
            "license": [
                "MIT"
            ],
            "authors": [
                {
                    "name": "Nicolas Grekas",
                    "email": "p@tchwork.com"
                },
                {
                    "name": "Symfony Community",
                    "homepage": "https://symfony.com/contributors"
                }
            ],
            "description": "Symfony polyfill for intl's grapheme_* functions",
            "homepage": "https://symfony.com",
            "keywords": [
                "compatibility",
                "grapheme",
                "intl",
                "polyfill",
                "portable",
                "shim"
            ],
            "support": {
                "source": "https://github.com/symfony/polyfill-intl-grapheme/tree/v1.23.0"
            },
            "funding": [
                {
                    "url": "https://symfony.com/sponsor",
                    "type": "custom"
                },
                {
                    "url": "https://github.com/fabpot",
                    "type": "github"
                },
                {
                    "url": "https://tidelift.com/funding/github/packagist/symfony/symfony",
                    "type": "tidelift"
                }
            ],
            "time": "2021-05-27T09:17:38+00:00"
        },
        {
            "name": "symfony/polyfill-intl-normalizer",
            "version": "v1.23.0",
            "source": {
                "type": "git",
                "url": "https://github.com/symfony/polyfill-intl-normalizer.git",
                "reference": "8590a5f561694770bdcd3f9b5c69dde6945028e8"
            },
            "dist": {
                "type": "zip",
                "url": "https://api.github.com/repos/symfony/polyfill-intl-normalizer/zipball/8590a5f561694770bdcd3f9b5c69dde6945028e8",
                "reference": "8590a5f561694770bdcd3f9b5c69dde6945028e8",
                "shasum": ""
            },
            "require": {
                "php": ">=7.1"
            },
            "suggest": {
                "ext-intl": "For best performance"
            },
            "type": "library",
            "extra": {
                "branch-alias": {
                    "dev-main": "1.23-dev"
                },
                "thanks": {
                    "name": "symfony/polyfill",
                    "url": "https://github.com/symfony/polyfill"
                }
            },
            "autoload": {
                "psr-4": {
                    "Symfony\\Polyfill\\Intl\\Normalizer\\": ""
                },
                "files": [
                    "bootstrap.php"
                ],
                "classmap": [
                    "Resources/stubs"
                ]
            },
            "notification-url": "https://packagist.org/downloads/",
            "license": [
                "MIT"
            ],
            "authors": [
                {
                    "name": "Nicolas Grekas",
                    "email": "p@tchwork.com"
                },
                {
                    "name": "Symfony Community",
                    "homepage": "https://symfony.com/contributors"
                }
            ],
            "description": "Symfony polyfill for intl's Normalizer class and related functions",
            "homepage": "https://symfony.com",
            "keywords": [
                "compatibility",
                "intl",
                "normalizer",
                "polyfill",
                "portable",
                "shim"
            ],
            "support": {
                "source": "https://github.com/symfony/polyfill-intl-normalizer/tree/v1.23.0"
            },
            "funding": [
                {
                    "url": "https://symfony.com/sponsor",
                    "type": "custom"
                },
                {
                    "url": "https://github.com/fabpot",
                    "type": "github"
                },
                {
                    "url": "https://tidelift.com/funding/github/packagist/symfony/symfony",
                    "type": "tidelift"
                }
            ],
            "time": "2021-02-19T12:13:01+00:00"
        },
        {
            "name": "symfony/polyfill-mbstring",
            "version": "v1.23.0",
            "source": {
                "type": "git",
                "url": "https://github.com/symfony/polyfill-mbstring.git",
                "reference": "2df51500adbaebdc4c38dea4c89a2e131c45c8a1"
            },
            "dist": {
                "type": "zip",
                "url": "https://api.github.com/repos/symfony/polyfill-mbstring/zipball/2df51500adbaebdc4c38dea4c89a2e131c45c8a1",
                "reference": "2df51500adbaebdc4c38dea4c89a2e131c45c8a1",
                "shasum": ""
            },
            "require": {
                "php": ">=7.1"
            },
            "suggest": {
                "ext-mbstring": "For best performance"
            },
            "type": "library",
            "extra": {
                "branch-alias": {
                    "dev-main": "1.23-dev"
                },
                "thanks": {
                    "name": "symfony/polyfill",
                    "url": "https://github.com/symfony/polyfill"
                }
            },
            "autoload": {
                "psr-4": {
                    "Symfony\\Polyfill\\Mbstring\\": ""
                },
                "files": [
                    "bootstrap.php"
                ]
            },
            "notification-url": "https://packagist.org/downloads/",
            "license": [
                "MIT"
            ],
            "authors": [
                {
                    "name": "Nicolas Grekas",
                    "email": "p@tchwork.com"
                },
                {
                    "name": "Symfony Community",
                    "homepage": "https://symfony.com/contributors"
                }
            ],
            "description": "Symfony polyfill for the Mbstring extension",
            "homepage": "https://symfony.com",
            "keywords": [
                "compatibility",
                "mbstring",
                "polyfill",
                "portable",
                "shim"
            ],
            "support": {
                "source": "https://github.com/symfony/polyfill-mbstring/tree/v1.23.0"
            },
            "funding": [
                {
                    "url": "https://symfony.com/sponsor",
                    "type": "custom"
                },
                {
                    "url": "https://github.com/fabpot",
                    "type": "github"
                },
                {
                    "url": "https://tidelift.com/funding/github/packagist/symfony/symfony",
                    "type": "tidelift"
                }
            ],
            "time": "2021-05-27T09:27:20+00:00"
        },
        {
            "name": "symfony/polyfill-php73",
            "version": "v1.23.0",
            "source": {
                "type": "git",
                "url": "https://github.com/symfony/polyfill-php73.git",
                "reference": "fba8933c384d6476ab14fb7b8526e5287ca7e010"
            },
            "dist": {
                "type": "zip",
                "url": "https://api.github.com/repos/symfony/polyfill-php73/zipball/fba8933c384d6476ab14fb7b8526e5287ca7e010",
                "reference": "fba8933c384d6476ab14fb7b8526e5287ca7e010",
                "shasum": ""
            },
            "require": {
                "php": ">=7.1"
            },
            "type": "library",
            "extra": {
                "branch-alias": {
                    "dev-main": "1.23-dev"
                },
                "thanks": {
                    "name": "symfony/polyfill",
                    "url": "https://github.com/symfony/polyfill"
                }
            },
            "autoload": {
                "psr-4": {
                    "Symfony\\Polyfill\\Php73\\": ""
                },
                "files": [
                    "bootstrap.php"
                ],
                "classmap": [
                    "Resources/stubs"
                ]
            },
            "notification-url": "https://packagist.org/downloads/",
            "license": [
                "MIT"
            ],
            "authors": [
                {
                    "name": "Nicolas Grekas",
                    "email": "p@tchwork.com"
                },
                {
                    "name": "Symfony Community",
                    "homepage": "https://symfony.com/contributors"
                }
            ],
            "description": "Symfony polyfill backporting some PHP 7.3+ features to lower PHP versions",
            "homepage": "https://symfony.com",
            "keywords": [
                "compatibility",
                "polyfill",
                "portable",
                "shim"
            ],
            "support": {
                "source": "https://github.com/symfony/polyfill-php73/tree/v1.23.0"
            },
            "funding": [
                {
                    "url": "https://symfony.com/sponsor",
                    "type": "custom"
                },
                {
                    "url": "https://github.com/fabpot",
                    "type": "github"
                },
                {
                    "url": "https://tidelift.com/funding/github/packagist/symfony/symfony",
                    "type": "tidelift"
                }
            ],
            "time": "2021-02-19T12:13:01+00:00"
        },
        {
            "name": "symfony/polyfill-php80",
            "version": "v1.23.0",
            "source": {
                "type": "git",
                "url": "https://github.com/symfony/polyfill-php80.git",
                "reference": "eca0bf41ed421bed1b57c4958bab16aa86b757d0"
            },
            "dist": {
                "type": "zip",
                "url": "https://api.github.com/repos/symfony/polyfill-php80/zipball/eca0bf41ed421bed1b57c4958bab16aa86b757d0",
                "reference": "eca0bf41ed421bed1b57c4958bab16aa86b757d0",
                "shasum": ""
            },
            "require": {
                "php": ">=7.1"
            },
            "type": "library",
            "extra": {
                "branch-alias": {
                    "dev-main": "1.23-dev"
                },
                "thanks": {
                    "name": "symfony/polyfill",
                    "url": "https://github.com/symfony/polyfill"
                }
            },
            "autoload": {
                "psr-4": {
                    "Symfony\\Polyfill\\Php80\\": ""
                },
                "files": [
                    "bootstrap.php"
                ],
                "classmap": [
                    "Resources/stubs"
                ]
            },
            "notification-url": "https://packagist.org/downloads/",
            "license": [
                "MIT"
            ],
            "authors": [
                {
                    "name": "Ion Bazan",
                    "email": "ion.bazan@gmail.com"
                },
                {
                    "name": "Nicolas Grekas",
                    "email": "p@tchwork.com"
                },
                {
                    "name": "Symfony Community",
                    "homepage": "https://symfony.com/contributors"
                }
            ],
            "description": "Symfony polyfill backporting some PHP 8.0+ features to lower PHP versions",
            "homepage": "https://symfony.com",
            "keywords": [
                "compatibility",
                "polyfill",
                "portable",
                "shim"
            ],
            "support": {
                "source": "https://github.com/symfony/polyfill-php80/tree/v1.23.0"
            },
            "funding": [
                {
                    "url": "https://symfony.com/sponsor",
                    "type": "custom"
                },
                {
                    "url": "https://github.com/fabpot",
                    "type": "github"
                },
                {
                    "url": "https://tidelift.com/funding/github/packagist/symfony/symfony",
                    "type": "tidelift"
                }
            ],
            "time": "2021-02-19T12:13:01+00:00"
        },
        {
            "name": "symfony/process",
            "version": "v5.3.2",
            "source": {
                "type": "git",
                "url": "https://github.com/symfony/process.git",
                "reference": "714b47f9196de61a196d86c4bad5f09201b307df"
            },
            "dist": {
                "type": "zip",
                "url": "https://api.github.com/repos/symfony/process/zipball/714b47f9196de61a196d86c4bad5f09201b307df",
                "reference": "714b47f9196de61a196d86c4bad5f09201b307df",
                "shasum": ""
            },
            "require": {
                "php": ">=7.2.5",
                "symfony/polyfill-php80": "^1.15"
            },
            "type": "library",
            "autoload": {
                "psr-4": {
                    "Symfony\\Component\\Process\\": ""
                },
                "exclude-from-classmap": [
                    "/Tests/"
                ]
            },
            "notification-url": "https://packagist.org/downloads/",
            "license": [
                "MIT"
            ],
            "authors": [
                {
                    "name": "Fabien Potencier",
                    "email": "fabien@symfony.com"
                },
                {
                    "name": "Symfony Community",
                    "homepage": "https://symfony.com/contributors"
                }
            ],
            "description": "Executes commands in sub-processes",
            "homepage": "https://symfony.com",
            "support": {
                "source": "https://github.com/symfony/process/tree/v5.3.2"
            },
            "funding": [
                {
                    "url": "https://symfony.com/sponsor",
                    "type": "custom"
                },
                {
                    "url": "https://github.com/fabpot",
                    "type": "github"
                },
                {
                    "url": "https://tidelift.com/funding/github/packagist/symfony/symfony",
                    "type": "tidelift"
                }
            ],
            "time": "2021-06-12T10:15:01+00:00"
        },
        {
            "name": "symfony/service-contracts",
            "version": "v2.4.0",
            "source": {
                "type": "git",
                "url": "https://github.com/symfony/service-contracts.git",
                "reference": "f040a30e04b57fbcc9c6cbcf4dbaa96bd318b9bb"
            },
            "dist": {
                "type": "zip",
                "url": "https://api.github.com/repos/symfony/service-contracts/zipball/f040a30e04b57fbcc9c6cbcf4dbaa96bd318b9bb",
                "reference": "f040a30e04b57fbcc9c6cbcf4dbaa96bd318b9bb",
                "shasum": ""
            },
            "require": {
                "php": ">=7.2.5",
                "psr/container": "^1.1"
            },
            "suggest": {
                "symfony/service-implementation": ""
            },
            "type": "library",
            "extra": {
                "branch-alias": {
                    "dev-main": "2.4-dev"
                },
                "thanks": {
                    "name": "symfony/contracts",
                    "url": "https://github.com/symfony/contracts"
                }
            },
            "autoload": {
                "psr-4": {
                    "Symfony\\Contracts\\Service\\": ""
                }
            },
            "notification-url": "https://packagist.org/downloads/",
            "license": [
                "MIT"
            ],
            "authors": [
                {
                    "name": "Nicolas Grekas",
                    "email": "p@tchwork.com"
                },
                {
                    "name": "Symfony Community",
                    "homepage": "https://symfony.com/contributors"
                }
            ],
            "description": "Generic abstractions related to writing services",
            "homepage": "https://symfony.com",
            "keywords": [
                "abstractions",
                "contracts",
                "decoupling",
                "interfaces",
                "interoperability",
                "standards"
            ],
            "support": {
                "source": "https://github.com/symfony/service-contracts/tree/v2.4.0"
            },
            "funding": [
                {
                    "url": "https://symfony.com/sponsor",
                    "type": "custom"
                },
                {
                    "url": "https://github.com/fabpot",
                    "type": "github"
                },
                {
                    "url": "https://tidelift.com/funding/github/packagist/symfony/symfony",
                    "type": "tidelift"
                }
            ],
            "time": "2021-04-01T10:43:52+00:00"
        },
        {
            "name": "symfony/string",
            "version": "v5.3.3",
            "source": {
                "type": "git",
                "url": "https://github.com/symfony/string.git",
                "reference": "bd53358e3eccec6a670b5f33ab680d8dbe1d4ae1"
            },
            "dist": {
                "type": "zip",
                "url": "https://api.github.com/repos/symfony/string/zipball/bd53358e3eccec6a670b5f33ab680d8dbe1d4ae1",
                "reference": "bd53358e3eccec6a670b5f33ab680d8dbe1d4ae1",
                "shasum": ""
            },
            "require": {
                "php": ">=7.2.5",
                "symfony/polyfill-ctype": "~1.8",
                "symfony/polyfill-intl-grapheme": "~1.0",
                "symfony/polyfill-intl-normalizer": "~1.0",
                "symfony/polyfill-mbstring": "~1.0",
                "symfony/polyfill-php80": "~1.15"
            },
            "require-dev": {
                "symfony/error-handler": "^4.4|^5.0",
                "symfony/http-client": "^4.4|^5.0",
                "symfony/translation-contracts": "^1.1|^2",
                "symfony/var-exporter": "^4.4|^5.0"
            },
            "type": "library",
            "autoload": {
                "psr-4": {
                    "Symfony\\Component\\String\\": ""
                },
                "files": [
                    "Resources/functions.php"
                ],
                "exclude-from-classmap": [
                    "/Tests/"
                ]
            },
            "notification-url": "https://packagist.org/downloads/",
            "license": [
                "MIT"
            ],
            "authors": [
                {
                    "name": "Nicolas Grekas",
                    "email": "p@tchwork.com"
                },
                {
                    "name": "Symfony Community",
                    "homepage": "https://symfony.com/contributors"
                }
            ],
            "description": "Provides an object-oriented API to strings and deals with bytes, UTF-8 code points and grapheme clusters in a unified way",
            "homepage": "https://symfony.com",
            "keywords": [
                "grapheme",
                "i18n",
                "string",
                "unicode",
                "utf-8",
                "utf8"
            ],
            "support": {
                "source": "https://github.com/symfony/string/tree/v5.3.3"
            },
            "funding": [
                {
                    "url": "https://symfony.com/sponsor",
                    "type": "custom"
                },
                {
                    "url": "https://github.com/fabpot",
                    "type": "github"
                },
                {
                    "url": "https://tidelift.com/funding/github/packagist/symfony/symfony",
                    "type": "tidelift"
                }
            ],
            "time": "2021-06-27T11:44:38+00:00"
        },
        {
            "name": "theseer/tokenizer",
            "version": "1.2.0",
            "source": {
                "type": "git",
                "url": "https://github.com/theseer/tokenizer.git",
                "reference": "75a63c33a8577608444246075ea0af0d052e452a"
            },
            "dist": {
                "type": "zip",
                "url": "https://api.github.com/repos/theseer/tokenizer/zipball/75a63c33a8577608444246075ea0af0d052e452a",
                "reference": "75a63c33a8577608444246075ea0af0d052e452a",
                "shasum": ""
            },
            "require": {
                "ext-dom": "*",
                "ext-tokenizer": "*",
                "ext-xmlwriter": "*",
                "php": "^7.2 || ^8.0"
            },
            "type": "library",
            "autoload": {
                "classmap": [
                    "src/"
                ]
            },
            "notification-url": "https://packagist.org/downloads/",
            "license": [
                "BSD-3-Clause"
            ],
            "authors": [
                {
                    "name": "Arne Blankerts",
                    "email": "arne@blankerts.de",
                    "role": "Developer"
                }
            ],
            "description": "A small library for converting tokenized PHP source code into XML and potentially other formats",
            "support": {
                "issues": "https://github.com/theseer/tokenizer/issues",
                "source": "https://github.com/theseer/tokenizer/tree/master"
            },
            "funding": [
                {
                    "url": "https://github.com/theseer",
                    "type": "github"
                }
            ],
            "time": "2020-07-12T23:59:07+00:00"
        },
        {
            "name": "webmozart/assert",
            "version": "1.10.0",
            "source": {
                "type": "git",
                "url": "https://github.com/webmozarts/assert.git",
                "reference": "6964c76c7804814a842473e0c8fd15bab0f18e25"
            },
            "dist": {
                "type": "zip",
                "url": "https://api.github.com/repos/webmozarts/assert/zipball/6964c76c7804814a842473e0c8fd15bab0f18e25",
                "reference": "6964c76c7804814a842473e0c8fd15bab0f18e25",
                "shasum": ""
            },
            "require": {
                "php": "^7.2 || ^8.0",
                "symfony/polyfill-ctype": "^1.8"
            },
            "conflict": {
                "phpstan/phpstan": "<0.12.20",
                "vimeo/psalm": "<4.6.1 || 4.6.2"
            },
            "require-dev": {
                "phpunit/phpunit": "^8.5.13"
            },
            "type": "library",
            "extra": {
                "branch-alias": {
                    "dev-master": "1.10-dev"
                }
            },
            "autoload": {
                "psr-4": {
                    "Webmozart\\Assert\\": "src/"
                }
            },
            "notification-url": "https://packagist.org/downloads/",
            "license": [
                "MIT"
            ],
            "authors": [
                {
                    "name": "Bernhard Schussek",
                    "email": "bschussek@gmail.com"
                }
            ],
            "description": "Assertions to validate method input/output with nice error messages.",
            "keywords": [
                "assert",
                "check",
                "validate"
            ],
            "support": {
                "issues": "https://github.com/webmozarts/assert/issues",
                "source": "https://github.com/webmozarts/assert/tree/1.10.0"
            },
            "time": "2021-03-09T10:59:23+00:00"
        },
        {
            "name": "wikimedia/at-ease",
            "version": "v2.1.0",
            "source": {
                "type": "git",
                "url": "https://github.com/wikimedia/at-ease.git",
                "reference": "e8ebaa7bb7c8a8395481a05f6dc4deaceab11c33"
            },
            "dist": {
                "type": "zip",
                "url": "https://api.github.com/repos/wikimedia/at-ease/zipball/e8ebaa7bb7c8a8395481a05f6dc4deaceab11c33",
                "reference": "e8ebaa7bb7c8a8395481a05f6dc4deaceab11c33",
                "shasum": ""
            },
            "require": {
                "php": ">=7.2.9"
            },
            "require-dev": {
                "mediawiki/mediawiki-codesniffer": "35.0.0",
                "mediawiki/minus-x": "1.1.1",
                "ockcyp/covers-validator": "1.3.3",
                "php-parallel-lint/php-console-highlighter": "0.5.0",
                "php-parallel-lint/php-parallel-lint": "1.2.0",
                "phpunit/phpunit": "^8.5"
            },
            "type": "library",
            "autoload": {
                "psr-4": {
                    "Wikimedia\\AtEase\\": "src/Wikimedia/AtEase/"
                },
                "files": [
                    "src/Wikimedia/Functions.php"
                ]
            },
            "notification-url": "https://packagist.org/downloads/",
            "license": [
                "GPL-2.0-or-later"
            ],
            "authors": [
                {
                    "name": "Tim Starling",
                    "email": "tstarling@wikimedia.org"
                },
                {
                    "name": "MediaWiki developers",
                    "email": "wikitech-l@lists.wikimedia.org"
                }
            ],
            "description": "Safe replacement to @ for suppressing warnings.",
            "homepage": "https://www.mediawiki.org/wiki/at-ease",
            "support": {
                "source": "https://github.com/wikimedia/at-ease/tree/v2.1.0"
            },
            "time": "2021-02-27T15:53:37+00:00"
        },
        {
            "name": "yoast/phpunit-polyfills",
            "version": "0.2.0",
            "source": {
                "type": "git",
                "url": "https://github.com/Yoast/PHPUnit-Polyfills.git",
                "reference": "c48e4cf0c44b2d892540846aff19fb0468627bab"
            },
            "dist": {
                "type": "zip",
                "url": "https://api.github.com/repos/Yoast/PHPUnit-Polyfills/zipball/c48e4cf0c44b2d892540846aff19fb0468627bab",
                "reference": "c48e4cf0c44b2d892540846aff19fb0468627bab",
                "shasum": ""
            },
            "require": {
                "php": ">=5.5",
                "phpunit/phpunit": "^4.8.36 || ^5.7.21 || ^6.0 || ^7.0 || ^8.0 || ^9.0"
            },
            "require-dev": {
                "php-parallel-lint/php-console-highlighter": "^0.5",
                "php-parallel-lint/php-parallel-lint": "^1.2.0",
                "yoast/yoastcs": "^2.1.0"
            },
            "type": "library",
            "extra": {
                "branch-alias": {
                    "dev-main": "1.x-dev",
                    "dev-develop": "1.x-dev"
                }
            },
            "autoload": {
                "files": [
                    "phpunitpolyfills-autoload.php"
                ]
            },
            "notification-url": "https://packagist.org/downloads/",
            "license": [
                "BSD-3-Clause"
            ],
            "authors": [
                {
                    "name": "Team Yoast",
                    "email": "support@yoast.com",
                    "homepage": "https://yoast.com"
                },
                {
                    "name": "Contributors",
                    "homepage": "https://github.com/Yoast/PHPUnit-Polyfills/graphs/contributors"
                }
            ],
            "description": "Set of polyfills for changed PHPUnit functionality to allow for creating PHPUnit cross-version compatible tests",
            "homepage": "https://github.com/Yoast/PHPUnit-Polyfills",
            "keywords": [
                "phpunit",
                "polyfill",
                "testing"
            ],
            "support": {
                "issues": "https://github.com/Yoast/PHPUnit-Polyfills/issues",
                "source": "https://github.com/Yoast/PHPUnit-Polyfills"
            },
            "time": "2020-11-25T02:59:57+00:00"
        }
    ],
    "aliases": [],
    "minimum-stability": "dev",
    "stability-flags": {
        "automattic/jetpack-autoloader": 20,
        "automattic/jetpack-backup": 20,
        "automattic/jetpack-config": 20,
        "automattic/jetpack-connection": 20,
        "automattic/jetpack-connection-ui": 20,
        "automattic/jetpack-sync": 20,
        "automattic/jetpack-status": 20
    },
    "prefer-stable": true,
    "prefer-lowest": false,
    "platform": [],
    "platform-dev": [],
    "plugin-api-version": "2.0.0"
}<|MERGE_RESOLUTION|>--- conflicted
+++ resolved
@@ -4,11 +4,7 @@
         "Read more about it at https://getcomposer.org/doc/01-basic-usage.md#installing-dependencies",
         "This file is @generated automatically"
     ],
-<<<<<<< HEAD
-    "content-hash": "16215a3e784ca5ef758661a119dcda06",
-=======
-    "content-hash": "e647b64777ccfcdda2174a115e620c24",
->>>>>>> 6b41fdae
+    "content-hash": "da220b09e192d17cf494549dbfabd3ae",
     "packages": [
         {
             "name": "automattic/jetpack-a8c-mc-stats",
@@ -345,11 +341,7 @@
             "dist": {
                 "type": "path",
                 "url": "../../packages/connection-ui",
-<<<<<<< HEAD
-                "reference": "6d9c20511a7935edc663e260f3fe52c36f4e442a"
-=======
-                "reference": "b48936ed04bf9e6018f378c2b669257b1d3a3c50"
->>>>>>> 6b41fdae
+                "reference": "5917f3ee91d67b37ea15c3215b3a57ad4fae1d64"
             },
             "require": {
                 "automattic/jetpack-connection": "^1.30",
