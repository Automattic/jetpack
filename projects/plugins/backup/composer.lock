--- conflicted
+++ resolved
@@ -174,11 +174,7 @@
             "dist": {
                 "type": "path",
                 "url": "../../packages/connection",
-<<<<<<< HEAD
                 "reference": "777f4e0eab022a356394c3244474dca5920508e2"
-=======
-                "reference": "3bee7d1b23146e684488ea8dbbaf76ee5e8b65f5"
->>>>>>> 2ef1ffcc
             },
             "require": {
                 "automattic/jetpack-constants": "^1.6",
@@ -2711,16 +2707,16 @@
         },
         {
             "name": "symfony/console",
-            "version": "v5.2.7",
+            "version": "v5.2.8",
             "source": {
                 "type": "git",
                 "url": "https://github.com/symfony/console.git",
-                "reference": "90374b8ed059325b49a29b55b3f8bb4062c87629"
-            },
-            "dist": {
-                "type": "zip",
-                "url": "https://api.github.com/repos/symfony/console/zipball/90374b8ed059325b49a29b55b3f8bb4062c87629",
-                "reference": "90374b8ed059325b49a29b55b3f8bb4062c87629",
+                "reference": "864568fdc0208b3eba3638b6000b69d2386e6768"
+            },
+            "dist": {
+                "type": "zip",
+                "url": "https://api.github.com/repos/symfony/console/zipball/864568fdc0208b3eba3638b6000b69d2386e6768",
+                "reference": "864568fdc0208b3eba3638b6000b69d2386e6768",
                 "shasum": ""
             },
             "require": {
@@ -2788,7 +2784,7 @@
                 "terminal"
             ],
             "support": {
-                "source": "https://github.com/symfony/console/tree/v5.2.7"
+                "source": "https://github.com/symfony/console/tree/v5.2.8"
             },
             "funding": [
                 {
@@ -2804,7 +2800,7 @@
                     "type": "tidelift"
                 }
             ],
-            "time": "2021-04-19T14:07:32+00:00"
+            "time": "2021-05-11T15:45:21+00:00"
         },
         {
             "name": "symfony/polyfill-ctype",
@@ -3435,16 +3431,16 @@
         },
         {
             "name": "symfony/string",
-            "version": "v5.2.6",
+            "version": "v5.2.8",
             "source": {
                 "type": "git",
                 "url": "https://github.com/symfony/string.git",
-                "reference": "ad0bd91bce2054103f5eaa18ebeba8d3bc2a0572"
-            },
-            "dist": {
-                "type": "zip",
-                "url": "https://api.github.com/repos/symfony/string/zipball/ad0bd91bce2054103f5eaa18ebeba8d3bc2a0572",
-                "reference": "ad0bd91bce2054103f5eaa18ebeba8d3bc2a0572",
+                "reference": "01b35eb64cac8467c3f94cd0ce2d0d376bb7d1db"
+            },
+            "dist": {
+                "type": "zip",
+                "url": "https://api.github.com/repos/symfony/string/zipball/01b35eb64cac8467c3f94cd0ce2d0d376bb7d1db",
+                "reference": "01b35eb64cac8467c3f94cd0ce2d0d376bb7d1db",
                 "shasum": ""
             },
             "require": {
@@ -3498,7 +3494,7 @@
                 "utf8"
             ],
             "support": {
-                "source": "https://github.com/symfony/string/tree/v5.2.6"
+                "source": "https://github.com/symfony/string/tree/v5.2.8"
             },
             "funding": [
                 {
@@ -3514,7 +3510,7 @@
                     "type": "tidelift"
                 }
             ],
-            "time": "2021-03-17T17:12:15+00:00"
+            "time": "2021-05-10T14:56:10+00:00"
         },
         {
             "name": "theseer/tokenizer",
