{
    "_readme": [
        "This file locks the dependencies of your project to a known state",
        "Read more about it at https://getcomposer.org/doc/01-basic-usage.md#installing-dependencies",
        "This file is @generated automatically"
    ],
    "content-hash": "6c4daa4093ce182a9b4134a7790168d5",
    "packages": [
        {
            "name": "automattic/jetpack-a8c-mc-stats",
            "version": "dev-master",
            "dist": {
                "type": "path",
                "url": "../../packages/a8c-mc-stats",
                "reference": "c4becc4203eedffdc2d277fbc499b11105b82cba"
            },
            "require-dev": {
                "automattic/jetpack-changelogger": "^3.1",
                "yoast/phpunit-polyfills": "1.0.3"
            },
            "type": "jetpack-library",
            "extra": {
                "autotagger": true,
                "mirror-repo": "Automattic/jetpack-a8c-mc-stats",
                "changelogger": {
                    "link-template": "https://github.com/Automattic/jetpack-a8c-mc-stats/compare/v${old}...v${new}"
                },
                "branch-alias": {
                    "dev-master": "1.4.x-dev"
                }
            },
            "autoload": {
                "classmap": [
                    "src/"
                ]
            },
            "scripts": {
                "phpunit": [
                    "./vendor/phpunit/phpunit/phpunit --colors=always"
                ],
                "test-coverage": [
                    "php -dpcov.directory=. ./vendor/bin/phpunit --coverage-clover \"$COVERAGE_DIR/clover.xml\""
                ],
                "test-php": [
                    "@composer phpunit"
                ]
            },
            "license": [
                "GPL-2.0-or-later"
            ],
            "description": "Used to record internal usage stats for Automattic. Not visible to site owners.",
            "transport-options": {
                "relative": true
            }
        },
        {
            "name": "automattic/jetpack-admin-ui",
            "version": "dev-master",
            "dist": {
                "type": "path",
                "url": "../../packages/admin-ui",
                "reference": "431dfc5312dfafd99bf113eecad1642383e1544d"
            },
            "require-dev": {
                "automattic/jetpack-changelogger": "^3.1",
                "automattic/wordbless": "dev-master",
                "yoast/phpunit-polyfills": "1.0.3"
            },
            "type": "jetpack-library",
            "extra": {
                "autotagger": true,
                "mirror-repo": "Automattic/jetpack-admin-ui",
                "textdomain": "jetpack-admin-ui",
                "changelogger": {
                    "link-template": "https://github.com/Automattic/jetpack-admin-ui/compare/${old}...${new}"
                },
                "branch-alias": {
                    "dev-master": "0.2.x-dev"
                },
                "version-constants": {
                    "::PACKAGE_VERSION": "src/class-admin-menu.php"
                }
            },
            "autoload": {
                "classmap": [
                    "src/"
                ]
            },
            "scripts": {
                "phpunit": [
                    "./vendor/phpunit/phpunit/phpunit --colors=always"
                ],
                "test-coverage": [
                    "php -dpcov.directory=. ./vendor/bin/phpunit --coverage-clover \"$COVERAGE_DIR/clover.xml\""
                ],
                "test-php": [
                    "@composer phpunit"
                ],
                "post-update-cmd": [
                    "php -r \"copy('vendor/automattic/wordbless/src/dbless-wpdb.php', 'wordpress/wp-content/db.php');\""
                ]
            },
            "license": [
                "GPL-2.0-or-later"
            ],
            "description": "Generic Jetpack wp-admin UI elements",
            "transport-options": {
                "relative": true
            }
        },
        {
            "name": "automattic/jetpack-assets",
            "version": "dev-master",
            "dist": {
                "type": "path",
                "url": "../../packages/assets",
                "reference": "ddeea163e5a602e093e82e9b0597392e74cc086c"
            },
            "require": {
                "automattic/jetpack-constants": "^1.6"
            },
            "require-dev": {
                "automattic/jetpack-changelogger": "^3.1",
                "brain/monkey": "2.6.1",
                "wikimedia/testing-access-wrapper": "^1.0 || ^2.0",
                "yoast/phpunit-polyfills": "1.0.3"
            },
            "type": "jetpack-library",
            "extra": {
                "autotagger": true,
                "mirror-repo": "Automattic/jetpack-assets",
                "textdomain": "jetpack-assets",
                "changelogger": {
                    "link-template": "https://github.com/Automattic/jetpack-assets/compare/v${old}...v${new}"
                },
                "branch-alias": {
                    "dev-master": "1.17.x-dev"
                }
            },
            "autoload": {
                "files": [
                    "actions.php"
                ],
                "classmap": [
                    "src/"
                ]
            },
            "scripts": {
                "build-development": [
                    "pnpm run build"
                ],
                "build-production": [
                    "pnpm run build-production"
                ],
                "phpunit": [
                    "./vendor/phpunit/phpunit/phpunit --colors=always"
                ],
                "test-coverage": [
                    "php -dpcov.directory=. ./vendor/bin/phpunit --coverage-clover \"$COVERAGE_DIR/php/clover.xml\"",
                    "pnpm run test-coverage"
                ],
                "test-js": [
                    "pnpm run test"
                ],
                "test-php": [
                    "@composer phpunit"
                ]
            },
            "license": [
                "GPL-2.0-or-later"
            ],
            "description": "Asset management utilities for Jetpack ecosystem packages",
            "transport-options": {
                "relative": true
            }
        },
        {
            "name": "automattic/jetpack-autoloader",
            "version": "dev-master",
            "dist": {
                "type": "path",
                "url": "../../packages/autoloader",
                "reference": "4b278cf445826a854386cd03d1d7e56bde99cf29"
            },
            "require": {
                "composer-plugin-api": "^1.1 || ^2.0"
            },
            "require-dev": {
                "automattic/jetpack-changelogger": "^3.1",
                "yoast/phpunit-polyfills": "1.0.3"
            },
            "type": "composer-plugin",
            "extra": {
                "autotagger": true,
                "class": "Automattic\\Jetpack\\Autoloader\\CustomAutoloaderPlugin",
                "mirror-repo": "Automattic/jetpack-autoloader",
                "changelogger": {
                    "link-template": "https://github.com/Automattic/jetpack-autoloader/compare/v${old}...v${new}"
                },
                "branch-alias": {
                    "dev-master": "2.11.x-dev"
                }
            },
            "autoload": {
                "classmap": [
                    "src/AutoloadGenerator.php"
                ],
                "psr-4": {
                    "Automattic\\Jetpack\\Autoloader\\": "src"
                }
            },
            "scripts": {
                "phpunit": [
                    "./vendor/phpunit/phpunit/phpunit --colors=always"
                ],
                "test-coverage": [
                    "php -dpcov.directory=. ./vendor/bin/phpunit --coverage-php \"./tests/php/tmp/coverage-report.php\"",
                    "php ./tests/php/bin/test-coverage.php \"$COVERAGE_DIR/clover.xml\""
                ],
                "test-php": [
                    "@composer phpunit"
                ]
            },
            "license": [
                "GPL-2.0-or-later"
            ],
            "description": "Creates a custom autoloader for a plugin or theme.",
            "transport-options": {
                "relative": true
            }
        },
        {
            "name": "automattic/jetpack-backup",
            "version": "dev-master",
            "dist": {
                "type": "path",
                "url": "../../packages/backup",
<<<<<<< HEAD
                "reference": "da0ab3c576c3877f741679145a72fc099ec64378"
=======
                "reference": "8e4f046f0e964ac2d2a50afd32e60183b0fbd972"
>>>>>>> 9c00e02c
            },
            "require": {
                "automattic/jetpack-admin-ui": "^0.2",
                "automattic/jetpack-assets": "^1.17",
                "automattic/jetpack-autoloader": "^2.11",
                "automattic/jetpack-composer-plugin": "^1.1",
                "automattic/jetpack-config": "^1.9",
                "automattic/jetpack-connection": "^1.40",
                "automattic/jetpack-connection-ui": "^2.4",
                "automattic/jetpack-identity-crisis": "^0.8",
                "automattic/jetpack-my-jetpack": "^1.5",
                "automattic/jetpack-status": "^1.13",
                "automattic/jetpack-sync": "^1.34"
            },
            "require-dev": {
                "automattic/jetpack-changelogger": "^3.1",
                "automattic/wordbless": "@dev",
                "yoast/phpunit-polyfills": "1.0.3"
            },
            "type": "jetpack-library",
            "extra": {
                "autotagger": true,
                "mirror-repo": "Automattic/jetpack-backup",
                "textdomain": "jetpack-backup-pkg",
                "version-constants": {
                    "::PACKAGE_VERSION": "src/class-package-version.php"
                },
                "changelogger": {
                    "link-template": "https://github.com/Automattic/jetpack-backup/compare/v${old}...v${new}"
                },
                "branch-alias": {
                    "dev-master": "1.3.x-dev"
                }
            },
            "autoload": {
                "files": [
                    "actions.php"
                ],
                "classmap": [
                    "src/"
                ]
            },
            "scripts": {
                "phpunit": [
                    "./vendor/phpunit/phpunit/phpunit --colors=always"
                ],
                "test-coverage": [
                    "php -dpcov.directory=. ./vendor/bin/phpunit --coverage-clover \"$COVERAGE_DIR/clover.xml\""
                ],
                "test-php": [
                    "@composer phpunit"
                ],
                "post-update-cmd": [
                    "php -r \"copy('vendor/automattic/wordbless/src/dbless-wpdb.php', 'wordpress/wp-content/db.php');\""
                ],
                "build-development": [
                    "pnpm run build"
                ],
                "build-production": [
                    "pnpm run build-production-concurrently"
                ],
                "watch": [
                    "Composer\\Config::disableProcessTimeout",
                    "pnpm run watch"
                ]
            },
            "license": [
                "GPL-2.0-or-later"
            ],
            "description": "Tools to assist with backing up Jetpack sites.",
            "transport-options": {
                "relative": true
            }
        },
        {
            "name": "automattic/jetpack-composer-plugin",
            "version": "dev-master",
            "dist": {
                "type": "path",
                "url": "../../packages/composer-plugin",
                "reference": "04f3aac0bc58d9165b091eff25cd4a4da9b81cf8"
            },
            "require": {
                "composer-plugin-api": "^2.1.0"
            },
            "require-dev": {
                "automattic/jetpack-changelogger": "^3.1",
                "composer/composer": "2.2.12",
                "yoast/phpunit-polyfills": "1.0.3"
            },
            "type": "composer-plugin",
            "extra": {
                "plugin-modifies-install-path": true,
                "class": "Automattic\\Jetpack\\Composer\\Plugin",
                "mirror-repo": "Automattic/jetpack-composer-plugin",
                "changelogger": {
                    "link-template": "https://github.com/Automattic/jetpack-composer-plugin/compare/v${old}...v${new}"
                },
                "autotagger": true,
                "branch-alias": {
                    "dev-master": "1.1.x-dev"
                }
            },
            "autoload": {
                "classmap": [
                    "src/"
                ]
            },
            "scripts": {
                "phpunit": [
                    "./vendor/phpunit/phpunit/phpunit --colors=always"
                ],
                "test-coverage": [
                    "php -dpcov.directory=. ./vendor/bin/phpunit --coverage-clover \"$COVERAGE_DIR/clover.xml\""
                ],
                "test-php": [
                    "@composer phpunit"
                ]
            },
            "license": [
                "GPL-2.0-or-later"
            ],
            "description": "A custom installer plugin for Composer to move Jetpack packages out of `vendor/` so WordPress's translation infrastructure will find their strings.",
            "transport-options": {
                "relative": true
            }
        },
        {
            "name": "automattic/jetpack-config",
            "version": "dev-master",
            "dist": {
                "type": "path",
                "url": "../../packages/config",
                "reference": "f4b75345fa44397c0b326856f98ae0d8077f3da4"
            },
            "require-dev": {
                "automattic/jetpack-changelogger": "^3.1"
            },
            "type": "jetpack-library",
            "extra": {
                "autotagger": true,
                "mirror-repo": "Automattic/jetpack-config",
                "textdomain": "jetpack-config",
                "changelogger": {
                    "link-template": "https://github.com/Automattic/jetpack-config/compare/v${old}...v${new}"
                },
                "branch-alias": {
                    "dev-master": "1.9.x-dev"
                }
            },
            "autoload": {
                "classmap": [
                    "src/"
                ]
            },
            "license": [
                "GPL-2.0-or-later"
            ],
            "description": "Jetpack configuration package that initializes other packages and configures Jetpack's functionality. Can be used as a base for all variants of Jetpack package usage.",
            "transport-options": {
                "relative": true
            }
        },
        {
            "name": "automattic/jetpack-connection",
            "version": "dev-master",
            "dist": {
                "type": "path",
                "url": "../../packages/connection",
                "reference": "a4ecc94e298664a623d5b9e5568b4f0af4263cfc"
            },
            "require": {
                "automattic/jetpack-a8c-mc-stats": "^1.4",
                "automattic/jetpack-admin-ui": "^0.2",
                "automattic/jetpack-constants": "^1.6",
                "automattic/jetpack-redirect": "^1.7",
                "automattic/jetpack-roles": "^1.4",
                "automattic/jetpack-status": "^1.13"
            },
            "require-dev": {
                "automattic/jetpack-changelogger": "^3.1",
                "automattic/wordbless": "@dev",
                "brain/monkey": "2.6.1",
                "yoast/phpunit-polyfills": "1.0.3"
            },
            "type": "jetpack-library",
            "extra": {
                "autotagger": true,
                "mirror-repo": "Automattic/jetpack-connection",
                "textdomain": "jetpack-connection",
                "version-constants": {
                    "::PACKAGE_VERSION": "src/class-package-version.php"
                },
                "changelogger": {
                    "link-template": "https://github.com/Automattic/jetpack-connection/compare/v${old}...v${new}"
                },
                "branch-alias": {
                    "dev-master": "1.40.x-dev"
                }
            },
            "autoload": {
                "classmap": [
                    "legacy",
                    "src/",
                    "src/webhooks"
                ]
            },
            "scripts": {
                "build-production": [
                    "pnpm run build-production"
                ],
                "build-development": [
                    "pnpm run build"
                ],
                "phpunit": [
                    "./vendor/phpunit/phpunit/phpunit --colors=always"
                ],
                "post-update-cmd": [
                    "php -r \"copy('vendor/automattic/wordbless/src/dbless-wpdb.php', 'wordpress/wp-content/db.php');\""
                ],
                "test-coverage": [
                    "php -dpcov.directory=. ./vendor/bin/phpunit --coverage-clover \"$COVERAGE_DIR/clover.xml\""
                ],
                "test-php": [
                    "@composer phpunit"
                ]
            },
            "license": [
                "GPL-2.0-or-later"
            ],
            "description": "Everything needed to connect to the Jetpack infrastructure",
            "transport-options": {
                "relative": true
            }
        },
        {
            "name": "automattic/jetpack-connection-ui",
            "version": "dev-master",
            "dist": {
                "type": "path",
                "url": "../../packages/connection-ui",
                "reference": "5016bc4577844bd88d579eb1e0d4ddb65146b38a"
            },
            "require": {
                "automattic/jetpack-assets": "^1.17",
                "automattic/jetpack-connection": "^1.40",
                "automattic/jetpack-constants": "^1.6",
                "automattic/jetpack-device-detection": "^1.4",
                "automattic/jetpack-identity-crisis": "^0.8"
            },
            "require-dev": {
                "automattic/jetpack-changelogger": "^3.1"
            },
            "type": "jetpack-library",
            "extra": {
                "autotagger": true,
                "mirror-repo": "Automattic/jetpack-connection-ui",
                "textdomain": "jetpack-connection-ui",
                "changelogger": {
                    "link-template": "https://github.com/Automattic/jetpack-connection-ui/compare/v${old}...v${new}"
                },
                "branch-alias": {
                    "dev-master": "2.4.x-dev"
                }
            },
            "autoload": {
                "classmap": [
                    "src/"
                ]
            },
            "scripts": {
                "build-development": [
                    "pnpm run build"
                ],
                "build-production": [
                    "NODE_ENV=production pnpm run build"
                ],
                "watch": [
                    "Composer\\Config::disableProcessTimeout",
                    "pnpm run watch"
                ]
            },
            "license": [
                "GPL-2.0-or-later"
            ],
            "description": "Jetpack Connection UI",
            "transport-options": {
                "relative": true
            }
        },
        {
            "name": "automattic/jetpack-constants",
            "version": "dev-master",
            "dist": {
                "type": "path",
                "url": "../../packages/constants",
                "reference": "6c27d0bb8e75728e1bfcecb48651344b60dbf308"
            },
            "require-dev": {
                "automattic/jetpack-changelogger": "^3.1",
                "brain/monkey": "2.6.1",
                "yoast/phpunit-polyfills": "1.0.3"
            },
            "type": "jetpack-library",
            "extra": {
                "autotagger": true,
                "mirror-repo": "Automattic/jetpack-constants",
                "changelogger": {
                    "link-template": "https://github.com/Automattic/jetpack-constants/compare/v${old}...v${new}"
                },
                "branch-alias": {
                    "dev-master": "1.6.x-dev"
                }
            },
            "autoload": {
                "classmap": [
                    "src/"
                ]
            },
            "scripts": {
                "phpunit": [
                    "./vendor/phpunit/phpunit/phpunit --colors=always"
                ],
                "test-coverage": [
                    "php -dpcov.directory=. ./vendor/bin/phpunit --coverage-clover \"$COVERAGE_DIR/clover.xml\""
                ],
                "test-php": [
                    "@composer phpunit"
                ]
            },
            "license": [
                "GPL-2.0-or-later"
            ],
            "description": "A wrapper for defining constants in a more testable way.",
            "transport-options": {
                "relative": true
            }
        },
        {
            "name": "automattic/jetpack-device-detection",
            "version": "dev-master",
            "dist": {
                "type": "path",
                "url": "../../packages/device-detection",
                "reference": "1b5812ef04f1f62dfc39ff4e6202f9baf7d5ae5a"
            },
            "require-dev": {
                "automattic/jetpack-changelogger": "^3.1",
                "yoast/phpunit-polyfills": "1.0.3"
            },
            "type": "jetpack-library",
            "extra": {
                "autotagger": true,
                "mirror-repo": "Automattic/jetpack-device-detection",
                "changelogger": {
                    "link-template": "https://github.com/Automattic/jetpack-device-detection/compare/v${old}...v${new}"
                },
                "branch-alias": {
                    "dev-master": "1.4.x-dev"
                }
            },
            "autoload": {
                "classmap": [
                    "src/"
                ]
            },
            "scripts": {
                "phpunit": [
                    "./vendor/phpunit/phpunit/phpunit --colors=always"
                ],
                "test-coverage": [
                    "php -dpcov.directory=. ./vendor/bin/phpunit --coverage-clover \"$COVERAGE_DIR/clover.xml\""
                ],
                "test-php": [
                    "@composer phpunit"
                ]
            },
            "license": [
                "GPL-2.0-or-later"
            ],
            "description": "A way to detect device types based on User-Agent header.",
            "transport-options": {
                "relative": true
            }
        },
        {
            "name": "automattic/jetpack-identity-crisis",
            "version": "dev-master",
            "dist": {
                "type": "path",
                "url": "../../packages/identity-crisis",
                "reference": "38a95658ceb9346bffaee877c1b1b255091abe67"
            },
            "require": {
                "automattic/jetpack-assets": "^1.17",
                "automattic/jetpack-connection": "^1.40",
                "automattic/jetpack-constants": "^1.6",
                "automattic/jetpack-logo": "^1.5",
                "automattic/jetpack-status": "^1.13"
            },
            "require-dev": {
                "automattic/jetpack-changelogger": "^3.1",
                "automattic/wordbless": "@dev",
                "yoast/phpunit-polyfills": "1.0.3"
            },
            "type": "jetpack-library",
            "extra": {
                "autotagger": true,
                "mirror-repo": "Automattic/jetpack-identity-crisis",
                "textdomain": "jetpack-idc",
                "version-constants": {
                    "::PACKAGE_VERSION": "src/class-identity-crisis.php"
                },
                "changelogger": {
                    "link-template": "https://github.com/Automattic/jetpack-identity-crisis/compare/v${old}...v${new}"
                },
                "branch-alias": {
                    "dev-master": "0.8.x-dev"
                }
            },
            "autoload": {
                "classmap": [
                    "src/"
                ]
            },
            "scripts": {
                "build-development": [
                    "pnpm run build"
                ],
                "build-production": [
                    "NODE_ENV='production' pnpm run build"
                ],
                "phpunit": [
                    "./vendor/phpunit/phpunit/phpunit --colors=always"
                ],
                "test-coverage": [
                    "php -dpcov.directory=. ./vendor/bin/phpunit --coverage-clover \"$COVERAGE_DIR/clover.xml\""
                ],
                "test-php": [
                    "@composer phpunit"
                ],
                "post-update-cmd": [
                    "php -r \"copy('vendor/automattic/wordbless/src/dbless-wpdb.php', 'wordpress/wp-content/db.php');\""
                ],
                "watch": [
                    "Composer\\Config::disableProcessTimeout",
                    "pnpm run watch"
                ]
            },
            "license": [
                "GPL-2.0-or-later"
            ],
            "description": "Identity Crisis.",
            "transport-options": {
                "relative": true
            }
        },
        {
            "name": "automattic/jetpack-licensing",
            "version": "dev-master",
            "dist": {
                "type": "path",
                "url": "../../packages/licensing",
                "reference": "5a34e5070dc28f9bc714c9e8c609c93027205a27"
            },
            "require": {
                "automattic/jetpack-connection": "^1.40"
            },
            "require-dev": {
                "automattic/jetpack-changelogger": "^3.1",
                "automattic/wordbless": "@dev",
                "yoast/phpunit-polyfills": "1.0.3"
            },
            "type": "jetpack-library",
            "extra": {
                "autotagger": true,
                "mirror-repo": "Automattic/jetpack-licensing",
                "textdomain": "jetpack-licensing",
                "changelogger": {
                    "link-template": "https://github.com/Automattic/jetpack-licensing/compare/v${old}...v${new}"
                },
                "branch-alias": {
                    "dev-master": "1.7.x-dev"
                }
            },
            "autoload": {
                "classmap": [
                    "src/"
                ]
            },
            "scripts": {
                "phpunit": [
                    "./vendor/phpunit/phpunit/phpunit --colors=always"
                ],
                "post-update-cmd": [
                    "php -r \"copy('vendor/automattic/wordbless/src/dbless-wpdb.php', 'wordpress/wp-content/db.php');\""
                ],
                "test-coverage": [
                    "php -dpcov.directory=. ./vendor/bin/phpunit --coverage-clover \"$COVERAGE_DIR/clover.xml\""
                ],
                "test-php": [
                    "@composer phpunit"
                ]
            },
            "license": [
                "GPL-2.0-or-later"
            ],
            "description": "Everything needed to manage Jetpack licenses client-side.",
            "transport-options": {
                "relative": true
            }
        },
        {
            "name": "automattic/jetpack-logo",
            "version": "dev-master",
            "dist": {
                "type": "path",
                "url": "../../packages/logo",
                "reference": "08461ed89e904bd3ae4ff49b6087d8a971a9e811"
            },
            "require-dev": {
                "automattic/jetpack-changelogger": "^3.1",
                "yoast/phpunit-polyfills": "1.0.3"
            },
            "type": "jetpack-library",
            "extra": {
                "autotagger": true,
                "mirror-repo": "Automattic/jetpack-logo",
                "changelogger": {
                    "link-template": "https://github.com/Automattic/jetpack-logo/compare/v${old}...v${new}"
                },
                "branch-alias": {
                    "dev-master": "1.5.x-dev"
                }
            },
            "autoload": {
                "classmap": [
                    "src/"
                ]
            },
            "scripts": {
                "phpunit": [
                    "./vendor/phpunit/phpunit/phpunit --colors=always"
                ],
                "test-coverage": [
                    "php -dpcov.directory=. ./vendor/bin/phpunit --coverage-clover \"$COVERAGE_DIR/clover.xml\""
                ],
                "test-php": [
                    "@composer phpunit"
                ]
            },
            "license": [
                "GPL-2.0-or-later"
            ],
            "description": "A logo for Jetpack",
            "transport-options": {
                "relative": true
            }
        },
        {
            "name": "automattic/jetpack-my-jetpack",
            "version": "dev-master",
            "dist": {
                "type": "path",
                "url": "../../packages/my-jetpack",
                "reference": "2037dc9cc15f93fa978682bf75a89a68fb4a5ee3"
            },
            "require": {
                "automattic/jetpack-admin-ui": "^0.2",
                "automattic/jetpack-assets": "^1.17",
                "automattic/jetpack-connection": "^1.40",
                "automattic/jetpack-licensing": "^1.7",
                "automattic/jetpack-plugins-installer": "^0.1",
                "automattic/jetpack-redirect": "^1.7"
            },
            "require-dev": {
                "automattic/jetpack-changelogger": "^3.1",
                "automattic/jetpack-constants": "^1.6",
                "automattic/wordbless": "@dev",
                "yoast/phpunit-polyfills": "1.0.3"
            },
            "type": "jetpack-library",
            "extra": {
                "autotagger": true,
                "mirror-repo": "Automattic/jetpack-my-jetpack",
                "textdomain": "jetpack-my-jetpack",
                "changelogger": {
                    "link-template": "https://github.com/Automattic/jetpack-my-jetpack/compare/${old}...${new}"
                },
                "branch-alias": {
                    "dev-master": "1.5.x-dev"
                },
                "version-constants": {
                    "::PACKAGE_VERSION": "src/class-initializer.php"
                }
            },
            "autoload": {
                "classmap": [
                    "src/",
                    "src/products"
                ]
            },
            "scripts": {
                "phpunit": [
                    "./vendor/phpunit/phpunit/phpunit --colors=always"
                ],
                "test-coverage": [
                    "php -dpcov.directory=. ./vendor/bin/phpunit --coverage-clover \"$COVERAGE_DIR/coverage.xml\"",
                    "pnpm run test -- --coverageDirectory=\"$COVERAGE_DIR\" --coverage --coverageReporters=clover"
                ],
                "test-php": [
                    "@composer phpunit"
                ],
                "test-js": [
                    "pnpm run test"
                ],
                "test-js-watch": [
                    "Composer\\Config::disableProcessTimeout",
                    "pnpm run test -- --watch"
                ],
                "build-development": [
                    "pnpm run build"
                ],
                "build-production": [
                    "NODE_ENV=production pnpm run build"
                ],
                "watch": [
                    "Composer\\Config::disableProcessTimeout",
                    "pnpm run watch"
                ],
                "post-update-cmd": [
                    "php -r \"copy('vendor/automattic/wordbless/src/dbless-wpdb.php', 'wordpress/wp-content/db.php');\""
                ]
            },
            "license": [
                "GPL-2.0-or-later"
            ],
            "description": "WP Admin page with information and configuration shared among all Jetpack stand-alone plugins",
            "transport-options": {
                "relative": true
            }
        },
        {
            "name": "automattic/jetpack-password-checker",
            "version": "dev-master",
            "dist": {
                "type": "path",
                "url": "../../packages/password-checker",
                "reference": "6af118c46cffe461382bafc8e5bf8c37cfa3db09"
            },
            "require-dev": {
                "automattic/jetpack-changelogger": "^3.1",
                "automattic/wordbless": "@dev",
                "yoast/phpunit-polyfills": "1.0.3"
            },
            "type": "jetpack-library",
            "extra": {
                "autotagger": true,
                "mirror-repo": "Automattic/jetpack-password-checker",
                "textdomain": "jetpack-password-checker",
                "changelogger": {
                    "link-template": "https://github.com/Automattic/jetpack-password-checker/compare/v${old}...v${new}"
                },
                "branch-alias": {
                    "dev-master": "0.2.x-dev"
                }
            },
            "autoload": {
                "classmap": [
                    "src/"
                ]
            },
            "scripts": {
                "phpunit": [
                    "./vendor/phpunit/phpunit/phpunit --colors=always"
                ],
                "test-coverage": [
                    "php -dpcov.directory=. ./vendor/bin/phpunit --coverage-clover \"$COVERAGE_DIR/clover.xml\""
                ],
                "test-php": [
                    "@composer phpunit"
                ],
                "post-update-cmd": [
                    "php -r \"copy('vendor/automattic/wordbless/src/dbless-wpdb.php', 'wordpress/wp-content/db.php');\""
                ]
            },
            "license": [
                "GPL-2.0-or-later"
            ],
            "description": "Password Checker.",
            "transport-options": {
                "relative": true
            }
        },
        {
            "name": "automattic/jetpack-plugins-installer",
            "version": "dev-master",
            "dist": {
                "type": "path",
                "url": "../../packages/plugins-installer",
                "reference": "cd818ad15a46c130bb1ea73a78a4826a3ef42722"
            },
            "require": {
                "automattic/jetpack-a8c-mc-stats": "^1.4"
            },
            "require-dev": {
                "automattic/jetpack-changelogger": "^3.1",
                "yoast/phpunit-polyfills": "1.0.3"
            },
            "type": "jetpack-library",
            "extra": {
                "branch-alias": {
                    "dev-master": "0.1.x-dev"
                },
                "mirror-repo": "Automattic/jetpack-plugins-installer",
                "changelogger": {
                    "link-template": "https://github.com/Automattic/jetpack-plugins-installer/compare/v${old}...v${new}"
                },
                "autotagger": true,
                "textdomain": "jetpack-plugins-installer"
            },
            "autoload": {
                "classmap": [
                    "src/"
                ]
            },
            "scripts": {
                "phpunit": [
                    "./vendor/phpunit/phpunit/phpunit --colors=always"
                ],
                "test-coverage": [
                    "php -dpcov.directory=. ./vendor/bin/phpunit --coverage-clover \"$COVERAGE_DIR/clover.xml\""
                ],
                "test-php": [
                    "@composer phpunit"
                ]
            },
            "license": [
                "GPL-2.0-or-later"
            ],
            "description": "Handle installation of plugins from WP.org",
            "transport-options": {
                "relative": true
            }
        },
        {
            "name": "automattic/jetpack-redirect",
            "version": "dev-master",
            "dist": {
                "type": "path",
                "url": "../../packages/redirect",
                "reference": "d129479662cecc04d01814529b99c5370db23bed"
            },
            "require": {
                "automattic/jetpack-status": "^1.13"
            },
            "require-dev": {
                "automattic/jetpack-changelogger": "^3.1",
                "brain/monkey": "2.6.1",
                "yoast/phpunit-polyfills": "1.0.3"
            },
            "type": "jetpack-library",
            "extra": {
                "autotagger": true,
                "mirror-repo": "Automattic/jetpack-redirect",
                "changelogger": {
                    "link-template": "https://github.com/Automattic/jetpack-redirect/compare/v${old}...v${new}"
                },
                "branch-alias": {
                    "dev-master": "1.7.x-dev"
                }
            },
            "autoload": {
                "classmap": [
                    "src/"
                ]
            },
            "scripts": {
                "phpunit": [
                    "./vendor/phpunit/phpunit/phpunit --colors=always"
                ],
                "test-coverage": [
                    "php -dpcov.directory=. ./vendor/bin/phpunit --coverage-clover \"$COVERAGE_DIR/clover.xml\""
                ],
                "test-php": [
                    "@composer phpunit"
                ]
            },
            "license": [
                "GPL-2.0-or-later"
            ],
            "description": "Utilities to build URLs to the jetpack.com/redirect/ service",
            "transport-options": {
                "relative": true
            }
        },
        {
            "name": "automattic/jetpack-roles",
            "version": "dev-master",
            "dist": {
                "type": "path",
                "url": "../../packages/roles",
                "reference": "9580de2bc0846b4c72269c6e7eceb08e039bf6ba"
            },
            "require-dev": {
                "automattic/jetpack-changelogger": "^3.1",
                "brain/monkey": "2.6.1",
                "yoast/phpunit-polyfills": "1.0.3"
            },
            "type": "jetpack-library",
            "extra": {
                "autotagger": true,
                "mirror-repo": "Automattic/jetpack-roles",
                "changelogger": {
                    "link-template": "https://github.com/Automattic/jetpack-roles/compare/v${old}...v${new}"
                },
                "branch-alias": {
                    "dev-master": "1.4.x-dev"
                }
            },
            "autoload": {
                "classmap": [
                    "src/"
                ]
            },
            "scripts": {
                "phpunit": [
                    "./vendor/phpunit/phpunit/phpunit --colors=always"
                ],
                "test-coverage": [
                    "php -dpcov.directory=. ./vendor/bin/phpunit --coverage-clover \"$COVERAGE_DIR/clover.xml\""
                ],
                "test-php": [
                    "@composer phpunit"
                ]
            },
            "license": [
                "GPL-2.0-or-later"
            ],
            "description": "Utilities, related with user roles and capabilities.",
            "transport-options": {
                "relative": true
            }
        },
        {
            "name": "automattic/jetpack-status",
            "version": "dev-master",
            "dist": {
                "type": "path",
                "url": "../../packages/status",
                "reference": "68fea42eb08b33ca63325d953864d4455f833128"
            },
            "require": {
                "automattic/jetpack-constants": "^1.6"
            },
            "require-dev": {
                "automattic/jetpack-changelogger": "^3.1",
                "brain/monkey": "2.6.1",
                "yoast/phpunit-polyfills": "1.0.3"
            },
            "type": "jetpack-library",
            "extra": {
                "autotagger": true,
                "mirror-repo": "Automattic/jetpack-status",
                "changelogger": {
                    "link-template": "https://github.com/Automattic/jetpack-status/compare/v${old}...v${new}"
                },
                "branch-alias": {
                    "dev-master": "1.13.x-dev"
                }
            },
            "autoload": {
                "classmap": [
                    "src/"
                ]
            },
            "scripts": {
                "phpunit": [
                    "./vendor/phpunit/phpunit/phpunit --colors=always"
                ],
                "test-coverage": [
                    "php -dpcov.directory=. ./vendor/bin/phpunit --coverage-clover \"$COVERAGE_DIR/clover.xml\""
                ],
                "test-php": [
                    "@composer phpunit"
                ]
            },
            "license": [
                "GPL-2.0-or-later"
            ],
            "description": "Used to retrieve information about the current status of Jetpack and the site overall.",
            "transport-options": {
                "relative": true
            }
        },
        {
            "name": "automattic/jetpack-sync",
            "version": "dev-master",
            "dist": {
                "type": "path",
                "url": "../../packages/sync",
                "reference": "34f5037b0745160f82f778b9af1c0b801aa225fe"
            },
            "require": {
                "automattic/jetpack-connection": "^1.40",
                "automattic/jetpack-constants": "^1.6",
                "automattic/jetpack-identity-crisis": "^0.8",
                "automattic/jetpack-password-checker": "^0.2",
                "automattic/jetpack-roles": "^1.4",
                "automattic/jetpack-status": "^1.13"
            },
            "require-dev": {
                "automattic/jetpack-changelogger": "^3.1",
                "automattic/wordbless": "@dev",
                "yoast/phpunit-polyfills": "1.0.3"
            },
            "type": "jetpack-library",
            "extra": {
                "autotagger": true,
                "mirror-repo": "Automattic/jetpack-sync",
                "textdomain": "jetpack-sync",
                "version-constants": {
                    "::PACKAGE_VERSION": "src/class-package-version.php"
                },
                "changelogger": {
                    "link-template": "https://github.com/Automattic/jetpack-sync/compare/v${old}...v${new}"
                },
                "branch-alias": {
                    "dev-master": "1.34.x-dev"
                }
            },
            "autoload": {
                "classmap": [
                    "src/"
                ]
            },
            "scripts": {
                "phpunit": [
                    "./vendor/phpunit/phpunit/phpunit --colors=always"
                ],
                "test-coverage": [
                    "php -dpcov.directory=. ./vendor/bin/phpunit --coverage-clover \"$COVERAGE_DIR/clover.xml\""
                ],
                "test-php": [
                    "@composer phpunit"
                ],
                "post-update-cmd": [
                    "php -r \"copy('vendor/automattic/wordbless/src/dbless-wpdb.php', 'wordpress/wp-content/db.php');\""
                ]
            },
            "license": [
                "GPL-2.0-or-later"
            ],
            "description": "Everything needed to allow syncing to the WP.com infrastructure.",
            "transport-options": {
                "relative": true
            }
        }
    ],
    "packages-dev": [
        {
            "name": "automattic/jetpack-changelogger",
            "version": "dev-master",
            "dist": {
                "type": "path",
                "url": "../../packages/changelogger",
                "reference": "7818e70646db9201be1957b342f0f13449bf2c45"
            },
            "require": {
                "php": ">=5.6",
                "symfony/console": "^3.4 || ^5.2",
                "symfony/process": "^3.4 || ^5.2",
                "wikimedia/at-ease": "^1.2 || ^2.0"
            },
            "require-dev": {
                "wikimedia/testing-access-wrapper": "^1.0 || ^2.0",
                "yoast/phpunit-polyfills": "1.0.3"
            },
            "bin": [
                "bin/changelogger"
            ],
            "type": "project",
            "extra": {
                "autotagger": true,
                "branch-alias": {
                    "dev-master": "3.1.x-dev"
                },
                "mirror-repo": "Automattic/jetpack-changelogger",
                "version-constants": {
                    "::VERSION": "src/Application.php"
                },
                "changelogger": {
                    "link-template": "https://github.com/Automattic/jetpack-changelogger/compare/${old}...${new}"
                }
            },
            "autoload": {
                "psr-4": {
                    "Automattic\\Jetpack\\Changelogger\\": "src",
                    "Automattic\\Jetpack\\Changelog\\": "lib"
                }
            },
            "autoload-dev": {
                "psr-4": {
                    "Automattic\\Jetpack\\Changelogger\\Tests\\": "tests/php/includes/src",
                    "Automattic\\Jetpack\\Changelog\\Tests\\": "tests/php/includes/lib"
                }
            },
            "scripts": {
                "phpunit": [
                    "./vendor/phpunit/phpunit/phpunit --colors=always"
                ],
                "test-coverage": [
                    "php -dpcov.directory=. ./vendor/bin/phpunit --coverage-clover \"$COVERAGE_DIR/clover.xml\""
                ],
                "test-php": [
                    "@composer phpunit"
                ],
                "post-install-cmd": [
                    "[ -e vendor/bin/changelogger ] || { cd vendor/bin && ln -s ../../bin/changelogger; }"
                ],
                "post-update-cmd": [
                    "[ -e vendor/bin/changelogger ] || { cd vendor/bin && ln -s ../../bin/changelogger; }"
                ]
            },
            "license": [
                "GPL-2.0-or-later"
            ],
            "description": "Jetpack Changelogger tool. Allows for managing changelogs by dropping change files into a changelog directory with each PR.",
            "transport-options": {
                "relative": true
            }
        },
        {
            "name": "doctrine/instantiator",
            "version": "1.4.1",
            "source": {
                "type": "git",
                "url": "https://github.com/doctrine/instantiator.git",
                "reference": "10dcfce151b967d20fde1b34ae6640712c3891bc"
            },
            "dist": {
                "type": "zip",
                "url": "https://api.github.com/repos/doctrine/instantiator/zipball/10dcfce151b967d20fde1b34ae6640712c3891bc",
                "reference": "10dcfce151b967d20fde1b34ae6640712c3891bc",
                "shasum": ""
            },
            "require": {
                "php": "^7.1 || ^8.0"
            },
            "require-dev": {
                "doctrine/coding-standard": "^9",
                "ext-pdo": "*",
                "ext-phar": "*",
                "phpbench/phpbench": "^0.16 || ^1",
                "phpstan/phpstan": "^1.4",
                "phpstan/phpstan-phpunit": "^1",
                "phpunit/phpunit": "^7.5 || ^8.5 || ^9.5",
                "vimeo/psalm": "^4.22"
            },
            "type": "library",
            "autoload": {
                "psr-4": {
                    "Doctrine\\Instantiator\\": "src/Doctrine/Instantiator/"
                }
            },
            "notification-url": "https://packagist.org/downloads/",
            "license": [
                "MIT"
            ],
            "authors": [
                {
                    "name": "Marco Pivetta",
                    "email": "ocramius@gmail.com",
                    "homepage": "https://ocramius.github.io/"
                }
            ],
            "description": "A small, lightweight utility to instantiate objects in PHP without invoking their constructors",
            "homepage": "https://www.doctrine-project.org/projects/instantiator.html",
            "keywords": [
                "constructor",
                "instantiate"
            ],
            "support": {
                "issues": "https://github.com/doctrine/instantiator/issues",
                "source": "https://github.com/doctrine/instantiator/tree/1.4.1"
            },
            "funding": [
                {
                    "url": "https://www.doctrine-project.org/sponsorship.html",
                    "type": "custom"
                },
                {
                    "url": "https://www.patreon.com/phpdoctrine",
                    "type": "patreon"
                },
                {
                    "url": "https://tidelift.com/funding/github/packagist/doctrine%2Finstantiator",
                    "type": "tidelift"
                }
            ],
            "time": "2022-03-03T08:28:38+00:00"
        },
        {
            "name": "myclabs/deep-copy",
            "version": "1.11.0",
            "source": {
                "type": "git",
                "url": "https://github.com/myclabs/DeepCopy.git",
                "reference": "14daed4296fae74d9e3201d2c4925d1acb7aa614"
            },
            "dist": {
                "type": "zip",
                "url": "https://api.github.com/repos/myclabs/DeepCopy/zipball/14daed4296fae74d9e3201d2c4925d1acb7aa614",
                "reference": "14daed4296fae74d9e3201d2c4925d1acb7aa614",
                "shasum": ""
            },
            "require": {
                "php": "^7.1 || ^8.0"
            },
            "conflict": {
                "doctrine/collections": "<1.6.8",
                "doctrine/common": "<2.13.3 || >=3,<3.2.2"
            },
            "require-dev": {
                "doctrine/collections": "^1.6.8",
                "doctrine/common": "^2.13.3 || ^3.2.2",
                "phpunit/phpunit": "^7.5.20 || ^8.5.23 || ^9.5.13"
            },
            "type": "library",
            "autoload": {
                "files": [
                    "src/DeepCopy/deep_copy.php"
                ],
                "psr-4": {
                    "DeepCopy\\": "src/DeepCopy/"
                }
            },
            "notification-url": "https://packagist.org/downloads/",
            "license": [
                "MIT"
            ],
            "description": "Create deep copies (clones) of your objects",
            "keywords": [
                "clone",
                "copy",
                "duplicate",
                "object",
                "object graph"
            ],
            "support": {
                "issues": "https://github.com/myclabs/DeepCopy/issues",
                "source": "https://github.com/myclabs/DeepCopy/tree/1.11.0"
            },
            "funding": [
                {
                    "url": "https://tidelift.com/funding/github/packagist/myclabs/deep-copy",
                    "type": "tidelift"
                }
            ],
            "time": "2022-03-03T13:19:32+00:00"
        },
        {
            "name": "nikic/php-parser",
            "version": "v4.13.2",
            "source": {
                "type": "git",
                "url": "https://github.com/nikic/PHP-Parser.git",
                "reference": "210577fe3cf7badcc5814d99455df46564f3c077"
            },
            "dist": {
                "type": "zip",
                "url": "https://api.github.com/repos/nikic/PHP-Parser/zipball/210577fe3cf7badcc5814d99455df46564f3c077",
                "reference": "210577fe3cf7badcc5814d99455df46564f3c077",
                "shasum": ""
            },
            "require": {
                "ext-tokenizer": "*",
                "php": ">=7.0"
            },
            "require-dev": {
                "ircmaxell/php-yacc": "^0.0.7",
                "phpunit/phpunit": "^6.5 || ^7.0 || ^8.0 || ^9.0"
            },
            "bin": [
                "bin/php-parse"
            ],
            "type": "library",
            "extra": {
                "branch-alias": {
                    "dev-master": "4.9-dev"
                }
            },
            "autoload": {
                "psr-4": {
                    "PhpParser\\": "lib/PhpParser"
                }
            },
            "notification-url": "https://packagist.org/downloads/",
            "license": [
                "BSD-3-Clause"
            ],
            "authors": [
                {
                    "name": "Nikita Popov"
                }
            ],
            "description": "A PHP parser written in PHP",
            "keywords": [
                "parser",
                "php"
            ],
            "support": {
                "issues": "https://github.com/nikic/PHP-Parser/issues",
                "source": "https://github.com/nikic/PHP-Parser/tree/v4.13.2"
            },
            "time": "2021-11-30T19:35:32+00:00"
        },
        {
            "name": "phar-io/manifest",
            "version": "2.0.3",
            "source": {
                "type": "git",
                "url": "https://github.com/phar-io/manifest.git",
                "reference": "97803eca37d319dfa7826cc2437fc020857acb53"
            },
            "dist": {
                "type": "zip",
                "url": "https://api.github.com/repos/phar-io/manifest/zipball/97803eca37d319dfa7826cc2437fc020857acb53",
                "reference": "97803eca37d319dfa7826cc2437fc020857acb53",
                "shasum": ""
            },
            "require": {
                "ext-dom": "*",
                "ext-phar": "*",
                "ext-xmlwriter": "*",
                "phar-io/version": "^3.0.1",
                "php": "^7.2 || ^8.0"
            },
            "type": "library",
            "extra": {
                "branch-alias": {
                    "dev-master": "2.0.x-dev"
                }
            },
            "autoload": {
                "classmap": [
                    "src/"
                ]
            },
            "notification-url": "https://packagist.org/downloads/",
            "license": [
                "BSD-3-Clause"
            ],
            "authors": [
                {
                    "name": "Arne Blankerts",
                    "email": "arne@blankerts.de",
                    "role": "Developer"
                },
                {
                    "name": "Sebastian Heuer",
                    "email": "sebastian@phpeople.de",
                    "role": "Developer"
                },
                {
                    "name": "Sebastian Bergmann",
                    "email": "sebastian@phpunit.de",
                    "role": "Developer"
                }
            ],
            "description": "Component for reading phar.io manifest information from a PHP Archive (PHAR)",
            "support": {
                "issues": "https://github.com/phar-io/manifest/issues",
                "source": "https://github.com/phar-io/manifest/tree/2.0.3"
            },
            "time": "2021-07-20T11:28:43+00:00"
        },
        {
            "name": "phar-io/version",
            "version": "3.2.1",
            "source": {
                "type": "git",
                "url": "https://github.com/phar-io/version.git",
                "reference": "4f7fd7836c6f332bb2933569e566a0d6c4cbed74"
            },
            "dist": {
                "type": "zip",
                "url": "https://api.github.com/repos/phar-io/version/zipball/4f7fd7836c6f332bb2933569e566a0d6c4cbed74",
                "reference": "4f7fd7836c6f332bb2933569e566a0d6c4cbed74",
                "shasum": ""
            },
            "require": {
                "php": "^7.2 || ^8.0"
            },
            "type": "library",
            "autoload": {
                "classmap": [
                    "src/"
                ]
            },
            "notification-url": "https://packagist.org/downloads/",
            "license": [
                "BSD-3-Clause"
            ],
            "authors": [
                {
                    "name": "Arne Blankerts",
                    "email": "arne@blankerts.de",
                    "role": "Developer"
                },
                {
                    "name": "Sebastian Heuer",
                    "email": "sebastian@phpeople.de",
                    "role": "Developer"
                },
                {
                    "name": "Sebastian Bergmann",
                    "email": "sebastian@phpunit.de",
                    "role": "Developer"
                }
            ],
            "description": "Library for handling version information and constraints",
            "support": {
                "issues": "https://github.com/phar-io/version/issues",
                "source": "https://github.com/phar-io/version/tree/3.2.1"
            },
            "time": "2022-02-21T01:04:05+00:00"
        },
        {
            "name": "phpdocumentor/reflection-common",
            "version": "2.2.0",
            "source": {
                "type": "git",
                "url": "https://github.com/phpDocumentor/ReflectionCommon.git",
                "reference": "1d01c49d4ed62f25aa84a747ad35d5a16924662b"
            },
            "dist": {
                "type": "zip",
                "url": "https://api.github.com/repos/phpDocumentor/ReflectionCommon/zipball/1d01c49d4ed62f25aa84a747ad35d5a16924662b",
                "reference": "1d01c49d4ed62f25aa84a747ad35d5a16924662b",
                "shasum": ""
            },
            "require": {
                "php": "^7.2 || ^8.0"
            },
            "type": "library",
            "extra": {
                "branch-alias": {
                    "dev-2.x": "2.x-dev"
                }
            },
            "autoload": {
                "psr-4": {
                    "phpDocumentor\\Reflection\\": "src/"
                }
            },
            "notification-url": "https://packagist.org/downloads/",
            "license": [
                "MIT"
            ],
            "authors": [
                {
                    "name": "Jaap van Otterdijk",
                    "email": "opensource@ijaap.nl"
                }
            ],
            "description": "Common reflection classes used by phpdocumentor to reflect the code structure",
            "homepage": "http://www.phpdoc.org",
            "keywords": [
                "FQSEN",
                "phpDocumentor",
                "phpdoc",
                "reflection",
                "static analysis"
            ],
            "support": {
                "issues": "https://github.com/phpDocumentor/ReflectionCommon/issues",
                "source": "https://github.com/phpDocumentor/ReflectionCommon/tree/2.x"
            },
            "time": "2020-06-27T09:03:43+00:00"
        },
        {
            "name": "phpdocumentor/reflection-docblock",
            "version": "5.3.0",
            "source": {
                "type": "git",
                "url": "https://github.com/phpDocumentor/ReflectionDocBlock.git",
                "reference": "622548b623e81ca6d78b721c5e029f4ce664f170"
            },
            "dist": {
                "type": "zip",
                "url": "https://api.github.com/repos/phpDocumentor/ReflectionDocBlock/zipball/622548b623e81ca6d78b721c5e029f4ce664f170",
                "reference": "622548b623e81ca6d78b721c5e029f4ce664f170",
                "shasum": ""
            },
            "require": {
                "ext-filter": "*",
                "php": "^7.2 || ^8.0",
                "phpdocumentor/reflection-common": "^2.2",
                "phpdocumentor/type-resolver": "^1.3",
                "webmozart/assert": "^1.9.1"
            },
            "require-dev": {
                "mockery/mockery": "~1.3.2",
                "psalm/phar": "^4.8"
            },
            "type": "library",
            "extra": {
                "branch-alias": {
                    "dev-master": "5.x-dev"
                }
            },
            "autoload": {
                "psr-4": {
                    "phpDocumentor\\Reflection\\": "src"
                }
            },
            "notification-url": "https://packagist.org/downloads/",
            "license": [
                "MIT"
            ],
            "authors": [
                {
                    "name": "Mike van Riel",
                    "email": "me@mikevanriel.com"
                },
                {
                    "name": "Jaap van Otterdijk",
                    "email": "account@ijaap.nl"
                }
            ],
            "description": "With this component, a library can provide support for annotations via DocBlocks or otherwise retrieve information that is embedded in a DocBlock.",
            "support": {
                "issues": "https://github.com/phpDocumentor/ReflectionDocBlock/issues",
                "source": "https://github.com/phpDocumentor/ReflectionDocBlock/tree/5.3.0"
            },
            "time": "2021-10-19T17:43:47+00:00"
        },
        {
            "name": "phpdocumentor/type-resolver",
            "version": "1.6.1",
            "source": {
                "type": "git",
                "url": "https://github.com/phpDocumentor/TypeResolver.git",
                "reference": "77a32518733312af16a44300404e945338981de3"
            },
            "dist": {
                "type": "zip",
                "url": "https://api.github.com/repos/phpDocumentor/TypeResolver/zipball/77a32518733312af16a44300404e945338981de3",
                "reference": "77a32518733312af16a44300404e945338981de3",
                "shasum": ""
            },
            "require": {
                "php": "^7.2 || ^8.0",
                "phpdocumentor/reflection-common": "^2.0"
            },
            "require-dev": {
                "ext-tokenizer": "*",
                "psalm/phar": "^4.8"
            },
            "type": "library",
            "extra": {
                "branch-alias": {
                    "dev-1.x": "1.x-dev"
                }
            },
            "autoload": {
                "psr-4": {
                    "phpDocumentor\\Reflection\\": "src"
                }
            },
            "notification-url": "https://packagist.org/downloads/",
            "license": [
                "MIT"
            ],
            "authors": [
                {
                    "name": "Mike van Riel",
                    "email": "me@mikevanriel.com"
                }
            ],
            "description": "A PSR-5 based resolver of Class names, Types and Structural Element Names",
            "support": {
                "issues": "https://github.com/phpDocumentor/TypeResolver/issues",
                "source": "https://github.com/phpDocumentor/TypeResolver/tree/1.6.1"
            },
            "time": "2022-03-15T21:29:03+00:00"
        },
        {
            "name": "phpspec/prophecy",
            "version": "v1.15.0",
            "source": {
                "type": "git",
                "url": "https://github.com/phpspec/prophecy.git",
                "reference": "bbcd7380b0ebf3961ee21409db7b38bc31d69a13"
            },
            "dist": {
                "type": "zip",
                "url": "https://api.github.com/repos/phpspec/prophecy/zipball/bbcd7380b0ebf3961ee21409db7b38bc31d69a13",
                "reference": "bbcd7380b0ebf3961ee21409db7b38bc31d69a13",
                "shasum": ""
            },
            "require": {
                "doctrine/instantiator": "^1.2",
                "php": "^7.2 || ~8.0, <8.2",
                "phpdocumentor/reflection-docblock": "^5.2",
                "sebastian/comparator": "^3.0 || ^4.0",
                "sebastian/recursion-context": "^3.0 || ^4.0"
            },
            "require-dev": {
                "phpspec/phpspec": "^6.0 || ^7.0",
                "phpunit/phpunit": "^8.0 || ^9.0"
            },
            "type": "library",
            "extra": {
                "branch-alias": {
                    "dev-master": "1.x-dev"
                }
            },
            "autoload": {
                "psr-4": {
                    "Prophecy\\": "src/Prophecy"
                }
            },
            "notification-url": "https://packagist.org/downloads/",
            "license": [
                "MIT"
            ],
            "authors": [
                {
                    "name": "Konstantin Kudryashov",
                    "email": "ever.zet@gmail.com",
                    "homepage": "http://everzet.com"
                },
                {
                    "name": "Marcello Duarte",
                    "email": "marcello.duarte@gmail.com"
                }
            ],
            "description": "Highly opinionated mocking framework for PHP 5.3+",
            "homepage": "https://github.com/phpspec/prophecy",
            "keywords": [
                "Double",
                "Dummy",
                "fake",
                "mock",
                "spy",
                "stub"
            ],
            "support": {
                "issues": "https://github.com/phpspec/prophecy/issues",
                "source": "https://github.com/phpspec/prophecy/tree/v1.15.0"
            },
            "time": "2021-12-08T12:19:24+00:00"
        },
        {
            "name": "phpunit/php-code-coverage",
            "version": "9.2.15",
            "source": {
                "type": "git",
                "url": "https://github.com/sebastianbergmann/php-code-coverage.git",
                "reference": "2e9da11878c4202f97915c1cb4bb1ca318a63f5f"
            },
            "dist": {
                "type": "zip",
                "url": "https://api.github.com/repos/sebastianbergmann/php-code-coverage/zipball/2e9da11878c4202f97915c1cb4bb1ca318a63f5f",
                "reference": "2e9da11878c4202f97915c1cb4bb1ca318a63f5f",
                "shasum": ""
            },
            "require": {
                "ext-dom": "*",
                "ext-libxml": "*",
                "ext-xmlwriter": "*",
                "nikic/php-parser": "^4.13.0",
                "php": ">=7.3",
                "phpunit/php-file-iterator": "^3.0.3",
                "phpunit/php-text-template": "^2.0.2",
                "sebastian/code-unit-reverse-lookup": "^2.0.2",
                "sebastian/complexity": "^2.0",
                "sebastian/environment": "^5.1.2",
                "sebastian/lines-of-code": "^1.0.3",
                "sebastian/version": "^3.0.1",
                "theseer/tokenizer": "^1.2.0"
            },
            "require-dev": {
                "phpunit/phpunit": "^9.3"
            },
            "suggest": {
                "ext-pcov": "*",
                "ext-xdebug": "*"
            },
            "type": "library",
            "extra": {
                "branch-alias": {
                    "dev-master": "9.2-dev"
                }
            },
            "autoload": {
                "classmap": [
                    "src/"
                ]
            },
            "notification-url": "https://packagist.org/downloads/",
            "license": [
                "BSD-3-Clause"
            ],
            "authors": [
                {
                    "name": "Sebastian Bergmann",
                    "email": "sebastian@phpunit.de",
                    "role": "lead"
                }
            ],
            "description": "Library that provides collection, processing, and rendering functionality for PHP code coverage information.",
            "homepage": "https://github.com/sebastianbergmann/php-code-coverage",
            "keywords": [
                "coverage",
                "testing",
                "xunit"
            ],
            "support": {
                "issues": "https://github.com/sebastianbergmann/php-code-coverage/issues",
                "source": "https://github.com/sebastianbergmann/php-code-coverage/tree/9.2.15"
            },
            "funding": [
                {
                    "url": "https://github.com/sebastianbergmann",
                    "type": "github"
                }
            ],
            "time": "2022-03-07T09:28:20+00:00"
        },
        {
            "name": "phpunit/php-file-iterator",
            "version": "3.0.6",
            "source": {
                "type": "git",
                "url": "https://github.com/sebastianbergmann/php-file-iterator.git",
                "reference": "cf1c2e7c203ac650e352f4cc675a7021e7d1b3cf"
            },
            "dist": {
                "type": "zip",
                "url": "https://api.github.com/repos/sebastianbergmann/php-file-iterator/zipball/cf1c2e7c203ac650e352f4cc675a7021e7d1b3cf",
                "reference": "cf1c2e7c203ac650e352f4cc675a7021e7d1b3cf",
                "shasum": ""
            },
            "require": {
                "php": ">=7.3"
            },
            "require-dev": {
                "phpunit/phpunit": "^9.3"
            },
            "type": "library",
            "extra": {
                "branch-alias": {
                    "dev-master": "3.0-dev"
                }
            },
            "autoload": {
                "classmap": [
                    "src/"
                ]
            },
            "notification-url": "https://packagist.org/downloads/",
            "license": [
                "BSD-3-Clause"
            ],
            "authors": [
                {
                    "name": "Sebastian Bergmann",
                    "email": "sebastian@phpunit.de",
                    "role": "lead"
                }
            ],
            "description": "FilterIterator implementation that filters files based on a list of suffixes.",
            "homepage": "https://github.com/sebastianbergmann/php-file-iterator/",
            "keywords": [
                "filesystem",
                "iterator"
            ],
            "support": {
                "issues": "https://github.com/sebastianbergmann/php-file-iterator/issues",
                "source": "https://github.com/sebastianbergmann/php-file-iterator/tree/3.0.6"
            },
            "funding": [
                {
                    "url": "https://github.com/sebastianbergmann",
                    "type": "github"
                }
            ],
            "time": "2021-12-02T12:48:52+00:00"
        },
        {
            "name": "phpunit/php-invoker",
            "version": "3.1.1",
            "source": {
                "type": "git",
                "url": "https://github.com/sebastianbergmann/php-invoker.git",
                "reference": "5a10147d0aaf65b58940a0b72f71c9ac0423cc67"
            },
            "dist": {
                "type": "zip",
                "url": "https://api.github.com/repos/sebastianbergmann/php-invoker/zipball/5a10147d0aaf65b58940a0b72f71c9ac0423cc67",
                "reference": "5a10147d0aaf65b58940a0b72f71c9ac0423cc67",
                "shasum": ""
            },
            "require": {
                "php": ">=7.3"
            },
            "require-dev": {
                "ext-pcntl": "*",
                "phpunit/phpunit": "^9.3"
            },
            "suggest": {
                "ext-pcntl": "*"
            },
            "type": "library",
            "extra": {
                "branch-alias": {
                    "dev-master": "3.1-dev"
                }
            },
            "autoload": {
                "classmap": [
                    "src/"
                ]
            },
            "notification-url": "https://packagist.org/downloads/",
            "license": [
                "BSD-3-Clause"
            ],
            "authors": [
                {
                    "name": "Sebastian Bergmann",
                    "email": "sebastian@phpunit.de",
                    "role": "lead"
                }
            ],
            "description": "Invoke callables with a timeout",
            "homepage": "https://github.com/sebastianbergmann/php-invoker/",
            "keywords": [
                "process"
            ],
            "support": {
                "issues": "https://github.com/sebastianbergmann/php-invoker/issues",
                "source": "https://github.com/sebastianbergmann/php-invoker/tree/3.1.1"
            },
            "funding": [
                {
                    "url": "https://github.com/sebastianbergmann",
                    "type": "github"
                }
            ],
            "time": "2020-09-28T05:58:55+00:00"
        },
        {
            "name": "phpunit/php-text-template",
            "version": "2.0.4",
            "source": {
                "type": "git",
                "url": "https://github.com/sebastianbergmann/php-text-template.git",
                "reference": "5da5f67fc95621df9ff4c4e5a84d6a8a2acf7c28"
            },
            "dist": {
                "type": "zip",
                "url": "https://api.github.com/repos/sebastianbergmann/php-text-template/zipball/5da5f67fc95621df9ff4c4e5a84d6a8a2acf7c28",
                "reference": "5da5f67fc95621df9ff4c4e5a84d6a8a2acf7c28",
                "shasum": ""
            },
            "require": {
                "php": ">=7.3"
            },
            "require-dev": {
                "phpunit/phpunit": "^9.3"
            },
            "type": "library",
            "extra": {
                "branch-alias": {
                    "dev-master": "2.0-dev"
                }
            },
            "autoload": {
                "classmap": [
                    "src/"
                ]
            },
            "notification-url": "https://packagist.org/downloads/",
            "license": [
                "BSD-3-Clause"
            ],
            "authors": [
                {
                    "name": "Sebastian Bergmann",
                    "email": "sebastian@phpunit.de",
                    "role": "lead"
                }
            ],
            "description": "Simple template engine.",
            "homepage": "https://github.com/sebastianbergmann/php-text-template/",
            "keywords": [
                "template"
            ],
            "support": {
                "issues": "https://github.com/sebastianbergmann/php-text-template/issues",
                "source": "https://github.com/sebastianbergmann/php-text-template/tree/2.0.4"
            },
            "funding": [
                {
                    "url": "https://github.com/sebastianbergmann",
                    "type": "github"
                }
            ],
            "time": "2020-10-26T05:33:50+00:00"
        },
        {
            "name": "phpunit/php-timer",
            "version": "5.0.3",
            "source": {
                "type": "git",
                "url": "https://github.com/sebastianbergmann/php-timer.git",
                "reference": "5a63ce20ed1b5bf577850e2c4e87f4aa902afbd2"
            },
            "dist": {
                "type": "zip",
                "url": "https://api.github.com/repos/sebastianbergmann/php-timer/zipball/5a63ce20ed1b5bf577850e2c4e87f4aa902afbd2",
                "reference": "5a63ce20ed1b5bf577850e2c4e87f4aa902afbd2",
                "shasum": ""
            },
            "require": {
                "php": ">=7.3"
            },
            "require-dev": {
                "phpunit/phpunit": "^9.3"
            },
            "type": "library",
            "extra": {
                "branch-alias": {
                    "dev-master": "5.0-dev"
                }
            },
            "autoload": {
                "classmap": [
                    "src/"
                ]
            },
            "notification-url": "https://packagist.org/downloads/",
            "license": [
                "BSD-3-Clause"
            ],
            "authors": [
                {
                    "name": "Sebastian Bergmann",
                    "email": "sebastian@phpunit.de",
                    "role": "lead"
                }
            ],
            "description": "Utility class for timing",
            "homepage": "https://github.com/sebastianbergmann/php-timer/",
            "keywords": [
                "timer"
            ],
            "support": {
                "issues": "https://github.com/sebastianbergmann/php-timer/issues",
                "source": "https://github.com/sebastianbergmann/php-timer/tree/5.0.3"
            },
            "funding": [
                {
                    "url": "https://github.com/sebastianbergmann",
                    "type": "github"
                }
            ],
            "time": "2020-10-26T13:16:10+00:00"
        },
        {
            "name": "phpunit/phpunit",
            "version": "9.5.20",
            "source": {
                "type": "git",
                "url": "https://github.com/sebastianbergmann/phpunit.git",
                "reference": "12bc8879fb65aef2138b26fc633cb1e3620cffba"
            },
            "dist": {
                "type": "zip",
                "url": "https://api.github.com/repos/sebastianbergmann/phpunit/zipball/12bc8879fb65aef2138b26fc633cb1e3620cffba",
                "reference": "12bc8879fb65aef2138b26fc633cb1e3620cffba",
                "shasum": ""
            },
            "require": {
                "doctrine/instantiator": "^1.3.1",
                "ext-dom": "*",
                "ext-json": "*",
                "ext-libxml": "*",
                "ext-mbstring": "*",
                "ext-xml": "*",
                "ext-xmlwriter": "*",
                "myclabs/deep-copy": "^1.10.1",
                "phar-io/manifest": "^2.0.3",
                "phar-io/version": "^3.0.2",
                "php": ">=7.3",
                "phpspec/prophecy": "^1.12.1",
                "phpunit/php-code-coverage": "^9.2.13",
                "phpunit/php-file-iterator": "^3.0.5",
                "phpunit/php-invoker": "^3.1.1",
                "phpunit/php-text-template": "^2.0.3",
                "phpunit/php-timer": "^5.0.2",
                "sebastian/cli-parser": "^1.0.1",
                "sebastian/code-unit": "^1.0.6",
                "sebastian/comparator": "^4.0.5",
                "sebastian/diff": "^4.0.3",
                "sebastian/environment": "^5.1.3",
                "sebastian/exporter": "^4.0.3",
                "sebastian/global-state": "^5.0.1",
                "sebastian/object-enumerator": "^4.0.3",
                "sebastian/resource-operations": "^3.0.3",
                "sebastian/type": "^3.0",
                "sebastian/version": "^3.0.2"
            },
            "require-dev": {
                "ext-pdo": "*",
                "phpspec/prophecy-phpunit": "^2.0.1"
            },
            "suggest": {
                "ext-soap": "*",
                "ext-xdebug": "*"
            },
            "bin": [
                "phpunit"
            ],
            "type": "library",
            "extra": {
                "branch-alias": {
                    "dev-master": "9.5-dev"
                }
            },
            "autoload": {
                "files": [
                    "src/Framework/Assert/Functions.php"
                ],
                "classmap": [
                    "src/"
                ]
            },
            "notification-url": "https://packagist.org/downloads/",
            "license": [
                "BSD-3-Clause"
            ],
            "authors": [
                {
                    "name": "Sebastian Bergmann",
                    "email": "sebastian@phpunit.de",
                    "role": "lead"
                }
            ],
            "description": "The PHP Unit Testing framework.",
            "homepage": "https://phpunit.de/",
            "keywords": [
                "phpunit",
                "testing",
                "xunit"
            ],
            "support": {
                "issues": "https://github.com/sebastianbergmann/phpunit/issues",
                "source": "https://github.com/sebastianbergmann/phpunit/tree/9.5.20"
            },
            "funding": [
                {
                    "url": "https://phpunit.de/sponsors.html",
                    "type": "custom"
                },
                {
                    "url": "https://github.com/sebastianbergmann",
                    "type": "github"
                }
            ],
            "time": "2022-04-01T12:37:26+00:00"
        },
        {
            "name": "psr/container",
            "version": "1.1.2",
            "source": {
                "type": "git",
                "url": "https://github.com/php-fig/container.git",
                "reference": "513e0666f7216c7459170d56df27dfcefe1689ea"
            },
            "dist": {
                "type": "zip",
                "url": "https://api.github.com/repos/php-fig/container/zipball/513e0666f7216c7459170d56df27dfcefe1689ea",
                "reference": "513e0666f7216c7459170d56df27dfcefe1689ea",
                "shasum": ""
            },
            "require": {
                "php": ">=7.4.0"
            },
            "type": "library",
            "autoload": {
                "psr-4": {
                    "Psr\\Container\\": "src/"
                }
            },
            "notification-url": "https://packagist.org/downloads/",
            "license": [
                "MIT"
            ],
            "authors": [
                {
                    "name": "PHP-FIG",
                    "homepage": "https://www.php-fig.org/"
                }
            ],
            "description": "Common Container Interface (PHP FIG PSR-11)",
            "homepage": "https://github.com/php-fig/container",
            "keywords": [
                "PSR-11",
                "container",
                "container-interface",
                "container-interop",
                "psr"
            ],
            "support": {
                "issues": "https://github.com/php-fig/container/issues",
                "source": "https://github.com/php-fig/container/tree/1.1.2"
            },
            "time": "2021-11-05T16:50:12+00:00"
        },
        {
            "name": "sebastian/cli-parser",
            "version": "1.0.1",
            "source": {
                "type": "git",
                "url": "https://github.com/sebastianbergmann/cli-parser.git",
                "reference": "442e7c7e687e42adc03470c7b668bc4b2402c0b2"
            },
            "dist": {
                "type": "zip",
                "url": "https://api.github.com/repos/sebastianbergmann/cli-parser/zipball/442e7c7e687e42adc03470c7b668bc4b2402c0b2",
                "reference": "442e7c7e687e42adc03470c7b668bc4b2402c0b2",
                "shasum": ""
            },
            "require": {
                "php": ">=7.3"
            },
            "require-dev": {
                "phpunit/phpunit": "^9.3"
            },
            "type": "library",
            "extra": {
                "branch-alias": {
                    "dev-master": "1.0-dev"
                }
            },
            "autoload": {
                "classmap": [
                    "src/"
                ]
            },
            "notification-url": "https://packagist.org/downloads/",
            "license": [
                "BSD-3-Clause"
            ],
            "authors": [
                {
                    "name": "Sebastian Bergmann",
                    "email": "sebastian@phpunit.de",
                    "role": "lead"
                }
            ],
            "description": "Library for parsing CLI options",
            "homepage": "https://github.com/sebastianbergmann/cli-parser",
            "support": {
                "issues": "https://github.com/sebastianbergmann/cli-parser/issues",
                "source": "https://github.com/sebastianbergmann/cli-parser/tree/1.0.1"
            },
            "funding": [
                {
                    "url": "https://github.com/sebastianbergmann",
                    "type": "github"
                }
            ],
            "time": "2020-09-28T06:08:49+00:00"
        },
        {
            "name": "sebastian/code-unit",
            "version": "1.0.8",
            "source": {
                "type": "git",
                "url": "https://github.com/sebastianbergmann/code-unit.git",
                "reference": "1fc9f64c0927627ef78ba436c9b17d967e68e120"
            },
            "dist": {
                "type": "zip",
                "url": "https://api.github.com/repos/sebastianbergmann/code-unit/zipball/1fc9f64c0927627ef78ba436c9b17d967e68e120",
                "reference": "1fc9f64c0927627ef78ba436c9b17d967e68e120",
                "shasum": ""
            },
            "require": {
                "php": ">=7.3"
            },
            "require-dev": {
                "phpunit/phpunit": "^9.3"
            },
            "type": "library",
            "extra": {
                "branch-alias": {
                    "dev-master": "1.0-dev"
                }
            },
            "autoload": {
                "classmap": [
                    "src/"
                ]
            },
            "notification-url": "https://packagist.org/downloads/",
            "license": [
                "BSD-3-Clause"
            ],
            "authors": [
                {
                    "name": "Sebastian Bergmann",
                    "email": "sebastian@phpunit.de",
                    "role": "lead"
                }
            ],
            "description": "Collection of value objects that represent the PHP code units",
            "homepage": "https://github.com/sebastianbergmann/code-unit",
            "support": {
                "issues": "https://github.com/sebastianbergmann/code-unit/issues",
                "source": "https://github.com/sebastianbergmann/code-unit/tree/1.0.8"
            },
            "funding": [
                {
                    "url": "https://github.com/sebastianbergmann",
                    "type": "github"
                }
            ],
            "time": "2020-10-26T13:08:54+00:00"
        },
        {
            "name": "sebastian/code-unit-reverse-lookup",
            "version": "2.0.3",
            "source": {
                "type": "git",
                "url": "https://github.com/sebastianbergmann/code-unit-reverse-lookup.git",
                "reference": "ac91f01ccec49fb77bdc6fd1e548bc70f7faa3e5"
            },
            "dist": {
                "type": "zip",
                "url": "https://api.github.com/repos/sebastianbergmann/code-unit-reverse-lookup/zipball/ac91f01ccec49fb77bdc6fd1e548bc70f7faa3e5",
                "reference": "ac91f01ccec49fb77bdc6fd1e548bc70f7faa3e5",
                "shasum": ""
            },
            "require": {
                "php": ">=7.3"
            },
            "require-dev": {
                "phpunit/phpunit": "^9.3"
            },
            "type": "library",
            "extra": {
                "branch-alias": {
                    "dev-master": "2.0-dev"
                }
            },
            "autoload": {
                "classmap": [
                    "src/"
                ]
            },
            "notification-url": "https://packagist.org/downloads/",
            "license": [
                "BSD-3-Clause"
            ],
            "authors": [
                {
                    "name": "Sebastian Bergmann",
                    "email": "sebastian@phpunit.de"
                }
            ],
            "description": "Looks up which function or method a line of code belongs to",
            "homepage": "https://github.com/sebastianbergmann/code-unit-reverse-lookup/",
            "support": {
                "issues": "https://github.com/sebastianbergmann/code-unit-reverse-lookup/issues",
                "source": "https://github.com/sebastianbergmann/code-unit-reverse-lookup/tree/2.0.3"
            },
            "funding": [
                {
                    "url": "https://github.com/sebastianbergmann",
                    "type": "github"
                }
            ],
            "time": "2020-09-28T05:30:19+00:00"
        },
        {
            "name": "sebastian/comparator",
            "version": "4.0.6",
            "source": {
                "type": "git",
                "url": "https://github.com/sebastianbergmann/comparator.git",
                "reference": "55f4261989e546dc112258c7a75935a81a7ce382"
            },
            "dist": {
                "type": "zip",
                "url": "https://api.github.com/repos/sebastianbergmann/comparator/zipball/55f4261989e546dc112258c7a75935a81a7ce382",
                "reference": "55f4261989e546dc112258c7a75935a81a7ce382",
                "shasum": ""
            },
            "require": {
                "php": ">=7.3",
                "sebastian/diff": "^4.0",
                "sebastian/exporter": "^4.0"
            },
            "require-dev": {
                "phpunit/phpunit": "^9.3"
            },
            "type": "library",
            "extra": {
                "branch-alias": {
                    "dev-master": "4.0-dev"
                }
            },
            "autoload": {
                "classmap": [
                    "src/"
                ]
            },
            "notification-url": "https://packagist.org/downloads/",
            "license": [
                "BSD-3-Clause"
            ],
            "authors": [
                {
                    "name": "Sebastian Bergmann",
                    "email": "sebastian@phpunit.de"
                },
                {
                    "name": "Jeff Welch",
                    "email": "whatthejeff@gmail.com"
                },
                {
                    "name": "Volker Dusch",
                    "email": "github@wallbash.com"
                },
                {
                    "name": "Bernhard Schussek",
                    "email": "bschussek@2bepublished.at"
                }
            ],
            "description": "Provides the functionality to compare PHP values for equality",
            "homepage": "https://github.com/sebastianbergmann/comparator",
            "keywords": [
                "comparator",
                "compare",
                "equality"
            ],
            "support": {
                "issues": "https://github.com/sebastianbergmann/comparator/issues",
                "source": "https://github.com/sebastianbergmann/comparator/tree/4.0.6"
            },
            "funding": [
                {
                    "url": "https://github.com/sebastianbergmann",
                    "type": "github"
                }
            ],
            "time": "2020-10-26T15:49:45+00:00"
        },
        {
            "name": "sebastian/complexity",
            "version": "2.0.2",
            "source": {
                "type": "git",
                "url": "https://github.com/sebastianbergmann/complexity.git",
                "reference": "739b35e53379900cc9ac327b2147867b8b6efd88"
            },
            "dist": {
                "type": "zip",
                "url": "https://api.github.com/repos/sebastianbergmann/complexity/zipball/739b35e53379900cc9ac327b2147867b8b6efd88",
                "reference": "739b35e53379900cc9ac327b2147867b8b6efd88",
                "shasum": ""
            },
            "require": {
                "nikic/php-parser": "^4.7",
                "php": ">=7.3"
            },
            "require-dev": {
                "phpunit/phpunit": "^9.3"
            },
            "type": "library",
            "extra": {
                "branch-alias": {
                    "dev-master": "2.0-dev"
                }
            },
            "autoload": {
                "classmap": [
                    "src/"
                ]
            },
            "notification-url": "https://packagist.org/downloads/",
            "license": [
                "BSD-3-Clause"
            ],
            "authors": [
                {
                    "name": "Sebastian Bergmann",
                    "email": "sebastian@phpunit.de",
                    "role": "lead"
                }
            ],
            "description": "Library for calculating the complexity of PHP code units",
            "homepage": "https://github.com/sebastianbergmann/complexity",
            "support": {
                "issues": "https://github.com/sebastianbergmann/complexity/issues",
                "source": "https://github.com/sebastianbergmann/complexity/tree/2.0.2"
            },
            "funding": [
                {
                    "url": "https://github.com/sebastianbergmann",
                    "type": "github"
                }
            ],
            "time": "2020-10-26T15:52:27+00:00"
        },
        {
            "name": "sebastian/diff",
            "version": "4.0.4",
            "source": {
                "type": "git",
                "url": "https://github.com/sebastianbergmann/diff.git",
                "reference": "3461e3fccc7cfdfc2720be910d3bd73c69be590d"
            },
            "dist": {
                "type": "zip",
                "url": "https://api.github.com/repos/sebastianbergmann/diff/zipball/3461e3fccc7cfdfc2720be910d3bd73c69be590d",
                "reference": "3461e3fccc7cfdfc2720be910d3bd73c69be590d",
                "shasum": ""
            },
            "require": {
                "php": ">=7.3"
            },
            "require-dev": {
                "phpunit/phpunit": "^9.3",
                "symfony/process": "^4.2 || ^5"
            },
            "type": "library",
            "extra": {
                "branch-alias": {
                    "dev-master": "4.0-dev"
                }
            },
            "autoload": {
                "classmap": [
                    "src/"
                ]
            },
            "notification-url": "https://packagist.org/downloads/",
            "license": [
                "BSD-3-Clause"
            ],
            "authors": [
                {
                    "name": "Sebastian Bergmann",
                    "email": "sebastian@phpunit.de"
                },
                {
                    "name": "Kore Nordmann",
                    "email": "mail@kore-nordmann.de"
                }
            ],
            "description": "Diff implementation",
            "homepage": "https://github.com/sebastianbergmann/diff",
            "keywords": [
                "diff",
                "udiff",
                "unidiff",
                "unified diff"
            ],
            "support": {
                "issues": "https://github.com/sebastianbergmann/diff/issues",
                "source": "https://github.com/sebastianbergmann/diff/tree/4.0.4"
            },
            "funding": [
                {
                    "url": "https://github.com/sebastianbergmann",
                    "type": "github"
                }
            ],
            "time": "2020-10-26T13:10:38+00:00"
        },
        {
            "name": "sebastian/environment",
            "version": "5.1.4",
            "source": {
                "type": "git",
                "url": "https://github.com/sebastianbergmann/environment.git",
                "reference": "1b5dff7bb151a4db11d49d90e5408e4e938270f7"
            },
            "dist": {
                "type": "zip",
                "url": "https://api.github.com/repos/sebastianbergmann/environment/zipball/1b5dff7bb151a4db11d49d90e5408e4e938270f7",
                "reference": "1b5dff7bb151a4db11d49d90e5408e4e938270f7",
                "shasum": ""
            },
            "require": {
                "php": ">=7.3"
            },
            "require-dev": {
                "phpunit/phpunit": "^9.3"
            },
            "suggest": {
                "ext-posix": "*"
            },
            "type": "library",
            "extra": {
                "branch-alias": {
                    "dev-master": "5.1-dev"
                }
            },
            "autoload": {
                "classmap": [
                    "src/"
                ]
            },
            "notification-url": "https://packagist.org/downloads/",
            "license": [
                "BSD-3-Clause"
            ],
            "authors": [
                {
                    "name": "Sebastian Bergmann",
                    "email": "sebastian@phpunit.de"
                }
            ],
            "description": "Provides functionality to handle HHVM/PHP environments",
            "homepage": "http://www.github.com/sebastianbergmann/environment",
            "keywords": [
                "Xdebug",
                "environment",
                "hhvm"
            ],
            "support": {
                "issues": "https://github.com/sebastianbergmann/environment/issues",
                "source": "https://github.com/sebastianbergmann/environment/tree/5.1.4"
            },
            "funding": [
                {
                    "url": "https://github.com/sebastianbergmann",
                    "type": "github"
                }
            ],
            "time": "2022-04-03T09:37:03+00:00"
        },
        {
            "name": "sebastian/exporter",
            "version": "4.0.4",
            "source": {
                "type": "git",
                "url": "https://github.com/sebastianbergmann/exporter.git",
                "reference": "65e8b7db476c5dd267e65eea9cab77584d3cfff9"
            },
            "dist": {
                "type": "zip",
                "url": "https://api.github.com/repos/sebastianbergmann/exporter/zipball/65e8b7db476c5dd267e65eea9cab77584d3cfff9",
                "reference": "65e8b7db476c5dd267e65eea9cab77584d3cfff9",
                "shasum": ""
            },
            "require": {
                "php": ">=7.3",
                "sebastian/recursion-context": "^4.0"
            },
            "require-dev": {
                "ext-mbstring": "*",
                "phpunit/phpunit": "^9.3"
            },
            "type": "library",
            "extra": {
                "branch-alias": {
                    "dev-master": "4.0-dev"
                }
            },
            "autoload": {
                "classmap": [
                    "src/"
                ]
            },
            "notification-url": "https://packagist.org/downloads/",
            "license": [
                "BSD-3-Clause"
            ],
            "authors": [
                {
                    "name": "Sebastian Bergmann",
                    "email": "sebastian@phpunit.de"
                },
                {
                    "name": "Jeff Welch",
                    "email": "whatthejeff@gmail.com"
                },
                {
                    "name": "Volker Dusch",
                    "email": "github@wallbash.com"
                },
                {
                    "name": "Adam Harvey",
                    "email": "aharvey@php.net"
                },
                {
                    "name": "Bernhard Schussek",
                    "email": "bschussek@gmail.com"
                }
            ],
            "description": "Provides the functionality to export PHP variables for visualization",
            "homepage": "https://www.github.com/sebastianbergmann/exporter",
            "keywords": [
                "export",
                "exporter"
            ],
            "support": {
                "issues": "https://github.com/sebastianbergmann/exporter/issues",
                "source": "https://github.com/sebastianbergmann/exporter/tree/4.0.4"
            },
            "funding": [
                {
                    "url": "https://github.com/sebastianbergmann",
                    "type": "github"
                }
            ],
            "time": "2021-11-11T14:18:36+00:00"
        },
        {
            "name": "sebastian/global-state",
            "version": "5.0.5",
            "source": {
                "type": "git",
                "url": "https://github.com/sebastianbergmann/global-state.git",
                "reference": "0ca8db5a5fc9c8646244e629625ac486fa286bf2"
            },
            "dist": {
                "type": "zip",
                "url": "https://api.github.com/repos/sebastianbergmann/global-state/zipball/0ca8db5a5fc9c8646244e629625ac486fa286bf2",
                "reference": "0ca8db5a5fc9c8646244e629625ac486fa286bf2",
                "shasum": ""
            },
            "require": {
                "php": ">=7.3",
                "sebastian/object-reflector": "^2.0",
                "sebastian/recursion-context": "^4.0"
            },
            "require-dev": {
                "ext-dom": "*",
                "phpunit/phpunit": "^9.3"
            },
            "suggest": {
                "ext-uopz": "*"
            },
            "type": "library",
            "extra": {
                "branch-alias": {
                    "dev-master": "5.0-dev"
                }
            },
            "autoload": {
                "classmap": [
                    "src/"
                ]
            },
            "notification-url": "https://packagist.org/downloads/",
            "license": [
                "BSD-3-Clause"
            ],
            "authors": [
                {
                    "name": "Sebastian Bergmann",
                    "email": "sebastian@phpunit.de"
                }
            ],
            "description": "Snapshotting of global state",
            "homepage": "http://www.github.com/sebastianbergmann/global-state",
            "keywords": [
                "global state"
            ],
            "support": {
                "issues": "https://github.com/sebastianbergmann/global-state/issues",
                "source": "https://github.com/sebastianbergmann/global-state/tree/5.0.5"
            },
            "funding": [
                {
                    "url": "https://github.com/sebastianbergmann",
                    "type": "github"
                }
            ],
            "time": "2022-02-14T08:28:10+00:00"
        },
        {
            "name": "sebastian/lines-of-code",
            "version": "1.0.3",
            "source": {
                "type": "git",
                "url": "https://github.com/sebastianbergmann/lines-of-code.git",
                "reference": "c1c2e997aa3146983ed888ad08b15470a2e22ecc"
            },
            "dist": {
                "type": "zip",
                "url": "https://api.github.com/repos/sebastianbergmann/lines-of-code/zipball/c1c2e997aa3146983ed888ad08b15470a2e22ecc",
                "reference": "c1c2e997aa3146983ed888ad08b15470a2e22ecc",
                "shasum": ""
            },
            "require": {
                "nikic/php-parser": "^4.6",
                "php": ">=7.3"
            },
            "require-dev": {
                "phpunit/phpunit": "^9.3"
            },
            "type": "library",
            "extra": {
                "branch-alias": {
                    "dev-master": "1.0-dev"
                }
            },
            "autoload": {
                "classmap": [
                    "src/"
                ]
            },
            "notification-url": "https://packagist.org/downloads/",
            "license": [
                "BSD-3-Clause"
            ],
            "authors": [
                {
                    "name": "Sebastian Bergmann",
                    "email": "sebastian@phpunit.de",
                    "role": "lead"
                }
            ],
            "description": "Library for counting the lines of code in PHP source code",
            "homepage": "https://github.com/sebastianbergmann/lines-of-code",
            "support": {
                "issues": "https://github.com/sebastianbergmann/lines-of-code/issues",
                "source": "https://github.com/sebastianbergmann/lines-of-code/tree/1.0.3"
            },
            "funding": [
                {
                    "url": "https://github.com/sebastianbergmann",
                    "type": "github"
                }
            ],
            "time": "2020-11-28T06:42:11+00:00"
        },
        {
            "name": "sebastian/object-enumerator",
            "version": "4.0.4",
            "source": {
                "type": "git",
                "url": "https://github.com/sebastianbergmann/object-enumerator.git",
                "reference": "5c9eeac41b290a3712d88851518825ad78f45c71"
            },
            "dist": {
                "type": "zip",
                "url": "https://api.github.com/repos/sebastianbergmann/object-enumerator/zipball/5c9eeac41b290a3712d88851518825ad78f45c71",
                "reference": "5c9eeac41b290a3712d88851518825ad78f45c71",
                "shasum": ""
            },
            "require": {
                "php": ">=7.3",
                "sebastian/object-reflector": "^2.0",
                "sebastian/recursion-context": "^4.0"
            },
            "require-dev": {
                "phpunit/phpunit": "^9.3"
            },
            "type": "library",
            "extra": {
                "branch-alias": {
                    "dev-master": "4.0-dev"
                }
            },
            "autoload": {
                "classmap": [
                    "src/"
                ]
            },
            "notification-url": "https://packagist.org/downloads/",
            "license": [
                "BSD-3-Clause"
            ],
            "authors": [
                {
                    "name": "Sebastian Bergmann",
                    "email": "sebastian@phpunit.de"
                }
            ],
            "description": "Traverses array structures and object graphs to enumerate all referenced objects",
            "homepage": "https://github.com/sebastianbergmann/object-enumerator/",
            "support": {
                "issues": "https://github.com/sebastianbergmann/object-enumerator/issues",
                "source": "https://github.com/sebastianbergmann/object-enumerator/tree/4.0.4"
            },
            "funding": [
                {
                    "url": "https://github.com/sebastianbergmann",
                    "type": "github"
                }
            ],
            "time": "2020-10-26T13:12:34+00:00"
        },
        {
            "name": "sebastian/object-reflector",
            "version": "2.0.4",
            "source": {
                "type": "git",
                "url": "https://github.com/sebastianbergmann/object-reflector.git",
                "reference": "b4f479ebdbf63ac605d183ece17d8d7fe49c15c7"
            },
            "dist": {
                "type": "zip",
                "url": "https://api.github.com/repos/sebastianbergmann/object-reflector/zipball/b4f479ebdbf63ac605d183ece17d8d7fe49c15c7",
                "reference": "b4f479ebdbf63ac605d183ece17d8d7fe49c15c7",
                "shasum": ""
            },
            "require": {
                "php": ">=7.3"
            },
            "require-dev": {
                "phpunit/phpunit": "^9.3"
            },
            "type": "library",
            "extra": {
                "branch-alias": {
                    "dev-master": "2.0-dev"
                }
            },
            "autoload": {
                "classmap": [
                    "src/"
                ]
            },
            "notification-url": "https://packagist.org/downloads/",
            "license": [
                "BSD-3-Clause"
            ],
            "authors": [
                {
                    "name": "Sebastian Bergmann",
                    "email": "sebastian@phpunit.de"
                }
            ],
            "description": "Allows reflection of object attributes, including inherited and non-public ones",
            "homepage": "https://github.com/sebastianbergmann/object-reflector/",
            "support": {
                "issues": "https://github.com/sebastianbergmann/object-reflector/issues",
                "source": "https://github.com/sebastianbergmann/object-reflector/tree/2.0.4"
            },
            "funding": [
                {
                    "url": "https://github.com/sebastianbergmann",
                    "type": "github"
                }
            ],
            "time": "2020-10-26T13:14:26+00:00"
        },
        {
            "name": "sebastian/recursion-context",
            "version": "4.0.4",
            "source": {
                "type": "git",
                "url": "https://github.com/sebastianbergmann/recursion-context.git",
                "reference": "cd9d8cf3c5804de4341c283ed787f099f5506172"
            },
            "dist": {
                "type": "zip",
                "url": "https://api.github.com/repos/sebastianbergmann/recursion-context/zipball/cd9d8cf3c5804de4341c283ed787f099f5506172",
                "reference": "cd9d8cf3c5804de4341c283ed787f099f5506172",
                "shasum": ""
            },
            "require": {
                "php": ">=7.3"
            },
            "require-dev": {
                "phpunit/phpunit": "^9.3"
            },
            "type": "library",
            "extra": {
                "branch-alias": {
                    "dev-master": "4.0-dev"
                }
            },
            "autoload": {
                "classmap": [
                    "src/"
                ]
            },
            "notification-url": "https://packagist.org/downloads/",
            "license": [
                "BSD-3-Clause"
            ],
            "authors": [
                {
                    "name": "Sebastian Bergmann",
                    "email": "sebastian@phpunit.de"
                },
                {
                    "name": "Jeff Welch",
                    "email": "whatthejeff@gmail.com"
                },
                {
                    "name": "Adam Harvey",
                    "email": "aharvey@php.net"
                }
            ],
            "description": "Provides functionality to recursively process PHP variables",
            "homepage": "http://www.github.com/sebastianbergmann/recursion-context",
            "support": {
                "issues": "https://github.com/sebastianbergmann/recursion-context/issues",
                "source": "https://github.com/sebastianbergmann/recursion-context/tree/4.0.4"
            },
            "funding": [
                {
                    "url": "https://github.com/sebastianbergmann",
                    "type": "github"
                }
            ],
            "time": "2020-10-26T13:17:30+00:00"
        },
        {
            "name": "sebastian/resource-operations",
            "version": "3.0.3",
            "source": {
                "type": "git",
                "url": "https://github.com/sebastianbergmann/resource-operations.git",
                "reference": "0f4443cb3a1d92ce809899753bc0d5d5a8dd19a8"
            },
            "dist": {
                "type": "zip",
                "url": "https://api.github.com/repos/sebastianbergmann/resource-operations/zipball/0f4443cb3a1d92ce809899753bc0d5d5a8dd19a8",
                "reference": "0f4443cb3a1d92ce809899753bc0d5d5a8dd19a8",
                "shasum": ""
            },
            "require": {
                "php": ">=7.3"
            },
            "require-dev": {
                "phpunit/phpunit": "^9.0"
            },
            "type": "library",
            "extra": {
                "branch-alias": {
                    "dev-master": "3.0-dev"
                }
            },
            "autoload": {
                "classmap": [
                    "src/"
                ]
            },
            "notification-url": "https://packagist.org/downloads/",
            "license": [
                "BSD-3-Clause"
            ],
            "authors": [
                {
                    "name": "Sebastian Bergmann",
                    "email": "sebastian@phpunit.de"
                }
            ],
            "description": "Provides a list of PHP built-in functions that operate on resources",
            "homepage": "https://www.github.com/sebastianbergmann/resource-operations",
            "support": {
                "issues": "https://github.com/sebastianbergmann/resource-operations/issues",
                "source": "https://github.com/sebastianbergmann/resource-operations/tree/3.0.3"
            },
            "funding": [
                {
                    "url": "https://github.com/sebastianbergmann",
                    "type": "github"
                }
            ],
            "time": "2020-09-28T06:45:17+00:00"
        },
        {
            "name": "sebastian/type",
            "version": "3.0.0",
            "source": {
                "type": "git",
                "url": "https://github.com/sebastianbergmann/type.git",
                "reference": "b233b84bc4465aff7b57cf1c4bc75c86d00d6dad"
            },
            "dist": {
                "type": "zip",
                "url": "https://api.github.com/repos/sebastianbergmann/type/zipball/b233b84bc4465aff7b57cf1c4bc75c86d00d6dad",
                "reference": "b233b84bc4465aff7b57cf1c4bc75c86d00d6dad",
                "shasum": ""
            },
            "require": {
                "php": ">=7.3"
            },
            "require-dev": {
                "phpunit/phpunit": "^9.5"
            },
            "type": "library",
            "extra": {
                "branch-alias": {
                    "dev-master": "3.0-dev"
                }
            },
            "autoload": {
                "classmap": [
                    "src/"
                ]
            },
            "notification-url": "https://packagist.org/downloads/",
            "license": [
                "BSD-3-Clause"
            ],
            "authors": [
                {
                    "name": "Sebastian Bergmann",
                    "email": "sebastian@phpunit.de",
                    "role": "lead"
                }
            ],
            "description": "Collection of value objects that represent the types of the PHP type system",
            "homepage": "https://github.com/sebastianbergmann/type",
            "support": {
                "issues": "https://github.com/sebastianbergmann/type/issues",
                "source": "https://github.com/sebastianbergmann/type/tree/3.0.0"
            },
            "funding": [
                {
                    "url": "https://github.com/sebastianbergmann",
                    "type": "github"
                }
            ],
            "time": "2022-03-15T09:54:48+00:00"
        },
        {
            "name": "sebastian/version",
            "version": "3.0.2",
            "source": {
                "type": "git",
                "url": "https://github.com/sebastianbergmann/version.git",
                "reference": "c6c1022351a901512170118436c764e473f6de8c"
            },
            "dist": {
                "type": "zip",
                "url": "https://api.github.com/repos/sebastianbergmann/version/zipball/c6c1022351a901512170118436c764e473f6de8c",
                "reference": "c6c1022351a901512170118436c764e473f6de8c",
                "shasum": ""
            },
            "require": {
                "php": ">=7.3"
            },
            "type": "library",
            "extra": {
                "branch-alias": {
                    "dev-master": "3.0-dev"
                }
            },
            "autoload": {
                "classmap": [
                    "src/"
                ]
            },
            "notification-url": "https://packagist.org/downloads/",
            "license": [
                "BSD-3-Clause"
            ],
            "authors": [
                {
                    "name": "Sebastian Bergmann",
                    "email": "sebastian@phpunit.de",
                    "role": "lead"
                }
            ],
            "description": "Library that helps with managing the version number of Git-hosted PHP projects",
            "homepage": "https://github.com/sebastianbergmann/version",
            "support": {
                "issues": "https://github.com/sebastianbergmann/version/issues",
                "source": "https://github.com/sebastianbergmann/version/tree/3.0.2"
            },
            "funding": [
                {
                    "url": "https://github.com/sebastianbergmann",
                    "type": "github"
                }
            ],
            "time": "2020-09-28T06:39:44+00:00"
        },
        {
            "name": "symfony/console",
            "version": "v5.4.8",
            "source": {
                "type": "git",
                "url": "https://github.com/symfony/console.git",
                "reference": "ffe3aed36c4d60da2cf1b0a1cee6b8f2e5fa881b"
            },
            "dist": {
                "type": "zip",
                "url": "https://api.github.com/repos/symfony/console/zipball/ffe3aed36c4d60da2cf1b0a1cee6b8f2e5fa881b",
                "reference": "ffe3aed36c4d60da2cf1b0a1cee6b8f2e5fa881b",
                "shasum": ""
            },
            "require": {
                "php": ">=7.2.5",
                "symfony/deprecation-contracts": "^2.1|^3",
                "symfony/polyfill-mbstring": "~1.0",
                "symfony/polyfill-php73": "^1.9",
                "symfony/polyfill-php80": "^1.16",
                "symfony/service-contracts": "^1.1|^2|^3",
                "symfony/string": "^5.1|^6.0"
            },
            "conflict": {
                "psr/log": ">=3",
                "symfony/dependency-injection": "<4.4",
                "symfony/dotenv": "<5.1",
                "symfony/event-dispatcher": "<4.4",
                "symfony/lock": "<4.4",
                "symfony/process": "<4.4"
            },
            "provide": {
                "psr/log-implementation": "1.0|2.0"
            },
            "require-dev": {
                "psr/log": "^1|^2",
                "symfony/config": "^4.4|^5.0|^6.0",
                "symfony/dependency-injection": "^4.4|^5.0|^6.0",
                "symfony/event-dispatcher": "^4.4|^5.0|^6.0",
                "symfony/lock": "^4.4|^5.0|^6.0",
                "symfony/process": "^4.4|^5.0|^6.0",
                "symfony/var-dumper": "^4.4|^5.0|^6.0"
            },
            "suggest": {
                "psr/log": "For using the console logger",
                "symfony/event-dispatcher": "",
                "symfony/lock": "",
                "symfony/process": ""
            },
            "type": "library",
            "autoload": {
                "psr-4": {
                    "Symfony\\Component\\Console\\": ""
                },
                "exclude-from-classmap": [
                    "/Tests/"
                ]
            },
            "notification-url": "https://packagist.org/downloads/",
            "license": [
                "MIT"
            ],
            "authors": [
                {
                    "name": "Fabien Potencier",
                    "email": "fabien@symfony.com"
                },
                {
                    "name": "Symfony Community",
                    "homepage": "https://symfony.com/contributors"
                }
            ],
            "description": "Eases the creation of beautiful and testable command line interfaces",
            "homepage": "https://symfony.com",
            "keywords": [
                "cli",
                "command line",
                "console",
                "terminal"
            ],
            "support": {
                "source": "https://github.com/symfony/console/tree/v5.4.8"
            },
            "funding": [
                {
                    "url": "https://symfony.com/sponsor",
                    "type": "custom"
                },
                {
                    "url": "https://github.com/fabpot",
                    "type": "github"
                },
                {
                    "url": "https://tidelift.com/funding/github/packagist/symfony/symfony",
                    "type": "tidelift"
                }
            ],
            "time": "2022-04-12T16:02:29+00:00"
        },
        {
            "name": "symfony/deprecation-contracts",
            "version": "v2.5.1",
            "source": {
                "type": "git",
                "url": "https://github.com/symfony/deprecation-contracts.git",
                "reference": "e8b495ea28c1d97b5e0c121748d6f9b53d075c66"
            },
            "dist": {
                "type": "zip",
                "url": "https://api.github.com/repos/symfony/deprecation-contracts/zipball/e8b495ea28c1d97b5e0c121748d6f9b53d075c66",
                "reference": "e8b495ea28c1d97b5e0c121748d6f9b53d075c66",
                "shasum": ""
            },
            "require": {
                "php": ">=7.1"
            },
            "type": "library",
            "extra": {
                "branch-alias": {
                    "dev-main": "2.5-dev"
                },
                "thanks": {
                    "name": "symfony/contracts",
                    "url": "https://github.com/symfony/contracts"
                }
            },
            "autoload": {
                "files": [
                    "function.php"
                ]
            },
            "notification-url": "https://packagist.org/downloads/",
            "license": [
                "MIT"
            ],
            "authors": [
                {
                    "name": "Nicolas Grekas",
                    "email": "p@tchwork.com"
                },
                {
                    "name": "Symfony Community",
                    "homepage": "https://symfony.com/contributors"
                }
            ],
            "description": "A generic function and convention to trigger deprecation notices",
            "homepage": "https://symfony.com",
            "support": {
                "source": "https://github.com/symfony/deprecation-contracts/tree/v2.5.1"
            },
            "funding": [
                {
                    "url": "https://symfony.com/sponsor",
                    "type": "custom"
                },
                {
                    "url": "https://github.com/fabpot",
                    "type": "github"
                },
                {
                    "url": "https://tidelift.com/funding/github/packagist/symfony/symfony",
                    "type": "tidelift"
                }
            ],
            "time": "2022-01-02T09:53:40+00:00"
        },
        {
            "name": "symfony/polyfill-ctype",
            "version": "v1.25.0",
            "source": {
                "type": "git",
                "url": "https://github.com/symfony/polyfill-ctype.git",
                "reference": "30885182c981ab175d4d034db0f6f469898070ab"
            },
            "dist": {
                "type": "zip",
                "url": "https://api.github.com/repos/symfony/polyfill-ctype/zipball/30885182c981ab175d4d034db0f6f469898070ab",
                "reference": "30885182c981ab175d4d034db0f6f469898070ab",
                "shasum": ""
            },
            "require": {
                "php": ">=7.1"
            },
            "provide": {
                "ext-ctype": "*"
            },
            "suggest": {
                "ext-ctype": "For best performance"
            },
            "type": "library",
            "extra": {
                "branch-alias": {
                    "dev-main": "1.23-dev"
                },
                "thanks": {
                    "name": "symfony/polyfill",
                    "url": "https://github.com/symfony/polyfill"
                }
            },
            "autoload": {
                "files": [
                    "bootstrap.php"
                ],
                "psr-4": {
                    "Symfony\\Polyfill\\Ctype\\": ""
                }
            },
            "notification-url": "https://packagist.org/downloads/",
            "license": [
                "MIT"
            ],
            "authors": [
                {
                    "name": "Gert de Pagter",
                    "email": "BackEndTea@gmail.com"
                },
                {
                    "name": "Symfony Community",
                    "homepage": "https://symfony.com/contributors"
                }
            ],
            "description": "Symfony polyfill for ctype functions",
            "homepage": "https://symfony.com",
            "keywords": [
                "compatibility",
                "ctype",
                "polyfill",
                "portable"
            ],
            "support": {
                "source": "https://github.com/symfony/polyfill-ctype/tree/v1.25.0"
            },
            "funding": [
                {
                    "url": "https://symfony.com/sponsor",
                    "type": "custom"
                },
                {
                    "url": "https://github.com/fabpot",
                    "type": "github"
                },
                {
                    "url": "https://tidelift.com/funding/github/packagist/symfony/symfony",
                    "type": "tidelift"
                }
            ],
            "time": "2021-10-20T20:35:02+00:00"
        },
        {
            "name": "symfony/polyfill-intl-grapheme",
            "version": "v1.25.0",
            "source": {
                "type": "git",
                "url": "https://github.com/symfony/polyfill-intl-grapheme.git",
                "reference": "81b86b50cf841a64252b439e738e97f4a34e2783"
            },
            "dist": {
                "type": "zip",
                "url": "https://api.github.com/repos/symfony/polyfill-intl-grapheme/zipball/81b86b50cf841a64252b439e738e97f4a34e2783",
                "reference": "81b86b50cf841a64252b439e738e97f4a34e2783",
                "shasum": ""
            },
            "require": {
                "php": ">=7.1"
            },
            "suggest": {
                "ext-intl": "For best performance"
            },
            "type": "library",
            "extra": {
                "branch-alias": {
                    "dev-main": "1.23-dev"
                },
                "thanks": {
                    "name": "symfony/polyfill",
                    "url": "https://github.com/symfony/polyfill"
                }
            },
            "autoload": {
                "files": [
                    "bootstrap.php"
                ],
                "psr-4": {
                    "Symfony\\Polyfill\\Intl\\Grapheme\\": ""
                }
            },
            "notification-url": "https://packagist.org/downloads/",
            "license": [
                "MIT"
            ],
            "authors": [
                {
                    "name": "Nicolas Grekas",
                    "email": "p@tchwork.com"
                },
                {
                    "name": "Symfony Community",
                    "homepage": "https://symfony.com/contributors"
                }
            ],
            "description": "Symfony polyfill for intl's grapheme_* functions",
            "homepage": "https://symfony.com",
            "keywords": [
                "compatibility",
                "grapheme",
                "intl",
                "polyfill",
                "portable",
                "shim"
            ],
            "support": {
                "source": "https://github.com/symfony/polyfill-intl-grapheme/tree/v1.25.0"
            },
            "funding": [
                {
                    "url": "https://symfony.com/sponsor",
                    "type": "custom"
                },
                {
                    "url": "https://github.com/fabpot",
                    "type": "github"
                },
                {
                    "url": "https://tidelift.com/funding/github/packagist/symfony/symfony",
                    "type": "tidelift"
                }
            ],
            "time": "2021-11-23T21:10:46+00:00"
        },
        {
            "name": "symfony/polyfill-intl-normalizer",
            "version": "v1.25.0",
            "source": {
                "type": "git",
                "url": "https://github.com/symfony/polyfill-intl-normalizer.git",
                "reference": "8590a5f561694770bdcd3f9b5c69dde6945028e8"
            },
            "dist": {
                "type": "zip",
                "url": "https://api.github.com/repos/symfony/polyfill-intl-normalizer/zipball/8590a5f561694770bdcd3f9b5c69dde6945028e8",
                "reference": "8590a5f561694770bdcd3f9b5c69dde6945028e8",
                "shasum": ""
            },
            "require": {
                "php": ">=7.1"
            },
            "suggest": {
                "ext-intl": "For best performance"
            },
            "type": "library",
            "extra": {
                "branch-alias": {
                    "dev-main": "1.23-dev"
                },
                "thanks": {
                    "name": "symfony/polyfill",
                    "url": "https://github.com/symfony/polyfill"
                }
            },
            "autoload": {
                "files": [
                    "bootstrap.php"
                ],
                "psr-4": {
                    "Symfony\\Polyfill\\Intl\\Normalizer\\": ""
                },
                "classmap": [
                    "Resources/stubs"
                ]
            },
            "notification-url": "https://packagist.org/downloads/",
            "license": [
                "MIT"
            ],
            "authors": [
                {
                    "name": "Nicolas Grekas",
                    "email": "p@tchwork.com"
                },
                {
                    "name": "Symfony Community",
                    "homepage": "https://symfony.com/contributors"
                }
            ],
            "description": "Symfony polyfill for intl's Normalizer class and related functions",
            "homepage": "https://symfony.com",
            "keywords": [
                "compatibility",
                "intl",
                "normalizer",
                "polyfill",
                "portable",
                "shim"
            ],
            "support": {
                "source": "https://github.com/symfony/polyfill-intl-normalizer/tree/v1.25.0"
            },
            "funding": [
                {
                    "url": "https://symfony.com/sponsor",
                    "type": "custom"
                },
                {
                    "url": "https://github.com/fabpot",
                    "type": "github"
                },
                {
                    "url": "https://tidelift.com/funding/github/packagist/symfony/symfony",
                    "type": "tidelift"
                }
            ],
            "time": "2021-02-19T12:13:01+00:00"
        },
        {
            "name": "symfony/polyfill-mbstring",
            "version": "v1.25.0",
            "source": {
                "type": "git",
                "url": "https://github.com/symfony/polyfill-mbstring.git",
                "reference": "0abb51d2f102e00a4eefcf46ba7fec406d245825"
            },
            "dist": {
                "type": "zip",
                "url": "https://api.github.com/repos/symfony/polyfill-mbstring/zipball/0abb51d2f102e00a4eefcf46ba7fec406d245825",
                "reference": "0abb51d2f102e00a4eefcf46ba7fec406d245825",
                "shasum": ""
            },
            "require": {
                "php": ">=7.1"
            },
            "provide": {
                "ext-mbstring": "*"
            },
            "suggest": {
                "ext-mbstring": "For best performance"
            },
            "type": "library",
            "extra": {
                "branch-alias": {
                    "dev-main": "1.23-dev"
                },
                "thanks": {
                    "name": "symfony/polyfill",
                    "url": "https://github.com/symfony/polyfill"
                }
            },
            "autoload": {
                "files": [
                    "bootstrap.php"
                ],
                "psr-4": {
                    "Symfony\\Polyfill\\Mbstring\\": ""
                }
            },
            "notification-url": "https://packagist.org/downloads/",
            "license": [
                "MIT"
            ],
            "authors": [
                {
                    "name": "Nicolas Grekas",
                    "email": "p@tchwork.com"
                },
                {
                    "name": "Symfony Community",
                    "homepage": "https://symfony.com/contributors"
                }
            ],
            "description": "Symfony polyfill for the Mbstring extension",
            "homepage": "https://symfony.com",
            "keywords": [
                "compatibility",
                "mbstring",
                "polyfill",
                "portable",
                "shim"
            ],
            "support": {
                "source": "https://github.com/symfony/polyfill-mbstring/tree/v1.25.0"
            },
            "funding": [
                {
                    "url": "https://symfony.com/sponsor",
                    "type": "custom"
                },
                {
                    "url": "https://github.com/fabpot",
                    "type": "github"
                },
                {
                    "url": "https://tidelift.com/funding/github/packagist/symfony/symfony",
                    "type": "tidelift"
                }
            ],
            "time": "2021-11-30T18:21:41+00:00"
        },
        {
            "name": "symfony/polyfill-php73",
            "version": "v1.25.0",
            "source": {
                "type": "git",
                "url": "https://github.com/symfony/polyfill-php73.git",
                "reference": "cc5db0e22b3cb4111010e48785a97f670b350ca5"
            },
            "dist": {
                "type": "zip",
                "url": "https://api.github.com/repos/symfony/polyfill-php73/zipball/cc5db0e22b3cb4111010e48785a97f670b350ca5",
                "reference": "cc5db0e22b3cb4111010e48785a97f670b350ca5",
                "shasum": ""
            },
            "require": {
                "php": ">=7.1"
            },
            "type": "library",
            "extra": {
                "branch-alias": {
                    "dev-main": "1.23-dev"
                },
                "thanks": {
                    "name": "symfony/polyfill",
                    "url": "https://github.com/symfony/polyfill"
                }
            },
            "autoload": {
                "files": [
                    "bootstrap.php"
                ],
                "psr-4": {
                    "Symfony\\Polyfill\\Php73\\": ""
                },
                "classmap": [
                    "Resources/stubs"
                ]
            },
            "notification-url": "https://packagist.org/downloads/",
            "license": [
                "MIT"
            ],
            "authors": [
                {
                    "name": "Nicolas Grekas",
                    "email": "p@tchwork.com"
                },
                {
                    "name": "Symfony Community",
                    "homepage": "https://symfony.com/contributors"
                }
            ],
            "description": "Symfony polyfill backporting some PHP 7.3+ features to lower PHP versions",
            "homepage": "https://symfony.com",
            "keywords": [
                "compatibility",
                "polyfill",
                "portable",
                "shim"
            ],
            "support": {
                "source": "https://github.com/symfony/polyfill-php73/tree/v1.25.0"
            },
            "funding": [
                {
                    "url": "https://symfony.com/sponsor",
                    "type": "custom"
                },
                {
                    "url": "https://github.com/fabpot",
                    "type": "github"
                },
                {
                    "url": "https://tidelift.com/funding/github/packagist/symfony/symfony",
                    "type": "tidelift"
                }
            ],
            "time": "2021-06-05T21:20:04+00:00"
        },
        {
            "name": "symfony/polyfill-php80",
            "version": "v1.25.0",
            "source": {
                "type": "git",
                "url": "https://github.com/symfony/polyfill-php80.git",
                "reference": "4407588e0d3f1f52efb65fbe92babe41f37fe50c"
            },
            "dist": {
                "type": "zip",
                "url": "https://api.github.com/repos/symfony/polyfill-php80/zipball/4407588e0d3f1f52efb65fbe92babe41f37fe50c",
                "reference": "4407588e0d3f1f52efb65fbe92babe41f37fe50c",
                "shasum": ""
            },
            "require": {
                "php": ">=7.1"
            },
            "type": "library",
            "extra": {
                "branch-alias": {
                    "dev-main": "1.23-dev"
                },
                "thanks": {
                    "name": "symfony/polyfill",
                    "url": "https://github.com/symfony/polyfill"
                }
            },
            "autoload": {
                "files": [
                    "bootstrap.php"
                ],
                "psr-4": {
                    "Symfony\\Polyfill\\Php80\\": ""
                },
                "classmap": [
                    "Resources/stubs"
                ]
            },
            "notification-url": "https://packagist.org/downloads/",
            "license": [
                "MIT"
            ],
            "authors": [
                {
                    "name": "Ion Bazan",
                    "email": "ion.bazan@gmail.com"
                },
                {
                    "name": "Nicolas Grekas",
                    "email": "p@tchwork.com"
                },
                {
                    "name": "Symfony Community",
                    "homepage": "https://symfony.com/contributors"
                }
            ],
            "description": "Symfony polyfill backporting some PHP 8.0+ features to lower PHP versions",
            "homepage": "https://symfony.com",
            "keywords": [
                "compatibility",
                "polyfill",
                "portable",
                "shim"
            ],
            "support": {
                "source": "https://github.com/symfony/polyfill-php80/tree/v1.25.0"
            },
            "funding": [
                {
                    "url": "https://symfony.com/sponsor",
                    "type": "custom"
                },
                {
                    "url": "https://github.com/fabpot",
                    "type": "github"
                },
                {
                    "url": "https://tidelift.com/funding/github/packagist/symfony/symfony",
                    "type": "tidelift"
                }
            ],
            "time": "2022-03-04T08:16:47+00:00"
        },
        {
            "name": "symfony/process",
            "version": "v5.4.8",
            "source": {
                "type": "git",
                "url": "https://github.com/symfony/process.git",
                "reference": "597f3fff8e3e91836bb0bd38f5718b56ddbde2f3"
            },
            "dist": {
                "type": "zip",
                "url": "https://api.github.com/repos/symfony/process/zipball/597f3fff8e3e91836bb0bd38f5718b56ddbde2f3",
                "reference": "597f3fff8e3e91836bb0bd38f5718b56ddbde2f3",
                "shasum": ""
            },
            "require": {
                "php": ">=7.2.5",
                "symfony/polyfill-php80": "^1.16"
            },
            "type": "library",
            "autoload": {
                "psr-4": {
                    "Symfony\\Component\\Process\\": ""
                },
                "exclude-from-classmap": [
                    "/Tests/"
                ]
            },
            "notification-url": "https://packagist.org/downloads/",
            "license": [
                "MIT"
            ],
            "authors": [
                {
                    "name": "Fabien Potencier",
                    "email": "fabien@symfony.com"
                },
                {
                    "name": "Symfony Community",
                    "homepage": "https://symfony.com/contributors"
                }
            ],
            "description": "Executes commands in sub-processes",
            "homepage": "https://symfony.com",
            "support": {
                "source": "https://github.com/symfony/process/tree/v5.4.8"
            },
            "funding": [
                {
                    "url": "https://symfony.com/sponsor",
                    "type": "custom"
                },
                {
                    "url": "https://github.com/fabpot",
                    "type": "github"
                },
                {
                    "url": "https://tidelift.com/funding/github/packagist/symfony/symfony",
                    "type": "tidelift"
                }
            ],
            "time": "2022-04-08T05:07:18+00:00"
        },
        {
            "name": "symfony/service-contracts",
            "version": "v2.5.1",
            "source": {
                "type": "git",
                "url": "https://github.com/symfony/service-contracts.git",
                "reference": "24d9dc654b83e91aa59f9d167b131bc3b5bea24c"
            },
            "dist": {
                "type": "zip",
                "url": "https://api.github.com/repos/symfony/service-contracts/zipball/24d9dc654b83e91aa59f9d167b131bc3b5bea24c",
                "reference": "24d9dc654b83e91aa59f9d167b131bc3b5bea24c",
                "shasum": ""
            },
            "require": {
                "php": ">=7.2.5",
                "psr/container": "^1.1",
                "symfony/deprecation-contracts": "^2.1|^3"
            },
            "conflict": {
                "ext-psr": "<1.1|>=2"
            },
            "suggest": {
                "symfony/service-implementation": ""
            },
            "type": "library",
            "extra": {
                "branch-alias": {
                    "dev-main": "2.5-dev"
                },
                "thanks": {
                    "name": "symfony/contracts",
                    "url": "https://github.com/symfony/contracts"
                }
            },
            "autoload": {
                "psr-4": {
                    "Symfony\\Contracts\\Service\\": ""
                }
            },
            "notification-url": "https://packagist.org/downloads/",
            "license": [
                "MIT"
            ],
            "authors": [
                {
                    "name": "Nicolas Grekas",
                    "email": "p@tchwork.com"
                },
                {
                    "name": "Symfony Community",
                    "homepage": "https://symfony.com/contributors"
                }
            ],
            "description": "Generic abstractions related to writing services",
            "homepage": "https://symfony.com",
            "keywords": [
                "abstractions",
                "contracts",
                "decoupling",
                "interfaces",
                "interoperability",
                "standards"
            ],
            "support": {
                "source": "https://github.com/symfony/service-contracts/tree/v2.5.1"
            },
            "funding": [
                {
                    "url": "https://symfony.com/sponsor",
                    "type": "custom"
                },
                {
                    "url": "https://github.com/fabpot",
                    "type": "github"
                },
                {
                    "url": "https://tidelift.com/funding/github/packagist/symfony/symfony",
                    "type": "tidelift"
                }
            ],
            "time": "2022-03-13T20:07:29+00:00"
        },
        {
            "name": "symfony/string",
            "version": "v5.4.8",
            "source": {
                "type": "git",
                "url": "https://github.com/symfony/string.git",
                "reference": "3c061a76bff6d6ea427d85e12ad1bb8ed8cd43e8"
            },
            "dist": {
                "type": "zip",
                "url": "https://api.github.com/repos/symfony/string/zipball/3c061a76bff6d6ea427d85e12ad1bb8ed8cd43e8",
                "reference": "3c061a76bff6d6ea427d85e12ad1bb8ed8cd43e8",
                "shasum": ""
            },
            "require": {
                "php": ">=7.2.5",
                "symfony/polyfill-ctype": "~1.8",
                "symfony/polyfill-intl-grapheme": "~1.0",
                "symfony/polyfill-intl-normalizer": "~1.0",
                "symfony/polyfill-mbstring": "~1.0",
                "symfony/polyfill-php80": "~1.15"
            },
            "conflict": {
                "symfony/translation-contracts": ">=3.0"
            },
            "require-dev": {
                "symfony/error-handler": "^4.4|^5.0|^6.0",
                "symfony/http-client": "^4.4|^5.0|^6.0",
                "symfony/translation-contracts": "^1.1|^2",
                "symfony/var-exporter": "^4.4|^5.0|^6.0"
            },
            "type": "library",
            "autoload": {
                "files": [
                    "Resources/functions.php"
                ],
                "psr-4": {
                    "Symfony\\Component\\String\\": ""
                },
                "exclude-from-classmap": [
                    "/Tests/"
                ]
            },
            "notification-url": "https://packagist.org/downloads/",
            "license": [
                "MIT"
            ],
            "authors": [
                {
                    "name": "Nicolas Grekas",
                    "email": "p@tchwork.com"
                },
                {
                    "name": "Symfony Community",
                    "homepage": "https://symfony.com/contributors"
                }
            ],
            "description": "Provides an object-oriented API to strings and deals with bytes, UTF-8 code points and grapheme clusters in a unified way",
            "homepage": "https://symfony.com",
            "keywords": [
                "grapheme",
                "i18n",
                "string",
                "unicode",
                "utf-8",
                "utf8"
            ],
            "support": {
                "source": "https://github.com/symfony/string/tree/v5.4.8"
            },
            "funding": [
                {
                    "url": "https://symfony.com/sponsor",
                    "type": "custom"
                },
                {
                    "url": "https://github.com/fabpot",
                    "type": "github"
                },
                {
                    "url": "https://tidelift.com/funding/github/packagist/symfony/symfony",
                    "type": "tidelift"
                }
            ],
            "time": "2022-04-19T10:40:37+00:00"
        },
        {
            "name": "theseer/tokenizer",
            "version": "1.2.1",
            "source": {
                "type": "git",
                "url": "https://github.com/theseer/tokenizer.git",
                "reference": "34a41e998c2183e22995f158c581e7b5e755ab9e"
            },
            "dist": {
                "type": "zip",
                "url": "https://api.github.com/repos/theseer/tokenizer/zipball/34a41e998c2183e22995f158c581e7b5e755ab9e",
                "reference": "34a41e998c2183e22995f158c581e7b5e755ab9e",
                "shasum": ""
            },
            "require": {
                "ext-dom": "*",
                "ext-tokenizer": "*",
                "ext-xmlwriter": "*",
                "php": "^7.2 || ^8.0"
            },
            "type": "library",
            "autoload": {
                "classmap": [
                    "src/"
                ]
            },
            "notification-url": "https://packagist.org/downloads/",
            "license": [
                "BSD-3-Clause"
            ],
            "authors": [
                {
                    "name": "Arne Blankerts",
                    "email": "arne@blankerts.de",
                    "role": "Developer"
                }
            ],
            "description": "A small library for converting tokenized PHP source code into XML and potentially other formats",
            "support": {
                "issues": "https://github.com/theseer/tokenizer/issues",
                "source": "https://github.com/theseer/tokenizer/tree/1.2.1"
            },
            "funding": [
                {
                    "url": "https://github.com/theseer",
                    "type": "github"
                }
            ],
            "time": "2021-07-28T10:34:58+00:00"
        },
        {
            "name": "webmozart/assert",
            "version": "1.10.0",
            "source": {
                "type": "git",
                "url": "https://github.com/webmozarts/assert.git",
                "reference": "6964c76c7804814a842473e0c8fd15bab0f18e25"
            },
            "dist": {
                "type": "zip",
                "url": "https://api.github.com/repos/webmozarts/assert/zipball/6964c76c7804814a842473e0c8fd15bab0f18e25",
                "reference": "6964c76c7804814a842473e0c8fd15bab0f18e25",
                "shasum": ""
            },
            "require": {
                "php": "^7.2 || ^8.0",
                "symfony/polyfill-ctype": "^1.8"
            },
            "conflict": {
                "phpstan/phpstan": "<0.12.20",
                "vimeo/psalm": "<4.6.1 || 4.6.2"
            },
            "require-dev": {
                "phpunit/phpunit": "^8.5.13"
            },
            "type": "library",
            "extra": {
                "branch-alias": {
                    "dev-master": "1.10-dev"
                }
            },
            "autoload": {
                "psr-4": {
                    "Webmozart\\Assert\\": "src/"
                }
            },
            "notification-url": "https://packagist.org/downloads/",
            "license": [
                "MIT"
            ],
            "authors": [
                {
                    "name": "Bernhard Schussek",
                    "email": "bschussek@gmail.com"
                }
            ],
            "description": "Assertions to validate method input/output with nice error messages.",
            "keywords": [
                "assert",
                "check",
                "validate"
            ],
            "support": {
                "issues": "https://github.com/webmozarts/assert/issues",
                "source": "https://github.com/webmozarts/assert/tree/1.10.0"
            },
            "time": "2021-03-09T10:59:23+00:00"
        },
        {
            "name": "wikimedia/at-ease",
            "version": "v2.1.0",
            "source": {
                "type": "git",
                "url": "https://github.com/wikimedia/at-ease.git",
                "reference": "e8ebaa7bb7c8a8395481a05f6dc4deaceab11c33"
            },
            "dist": {
                "type": "zip",
                "url": "https://api.github.com/repos/wikimedia/at-ease/zipball/e8ebaa7bb7c8a8395481a05f6dc4deaceab11c33",
                "reference": "e8ebaa7bb7c8a8395481a05f6dc4deaceab11c33",
                "shasum": ""
            },
            "require": {
                "php": ">=7.2.9"
            },
            "require-dev": {
                "mediawiki/mediawiki-codesniffer": "35.0.0",
                "mediawiki/minus-x": "1.1.1",
                "ockcyp/covers-validator": "1.3.3",
                "php-parallel-lint/php-console-highlighter": "0.5.0",
                "php-parallel-lint/php-parallel-lint": "1.2.0",
                "phpunit/phpunit": "^8.5"
            },
            "type": "library",
            "autoload": {
                "files": [
                    "src/Wikimedia/Functions.php"
                ],
                "psr-4": {
                    "Wikimedia\\AtEase\\": "src/Wikimedia/AtEase/"
                }
            },
            "notification-url": "https://packagist.org/downloads/",
            "license": [
                "GPL-2.0-or-later"
            ],
            "authors": [
                {
                    "name": "Tim Starling",
                    "email": "tstarling@wikimedia.org"
                },
                {
                    "name": "MediaWiki developers",
                    "email": "wikitech-l@lists.wikimedia.org"
                }
            ],
            "description": "Safe replacement to @ for suppressing warnings.",
            "homepage": "https://www.mediawiki.org/wiki/at-ease",
            "support": {
                "source": "https://github.com/wikimedia/at-ease/tree/v2.1.0"
            },
            "time": "2021-02-27T15:53:37+00:00"
        },
        {
            "name": "yoast/phpunit-polyfills",
            "version": "1.0.3",
            "source": {
                "type": "git",
                "url": "https://github.com/Yoast/PHPUnit-Polyfills.git",
                "reference": "5ea3536428944955f969bc764bbe09738e151ada"
            },
            "dist": {
                "type": "zip",
                "url": "https://api.github.com/repos/Yoast/PHPUnit-Polyfills/zipball/5ea3536428944955f969bc764bbe09738e151ada",
                "reference": "5ea3536428944955f969bc764bbe09738e151ada",
                "shasum": ""
            },
            "require": {
                "php": ">=5.4",
                "phpunit/phpunit": "^4.8.36 || ^5.7.21 || ^6.0 || ^7.0 || ^8.0 || ^9.0"
            },
            "require-dev": {
                "yoast/yoastcs": "^2.2.0"
            },
            "type": "library",
            "extra": {
                "branch-alias": {
                    "dev-main": "1.x-dev",
                    "dev-develop": "1.x-dev"
                }
            },
            "autoload": {
                "files": [
                    "phpunitpolyfills-autoload.php"
                ]
            },
            "notification-url": "https://packagist.org/downloads/",
            "license": [
                "BSD-3-Clause"
            ],
            "authors": [
                {
                    "name": "Team Yoast",
                    "email": "support@yoast.com",
                    "homepage": "https://yoast.com"
                },
                {
                    "name": "Contributors",
                    "homepage": "https://github.com/Yoast/PHPUnit-Polyfills/graphs/contributors"
                }
            ],
            "description": "Set of polyfills for changed PHPUnit functionality to allow for creating PHPUnit cross-version compatible tests",
            "homepage": "https://github.com/Yoast/PHPUnit-Polyfills",
            "keywords": [
                "phpunit",
                "polyfill",
                "testing"
            ],
            "support": {
                "issues": "https://github.com/Yoast/PHPUnit-Polyfills/issues",
                "source": "https://github.com/Yoast/PHPUnit-Polyfills"
            },
            "time": "2021-11-23T01:37:03+00:00"
        }
    ],
    "aliases": [],
    "minimum-stability": "dev",
    "stability-flags": {
        "automattic/jetpack-autoloader": 20,
        "automattic/jetpack-backup": 20,
        "automattic/jetpack-composer-plugin": 20
    },
    "prefer-stable": true,
    "prefer-lowest": false,
    "platform": [],
    "platform-dev": [],
    "plugin-api-version": "2.3.0"
}<|MERGE_RESOLUTION|>--- conflicted
+++ resolved
@@ -235,11 +235,7 @@
             "dist": {
                 "type": "path",
                 "url": "../../packages/backup",
-<<<<<<< HEAD
-                "reference": "da0ab3c576c3877f741679145a72fc099ec64378"
-=======
                 "reference": "8e4f046f0e964ac2d2a50afd32e60183b0fbd972"
->>>>>>> 9c00e02c
             },
             "require": {
                 "automattic/jetpack-admin-ui": "^0.2",
