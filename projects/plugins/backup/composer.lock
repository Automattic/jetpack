--- conflicted
+++ resolved
@@ -844,11 +844,7 @@
             "dist": {
                 "type": "path",
                 "url": "../../packages/sync",
-<<<<<<< HEAD
-                "reference": "c4b8a5a78345a3b9a962acc22f1c71423baabc35"
-=======
-                "reference": "1e3b9e68d3a72e8b4caa7627100fbd81a0feb52d"
->>>>>>> a9ceedd9
+                "reference": "6636c6963bb91e53ac869bcac09a523d20786172"
             },
             "require": {
                 "automattic/jetpack-connection": "^1.28",
