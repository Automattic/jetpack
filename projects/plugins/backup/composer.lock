--- conflicted
+++ resolved
@@ -4,11 +4,7 @@
         "Read more about it at https://getcomposer.org/doc/01-basic-usage.md#installing-dependencies",
         "This file is @generated automatically"
     ],
-<<<<<<< HEAD
-    "content-hash": "35feedc2e3e884b2b46433c8ca2a1219",
-=======
-    "content-hash": "5e7139a5ba5cdbdffd7ffb1965d5f6ed",
->>>>>>> 24e43a53
+    "content-hash": "d20922430e0267a35e91f8aefb7bcd20",
     "packages": [
         {
             "name": "automattic/jetpack-a8c-mc-stats",
@@ -1910,16 +1906,16 @@
         },
         {
             "name": "phpunit/phpunit",
-            "version": "9.5.4",
+            "version": "9.5.5",
             "source": {
                 "type": "git",
                 "url": "https://github.com/sebastianbergmann/phpunit.git",
-                "reference": "c73c6737305e779771147af66c96ca6a7ed8a741"
-            },
-            "dist": {
-                "type": "zip",
-                "url": "https://api.github.com/repos/sebastianbergmann/phpunit/zipball/c73c6737305e779771147af66c96ca6a7ed8a741",
-                "reference": "c73c6737305e779771147af66c96ca6a7ed8a741",
+                "reference": "89ff45ea9d70e35522fb6654a2ebc221158de276"
+            },
+            "dist": {
+                "type": "zip",
+                "url": "https://api.github.com/repos/sebastianbergmann/phpunit/zipball/89ff45ea9d70e35522fb6654a2ebc221158de276",
+                "reference": "89ff45ea9d70e35522fb6654a2ebc221158de276",
                 "shasum": ""
             },
             "require": {
@@ -1949,7 +1945,7 @@
                 "sebastian/global-state": "^5.0.1",
                 "sebastian/object-enumerator": "^4.0.3",
                 "sebastian/resource-operations": "^3.0.3",
-                "sebastian/type": "^2.3",
+                "sebastian/type": "^2.3.2",
                 "sebastian/version": "^3.0.2"
             },
             "require-dev": {
@@ -1997,7 +1993,7 @@
             ],
             "support": {
                 "issues": "https://github.com/sebastianbergmann/phpunit/issues",
-                "source": "https://github.com/sebastianbergmann/phpunit/tree/9.5.4"
+                "source": "https://github.com/sebastianbergmann/phpunit/tree/9.5.5"
             },
             "funding": [
                 {
@@ -2009,7 +2005,7 @@
                     "type": "github"
                 }
             ],
-            "time": "2021-03-23T07:16:29+00:00"
+            "time": "2021-06-05T04:49:07+00:00"
         },
         {
             "name": "psr/container",
@@ -2565,16 +2561,16 @@
         },
         {
             "name": "sebastian/global-state",
-            "version": "5.0.2",
+            "version": "5.0.3",
             "source": {
                 "type": "git",
                 "url": "https://github.com/sebastianbergmann/global-state.git",
-                "reference": "a90ccbddffa067b51f574dea6eb25d5680839455"
-            },
-            "dist": {
-                "type": "zip",
-                "url": "https://api.github.com/repos/sebastianbergmann/global-state/zipball/a90ccbddffa067b51f574dea6eb25d5680839455",
-                "reference": "a90ccbddffa067b51f574dea6eb25d5680839455",
+                "reference": "23bd5951f7ff26f12d4e3242864df3e08dec4e49"
+            },
+            "dist": {
+                "type": "zip",
+                "url": "https://api.github.com/repos/sebastianbergmann/global-state/zipball/23bd5951f7ff26f12d4e3242864df3e08dec4e49",
+                "reference": "23bd5951f7ff26f12d4e3242864df3e08dec4e49",
                 "shasum": ""
             },
             "require": {
@@ -2617,7 +2613,7 @@
             ],
             "support": {
                 "issues": "https://github.com/sebastianbergmann/global-state/issues",
-                "source": "https://github.com/sebastianbergmann/global-state/tree/5.0.2"
+                "source": "https://github.com/sebastianbergmann/global-state/tree/5.0.3"
             },
             "funding": [
                 {
@@ -2625,7 +2621,7 @@
                     "type": "github"
                 }
             ],
-            "time": "2020-10-26T15:55:19+00:00"
+            "time": "2021-06-11T13:31:12+00:00"
         },
         {
             "name": "sebastian/lines-of-code",
@@ -2916,16 +2912,16 @@
         },
         {
             "name": "sebastian/type",
-            "version": "2.3.1",
+            "version": "2.3.4",
             "source": {
                 "type": "git",
                 "url": "https://github.com/sebastianbergmann/type.git",
-                "reference": "81cd61ab7bbf2de744aba0ea61fae32f721df3d2"
-            },
-            "dist": {
-                "type": "zip",
-                "url": "https://api.github.com/repos/sebastianbergmann/type/zipball/81cd61ab7bbf2de744aba0ea61fae32f721df3d2",
-                "reference": "81cd61ab7bbf2de744aba0ea61fae32f721df3d2",
+                "reference": "b8cd8a1c753c90bc1a0f5372170e3e489136f914"
+            },
+            "dist": {
+                "type": "zip",
+                "url": "https://api.github.com/repos/sebastianbergmann/type/zipball/b8cd8a1c753c90bc1a0f5372170e3e489136f914",
+                "reference": "b8cd8a1c753c90bc1a0f5372170e3e489136f914",
                 "shasum": ""
             },
             "require": {
@@ -2960,7 +2956,7 @@
             "homepage": "https://github.com/sebastianbergmann/type",
             "support": {
                 "issues": "https://github.com/sebastianbergmann/type/issues",
-                "source": "https://github.com/sebastianbergmann/type/tree/2.3.1"
+                "source": "https://github.com/sebastianbergmann/type/tree/2.3.4"
             },
             "funding": [
                 {
@@ -2968,7 +2964,7 @@
                     "type": "github"
                 }
             ],
-            "time": "2020-10-26T13:18:59+00:00"
+            "time": "2021-06-15T12:49:02+00:00"
         },
         {
             "name": "sebastian/version",
@@ -3025,20 +3021,21 @@
         },
         {
             "name": "symfony/console",
-            "version": "v5.2.8",
+            "version": "v5.3.0",
             "source": {
                 "type": "git",
                 "url": "https://github.com/symfony/console.git",
-                "reference": "864568fdc0208b3eba3638b6000b69d2386e6768"
-            },
-            "dist": {
-                "type": "zip",
-                "url": "https://api.github.com/repos/symfony/console/zipball/864568fdc0208b3eba3638b6000b69d2386e6768",
-                "reference": "864568fdc0208b3eba3638b6000b69d2386e6768",
+                "reference": "058553870f7809087fa80fa734704a21b9bcaeb2"
+            },
+            "dist": {
+                "type": "zip",
+                "url": "https://api.github.com/repos/symfony/console/zipball/058553870f7809087fa80fa734704a21b9bcaeb2",
+                "reference": "058553870f7809087fa80fa734704a21b9bcaeb2",
                 "shasum": ""
             },
             "require": {
                 "php": ">=7.2.5",
+                "symfony/deprecation-contracts": "^2.1",
                 "symfony/polyfill-mbstring": "~1.0",
                 "symfony/polyfill-php73": "^1.8",
                 "symfony/polyfill-php80": "^1.15",
@@ -3102,7 +3099,7 @@
                 "terminal"
             ],
             "support": {
-                "source": "https://github.com/symfony/console/tree/v5.2.8"
+                "source": "https://github.com/symfony/console/tree/v5.3.0"
             },
             "funding": [
                 {
@@ -3118,7 +3115,74 @@
                     "type": "tidelift"
                 }
             ],
-            "time": "2021-05-11T15:45:21+00:00"
+            "time": "2021-05-26T17:43:10+00:00"
+        },
+        {
+            "name": "symfony/deprecation-contracts",
+            "version": "v2.4.0",
+            "source": {
+                "type": "git",
+                "url": "https://github.com/symfony/deprecation-contracts.git",
+                "reference": "5f38c8804a9e97d23e0c8d63341088cd8a22d627"
+            },
+            "dist": {
+                "type": "zip",
+                "url": "https://api.github.com/repos/symfony/deprecation-contracts/zipball/5f38c8804a9e97d23e0c8d63341088cd8a22d627",
+                "reference": "5f38c8804a9e97d23e0c8d63341088cd8a22d627",
+                "shasum": ""
+            },
+            "require": {
+                "php": ">=7.1"
+            },
+            "type": "library",
+            "extra": {
+                "branch-alias": {
+                    "dev-main": "2.4-dev"
+                },
+                "thanks": {
+                    "name": "symfony/contracts",
+                    "url": "https://github.com/symfony/contracts"
+                }
+            },
+            "autoload": {
+                "files": [
+                    "function.php"
+                ]
+            },
+            "notification-url": "https://packagist.org/downloads/",
+            "license": [
+                "MIT"
+            ],
+            "authors": [
+                {
+                    "name": "Nicolas Grekas",
+                    "email": "p@tchwork.com"
+                },
+                {
+                    "name": "Symfony Community",
+                    "homepage": "https://symfony.com/contributors"
+                }
+            ],
+            "description": "A generic function and convention to trigger deprecation notices",
+            "homepage": "https://symfony.com",
+            "support": {
+                "source": "https://github.com/symfony/deprecation-contracts/tree/v2.4.0"
+            },
+            "funding": [
+                {
+                    "url": "https://symfony.com/sponsor",
+                    "type": "custom"
+                },
+                {
+                    "url": "https://github.com/fabpot",
+                    "type": "github"
+                },
+                {
+                    "url": "https://tidelift.com/funding/github/packagist/symfony/symfony",
+                    "type": "tidelift"
+                }
+            ],
+            "time": "2021-03-23T23:28:01+00:00"
         },
         {
             "name": "symfony/polyfill-ctype",
@@ -3608,16 +3672,16 @@
         },
         {
             "name": "symfony/process",
-            "version": "v5.2.7",
+            "version": "v5.3.0",
             "source": {
                 "type": "git",
                 "url": "https://github.com/symfony/process.git",
-                "reference": "98cb8eeb72e55d4196dd1e36f1f16e7b3a9a088e"
-            },
-            "dist": {
-                "type": "zip",
-                "url": "https://api.github.com/repos/symfony/process/zipball/98cb8eeb72e55d4196dd1e36f1f16e7b3a9a088e",
-                "reference": "98cb8eeb72e55d4196dd1e36f1f16e7b3a9a088e",
+                "reference": "53e36cb1c160505cdaf1ef201501669c4c317191"
+            },
+            "dist": {
+                "type": "zip",
+                "url": "https://api.github.com/repos/symfony/process/zipball/53e36cb1c160505cdaf1ef201501669c4c317191",
+                "reference": "53e36cb1c160505cdaf1ef201501669c4c317191",
                 "shasum": ""
             },
             "require": {
@@ -3650,7 +3714,7 @@
             "description": "Executes commands in sub-processes",
             "homepage": "https://symfony.com",
             "support": {
-                "source": "https://github.com/symfony/process/tree/v5.3.0-BETA1"
+                "source": "https://github.com/symfony/process/tree/v5.3.0"
             },
             "funding": [
                 {
@@ -3666,7 +3730,7 @@
                     "type": "tidelift"
                 }
             ],
-            "time": "2021-04-08T10:27:02+00:00"
+            "time": "2021-05-26T12:52:38+00:00"
         },
         {
             "name": "symfony/service-contracts",
@@ -3749,16 +3813,16 @@
         },
         {
             "name": "symfony/string",
-            "version": "v5.2.8",
+            "version": "v5.3.0",
             "source": {
                 "type": "git",
                 "url": "https://github.com/symfony/string.git",
-                "reference": "01b35eb64cac8467c3f94cd0ce2d0d376bb7d1db"
-            },
-            "dist": {
-                "type": "zip",
-                "url": "https://api.github.com/repos/symfony/string/zipball/01b35eb64cac8467c3f94cd0ce2d0d376bb7d1db",
-                "reference": "01b35eb64cac8467c3f94cd0ce2d0d376bb7d1db",
+                "reference": "a9a0f8b6aafc5d2d1c116dcccd1573a95153515b"
+            },
+            "dist": {
+                "type": "zip",
+                "url": "https://api.github.com/repos/symfony/string/zipball/a9a0f8b6aafc5d2d1c116dcccd1573a95153515b",
+                "reference": "a9a0f8b6aafc5d2d1c116dcccd1573a95153515b",
                 "shasum": ""
             },
             "require": {
@@ -3812,7 +3876,7 @@
                 "utf8"
             ],
             "support": {
-                "source": "https://github.com/symfony/string/tree/v5.2.8"
+                "source": "https://github.com/symfony/string/tree/v5.3.0"
             },
             "funding": [
                 {
@@ -3828,7 +3892,7 @@
                     "type": "tidelift"
                 }
             ],
-            "time": "2021-05-10T14:56:10+00:00"
+            "time": "2021-05-26T17:43:10+00:00"
         },
         {
             "name": "theseer/tokenizer",
