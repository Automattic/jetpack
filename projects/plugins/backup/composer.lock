{
    "_readme": [
        "This file locks the dependencies of your project to a known state",
        "Read more about it at https://getcomposer.org/doc/01-basic-usage.md#installing-dependencies",
        "This file is @generated automatically"
    ],
<<<<<<< HEAD
    "content-hash": "7e8b7f316108fbf0584d1b9c67ef0e67",
=======
    "content-hash": "37aa5aa0b67d4d0bdc57b62506fa2bea",
>>>>>>> e8f940a6
    "packages": [
        {
            "name": "automattic/jetpack-a8c-mc-stats",
            "version": "dev-master",
            "dist": {
                "type": "path",
                "url": "../../packages/a8c-mc-stats",
                "reference": "05c1399080a50526afc06f85e6494959ca3c1941"
            },
            "require-dev": {
                "automattic/jetpack-changelogger": "^3.0",
                "yoast/phpunit-polyfills": "1.0.3"
            },
            "type": "jetpack-library",
            "extra": {
                "autotagger": true,
                "mirror-repo": "Automattic/jetpack-a8c-mc-stats",
                "changelogger": {
                    "link-template": "https://github.com/Automattic/jetpack-a8c-mc-stats/compare/v${old}...v${new}"
                },
                "branch-alias": {
                    "dev-master": "1.4.x-dev"
                }
            },
            "autoload": {
                "classmap": [
                    "src/"
                ]
            },
            "scripts": {
                "phpunit": [
                    "./vendor/phpunit/phpunit/phpunit --colors=always"
                ],
                "test-coverage": [
                    "php -dpcov.directory=. ./vendor/bin/phpunit --coverage-clover \"$COVERAGE_DIR/clover.xml\""
                ],
                "test-php": [
                    "@composer phpunit"
                ]
            },
            "license": [
                "GPL-2.0-or-later"
            ],
            "description": "Used to record internal usage stats for Automattic. Not visible to site owners.",
            "transport-options": {
                "relative": true
            }
        },
        {
            "name": "automattic/jetpack-admin-ui",
            "version": "dev-master",
            "dist": {
                "type": "path",
                "url": "../../packages/admin-ui",
                "reference": "bbb92b9b9852760e84b7aaee877ee081616efcb3"
            },
            "require-dev": {
                "automattic/jetpack-changelogger": "^3.0",
                "automattic/wordbless": "dev-master",
                "yoast/phpunit-polyfills": "1.0.3"
            },
            "type": "jetpack-library",
            "extra": {
                "autotagger": true,
                "mirror-repo": "Automattic/jetpack-admin-ui",
                "textdomain": "jetpack-admin-ui",
                "changelogger": {
                    "link-template": "https://github.com/Automattic/jetpack-admin-ui/compare/${old}...${new}"
                },
                "branch-alias": {
                    "dev-master": "0.2.x-dev"
                },
                "version-constants": {
                    "::PACKAGE_VERSION": "src/class-admin-menu.php"
                }
            },
            "autoload": {
                "classmap": [
                    "src/"
                ]
            },
            "scripts": {
                "phpunit": [
                    "./vendor/phpunit/phpunit/phpunit --colors=always"
                ],
                "test-coverage": [
                    "php -dpcov.directory=. ./vendor/bin/phpunit --coverage-clover \"$COVERAGE_DIR/clover.xml\""
                ],
                "test-php": [
                    "@composer phpunit"
                ],
                "post-update-cmd": [
                    "php -r \"copy('vendor/automattic/wordbless/src/dbless-wpdb.php', 'wordpress/wp-content/db.php');\""
                ]
            },
            "license": [
                "GPL-2.0-or-later"
            ],
            "description": "Generic Jetpack wp-admin UI elements",
            "transport-options": {
                "relative": true
            }
        },
        {
            "name": "automattic/jetpack-assets",
            "version": "dev-master",
            "dist": {
                "type": "path",
                "url": "../../packages/assets",
                "reference": "810134d18a0baedd94aae5398f2f506f213bac7b"
            },
            "require": {
                "automattic/jetpack-constants": "^1.6"
            },
            "require-dev": {
                "automattic/jetpack-changelogger": "^3.0",
                "brain/monkey": "2.6.1",
                "wikimedia/testing-access-wrapper": "^1.0 | ^2.0",
                "yoast/phpunit-polyfills": "1.0.3"
            },
            "type": "jetpack-library",
            "extra": {
                "autotagger": true,
                "mirror-repo": "Automattic/jetpack-assets",
                "textdomain": "jetpack-assets",
                "changelogger": {
                    "link-template": "https://github.com/Automattic/jetpack-assets/compare/v${old}...v${new}"
                },
                "branch-alias": {
                    "dev-master": "1.17.x-dev"
                }
            },
            "autoload": {
                "files": [
                    "actions.php"
                ],
                "classmap": [
                    "src/"
                ]
            },
            "scripts": {
                "build-development": [
                    "pnpm run build"
                ],
                "build-production": [
                    "pnpm run build-production"
                ],
                "phpunit": [
                    "./vendor/phpunit/phpunit/phpunit --colors=always"
                ],
                "test-coverage": [
                    "php -dpcov.directory=. ./vendor/bin/phpunit --coverage-clover \"$COVERAGE_DIR/php/clover.xml\"",
                    "pnpm run test-coverage"
                ],
                "test-js": [
                    "pnpm run test"
                ],
                "test-php": [
                    "@composer phpunit"
                ]
            },
            "license": [
                "GPL-2.0-or-later"
            ],
            "description": "Asset management utilities for Jetpack ecosystem packages",
            "transport-options": {
                "relative": true
            }
        },
        {
            "name": "automattic/jetpack-autoloader",
            "version": "dev-master",
            "dist": {
                "type": "path",
                "url": "../../packages/autoloader",
                "reference": "94478e1065cbd379d0c16dd1cc3bf977fdea7d2e"
            },
            "require": {
                "composer-plugin-api": "^1.1 || ^2.0"
            },
            "require-dev": {
                "automattic/jetpack-changelogger": "^3.0",
                "yoast/phpunit-polyfills": "1.0.3"
            },
            "type": "composer-plugin",
            "extra": {
                "autotagger": true,
                "class": "Automattic\\Jetpack\\Autoloader\\CustomAutoloaderPlugin",
                "mirror-repo": "Automattic/jetpack-autoloader",
                "changelogger": {
                    "link-template": "https://github.com/Automattic/jetpack-autoloader/compare/v${old}...v${new}"
                },
                "branch-alias": {
                    "dev-master": "2.10.x-dev"
                }
            },
            "autoload": {
                "classmap": [
                    "src/AutoloadGenerator.php"
                ],
                "psr-4": {
                    "Automattic\\Jetpack\\Autoloader\\": "src"
                }
            },
            "scripts": {
                "phpunit": [
                    "./vendor/phpunit/phpunit/phpunit --colors=always"
                ],
                "test-coverage": [
                    "php -dpcov.directory=. ./vendor/bin/phpunit --coverage-php \"./tests/php/tmp/coverage-report.php\"",
                    "php ./tests/php/bin/test-coverage.php \"$COVERAGE_DIR/clover.xml\""
                ],
                "test-php": [
                    "@composer phpunit"
                ]
            },
            "license": [
                "GPL-2.0-or-later"
            ],
            "description": "Creates a custom autoloader for a plugin or theme.",
            "transport-options": {
                "relative": true
            }
        },
        {
            "name": "automattic/jetpack-backup",
            "version": "dev-master",
            "dist": {
                "type": "path",
                "url": "../../packages/backup",
                "reference": "e338b717cf1dc78b8b1570b87213fc91e25197ad"
            },
            "require": {
                "automattic/jetpack-connection": "^1.36",
                "automattic/jetpack-sync": "^1.30"
            },
            "require-dev": {
                "automattic/jetpack-changelogger": "^3.0",
                "automattic/wordbless": "@dev",
                "yoast/phpunit-polyfills": "1.0.3"
            },
            "type": "jetpack-library",
            "extra": {
                "autotagger": true,
                "mirror-repo": "Automattic/jetpack-backup",
                "textdomain": "jetpack-backup-pkg",
                "version-constants": {
                    "::PACKAGE_VERSION": "src/class-package-version.php"
                },
                "changelogger": {
                    "link-template": "https://github.com/Automattic/jetpack-backup/compare/v${old}...v${new}"
                },
                "branch-alias": {
                    "dev-master": "1.2.x-dev"
                }
            },
            "autoload": {
                "files": [
                    "actions.php"
                ],
                "classmap": [
                    "src/"
                ]
            },
            "scripts": {
                "phpunit": [
                    "./vendor/phpunit/phpunit/phpunit --colors=always"
                ],
                "test-coverage": [
                    "php -dpcov.directory=. ./vendor/bin/phpunit --coverage-clover \"$COVERAGE_DIR/clover.xml\""
                ],
                "test-php": [
                    "@composer phpunit"
                ],
                "post-update-cmd": [
                    "php -r \"copy('vendor/automattic/wordbless/src/dbless-wpdb.php', 'wordpress/wp-content/db.php');\""
                ]
            },
            "license": [
                "GPL-2.0-or-later"
            ],
            "description": "Tools to assist with backing up Jetpack sites.",
            "transport-options": {
                "relative": true
            }
        },
        {
            "name": "automattic/jetpack-composer-plugin",
            "version": "dev-master",
            "dist": {
                "type": "path",
                "url": "../../packages/composer-plugin",
                "reference": "c3fc0e4cf179c619f896174a6c9db8e70cff74c3"
            },
            "require": {
                "composer-plugin-api": "^2.1.0"
            },
            "require-dev": {
                "automattic/jetpack-changelogger": "^3.0",
                "composer/composer": "2.2.3",
                "yoast/phpunit-polyfills": "1.0.3"
            },
            "type": "composer-plugin",
            "extra": {
                "class": "Automattic\\Jetpack\\Composer\\Plugin",
                "mirror-repo": "Automattic/jetpack-composer-plugin",
                "changelogger": {
                    "link-template": "https://github.com/Automattic/jetpack-composer-plugin/compare/v${old}...v${new}"
                },
                "autotagger": true,
                "branch-alias": {
                    "dev-master": "1.1.x-dev"
                }
            },
            "autoload": {
                "classmap": [
                    "src/"
                ]
            },
            "scripts": {
                "phpunit": [
                    "./vendor/phpunit/phpunit/phpunit --colors=always"
                ],
                "test-coverage": [
                    "php -dpcov.directory=. ./vendor/bin/phpunit --coverage-clover \"$COVERAGE_DIR/clover.xml\""
                ],
                "test-php": [
                    "@composer phpunit"
                ]
            },
            "license": [
                "GPL-2.0-or-later"
            ],
            "description": "A custom installer plugin for Composer to move Jetpack packages out of `vendor/` so WordPress's translation infrastructure will find their strings.",
            "transport-options": {
                "relative": true
            }
        },
        {
            "name": "automattic/jetpack-config",
            "version": "dev-master",
            "dist": {
                "type": "path",
                "url": "../../packages/config",
                "reference": "fbcaa06ae1311c15b42f9e6c9330658592829af5"
            },
            "require-dev": {
                "automattic/jetpack-changelogger": "^3.0"
            },
            "type": "jetpack-library",
            "extra": {
                "autotagger": true,
                "mirror-repo": "Automattic/jetpack-config",
                "textdomain": "jetpack-config",
                "changelogger": {
                    "link-template": "https://github.com/Automattic/jetpack-config/compare/v${old}...v${new}"
                },
                "branch-alias": {
                    "dev-master": "1.6.x-dev"
                }
            },
            "autoload": {
                "classmap": [
                    "src/"
                ]
            },
            "license": [
                "GPL-2.0-or-later"
            ],
            "description": "Jetpack configuration package that initializes other packages and configures Jetpack's functionality. Can be used as a base for all variants of Jetpack package usage.",
            "transport-options": {
                "relative": true
            }
        },
        {
            "name": "automattic/jetpack-connection",
            "version": "dev-master",
            "dist": {
                "type": "path",
                "url": "../../packages/connection",
                "reference": "79139c626462b6f341316cdb496efe2a600b3c2e"
            },
            "require": {
                "automattic/jetpack-a8c-mc-stats": "^1.4",
                "automattic/jetpack-constants": "^1.6",
                "automattic/jetpack-heartbeat": "^1.4",
                "automattic/jetpack-options": "^1.14",
                "automattic/jetpack-redirect": "^1.7",
                "automattic/jetpack-roles": "^1.4",
                "automattic/jetpack-status": "^1.11",
                "automattic/jetpack-terms-of-service": "^1.9",
                "automattic/jetpack-tracking": "^1.14"
            },
            "require-dev": {
                "automattic/jetpack-changelogger": "^3.0",
                "automattic/wordbless": "@dev",
                "brain/monkey": "2.6.1",
                "yoast/phpunit-polyfills": "1.0.3"
            },
            "type": "jetpack-library",
            "extra": {
                "autotagger": true,
                "mirror-repo": "Automattic/jetpack-connection",
                "textdomain": "jetpack-connection",
                "version-constants": {
                    "::PACKAGE_VERSION": "src/class-package-version.php"
                },
                "changelogger": {
                    "link-template": "https://github.com/Automattic/jetpack-connection/compare/v${old}...v${new}"
                },
                "branch-alias": {
                    "dev-master": "1.36.x-dev"
                }
            },
            "autoload": {
                "classmap": [
                    "legacy",
                    "src/"
                ]
            },
            "scripts": {
                "phpunit": [
                    "./vendor/phpunit/phpunit/phpunit --colors=always"
                ],
                "post-update-cmd": [
                    "php -r \"copy('vendor/automattic/wordbless/src/dbless-wpdb.php', 'wordpress/wp-content/db.php');\""
                ],
                "test-coverage": [
                    "php -dpcov.directory=. ./vendor/bin/phpunit --coverage-clover \"$COVERAGE_DIR/clover.xml\""
                ],
                "test-php": [
                    "@composer phpunit"
                ]
            },
            "license": [
                "GPL-2.0-or-later"
            ],
            "description": "Everything needed to connect to the Jetpack infrastructure",
            "transport-options": {
                "relative": true
            }
        },
        {
            "name": "automattic/jetpack-connection-ui",
            "version": "dev-master",
            "dist": {
                "type": "path",
                "url": "../../packages/connection-ui",
                "reference": "af0b68a96950278824fbd56aad4fc5f5a2af4240"
            },
            "require": {
                "automattic/jetpack-assets": "^1.17",
                "automattic/jetpack-connection": "^1.36",
                "automattic/jetpack-constants": "^1.6",
                "automattic/jetpack-device-detection": "^1.4",
                "automattic/jetpack-identity-crisis": "^0.7"
            },
            "require-dev": {
                "automattic/jetpack-changelogger": "^3.0"
            },
            "type": "jetpack-library",
            "extra": {
                "autotagger": true,
                "mirror-repo": "Automattic/jetpack-connection-ui",
                "textdomain": "jetpack-connection-ui",
                "changelogger": {
                    "link-template": "https://github.com/Automattic/jetpack-connection-ui/compare/v${old}...v${new}"
                },
                "branch-alias": {
                    "dev-master": "2.3.x-dev"
                }
            },
            "autoload": {
                "classmap": [
                    "src/"
                ]
            },
            "scripts": {
                "build-development": [
                    "pnpm run build"
                ],
                "build-production": [
                    "NODE_ENV=production pnpm run build"
                ],
                "watch": [
                    "Composer\\Config::disableProcessTimeout",
                    "pnpm run watch"
                ]
            },
            "license": [
                "GPL-2.0-or-later"
            ],
            "description": "Jetpack Connection UI",
            "transport-options": {
                "relative": true
            }
        },
        {
            "name": "automattic/jetpack-constants",
            "version": "dev-master",
            "dist": {
                "type": "path",
                "url": "../../packages/constants",
                "reference": "c707667b702d06091f8183df68a2a2b0d230c2b3"
            },
            "require-dev": {
                "automattic/jetpack-changelogger": "^3.0",
                "brain/monkey": "2.6.1",
                "yoast/phpunit-polyfills": "1.0.3"
            },
            "type": "jetpack-library",
            "extra": {
                "autotagger": true,
                "mirror-repo": "Automattic/jetpack-constants",
                "changelogger": {
                    "link-template": "https://github.com/Automattic/jetpack-constants/compare/v${old}...v${new}"
                },
                "branch-alias": {
                    "dev-master": "1.6.x-dev"
                }
            },
            "autoload": {
                "classmap": [
                    "src/"
                ]
            },
            "scripts": {
                "phpunit": [
                    "./vendor/phpunit/phpunit/phpunit --colors=always"
                ],
                "test-coverage": [
                    "php -dpcov.directory=. ./vendor/bin/phpunit --coverage-clover \"$COVERAGE_DIR/clover.xml\""
                ],
                "test-php": [
                    "@composer phpunit"
                ]
            },
            "license": [
                "GPL-2.0-or-later"
            ],
            "description": "A wrapper for defining constants in a more testable way.",
            "transport-options": {
                "relative": true
            }
        },
        {
            "name": "automattic/jetpack-device-detection",
            "version": "dev-master",
            "dist": {
                "type": "path",
                "url": "../../packages/device-detection",
                "reference": "9e6dca88fa7d4e8d264d32f3f50007c124f98c97"
            },
            "require-dev": {
                "automattic/jetpack-changelogger": "^3.0",
                "yoast/phpunit-polyfills": "1.0.3"
            },
            "type": "jetpack-library",
            "extra": {
                "autotagger": true,
                "mirror-repo": "Automattic/jetpack-device-detection",
                "changelogger": {
                    "link-template": "https://github.com/Automattic/jetpack-device-detection/compare/v${old}...v${new}"
                },
                "branch-alias": {
                    "dev-master": "1.4.x-dev"
                }
            },
            "autoload": {
                "classmap": [
                    "src/"
                ]
            },
            "scripts": {
                "phpunit": [
                    "./vendor/phpunit/phpunit/phpunit --colors=always"
                ],
                "test-coverage": [
                    "php -dpcov.directory=. ./vendor/bin/phpunit --coverage-clover \"$COVERAGE_DIR/clover.xml\""
                ],
                "test-php": [
                    "@composer phpunit"
                ]
            },
            "license": [
                "GPL-2.0-or-later"
            ],
            "description": "A way to detect device types based on User-Agent header.",
            "transport-options": {
                "relative": true
            }
        },
        {
            "name": "automattic/jetpack-heartbeat",
            "version": "dev-master",
            "dist": {
                "type": "path",
                "url": "../../packages/heartbeat",
                "reference": "14c401c013c64fea324ea7fee4559aa90366293c"
            },
            "require": {
                "automattic/jetpack-a8c-mc-stats": "^1.4",
                "automattic/jetpack-options": "^1.14"
            },
            "require-dev": {
                "automattic/jetpack-changelogger": "^3.0"
            },
            "type": "jetpack-library",
            "extra": {
                "autotagger": true,
                "mirror-repo": "Automattic/jetpack-heartbeat",
                "textdomain": "jetpack-heartbeat",
                "changelogger": {
                    "link-template": "https://github.com/Automattic/jetpack-heartbeat/compare/v${old}...v${new}"
                },
                "branch-alias": {
                    "dev-master": "1.4.x-dev"
                }
            },
            "autoload": {
                "classmap": [
                    "src/"
                ]
            },
            "license": [
                "GPL-2.0-or-later"
            ],
            "description": "This adds a cronjob that sends a batch of internal automattic stats to wp.com once a day",
            "transport-options": {
                "relative": true
            }
        },
        {
            "name": "automattic/jetpack-identity-crisis",
            "version": "dev-master",
            "dist": {
                "type": "path",
                "url": "../../packages/identity-crisis",
                "reference": "807be1d5575c919abe04818969a05a8dfb31bd76"
            },
            "require": {
                "automattic/jetpack-assets": "^1.17",
                "automattic/jetpack-connection": "^1.36",
                "automattic/jetpack-constants": "^1.6",
                "automattic/jetpack-logo": "^1.5",
                "automattic/jetpack-options": "^1.14",
                "automattic/jetpack-status": "^1.11",
                "automattic/jetpack-tracking": "^1.14"
            },
            "require-dev": {
                "automattic/jetpack-changelogger": "^3.0",
                "automattic/wordbless": "@dev",
                "yoast/phpunit-polyfills": "1.0.3"
            },
            "type": "jetpack-library",
            "extra": {
                "autotagger": true,
                "mirror-repo": "Automattic/jetpack-identity-crisis",
                "textdomain": "jetpack-idc",
                "version-constants": {
                    "::PACKAGE_VERSION": "src/class-identity-crisis.php"
                },
                "changelogger": {
                    "link-template": "https://github.com/Automattic/jetpack-identity-crisis/compare/v${old}...v${new}"
                },
                "branch-alias": {
                    "dev-master": "0.7.x-dev"
                }
            },
            "autoload": {
                "classmap": [
                    "src/"
                ]
            },
            "scripts": {
                "build-development": [
                    "pnpm run build"
                ],
                "build-production": [
                    "NODE_ENV='production' pnpm run build"
                ],
                "phpunit": [
                    "./vendor/phpunit/phpunit/phpunit --colors=always"
                ],
                "test-coverage": [
                    "php -dpcov.directory=. ./vendor/bin/phpunit --coverage-clover \"$COVERAGE_DIR/clover.xml\""
                ],
                "test-php": [
                    "@composer phpunit"
                ],
                "post-update-cmd": [
                    "php -r \"copy('vendor/automattic/wordbless/src/dbless-wpdb.php', 'wordpress/wp-content/db.php');\""
                ],
                "watch": [
                    "Composer\\Config::disableProcessTimeout",
                    "pnpm run watch"
                ]
            },
            "license": [
                "GPL-2.0-or-later"
            ],
            "description": "Identity Crisis.",
            "transport-options": {
                "relative": true
            }
        },
        {
            "name": "automattic/jetpack-logo",
            "version": "dev-master",
            "dist": {
                "type": "path",
                "url": "../../packages/logo",
                "reference": "c0d7df78e0ea4d9d09a22ff937fce5ec13a08379"
            },
            "require-dev": {
                "automattic/jetpack-changelogger": "^3.0",
                "yoast/phpunit-polyfills": "1.0.3"
            },
            "type": "jetpack-library",
            "extra": {
                "autotagger": true,
                "mirror-repo": "Automattic/jetpack-logo",
                "changelogger": {
                    "link-template": "https://github.com/Automattic/jetpack-logo/compare/v${old}...v${new}"
                },
                "branch-alias": {
                    "dev-master": "1.5.x-dev"
                }
            },
            "autoload": {
                "classmap": [
                    "src/"
                ]
            },
            "scripts": {
                "phpunit": [
                    "./vendor/phpunit/phpunit/phpunit --colors=always"
                ],
                "test-coverage": [
                    "php -dpcov.directory=. ./vendor/bin/phpunit --coverage-clover \"$COVERAGE_DIR/clover.xml\""
                ],
                "test-php": [
                    "@composer phpunit"
                ]
            },
            "license": [
                "GPL-2.0-or-later"
            ],
            "description": "A logo for Jetpack",
            "transport-options": {
                "relative": true
            }
        },
        {
            "name": "automattic/jetpack-my-jetpack",
            "version": "dev-master",
            "dist": {
                "type": "path",
                "url": "../../packages/my-jetpack",
                "reference": "d9c67455da0f3210b8aa25ed2a860a568bf03364"
            },
            "require": {
                "automattic/jetpack-admin-ui": "^0.2",
                "automattic/jetpack-assets": "^1.17",
                "automattic/jetpack-connection": "^1.36",
                "automattic/jetpack-plugins-installer": "^0.1",
                "automattic/jetpack-redirect": "^1.7",
                "automattic/jetpack-terms-of-service": "^1.9",
                "automattic/jetpack-tracking": "^1.14"
            },
            "require-dev": {
                "automattic/jetpack-changelogger": "^3.0",
                "automattic/jetpack-constants": "^1.6",
                "automattic/jetpack-options": "^1.14",
                "automattic/wordbless": "@dev",
                "yoast/phpunit-polyfills": "1.0.3"
            },
            "type": "jetpack-library",
            "extra": {
                "autotagger": true,
                "mirror-repo": "Automattic/jetpack-my-jetpack",
                "textdomain": "jetpack-my-jetpack",
                "changelogger": {
                    "link-template": "https://github.com/Automattic/jetpack-my-jetpack/compare/${old}...${new}"
                },
                "branch-alias": {
                    "dev-master": "0.6.x-dev"
                },
                "version-constants": {
                    "::PACKAGE_VERSION": "src/class-initializer.php"
                }
            },
            "autoload": {
                "classmap": [
                    "src/",
                    "src/products"
                ]
            },
            "scripts": {
                "phpunit": [
                    "./vendor/phpunit/phpunit/phpunit --colors=always"
                ],
                "test-coverage": [
                    "php -dpcov.directory=. ./vendor/bin/phpunit --coverage-clover \"$COVERAGE_DIR/coverage.xml\"",
                    "pnpm run test -- --coverageDirectory=\"$COVERAGE_DIR\" --coverage --coverageReporters=clover"
                ],
                "test-php": [
                    "@composer phpunit"
                ],
                "test-js": [
                    "pnpm run test"
                ],
                "test-js-watch": [
                    "Composer\\Config::disableProcessTimeout",
                    "pnpm run test -- --watch"
                ],
                "build-development": [
                    "pnpm run build"
                ],
                "build-production": [
                    "NODE_ENV=production pnpm run build"
                ],
                "watch": [
                    "Composer\\Config::disableProcessTimeout",
                    "pnpm run watch"
                ],
                "post-update-cmd": [
                    "php -r \"copy('vendor/automattic/wordbless/src/dbless-wpdb.php', 'wordpress/wp-content/db.php');\""
                ]
            },
            "license": [
                "GPL-2.0-or-later"
            ],
            "description": "WP Admin page with information and configuration shared among all Jetpack stand-alone plugins",
            "transport-options": {
                "relative": true
            }
        },
        {
            "name": "automattic/jetpack-options",
            "version": "dev-master",
            "dist": {
                "type": "path",
                "url": "../../packages/options",
                "reference": "ae4325a0569cc055a1c2649bb2572f15ab4d37bb"
            },
            "require": {
                "automattic/jetpack-constants": "^1.6"
            },
            "require-dev": {
                "automattic/jetpack-changelogger": "^3.0",
                "yoast/phpunit-polyfills": "1.0.3"
            },
            "type": "jetpack-library",
            "extra": {
                "autotagger": true,
                "mirror-repo": "Automattic/jetpack-options",
                "changelogger": {
                    "link-template": "https://github.com/Automattic/jetpack-options/compare/v${old}...v${new}"
                },
                "branch-alias": {
                    "dev-master": "1.14.x-dev"
                }
            },
            "autoload": {
                "classmap": [
                    "legacy"
                ]
            },
            "license": [
                "GPL-2.0-or-later"
            ],
            "description": "A wrapper for wp-options to manage specific Jetpack options.",
            "transport-options": {
                "relative": true
            }
        },
        {
            "name": "automattic/jetpack-password-checker",
            "version": "dev-master",
            "dist": {
                "type": "path",
                "url": "../../packages/password-checker",
                "reference": "a9dd0d76a2a18a042898111f5ac279e5f32c2258"
            },
            "require-dev": {
                "automattic/jetpack-changelogger": "^3.0",
                "automattic/wordbless": "@dev",
                "yoast/phpunit-polyfills": "1.0.3"
            },
            "type": "jetpack-library",
            "extra": {
                "autotagger": true,
                "mirror-repo": "Automattic/jetpack-password-checker",
                "textdomain": "jetpack-password-checker",
                "changelogger": {
                    "link-template": "https://github.com/Automattic/jetpack-password-checker/compare/v${old}...v${new}"
                },
                "branch-alias": {
                    "dev-master": "0.2.x-dev"
                }
            },
            "autoload": {
                "classmap": [
                    "src/"
                ]
            },
            "scripts": {
                "phpunit": [
                    "./vendor/phpunit/phpunit/phpunit --colors=always"
                ],
                "test-coverage": [
                    "php -dpcov.directory=. ./vendor/bin/phpunit --coverage-clover \"$COVERAGE_DIR/clover.xml\""
                ],
                "test-php": [
                    "@composer phpunit"
                ],
                "post-update-cmd": [
                    "php -r \"copy('vendor/automattic/wordbless/src/dbless-wpdb.php', 'wordpress/wp-content/db.php');\""
                ]
            },
            "license": [
                "GPL-2.0-or-later"
            ],
            "description": "Password Checker.",
            "transport-options": {
                "relative": true
            }
        },
        {
            "name": "automattic/jetpack-plugins-installer",
            "version": "dev-master",
            "dist": {
                "type": "path",
                "url": "../../packages/plugins-installer",
                "reference": "19c930344c337c188d411a51938c7c870ea511a1"
            },
            "require": {
                "automattic/jetpack-a8c-mc-stats": "^1.4"
            },
            "require-dev": {
                "automattic/jetpack-changelogger": "^3.0",
                "yoast/phpunit-polyfills": "1.0.3"
            },
            "type": "library",
            "extra": {
                "branch-alias": {
                    "dev-master": "0.1.x-dev"
                },
                "mirror-repo": "Automattic/jetpack-plugins-installer",
                "changelogger": {
                    "link-template": "https://github.com/Automattic/jetpack-plugins-installer/compare/v${old}...v${new}"
                },
                "autotagger": true,
                "textdomain": "jetpack-plugins-installer"
            },
            "autoload": {
                "classmap": [
                    "src/"
                ]
            },
            "scripts": {
                "phpunit": [
                    "./vendor/phpunit/phpunit/phpunit --colors=always"
                ],
                "test-coverage": [
                    "php -dpcov.directory=. ./vendor/bin/phpunit --coverage-clover \"$COVERAGE_DIR/clover.xml\""
                ],
                "test-php": [
                    "@composer phpunit"
                ]
            },
            "license": [
                "GPL-2.0-or-later"
            ],
            "description": "Handle installation of plugins from WP.org",
            "transport-options": {
                "relative": true
            }
        },
        {
            "name": "automattic/jetpack-redirect",
            "version": "dev-master",
            "dist": {
                "type": "path",
                "url": "../../packages/redirect",
                "reference": "1dc097c1c40e9c9922cee06c9d91fb0ee859de8c"
            },
            "require": {
                "automattic/jetpack-status": "^1.11"
            },
            "require-dev": {
                "automattic/jetpack-changelogger": "^3.0",
                "brain/monkey": "2.6.1",
                "yoast/phpunit-polyfills": "1.0.3"
            },
            "type": "jetpack-library",
            "extra": {
                "autotagger": true,
                "mirror-repo": "Automattic/jetpack-redirect",
                "changelogger": {
                    "link-template": "https://github.com/Automattic/jetpack-redirect/compare/v${old}...v${new}"
                },
                "branch-alias": {
                    "dev-master": "1.7.x-dev"
                }
            },
            "autoload": {
                "classmap": [
                    "src/"
                ]
            },
            "scripts": {
                "phpunit": [
                    "./vendor/phpunit/phpunit/phpunit --colors=always"
                ],
                "test-coverage": [
                    "php -dpcov.directory=. ./vendor/bin/phpunit --coverage-clover \"$COVERAGE_DIR/clover.xml\""
                ],
                "test-php": [
                    "@composer phpunit"
                ]
            },
            "license": [
                "GPL-2.0-or-later"
            ],
            "description": "Utilities to build URLs to the jetpack.com/redirect/ service",
            "transport-options": {
                "relative": true
            }
        },
        {
            "name": "automattic/jetpack-roles",
            "version": "dev-master",
            "dist": {
                "type": "path",
                "url": "../../packages/roles",
                "reference": "865b6ca769a59af99b25f560a1f0e7e6a19bff1f"
            },
            "require-dev": {
                "automattic/jetpack-changelogger": "^3.0",
                "brain/monkey": "2.6.1",
                "yoast/phpunit-polyfills": "1.0.3"
            },
            "type": "jetpack-library",
            "extra": {
                "autotagger": true,
                "mirror-repo": "Automattic/jetpack-roles",
                "changelogger": {
                    "link-template": "https://github.com/Automattic/jetpack-roles/compare/v${old}...v${new}"
                },
                "branch-alias": {
                    "dev-master": "1.4.x-dev"
                }
            },
            "autoload": {
                "classmap": [
                    "src/"
                ]
            },
            "scripts": {
                "phpunit": [
                    "./vendor/phpunit/phpunit/phpunit --colors=always"
                ],
                "test-coverage": [
                    "php -dpcov.directory=. ./vendor/bin/phpunit --coverage-clover \"$COVERAGE_DIR/clover.xml\""
                ],
                "test-php": [
                    "@composer phpunit"
                ]
            },
            "license": [
                "GPL-2.0-or-later"
            ],
            "description": "Utilities, related with user roles and capabilities.",
            "transport-options": {
                "relative": true
            }
        },
        {
            "name": "automattic/jetpack-status",
            "version": "dev-master",
            "dist": {
                "type": "path",
                "url": "../../packages/status",
                "reference": "dea817fe9af0eedd45a98b143ebbefc338196d61"
            },
            "require": {
                "automattic/jetpack-constants": "^1.6"
            },
            "require-dev": {
                "automattic/jetpack-changelogger": "^3.0",
                "brain/monkey": "2.6.1",
                "yoast/phpunit-polyfills": "1.0.3"
            },
            "type": "jetpack-library",
            "extra": {
                "autotagger": true,
                "mirror-repo": "Automattic/jetpack-status",
                "changelogger": {
                    "link-template": "https://github.com/Automattic/jetpack-status/compare/v${old}...v${new}"
                },
                "branch-alias": {
                    "dev-master": "1.11.x-dev"
                }
            },
            "autoload": {
                "classmap": [
                    "src/"
                ]
            },
            "scripts": {
                "phpunit": [
                    "./vendor/phpunit/phpunit/phpunit --colors=always"
                ],
                "test-coverage": [
                    "php -dpcov.directory=. ./vendor/bin/phpunit --coverage-clover \"$COVERAGE_DIR/clover.xml\""
                ],
                "test-php": [
                    "@composer phpunit"
                ]
            },
            "license": [
                "GPL-2.0-or-later"
            ],
            "description": "Used to retrieve information about the current status of Jetpack and the site overall.",
            "transport-options": {
                "relative": true
            }
        },
        {
            "name": "automattic/jetpack-sync",
            "version": "dev-master",
            "dist": {
                "type": "path",
                "url": "../../packages/sync",
<<<<<<< HEAD
                "reference": "e15a086a4c2220d8a943486aa01691864b12c4dc"
=======
                "reference": "6a8766c8465af765dc98ce86d454cfafa0bb0009"
>>>>>>> e8f940a6
            },
            "require": {
                "automattic/jetpack-connection": "^1.36",
                "automattic/jetpack-constants": "^1.6",
                "automattic/jetpack-heartbeat": "^1.4",
                "automattic/jetpack-identity-crisis": "^0.7",
                "automattic/jetpack-options": "^1.14",
                "automattic/jetpack-password-checker": "^0.2",
                "automattic/jetpack-roles": "^1.4",
                "automattic/jetpack-status": "^1.11"
            },
            "require-dev": {
                "automattic/jetpack-changelogger": "^3.0",
                "automattic/wordbless": "@dev",
                "yoast/phpunit-polyfills": "1.0.3"
            },
            "type": "jetpack-library",
            "extra": {
                "autotagger": true,
                "mirror-repo": "Automattic/jetpack-sync",
                "textdomain": "jetpack-sync",
                "version-constants": {
                    "::PACKAGE_VERSION": "src/class-package-version.php"
                },
                "changelogger": {
                    "link-template": "https://github.com/Automattic/jetpack-sync/compare/v${old}...v${new}"
                },
                "branch-alias": {
                    "dev-master": "1.30.x-dev"
                }
            },
            "autoload": {
                "classmap": [
                    "src/"
                ]
            },
            "scripts": {
                "phpunit": [
                    "./vendor/phpunit/phpunit/phpunit --colors=always"
                ],
                "test-coverage": [
                    "php -dpcov.directory=. ./vendor/bin/phpunit --coverage-clover \"$COVERAGE_DIR/clover.xml\""
                ],
                "test-php": [
                    "@composer phpunit"
                ],
                "post-update-cmd": [
                    "php -r \"copy('vendor/automattic/wordbless/src/dbless-wpdb.php', 'wordpress/wp-content/db.php');\""
                ]
            },
            "license": [
                "GPL-2.0-or-later"
            ],
            "description": "Everything needed to allow syncing to the WP.com infrastructure.",
            "transport-options": {
                "relative": true
            }
        },
        {
            "name": "automattic/jetpack-terms-of-service",
            "version": "dev-master",
            "dist": {
                "type": "path",
                "url": "../../packages/terms-of-service",
                "reference": "284ef7d560926d709f45e3e5c950c41bb436a459"
            },
            "require": {
                "automattic/jetpack-options": "^1.14",
                "automattic/jetpack-status": "^1.11"
            },
            "require-dev": {
                "automattic/jetpack-changelogger": "^3.0",
                "brain/monkey": "2.6.1",
                "yoast/phpunit-polyfills": "1.0.3"
            },
            "type": "jetpack-library",
            "extra": {
                "autotagger": true,
                "mirror-repo": "Automattic/jetpack-terms-of-service",
                "changelogger": {
                    "link-template": "https://github.com/Automattic/jetpack-terms-of-service/compare/v${old}...v${new}"
                },
                "branch-alias": {
                    "dev-master": "1.9.x-dev"
                }
            },
            "autoload": {
                "classmap": [
                    "src/"
                ]
            },
            "scripts": {
                "phpunit": [
                    "./vendor/phpunit/phpunit/phpunit --colors=always"
                ],
                "test-coverage": [
                    "php -dpcov.directory=. ./vendor/bin/phpunit --coverage-clover \"$COVERAGE_DIR/clover.xml\""
                ],
                "test-php": [
                    "@composer phpunit"
                ]
            },
            "license": [
                "GPL-2.0-or-later"
            ],
            "description": "Everything need to manage the terms of service state",
            "transport-options": {
                "relative": true
            }
        },
        {
            "name": "automattic/jetpack-tracking",
            "version": "dev-master",
            "dist": {
                "type": "path",
                "url": "../../packages/tracking",
                "reference": "0af00f251e0204eebf5528ec595f9f6180733bd0"
            },
            "require": {
                "automattic/jetpack-assets": "^1.17",
                "automattic/jetpack-options": "^1.14",
                "automattic/jetpack-status": "^1.11",
                "automattic/jetpack-terms-of-service": "^1.9"
            },
            "require-dev": {
                "automattic/jetpack-changelogger": "^3.0",
                "brain/monkey": "2.6.1",
                "yoast/phpunit-polyfills": "1.0.3"
            },
            "type": "jetpack-library",
            "extra": {
                "autotagger": true,
                "mirror-repo": "Automattic/jetpack-tracking",
                "textdomain": "jetpack-tracking",
                "changelogger": {
                    "link-template": "https://github.com/Automattic/jetpack-tracking/compare/v${old}...v${new}"
                },
                "branch-alias": {
                    "dev-master": "1.14.x-dev"
                }
            },
            "autoload": {
                "classmap": [
                    "legacy",
                    "src/"
                ]
            },
            "scripts": {
                "phpunit": [
                    "./vendor/phpunit/phpunit/phpunit --colors=always"
                ],
                "test-coverage": [
                    "php -dpcov.directory=. ./vendor/bin/phpunit --coverage-clover \"$COVERAGE_DIR/clover.xml\""
                ],
                "test-php": [
                    "@composer phpunit"
                ]
            },
            "license": [
                "GPL-2.0-or-later"
            ],
            "description": "Tracking for Jetpack",
            "transport-options": {
                "relative": true
            }
        }
    ],
    "packages-dev": [
        {
            "name": "automattic/jetpack-changelogger",
            "version": "dev-master",
            "dist": {
                "type": "path",
                "url": "../../packages/changelogger",
                "reference": "3de69373c0ba949ee1f759b7db0bfe1d16b7c355"
            },
            "require": {
                "php": ">=5.6",
                "symfony/console": "^3.4 | ^5.2",
                "symfony/process": "^3.4 | ^5.2",
                "wikimedia/at-ease": "^1.2 | ^2.0"
            },
            "require-dev": {
                "wikimedia/testing-access-wrapper": "^1.0 | ^2.0",
                "yoast/phpunit-polyfills": "1.0.3"
            },
            "bin": [
                "bin/changelogger"
            ],
            "type": "project",
            "extra": {
                "autotagger": true,
                "branch-alias": {
                    "dev-master": "3.0.x-dev"
                },
                "mirror-repo": "Automattic/jetpack-changelogger",
                "version-constants": {
                    "::VERSION": "src/Application.php"
                },
                "changelogger": {
                    "link-template": "https://github.com/Automattic/jetpack-changelogger/compare/${old}...${new}"
                }
            },
            "autoload": {
                "psr-4": {
                    "Automattic\\Jetpack\\Changelogger\\": "src",
                    "Automattic\\Jetpack\\Changelog\\": "lib"
                }
            },
            "autoload-dev": {
                "psr-4": {
                    "Automattic\\Jetpack\\Changelogger\\Tests\\": "tests/php/includes/src",
                    "Automattic\\Jetpack\\Changelog\\Tests\\": "tests/php/includes/lib"
                }
            },
            "scripts": {
                "phpunit": [
                    "./vendor/phpunit/phpunit/phpunit --colors=always"
                ],
                "test-coverage": [
                    "php -dpcov.directory=. ./vendor/bin/phpunit --coverage-clover \"$COVERAGE_DIR/clover.xml\""
                ],
                "test-php": [
                    "@composer phpunit"
                ],
                "post-install-cmd": [
                    "[ -e vendor/bin/changelogger ] || { cd vendor/bin && ln -s ../../bin/changelogger; }"
                ],
                "post-update-cmd": [
                    "[ -e vendor/bin/changelogger ] || { cd vendor/bin && ln -s ../../bin/changelogger; }"
                ]
            },
            "license": [
                "GPL-2.0-or-later"
            ],
            "description": "Jetpack Changelogger tool. Allows for managing changelogs by dropping change files into a changelog directory with each PR.",
            "transport-options": {
                "relative": true
            }
        },
        {
            "name": "doctrine/instantiator",
            "version": "1.4.0",
            "source": {
                "type": "git",
                "url": "https://github.com/doctrine/instantiator.git",
                "reference": "d56bf6102915de5702778fe20f2de3b2fe570b5b"
            },
            "dist": {
                "type": "zip",
                "url": "https://api.github.com/repos/doctrine/instantiator/zipball/d56bf6102915de5702778fe20f2de3b2fe570b5b",
                "reference": "d56bf6102915de5702778fe20f2de3b2fe570b5b",
                "shasum": ""
            },
            "require": {
                "php": "^7.1 || ^8.0"
            },
            "require-dev": {
                "doctrine/coding-standard": "^8.0",
                "ext-pdo": "*",
                "ext-phar": "*",
                "phpbench/phpbench": "^0.13 || 1.0.0-alpha2",
                "phpstan/phpstan": "^0.12",
                "phpstan/phpstan-phpunit": "^0.12",
                "phpunit/phpunit": "^7.0 || ^8.0 || ^9.0"
            },
            "type": "library",
            "autoload": {
                "psr-4": {
                    "Doctrine\\Instantiator\\": "src/Doctrine/Instantiator/"
                }
            },
            "notification-url": "https://packagist.org/downloads/",
            "license": [
                "MIT"
            ],
            "authors": [
                {
                    "name": "Marco Pivetta",
                    "email": "ocramius@gmail.com",
                    "homepage": "https://ocramius.github.io/"
                }
            ],
            "description": "A small, lightweight utility to instantiate objects in PHP without invoking their constructors",
            "homepage": "https://www.doctrine-project.org/projects/instantiator.html",
            "keywords": [
                "constructor",
                "instantiate"
            ],
            "support": {
                "issues": "https://github.com/doctrine/instantiator/issues",
                "source": "https://github.com/doctrine/instantiator/tree/1.4.0"
            },
            "funding": [
                {
                    "url": "https://www.doctrine-project.org/sponsorship.html",
                    "type": "custom"
                },
                {
                    "url": "https://www.patreon.com/phpdoctrine",
                    "type": "patreon"
                },
                {
                    "url": "https://tidelift.com/funding/github/packagist/doctrine%2Finstantiator",
                    "type": "tidelift"
                }
            ],
            "time": "2020-11-10T18:47:58+00:00"
        },
        {
            "name": "myclabs/deep-copy",
            "version": "1.10.2",
            "source": {
                "type": "git",
                "url": "https://github.com/myclabs/DeepCopy.git",
                "reference": "776f831124e9c62e1a2c601ecc52e776d8bb7220"
            },
            "dist": {
                "type": "zip",
                "url": "https://api.github.com/repos/myclabs/DeepCopy/zipball/776f831124e9c62e1a2c601ecc52e776d8bb7220",
                "reference": "776f831124e9c62e1a2c601ecc52e776d8bb7220",
                "shasum": ""
            },
            "require": {
                "php": "^7.1 || ^8.0"
            },
            "require-dev": {
                "doctrine/collections": "^1.0",
                "doctrine/common": "^2.6",
                "phpunit/phpunit": "^7.1"
            },
            "type": "library",
            "autoload": {
                "files": [
                    "src/DeepCopy/deep_copy.php"
                ],
                "psr-4": {
                    "DeepCopy\\": "src/DeepCopy/"
                }
            },
            "notification-url": "https://packagist.org/downloads/",
            "license": [
                "MIT"
            ],
            "description": "Create deep copies (clones) of your objects",
            "keywords": [
                "clone",
                "copy",
                "duplicate",
                "object",
                "object graph"
            ],
            "support": {
                "issues": "https://github.com/myclabs/DeepCopy/issues",
                "source": "https://github.com/myclabs/DeepCopy/tree/1.10.2"
            },
            "funding": [
                {
                    "url": "https://tidelift.com/funding/github/packagist/myclabs/deep-copy",
                    "type": "tidelift"
                }
            ],
            "time": "2020-11-13T09:40:50+00:00"
        },
        {
            "name": "nikic/php-parser",
            "version": "v4.13.2",
            "source": {
                "type": "git",
                "url": "https://github.com/nikic/PHP-Parser.git",
                "reference": "210577fe3cf7badcc5814d99455df46564f3c077"
            },
            "dist": {
                "type": "zip",
                "url": "https://api.github.com/repos/nikic/PHP-Parser/zipball/210577fe3cf7badcc5814d99455df46564f3c077",
                "reference": "210577fe3cf7badcc5814d99455df46564f3c077",
                "shasum": ""
            },
            "require": {
                "ext-tokenizer": "*",
                "php": ">=7.0"
            },
            "require-dev": {
                "ircmaxell/php-yacc": "^0.0.7",
                "phpunit/phpunit": "^6.5 || ^7.0 || ^8.0 || ^9.0"
            },
            "bin": [
                "bin/php-parse"
            ],
            "type": "library",
            "extra": {
                "branch-alias": {
                    "dev-master": "4.9-dev"
                }
            },
            "autoload": {
                "psr-4": {
                    "PhpParser\\": "lib/PhpParser"
                }
            },
            "notification-url": "https://packagist.org/downloads/",
            "license": [
                "BSD-3-Clause"
            ],
            "authors": [
                {
                    "name": "Nikita Popov"
                }
            ],
            "description": "A PHP parser written in PHP",
            "keywords": [
                "parser",
                "php"
            ],
            "support": {
                "issues": "https://github.com/nikic/PHP-Parser/issues",
                "source": "https://github.com/nikic/PHP-Parser/tree/v4.13.2"
            },
            "time": "2021-11-30T19:35:32+00:00"
        },
        {
            "name": "phar-io/manifest",
            "version": "2.0.3",
            "source": {
                "type": "git",
                "url": "https://github.com/phar-io/manifest.git",
                "reference": "97803eca37d319dfa7826cc2437fc020857acb53"
            },
            "dist": {
                "type": "zip",
                "url": "https://api.github.com/repos/phar-io/manifest/zipball/97803eca37d319dfa7826cc2437fc020857acb53",
                "reference": "97803eca37d319dfa7826cc2437fc020857acb53",
                "shasum": ""
            },
            "require": {
                "ext-dom": "*",
                "ext-phar": "*",
                "ext-xmlwriter": "*",
                "phar-io/version": "^3.0.1",
                "php": "^7.2 || ^8.0"
            },
            "type": "library",
            "extra": {
                "branch-alias": {
                    "dev-master": "2.0.x-dev"
                }
            },
            "autoload": {
                "classmap": [
                    "src/"
                ]
            },
            "notification-url": "https://packagist.org/downloads/",
            "license": [
                "BSD-3-Clause"
            ],
            "authors": [
                {
                    "name": "Arne Blankerts",
                    "email": "arne@blankerts.de",
                    "role": "Developer"
                },
                {
                    "name": "Sebastian Heuer",
                    "email": "sebastian@phpeople.de",
                    "role": "Developer"
                },
                {
                    "name": "Sebastian Bergmann",
                    "email": "sebastian@phpunit.de",
                    "role": "Developer"
                }
            ],
            "description": "Component for reading phar.io manifest information from a PHP Archive (PHAR)",
            "support": {
                "issues": "https://github.com/phar-io/manifest/issues",
                "source": "https://github.com/phar-io/manifest/tree/2.0.3"
            },
            "time": "2021-07-20T11:28:43+00:00"
        },
        {
            "name": "phar-io/version",
            "version": "3.1.1",
            "source": {
                "type": "git",
                "url": "https://github.com/phar-io/version.git",
                "reference": "15a90844ad40f127afd244c0cad228de2a80052a"
            },
            "dist": {
                "type": "zip",
                "url": "https://api.github.com/repos/phar-io/version/zipball/15a90844ad40f127afd244c0cad228de2a80052a",
                "reference": "15a90844ad40f127afd244c0cad228de2a80052a",
                "shasum": ""
            },
            "require": {
                "php": "^7.2 || ^8.0"
            },
            "type": "library",
            "autoload": {
                "classmap": [
                    "src/"
                ]
            },
            "notification-url": "https://packagist.org/downloads/",
            "license": [
                "BSD-3-Clause"
            ],
            "authors": [
                {
                    "name": "Arne Blankerts",
                    "email": "arne@blankerts.de",
                    "role": "Developer"
                },
                {
                    "name": "Sebastian Heuer",
                    "email": "sebastian@phpeople.de",
                    "role": "Developer"
                },
                {
                    "name": "Sebastian Bergmann",
                    "email": "sebastian@phpunit.de",
                    "role": "Developer"
                }
            ],
            "description": "Library for handling version information and constraints",
            "support": {
                "issues": "https://github.com/phar-io/version/issues",
                "source": "https://github.com/phar-io/version/tree/3.1.1"
            },
            "time": "2022-02-07T21:56:48+00:00"
        },
        {
            "name": "phpdocumentor/reflection-common",
            "version": "2.2.0",
            "source": {
                "type": "git",
                "url": "https://github.com/phpDocumentor/ReflectionCommon.git",
                "reference": "1d01c49d4ed62f25aa84a747ad35d5a16924662b"
            },
            "dist": {
                "type": "zip",
                "url": "https://api.github.com/repos/phpDocumentor/ReflectionCommon/zipball/1d01c49d4ed62f25aa84a747ad35d5a16924662b",
                "reference": "1d01c49d4ed62f25aa84a747ad35d5a16924662b",
                "shasum": ""
            },
            "require": {
                "php": "^7.2 || ^8.0"
            },
            "type": "library",
            "extra": {
                "branch-alias": {
                    "dev-2.x": "2.x-dev"
                }
            },
            "autoload": {
                "psr-4": {
                    "phpDocumentor\\Reflection\\": "src/"
                }
            },
            "notification-url": "https://packagist.org/downloads/",
            "license": [
                "MIT"
            ],
            "authors": [
                {
                    "name": "Jaap van Otterdijk",
                    "email": "opensource@ijaap.nl"
                }
            ],
            "description": "Common reflection classes used by phpdocumentor to reflect the code structure",
            "homepage": "http://www.phpdoc.org",
            "keywords": [
                "FQSEN",
                "phpDocumentor",
                "phpdoc",
                "reflection",
                "static analysis"
            ],
            "support": {
                "issues": "https://github.com/phpDocumentor/ReflectionCommon/issues",
                "source": "https://github.com/phpDocumentor/ReflectionCommon/tree/2.x"
            },
            "time": "2020-06-27T09:03:43+00:00"
        },
        {
            "name": "phpdocumentor/reflection-docblock",
            "version": "5.3.0",
            "source": {
                "type": "git",
                "url": "https://github.com/phpDocumentor/ReflectionDocBlock.git",
                "reference": "622548b623e81ca6d78b721c5e029f4ce664f170"
            },
            "dist": {
                "type": "zip",
                "url": "https://api.github.com/repos/phpDocumentor/ReflectionDocBlock/zipball/622548b623e81ca6d78b721c5e029f4ce664f170",
                "reference": "622548b623e81ca6d78b721c5e029f4ce664f170",
                "shasum": ""
            },
            "require": {
                "ext-filter": "*",
                "php": "^7.2 || ^8.0",
                "phpdocumentor/reflection-common": "^2.2",
                "phpdocumentor/type-resolver": "^1.3",
                "webmozart/assert": "^1.9.1"
            },
            "require-dev": {
                "mockery/mockery": "~1.3.2",
                "psalm/phar": "^4.8"
            },
            "type": "library",
            "extra": {
                "branch-alias": {
                    "dev-master": "5.x-dev"
                }
            },
            "autoload": {
                "psr-4": {
                    "phpDocumentor\\Reflection\\": "src"
                }
            },
            "notification-url": "https://packagist.org/downloads/",
            "license": [
                "MIT"
            ],
            "authors": [
                {
                    "name": "Mike van Riel",
                    "email": "me@mikevanriel.com"
                },
                {
                    "name": "Jaap van Otterdijk",
                    "email": "account@ijaap.nl"
                }
            ],
            "description": "With this component, a library can provide support for annotations via DocBlocks or otherwise retrieve information that is embedded in a DocBlock.",
            "support": {
                "issues": "https://github.com/phpDocumentor/ReflectionDocBlock/issues",
                "source": "https://github.com/phpDocumentor/ReflectionDocBlock/tree/5.3.0"
            },
            "time": "2021-10-19T17:43:47+00:00"
        },
        {
            "name": "phpdocumentor/type-resolver",
            "version": "1.6.0",
            "source": {
                "type": "git",
                "url": "https://github.com/phpDocumentor/TypeResolver.git",
                "reference": "93ebd0014cab80c4ea9f5e297ea48672f1b87706"
            },
            "dist": {
                "type": "zip",
                "url": "https://api.github.com/repos/phpDocumentor/TypeResolver/zipball/93ebd0014cab80c4ea9f5e297ea48672f1b87706",
                "reference": "93ebd0014cab80c4ea9f5e297ea48672f1b87706",
                "shasum": ""
            },
            "require": {
                "php": "^7.2 || ^8.0",
                "phpdocumentor/reflection-common": "^2.0"
            },
            "require-dev": {
                "ext-tokenizer": "*",
                "psalm/phar": "^4.8"
            },
            "type": "library",
            "extra": {
                "branch-alias": {
                    "dev-1.x": "1.x-dev"
                }
            },
            "autoload": {
                "psr-4": {
                    "phpDocumentor\\Reflection\\": "src"
                }
            },
            "notification-url": "https://packagist.org/downloads/",
            "license": [
                "MIT"
            ],
            "authors": [
                {
                    "name": "Mike van Riel",
                    "email": "me@mikevanriel.com"
                }
            ],
            "description": "A PSR-5 based resolver of Class names, Types and Structural Element Names",
            "support": {
                "issues": "https://github.com/phpDocumentor/TypeResolver/issues",
                "source": "https://github.com/phpDocumentor/TypeResolver/tree/1.6.0"
            },
            "time": "2022-01-04T19:58:01+00:00"
        },
        {
            "name": "phpspec/prophecy",
            "version": "v1.15.0",
            "source": {
                "type": "git",
                "url": "https://github.com/phpspec/prophecy.git",
                "reference": "bbcd7380b0ebf3961ee21409db7b38bc31d69a13"
            },
            "dist": {
                "type": "zip",
                "url": "https://api.github.com/repos/phpspec/prophecy/zipball/bbcd7380b0ebf3961ee21409db7b38bc31d69a13",
                "reference": "bbcd7380b0ebf3961ee21409db7b38bc31d69a13",
                "shasum": ""
            },
            "require": {
                "doctrine/instantiator": "^1.2",
                "php": "^7.2 || ~8.0, <8.2",
                "phpdocumentor/reflection-docblock": "^5.2",
                "sebastian/comparator": "^3.0 || ^4.0",
                "sebastian/recursion-context": "^3.0 || ^4.0"
            },
            "require-dev": {
                "phpspec/phpspec": "^6.0 || ^7.0",
                "phpunit/phpunit": "^8.0 || ^9.0"
            },
            "type": "library",
            "extra": {
                "branch-alias": {
                    "dev-master": "1.x-dev"
                }
            },
            "autoload": {
                "psr-4": {
                    "Prophecy\\": "src/Prophecy"
                }
            },
            "notification-url": "https://packagist.org/downloads/",
            "license": [
                "MIT"
            ],
            "authors": [
                {
                    "name": "Konstantin Kudryashov",
                    "email": "ever.zet@gmail.com",
                    "homepage": "http://everzet.com"
                },
                {
                    "name": "Marcello Duarte",
                    "email": "marcello.duarte@gmail.com"
                }
            ],
            "description": "Highly opinionated mocking framework for PHP 5.3+",
            "homepage": "https://github.com/phpspec/prophecy",
            "keywords": [
                "Double",
                "Dummy",
                "fake",
                "mock",
                "spy",
                "stub"
            ],
            "support": {
                "issues": "https://github.com/phpspec/prophecy/issues",
                "source": "https://github.com/phpspec/prophecy/tree/v1.15.0"
            },
            "time": "2021-12-08T12:19:24+00:00"
        },
        {
            "name": "phpunit/php-code-coverage",
            "version": "9.2.10",
            "source": {
                "type": "git",
                "url": "https://github.com/sebastianbergmann/php-code-coverage.git",
                "reference": "d5850aaf931743067f4bfc1ae4cbd06468400687"
            },
            "dist": {
                "type": "zip",
                "url": "https://api.github.com/repos/sebastianbergmann/php-code-coverage/zipball/d5850aaf931743067f4bfc1ae4cbd06468400687",
                "reference": "d5850aaf931743067f4bfc1ae4cbd06468400687",
                "shasum": ""
            },
            "require": {
                "ext-dom": "*",
                "ext-libxml": "*",
                "ext-xmlwriter": "*",
                "nikic/php-parser": "^4.13.0",
                "php": ">=7.3",
                "phpunit/php-file-iterator": "^3.0.3",
                "phpunit/php-text-template": "^2.0.2",
                "sebastian/code-unit-reverse-lookup": "^2.0.2",
                "sebastian/complexity": "^2.0",
                "sebastian/environment": "^5.1.2",
                "sebastian/lines-of-code": "^1.0.3",
                "sebastian/version": "^3.0.1",
                "theseer/tokenizer": "^1.2.0"
            },
            "require-dev": {
                "phpunit/phpunit": "^9.3"
            },
            "suggest": {
                "ext-pcov": "*",
                "ext-xdebug": "*"
            },
            "type": "library",
            "extra": {
                "branch-alias": {
                    "dev-master": "9.2-dev"
                }
            },
            "autoload": {
                "classmap": [
                    "src/"
                ]
            },
            "notification-url": "https://packagist.org/downloads/",
            "license": [
                "BSD-3-Clause"
            ],
            "authors": [
                {
                    "name": "Sebastian Bergmann",
                    "email": "sebastian@phpunit.de",
                    "role": "lead"
                }
            ],
            "description": "Library that provides collection, processing, and rendering functionality for PHP code coverage information.",
            "homepage": "https://github.com/sebastianbergmann/php-code-coverage",
            "keywords": [
                "coverage",
                "testing",
                "xunit"
            ],
            "support": {
                "issues": "https://github.com/sebastianbergmann/php-code-coverage/issues",
                "source": "https://github.com/sebastianbergmann/php-code-coverage/tree/9.2.10"
            },
            "funding": [
                {
                    "url": "https://github.com/sebastianbergmann",
                    "type": "github"
                }
            ],
            "time": "2021-12-05T09:12:13+00:00"
        },
        {
            "name": "phpunit/php-file-iterator",
            "version": "3.0.6",
            "source": {
                "type": "git",
                "url": "https://github.com/sebastianbergmann/php-file-iterator.git",
                "reference": "cf1c2e7c203ac650e352f4cc675a7021e7d1b3cf"
            },
            "dist": {
                "type": "zip",
                "url": "https://api.github.com/repos/sebastianbergmann/php-file-iterator/zipball/cf1c2e7c203ac650e352f4cc675a7021e7d1b3cf",
                "reference": "cf1c2e7c203ac650e352f4cc675a7021e7d1b3cf",
                "shasum": ""
            },
            "require": {
                "php": ">=7.3"
            },
            "require-dev": {
                "phpunit/phpunit": "^9.3"
            },
            "type": "library",
            "extra": {
                "branch-alias": {
                    "dev-master": "3.0-dev"
                }
            },
            "autoload": {
                "classmap": [
                    "src/"
                ]
            },
            "notification-url": "https://packagist.org/downloads/",
            "license": [
                "BSD-3-Clause"
            ],
            "authors": [
                {
                    "name": "Sebastian Bergmann",
                    "email": "sebastian@phpunit.de",
                    "role": "lead"
                }
            ],
            "description": "FilterIterator implementation that filters files based on a list of suffixes.",
            "homepage": "https://github.com/sebastianbergmann/php-file-iterator/",
            "keywords": [
                "filesystem",
                "iterator"
            ],
            "support": {
                "issues": "https://github.com/sebastianbergmann/php-file-iterator/issues",
                "source": "https://github.com/sebastianbergmann/php-file-iterator/tree/3.0.6"
            },
            "funding": [
                {
                    "url": "https://github.com/sebastianbergmann",
                    "type": "github"
                }
            ],
            "time": "2021-12-02T12:48:52+00:00"
        },
        {
            "name": "phpunit/php-invoker",
            "version": "3.1.1",
            "source": {
                "type": "git",
                "url": "https://github.com/sebastianbergmann/php-invoker.git",
                "reference": "5a10147d0aaf65b58940a0b72f71c9ac0423cc67"
            },
            "dist": {
                "type": "zip",
                "url": "https://api.github.com/repos/sebastianbergmann/php-invoker/zipball/5a10147d0aaf65b58940a0b72f71c9ac0423cc67",
                "reference": "5a10147d0aaf65b58940a0b72f71c9ac0423cc67",
                "shasum": ""
            },
            "require": {
                "php": ">=7.3"
            },
            "require-dev": {
                "ext-pcntl": "*",
                "phpunit/phpunit": "^9.3"
            },
            "suggest": {
                "ext-pcntl": "*"
            },
            "type": "library",
            "extra": {
                "branch-alias": {
                    "dev-master": "3.1-dev"
                }
            },
            "autoload": {
                "classmap": [
                    "src/"
                ]
            },
            "notification-url": "https://packagist.org/downloads/",
            "license": [
                "BSD-3-Clause"
            ],
            "authors": [
                {
                    "name": "Sebastian Bergmann",
                    "email": "sebastian@phpunit.de",
                    "role": "lead"
                }
            ],
            "description": "Invoke callables with a timeout",
            "homepage": "https://github.com/sebastianbergmann/php-invoker/",
            "keywords": [
                "process"
            ],
            "support": {
                "issues": "https://github.com/sebastianbergmann/php-invoker/issues",
                "source": "https://github.com/sebastianbergmann/php-invoker/tree/3.1.1"
            },
            "funding": [
                {
                    "url": "https://github.com/sebastianbergmann",
                    "type": "github"
                }
            ],
            "time": "2020-09-28T05:58:55+00:00"
        },
        {
            "name": "phpunit/php-text-template",
            "version": "2.0.4",
            "source": {
                "type": "git",
                "url": "https://github.com/sebastianbergmann/php-text-template.git",
                "reference": "5da5f67fc95621df9ff4c4e5a84d6a8a2acf7c28"
            },
            "dist": {
                "type": "zip",
                "url": "https://api.github.com/repos/sebastianbergmann/php-text-template/zipball/5da5f67fc95621df9ff4c4e5a84d6a8a2acf7c28",
                "reference": "5da5f67fc95621df9ff4c4e5a84d6a8a2acf7c28",
                "shasum": ""
            },
            "require": {
                "php": ">=7.3"
            },
            "require-dev": {
                "phpunit/phpunit": "^9.3"
            },
            "type": "library",
            "extra": {
                "branch-alias": {
                    "dev-master": "2.0-dev"
                }
            },
            "autoload": {
                "classmap": [
                    "src/"
                ]
            },
            "notification-url": "https://packagist.org/downloads/",
            "license": [
                "BSD-3-Clause"
            ],
            "authors": [
                {
                    "name": "Sebastian Bergmann",
                    "email": "sebastian@phpunit.de",
                    "role": "lead"
                }
            ],
            "description": "Simple template engine.",
            "homepage": "https://github.com/sebastianbergmann/php-text-template/",
            "keywords": [
                "template"
            ],
            "support": {
                "issues": "https://github.com/sebastianbergmann/php-text-template/issues",
                "source": "https://github.com/sebastianbergmann/php-text-template/tree/2.0.4"
            },
            "funding": [
                {
                    "url": "https://github.com/sebastianbergmann",
                    "type": "github"
                }
            ],
            "time": "2020-10-26T05:33:50+00:00"
        },
        {
            "name": "phpunit/php-timer",
            "version": "5.0.3",
            "source": {
                "type": "git",
                "url": "https://github.com/sebastianbergmann/php-timer.git",
                "reference": "5a63ce20ed1b5bf577850e2c4e87f4aa902afbd2"
            },
            "dist": {
                "type": "zip",
                "url": "https://api.github.com/repos/sebastianbergmann/php-timer/zipball/5a63ce20ed1b5bf577850e2c4e87f4aa902afbd2",
                "reference": "5a63ce20ed1b5bf577850e2c4e87f4aa902afbd2",
                "shasum": ""
            },
            "require": {
                "php": ">=7.3"
            },
            "require-dev": {
                "phpunit/phpunit": "^9.3"
            },
            "type": "library",
            "extra": {
                "branch-alias": {
                    "dev-master": "5.0-dev"
                }
            },
            "autoload": {
                "classmap": [
                    "src/"
                ]
            },
            "notification-url": "https://packagist.org/downloads/",
            "license": [
                "BSD-3-Clause"
            ],
            "authors": [
                {
                    "name": "Sebastian Bergmann",
                    "email": "sebastian@phpunit.de",
                    "role": "lead"
                }
            ],
            "description": "Utility class for timing",
            "homepage": "https://github.com/sebastianbergmann/php-timer/",
            "keywords": [
                "timer"
            ],
            "support": {
                "issues": "https://github.com/sebastianbergmann/php-timer/issues",
                "source": "https://github.com/sebastianbergmann/php-timer/tree/5.0.3"
            },
            "funding": [
                {
                    "url": "https://github.com/sebastianbergmann",
                    "type": "github"
                }
            ],
            "time": "2020-10-26T13:16:10+00:00"
        },
        {
            "name": "phpunit/phpunit",
            "version": "9.5.13",
            "source": {
                "type": "git",
                "url": "https://github.com/sebastianbergmann/phpunit.git",
                "reference": "597cb647654ede35e43b137926dfdfef0fb11743"
            },
            "dist": {
                "type": "zip",
                "url": "https://api.github.com/repos/sebastianbergmann/phpunit/zipball/597cb647654ede35e43b137926dfdfef0fb11743",
                "reference": "597cb647654ede35e43b137926dfdfef0fb11743",
                "shasum": ""
            },
            "require": {
                "doctrine/instantiator": "^1.3.1",
                "ext-dom": "*",
                "ext-json": "*",
                "ext-libxml": "*",
                "ext-mbstring": "*",
                "ext-xml": "*",
                "ext-xmlwriter": "*",
                "myclabs/deep-copy": "^1.10.1",
                "phar-io/manifest": "^2.0.3",
                "phar-io/version": "^3.0.2",
                "php": ">=7.3",
                "phpspec/prophecy": "^1.12.1",
                "phpunit/php-code-coverage": "^9.2.7",
                "phpunit/php-file-iterator": "^3.0.5",
                "phpunit/php-invoker": "^3.1.1",
                "phpunit/php-text-template": "^2.0.3",
                "phpunit/php-timer": "^5.0.2",
                "sebastian/cli-parser": "^1.0.1",
                "sebastian/code-unit": "^1.0.6",
                "sebastian/comparator": "^4.0.5",
                "sebastian/diff": "^4.0.3",
                "sebastian/environment": "^5.1.3",
                "sebastian/exporter": "^4.0.3",
                "sebastian/global-state": "^5.0.1",
                "sebastian/object-enumerator": "^4.0.3",
                "sebastian/resource-operations": "^3.0.3",
                "sebastian/type": "^2.3.4",
                "sebastian/version": "^3.0.2"
            },
            "require-dev": {
                "ext-pdo": "*",
                "phpspec/prophecy-phpunit": "^2.0.1"
            },
            "suggest": {
                "ext-soap": "*",
                "ext-xdebug": "*"
            },
            "bin": [
                "phpunit"
            ],
            "type": "library",
            "extra": {
                "branch-alias": {
                    "dev-master": "9.5-dev"
                }
            },
            "autoload": {
                "files": [
                    "src/Framework/Assert/Functions.php"
                ],
                "classmap": [
                    "src/"
                ]
            },
            "notification-url": "https://packagist.org/downloads/",
            "license": [
                "BSD-3-Clause"
            ],
            "authors": [
                {
                    "name": "Sebastian Bergmann",
                    "email": "sebastian@phpunit.de",
                    "role": "lead"
                }
            ],
            "description": "The PHP Unit Testing framework.",
            "homepage": "https://phpunit.de/",
            "keywords": [
                "phpunit",
                "testing",
                "xunit"
            ],
            "support": {
                "issues": "https://github.com/sebastianbergmann/phpunit/issues",
                "source": "https://github.com/sebastianbergmann/phpunit/tree/9.5.13"
            },
            "funding": [
                {
                    "url": "https://phpunit.de/sponsors.html",
                    "type": "custom"
                },
                {
                    "url": "https://github.com/sebastianbergmann",
                    "type": "github"
                }
            ],
            "time": "2022-01-24T07:33:35+00:00"
        },
        {
            "name": "psr/container",
            "version": "1.1.2",
            "source": {
                "type": "git",
                "url": "https://github.com/php-fig/container.git",
                "reference": "513e0666f7216c7459170d56df27dfcefe1689ea"
            },
            "dist": {
                "type": "zip",
                "url": "https://api.github.com/repos/php-fig/container/zipball/513e0666f7216c7459170d56df27dfcefe1689ea",
                "reference": "513e0666f7216c7459170d56df27dfcefe1689ea",
                "shasum": ""
            },
            "require": {
                "php": ">=7.4.0"
            },
            "type": "library",
            "autoload": {
                "psr-4": {
                    "Psr\\Container\\": "src/"
                }
            },
            "notification-url": "https://packagist.org/downloads/",
            "license": [
                "MIT"
            ],
            "authors": [
                {
                    "name": "PHP-FIG",
                    "homepage": "https://www.php-fig.org/"
                }
            ],
            "description": "Common Container Interface (PHP FIG PSR-11)",
            "homepage": "https://github.com/php-fig/container",
            "keywords": [
                "PSR-11",
                "container",
                "container-interface",
                "container-interop",
                "psr"
            ],
            "support": {
                "issues": "https://github.com/php-fig/container/issues",
                "source": "https://github.com/php-fig/container/tree/1.1.2"
            },
            "time": "2021-11-05T16:50:12+00:00"
        },
        {
            "name": "sebastian/cli-parser",
            "version": "1.0.1",
            "source": {
                "type": "git",
                "url": "https://github.com/sebastianbergmann/cli-parser.git",
                "reference": "442e7c7e687e42adc03470c7b668bc4b2402c0b2"
            },
            "dist": {
                "type": "zip",
                "url": "https://api.github.com/repos/sebastianbergmann/cli-parser/zipball/442e7c7e687e42adc03470c7b668bc4b2402c0b2",
                "reference": "442e7c7e687e42adc03470c7b668bc4b2402c0b2",
                "shasum": ""
            },
            "require": {
                "php": ">=7.3"
            },
            "require-dev": {
                "phpunit/phpunit": "^9.3"
            },
            "type": "library",
            "extra": {
                "branch-alias": {
                    "dev-master": "1.0-dev"
                }
            },
            "autoload": {
                "classmap": [
                    "src/"
                ]
            },
            "notification-url": "https://packagist.org/downloads/",
            "license": [
                "BSD-3-Clause"
            ],
            "authors": [
                {
                    "name": "Sebastian Bergmann",
                    "email": "sebastian@phpunit.de",
                    "role": "lead"
                }
            ],
            "description": "Library for parsing CLI options",
            "homepage": "https://github.com/sebastianbergmann/cli-parser",
            "support": {
                "issues": "https://github.com/sebastianbergmann/cli-parser/issues",
                "source": "https://github.com/sebastianbergmann/cli-parser/tree/1.0.1"
            },
            "funding": [
                {
                    "url": "https://github.com/sebastianbergmann",
                    "type": "github"
                }
            ],
            "time": "2020-09-28T06:08:49+00:00"
        },
        {
            "name": "sebastian/code-unit",
            "version": "1.0.8",
            "source": {
                "type": "git",
                "url": "https://github.com/sebastianbergmann/code-unit.git",
                "reference": "1fc9f64c0927627ef78ba436c9b17d967e68e120"
            },
            "dist": {
                "type": "zip",
                "url": "https://api.github.com/repos/sebastianbergmann/code-unit/zipball/1fc9f64c0927627ef78ba436c9b17d967e68e120",
                "reference": "1fc9f64c0927627ef78ba436c9b17d967e68e120",
                "shasum": ""
            },
            "require": {
                "php": ">=7.3"
            },
            "require-dev": {
                "phpunit/phpunit": "^9.3"
            },
            "type": "library",
            "extra": {
                "branch-alias": {
                    "dev-master": "1.0-dev"
                }
            },
            "autoload": {
                "classmap": [
                    "src/"
                ]
            },
            "notification-url": "https://packagist.org/downloads/",
            "license": [
                "BSD-3-Clause"
            ],
            "authors": [
                {
                    "name": "Sebastian Bergmann",
                    "email": "sebastian@phpunit.de",
                    "role": "lead"
                }
            ],
            "description": "Collection of value objects that represent the PHP code units",
            "homepage": "https://github.com/sebastianbergmann/code-unit",
            "support": {
                "issues": "https://github.com/sebastianbergmann/code-unit/issues",
                "source": "https://github.com/sebastianbergmann/code-unit/tree/1.0.8"
            },
            "funding": [
                {
                    "url": "https://github.com/sebastianbergmann",
                    "type": "github"
                }
            ],
            "time": "2020-10-26T13:08:54+00:00"
        },
        {
            "name": "sebastian/code-unit-reverse-lookup",
            "version": "2.0.3",
            "source": {
                "type": "git",
                "url": "https://github.com/sebastianbergmann/code-unit-reverse-lookup.git",
                "reference": "ac91f01ccec49fb77bdc6fd1e548bc70f7faa3e5"
            },
            "dist": {
                "type": "zip",
                "url": "https://api.github.com/repos/sebastianbergmann/code-unit-reverse-lookup/zipball/ac91f01ccec49fb77bdc6fd1e548bc70f7faa3e5",
                "reference": "ac91f01ccec49fb77bdc6fd1e548bc70f7faa3e5",
                "shasum": ""
            },
            "require": {
                "php": ">=7.3"
            },
            "require-dev": {
                "phpunit/phpunit": "^9.3"
            },
            "type": "library",
            "extra": {
                "branch-alias": {
                    "dev-master": "2.0-dev"
                }
            },
            "autoload": {
                "classmap": [
                    "src/"
                ]
            },
            "notification-url": "https://packagist.org/downloads/",
            "license": [
                "BSD-3-Clause"
            ],
            "authors": [
                {
                    "name": "Sebastian Bergmann",
                    "email": "sebastian@phpunit.de"
                }
            ],
            "description": "Looks up which function or method a line of code belongs to",
            "homepage": "https://github.com/sebastianbergmann/code-unit-reverse-lookup/",
            "support": {
                "issues": "https://github.com/sebastianbergmann/code-unit-reverse-lookup/issues",
                "source": "https://github.com/sebastianbergmann/code-unit-reverse-lookup/tree/2.0.3"
            },
            "funding": [
                {
                    "url": "https://github.com/sebastianbergmann",
                    "type": "github"
                }
            ],
            "time": "2020-09-28T05:30:19+00:00"
        },
        {
            "name": "sebastian/comparator",
            "version": "4.0.6",
            "source": {
                "type": "git",
                "url": "https://github.com/sebastianbergmann/comparator.git",
                "reference": "55f4261989e546dc112258c7a75935a81a7ce382"
            },
            "dist": {
                "type": "zip",
                "url": "https://api.github.com/repos/sebastianbergmann/comparator/zipball/55f4261989e546dc112258c7a75935a81a7ce382",
                "reference": "55f4261989e546dc112258c7a75935a81a7ce382",
                "shasum": ""
            },
            "require": {
                "php": ">=7.3",
                "sebastian/diff": "^4.0",
                "sebastian/exporter": "^4.0"
            },
            "require-dev": {
                "phpunit/phpunit": "^9.3"
            },
            "type": "library",
            "extra": {
                "branch-alias": {
                    "dev-master": "4.0-dev"
                }
            },
            "autoload": {
                "classmap": [
                    "src/"
                ]
            },
            "notification-url": "https://packagist.org/downloads/",
            "license": [
                "BSD-3-Clause"
            ],
            "authors": [
                {
                    "name": "Sebastian Bergmann",
                    "email": "sebastian@phpunit.de"
                },
                {
                    "name": "Jeff Welch",
                    "email": "whatthejeff@gmail.com"
                },
                {
                    "name": "Volker Dusch",
                    "email": "github@wallbash.com"
                },
                {
                    "name": "Bernhard Schussek",
                    "email": "bschussek@2bepublished.at"
                }
            ],
            "description": "Provides the functionality to compare PHP values for equality",
            "homepage": "https://github.com/sebastianbergmann/comparator",
            "keywords": [
                "comparator",
                "compare",
                "equality"
            ],
            "support": {
                "issues": "https://github.com/sebastianbergmann/comparator/issues",
                "source": "https://github.com/sebastianbergmann/comparator/tree/4.0.6"
            },
            "funding": [
                {
                    "url": "https://github.com/sebastianbergmann",
                    "type": "github"
                }
            ],
            "time": "2020-10-26T15:49:45+00:00"
        },
        {
            "name": "sebastian/complexity",
            "version": "2.0.2",
            "source": {
                "type": "git",
                "url": "https://github.com/sebastianbergmann/complexity.git",
                "reference": "739b35e53379900cc9ac327b2147867b8b6efd88"
            },
            "dist": {
                "type": "zip",
                "url": "https://api.github.com/repos/sebastianbergmann/complexity/zipball/739b35e53379900cc9ac327b2147867b8b6efd88",
                "reference": "739b35e53379900cc9ac327b2147867b8b6efd88",
                "shasum": ""
            },
            "require": {
                "nikic/php-parser": "^4.7",
                "php": ">=7.3"
            },
            "require-dev": {
                "phpunit/phpunit": "^9.3"
            },
            "type": "library",
            "extra": {
                "branch-alias": {
                    "dev-master": "2.0-dev"
                }
            },
            "autoload": {
                "classmap": [
                    "src/"
                ]
            },
            "notification-url": "https://packagist.org/downloads/",
            "license": [
                "BSD-3-Clause"
            ],
            "authors": [
                {
                    "name": "Sebastian Bergmann",
                    "email": "sebastian@phpunit.de",
                    "role": "lead"
                }
            ],
            "description": "Library for calculating the complexity of PHP code units",
            "homepage": "https://github.com/sebastianbergmann/complexity",
            "support": {
                "issues": "https://github.com/sebastianbergmann/complexity/issues",
                "source": "https://github.com/sebastianbergmann/complexity/tree/2.0.2"
            },
            "funding": [
                {
                    "url": "https://github.com/sebastianbergmann",
                    "type": "github"
                }
            ],
            "time": "2020-10-26T15:52:27+00:00"
        },
        {
            "name": "sebastian/diff",
            "version": "4.0.4",
            "source": {
                "type": "git",
                "url": "https://github.com/sebastianbergmann/diff.git",
                "reference": "3461e3fccc7cfdfc2720be910d3bd73c69be590d"
            },
            "dist": {
                "type": "zip",
                "url": "https://api.github.com/repos/sebastianbergmann/diff/zipball/3461e3fccc7cfdfc2720be910d3bd73c69be590d",
                "reference": "3461e3fccc7cfdfc2720be910d3bd73c69be590d",
                "shasum": ""
            },
            "require": {
                "php": ">=7.3"
            },
            "require-dev": {
                "phpunit/phpunit": "^9.3",
                "symfony/process": "^4.2 || ^5"
            },
            "type": "library",
            "extra": {
                "branch-alias": {
                    "dev-master": "4.0-dev"
                }
            },
            "autoload": {
                "classmap": [
                    "src/"
                ]
            },
            "notification-url": "https://packagist.org/downloads/",
            "license": [
                "BSD-3-Clause"
            ],
            "authors": [
                {
                    "name": "Sebastian Bergmann",
                    "email": "sebastian@phpunit.de"
                },
                {
                    "name": "Kore Nordmann",
                    "email": "mail@kore-nordmann.de"
                }
            ],
            "description": "Diff implementation",
            "homepage": "https://github.com/sebastianbergmann/diff",
            "keywords": [
                "diff",
                "udiff",
                "unidiff",
                "unified diff"
            ],
            "support": {
                "issues": "https://github.com/sebastianbergmann/diff/issues",
                "source": "https://github.com/sebastianbergmann/diff/tree/4.0.4"
            },
            "funding": [
                {
                    "url": "https://github.com/sebastianbergmann",
                    "type": "github"
                }
            ],
            "time": "2020-10-26T13:10:38+00:00"
        },
        {
            "name": "sebastian/environment",
            "version": "5.1.3",
            "source": {
                "type": "git",
                "url": "https://github.com/sebastianbergmann/environment.git",
                "reference": "388b6ced16caa751030f6a69e588299fa09200ac"
            },
            "dist": {
                "type": "zip",
                "url": "https://api.github.com/repos/sebastianbergmann/environment/zipball/388b6ced16caa751030f6a69e588299fa09200ac",
                "reference": "388b6ced16caa751030f6a69e588299fa09200ac",
                "shasum": ""
            },
            "require": {
                "php": ">=7.3"
            },
            "require-dev": {
                "phpunit/phpunit": "^9.3"
            },
            "suggest": {
                "ext-posix": "*"
            },
            "type": "library",
            "extra": {
                "branch-alias": {
                    "dev-master": "5.1-dev"
                }
            },
            "autoload": {
                "classmap": [
                    "src/"
                ]
            },
            "notification-url": "https://packagist.org/downloads/",
            "license": [
                "BSD-3-Clause"
            ],
            "authors": [
                {
                    "name": "Sebastian Bergmann",
                    "email": "sebastian@phpunit.de"
                }
            ],
            "description": "Provides functionality to handle HHVM/PHP environments",
            "homepage": "http://www.github.com/sebastianbergmann/environment",
            "keywords": [
                "Xdebug",
                "environment",
                "hhvm"
            ],
            "support": {
                "issues": "https://github.com/sebastianbergmann/environment/issues",
                "source": "https://github.com/sebastianbergmann/environment/tree/5.1.3"
            },
            "funding": [
                {
                    "url": "https://github.com/sebastianbergmann",
                    "type": "github"
                }
            ],
            "time": "2020-09-28T05:52:38+00:00"
        },
        {
            "name": "sebastian/exporter",
            "version": "4.0.4",
            "source": {
                "type": "git",
                "url": "https://github.com/sebastianbergmann/exporter.git",
                "reference": "65e8b7db476c5dd267e65eea9cab77584d3cfff9"
            },
            "dist": {
                "type": "zip",
                "url": "https://api.github.com/repos/sebastianbergmann/exporter/zipball/65e8b7db476c5dd267e65eea9cab77584d3cfff9",
                "reference": "65e8b7db476c5dd267e65eea9cab77584d3cfff9",
                "shasum": ""
            },
            "require": {
                "php": ">=7.3",
                "sebastian/recursion-context": "^4.0"
            },
            "require-dev": {
                "ext-mbstring": "*",
                "phpunit/phpunit": "^9.3"
            },
            "type": "library",
            "extra": {
                "branch-alias": {
                    "dev-master": "4.0-dev"
                }
            },
            "autoload": {
                "classmap": [
                    "src/"
                ]
            },
            "notification-url": "https://packagist.org/downloads/",
            "license": [
                "BSD-3-Clause"
            ],
            "authors": [
                {
                    "name": "Sebastian Bergmann",
                    "email": "sebastian@phpunit.de"
                },
                {
                    "name": "Jeff Welch",
                    "email": "whatthejeff@gmail.com"
                },
                {
                    "name": "Volker Dusch",
                    "email": "github@wallbash.com"
                },
                {
                    "name": "Adam Harvey",
                    "email": "aharvey@php.net"
                },
                {
                    "name": "Bernhard Schussek",
                    "email": "bschussek@gmail.com"
                }
            ],
            "description": "Provides the functionality to export PHP variables for visualization",
            "homepage": "https://www.github.com/sebastianbergmann/exporter",
            "keywords": [
                "export",
                "exporter"
            ],
            "support": {
                "issues": "https://github.com/sebastianbergmann/exporter/issues",
                "source": "https://github.com/sebastianbergmann/exporter/tree/4.0.4"
            },
            "funding": [
                {
                    "url": "https://github.com/sebastianbergmann",
                    "type": "github"
                }
            ],
            "time": "2021-11-11T14:18:36+00:00"
        },
        {
            "name": "sebastian/global-state",
            "version": "5.0.3",
            "source": {
                "type": "git",
                "url": "https://github.com/sebastianbergmann/global-state.git",
                "reference": "23bd5951f7ff26f12d4e3242864df3e08dec4e49"
            },
            "dist": {
                "type": "zip",
                "url": "https://api.github.com/repos/sebastianbergmann/global-state/zipball/23bd5951f7ff26f12d4e3242864df3e08dec4e49",
                "reference": "23bd5951f7ff26f12d4e3242864df3e08dec4e49",
                "shasum": ""
            },
            "require": {
                "php": ">=7.3",
                "sebastian/object-reflector": "^2.0",
                "sebastian/recursion-context": "^4.0"
            },
            "require-dev": {
                "ext-dom": "*",
                "phpunit/phpunit": "^9.3"
            },
            "suggest": {
                "ext-uopz": "*"
            },
            "type": "library",
            "extra": {
                "branch-alias": {
                    "dev-master": "5.0-dev"
                }
            },
            "autoload": {
                "classmap": [
                    "src/"
                ]
            },
            "notification-url": "https://packagist.org/downloads/",
            "license": [
                "BSD-3-Clause"
            ],
            "authors": [
                {
                    "name": "Sebastian Bergmann",
                    "email": "sebastian@phpunit.de"
                }
            ],
            "description": "Snapshotting of global state",
            "homepage": "http://www.github.com/sebastianbergmann/global-state",
            "keywords": [
                "global state"
            ],
            "support": {
                "issues": "https://github.com/sebastianbergmann/global-state/issues",
                "source": "https://github.com/sebastianbergmann/global-state/tree/5.0.3"
            },
            "funding": [
                {
                    "url": "https://github.com/sebastianbergmann",
                    "type": "github"
                }
            ],
            "time": "2021-06-11T13:31:12+00:00"
        },
        {
            "name": "sebastian/lines-of-code",
            "version": "1.0.3",
            "source": {
                "type": "git",
                "url": "https://github.com/sebastianbergmann/lines-of-code.git",
                "reference": "c1c2e997aa3146983ed888ad08b15470a2e22ecc"
            },
            "dist": {
                "type": "zip",
                "url": "https://api.github.com/repos/sebastianbergmann/lines-of-code/zipball/c1c2e997aa3146983ed888ad08b15470a2e22ecc",
                "reference": "c1c2e997aa3146983ed888ad08b15470a2e22ecc",
                "shasum": ""
            },
            "require": {
                "nikic/php-parser": "^4.6",
                "php": ">=7.3"
            },
            "require-dev": {
                "phpunit/phpunit": "^9.3"
            },
            "type": "library",
            "extra": {
                "branch-alias": {
                    "dev-master": "1.0-dev"
                }
            },
            "autoload": {
                "classmap": [
                    "src/"
                ]
            },
            "notification-url": "https://packagist.org/downloads/",
            "license": [
                "BSD-3-Clause"
            ],
            "authors": [
                {
                    "name": "Sebastian Bergmann",
                    "email": "sebastian@phpunit.de",
                    "role": "lead"
                }
            ],
            "description": "Library for counting the lines of code in PHP source code",
            "homepage": "https://github.com/sebastianbergmann/lines-of-code",
            "support": {
                "issues": "https://github.com/sebastianbergmann/lines-of-code/issues",
                "source": "https://github.com/sebastianbergmann/lines-of-code/tree/1.0.3"
            },
            "funding": [
                {
                    "url": "https://github.com/sebastianbergmann",
                    "type": "github"
                }
            ],
            "time": "2020-11-28T06:42:11+00:00"
        },
        {
            "name": "sebastian/object-enumerator",
            "version": "4.0.4",
            "source": {
                "type": "git",
                "url": "https://github.com/sebastianbergmann/object-enumerator.git",
                "reference": "5c9eeac41b290a3712d88851518825ad78f45c71"
            },
            "dist": {
                "type": "zip",
                "url": "https://api.github.com/repos/sebastianbergmann/object-enumerator/zipball/5c9eeac41b290a3712d88851518825ad78f45c71",
                "reference": "5c9eeac41b290a3712d88851518825ad78f45c71",
                "shasum": ""
            },
            "require": {
                "php": ">=7.3",
                "sebastian/object-reflector": "^2.0",
                "sebastian/recursion-context": "^4.0"
            },
            "require-dev": {
                "phpunit/phpunit": "^9.3"
            },
            "type": "library",
            "extra": {
                "branch-alias": {
                    "dev-master": "4.0-dev"
                }
            },
            "autoload": {
                "classmap": [
                    "src/"
                ]
            },
            "notification-url": "https://packagist.org/downloads/",
            "license": [
                "BSD-3-Clause"
            ],
            "authors": [
                {
                    "name": "Sebastian Bergmann",
                    "email": "sebastian@phpunit.de"
                }
            ],
            "description": "Traverses array structures and object graphs to enumerate all referenced objects",
            "homepage": "https://github.com/sebastianbergmann/object-enumerator/",
            "support": {
                "issues": "https://github.com/sebastianbergmann/object-enumerator/issues",
                "source": "https://github.com/sebastianbergmann/object-enumerator/tree/4.0.4"
            },
            "funding": [
                {
                    "url": "https://github.com/sebastianbergmann",
                    "type": "github"
                }
            ],
            "time": "2020-10-26T13:12:34+00:00"
        },
        {
            "name": "sebastian/object-reflector",
            "version": "2.0.4",
            "source": {
                "type": "git",
                "url": "https://github.com/sebastianbergmann/object-reflector.git",
                "reference": "b4f479ebdbf63ac605d183ece17d8d7fe49c15c7"
            },
            "dist": {
                "type": "zip",
                "url": "https://api.github.com/repos/sebastianbergmann/object-reflector/zipball/b4f479ebdbf63ac605d183ece17d8d7fe49c15c7",
                "reference": "b4f479ebdbf63ac605d183ece17d8d7fe49c15c7",
                "shasum": ""
            },
            "require": {
                "php": ">=7.3"
            },
            "require-dev": {
                "phpunit/phpunit": "^9.3"
            },
            "type": "library",
            "extra": {
                "branch-alias": {
                    "dev-master": "2.0-dev"
                }
            },
            "autoload": {
                "classmap": [
                    "src/"
                ]
            },
            "notification-url": "https://packagist.org/downloads/",
            "license": [
                "BSD-3-Clause"
            ],
            "authors": [
                {
                    "name": "Sebastian Bergmann",
                    "email": "sebastian@phpunit.de"
                }
            ],
            "description": "Allows reflection of object attributes, including inherited and non-public ones",
            "homepage": "https://github.com/sebastianbergmann/object-reflector/",
            "support": {
                "issues": "https://github.com/sebastianbergmann/object-reflector/issues",
                "source": "https://github.com/sebastianbergmann/object-reflector/tree/2.0.4"
            },
            "funding": [
                {
                    "url": "https://github.com/sebastianbergmann",
                    "type": "github"
                }
            ],
            "time": "2020-10-26T13:14:26+00:00"
        },
        {
            "name": "sebastian/recursion-context",
            "version": "4.0.4",
            "source": {
                "type": "git",
                "url": "https://github.com/sebastianbergmann/recursion-context.git",
                "reference": "cd9d8cf3c5804de4341c283ed787f099f5506172"
            },
            "dist": {
                "type": "zip",
                "url": "https://api.github.com/repos/sebastianbergmann/recursion-context/zipball/cd9d8cf3c5804de4341c283ed787f099f5506172",
                "reference": "cd9d8cf3c5804de4341c283ed787f099f5506172",
                "shasum": ""
            },
            "require": {
                "php": ">=7.3"
            },
            "require-dev": {
                "phpunit/phpunit": "^9.3"
            },
            "type": "library",
            "extra": {
                "branch-alias": {
                    "dev-master": "4.0-dev"
                }
            },
            "autoload": {
                "classmap": [
                    "src/"
                ]
            },
            "notification-url": "https://packagist.org/downloads/",
            "license": [
                "BSD-3-Clause"
            ],
            "authors": [
                {
                    "name": "Sebastian Bergmann",
                    "email": "sebastian@phpunit.de"
                },
                {
                    "name": "Jeff Welch",
                    "email": "whatthejeff@gmail.com"
                },
                {
                    "name": "Adam Harvey",
                    "email": "aharvey@php.net"
                }
            ],
            "description": "Provides functionality to recursively process PHP variables",
            "homepage": "http://www.github.com/sebastianbergmann/recursion-context",
            "support": {
                "issues": "https://github.com/sebastianbergmann/recursion-context/issues",
                "source": "https://github.com/sebastianbergmann/recursion-context/tree/4.0.4"
            },
            "funding": [
                {
                    "url": "https://github.com/sebastianbergmann",
                    "type": "github"
                }
            ],
            "time": "2020-10-26T13:17:30+00:00"
        },
        {
            "name": "sebastian/resource-operations",
            "version": "3.0.3",
            "source": {
                "type": "git",
                "url": "https://github.com/sebastianbergmann/resource-operations.git",
                "reference": "0f4443cb3a1d92ce809899753bc0d5d5a8dd19a8"
            },
            "dist": {
                "type": "zip",
                "url": "https://api.github.com/repos/sebastianbergmann/resource-operations/zipball/0f4443cb3a1d92ce809899753bc0d5d5a8dd19a8",
                "reference": "0f4443cb3a1d92ce809899753bc0d5d5a8dd19a8",
                "shasum": ""
            },
            "require": {
                "php": ">=7.3"
            },
            "require-dev": {
                "phpunit/phpunit": "^9.0"
            },
            "type": "library",
            "extra": {
                "branch-alias": {
                    "dev-master": "3.0-dev"
                }
            },
            "autoload": {
                "classmap": [
                    "src/"
                ]
            },
            "notification-url": "https://packagist.org/downloads/",
            "license": [
                "BSD-3-Clause"
            ],
            "authors": [
                {
                    "name": "Sebastian Bergmann",
                    "email": "sebastian@phpunit.de"
                }
            ],
            "description": "Provides a list of PHP built-in functions that operate on resources",
            "homepage": "https://www.github.com/sebastianbergmann/resource-operations",
            "support": {
                "issues": "https://github.com/sebastianbergmann/resource-operations/issues",
                "source": "https://github.com/sebastianbergmann/resource-operations/tree/3.0.3"
            },
            "funding": [
                {
                    "url": "https://github.com/sebastianbergmann",
                    "type": "github"
                }
            ],
            "time": "2020-09-28T06:45:17+00:00"
        },
        {
            "name": "sebastian/type",
            "version": "2.3.4",
            "source": {
                "type": "git",
                "url": "https://github.com/sebastianbergmann/type.git",
                "reference": "b8cd8a1c753c90bc1a0f5372170e3e489136f914"
            },
            "dist": {
                "type": "zip",
                "url": "https://api.github.com/repos/sebastianbergmann/type/zipball/b8cd8a1c753c90bc1a0f5372170e3e489136f914",
                "reference": "b8cd8a1c753c90bc1a0f5372170e3e489136f914",
                "shasum": ""
            },
            "require": {
                "php": ">=7.3"
            },
            "require-dev": {
                "phpunit/phpunit": "^9.3"
            },
            "type": "library",
            "extra": {
                "branch-alias": {
                    "dev-master": "2.3-dev"
                }
            },
            "autoload": {
                "classmap": [
                    "src/"
                ]
            },
            "notification-url": "https://packagist.org/downloads/",
            "license": [
                "BSD-3-Clause"
            ],
            "authors": [
                {
                    "name": "Sebastian Bergmann",
                    "email": "sebastian@phpunit.de",
                    "role": "lead"
                }
            ],
            "description": "Collection of value objects that represent the types of the PHP type system",
            "homepage": "https://github.com/sebastianbergmann/type",
            "support": {
                "issues": "https://github.com/sebastianbergmann/type/issues",
                "source": "https://github.com/sebastianbergmann/type/tree/2.3.4"
            },
            "funding": [
                {
                    "url": "https://github.com/sebastianbergmann",
                    "type": "github"
                }
            ],
            "time": "2021-06-15T12:49:02+00:00"
        },
        {
            "name": "sebastian/version",
            "version": "3.0.2",
            "source": {
                "type": "git",
                "url": "https://github.com/sebastianbergmann/version.git",
                "reference": "c6c1022351a901512170118436c764e473f6de8c"
            },
            "dist": {
                "type": "zip",
                "url": "https://api.github.com/repos/sebastianbergmann/version/zipball/c6c1022351a901512170118436c764e473f6de8c",
                "reference": "c6c1022351a901512170118436c764e473f6de8c",
                "shasum": ""
            },
            "require": {
                "php": ">=7.3"
            },
            "type": "library",
            "extra": {
                "branch-alias": {
                    "dev-master": "3.0-dev"
                }
            },
            "autoload": {
                "classmap": [
                    "src/"
                ]
            },
            "notification-url": "https://packagist.org/downloads/",
            "license": [
                "BSD-3-Clause"
            ],
            "authors": [
                {
                    "name": "Sebastian Bergmann",
                    "email": "sebastian@phpunit.de",
                    "role": "lead"
                }
            ],
            "description": "Library that helps with managing the version number of Git-hosted PHP projects",
            "homepage": "https://github.com/sebastianbergmann/version",
            "support": {
                "issues": "https://github.com/sebastianbergmann/version/issues",
                "source": "https://github.com/sebastianbergmann/version/tree/3.0.2"
            },
            "funding": [
                {
                    "url": "https://github.com/sebastianbergmann",
                    "type": "github"
                }
            ],
            "time": "2020-09-28T06:39:44+00:00"
        },
        {
            "name": "symfony/console",
            "version": "v5.4.3",
            "source": {
                "type": "git",
                "url": "https://github.com/symfony/console.git",
                "reference": "a2a86ec353d825c75856c6fd14fac416a7bdb6b8"
            },
            "dist": {
                "type": "zip",
                "url": "https://api.github.com/repos/symfony/console/zipball/a2a86ec353d825c75856c6fd14fac416a7bdb6b8",
                "reference": "a2a86ec353d825c75856c6fd14fac416a7bdb6b8",
                "shasum": ""
            },
            "require": {
                "php": ">=7.2.5",
                "symfony/deprecation-contracts": "^2.1|^3",
                "symfony/polyfill-mbstring": "~1.0",
                "symfony/polyfill-php73": "^1.9",
                "symfony/polyfill-php80": "^1.16",
                "symfony/service-contracts": "^1.1|^2|^3",
                "symfony/string": "^5.1|^6.0"
            },
            "conflict": {
                "psr/log": ">=3",
                "symfony/dependency-injection": "<4.4",
                "symfony/dotenv": "<5.1",
                "symfony/event-dispatcher": "<4.4",
                "symfony/lock": "<4.4",
                "symfony/process": "<4.4"
            },
            "provide": {
                "psr/log-implementation": "1.0|2.0"
            },
            "require-dev": {
                "psr/log": "^1|^2",
                "symfony/config": "^4.4|^5.0|^6.0",
                "symfony/dependency-injection": "^4.4|^5.0|^6.0",
                "symfony/event-dispatcher": "^4.4|^5.0|^6.0",
                "symfony/lock": "^4.4|^5.0|^6.0",
                "symfony/process": "^4.4|^5.0|^6.0",
                "symfony/var-dumper": "^4.4|^5.0|^6.0"
            },
            "suggest": {
                "psr/log": "For using the console logger",
                "symfony/event-dispatcher": "",
                "symfony/lock": "",
                "symfony/process": ""
            },
            "type": "library",
            "autoload": {
                "psr-4": {
                    "Symfony\\Component\\Console\\": ""
                },
                "exclude-from-classmap": [
                    "/Tests/"
                ]
            },
            "notification-url": "https://packagist.org/downloads/",
            "license": [
                "MIT"
            ],
            "authors": [
                {
                    "name": "Fabien Potencier",
                    "email": "fabien@symfony.com"
                },
                {
                    "name": "Symfony Community",
                    "homepage": "https://symfony.com/contributors"
                }
            ],
            "description": "Eases the creation of beautiful and testable command line interfaces",
            "homepage": "https://symfony.com",
            "keywords": [
                "cli",
                "command line",
                "console",
                "terminal"
            ],
            "support": {
                "source": "https://github.com/symfony/console/tree/v5.4.3"
            },
            "funding": [
                {
                    "url": "https://symfony.com/sponsor",
                    "type": "custom"
                },
                {
                    "url": "https://github.com/fabpot",
                    "type": "github"
                },
                {
                    "url": "https://tidelift.com/funding/github/packagist/symfony/symfony",
                    "type": "tidelift"
                }
            ],
            "time": "2022-01-26T16:28:35+00:00"
        },
        {
            "name": "symfony/deprecation-contracts",
            "version": "v2.5.0",
            "source": {
                "type": "git",
                "url": "https://github.com/symfony/deprecation-contracts.git",
                "reference": "6f981ee24cf69ee7ce9736146d1c57c2780598a8"
            },
            "dist": {
                "type": "zip",
                "url": "https://api.github.com/repos/symfony/deprecation-contracts/zipball/6f981ee24cf69ee7ce9736146d1c57c2780598a8",
                "reference": "6f981ee24cf69ee7ce9736146d1c57c2780598a8",
                "shasum": ""
            },
            "require": {
                "php": ">=7.1"
            },
            "type": "library",
            "extra": {
                "branch-alias": {
                    "dev-main": "2.5-dev"
                },
                "thanks": {
                    "name": "symfony/contracts",
                    "url": "https://github.com/symfony/contracts"
                }
            },
            "autoload": {
                "files": [
                    "function.php"
                ]
            },
            "notification-url": "https://packagist.org/downloads/",
            "license": [
                "MIT"
            ],
            "authors": [
                {
                    "name": "Nicolas Grekas",
                    "email": "p@tchwork.com"
                },
                {
                    "name": "Symfony Community",
                    "homepage": "https://symfony.com/contributors"
                }
            ],
            "description": "A generic function and convention to trigger deprecation notices",
            "homepage": "https://symfony.com",
            "support": {
                "source": "https://github.com/symfony/deprecation-contracts/tree/v2.5.0"
            },
            "funding": [
                {
                    "url": "https://symfony.com/sponsor",
                    "type": "custom"
                },
                {
                    "url": "https://github.com/fabpot",
                    "type": "github"
                },
                {
                    "url": "https://tidelift.com/funding/github/packagist/symfony/symfony",
                    "type": "tidelift"
                }
            ],
            "time": "2021-07-12T14:48:14+00:00"
        },
        {
            "name": "symfony/polyfill-ctype",
            "version": "v1.24.0",
            "source": {
                "type": "git",
                "url": "https://github.com/symfony/polyfill-ctype.git",
                "reference": "30885182c981ab175d4d034db0f6f469898070ab"
            },
            "dist": {
                "type": "zip",
                "url": "https://api.github.com/repos/symfony/polyfill-ctype/zipball/30885182c981ab175d4d034db0f6f469898070ab",
                "reference": "30885182c981ab175d4d034db0f6f469898070ab",
                "shasum": ""
            },
            "require": {
                "php": ">=7.1"
            },
            "provide": {
                "ext-ctype": "*"
            },
            "suggest": {
                "ext-ctype": "For best performance"
            },
            "type": "library",
            "extra": {
                "branch-alias": {
                    "dev-main": "1.23-dev"
                },
                "thanks": {
                    "name": "symfony/polyfill",
                    "url": "https://github.com/symfony/polyfill"
                }
            },
            "autoload": {
                "psr-4": {
                    "Symfony\\Polyfill\\Ctype\\": ""
                },
                "files": [
                    "bootstrap.php"
                ]
            },
            "notification-url": "https://packagist.org/downloads/",
            "license": [
                "MIT"
            ],
            "authors": [
                {
                    "name": "Gert de Pagter",
                    "email": "BackEndTea@gmail.com"
                },
                {
                    "name": "Symfony Community",
                    "homepage": "https://symfony.com/contributors"
                }
            ],
            "description": "Symfony polyfill for ctype functions",
            "homepage": "https://symfony.com",
            "keywords": [
                "compatibility",
                "ctype",
                "polyfill",
                "portable"
            ],
            "support": {
                "source": "https://github.com/symfony/polyfill-ctype/tree/v1.24.0"
            },
            "funding": [
                {
                    "url": "https://symfony.com/sponsor",
                    "type": "custom"
                },
                {
                    "url": "https://github.com/fabpot",
                    "type": "github"
                },
                {
                    "url": "https://tidelift.com/funding/github/packagist/symfony/symfony",
                    "type": "tidelift"
                }
            ],
            "time": "2021-10-20T20:35:02+00:00"
        },
        {
            "name": "symfony/polyfill-intl-grapheme",
            "version": "v1.24.0",
            "source": {
                "type": "git",
                "url": "https://github.com/symfony/polyfill-intl-grapheme.git",
                "reference": "81b86b50cf841a64252b439e738e97f4a34e2783"
            },
            "dist": {
                "type": "zip",
                "url": "https://api.github.com/repos/symfony/polyfill-intl-grapheme/zipball/81b86b50cf841a64252b439e738e97f4a34e2783",
                "reference": "81b86b50cf841a64252b439e738e97f4a34e2783",
                "shasum": ""
            },
            "require": {
                "php": ">=7.1"
            },
            "suggest": {
                "ext-intl": "For best performance"
            },
            "type": "library",
            "extra": {
                "branch-alias": {
                    "dev-main": "1.23-dev"
                },
                "thanks": {
                    "name": "symfony/polyfill",
                    "url": "https://github.com/symfony/polyfill"
                }
            },
            "autoload": {
                "files": [
                    "bootstrap.php"
                ],
                "psr-4": {
                    "Symfony\\Polyfill\\Intl\\Grapheme\\": ""
                }
            },
            "notification-url": "https://packagist.org/downloads/",
            "license": [
                "MIT"
            ],
            "authors": [
                {
                    "name": "Nicolas Grekas",
                    "email": "p@tchwork.com"
                },
                {
                    "name": "Symfony Community",
                    "homepage": "https://symfony.com/contributors"
                }
            ],
            "description": "Symfony polyfill for intl's grapheme_* functions",
            "homepage": "https://symfony.com",
            "keywords": [
                "compatibility",
                "grapheme",
                "intl",
                "polyfill",
                "portable",
                "shim"
            ],
            "support": {
                "source": "https://github.com/symfony/polyfill-intl-grapheme/tree/v1.24.0"
            },
            "funding": [
                {
                    "url": "https://symfony.com/sponsor",
                    "type": "custom"
                },
                {
                    "url": "https://github.com/fabpot",
                    "type": "github"
                },
                {
                    "url": "https://tidelift.com/funding/github/packagist/symfony/symfony",
                    "type": "tidelift"
                }
            ],
            "time": "2021-11-23T21:10:46+00:00"
        },
        {
            "name": "symfony/polyfill-intl-normalizer",
            "version": "v1.24.0",
            "source": {
                "type": "git",
                "url": "https://github.com/symfony/polyfill-intl-normalizer.git",
                "reference": "8590a5f561694770bdcd3f9b5c69dde6945028e8"
            },
            "dist": {
                "type": "zip",
                "url": "https://api.github.com/repos/symfony/polyfill-intl-normalizer/zipball/8590a5f561694770bdcd3f9b5c69dde6945028e8",
                "reference": "8590a5f561694770bdcd3f9b5c69dde6945028e8",
                "shasum": ""
            },
            "require": {
                "php": ">=7.1"
            },
            "suggest": {
                "ext-intl": "For best performance"
            },
            "type": "library",
            "extra": {
                "branch-alias": {
                    "dev-main": "1.23-dev"
                },
                "thanks": {
                    "name": "symfony/polyfill",
                    "url": "https://github.com/symfony/polyfill"
                }
            },
            "autoload": {
                "files": [
                    "bootstrap.php"
                ],
                "psr-4": {
                    "Symfony\\Polyfill\\Intl\\Normalizer\\": ""
                },
                "classmap": [
                    "Resources/stubs"
                ]
            },
            "notification-url": "https://packagist.org/downloads/",
            "license": [
                "MIT"
            ],
            "authors": [
                {
                    "name": "Nicolas Grekas",
                    "email": "p@tchwork.com"
                },
                {
                    "name": "Symfony Community",
                    "homepage": "https://symfony.com/contributors"
                }
            ],
            "description": "Symfony polyfill for intl's Normalizer class and related functions",
            "homepage": "https://symfony.com",
            "keywords": [
                "compatibility",
                "intl",
                "normalizer",
                "polyfill",
                "portable",
                "shim"
            ],
            "support": {
                "source": "https://github.com/symfony/polyfill-intl-normalizer/tree/v1.24.0"
            },
            "funding": [
                {
                    "url": "https://symfony.com/sponsor",
                    "type": "custom"
                },
                {
                    "url": "https://github.com/fabpot",
                    "type": "github"
                },
                {
                    "url": "https://tidelift.com/funding/github/packagist/symfony/symfony",
                    "type": "tidelift"
                }
            ],
            "time": "2021-02-19T12:13:01+00:00"
        },
        {
            "name": "symfony/polyfill-mbstring",
            "version": "v1.24.0",
            "source": {
                "type": "git",
                "url": "https://github.com/symfony/polyfill-mbstring.git",
                "reference": "0abb51d2f102e00a4eefcf46ba7fec406d245825"
            },
            "dist": {
                "type": "zip",
                "url": "https://api.github.com/repos/symfony/polyfill-mbstring/zipball/0abb51d2f102e00a4eefcf46ba7fec406d245825",
                "reference": "0abb51d2f102e00a4eefcf46ba7fec406d245825",
                "shasum": ""
            },
            "require": {
                "php": ">=7.1"
            },
            "provide": {
                "ext-mbstring": "*"
            },
            "suggest": {
                "ext-mbstring": "For best performance"
            },
            "type": "library",
            "extra": {
                "branch-alias": {
                    "dev-main": "1.23-dev"
                },
                "thanks": {
                    "name": "symfony/polyfill",
                    "url": "https://github.com/symfony/polyfill"
                }
            },
            "autoload": {
                "files": [
                    "bootstrap.php"
                ],
                "psr-4": {
                    "Symfony\\Polyfill\\Mbstring\\": ""
                }
            },
            "notification-url": "https://packagist.org/downloads/",
            "license": [
                "MIT"
            ],
            "authors": [
                {
                    "name": "Nicolas Grekas",
                    "email": "p@tchwork.com"
                },
                {
                    "name": "Symfony Community",
                    "homepage": "https://symfony.com/contributors"
                }
            ],
            "description": "Symfony polyfill for the Mbstring extension",
            "homepage": "https://symfony.com",
            "keywords": [
                "compatibility",
                "mbstring",
                "polyfill",
                "portable",
                "shim"
            ],
            "support": {
                "source": "https://github.com/symfony/polyfill-mbstring/tree/v1.24.0"
            },
            "funding": [
                {
                    "url": "https://symfony.com/sponsor",
                    "type": "custom"
                },
                {
                    "url": "https://github.com/fabpot",
                    "type": "github"
                },
                {
                    "url": "https://tidelift.com/funding/github/packagist/symfony/symfony",
                    "type": "tidelift"
                }
            ],
            "time": "2021-11-30T18:21:41+00:00"
        },
        {
            "name": "symfony/polyfill-php73",
            "version": "v1.24.0",
            "source": {
                "type": "git",
                "url": "https://github.com/symfony/polyfill-php73.git",
                "reference": "cc5db0e22b3cb4111010e48785a97f670b350ca5"
            },
            "dist": {
                "type": "zip",
                "url": "https://api.github.com/repos/symfony/polyfill-php73/zipball/cc5db0e22b3cb4111010e48785a97f670b350ca5",
                "reference": "cc5db0e22b3cb4111010e48785a97f670b350ca5",
                "shasum": ""
            },
            "require": {
                "php": ">=7.1"
            },
            "type": "library",
            "extra": {
                "branch-alias": {
                    "dev-main": "1.23-dev"
                },
                "thanks": {
                    "name": "symfony/polyfill",
                    "url": "https://github.com/symfony/polyfill"
                }
            },
            "autoload": {
                "files": [
                    "bootstrap.php"
                ],
                "psr-4": {
                    "Symfony\\Polyfill\\Php73\\": ""
                },
                "classmap": [
                    "Resources/stubs"
                ]
            },
            "notification-url": "https://packagist.org/downloads/",
            "license": [
                "MIT"
            ],
            "authors": [
                {
                    "name": "Nicolas Grekas",
                    "email": "p@tchwork.com"
                },
                {
                    "name": "Symfony Community",
                    "homepage": "https://symfony.com/contributors"
                }
            ],
            "description": "Symfony polyfill backporting some PHP 7.3+ features to lower PHP versions",
            "homepage": "https://symfony.com",
            "keywords": [
                "compatibility",
                "polyfill",
                "portable",
                "shim"
            ],
            "support": {
                "source": "https://github.com/symfony/polyfill-php73/tree/v1.24.0"
            },
            "funding": [
                {
                    "url": "https://symfony.com/sponsor",
                    "type": "custom"
                },
                {
                    "url": "https://github.com/fabpot",
                    "type": "github"
                },
                {
                    "url": "https://tidelift.com/funding/github/packagist/symfony/symfony",
                    "type": "tidelift"
                }
            ],
            "time": "2021-06-05T21:20:04+00:00"
        },
        {
            "name": "symfony/polyfill-php80",
            "version": "v1.24.0",
            "source": {
                "type": "git",
                "url": "https://github.com/symfony/polyfill-php80.git",
                "reference": "57b712b08eddb97c762a8caa32c84e037892d2e9"
            },
            "dist": {
                "type": "zip",
                "url": "https://api.github.com/repos/symfony/polyfill-php80/zipball/57b712b08eddb97c762a8caa32c84e037892d2e9",
                "reference": "57b712b08eddb97c762a8caa32c84e037892d2e9",
                "shasum": ""
            },
            "require": {
                "php": ">=7.1"
            },
            "type": "library",
            "extra": {
                "branch-alias": {
                    "dev-main": "1.23-dev"
                },
                "thanks": {
                    "name": "symfony/polyfill",
                    "url": "https://github.com/symfony/polyfill"
                }
            },
            "autoload": {
                "files": [
                    "bootstrap.php"
                ],
                "psr-4": {
                    "Symfony\\Polyfill\\Php80\\": ""
                },
                "classmap": [
                    "Resources/stubs"
                ]
            },
            "notification-url": "https://packagist.org/downloads/",
            "license": [
                "MIT"
            ],
            "authors": [
                {
                    "name": "Ion Bazan",
                    "email": "ion.bazan@gmail.com"
                },
                {
                    "name": "Nicolas Grekas",
                    "email": "p@tchwork.com"
                },
                {
                    "name": "Symfony Community",
                    "homepage": "https://symfony.com/contributors"
                }
            ],
            "description": "Symfony polyfill backporting some PHP 8.0+ features to lower PHP versions",
            "homepage": "https://symfony.com",
            "keywords": [
                "compatibility",
                "polyfill",
                "portable",
                "shim"
            ],
            "support": {
                "source": "https://github.com/symfony/polyfill-php80/tree/v1.24.0"
            },
            "funding": [
                {
                    "url": "https://symfony.com/sponsor",
                    "type": "custom"
                },
                {
                    "url": "https://github.com/fabpot",
                    "type": "github"
                },
                {
                    "url": "https://tidelift.com/funding/github/packagist/symfony/symfony",
                    "type": "tidelift"
                }
            ],
            "time": "2021-09-13T13:58:33+00:00"
        },
        {
            "name": "symfony/process",
            "version": "v5.4.3",
            "source": {
                "type": "git",
                "url": "https://github.com/symfony/process.git",
                "reference": "553f50487389a977eb31cf6b37faae56da00f753"
            },
            "dist": {
                "type": "zip",
                "url": "https://api.github.com/repos/symfony/process/zipball/553f50487389a977eb31cf6b37faae56da00f753",
                "reference": "553f50487389a977eb31cf6b37faae56da00f753",
                "shasum": ""
            },
            "require": {
                "php": ">=7.2.5",
                "symfony/polyfill-php80": "^1.16"
            },
            "type": "library",
            "autoload": {
                "psr-4": {
                    "Symfony\\Component\\Process\\": ""
                },
                "exclude-from-classmap": [
                    "/Tests/"
                ]
            },
            "notification-url": "https://packagist.org/downloads/",
            "license": [
                "MIT"
            ],
            "authors": [
                {
                    "name": "Fabien Potencier",
                    "email": "fabien@symfony.com"
                },
                {
                    "name": "Symfony Community",
                    "homepage": "https://symfony.com/contributors"
                }
            ],
            "description": "Executes commands in sub-processes",
            "homepage": "https://symfony.com",
            "support": {
                "source": "https://github.com/symfony/process/tree/v5.4.3"
            },
            "funding": [
                {
                    "url": "https://symfony.com/sponsor",
                    "type": "custom"
                },
                {
                    "url": "https://github.com/fabpot",
                    "type": "github"
                },
                {
                    "url": "https://tidelift.com/funding/github/packagist/symfony/symfony",
                    "type": "tidelift"
                }
            ],
            "time": "2022-01-26T16:28:35+00:00"
        },
        {
            "name": "symfony/service-contracts",
            "version": "v2.5.0",
            "source": {
                "type": "git",
                "url": "https://github.com/symfony/service-contracts.git",
                "reference": "1ab11b933cd6bc5464b08e81e2c5b07dec58b0fc"
            },
            "dist": {
                "type": "zip",
                "url": "https://api.github.com/repos/symfony/service-contracts/zipball/1ab11b933cd6bc5464b08e81e2c5b07dec58b0fc",
                "reference": "1ab11b933cd6bc5464b08e81e2c5b07dec58b0fc",
                "shasum": ""
            },
            "require": {
                "php": ">=7.2.5",
                "psr/container": "^1.1",
                "symfony/deprecation-contracts": "^2.1"
            },
            "conflict": {
                "ext-psr": "<1.1|>=2"
            },
            "suggest": {
                "symfony/service-implementation": ""
            },
            "type": "library",
            "extra": {
                "branch-alias": {
                    "dev-main": "2.5-dev"
                },
                "thanks": {
                    "name": "symfony/contracts",
                    "url": "https://github.com/symfony/contracts"
                }
            },
            "autoload": {
                "psr-4": {
                    "Symfony\\Contracts\\Service\\": ""
                }
            },
            "notification-url": "https://packagist.org/downloads/",
            "license": [
                "MIT"
            ],
            "authors": [
                {
                    "name": "Nicolas Grekas",
                    "email": "p@tchwork.com"
                },
                {
                    "name": "Symfony Community",
                    "homepage": "https://symfony.com/contributors"
                }
            ],
            "description": "Generic abstractions related to writing services",
            "homepage": "https://symfony.com",
            "keywords": [
                "abstractions",
                "contracts",
                "decoupling",
                "interfaces",
                "interoperability",
                "standards"
            ],
            "support": {
                "source": "https://github.com/symfony/service-contracts/tree/v2.5.0"
            },
            "funding": [
                {
                    "url": "https://symfony.com/sponsor",
                    "type": "custom"
                },
                {
                    "url": "https://github.com/fabpot",
                    "type": "github"
                },
                {
                    "url": "https://tidelift.com/funding/github/packagist/symfony/symfony",
                    "type": "tidelift"
                }
            ],
            "time": "2021-11-04T16:48:04+00:00"
        },
        {
            "name": "symfony/string",
            "version": "v5.4.3",
            "source": {
                "type": "git",
                "url": "https://github.com/symfony/string.git",
                "reference": "92043b7d8383e48104e411bc9434b260dbeb5a10"
            },
            "dist": {
                "type": "zip",
                "url": "https://api.github.com/repos/symfony/string/zipball/92043b7d8383e48104e411bc9434b260dbeb5a10",
                "reference": "92043b7d8383e48104e411bc9434b260dbeb5a10",
                "shasum": ""
            },
            "require": {
                "php": ">=7.2.5",
                "symfony/polyfill-ctype": "~1.8",
                "symfony/polyfill-intl-grapheme": "~1.0",
                "symfony/polyfill-intl-normalizer": "~1.0",
                "symfony/polyfill-mbstring": "~1.0",
                "symfony/polyfill-php80": "~1.15"
            },
            "conflict": {
                "symfony/translation-contracts": ">=3.0"
            },
            "require-dev": {
                "symfony/error-handler": "^4.4|^5.0|^6.0",
                "symfony/http-client": "^4.4|^5.0|^6.0",
                "symfony/translation-contracts": "^1.1|^2",
                "symfony/var-exporter": "^4.4|^5.0|^6.0"
            },
            "type": "library",
            "autoload": {
                "psr-4": {
                    "Symfony\\Component\\String\\": ""
                },
                "files": [
                    "Resources/functions.php"
                ],
                "exclude-from-classmap": [
                    "/Tests/"
                ]
            },
            "notification-url": "https://packagist.org/downloads/",
            "license": [
                "MIT"
            ],
            "authors": [
                {
                    "name": "Nicolas Grekas",
                    "email": "p@tchwork.com"
                },
                {
                    "name": "Symfony Community",
                    "homepage": "https://symfony.com/contributors"
                }
            ],
            "description": "Provides an object-oriented API to strings and deals with bytes, UTF-8 code points and grapheme clusters in a unified way",
            "homepage": "https://symfony.com",
            "keywords": [
                "grapheme",
                "i18n",
                "string",
                "unicode",
                "utf-8",
                "utf8"
            ],
            "support": {
                "source": "https://github.com/symfony/string/tree/v5.4.3"
            },
            "funding": [
                {
                    "url": "https://symfony.com/sponsor",
                    "type": "custom"
                },
                {
                    "url": "https://github.com/fabpot",
                    "type": "github"
                },
                {
                    "url": "https://tidelift.com/funding/github/packagist/symfony/symfony",
                    "type": "tidelift"
                }
            ],
            "time": "2022-01-02T09:53:40+00:00"
        },
        {
            "name": "theseer/tokenizer",
            "version": "1.2.1",
            "source": {
                "type": "git",
                "url": "https://github.com/theseer/tokenizer.git",
                "reference": "34a41e998c2183e22995f158c581e7b5e755ab9e"
            },
            "dist": {
                "type": "zip",
                "url": "https://api.github.com/repos/theseer/tokenizer/zipball/34a41e998c2183e22995f158c581e7b5e755ab9e",
                "reference": "34a41e998c2183e22995f158c581e7b5e755ab9e",
                "shasum": ""
            },
            "require": {
                "ext-dom": "*",
                "ext-tokenizer": "*",
                "ext-xmlwriter": "*",
                "php": "^7.2 || ^8.0"
            },
            "type": "library",
            "autoload": {
                "classmap": [
                    "src/"
                ]
            },
            "notification-url": "https://packagist.org/downloads/",
            "license": [
                "BSD-3-Clause"
            ],
            "authors": [
                {
                    "name": "Arne Blankerts",
                    "email": "arne@blankerts.de",
                    "role": "Developer"
                }
            ],
            "description": "A small library for converting tokenized PHP source code into XML and potentially other formats",
            "support": {
                "issues": "https://github.com/theseer/tokenizer/issues",
                "source": "https://github.com/theseer/tokenizer/tree/1.2.1"
            },
            "funding": [
                {
                    "url": "https://github.com/theseer",
                    "type": "github"
                }
            ],
            "time": "2021-07-28T10:34:58+00:00"
        },
        {
            "name": "webmozart/assert",
            "version": "1.10.0",
            "source": {
                "type": "git",
                "url": "https://github.com/webmozarts/assert.git",
                "reference": "6964c76c7804814a842473e0c8fd15bab0f18e25"
            },
            "dist": {
                "type": "zip",
                "url": "https://api.github.com/repos/webmozarts/assert/zipball/6964c76c7804814a842473e0c8fd15bab0f18e25",
                "reference": "6964c76c7804814a842473e0c8fd15bab0f18e25",
                "shasum": ""
            },
            "require": {
                "php": "^7.2 || ^8.0",
                "symfony/polyfill-ctype": "^1.8"
            },
            "conflict": {
                "phpstan/phpstan": "<0.12.20",
                "vimeo/psalm": "<4.6.1 || 4.6.2"
            },
            "require-dev": {
                "phpunit/phpunit": "^8.5.13"
            },
            "type": "library",
            "extra": {
                "branch-alias": {
                    "dev-master": "1.10-dev"
                }
            },
            "autoload": {
                "psr-4": {
                    "Webmozart\\Assert\\": "src/"
                }
            },
            "notification-url": "https://packagist.org/downloads/",
            "license": [
                "MIT"
            ],
            "authors": [
                {
                    "name": "Bernhard Schussek",
                    "email": "bschussek@gmail.com"
                }
            ],
            "description": "Assertions to validate method input/output with nice error messages.",
            "keywords": [
                "assert",
                "check",
                "validate"
            ],
            "support": {
                "issues": "https://github.com/webmozarts/assert/issues",
                "source": "https://github.com/webmozarts/assert/tree/1.10.0"
            },
            "time": "2021-03-09T10:59:23+00:00"
        },
        {
            "name": "wikimedia/at-ease",
            "version": "v2.1.0",
            "source": {
                "type": "git",
                "url": "https://github.com/wikimedia/at-ease.git",
                "reference": "e8ebaa7bb7c8a8395481a05f6dc4deaceab11c33"
            },
            "dist": {
                "type": "zip",
                "url": "https://api.github.com/repos/wikimedia/at-ease/zipball/e8ebaa7bb7c8a8395481a05f6dc4deaceab11c33",
                "reference": "e8ebaa7bb7c8a8395481a05f6dc4deaceab11c33",
                "shasum": ""
            },
            "require": {
                "php": ">=7.2.9"
            },
            "require-dev": {
                "mediawiki/mediawiki-codesniffer": "35.0.0",
                "mediawiki/minus-x": "1.1.1",
                "ockcyp/covers-validator": "1.3.3",
                "php-parallel-lint/php-console-highlighter": "0.5.0",
                "php-parallel-lint/php-parallel-lint": "1.2.0",
                "phpunit/phpunit": "^8.5"
            },
            "type": "library",
            "autoload": {
                "psr-4": {
                    "Wikimedia\\AtEase\\": "src/Wikimedia/AtEase/"
                },
                "files": [
                    "src/Wikimedia/Functions.php"
                ]
            },
            "notification-url": "https://packagist.org/downloads/",
            "license": [
                "GPL-2.0-or-later"
            ],
            "authors": [
                {
                    "name": "Tim Starling",
                    "email": "tstarling@wikimedia.org"
                },
                {
                    "name": "MediaWiki developers",
                    "email": "wikitech-l@lists.wikimedia.org"
                }
            ],
            "description": "Safe replacement to @ for suppressing warnings.",
            "homepage": "https://www.mediawiki.org/wiki/at-ease",
            "support": {
                "source": "https://github.com/wikimedia/at-ease/tree/v2.1.0"
            },
            "time": "2021-02-27T15:53:37+00:00"
        },
        {
            "name": "yoast/phpunit-polyfills",
            "version": "1.0.3",
            "source": {
                "type": "git",
                "url": "https://github.com/Yoast/PHPUnit-Polyfills.git",
                "reference": "5ea3536428944955f969bc764bbe09738e151ada"
            },
            "dist": {
                "type": "zip",
                "url": "https://api.github.com/repos/Yoast/PHPUnit-Polyfills/zipball/5ea3536428944955f969bc764bbe09738e151ada",
                "reference": "5ea3536428944955f969bc764bbe09738e151ada",
                "shasum": ""
            },
            "require": {
                "php": ">=5.4",
                "phpunit/phpunit": "^4.8.36 || ^5.7.21 || ^6.0 || ^7.0 || ^8.0 || ^9.0"
            },
            "require-dev": {
                "yoast/yoastcs": "^2.2.0"
            },
            "type": "library",
            "extra": {
                "branch-alias": {
                    "dev-main": "1.x-dev",
                    "dev-develop": "1.x-dev"
                }
            },
            "autoload": {
                "files": [
                    "phpunitpolyfills-autoload.php"
                ]
            },
            "notification-url": "https://packagist.org/downloads/",
            "license": [
                "BSD-3-Clause"
            ],
            "authors": [
                {
                    "name": "Team Yoast",
                    "email": "support@yoast.com",
                    "homepage": "https://yoast.com"
                },
                {
                    "name": "Contributors",
                    "homepage": "https://github.com/Yoast/PHPUnit-Polyfills/graphs/contributors"
                }
            ],
            "description": "Set of polyfills for changed PHPUnit functionality to allow for creating PHPUnit cross-version compatible tests",
            "homepage": "https://github.com/Yoast/PHPUnit-Polyfills",
            "keywords": [
                "phpunit",
                "polyfill",
                "testing"
            ],
            "support": {
                "issues": "https://github.com/Yoast/PHPUnit-Polyfills/issues",
                "source": "https://github.com/Yoast/PHPUnit-Polyfills"
            },
            "time": "2021-11-23T01:37:03+00:00"
        }
    ],
    "aliases": [],
    "minimum-stability": "dev",
    "stability-flags": {
        "automattic/jetpack-assets": 20,
        "automattic/jetpack-admin-ui": 20,
        "automattic/jetpack-autoloader": 20,
        "automattic/jetpack-backup": 20,
        "automattic/jetpack-composer-plugin": 20,
        "automattic/jetpack-config": 20,
        "automattic/jetpack-connection": 20,
        "automattic/jetpack-connection-ui": 20,
        "automattic/jetpack-identity-crisis": 20,
        "automattic/jetpack-my-jetpack": 20,
        "automattic/jetpack-sync": 20,
        "automattic/jetpack-status": 20
    },
    "prefer-stable": true,
    "prefer-lowest": false,
    "platform": [],
    "platform-dev": [],
    "plugin-api-version": "2.2.0"
}<|MERGE_RESOLUTION|>--- conflicted
+++ resolved
@@ -4,11 +4,7 @@
         "Read more about it at https://getcomposer.org/doc/01-basic-usage.md#installing-dependencies",
         "This file is @generated automatically"
     ],
-<<<<<<< HEAD
-    "content-hash": "7e8b7f316108fbf0584d1b9c67ef0e67",
-=======
-    "content-hash": "37aa5aa0b67d4d0bdc57b62506fa2bea",
->>>>>>> e8f940a6
+    "content-hash": "d158dac898733bbc7a40c88de81e3bb7",
     "packages": [
         {
             "name": "automattic/jetpack-a8c-mc-stats",
@@ -1145,11 +1141,7 @@
             "dist": {
                 "type": "path",
                 "url": "../../packages/sync",
-<<<<<<< HEAD
-                "reference": "e15a086a4c2220d8a943486aa01691864b12c4dc"
-=======
-                "reference": "6a8766c8465af765dc98ce86d454cfafa0bb0009"
->>>>>>> e8f940a6
+                "reference": "73e6e2802a9cd8e32e12edd3a763c1f5dbea1500"
             },
             "require": {
                 "automattic/jetpack-connection": "^1.36",
