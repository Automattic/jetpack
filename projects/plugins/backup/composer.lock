{
    "_readme": [
        "This file locks the dependencies of your project to a known state",
        "Read more about it at https://getcomposer.org/doc/01-basic-usage.md#installing-dependencies",
        "This file is @generated automatically"
    ],
    "content-hash": "a5e17cc360974b3f3402a04ce1a80e57",
    "packages": [
        {
            "name": "automattic/jetpack-a8c-mc-stats",
            "version": "dev-trunk",
            "dist": {
                "type": "path",
                "url": "../../packages/a8c-mc-stats",
                "reference": "29e2de602fcb803984eed4229ffa60a2f96a53f9"
            },
            "require": {
                "php": ">=7.0"
            },
            "require-dev": {
                "automattic/jetpack-changelogger": "@dev",
                "yoast/phpunit-polyfills": "1.1.0"
            },
            "suggest": {
                "automattic/jetpack-autoloader": "Allow for better interoperability with other plugins that use this package."
            },
            "type": "jetpack-library",
            "extra": {
                "autotagger": true,
                "mirror-repo": "Automattic/jetpack-a8c-mc-stats",
                "changelogger": {
                    "link-template": "https://github.com/Automattic/jetpack-a8c-mc-stats/compare/v${old}...v${new}"
                },
                "branch-alias": {
                    "dev-trunk": "2.0.x-dev"
                }
            },
            "autoload": {
                "classmap": [
                    "src/"
                ]
            },
            "scripts": {
                "phpunit": [
                    "./vendor/phpunit/phpunit/phpunit --colors=always"
                ],
                "test-php": [
                    "@composer phpunit"
                ]
            },
            "license": [
                "GPL-2.0-or-later"
            ],
            "description": "Used to record internal usage stats for Automattic. Not visible to site owners.",
            "transport-options": {
                "relative": true
            }
        },
        {
            "name": "automattic/jetpack-admin-ui",
            "version": "dev-trunk",
            "dist": {
                "type": "path",
                "url": "../../packages/admin-ui",
                "reference": "b191c34a0e21f625069eab0c054d8827b9542dfa"
            },
            "require": {
                "php": ">=7.0"
            },
            "require-dev": {
                "automattic/jetpack-changelogger": "@dev",
                "automattic/jetpack-logo": "@dev",
                "automattic/wordbless": "dev-master",
                "yoast/phpunit-polyfills": "1.1.0"
            },
            "suggest": {
                "automattic/jetpack-autoloader": "Allow for better interoperability with other plugins that use this package."
            },
            "type": "jetpack-library",
            "extra": {
                "autotagger": true,
                "mirror-repo": "Automattic/jetpack-admin-ui",
                "textdomain": "jetpack-admin-ui",
                "changelogger": {
                    "link-template": "https://github.com/Automattic/jetpack-admin-ui/compare/${old}...${new}"
                },
                "branch-alias": {
                    "dev-trunk": "0.4.x-dev"
                },
                "version-constants": {
                    "::PACKAGE_VERSION": "src/class-admin-menu.php"
                }
            },
            "autoload": {
                "classmap": [
                    "src/"
                ]
            },
            "scripts": {
                "phpunit": [
                    "./vendor/phpunit/phpunit/phpunit --colors=always"
                ],
                "test-php": [
                    "@composer phpunit"
                ],
                "post-install-cmd": [
                    "WorDBless\\Composer\\InstallDropin::copy"
                ],
                "post-update-cmd": [
                    "WorDBless\\Composer\\InstallDropin::copy"
                ]
            },
            "license": [
                "GPL-2.0-or-later"
            ],
            "description": "Generic Jetpack wp-admin UI elements",
            "transport-options": {
                "relative": true
            }
        },
        {
            "name": "automattic/jetpack-assets",
            "version": "dev-trunk",
            "dist": {
                "type": "path",
                "url": "../../packages/assets",
                "reference": "d5648e0a4f0a8bffbbc805d0f6a5ed0f3cedd521"
            },
            "require": {
                "automattic/jetpack-constants": "@dev",
                "php": ">=7.0"
            },
            "require-dev": {
                "automattic/jetpack-changelogger": "@dev",
                "brain/monkey": "2.6.1",
                "wikimedia/testing-access-wrapper": "^1.0 || ^2.0 || ^3.0",
                "yoast/phpunit-polyfills": "1.1.0"
            },
            "suggest": {
                "automattic/jetpack-autoloader": "Allow for better interoperability with other plugins that use this package."
            },
            "type": "jetpack-library",
            "extra": {
                "autotagger": true,
                "mirror-repo": "Automattic/jetpack-assets",
                "textdomain": "jetpack-assets",
                "changelogger": {
                    "link-template": "https://github.com/Automattic/jetpack-assets/compare/v${old}...v${new}"
                },
                "branch-alias": {
                    "dev-trunk": "2.1.x-dev"
                }
            },
            "autoload": {
                "files": [
                    "actions.php"
                ],
                "classmap": [
                    "src/"
                ]
            },
            "scripts": {
                "build-development": [
                    "pnpm run build"
                ],
                "build-production": [
                    "pnpm run build-production"
                ],
                "phpunit": [
                    "./vendor/phpunit/phpunit/phpunit --colors=always"
                ],
                "test-js": [
                    "pnpm run test"
                ],
                "test-php": [
                    "@composer phpunit"
                ]
            },
            "license": [
                "GPL-2.0-or-later"
            ],
            "description": "Asset management utilities for Jetpack ecosystem packages",
            "transport-options": {
                "relative": true
            }
        },
        {
            "name": "automattic/jetpack-autoloader",
            "version": "dev-trunk",
            "dist": {
                "type": "path",
                "url": "../../packages/autoloader",
                "reference": "6bb097db25b5b249079fcb03ff39d493f59076a6"
            },
            "require": {
                "composer-plugin-api": "^1.1 || ^2.0",
                "php": ">=7.0"
            },
            "require-dev": {
                "automattic/jetpack-changelogger": "@dev",
                "composer/composer": "^1.1 || ^2.0",
                "yoast/phpunit-polyfills": "1.1.0"
            },
            "type": "composer-plugin",
            "extra": {
                "autotagger": true,
                "class": "Automattic\\Jetpack\\Autoloader\\CustomAutoloaderPlugin",
                "mirror-repo": "Automattic/jetpack-autoloader",
                "changelogger": {
                    "link-template": "https://github.com/Automattic/jetpack-autoloader/compare/v${old}...v${new}"
                },
                "version-constants": {
                    "::VERSION": "src/AutoloadGenerator.php"
                },
                "branch-alias": {
                    "dev-trunk": "3.0.x-dev"
                }
            },
            "autoload": {
                "classmap": [
                    "src/AutoloadGenerator.php"
                ],
                "psr-4": {
                    "Automattic\\Jetpack\\Autoloader\\": "src"
                }
            },
            "scripts": {
                "phpunit": [
                    "./vendor/phpunit/phpunit/phpunit --colors=always"
                ],
                "test-php": [
                    "@composer phpunit"
                ]
            },
            "license": [
                "GPL-2.0-or-later"
            ],
            "description": "Creates a custom autoloader for a plugin or theme.",
            "keywords": [
                "autoload",
                "autoloader",
                "composer",
                "jetpack",
                "plugin",
                "wordpress"
            ],
            "transport-options": {
                "relative": true
            }
        },
        {
            "name": "automattic/jetpack-backup",
            "version": "dev-trunk",
            "dist": {
                "type": "path",
                "url": "../../packages/backup",
                "reference": "d974148c9be257d174de2f6afc99b768ef5ab1d5"
            },
            "require": {
                "automattic/jetpack-admin-ui": "@dev",
                "automattic/jetpack-assets": "@dev",
                "automattic/jetpack-autoloader": "@dev",
                "automattic/jetpack-backup-helper-script-manager": "@dev",
                "automattic/jetpack-composer-plugin": "@dev",
                "automattic/jetpack-config": "@dev",
                "automattic/jetpack-connection": "@dev",
                "automattic/jetpack-my-jetpack": "@dev",
                "automattic/jetpack-status": "@dev",
                "automattic/jetpack-sync": "@dev",
                "php": ">=7.0"
            },
            "require-dev": {
                "automattic/jetpack-changelogger": "@dev",
                "automattic/wordbless": "@dev",
                "yoast/phpunit-polyfills": "1.1.0"
            },
            "suggest": {
                "automattic/jetpack-autoloader": "Allow for better interoperability with other plugins that use this package."
            },
            "type": "jetpack-library",
            "extra": {
                "autotagger": true,
                "mirror-repo": "Automattic/jetpack-backup",
                "textdomain": "jetpack-backup-pkg",
                "version-constants": {
                    "::PACKAGE_VERSION": "src/class-package-version.php"
                },
                "changelogger": {
                    "link-template": "https://github.com/Automattic/jetpack-backup/compare/v${old}...v${new}"
                },
                "branch-alias": {
                    "dev-trunk": "3.4.x-dev"
                }
            },
            "autoload": {
                "files": [
                    "actions.php"
                ],
                "classmap": [
                    "src/"
                ]
            },
            "scripts": {
                "phpunit": [
                    "./vendor/phpunit/phpunit/phpunit --colors=always"
                ],
                "test-js": [
                    "pnpm run test"
                ],
                "test-php": [
                    "@composer phpunit"
                ],
                "post-install-cmd": [
                    "WorDBless\\Composer\\InstallDropin::copy"
                ],
                "post-update-cmd": [
                    "WorDBless\\Composer\\InstallDropin::copy"
                ],
                "build-development": [
                    "pnpm run build"
                ],
                "build-production": [
                    "pnpm run build-production-concurrently"
                ],
                "watch": [
                    "Composer\\Config::disableProcessTimeout",
                    "pnpm run watch"
                ]
            },
            "license": [
                "GPL-2.0-or-later"
            ],
            "description": "Tools to assist with backing up Jetpack sites.",
            "transport-options": {
                "relative": true
            }
        },
        {
            "name": "automattic/jetpack-backup-helper-script-manager",
            "version": "dev-trunk",
            "dist": {
                "type": "path",
                "url": "../../packages/backup-helper-script-manager",
                "reference": "ec1665a5730b66aad2b6b5744c884056de856f58"
            },
            "require": {
                "php": ">=7.0"
            },
            "require-dev": {
                "automattic/jetpack-changelogger": "@dev",
                "automattic/wordbless": "@dev",
                "yoast/phpunit-polyfills": "1.1.0"
            },
            "suggest": {
                "automattic/jetpack-autoloader": "Allow for better interoperability with other plugins that use this package."
            },
            "type": "jetpack-library",
            "extra": {
                "autotagger": true,
                "mirror-repo": "Automattic/jetpack-backup-helper-script-manager",
                "changelogger": {
                    "link-template": "https://github.com/Automattic/jetpack-backup-helper-script-manager/compare/v${old}...v${new}"
                },
                "branch-alias": {
                    "dev-trunk": "0.2.x-dev"
                }
            },
            "autoload": {
                "classmap": [
                    "src/"
                ]
            },
            "scripts": {
                "phpunit": [
                    "./vendor/phpunit/phpunit/phpunit --colors=always"
                ],
                "test-php": [
                    "@composer phpunit"
                ],
                "post-install-cmd": [
                    "WorDBless\\Composer\\InstallDropin::copy"
                ],
                "post-update-cmd": [
                    "WorDBless\\Composer\\InstallDropin::copy"
                ]
            },
            "license": [
                "GPL-2.0-or-later"
            ],
            "description": "Install / delete helper script for backup and transport server. Not visible to site owners.",
            "transport-options": {
                "relative": true
            }
        },
        {
            "name": "automattic/jetpack-boost-core",
            "version": "dev-trunk",
            "dist": {
                "type": "path",
                "url": "../../packages/boost-core",
                "reference": "402efb3188837598621d70876c3c2cd085df93a8"
            },
            "require": {
                "automattic/jetpack-connection": "@dev",
                "php": ">=7.0"
            },
            "require-dev": {
                "automattic/jetpack-changelogger": "@dev",
                "automattic/wordbless": "dev-master",
                "yoast/phpunit-polyfills": "1.1.0"
            },
            "suggest": {
                "automattic/jetpack-autoloader": "Allow for better interoperability with other plugins that use this package."
            },
            "type": "jetpack-library",
            "extra": {
                "mirror-repo": "Automattic/jetpack-boost-core",
                "changelogger": {
                    "link-template": "https://github.com/Automattic/jetpack-boost-core/compare/v${old}...v${new}"
                },
                "autotagger": true,
                "branch-alias": {
                    "dev-trunk": "0.2.x-dev"
                },
                "textdomain": "jetpack-boost-core"
            },
            "autoload": {
                "classmap": [
                    "src/"
                ]
            },
            "scripts": {
                "phpunit": [
                    "./vendor/phpunit/phpunit/phpunit --colors=always"
                ],
                "test-php": [
                    "@composer phpunit"
                ],
                "build-production": [
                    "echo 'Add your build step to composer.json, please!'"
                ],
                "build-development": [
                    "echo 'Add your build step to composer.json, please!'"
                ],
                "post-install-cmd": [
                    "WorDBless\\Composer\\InstallDropin::copy"
                ],
                "post-update-cmd": [
                    "WorDBless\\Composer\\InstallDropin::copy"
                ]
            },
            "license": [
                "GPL-2.0-or-later"
            ],
            "description": "Core functionality for boost and relevant packages to depend on",
            "transport-options": {
                "relative": true
            }
        },
        {
            "name": "automattic/jetpack-boost-speed-score",
            "version": "dev-trunk",
            "dist": {
                "type": "path",
                "url": "../../packages/boost-speed-score",
                "reference": "6ab34e20ce114b8ad71262ab2ad7f547d69b7784"
            },
            "require": {
                "automattic/jetpack-boost-core": "@dev",
                "php": ">=7.0"
            },
            "require-dev": {
                "automattic/jetpack-changelogger": "@dev",
                "brain/monkey": "^2.6",
                "yoast/phpunit-polyfills": "1.1.0"
            },
            "suggest": {
                "automattic/jetpack-autoloader": "Allow for better interoperability with other plugins that use this package."
            },
            "type": "jetpack-library",
            "extra": {
                "mirror-repo": "Automattic/jetpack-boost-speed-score",
                "changelogger": {
                    "link-template": "https://github.com/Automattic/jetpack-boost-speed-score/compare/v${old}...v${new}"
                },
                "autotagger": true,
                "branch-alias": {
                    "dev-trunk": "0.3.x-dev"
                },
                "textdomain": "jetpack-boost-speed-score",
                "version-constants": {
                    "::PACKAGE_VERSION": "src/class-speed-score.php"
                }
            },
            "autoload": {
                "classmap": [
                    "src/"
                ]
            },
            "autoload-dev": {
                "psr-4": {
                    "Automattic\\Jetpack\\Boost_Speed_Score\\Tests\\": "./tests/php"
                }
            },
            "scripts": {
                "phpunit": [
                    "./vendor/phpunit/phpunit/phpunit --colors=always"
                ],
                "test-php": [
                    "@composer phpunit"
                ],
                "build-production": [
                    "echo 'Add your build step to composer.json, please!'"
                ],
                "build-development": [
                    "echo 'Add your build step to composer.json, please!'"
                ],
                "post-install-cmd": [
                    "WorDBless\\Composer\\InstallDropin::copy"
                ],
                "post-update-cmd": [
                    "WorDBless\\Composer\\InstallDropin::copy"
                ]
            },
            "license": [
                "GPL-2.0-or-later"
            ],
            "description": "A package that handles the API to generate the speed score.",
            "transport-options": {
                "relative": true
            }
        },
        {
            "name": "automattic/jetpack-composer-plugin",
            "version": "dev-trunk",
            "dist": {
                "type": "path",
                "url": "../../packages/composer-plugin",
                "reference": "9dd2a092b3de5ed00ee778f1f40704f7d913a836"
            },
            "require": {
                "composer-plugin-api": "^2.1.0",
                "php": ">=7.0"
            },
            "require-dev": {
                "automattic/jetpack-changelogger": "@dev",
                "composer/composer": "^2.2 || ^2.4",
                "yoast/phpunit-polyfills": "1.1.0"
            },
            "type": "composer-plugin",
            "extra": {
                "plugin-modifies-install-path": true,
                "class": "Automattic\\Jetpack\\Composer\\Plugin",
                "mirror-repo": "Automattic/jetpack-composer-plugin",
                "changelogger": {
                    "link-template": "https://github.com/Automattic/jetpack-composer-plugin/compare/v${old}...v${new}"
                },
                "autotagger": true,
                "branch-alias": {
                    "dev-trunk": "2.0.x-dev"
                }
            },
            "autoload": {
                "classmap": [
                    "src/"
                ]
            },
            "scripts": {
                "phpunit": [
                    "./vendor/phpunit/phpunit/phpunit --colors=always"
                ],
                "test-php": [
                    "@composer phpunit"
                ]
            },
            "license": [
                "GPL-2.0-or-later"
            ],
            "description": "A custom installer plugin for Composer to move Jetpack packages out of `vendor/` so WordPress's translation infrastructure will find their strings.",
            "keywords": [
                "composer",
                "i18n",
                "jetpack",
                "plugin"
            ],
            "transport-options": {
                "relative": true
            }
        },
        {
            "name": "automattic/jetpack-config",
            "version": "dev-trunk",
            "dist": {
                "type": "path",
                "url": "../../packages/config",
                "reference": "46c0d6c214f2940e2b5c1c5ccafbf5922a16592c"
            },
            "require": {
                "php": ">=7.0"
            },
            "require-dev": {
                "automattic/jetpack-changelogger": "@dev",
                "automattic/jetpack-connection": "@dev",
                "automattic/jetpack-import": "@dev",
                "automattic/jetpack-jitm": "@dev",
                "automattic/jetpack-post-list": "@dev",
                "automattic/jetpack-publicize": "@dev",
                "automattic/jetpack-search": "@dev",
                "automattic/jetpack-stats": "@dev",
                "automattic/jetpack-stats-admin": "@dev",
                "automattic/jetpack-sync": "@dev",
                "automattic/jetpack-videopress": "@dev",
                "automattic/jetpack-waf": "@dev",
                "automattic/jetpack-wordads": "@dev",
                "automattic/jetpack-yoast-promo": "@dev"
            },
            "suggest": {
                "automattic/jetpack-autoloader": "Allow for better interoperability with other plugins that use this package."
            },
            "type": "jetpack-library",
            "extra": {
                "autotagger": true,
                "mirror-repo": "Automattic/jetpack-config",
                "textdomain": "jetpack-config",
                "changelogger": {
                    "link-template": "https://github.com/Automattic/jetpack-config/compare/v${old}...v${new}"
                },
                "branch-alias": {
                    "dev-trunk": "2.0.x-dev"
                },
                "dependencies": {
                    "test-only": [
                        "packages/connection",
                        "packages/import",
                        "packages/jitm",
                        "packages/post-list",
                        "packages/publicize",
                        "packages/search",
                        "packages/stats",
                        "packages/stats-admin",
                        "packages/sync",
                        "packages/videopress",
                        "packages/waf",
                        "packages/wordads",
                        "packages/yoast-promo"
                    ]
                }
            },
            "autoload": {
                "classmap": [
                    "src/"
                ]
            },
            "license": [
                "GPL-2.0-or-later"
            ],
            "description": "Jetpack configuration package that initializes other packages and configures Jetpack's functionality. Can be used as a base for all variants of Jetpack package usage.",
            "transport-options": {
                "relative": true
            }
        },
        {
            "name": "automattic/jetpack-connection",
            "version": "dev-trunk",
            "dist": {
                "type": "path",
                "url": "../../packages/connection",
                "reference": "6d990be4aaded35f3ee203c976d16b9334419882"
            },
            "require": {
                "automattic/jetpack-a8c-mc-stats": "@dev",
                "automattic/jetpack-admin-ui": "@dev",
                "automattic/jetpack-assets": "@dev",
                "automattic/jetpack-constants": "@dev",
                "automattic/jetpack-redirect": "@dev",
                "automattic/jetpack-roles": "@dev",
                "automattic/jetpack-status": "@dev",
                "php": ">=7.0"
            },
            "require-dev": {
                "automattic/jetpack-changelogger": "@dev",
                "automattic/jetpack-licensing": "@dev",
                "automattic/jetpack-sync": "@dev",
                "automattic/wordbless": "@dev",
                "brain/monkey": "2.6.1",
                "yoast/phpunit-polyfills": "1.1.0"
            },
            "suggest": {
                "automattic/jetpack-autoloader": "Allow for better interoperability with other plugins that use this package."
            },
            "type": "jetpack-library",
            "extra": {
                "autotagger": true,
                "mirror-repo": "Automattic/jetpack-connection",
                "textdomain": "jetpack-connection",
                "version-constants": {
                    "::PACKAGE_VERSION": "src/class-package-version.php"
                },
                "changelogger": {
                    "link-template": "https://github.com/Automattic/jetpack-connection/compare/v${old}...v${new}"
                },
                "branch-alias": {
                    "dev-trunk": "2.11.x-dev"
                },
                "dependencies": {
                    "test-only": [
                        "packages/licensing",
                        "packages/sync"
                    ]
                }
            },
            "autoload": {
                "classmap": [
                    "legacy",
                    "src/",
                    "src/webhooks",
                    "src/identity-crisis"
                ]
            },
            "scripts": {
                "build-production": [
                    "pnpm run build-production"
                ],
                "build-development": [
                    "pnpm run build"
                ],
                "phpunit": [
                    "./vendor/phpunit/phpunit/phpunit --colors=always"
                ],
                "post-install-cmd": [
                    "WorDBless\\Composer\\InstallDropin::copy"
                ],
                "post-update-cmd": [
                    "WorDBless\\Composer\\InstallDropin::copy"
                ],
                "test-php": [
                    "@composer phpunit"
                ]
            },
            "license": [
                "GPL-2.0-or-later"
            ],
            "description": "Everything needed to connect to the Jetpack infrastructure",
            "transport-options": {
                "relative": true
            }
        },
        {
            "name": "automattic/jetpack-constants",
            "version": "dev-trunk",
            "dist": {
                "type": "path",
                "url": "../../packages/constants",
                "reference": "3fd2bf1d1ba0bb374918e6b7dd670735ce554c2b"
            },
            "require": {
                "php": ">=7.0"
            },
            "require-dev": {
                "automattic/jetpack-changelogger": "@dev",
                "brain/monkey": "2.6.1",
                "yoast/phpunit-polyfills": "1.1.0"
            },
            "suggest": {
                "automattic/jetpack-autoloader": "Allow for better interoperability with other plugins that use this package."
            },
            "type": "jetpack-library",
            "extra": {
                "autotagger": true,
                "mirror-repo": "Automattic/jetpack-constants",
                "changelogger": {
                    "link-template": "https://github.com/Automattic/jetpack-constants/compare/v${old}...v${new}"
                },
                "branch-alias": {
                    "dev-trunk": "2.0.x-dev"
                }
            },
            "autoload": {
                "classmap": [
                    "src/"
                ]
            },
            "scripts": {
                "phpunit": [
                    "./vendor/phpunit/phpunit/phpunit --colors=always"
                ],
                "test-php": [
                    "@composer phpunit"
                ]
            },
            "license": [
                "GPL-2.0-or-later"
            ],
            "description": "A wrapper for defining constants in a more testable way.",
            "transport-options": {
                "relative": true
            }
        },
        {
            "name": "automattic/jetpack-device-detection",
            "version": "dev-trunk",
            "dist": {
                "type": "path",
                "url": "../../packages/device-detection",
                "reference": "a6696f57f2f6f29f4a6930727ae5063c4e89fab4"
            },
            "require": {
                "php": ">=7.0"
            },
            "require-dev": {
                "automattic/jetpack-changelogger": "@dev",
                "yoast/phpunit-polyfills": "1.1.0"
            },
            "suggest": {
                "automattic/jetpack-autoloader": "Allow for better interoperability with other plugins that use this package."
            },
            "type": "jetpack-library",
            "extra": {
                "autotagger": true,
                "mirror-repo": "Automattic/jetpack-device-detection",
                "changelogger": {
                    "link-template": "https://github.com/Automattic/jetpack-device-detection/compare/v${old}...v${new}"
                },
                "branch-alias": {
                    "dev-trunk": "2.1.x-dev"
                }
            },
            "autoload": {
                "classmap": [
                    "src/"
                ]
            },
            "scripts": {
                "phpunit": [
                    "./vendor/phpunit/phpunit/phpunit --colors=always"
                ],
                "test-php": [
                    "@composer phpunit"
                ]
            },
            "license": [
                "GPL-2.0-or-later"
            ],
            "description": "A way to detect device types based on User-Agent header.",
            "transport-options": {
                "relative": true
            }
        },
        {
            "name": "automattic/jetpack-ip",
            "version": "dev-trunk",
            "dist": {
                "type": "path",
                "url": "../../packages/ip",
                "reference": "b696350993b7f42257788add260e0efa7c9934f4"
            },
            "require": {
                "php": ">=7.0"
            },
            "require-dev": {
                "automattic/jetpack-changelogger": "@dev",
                "brain/monkey": "2.6.1",
                "yoast/phpunit-polyfills": "1.1.0"
            },
            "suggest": {
                "automattic/jetpack-autoloader": "Allow for better interoperability with other plugins that use this package."
            },
            "type": "jetpack-library",
            "extra": {
                "autotagger": true,
                "mirror-repo": "Automattic/jetpack-ip",
                "changelogger": {
                    "link-template": "https://github.com/automattic/jetpack-ip/compare/v${old}...v${new}"
                },
                "branch-alias": {
                    "dev-trunk": "0.2.x-dev"
                },
                "textdomain": "jetpack-ip",
                "version-constants": {
                    "::PACKAGE_VERSION": "src/class-utils.php"
                }
            },
            "autoload": {
                "classmap": [
                    "src/"
                ]
            },
            "scripts": {
                "phpunit": [
                    "./vendor/phpunit/phpunit/phpunit --colors=always"
                ],
                "test-php": [
                    "@composer phpunit"
                ]
            },
            "license": [
                "GPL-2.0-or-later"
            ],
            "description": "Utilities for working with IP addresses.",
            "transport-options": {
                "relative": true
            }
        },
        {
            "name": "automattic/jetpack-jitm",
            "version": "dev-trunk",
            "dist": {
                "type": "path",
                "url": "../../packages/jitm",
                "reference": "c21ef5f64d44c453e7a7dddbe13202c41aecb942"
            },
            "require": {
                "automattic/jetpack-a8c-mc-stats": "@dev",
                "automattic/jetpack-assets": "@dev",
                "automattic/jetpack-connection": "@dev",
                "automattic/jetpack-device-detection": "@dev",
                "automattic/jetpack-logo": "@dev",
                "automattic/jetpack-redirect": "@dev",
                "automattic/jetpack-status": "@dev",
                "php": ">=7.0"
            },
            "require-dev": {
                "automattic/jetpack-changelogger": "@dev",
                "brain/monkey": "2.6.1",
                "yoast/phpunit-polyfills": "1.1.0"
            },
            "suggest": {
                "automattic/jetpack-autoloader": "Allow for better interoperability with other plugins that use this package."
            },
            "type": "jetpack-library",
            "extra": {
                "autotagger": true,
                "mirror-repo": "Automattic/jetpack-jitm",
                "textdomain": "jetpack-jitm",
                "version-constants": {
                    "::PACKAGE_VERSION": "src/class-jitm.php"
                },
                "changelogger": {
                    "link-template": "https://github.com/Automattic/jetpack-jitm/compare/v${old}...v${new}"
                },
                "branch-alias": {
                    "dev-trunk": "3.1.x-dev"
                }
            },
            "autoload": {
                "classmap": [
                    "src/"
                ]
            },
            "scripts": {
                "build-production": [
                    "pnpm run build-production"
                ],
                "build-development": [
                    "pnpm run build"
                ],
                "phpunit": [
                    "./vendor/phpunit/phpunit/phpunit --colors=always"
                ],
                "test-php": [
                    "@composer phpunit"
                ],
                "watch": [
                    "Composer\\Config::disableProcessTimeout",
                    "pnpm run watch"
                ]
            },
            "license": [
                "GPL-2.0-or-later"
            ],
            "description": "Just in time messages for Jetpack",
            "transport-options": {
                "relative": true
            }
        },
        {
            "name": "automattic/jetpack-licensing",
            "version": "dev-trunk",
            "dist": {
                "type": "path",
                "url": "../../packages/licensing",
                "reference": "4b35f767b1121c4691abc75e17ea650d6539d046"
            },
            "require": {
                "automattic/jetpack-connection": "@dev",
                "php": ">=7.0"
            },
            "require-dev": {
                "automattic/jetpack-changelogger": "@dev",
                "automattic/wordbless": "@dev",
                "yoast/phpunit-polyfills": "1.1.0"
            },
            "suggest": {
                "automattic/jetpack-autoloader": "Allow for better interoperability with other plugins that use this package."
            },
            "type": "jetpack-library",
            "extra": {
                "autotagger": true,
                "mirror-repo": "Automattic/jetpack-licensing",
                "textdomain": "jetpack-licensing",
                "changelogger": {
                    "link-template": "https://github.com/Automattic/jetpack-licensing/compare/v${old}...v${new}"
                },
                "branch-alias": {
                    "dev-trunk": "2.0.x-dev"
                }
            },
            "autoload": {
                "classmap": [
                    "src/"
                ]
            },
            "scripts": {
                "phpunit": [
                    "./vendor/phpunit/phpunit/phpunit --colors=always"
                ],
                "post-install-cmd": [
                    "WorDBless\\Composer\\InstallDropin::copy"
                ],
                "post-update-cmd": [
                    "WorDBless\\Composer\\InstallDropin::copy"
                ],
                "test-php": [
                    "@composer phpunit"
                ]
            },
            "license": [
                "GPL-2.0-or-later"
            ],
            "description": "Everything needed to manage Jetpack licenses client-side.",
            "transport-options": {
                "relative": true
            }
        },
        {
            "name": "automattic/jetpack-logo",
            "version": "dev-trunk",
            "dist": {
                "type": "path",
                "url": "../../packages/logo",
                "reference": "e152a4c83d1f952442d40260c559c4880757b298"
            },
            "require": {
                "php": ">=7.0"
            },
            "require-dev": {
                "automattic/jetpack-changelogger": "@dev",
                "yoast/phpunit-polyfills": "1.1.0"
            },
            "suggest": {
                "automattic/jetpack-autoloader": "Allow for better interoperability with other plugins that use this package."
            },
            "type": "jetpack-library",
            "extra": {
                "autotagger": true,
                "mirror-repo": "Automattic/jetpack-logo",
                "changelogger": {
                    "link-template": "https://github.com/Automattic/jetpack-logo/compare/v${old}...v${new}"
                },
                "branch-alias": {
                    "dev-trunk": "2.0.x-dev"
                }
            },
            "autoload": {
                "classmap": [
                    "src/"
                ]
            },
            "scripts": {
                "phpunit": [
                    "./vendor/phpunit/phpunit/phpunit --colors=always"
                ],
                "test-php": [
                    "@composer phpunit"
                ]
            },
            "license": [
                "GPL-2.0-or-later"
            ],
            "description": "A logo for Jetpack",
            "transport-options": {
                "relative": true
            }
        },
        {
            "name": "automattic/jetpack-my-jetpack",
            "version": "dev-trunk",
            "dist": {
                "type": "path",
                "url": "../../packages/my-jetpack",
<<<<<<< HEAD
                "reference": "4d627f1bf93564d42135bcee1ab3f20bb0e0e6b1"
=======
                "reference": "e423495d1048ef659f3277bbd74ca1d5c57a2a8c"
>>>>>>> af025d48
            },
            "require": {
                "automattic/jetpack-admin-ui": "@dev",
                "automattic/jetpack-assets": "@dev",
                "automattic/jetpack-boost-speed-score": "@dev",
                "automattic/jetpack-connection": "@dev",
                "automattic/jetpack-constants": "@dev",
                "automattic/jetpack-jitm": "@dev",
                "automattic/jetpack-licensing": "@dev",
                "automattic/jetpack-plans": "@dev",
                "automattic/jetpack-plugins-installer": "@dev",
                "automattic/jetpack-protect-status": "@dev",
                "automattic/jetpack-redirect": "@dev",
                "automattic/jetpack-status": "@dev",
                "automattic/jetpack-sync": "@dev",
                "php": ">=7.0"
            },
            "require-dev": {
                "automattic/jetpack-changelogger": "@dev",
                "automattic/jetpack-search": "@dev",
                "automattic/jetpack-videopress": "@dev",
                "automattic/wordbless": "@dev",
                "yoast/phpunit-polyfills": "1.1.0"
            },
            "suggest": {
                "automattic/jetpack-autoloader": "Allow for better interoperability with other plugins that use this package."
            },
            "type": "jetpack-library",
            "extra": {
                "autotagger": true,
                "mirror-repo": "Automattic/jetpack-my-jetpack",
                "textdomain": "jetpack-my-jetpack",
                "changelogger": {
                    "link-template": "https://github.com/Automattic/jetpack-my-jetpack/compare/${old}...${new}"
                },
                "branch-alias": {
                    "dev-trunk": "4.27.x-dev"
                },
                "version-constants": {
                    "::PACKAGE_VERSION": "src/class-initializer.php"
                },
                "dependencies": {
                    "test-only": [
                        "packages/search",
                        "packages/videopress"
                    ]
                }
            },
            "autoload": {
                "classmap": [
                    "src/",
                    "src/products"
                ]
            },
            "scripts": {
                "phpunit": [
                    "./vendor/phpunit/phpunit/phpunit --colors=always"
                ],
                "test-php": [
                    "@composer phpunit"
                ],
                "test-js": [
                    "pnpm run test"
                ],
                "test-js-watch": [
                    "Composer\\Config::disableProcessTimeout",
                    "pnpm run test --watch"
                ],
                "build-development": [
                    "pnpm run build"
                ],
                "build-production": [
                    "NODE_ENV=production pnpm run build"
                ],
                "watch": [
                    "Composer\\Config::disableProcessTimeout",
                    "pnpm run watch"
                ],
                "post-install-cmd": [
                    "WorDBless\\Composer\\InstallDropin::copy"
                ],
                "post-update-cmd": [
                    "WorDBless\\Composer\\InstallDropin::copy"
                ]
            },
            "license": [
                "GPL-2.0-or-later"
            ],
            "description": "WP Admin page with information and configuration shared among all Jetpack stand-alone plugins",
            "transport-options": {
                "relative": true
            }
        },
        {
            "name": "automattic/jetpack-password-checker",
            "version": "dev-trunk",
            "dist": {
                "type": "path",
                "url": "../../packages/password-checker",
                "reference": "16182898ae3faae3eb6ca9e5d2c490fd0b844243"
            },
            "require": {
                "php": ">=7.0"
            },
            "require-dev": {
                "automattic/jetpack-changelogger": "@dev",
                "automattic/wordbless": "@dev",
                "yoast/phpunit-polyfills": "1.1.0"
            },
            "suggest": {
                "automattic/jetpack-autoloader": "Allow for better interoperability with other plugins that use this package."
            },
            "type": "jetpack-library",
            "extra": {
                "autotagger": true,
                "mirror-repo": "Automattic/jetpack-password-checker",
                "textdomain": "jetpack-password-checker",
                "changelogger": {
                    "link-template": "https://github.com/Automattic/jetpack-password-checker/compare/v${old}...v${new}"
                },
                "branch-alias": {
                    "dev-trunk": "0.3.x-dev"
                }
            },
            "autoload": {
                "classmap": [
                    "src/"
                ]
            },
            "scripts": {
                "phpunit": [
                    "./vendor/phpunit/phpunit/phpunit --colors=always"
                ],
                "test-php": [
                    "@composer phpunit"
                ],
                "post-install-cmd": [
                    "WorDBless\\Composer\\InstallDropin::copy"
                ],
                "post-update-cmd": [
                    "WorDBless\\Composer\\InstallDropin::copy"
                ]
            },
            "license": [
                "GPL-2.0-or-later"
            ],
            "description": "Password Checker.",
            "transport-options": {
                "relative": true
            }
        },
        {
            "name": "automattic/jetpack-plans",
            "version": "dev-trunk",
            "dist": {
                "type": "path",
                "url": "../../packages/plans",
                "reference": "572028d8755c1c303f0643b2d3663b555e5ce87b"
            },
            "require": {
                "automattic/jetpack-connection": "@dev",
                "php": ">=7.0"
            },
            "require-dev": {
                "automattic/jetpack-changelogger": "@dev",
                "automattic/jetpack-status": "@dev",
                "automattic/wordbless": "@dev",
                "yoast/phpunit-polyfills": "1.1.0"
            },
            "suggest": {
                "automattic/jetpack-autoloader": "Allow for better interoperability with other plugins that use this package."
            },
            "type": "library",
            "extra": {
                "autotagger": true,
                "mirror-repo": "Automattic/jetpack-plans",
                "changelogger": {
                    "link-template": "https://github.com/Automattic/jetpack-plans/compare/v${old}...v${new}"
                },
                "branch-alias": {
                    "dev-trunk": "0.4.x-dev"
                }
            },
            "autoload": {
                "classmap": [
                    "src/"
                ]
            },
            "scripts": {
                "phpunit": [
                    "./vendor/phpunit/phpunit/phpunit --colors=always"
                ],
                "test-php": [
                    "@composer phpunit"
                ],
                "post-install-cmd": [
                    "WorDBless\\Composer\\InstallDropin::copy"
                ],
                "post-update-cmd": [
                    "WorDBless\\Composer\\InstallDropin::copy"
                ],
                "build-production": [
                    "echo 'Add your build step to composer.json, please!'"
                ],
                "build-development": [
                    "echo 'Add your build step to composer.json, please!'"
                ]
            },
            "license": [
                "GPL-2.0-or-later"
            ],
            "description": "Fetch information about Jetpack Plans from wpcom",
            "transport-options": {
                "relative": true
            }
        },
        {
            "name": "automattic/jetpack-plugins-installer",
            "version": "dev-trunk",
            "dist": {
                "type": "path",
                "url": "../../packages/plugins-installer",
                "reference": "c244721eaf5c40706e6275ce995a1f64931d6cd8"
            },
            "require": {
                "automattic/jetpack-a8c-mc-stats": "@dev",
                "automattic/jetpack-status": "@dev",
                "php": ">=7.0"
            },
            "require-dev": {
                "automattic/jetpack-changelogger": "@dev",
                "yoast/phpunit-polyfills": "1.1.0"
            },
            "suggest": {
                "automattic/jetpack-autoloader": "Allow for better interoperability with other plugins that use this package."
            },
            "type": "jetpack-library",
            "extra": {
                "branch-alias": {
                    "dev-trunk": "0.4.x-dev"
                },
                "mirror-repo": "Automattic/jetpack-plugins-installer",
                "changelogger": {
                    "link-template": "https://github.com/Automattic/jetpack-plugins-installer/compare/v${old}...v${new}"
                },
                "autotagger": true,
                "textdomain": "jetpack-plugins-installer"
            },
            "autoload": {
                "classmap": [
                    "src/"
                ]
            },
            "scripts": {
                "phpunit": [
                    "./vendor/phpunit/phpunit/phpunit --colors=always"
                ],
                "test-php": [
                    "@composer phpunit"
                ]
            },
            "license": [
                "GPL-2.0-or-later"
            ],
            "description": "Handle installation of plugins from WP.org",
            "transport-options": {
                "relative": true
            }
        },
        {
            "name": "automattic/jetpack-protect-models",
            "version": "dev-trunk",
            "dist": {
                "type": "path",
                "url": "../../packages/protect-models",
                "reference": "a79c18207b3476214e4be25eb5184c452c952ea9"
            },
            "require": {
                "php": ">=7.0"
            },
            "require-dev": {
                "automattic/jetpack-changelogger": "@dev",
                "automattic/wordbless": "0.4.2",
                "yoast/phpunit-polyfills": "1.1.0"
            },
            "suggest": {
                "automattic/jetpack-autoloader": "Allow for better interoperability with other plugins that use this package."
            },
            "type": "jetpack-library",
            "extra": {
                "autotagger": true,
                "branch-alias": {
                    "dev-trunk": "0.1.x-dev"
                },
                "changelogger": {
                    "link-template": "https://github.com/Automattic/jetpack-protect-models/compare/v${old}...v${new}"
                },
                "mirror-repo": "Automattic/jetpack-protect-models",
                "textdomain": "jetpack-protect-models",
                "version-constants": {
                    "::PACKAGE_VERSION": "src/class-protect-models.php"
                }
            },
            "autoload": {
                "classmap": [
                    "src/"
                ]
            },
            "scripts": {
                "build-development": [
                    "echo 'Add your build step to composer.json, please!'"
                ],
                "build-production": [
                    "echo 'Add your build step to composer.json, please!'"
                ],
                "phpunit": [
                    "./vendor/phpunit/phpunit/phpunit --colors=always"
                ],
                "test-php": [
                    "@composer phpunit"
                ],
                "post-install-cmd": [
                    "WorDBless\\Composer\\InstallDropin::copy"
                ],
                "post-update-cmd": [
                    "WorDBless\\Composer\\InstallDropin::copy"
                ]
            },
            "license": [
                "GPL-2.0-or-later"
            ],
            "description": "This package contains the models used in Protect. ",
            "transport-options": {
                "relative": true
            }
        },
        {
            "name": "automattic/jetpack-protect-status",
            "version": "dev-trunk",
            "dist": {
                "type": "path",
                "url": "../../packages/protect-status",
                "reference": "297c3a5f7826a8e4c76f9bc992d2bc3417a1b669"
            },
            "require": {
                "automattic/jetpack-connection": "@dev",
                "automattic/jetpack-plans": "@dev",
                "automattic/jetpack-plugins-installer": "@dev",
                "automattic/jetpack-protect-models": "@dev",
                "automattic/jetpack-sync": "@dev",
                "php": ">=7.0"
            },
            "require-dev": {
                "automattic/jetpack-changelogger": "@dev",
                "automattic/wordbless": "dev-master",
                "yoast/phpunit-polyfills": "1.1.0"
            },
            "suggest": {
                "automattic/jetpack-autoloader": "Allow for better interoperability with other plugins that use this package."
            },
            "type": "jetpack-library",
            "extra": {
                "autotagger": true,
                "branch-alias": {
                    "dev-trunk": "0.1.x-dev"
                },
                "changelogger": {
                    "link-template": "https://github.com/Automattic/jetpack-protect-status/compare/v${old}...v${new}"
                },
                "mirror-repo": "Automattic/jetpack-protect-status",
                "textdomain": "jetpack-protect-status",
                "version-constants": {
                    "::PACKAGE_VERSION": "src/class-status.php"
                }
            },
            "autoload": {
                "classmap": [
                    "src/"
                ]
            },
            "scripts": {
                "build-development": [
                    "echo 'Add your build step to composer.json, please!'"
                ],
                "build-production": [
                    "echo 'Add your build step to composer.json, please!'"
                ],
                "phpunit": [
                    "./vendor/phpunit/phpunit/phpunit --colors=always"
                ],
                "post-install-cmd": [
                    "WorDBless\\Composer\\InstallDropin::copy"
                ],
                "post-update-cmd": [
                    "WorDBless\\Composer\\InstallDropin::copy"
                ],
                "test-php": [
                    "@composer phpunit"
                ]
            },
            "license": [
                "GPL-2.0-or-later"
            ],
            "description": "This package contains the Protect Status API functionality to retrieve a site's scan status (WordPress, Themes, and Plugins threats).",
            "transport-options": {
                "relative": true
            }
        },
        {
            "name": "automattic/jetpack-redirect",
            "version": "dev-trunk",
            "dist": {
                "type": "path",
                "url": "../../packages/redirect",
                "reference": "effd6fdea78e9c3cb1bebf479474b4a9262444a1"
            },
            "require": {
                "automattic/jetpack-status": "@dev",
                "php": ">=7.0"
            },
            "require-dev": {
                "automattic/jetpack-changelogger": "@dev",
                "brain/monkey": "2.6.1",
                "yoast/phpunit-polyfills": "1.1.0"
            },
            "suggest": {
                "automattic/jetpack-autoloader": "Allow for better interoperability with other plugins that use this package."
            },
            "type": "jetpack-library",
            "extra": {
                "autotagger": true,
                "mirror-repo": "Automattic/jetpack-redirect",
                "changelogger": {
                    "link-template": "https://github.com/Automattic/jetpack-redirect/compare/v${old}...v${new}"
                },
                "branch-alias": {
                    "dev-trunk": "2.0.x-dev"
                }
            },
            "autoload": {
                "classmap": [
                    "src/"
                ]
            },
            "scripts": {
                "phpunit": [
                    "./vendor/phpunit/phpunit/phpunit --colors=always"
                ],
                "test-php": [
                    "@composer phpunit"
                ]
            },
            "license": [
                "GPL-2.0-or-later"
            ],
            "description": "Utilities to build URLs to the jetpack.com/redirect/ service",
            "transport-options": {
                "relative": true
            }
        },
        {
            "name": "automattic/jetpack-roles",
            "version": "dev-trunk",
            "dist": {
                "type": "path",
                "url": "../../packages/roles",
                "reference": "0ac6d02e8ef2adb058f8f52e80a4924a33fa9b86"
            },
            "require": {
                "php": ">=7.0"
            },
            "require-dev": {
                "automattic/jetpack-changelogger": "@dev",
                "brain/monkey": "2.6.1",
                "yoast/phpunit-polyfills": "1.1.0"
            },
            "suggest": {
                "automattic/jetpack-autoloader": "Allow for better interoperability with other plugins that use this package."
            },
            "type": "jetpack-library",
            "extra": {
                "autotagger": true,
                "mirror-repo": "Automattic/jetpack-roles",
                "changelogger": {
                    "link-template": "https://github.com/Automattic/jetpack-roles/compare/v${old}...v${new}"
                },
                "branch-alias": {
                    "dev-trunk": "2.0.x-dev"
                }
            },
            "autoload": {
                "classmap": [
                    "src/"
                ]
            },
            "scripts": {
                "phpunit": [
                    "./vendor/phpunit/phpunit/phpunit --colors=always"
                ],
                "test-php": [
                    "@composer phpunit"
                ]
            },
            "license": [
                "GPL-2.0-or-later"
            ],
            "description": "Utilities, related with user roles and capabilities.",
            "transport-options": {
                "relative": true
            }
        },
        {
            "name": "automattic/jetpack-status",
            "version": "dev-trunk",
            "dist": {
                "type": "path",
                "url": "../../packages/status",
                "reference": "782aceefdf8ebfcf4d24049700da9409628bf4de"
            },
            "require": {
                "automattic/jetpack-constants": "@dev",
                "php": ">=7.0"
            },
            "require-dev": {
                "automattic/jetpack-changelogger": "@dev",
                "automattic/jetpack-connection": "@dev",
                "automattic/jetpack-ip": "@dev",
                "automattic/jetpack-plans": "@dev",
                "brain/monkey": "2.6.1",
                "yoast/phpunit-polyfills": "1.1.0"
            },
            "suggest": {
                "automattic/jetpack-autoloader": "Allow for better interoperability with other plugins that use this package."
            },
            "type": "jetpack-library",
            "extra": {
                "autotagger": true,
                "mirror-repo": "Automattic/jetpack-status",
                "changelogger": {
                    "link-template": "https://github.com/Automattic/jetpack-status/compare/v${old}...v${new}"
                },
                "branch-alias": {
                    "dev-trunk": "3.3.x-dev"
                },
                "dependencies": {
                    "test-only": [
                        "packages/connection",
                        "packages/plans"
                    ]
                }
            },
            "autoload": {
                "classmap": [
                    "src/"
                ]
            },
            "scripts": {
                "phpunit": [
                    "./vendor/phpunit/phpunit/phpunit --colors=always"
                ],
                "test-php": [
                    "@composer phpunit"
                ]
            },
            "license": [
                "GPL-2.0-or-later"
            ],
            "description": "Used to retrieve information about the current status of Jetpack and the site overall.",
            "transport-options": {
                "relative": true
            }
        },
        {
            "name": "automattic/jetpack-sync",
            "version": "dev-trunk",
            "dist": {
                "type": "path",
                "url": "../../packages/sync",
                "reference": "6b8af670d924432fb2457a8eb59cb32330bfc25a"
            },
            "require": {
                "automattic/jetpack-connection": "@dev",
                "automattic/jetpack-constants": "@dev",
                "automattic/jetpack-ip": "@dev",
                "automattic/jetpack-password-checker": "@dev",
                "automattic/jetpack-roles": "@dev",
                "automattic/jetpack-status": "@dev",
                "php": ">=7.0"
            },
            "require-dev": {
                "automattic/jetpack-changelogger": "@dev",
                "automattic/jetpack-search": "@dev",
                "automattic/jetpack-waf": "@dev",
                "automattic/wordbless": "@dev",
                "yoast/phpunit-polyfills": "1.1.0"
            },
            "suggest": {
                "automattic/jetpack-autoloader": "Allow for better interoperability with other plugins that use this package."
            },
            "type": "jetpack-library",
            "extra": {
                "autotagger": true,
                "mirror-repo": "Automattic/jetpack-sync",
                "textdomain": "jetpack-sync",
                "version-constants": {
                    "::PACKAGE_VERSION": "src/class-package-version.php"
                },
                "changelogger": {
                    "link-template": "https://github.com/Automattic/jetpack-sync/compare/v${old}...v${new}"
                },
                "branch-alias": {
                    "dev-trunk": "3.1.x-dev"
                },
                "dependencies": {
                    "test-only": [
                        "packages/search",
                        "packages/waf"
                    ]
                }
            },
            "autoload": {
                "classmap": [
                    "src/"
                ]
            },
            "scripts": {
                "phpunit": [
                    "./vendor/phpunit/phpunit/phpunit --colors=always"
                ],
                "test-php": [
                    "@composer phpunit"
                ],
                "post-install-cmd": [
                    "WorDBless\\Composer\\InstallDropin::copy"
                ],
                "post-update-cmd": [
                    "WorDBless\\Composer\\InstallDropin::copy"
                ]
            },
            "license": [
                "GPL-2.0-or-later"
            ],
            "description": "Everything needed to allow syncing to the WP.com infrastructure.",
            "transport-options": {
                "relative": true
            }
        }
    ],
    "packages-dev": [
        {
            "name": "automattic/jetpack-changelogger",
            "version": "dev-trunk",
            "dist": {
                "type": "path",
                "url": "../../packages/changelogger",
                "reference": "d945e0cd8dec218ab24445d5ddc95894c9f24534"
            },
            "require": {
                "php": ">=7.0",
                "symfony/console": "^3.4 || ^4.4 || ^5.2 || ^6.0 || ^7.0",
                "symfony/process": "^3.4 || ^4.4 || ^5.2 || ^6.0 || ^7.0"
            },
            "require-dev": {
                "wikimedia/testing-access-wrapper": "^1.0 || ^2.0 || ^3.0",
                "yoast/phpunit-polyfills": "1.1.0"
            },
            "bin": [
                "bin/changelogger"
            ],
            "type": "project",
            "extra": {
                "autotagger": true,
                "branch-alias": {
                    "dev-trunk": "4.2.x-dev"
                },
                "mirror-repo": "Automattic/jetpack-changelogger",
                "version-constants": {
                    "::VERSION": "src/Application.php"
                },
                "changelogger": {
                    "link-template": "https://github.com/Automattic/jetpack-changelogger/compare/${old}...${new}"
                }
            },
            "autoload": {
                "psr-4": {
                    "Automattic\\Jetpack\\Changelogger\\": "src",
                    "Automattic\\Jetpack\\Changelog\\": "lib"
                }
            },
            "autoload-dev": {
                "psr-4": {
                    "Automattic\\Jetpack\\Changelogger\\Tests\\": "tests/php/includes/src",
                    "Automattic\\Jetpack\\Changelog\\Tests\\": "tests/php/includes/lib"
                }
            },
            "scripts": {
                "phpunit": [
                    "./vendor/phpunit/phpunit/phpunit --colors=always"
                ],
                "test-php": [
                    "@composer phpunit"
                ],
                "post-install-cmd": [
                    "[ -e vendor/bin/changelogger ] || { cd vendor/bin && ln -s ../../bin/changelogger; }"
                ],
                "post-update-cmd": [
                    "[ -e vendor/bin/changelogger ] || { cd vendor/bin && ln -s ../../bin/changelogger; }"
                ]
            },
            "license": [
                "GPL-2.0-or-later"
            ],
            "description": "Jetpack Changelogger tool. Allows for managing changelogs by dropping change files into a changelog directory with each PR.",
            "keywords": [
                "changelog",
                "cli",
                "dev",
                "keepachangelog"
            ],
            "transport-options": {
                "relative": true
            }
        },
        {
            "name": "doctrine/instantiator",
            "version": "2.0.0",
            "source": {
                "type": "git",
                "url": "https://github.com/doctrine/instantiator.git",
                "reference": "c6222283fa3f4ac679f8b9ced9a4e23f163e80d0"
            },
            "dist": {
                "type": "zip",
                "url": "https://api.github.com/repos/doctrine/instantiator/zipball/c6222283fa3f4ac679f8b9ced9a4e23f163e80d0",
                "reference": "c6222283fa3f4ac679f8b9ced9a4e23f163e80d0",
                "shasum": ""
            },
            "require": {
                "php": "^8.1"
            },
            "require-dev": {
                "doctrine/coding-standard": "^11",
                "ext-pdo": "*",
                "ext-phar": "*",
                "phpbench/phpbench": "^1.2",
                "phpstan/phpstan": "^1.9.4",
                "phpstan/phpstan-phpunit": "^1.3",
                "phpunit/phpunit": "^9.5.27",
                "vimeo/psalm": "^5.4"
            },
            "type": "library",
            "autoload": {
                "psr-4": {
                    "Doctrine\\Instantiator\\": "src/Doctrine/Instantiator/"
                }
            },
            "notification-url": "https://packagist.org/downloads/",
            "license": [
                "MIT"
            ],
            "authors": [
                {
                    "name": "Marco Pivetta",
                    "email": "ocramius@gmail.com",
                    "homepage": "https://ocramius.github.io/"
                }
            ],
            "description": "A small, lightweight utility to instantiate objects in PHP without invoking their constructors",
            "homepage": "https://www.doctrine-project.org/projects/instantiator.html",
            "keywords": [
                "constructor",
                "instantiate"
            ],
            "support": {
                "issues": "https://github.com/doctrine/instantiator/issues",
                "source": "https://github.com/doctrine/instantiator/tree/2.0.0"
            },
            "funding": [
                {
                    "url": "https://www.doctrine-project.org/sponsorship.html",
                    "type": "custom"
                },
                {
                    "url": "https://www.patreon.com/phpdoctrine",
                    "type": "patreon"
                },
                {
                    "url": "https://tidelift.com/funding/github/packagist/doctrine%2Finstantiator",
                    "type": "tidelift"
                }
            ],
            "time": "2022-12-30T00:23:10+00:00"
        },
        {
            "name": "myclabs/deep-copy",
            "version": "1.11.1",
            "source": {
                "type": "git",
                "url": "https://github.com/myclabs/DeepCopy.git",
                "reference": "7284c22080590fb39f2ffa3e9057f10a4ddd0e0c"
            },
            "dist": {
                "type": "zip",
                "url": "https://api.github.com/repos/myclabs/DeepCopy/zipball/7284c22080590fb39f2ffa3e9057f10a4ddd0e0c",
                "reference": "7284c22080590fb39f2ffa3e9057f10a4ddd0e0c",
                "shasum": ""
            },
            "require": {
                "php": "^7.1 || ^8.0"
            },
            "conflict": {
                "doctrine/collections": "<1.6.8",
                "doctrine/common": "<2.13.3 || >=3,<3.2.2"
            },
            "require-dev": {
                "doctrine/collections": "^1.6.8",
                "doctrine/common": "^2.13.3 || ^3.2.2",
                "phpunit/phpunit": "^7.5.20 || ^8.5.23 || ^9.5.13"
            },
            "type": "library",
            "autoload": {
                "files": [
                    "src/DeepCopy/deep_copy.php"
                ],
                "psr-4": {
                    "DeepCopy\\": "src/DeepCopy/"
                }
            },
            "notification-url": "https://packagist.org/downloads/",
            "license": [
                "MIT"
            ],
            "description": "Create deep copies (clones) of your objects",
            "keywords": [
                "clone",
                "copy",
                "duplicate",
                "object",
                "object graph"
            ],
            "support": {
                "issues": "https://github.com/myclabs/DeepCopy/issues",
                "source": "https://github.com/myclabs/DeepCopy/tree/1.11.1"
            },
            "funding": [
                {
                    "url": "https://tidelift.com/funding/github/packagist/myclabs/deep-copy",
                    "type": "tidelift"
                }
            ],
            "time": "2023-03-08T13:26:56+00:00"
        },
        {
            "name": "nikic/php-parser",
            "version": "v5.0.2",
            "source": {
                "type": "git",
                "url": "https://github.com/nikic/PHP-Parser.git",
                "reference": "139676794dc1e9231bf7bcd123cfc0c99182cb13"
            },
            "dist": {
                "type": "zip",
                "url": "https://api.github.com/repos/nikic/PHP-Parser/zipball/139676794dc1e9231bf7bcd123cfc0c99182cb13",
                "reference": "139676794dc1e9231bf7bcd123cfc0c99182cb13",
                "shasum": ""
            },
            "require": {
                "ext-ctype": "*",
                "ext-json": "*",
                "ext-tokenizer": "*",
                "php": ">=7.4"
            },
            "require-dev": {
                "ircmaxell/php-yacc": "^0.0.7",
                "phpunit/phpunit": "^7.0 || ^8.0 || ^9.0"
            },
            "bin": [
                "bin/php-parse"
            ],
            "type": "library",
            "extra": {
                "branch-alias": {
                    "dev-master": "5.0-dev"
                }
            },
            "autoload": {
                "psr-4": {
                    "PhpParser\\": "lib/PhpParser"
                }
            },
            "notification-url": "https://packagist.org/downloads/",
            "license": [
                "BSD-3-Clause"
            ],
            "authors": [
                {
                    "name": "Nikita Popov"
                }
            ],
            "description": "A PHP parser written in PHP",
            "keywords": [
                "parser",
                "php"
            ],
            "support": {
                "issues": "https://github.com/nikic/PHP-Parser/issues",
                "source": "https://github.com/nikic/PHP-Parser/tree/v5.0.2"
            },
            "time": "2024-03-05T20:51:40+00:00"
        },
        {
            "name": "phar-io/manifest",
            "version": "2.0.4",
            "source": {
                "type": "git",
                "url": "https://github.com/phar-io/manifest.git",
                "reference": "54750ef60c58e43759730615a392c31c80e23176"
            },
            "dist": {
                "type": "zip",
                "url": "https://api.github.com/repos/phar-io/manifest/zipball/54750ef60c58e43759730615a392c31c80e23176",
                "reference": "54750ef60c58e43759730615a392c31c80e23176",
                "shasum": ""
            },
            "require": {
                "ext-dom": "*",
                "ext-libxml": "*",
                "ext-phar": "*",
                "ext-xmlwriter": "*",
                "phar-io/version": "^3.0.1",
                "php": "^7.2 || ^8.0"
            },
            "type": "library",
            "extra": {
                "branch-alias": {
                    "dev-master": "2.0.x-dev"
                }
            },
            "autoload": {
                "classmap": [
                    "src/"
                ]
            },
            "notification-url": "https://packagist.org/downloads/",
            "license": [
                "BSD-3-Clause"
            ],
            "authors": [
                {
                    "name": "Arne Blankerts",
                    "email": "arne@blankerts.de",
                    "role": "Developer"
                },
                {
                    "name": "Sebastian Heuer",
                    "email": "sebastian@phpeople.de",
                    "role": "Developer"
                },
                {
                    "name": "Sebastian Bergmann",
                    "email": "sebastian@phpunit.de",
                    "role": "Developer"
                }
            ],
            "description": "Component for reading phar.io manifest information from a PHP Archive (PHAR)",
            "support": {
                "issues": "https://github.com/phar-io/manifest/issues",
                "source": "https://github.com/phar-io/manifest/tree/2.0.4"
            },
            "funding": [
                {
                    "url": "https://github.com/theseer",
                    "type": "github"
                }
            ],
            "time": "2024-03-03T12:33:53+00:00"
        },
        {
            "name": "phar-io/version",
            "version": "3.2.1",
            "source": {
                "type": "git",
                "url": "https://github.com/phar-io/version.git",
                "reference": "4f7fd7836c6f332bb2933569e566a0d6c4cbed74"
            },
            "dist": {
                "type": "zip",
                "url": "https://api.github.com/repos/phar-io/version/zipball/4f7fd7836c6f332bb2933569e566a0d6c4cbed74",
                "reference": "4f7fd7836c6f332bb2933569e566a0d6c4cbed74",
                "shasum": ""
            },
            "require": {
                "php": "^7.2 || ^8.0"
            },
            "type": "library",
            "autoload": {
                "classmap": [
                    "src/"
                ]
            },
            "notification-url": "https://packagist.org/downloads/",
            "license": [
                "BSD-3-Clause"
            ],
            "authors": [
                {
                    "name": "Arne Blankerts",
                    "email": "arne@blankerts.de",
                    "role": "Developer"
                },
                {
                    "name": "Sebastian Heuer",
                    "email": "sebastian@phpeople.de",
                    "role": "Developer"
                },
                {
                    "name": "Sebastian Bergmann",
                    "email": "sebastian@phpunit.de",
                    "role": "Developer"
                }
            ],
            "description": "Library for handling version information and constraints",
            "support": {
                "issues": "https://github.com/phar-io/version/issues",
                "source": "https://github.com/phar-io/version/tree/3.2.1"
            },
            "time": "2022-02-21T01:04:05+00:00"
        },
        {
            "name": "phpunit/php-code-coverage",
            "version": "9.2.31",
            "source": {
                "type": "git",
                "url": "https://github.com/sebastianbergmann/php-code-coverage.git",
                "reference": "48c34b5d8d983006bd2adc2d0de92963b9155965"
            },
            "dist": {
                "type": "zip",
                "url": "https://api.github.com/repos/sebastianbergmann/php-code-coverage/zipball/48c34b5d8d983006bd2adc2d0de92963b9155965",
                "reference": "48c34b5d8d983006bd2adc2d0de92963b9155965",
                "shasum": ""
            },
            "require": {
                "ext-dom": "*",
                "ext-libxml": "*",
                "ext-xmlwriter": "*",
                "nikic/php-parser": "^4.18 || ^5.0",
                "php": ">=7.3",
                "phpunit/php-file-iterator": "^3.0.3",
                "phpunit/php-text-template": "^2.0.2",
                "sebastian/code-unit-reverse-lookup": "^2.0.2",
                "sebastian/complexity": "^2.0",
                "sebastian/environment": "^5.1.2",
                "sebastian/lines-of-code": "^1.0.3",
                "sebastian/version": "^3.0.1",
                "theseer/tokenizer": "^1.2.0"
            },
            "require-dev": {
                "phpunit/phpunit": "^9.3"
            },
            "suggest": {
                "ext-pcov": "PHP extension that provides line coverage",
                "ext-xdebug": "PHP extension that provides line coverage as well as branch and path coverage"
            },
            "type": "library",
            "extra": {
                "branch-alias": {
                    "dev-master": "9.2-dev"
                }
            },
            "autoload": {
                "classmap": [
                    "src/"
                ]
            },
            "notification-url": "https://packagist.org/downloads/",
            "license": [
                "BSD-3-Clause"
            ],
            "authors": [
                {
                    "name": "Sebastian Bergmann",
                    "email": "sebastian@phpunit.de",
                    "role": "lead"
                }
            ],
            "description": "Library that provides collection, processing, and rendering functionality for PHP code coverage information.",
            "homepage": "https://github.com/sebastianbergmann/php-code-coverage",
            "keywords": [
                "coverage",
                "testing",
                "xunit"
            ],
            "support": {
                "issues": "https://github.com/sebastianbergmann/php-code-coverage/issues",
                "security": "https://github.com/sebastianbergmann/php-code-coverage/security/policy",
                "source": "https://github.com/sebastianbergmann/php-code-coverage/tree/9.2.31"
            },
            "funding": [
                {
                    "url": "https://github.com/sebastianbergmann",
                    "type": "github"
                }
            ],
            "time": "2024-03-02T06:37:42+00:00"
        },
        {
            "name": "phpunit/php-file-iterator",
            "version": "3.0.6",
            "source": {
                "type": "git",
                "url": "https://github.com/sebastianbergmann/php-file-iterator.git",
                "reference": "cf1c2e7c203ac650e352f4cc675a7021e7d1b3cf"
            },
            "dist": {
                "type": "zip",
                "url": "https://api.github.com/repos/sebastianbergmann/php-file-iterator/zipball/cf1c2e7c203ac650e352f4cc675a7021e7d1b3cf",
                "reference": "cf1c2e7c203ac650e352f4cc675a7021e7d1b3cf",
                "shasum": ""
            },
            "require": {
                "php": ">=7.3"
            },
            "require-dev": {
                "phpunit/phpunit": "^9.3"
            },
            "type": "library",
            "extra": {
                "branch-alias": {
                    "dev-master": "3.0-dev"
                }
            },
            "autoload": {
                "classmap": [
                    "src/"
                ]
            },
            "notification-url": "https://packagist.org/downloads/",
            "license": [
                "BSD-3-Clause"
            ],
            "authors": [
                {
                    "name": "Sebastian Bergmann",
                    "email": "sebastian@phpunit.de",
                    "role": "lead"
                }
            ],
            "description": "FilterIterator implementation that filters files based on a list of suffixes.",
            "homepage": "https://github.com/sebastianbergmann/php-file-iterator/",
            "keywords": [
                "filesystem",
                "iterator"
            ],
            "support": {
                "issues": "https://github.com/sebastianbergmann/php-file-iterator/issues",
                "source": "https://github.com/sebastianbergmann/php-file-iterator/tree/3.0.6"
            },
            "funding": [
                {
                    "url": "https://github.com/sebastianbergmann",
                    "type": "github"
                }
            ],
            "time": "2021-12-02T12:48:52+00:00"
        },
        {
            "name": "phpunit/php-invoker",
            "version": "3.1.1",
            "source": {
                "type": "git",
                "url": "https://github.com/sebastianbergmann/php-invoker.git",
                "reference": "5a10147d0aaf65b58940a0b72f71c9ac0423cc67"
            },
            "dist": {
                "type": "zip",
                "url": "https://api.github.com/repos/sebastianbergmann/php-invoker/zipball/5a10147d0aaf65b58940a0b72f71c9ac0423cc67",
                "reference": "5a10147d0aaf65b58940a0b72f71c9ac0423cc67",
                "shasum": ""
            },
            "require": {
                "php": ">=7.3"
            },
            "require-dev": {
                "ext-pcntl": "*",
                "phpunit/phpunit": "^9.3"
            },
            "suggest": {
                "ext-pcntl": "*"
            },
            "type": "library",
            "extra": {
                "branch-alias": {
                    "dev-master": "3.1-dev"
                }
            },
            "autoload": {
                "classmap": [
                    "src/"
                ]
            },
            "notification-url": "https://packagist.org/downloads/",
            "license": [
                "BSD-3-Clause"
            ],
            "authors": [
                {
                    "name": "Sebastian Bergmann",
                    "email": "sebastian@phpunit.de",
                    "role": "lead"
                }
            ],
            "description": "Invoke callables with a timeout",
            "homepage": "https://github.com/sebastianbergmann/php-invoker/",
            "keywords": [
                "process"
            ],
            "support": {
                "issues": "https://github.com/sebastianbergmann/php-invoker/issues",
                "source": "https://github.com/sebastianbergmann/php-invoker/tree/3.1.1"
            },
            "funding": [
                {
                    "url": "https://github.com/sebastianbergmann",
                    "type": "github"
                }
            ],
            "time": "2020-09-28T05:58:55+00:00"
        },
        {
            "name": "phpunit/php-text-template",
            "version": "2.0.4",
            "source": {
                "type": "git",
                "url": "https://github.com/sebastianbergmann/php-text-template.git",
                "reference": "5da5f67fc95621df9ff4c4e5a84d6a8a2acf7c28"
            },
            "dist": {
                "type": "zip",
                "url": "https://api.github.com/repos/sebastianbergmann/php-text-template/zipball/5da5f67fc95621df9ff4c4e5a84d6a8a2acf7c28",
                "reference": "5da5f67fc95621df9ff4c4e5a84d6a8a2acf7c28",
                "shasum": ""
            },
            "require": {
                "php": ">=7.3"
            },
            "require-dev": {
                "phpunit/phpunit": "^9.3"
            },
            "type": "library",
            "extra": {
                "branch-alias": {
                    "dev-master": "2.0-dev"
                }
            },
            "autoload": {
                "classmap": [
                    "src/"
                ]
            },
            "notification-url": "https://packagist.org/downloads/",
            "license": [
                "BSD-3-Clause"
            ],
            "authors": [
                {
                    "name": "Sebastian Bergmann",
                    "email": "sebastian@phpunit.de",
                    "role": "lead"
                }
            ],
            "description": "Simple template engine.",
            "homepage": "https://github.com/sebastianbergmann/php-text-template/",
            "keywords": [
                "template"
            ],
            "support": {
                "issues": "https://github.com/sebastianbergmann/php-text-template/issues",
                "source": "https://github.com/sebastianbergmann/php-text-template/tree/2.0.4"
            },
            "funding": [
                {
                    "url": "https://github.com/sebastianbergmann",
                    "type": "github"
                }
            ],
            "time": "2020-10-26T05:33:50+00:00"
        },
        {
            "name": "phpunit/php-timer",
            "version": "5.0.3",
            "source": {
                "type": "git",
                "url": "https://github.com/sebastianbergmann/php-timer.git",
                "reference": "5a63ce20ed1b5bf577850e2c4e87f4aa902afbd2"
            },
            "dist": {
                "type": "zip",
                "url": "https://api.github.com/repos/sebastianbergmann/php-timer/zipball/5a63ce20ed1b5bf577850e2c4e87f4aa902afbd2",
                "reference": "5a63ce20ed1b5bf577850e2c4e87f4aa902afbd2",
                "shasum": ""
            },
            "require": {
                "php": ">=7.3"
            },
            "require-dev": {
                "phpunit/phpunit": "^9.3"
            },
            "type": "library",
            "extra": {
                "branch-alias": {
                    "dev-master": "5.0-dev"
                }
            },
            "autoload": {
                "classmap": [
                    "src/"
                ]
            },
            "notification-url": "https://packagist.org/downloads/",
            "license": [
                "BSD-3-Clause"
            ],
            "authors": [
                {
                    "name": "Sebastian Bergmann",
                    "email": "sebastian@phpunit.de",
                    "role": "lead"
                }
            ],
            "description": "Utility class for timing",
            "homepage": "https://github.com/sebastianbergmann/php-timer/",
            "keywords": [
                "timer"
            ],
            "support": {
                "issues": "https://github.com/sebastianbergmann/php-timer/issues",
                "source": "https://github.com/sebastianbergmann/php-timer/tree/5.0.3"
            },
            "funding": [
                {
                    "url": "https://github.com/sebastianbergmann",
                    "type": "github"
                }
            ],
            "time": "2020-10-26T13:16:10+00:00"
        },
        {
            "name": "phpunit/phpunit",
            "version": "9.6.19",
            "source": {
                "type": "git",
                "url": "https://github.com/sebastianbergmann/phpunit.git",
                "reference": "a1a54a473501ef4cdeaae4e06891674114d79db8"
            },
            "dist": {
                "type": "zip",
                "url": "https://api.github.com/repos/sebastianbergmann/phpunit/zipball/a1a54a473501ef4cdeaae4e06891674114d79db8",
                "reference": "a1a54a473501ef4cdeaae4e06891674114d79db8",
                "shasum": ""
            },
            "require": {
                "doctrine/instantiator": "^1.3.1 || ^2",
                "ext-dom": "*",
                "ext-json": "*",
                "ext-libxml": "*",
                "ext-mbstring": "*",
                "ext-xml": "*",
                "ext-xmlwriter": "*",
                "myclabs/deep-copy": "^1.10.1",
                "phar-io/manifest": "^2.0.3",
                "phar-io/version": "^3.0.2",
                "php": ">=7.3",
                "phpunit/php-code-coverage": "^9.2.28",
                "phpunit/php-file-iterator": "^3.0.5",
                "phpunit/php-invoker": "^3.1.1",
                "phpunit/php-text-template": "^2.0.3",
                "phpunit/php-timer": "^5.0.2",
                "sebastian/cli-parser": "^1.0.1",
                "sebastian/code-unit": "^1.0.6",
                "sebastian/comparator": "^4.0.8",
                "sebastian/diff": "^4.0.3",
                "sebastian/environment": "^5.1.3",
                "sebastian/exporter": "^4.0.5",
                "sebastian/global-state": "^5.0.1",
                "sebastian/object-enumerator": "^4.0.3",
                "sebastian/resource-operations": "^3.0.3",
                "sebastian/type": "^3.2",
                "sebastian/version": "^3.0.2"
            },
            "suggest": {
                "ext-soap": "To be able to generate mocks based on WSDL files",
                "ext-xdebug": "PHP extension that provides line coverage as well as branch and path coverage"
            },
            "bin": [
                "phpunit"
            ],
            "type": "library",
            "extra": {
                "branch-alias": {
                    "dev-master": "9.6-dev"
                }
            },
            "autoload": {
                "files": [
                    "src/Framework/Assert/Functions.php"
                ],
                "classmap": [
                    "src/"
                ]
            },
            "notification-url": "https://packagist.org/downloads/",
            "license": [
                "BSD-3-Clause"
            ],
            "authors": [
                {
                    "name": "Sebastian Bergmann",
                    "email": "sebastian@phpunit.de",
                    "role": "lead"
                }
            ],
            "description": "The PHP Unit Testing framework.",
            "homepage": "https://phpunit.de/",
            "keywords": [
                "phpunit",
                "testing",
                "xunit"
            ],
            "support": {
                "issues": "https://github.com/sebastianbergmann/phpunit/issues",
                "security": "https://github.com/sebastianbergmann/phpunit/security/policy",
                "source": "https://github.com/sebastianbergmann/phpunit/tree/9.6.19"
            },
            "funding": [
                {
                    "url": "https://phpunit.de/sponsors.html",
                    "type": "custom"
                },
                {
                    "url": "https://github.com/sebastianbergmann",
                    "type": "github"
                },
                {
                    "url": "https://tidelift.com/funding/github/packagist/phpunit/phpunit",
                    "type": "tidelift"
                }
            ],
            "time": "2024-04-05T04:35:58+00:00"
        },
        {
            "name": "psr/container",
            "version": "2.0.2",
            "source": {
                "type": "git",
                "url": "https://github.com/php-fig/container.git",
                "reference": "c71ecc56dfe541dbd90c5360474fbc405f8d5963"
            },
            "dist": {
                "type": "zip",
                "url": "https://api.github.com/repos/php-fig/container/zipball/c71ecc56dfe541dbd90c5360474fbc405f8d5963",
                "reference": "c71ecc56dfe541dbd90c5360474fbc405f8d5963",
                "shasum": ""
            },
            "require": {
                "php": ">=7.4.0"
            },
            "type": "library",
            "extra": {
                "branch-alias": {
                    "dev-master": "2.0.x-dev"
                }
            },
            "autoload": {
                "psr-4": {
                    "Psr\\Container\\": "src/"
                }
            },
            "notification-url": "https://packagist.org/downloads/",
            "license": [
                "MIT"
            ],
            "authors": [
                {
                    "name": "PHP-FIG",
                    "homepage": "https://www.php-fig.org/"
                }
            ],
            "description": "Common Container Interface (PHP FIG PSR-11)",
            "homepage": "https://github.com/php-fig/container",
            "keywords": [
                "PSR-11",
                "container",
                "container-interface",
                "container-interop",
                "psr"
            ],
            "support": {
                "issues": "https://github.com/php-fig/container/issues",
                "source": "https://github.com/php-fig/container/tree/2.0.2"
            },
            "time": "2021-11-05T16:47:00+00:00"
        },
        {
            "name": "sebastian/cli-parser",
            "version": "1.0.2",
            "source": {
                "type": "git",
                "url": "https://github.com/sebastianbergmann/cli-parser.git",
                "reference": "2b56bea83a09de3ac06bb18b92f068e60cc6f50b"
            },
            "dist": {
                "type": "zip",
                "url": "https://api.github.com/repos/sebastianbergmann/cli-parser/zipball/2b56bea83a09de3ac06bb18b92f068e60cc6f50b",
                "reference": "2b56bea83a09de3ac06bb18b92f068e60cc6f50b",
                "shasum": ""
            },
            "require": {
                "php": ">=7.3"
            },
            "require-dev": {
                "phpunit/phpunit": "^9.3"
            },
            "type": "library",
            "extra": {
                "branch-alias": {
                    "dev-master": "1.0-dev"
                }
            },
            "autoload": {
                "classmap": [
                    "src/"
                ]
            },
            "notification-url": "https://packagist.org/downloads/",
            "license": [
                "BSD-3-Clause"
            ],
            "authors": [
                {
                    "name": "Sebastian Bergmann",
                    "email": "sebastian@phpunit.de",
                    "role": "lead"
                }
            ],
            "description": "Library for parsing CLI options",
            "homepage": "https://github.com/sebastianbergmann/cli-parser",
            "support": {
                "issues": "https://github.com/sebastianbergmann/cli-parser/issues",
                "source": "https://github.com/sebastianbergmann/cli-parser/tree/1.0.2"
            },
            "funding": [
                {
                    "url": "https://github.com/sebastianbergmann",
                    "type": "github"
                }
            ],
            "time": "2024-03-02T06:27:43+00:00"
        },
        {
            "name": "sebastian/code-unit",
            "version": "1.0.8",
            "source": {
                "type": "git",
                "url": "https://github.com/sebastianbergmann/code-unit.git",
                "reference": "1fc9f64c0927627ef78ba436c9b17d967e68e120"
            },
            "dist": {
                "type": "zip",
                "url": "https://api.github.com/repos/sebastianbergmann/code-unit/zipball/1fc9f64c0927627ef78ba436c9b17d967e68e120",
                "reference": "1fc9f64c0927627ef78ba436c9b17d967e68e120",
                "shasum": ""
            },
            "require": {
                "php": ">=7.3"
            },
            "require-dev": {
                "phpunit/phpunit": "^9.3"
            },
            "type": "library",
            "extra": {
                "branch-alias": {
                    "dev-master": "1.0-dev"
                }
            },
            "autoload": {
                "classmap": [
                    "src/"
                ]
            },
            "notification-url": "https://packagist.org/downloads/",
            "license": [
                "BSD-3-Clause"
            ],
            "authors": [
                {
                    "name": "Sebastian Bergmann",
                    "email": "sebastian@phpunit.de",
                    "role": "lead"
                }
            ],
            "description": "Collection of value objects that represent the PHP code units",
            "homepage": "https://github.com/sebastianbergmann/code-unit",
            "support": {
                "issues": "https://github.com/sebastianbergmann/code-unit/issues",
                "source": "https://github.com/sebastianbergmann/code-unit/tree/1.0.8"
            },
            "funding": [
                {
                    "url": "https://github.com/sebastianbergmann",
                    "type": "github"
                }
            ],
            "time": "2020-10-26T13:08:54+00:00"
        },
        {
            "name": "sebastian/code-unit-reverse-lookup",
            "version": "2.0.3",
            "source": {
                "type": "git",
                "url": "https://github.com/sebastianbergmann/code-unit-reverse-lookup.git",
                "reference": "ac91f01ccec49fb77bdc6fd1e548bc70f7faa3e5"
            },
            "dist": {
                "type": "zip",
                "url": "https://api.github.com/repos/sebastianbergmann/code-unit-reverse-lookup/zipball/ac91f01ccec49fb77bdc6fd1e548bc70f7faa3e5",
                "reference": "ac91f01ccec49fb77bdc6fd1e548bc70f7faa3e5",
                "shasum": ""
            },
            "require": {
                "php": ">=7.3"
            },
            "require-dev": {
                "phpunit/phpunit": "^9.3"
            },
            "type": "library",
            "extra": {
                "branch-alias": {
                    "dev-master": "2.0-dev"
                }
            },
            "autoload": {
                "classmap": [
                    "src/"
                ]
            },
            "notification-url": "https://packagist.org/downloads/",
            "license": [
                "BSD-3-Clause"
            ],
            "authors": [
                {
                    "name": "Sebastian Bergmann",
                    "email": "sebastian@phpunit.de"
                }
            ],
            "description": "Looks up which function or method a line of code belongs to",
            "homepage": "https://github.com/sebastianbergmann/code-unit-reverse-lookup/",
            "support": {
                "issues": "https://github.com/sebastianbergmann/code-unit-reverse-lookup/issues",
                "source": "https://github.com/sebastianbergmann/code-unit-reverse-lookup/tree/2.0.3"
            },
            "funding": [
                {
                    "url": "https://github.com/sebastianbergmann",
                    "type": "github"
                }
            ],
            "time": "2020-09-28T05:30:19+00:00"
        },
        {
            "name": "sebastian/comparator",
            "version": "4.0.8",
            "source": {
                "type": "git",
                "url": "https://github.com/sebastianbergmann/comparator.git",
                "reference": "fa0f136dd2334583309d32b62544682ee972b51a"
            },
            "dist": {
                "type": "zip",
                "url": "https://api.github.com/repos/sebastianbergmann/comparator/zipball/fa0f136dd2334583309d32b62544682ee972b51a",
                "reference": "fa0f136dd2334583309d32b62544682ee972b51a",
                "shasum": ""
            },
            "require": {
                "php": ">=7.3",
                "sebastian/diff": "^4.0",
                "sebastian/exporter": "^4.0"
            },
            "require-dev": {
                "phpunit/phpunit": "^9.3"
            },
            "type": "library",
            "extra": {
                "branch-alias": {
                    "dev-master": "4.0-dev"
                }
            },
            "autoload": {
                "classmap": [
                    "src/"
                ]
            },
            "notification-url": "https://packagist.org/downloads/",
            "license": [
                "BSD-3-Clause"
            ],
            "authors": [
                {
                    "name": "Sebastian Bergmann",
                    "email": "sebastian@phpunit.de"
                },
                {
                    "name": "Jeff Welch",
                    "email": "whatthejeff@gmail.com"
                },
                {
                    "name": "Volker Dusch",
                    "email": "github@wallbash.com"
                },
                {
                    "name": "Bernhard Schussek",
                    "email": "bschussek@2bepublished.at"
                }
            ],
            "description": "Provides the functionality to compare PHP values for equality",
            "homepage": "https://github.com/sebastianbergmann/comparator",
            "keywords": [
                "comparator",
                "compare",
                "equality"
            ],
            "support": {
                "issues": "https://github.com/sebastianbergmann/comparator/issues",
                "source": "https://github.com/sebastianbergmann/comparator/tree/4.0.8"
            },
            "funding": [
                {
                    "url": "https://github.com/sebastianbergmann",
                    "type": "github"
                }
            ],
            "time": "2022-09-14T12:41:17+00:00"
        },
        {
            "name": "sebastian/complexity",
            "version": "2.0.3",
            "source": {
                "type": "git",
                "url": "https://github.com/sebastianbergmann/complexity.git",
                "reference": "25f207c40d62b8b7aa32f5ab026c53561964053a"
            },
            "dist": {
                "type": "zip",
                "url": "https://api.github.com/repos/sebastianbergmann/complexity/zipball/25f207c40d62b8b7aa32f5ab026c53561964053a",
                "reference": "25f207c40d62b8b7aa32f5ab026c53561964053a",
                "shasum": ""
            },
            "require": {
                "nikic/php-parser": "^4.18 || ^5.0",
                "php": ">=7.3"
            },
            "require-dev": {
                "phpunit/phpunit": "^9.3"
            },
            "type": "library",
            "extra": {
                "branch-alias": {
                    "dev-master": "2.0-dev"
                }
            },
            "autoload": {
                "classmap": [
                    "src/"
                ]
            },
            "notification-url": "https://packagist.org/downloads/",
            "license": [
                "BSD-3-Clause"
            ],
            "authors": [
                {
                    "name": "Sebastian Bergmann",
                    "email": "sebastian@phpunit.de",
                    "role": "lead"
                }
            ],
            "description": "Library for calculating the complexity of PHP code units",
            "homepage": "https://github.com/sebastianbergmann/complexity",
            "support": {
                "issues": "https://github.com/sebastianbergmann/complexity/issues",
                "source": "https://github.com/sebastianbergmann/complexity/tree/2.0.3"
            },
            "funding": [
                {
                    "url": "https://github.com/sebastianbergmann",
                    "type": "github"
                }
            ],
            "time": "2023-12-22T06:19:30+00:00"
        },
        {
            "name": "sebastian/diff",
            "version": "4.0.6",
            "source": {
                "type": "git",
                "url": "https://github.com/sebastianbergmann/diff.git",
                "reference": "ba01945089c3a293b01ba9badc29ad55b106b0bc"
            },
            "dist": {
                "type": "zip",
                "url": "https://api.github.com/repos/sebastianbergmann/diff/zipball/ba01945089c3a293b01ba9badc29ad55b106b0bc",
                "reference": "ba01945089c3a293b01ba9badc29ad55b106b0bc",
                "shasum": ""
            },
            "require": {
                "php": ">=7.3"
            },
            "require-dev": {
                "phpunit/phpunit": "^9.3",
                "symfony/process": "^4.2 || ^5"
            },
            "type": "library",
            "extra": {
                "branch-alias": {
                    "dev-master": "4.0-dev"
                }
            },
            "autoload": {
                "classmap": [
                    "src/"
                ]
            },
            "notification-url": "https://packagist.org/downloads/",
            "license": [
                "BSD-3-Clause"
            ],
            "authors": [
                {
                    "name": "Sebastian Bergmann",
                    "email": "sebastian@phpunit.de"
                },
                {
                    "name": "Kore Nordmann",
                    "email": "mail@kore-nordmann.de"
                }
            ],
            "description": "Diff implementation",
            "homepage": "https://github.com/sebastianbergmann/diff",
            "keywords": [
                "diff",
                "udiff",
                "unidiff",
                "unified diff"
            ],
            "support": {
                "issues": "https://github.com/sebastianbergmann/diff/issues",
                "source": "https://github.com/sebastianbergmann/diff/tree/4.0.6"
            },
            "funding": [
                {
                    "url": "https://github.com/sebastianbergmann",
                    "type": "github"
                }
            ],
            "time": "2024-03-02T06:30:58+00:00"
        },
        {
            "name": "sebastian/environment",
            "version": "5.1.5",
            "source": {
                "type": "git",
                "url": "https://github.com/sebastianbergmann/environment.git",
                "reference": "830c43a844f1f8d5b7a1f6d6076b784454d8b7ed"
            },
            "dist": {
                "type": "zip",
                "url": "https://api.github.com/repos/sebastianbergmann/environment/zipball/830c43a844f1f8d5b7a1f6d6076b784454d8b7ed",
                "reference": "830c43a844f1f8d5b7a1f6d6076b784454d8b7ed",
                "shasum": ""
            },
            "require": {
                "php": ">=7.3"
            },
            "require-dev": {
                "phpunit/phpunit": "^9.3"
            },
            "suggest": {
                "ext-posix": "*"
            },
            "type": "library",
            "extra": {
                "branch-alias": {
                    "dev-master": "5.1-dev"
                }
            },
            "autoload": {
                "classmap": [
                    "src/"
                ]
            },
            "notification-url": "https://packagist.org/downloads/",
            "license": [
                "BSD-3-Clause"
            ],
            "authors": [
                {
                    "name": "Sebastian Bergmann",
                    "email": "sebastian@phpunit.de"
                }
            ],
            "description": "Provides functionality to handle HHVM/PHP environments",
            "homepage": "http://www.github.com/sebastianbergmann/environment",
            "keywords": [
                "Xdebug",
                "environment",
                "hhvm"
            ],
            "support": {
                "issues": "https://github.com/sebastianbergmann/environment/issues",
                "source": "https://github.com/sebastianbergmann/environment/tree/5.1.5"
            },
            "funding": [
                {
                    "url": "https://github.com/sebastianbergmann",
                    "type": "github"
                }
            ],
            "time": "2023-02-03T06:03:51+00:00"
        },
        {
            "name": "sebastian/exporter",
            "version": "4.0.6",
            "source": {
                "type": "git",
                "url": "https://github.com/sebastianbergmann/exporter.git",
                "reference": "78c00df8f170e02473b682df15bfcdacc3d32d72"
            },
            "dist": {
                "type": "zip",
                "url": "https://api.github.com/repos/sebastianbergmann/exporter/zipball/78c00df8f170e02473b682df15bfcdacc3d32d72",
                "reference": "78c00df8f170e02473b682df15bfcdacc3d32d72",
                "shasum": ""
            },
            "require": {
                "php": ">=7.3",
                "sebastian/recursion-context": "^4.0"
            },
            "require-dev": {
                "ext-mbstring": "*",
                "phpunit/phpunit": "^9.3"
            },
            "type": "library",
            "extra": {
                "branch-alias": {
                    "dev-master": "4.0-dev"
                }
            },
            "autoload": {
                "classmap": [
                    "src/"
                ]
            },
            "notification-url": "https://packagist.org/downloads/",
            "license": [
                "BSD-3-Clause"
            ],
            "authors": [
                {
                    "name": "Sebastian Bergmann",
                    "email": "sebastian@phpunit.de"
                },
                {
                    "name": "Jeff Welch",
                    "email": "whatthejeff@gmail.com"
                },
                {
                    "name": "Volker Dusch",
                    "email": "github@wallbash.com"
                },
                {
                    "name": "Adam Harvey",
                    "email": "aharvey@php.net"
                },
                {
                    "name": "Bernhard Schussek",
                    "email": "bschussek@gmail.com"
                }
            ],
            "description": "Provides the functionality to export PHP variables for visualization",
            "homepage": "https://www.github.com/sebastianbergmann/exporter",
            "keywords": [
                "export",
                "exporter"
            ],
            "support": {
                "issues": "https://github.com/sebastianbergmann/exporter/issues",
                "source": "https://github.com/sebastianbergmann/exporter/tree/4.0.6"
            },
            "funding": [
                {
                    "url": "https://github.com/sebastianbergmann",
                    "type": "github"
                }
            ],
            "time": "2024-03-02T06:33:00+00:00"
        },
        {
            "name": "sebastian/global-state",
            "version": "5.0.7",
            "source": {
                "type": "git",
                "url": "https://github.com/sebastianbergmann/global-state.git",
                "reference": "bca7df1f32ee6fe93b4d4a9abbf69e13a4ada2c9"
            },
            "dist": {
                "type": "zip",
                "url": "https://api.github.com/repos/sebastianbergmann/global-state/zipball/bca7df1f32ee6fe93b4d4a9abbf69e13a4ada2c9",
                "reference": "bca7df1f32ee6fe93b4d4a9abbf69e13a4ada2c9",
                "shasum": ""
            },
            "require": {
                "php": ">=7.3",
                "sebastian/object-reflector": "^2.0",
                "sebastian/recursion-context": "^4.0"
            },
            "require-dev": {
                "ext-dom": "*",
                "phpunit/phpunit": "^9.3"
            },
            "suggest": {
                "ext-uopz": "*"
            },
            "type": "library",
            "extra": {
                "branch-alias": {
                    "dev-master": "5.0-dev"
                }
            },
            "autoload": {
                "classmap": [
                    "src/"
                ]
            },
            "notification-url": "https://packagist.org/downloads/",
            "license": [
                "BSD-3-Clause"
            ],
            "authors": [
                {
                    "name": "Sebastian Bergmann",
                    "email": "sebastian@phpunit.de"
                }
            ],
            "description": "Snapshotting of global state",
            "homepage": "http://www.github.com/sebastianbergmann/global-state",
            "keywords": [
                "global state"
            ],
            "support": {
                "issues": "https://github.com/sebastianbergmann/global-state/issues",
                "source": "https://github.com/sebastianbergmann/global-state/tree/5.0.7"
            },
            "funding": [
                {
                    "url": "https://github.com/sebastianbergmann",
                    "type": "github"
                }
            ],
            "time": "2024-03-02T06:35:11+00:00"
        },
        {
            "name": "sebastian/lines-of-code",
            "version": "1.0.4",
            "source": {
                "type": "git",
                "url": "https://github.com/sebastianbergmann/lines-of-code.git",
                "reference": "e1e4a170560925c26d424b6a03aed157e7dcc5c5"
            },
            "dist": {
                "type": "zip",
                "url": "https://api.github.com/repos/sebastianbergmann/lines-of-code/zipball/e1e4a170560925c26d424b6a03aed157e7dcc5c5",
                "reference": "e1e4a170560925c26d424b6a03aed157e7dcc5c5",
                "shasum": ""
            },
            "require": {
                "nikic/php-parser": "^4.18 || ^5.0",
                "php": ">=7.3"
            },
            "require-dev": {
                "phpunit/phpunit": "^9.3"
            },
            "type": "library",
            "extra": {
                "branch-alias": {
                    "dev-master": "1.0-dev"
                }
            },
            "autoload": {
                "classmap": [
                    "src/"
                ]
            },
            "notification-url": "https://packagist.org/downloads/",
            "license": [
                "BSD-3-Clause"
            ],
            "authors": [
                {
                    "name": "Sebastian Bergmann",
                    "email": "sebastian@phpunit.de",
                    "role": "lead"
                }
            ],
            "description": "Library for counting the lines of code in PHP source code",
            "homepage": "https://github.com/sebastianbergmann/lines-of-code",
            "support": {
                "issues": "https://github.com/sebastianbergmann/lines-of-code/issues",
                "source": "https://github.com/sebastianbergmann/lines-of-code/tree/1.0.4"
            },
            "funding": [
                {
                    "url": "https://github.com/sebastianbergmann",
                    "type": "github"
                }
            ],
            "time": "2023-12-22T06:20:34+00:00"
        },
        {
            "name": "sebastian/object-enumerator",
            "version": "4.0.4",
            "source": {
                "type": "git",
                "url": "https://github.com/sebastianbergmann/object-enumerator.git",
                "reference": "5c9eeac41b290a3712d88851518825ad78f45c71"
            },
            "dist": {
                "type": "zip",
                "url": "https://api.github.com/repos/sebastianbergmann/object-enumerator/zipball/5c9eeac41b290a3712d88851518825ad78f45c71",
                "reference": "5c9eeac41b290a3712d88851518825ad78f45c71",
                "shasum": ""
            },
            "require": {
                "php": ">=7.3",
                "sebastian/object-reflector": "^2.0",
                "sebastian/recursion-context": "^4.0"
            },
            "require-dev": {
                "phpunit/phpunit": "^9.3"
            },
            "type": "library",
            "extra": {
                "branch-alias": {
                    "dev-master": "4.0-dev"
                }
            },
            "autoload": {
                "classmap": [
                    "src/"
                ]
            },
            "notification-url": "https://packagist.org/downloads/",
            "license": [
                "BSD-3-Clause"
            ],
            "authors": [
                {
                    "name": "Sebastian Bergmann",
                    "email": "sebastian@phpunit.de"
                }
            ],
            "description": "Traverses array structures and object graphs to enumerate all referenced objects",
            "homepage": "https://github.com/sebastianbergmann/object-enumerator/",
            "support": {
                "issues": "https://github.com/sebastianbergmann/object-enumerator/issues",
                "source": "https://github.com/sebastianbergmann/object-enumerator/tree/4.0.4"
            },
            "funding": [
                {
                    "url": "https://github.com/sebastianbergmann",
                    "type": "github"
                }
            ],
            "time": "2020-10-26T13:12:34+00:00"
        },
        {
            "name": "sebastian/object-reflector",
            "version": "2.0.4",
            "source": {
                "type": "git",
                "url": "https://github.com/sebastianbergmann/object-reflector.git",
                "reference": "b4f479ebdbf63ac605d183ece17d8d7fe49c15c7"
            },
            "dist": {
                "type": "zip",
                "url": "https://api.github.com/repos/sebastianbergmann/object-reflector/zipball/b4f479ebdbf63ac605d183ece17d8d7fe49c15c7",
                "reference": "b4f479ebdbf63ac605d183ece17d8d7fe49c15c7",
                "shasum": ""
            },
            "require": {
                "php": ">=7.3"
            },
            "require-dev": {
                "phpunit/phpunit": "^9.3"
            },
            "type": "library",
            "extra": {
                "branch-alias": {
                    "dev-master": "2.0-dev"
                }
            },
            "autoload": {
                "classmap": [
                    "src/"
                ]
            },
            "notification-url": "https://packagist.org/downloads/",
            "license": [
                "BSD-3-Clause"
            ],
            "authors": [
                {
                    "name": "Sebastian Bergmann",
                    "email": "sebastian@phpunit.de"
                }
            ],
            "description": "Allows reflection of object attributes, including inherited and non-public ones",
            "homepage": "https://github.com/sebastianbergmann/object-reflector/",
            "support": {
                "issues": "https://github.com/sebastianbergmann/object-reflector/issues",
                "source": "https://github.com/sebastianbergmann/object-reflector/tree/2.0.4"
            },
            "funding": [
                {
                    "url": "https://github.com/sebastianbergmann",
                    "type": "github"
                }
            ],
            "time": "2020-10-26T13:14:26+00:00"
        },
        {
            "name": "sebastian/recursion-context",
            "version": "4.0.5",
            "source": {
                "type": "git",
                "url": "https://github.com/sebastianbergmann/recursion-context.git",
                "reference": "e75bd0f07204fec2a0af9b0f3cfe97d05f92efc1"
            },
            "dist": {
                "type": "zip",
                "url": "https://api.github.com/repos/sebastianbergmann/recursion-context/zipball/e75bd0f07204fec2a0af9b0f3cfe97d05f92efc1",
                "reference": "e75bd0f07204fec2a0af9b0f3cfe97d05f92efc1",
                "shasum": ""
            },
            "require": {
                "php": ">=7.3"
            },
            "require-dev": {
                "phpunit/phpunit": "^9.3"
            },
            "type": "library",
            "extra": {
                "branch-alias": {
                    "dev-master": "4.0-dev"
                }
            },
            "autoload": {
                "classmap": [
                    "src/"
                ]
            },
            "notification-url": "https://packagist.org/downloads/",
            "license": [
                "BSD-3-Clause"
            ],
            "authors": [
                {
                    "name": "Sebastian Bergmann",
                    "email": "sebastian@phpunit.de"
                },
                {
                    "name": "Jeff Welch",
                    "email": "whatthejeff@gmail.com"
                },
                {
                    "name": "Adam Harvey",
                    "email": "aharvey@php.net"
                }
            ],
            "description": "Provides functionality to recursively process PHP variables",
            "homepage": "https://github.com/sebastianbergmann/recursion-context",
            "support": {
                "issues": "https://github.com/sebastianbergmann/recursion-context/issues",
                "source": "https://github.com/sebastianbergmann/recursion-context/tree/4.0.5"
            },
            "funding": [
                {
                    "url": "https://github.com/sebastianbergmann",
                    "type": "github"
                }
            ],
            "time": "2023-02-03T06:07:39+00:00"
        },
        {
            "name": "sebastian/resource-operations",
            "version": "3.0.4",
            "source": {
                "type": "git",
                "url": "https://github.com/sebastianbergmann/resource-operations.git",
                "reference": "05d5692a7993ecccd56a03e40cd7e5b09b1d404e"
            },
            "dist": {
                "type": "zip",
                "url": "https://api.github.com/repos/sebastianbergmann/resource-operations/zipball/05d5692a7993ecccd56a03e40cd7e5b09b1d404e",
                "reference": "05d5692a7993ecccd56a03e40cd7e5b09b1d404e",
                "shasum": ""
            },
            "require": {
                "php": ">=7.3"
            },
            "require-dev": {
                "phpunit/phpunit": "^9.0"
            },
            "type": "library",
            "extra": {
                "branch-alias": {
                    "dev-main": "3.0-dev"
                }
            },
            "autoload": {
                "classmap": [
                    "src/"
                ]
            },
            "notification-url": "https://packagist.org/downloads/",
            "license": [
                "BSD-3-Clause"
            ],
            "authors": [
                {
                    "name": "Sebastian Bergmann",
                    "email": "sebastian@phpunit.de"
                }
            ],
            "description": "Provides a list of PHP built-in functions that operate on resources",
            "homepage": "https://www.github.com/sebastianbergmann/resource-operations",
            "support": {
                "source": "https://github.com/sebastianbergmann/resource-operations/tree/3.0.4"
            },
            "funding": [
                {
                    "url": "https://github.com/sebastianbergmann",
                    "type": "github"
                }
            ],
            "time": "2024-03-14T16:00:52+00:00"
        },
        {
            "name": "sebastian/type",
            "version": "3.2.1",
            "source": {
                "type": "git",
                "url": "https://github.com/sebastianbergmann/type.git",
                "reference": "75e2c2a32f5e0b3aef905b9ed0b179b953b3d7c7"
            },
            "dist": {
                "type": "zip",
                "url": "https://api.github.com/repos/sebastianbergmann/type/zipball/75e2c2a32f5e0b3aef905b9ed0b179b953b3d7c7",
                "reference": "75e2c2a32f5e0b3aef905b9ed0b179b953b3d7c7",
                "shasum": ""
            },
            "require": {
                "php": ">=7.3"
            },
            "require-dev": {
                "phpunit/phpunit": "^9.5"
            },
            "type": "library",
            "extra": {
                "branch-alias": {
                    "dev-master": "3.2-dev"
                }
            },
            "autoload": {
                "classmap": [
                    "src/"
                ]
            },
            "notification-url": "https://packagist.org/downloads/",
            "license": [
                "BSD-3-Clause"
            ],
            "authors": [
                {
                    "name": "Sebastian Bergmann",
                    "email": "sebastian@phpunit.de",
                    "role": "lead"
                }
            ],
            "description": "Collection of value objects that represent the types of the PHP type system",
            "homepage": "https://github.com/sebastianbergmann/type",
            "support": {
                "issues": "https://github.com/sebastianbergmann/type/issues",
                "source": "https://github.com/sebastianbergmann/type/tree/3.2.1"
            },
            "funding": [
                {
                    "url": "https://github.com/sebastianbergmann",
                    "type": "github"
                }
            ],
            "time": "2023-02-03T06:13:03+00:00"
        },
        {
            "name": "sebastian/version",
            "version": "3.0.2",
            "source": {
                "type": "git",
                "url": "https://github.com/sebastianbergmann/version.git",
                "reference": "c6c1022351a901512170118436c764e473f6de8c"
            },
            "dist": {
                "type": "zip",
                "url": "https://api.github.com/repos/sebastianbergmann/version/zipball/c6c1022351a901512170118436c764e473f6de8c",
                "reference": "c6c1022351a901512170118436c764e473f6de8c",
                "shasum": ""
            },
            "require": {
                "php": ">=7.3"
            },
            "type": "library",
            "extra": {
                "branch-alias": {
                    "dev-master": "3.0-dev"
                }
            },
            "autoload": {
                "classmap": [
                    "src/"
                ]
            },
            "notification-url": "https://packagist.org/downloads/",
            "license": [
                "BSD-3-Clause"
            ],
            "authors": [
                {
                    "name": "Sebastian Bergmann",
                    "email": "sebastian@phpunit.de",
                    "role": "lead"
                }
            ],
            "description": "Library that helps with managing the version number of Git-hosted PHP projects",
            "homepage": "https://github.com/sebastianbergmann/version",
            "support": {
                "issues": "https://github.com/sebastianbergmann/version/issues",
                "source": "https://github.com/sebastianbergmann/version/tree/3.0.2"
            },
            "funding": [
                {
                    "url": "https://github.com/sebastianbergmann",
                    "type": "github"
                }
            ],
            "time": "2020-09-28T06:39:44+00:00"
        },
        {
            "name": "symfony/console",
            "version": "v7.1.1",
            "source": {
                "type": "git",
                "url": "https://github.com/symfony/console.git",
                "reference": "9b008f2d7b21c74ef4d0c3de6077a642bc55ece3"
            },
            "dist": {
                "type": "zip",
                "url": "https://api.github.com/repos/symfony/console/zipball/9b008f2d7b21c74ef4d0c3de6077a642bc55ece3",
                "reference": "9b008f2d7b21c74ef4d0c3de6077a642bc55ece3",
                "shasum": ""
            },
            "require": {
                "php": ">=8.2",
                "symfony/polyfill-mbstring": "~1.0",
                "symfony/service-contracts": "^2.5|^3",
                "symfony/string": "^6.4|^7.0"
            },
            "conflict": {
                "symfony/dependency-injection": "<6.4",
                "symfony/dotenv": "<6.4",
                "symfony/event-dispatcher": "<6.4",
                "symfony/lock": "<6.4",
                "symfony/process": "<6.4"
            },
            "provide": {
                "psr/log-implementation": "1.0|2.0|3.0"
            },
            "require-dev": {
                "psr/log": "^1|^2|^3",
                "symfony/config": "^6.4|^7.0",
                "symfony/dependency-injection": "^6.4|^7.0",
                "symfony/event-dispatcher": "^6.4|^7.0",
                "symfony/http-foundation": "^6.4|^7.0",
                "symfony/http-kernel": "^6.4|^7.0",
                "symfony/lock": "^6.4|^7.0",
                "symfony/messenger": "^6.4|^7.0",
                "symfony/process": "^6.4|^7.0",
                "symfony/stopwatch": "^6.4|^7.0",
                "symfony/var-dumper": "^6.4|^7.0"
            },
            "type": "library",
            "autoload": {
                "psr-4": {
                    "Symfony\\Component\\Console\\": ""
                },
                "exclude-from-classmap": [
                    "/Tests/"
                ]
            },
            "notification-url": "https://packagist.org/downloads/",
            "license": [
                "MIT"
            ],
            "authors": [
                {
                    "name": "Fabien Potencier",
                    "email": "fabien@symfony.com"
                },
                {
                    "name": "Symfony Community",
                    "homepage": "https://symfony.com/contributors"
                }
            ],
            "description": "Eases the creation of beautiful and testable command line interfaces",
            "homepage": "https://symfony.com",
            "keywords": [
                "cli",
                "command-line",
                "console",
                "terminal"
            ],
            "support": {
                "source": "https://github.com/symfony/console/tree/v7.1.1"
            },
            "funding": [
                {
                    "url": "https://symfony.com/sponsor",
                    "type": "custom"
                },
                {
                    "url": "https://github.com/fabpot",
                    "type": "github"
                },
                {
                    "url": "https://tidelift.com/funding/github/packagist/symfony/symfony",
                    "type": "tidelift"
                }
            ],
            "time": "2024-05-31T14:57:53+00:00"
        },
        {
            "name": "symfony/deprecation-contracts",
            "version": "v3.5.0",
            "source": {
                "type": "git",
                "url": "https://github.com/symfony/deprecation-contracts.git",
                "reference": "0e0d29ce1f20deffb4ab1b016a7257c4f1e789a1"
            },
            "dist": {
                "type": "zip",
                "url": "https://api.github.com/repos/symfony/deprecation-contracts/zipball/0e0d29ce1f20deffb4ab1b016a7257c4f1e789a1",
                "reference": "0e0d29ce1f20deffb4ab1b016a7257c4f1e789a1",
                "shasum": ""
            },
            "require": {
                "php": ">=8.1"
            },
            "type": "library",
            "extra": {
                "branch-alias": {
                    "dev-main": "3.5-dev"
                },
                "thanks": {
                    "name": "symfony/contracts",
                    "url": "https://github.com/symfony/contracts"
                }
            },
            "autoload": {
                "files": [
                    "function.php"
                ]
            },
            "notification-url": "https://packagist.org/downloads/",
            "license": [
                "MIT"
            ],
            "authors": [
                {
                    "name": "Nicolas Grekas",
                    "email": "p@tchwork.com"
                },
                {
                    "name": "Symfony Community",
                    "homepage": "https://symfony.com/contributors"
                }
            ],
            "description": "A generic function and convention to trigger deprecation notices",
            "homepage": "https://symfony.com",
            "support": {
                "source": "https://github.com/symfony/deprecation-contracts/tree/v3.5.0"
            },
            "funding": [
                {
                    "url": "https://symfony.com/sponsor",
                    "type": "custom"
                },
                {
                    "url": "https://github.com/fabpot",
                    "type": "github"
                },
                {
                    "url": "https://tidelift.com/funding/github/packagist/symfony/symfony",
                    "type": "tidelift"
                }
            ],
            "time": "2024-04-18T09:32:20+00:00"
        },
        {
            "name": "symfony/polyfill-ctype",
            "version": "v1.29.0",
            "source": {
                "type": "git",
                "url": "https://github.com/symfony/polyfill-ctype.git",
                "reference": "ef4d7e442ca910c4764bce785146269b30cb5fc4"
            },
            "dist": {
                "type": "zip",
                "url": "https://api.github.com/repos/symfony/polyfill-ctype/zipball/ef4d7e442ca910c4764bce785146269b30cb5fc4",
                "reference": "ef4d7e442ca910c4764bce785146269b30cb5fc4",
                "shasum": ""
            },
            "require": {
                "php": ">=7.1"
            },
            "provide": {
                "ext-ctype": "*"
            },
            "suggest": {
                "ext-ctype": "For best performance"
            },
            "type": "library",
            "extra": {
                "thanks": {
                    "name": "symfony/polyfill",
                    "url": "https://github.com/symfony/polyfill"
                }
            },
            "autoload": {
                "files": [
                    "bootstrap.php"
                ],
                "psr-4": {
                    "Symfony\\Polyfill\\Ctype\\": ""
                }
            },
            "notification-url": "https://packagist.org/downloads/",
            "license": [
                "MIT"
            ],
            "authors": [
                {
                    "name": "Gert de Pagter",
                    "email": "BackEndTea@gmail.com"
                },
                {
                    "name": "Symfony Community",
                    "homepage": "https://symfony.com/contributors"
                }
            ],
            "description": "Symfony polyfill for ctype functions",
            "homepage": "https://symfony.com",
            "keywords": [
                "compatibility",
                "ctype",
                "polyfill",
                "portable"
            ],
            "support": {
                "source": "https://github.com/symfony/polyfill-ctype/tree/v1.29.0"
            },
            "funding": [
                {
                    "url": "https://symfony.com/sponsor",
                    "type": "custom"
                },
                {
                    "url": "https://github.com/fabpot",
                    "type": "github"
                },
                {
                    "url": "https://tidelift.com/funding/github/packagist/symfony/symfony",
                    "type": "tidelift"
                }
            ],
            "time": "2024-01-29T20:11:03+00:00"
        },
        {
            "name": "symfony/polyfill-intl-grapheme",
            "version": "v1.29.0",
            "source": {
                "type": "git",
                "url": "https://github.com/symfony/polyfill-intl-grapheme.git",
                "reference": "32a9da87d7b3245e09ac426c83d334ae9f06f80f"
            },
            "dist": {
                "type": "zip",
                "url": "https://api.github.com/repos/symfony/polyfill-intl-grapheme/zipball/32a9da87d7b3245e09ac426c83d334ae9f06f80f",
                "reference": "32a9da87d7b3245e09ac426c83d334ae9f06f80f",
                "shasum": ""
            },
            "require": {
                "php": ">=7.1"
            },
            "suggest": {
                "ext-intl": "For best performance"
            },
            "type": "library",
            "extra": {
                "thanks": {
                    "name": "symfony/polyfill",
                    "url": "https://github.com/symfony/polyfill"
                }
            },
            "autoload": {
                "files": [
                    "bootstrap.php"
                ],
                "psr-4": {
                    "Symfony\\Polyfill\\Intl\\Grapheme\\": ""
                }
            },
            "notification-url": "https://packagist.org/downloads/",
            "license": [
                "MIT"
            ],
            "authors": [
                {
                    "name": "Nicolas Grekas",
                    "email": "p@tchwork.com"
                },
                {
                    "name": "Symfony Community",
                    "homepage": "https://symfony.com/contributors"
                }
            ],
            "description": "Symfony polyfill for intl's grapheme_* functions",
            "homepage": "https://symfony.com",
            "keywords": [
                "compatibility",
                "grapheme",
                "intl",
                "polyfill",
                "portable",
                "shim"
            ],
            "support": {
                "source": "https://github.com/symfony/polyfill-intl-grapheme/tree/v1.29.0"
            },
            "funding": [
                {
                    "url": "https://symfony.com/sponsor",
                    "type": "custom"
                },
                {
                    "url": "https://github.com/fabpot",
                    "type": "github"
                },
                {
                    "url": "https://tidelift.com/funding/github/packagist/symfony/symfony",
                    "type": "tidelift"
                }
            ],
            "time": "2024-01-29T20:11:03+00:00"
        },
        {
            "name": "symfony/polyfill-intl-normalizer",
            "version": "v1.29.0",
            "source": {
                "type": "git",
                "url": "https://github.com/symfony/polyfill-intl-normalizer.git",
                "reference": "bc45c394692b948b4d383a08d7753968bed9a83d"
            },
            "dist": {
                "type": "zip",
                "url": "https://api.github.com/repos/symfony/polyfill-intl-normalizer/zipball/bc45c394692b948b4d383a08d7753968bed9a83d",
                "reference": "bc45c394692b948b4d383a08d7753968bed9a83d",
                "shasum": ""
            },
            "require": {
                "php": ">=7.1"
            },
            "suggest": {
                "ext-intl": "For best performance"
            },
            "type": "library",
            "extra": {
                "thanks": {
                    "name": "symfony/polyfill",
                    "url": "https://github.com/symfony/polyfill"
                }
            },
            "autoload": {
                "files": [
                    "bootstrap.php"
                ],
                "psr-4": {
                    "Symfony\\Polyfill\\Intl\\Normalizer\\": ""
                },
                "classmap": [
                    "Resources/stubs"
                ]
            },
            "notification-url": "https://packagist.org/downloads/",
            "license": [
                "MIT"
            ],
            "authors": [
                {
                    "name": "Nicolas Grekas",
                    "email": "p@tchwork.com"
                },
                {
                    "name": "Symfony Community",
                    "homepage": "https://symfony.com/contributors"
                }
            ],
            "description": "Symfony polyfill for intl's Normalizer class and related functions",
            "homepage": "https://symfony.com",
            "keywords": [
                "compatibility",
                "intl",
                "normalizer",
                "polyfill",
                "portable",
                "shim"
            ],
            "support": {
                "source": "https://github.com/symfony/polyfill-intl-normalizer/tree/v1.29.0"
            },
            "funding": [
                {
                    "url": "https://symfony.com/sponsor",
                    "type": "custom"
                },
                {
                    "url": "https://github.com/fabpot",
                    "type": "github"
                },
                {
                    "url": "https://tidelift.com/funding/github/packagist/symfony/symfony",
                    "type": "tidelift"
                }
            ],
            "time": "2024-01-29T20:11:03+00:00"
        },
        {
            "name": "symfony/polyfill-mbstring",
            "version": "v1.29.0",
            "source": {
                "type": "git",
                "url": "https://github.com/symfony/polyfill-mbstring.git",
                "reference": "9773676c8a1bb1f8d4340a62efe641cf76eda7ec"
            },
            "dist": {
                "type": "zip",
                "url": "https://api.github.com/repos/symfony/polyfill-mbstring/zipball/9773676c8a1bb1f8d4340a62efe641cf76eda7ec",
                "reference": "9773676c8a1bb1f8d4340a62efe641cf76eda7ec",
                "shasum": ""
            },
            "require": {
                "php": ">=7.1"
            },
            "provide": {
                "ext-mbstring": "*"
            },
            "suggest": {
                "ext-mbstring": "For best performance"
            },
            "type": "library",
            "extra": {
                "thanks": {
                    "name": "symfony/polyfill",
                    "url": "https://github.com/symfony/polyfill"
                }
            },
            "autoload": {
                "files": [
                    "bootstrap.php"
                ],
                "psr-4": {
                    "Symfony\\Polyfill\\Mbstring\\": ""
                }
            },
            "notification-url": "https://packagist.org/downloads/",
            "license": [
                "MIT"
            ],
            "authors": [
                {
                    "name": "Nicolas Grekas",
                    "email": "p@tchwork.com"
                },
                {
                    "name": "Symfony Community",
                    "homepage": "https://symfony.com/contributors"
                }
            ],
            "description": "Symfony polyfill for the Mbstring extension",
            "homepage": "https://symfony.com",
            "keywords": [
                "compatibility",
                "mbstring",
                "polyfill",
                "portable",
                "shim"
            ],
            "support": {
                "source": "https://github.com/symfony/polyfill-mbstring/tree/v1.29.0"
            },
            "funding": [
                {
                    "url": "https://symfony.com/sponsor",
                    "type": "custom"
                },
                {
                    "url": "https://github.com/fabpot",
                    "type": "github"
                },
                {
                    "url": "https://tidelift.com/funding/github/packagist/symfony/symfony",
                    "type": "tidelift"
                }
            ],
            "time": "2024-01-29T20:11:03+00:00"
        },
        {
            "name": "symfony/process",
            "version": "v7.1.1",
            "source": {
                "type": "git",
                "url": "https://github.com/symfony/process.git",
                "reference": "febf90124323a093c7ee06fdb30e765ca3c20028"
            },
            "dist": {
                "type": "zip",
                "url": "https://api.github.com/repos/symfony/process/zipball/febf90124323a093c7ee06fdb30e765ca3c20028",
                "reference": "febf90124323a093c7ee06fdb30e765ca3c20028",
                "shasum": ""
            },
            "require": {
                "php": ">=8.2"
            },
            "type": "library",
            "autoload": {
                "psr-4": {
                    "Symfony\\Component\\Process\\": ""
                },
                "exclude-from-classmap": [
                    "/Tests/"
                ]
            },
            "notification-url": "https://packagist.org/downloads/",
            "license": [
                "MIT"
            ],
            "authors": [
                {
                    "name": "Fabien Potencier",
                    "email": "fabien@symfony.com"
                },
                {
                    "name": "Symfony Community",
                    "homepage": "https://symfony.com/contributors"
                }
            ],
            "description": "Executes commands in sub-processes",
            "homepage": "https://symfony.com",
            "support": {
                "source": "https://github.com/symfony/process/tree/v7.1.1"
            },
            "funding": [
                {
                    "url": "https://symfony.com/sponsor",
                    "type": "custom"
                },
                {
                    "url": "https://github.com/fabpot",
                    "type": "github"
                },
                {
                    "url": "https://tidelift.com/funding/github/packagist/symfony/symfony",
                    "type": "tidelift"
                }
            ],
            "time": "2024-05-31T14:57:53+00:00"
        },
        {
            "name": "symfony/service-contracts",
            "version": "v3.5.0",
            "source": {
                "type": "git",
                "url": "https://github.com/symfony/service-contracts.git",
                "reference": "bd1d9e59a81d8fa4acdcea3f617c581f7475a80f"
            },
            "dist": {
                "type": "zip",
                "url": "https://api.github.com/repos/symfony/service-contracts/zipball/bd1d9e59a81d8fa4acdcea3f617c581f7475a80f",
                "reference": "bd1d9e59a81d8fa4acdcea3f617c581f7475a80f",
                "shasum": ""
            },
            "require": {
                "php": ">=8.1",
                "psr/container": "^1.1|^2.0",
                "symfony/deprecation-contracts": "^2.5|^3"
            },
            "conflict": {
                "ext-psr": "<1.1|>=2"
            },
            "type": "library",
            "extra": {
                "branch-alias": {
                    "dev-main": "3.5-dev"
                },
                "thanks": {
                    "name": "symfony/contracts",
                    "url": "https://github.com/symfony/contracts"
                }
            },
            "autoload": {
                "psr-4": {
                    "Symfony\\Contracts\\Service\\": ""
                },
                "exclude-from-classmap": [
                    "/Test/"
                ]
            },
            "notification-url": "https://packagist.org/downloads/",
            "license": [
                "MIT"
            ],
            "authors": [
                {
                    "name": "Nicolas Grekas",
                    "email": "p@tchwork.com"
                },
                {
                    "name": "Symfony Community",
                    "homepage": "https://symfony.com/contributors"
                }
            ],
            "description": "Generic abstractions related to writing services",
            "homepage": "https://symfony.com",
            "keywords": [
                "abstractions",
                "contracts",
                "decoupling",
                "interfaces",
                "interoperability",
                "standards"
            ],
            "support": {
                "source": "https://github.com/symfony/service-contracts/tree/v3.5.0"
            },
            "funding": [
                {
                    "url": "https://symfony.com/sponsor",
                    "type": "custom"
                },
                {
                    "url": "https://github.com/fabpot",
                    "type": "github"
                },
                {
                    "url": "https://tidelift.com/funding/github/packagist/symfony/symfony",
                    "type": "tidelift"
                }
            ],
            "time": "2024-04-18T09:32:20+00:00"
        },
        {
            "name": "symfony/string",
            "version": "v7.1.1",
            "source": {
                "type": "git",
                "url": "https://github.com/symfony/string.git",
                "reference": "60bc311c74e0af215101235aa6f471bcbc032df2"
            },
            "dist": {
                "type": "zip",
                "url": "https://api.github.com/repos/symfony/string/zipball/60bc311c74e0af215101235aa6f471bcbc032df2",
                "reference": "60bc311c74e0af215101235aa6f471bcbc032df2",
                "shasum": ""
            },
            "require": {
                "php": ">=8.2",
                "symfony/polyfill-ctype": "~1.8",
                "symfony/polyfill-intl-grapheme": "~1.0",
                "symfony/polyfill-intl-normalizer": "~1.0",
                "symfony/polyfill-mbstring": "~1.0"
            },
            "conflict": {
                "symfony/translation-contracts": "<2.5"
            },
            "require-dev": {
                "symfony/emoji": "^7.1",
                "symfony/error-handler": "^6.4|^7.0",
                "symfony/http-client": "^6.4|^7.0",
                "symfony/intl": "^6.4|^7.0",
                "symfony/translation-contracts": "^2.5|^3.0",
                "symfony/var-exporter": "^6.4|^7.0"
            },
            "type": "library",
            "autoload": {
                "files": [
                    "Resources/functions.php"
                ],
                "psr-4": {
                    "Symfony\\Component\\String\\": ""
                },
                "exclude-from-classmap": [
                    "/Tests/"
                ]
            },
            "notification-url": "https://packagist.org/downloads/",
            "license": [
                "MIT"
            ],
            "authors": [
                {
                    "name": "Nicolas Grekas",
                    "email": "p@tchwork.com"
                },
                {
                    "name": "Symfony Community",
                    "homepage": "https://symfony.com/contributors"
                }
            ],
            "description": "Provides an object-oriented API to strings and deals with bytes, UTF-8 code points and grapheme clusters in a unified way",
            "homepage": "https://symfony.com",
            "keywords": [
                "grapheme",
                "i18n",
                "string",
                "unicode",
                "utf-8",
                "utf8"
            ],
            "support": {
                "source": "https://github.com/symfony/string/tree/v7.1.1"
            },
            "funding": [
                {
                    "url": "https://symfony.com/sponsor",
                    "type": "custom"
                },
                {
                    "url": "https://github.com/fabpot",
                    "type": "github"
                },
                {
                    "url": "https://tidelift.com/funding/github/packagist/symfony/symfony",
                    "type": "tidelift"
                }
            ],
            "time": "2024-06-04T06:40:14+00:00"
        },
        {
            "name": "theseer/tokenizer",
            "version": "1.2.3",
            "source": {
                "type": "git",
                "url": "https://github.com/theseer/tokenizer.git",
                "reference": "737eda637ed5e28c3413cb1ebe8bb52cbf1ca7a2"
            },
            "dist": {
                "type": "zip",
                "url": "https://api.github.com/repos/theseer/tokenizer/zipball/737eda637ed5e28c3413cb1ebe8bb52cbf1ca7a2",
                "reference": "737eda637ed5e28c3413cb1ebe8bb52cbf1ca7a2",
                "shasum": ""
            },
            "require": {
                "ext-dom": "*",
                "ext-tokenizer": "*",
                "ext-xmlwriter": "*",
                "php": "^7.2 || ^8.0"
            },
            "type": "library",
            "autoload": {
                "classmap": [
                    "src/"
                ]
            },
            "notification-url": "https://packagist.org/downloads/",
            "license": [
                "BSD-3-Clause"
            ],
            "authors": [
                {
                    "name": "Arne Blankerts",
                    "email": "arne@blankerts.de",
                    "role": "Developer"
                }
            ],
            "description": "A small library for converting tokenized PHP source code into XML and potentially other formats",
            "support": {
                "issues": "https://github.com/theseer/tokenizer/issues",
                "source": "https://github.com/theseer/tokenizer/tree/1.2.3"
            },
            "funding": [
                {
                    "url": "https://github.com/theseer",
                    "type": "github"
                }
            ],
            "time": "2024-03-03T12:36:25+00:00"
        },
        {
            "name": "yoast/phpunit-polyfills",
            "version": "1.1.0",
            "source": {
                "type": "git",
                "url": "https://github.com/Yoast/PHPUnit-Polyfills.git",
                "reference": "224e4a1329c03d8bad520e3fc4ec980034a4b212"
            },
            "dist": {
                "type": "zip",
                "url": "https://api.github.com/repos/Yoast/PHPUnit-Polyfills/zipball/224e4a1329c03d8bad520e3fc4ec980034a4b212",
                "reference": "224e4a1329c03d8bad520e3fc4ec980034a4b212",
                "shasum": ""
            },
            "require": {
                "php": ">=5.4",
                "phpunit/phpunit": "^4.8.36 || ^5.7.21 || ^6.0 || ^7.0 || ^8.0 || ^9.0"
            },
            "require-dev": {
                "yoast/yoastcs": "^2.3.0"
            },
            "type": "library",
            "extra": {
                "branch-alias": {
                    "dev-main": "2.x-dev"
                }
            },
            "autoload": {
                "files": [
                    "phpunitpolyfills-autoload.php"
                ]
            },
            "notification-url": "https://packagist.org/downloads/",
            "license": [
                "BSD-3-Clause"
            ],
            "authors": [
                {
                    "name": "Team Yoast",
                    "email": "support@yoast.com",
                    "homepage": "https://yoast.com"
                },
                {
                    "name": "Contributors",
                    "homepage": "https://github.com/Yoast/PHPUnit-Polyfills/graphs/contributors"
                }
            ],
            "description": "Set of polyfills for changed PHPUnit functionality to allow for creating PHPUnit cross-version compatible tests",
            "homepage": "https://github.com/Yoast/PHPUnit-Polyfills",
            "keywords": [
                "phpunit",
                "polyfill",
                "testing"
            ],
            "support": {
                "issues": "https://github.com/Yoast/PHPUnit-Polyfills/issues",
                "source": "https://github.com/Yoast/PHPUnit-Polyfills"
            },
            "time": "2023-08-19T14:25:08+00:00"
        }
    ],
    "aliases": [],
    "minimum-stability": "dev",
    "stability-flags": {
        "automattic/jetpack-autoloader": 20,
        "automattic/jetpack-backup": 20,
        "automattic/jetpack-composer-plugin": 20,
        "automattic/jetpack-my-jetpack": 20,
        "automattic/jetpack-status": 20,
        "automattic/jetpack-changelogger": 20
    },
    "prefer-stable": true,
    "prefer-lowest": false,
    "platform": [],
    "platform-dev": [],
    "plugin-api-version": "2.6.0"
}<|MERGE_RESOLUTION|>--- conflicted
+++ resolved
@@ -1088,11 +1088,7 @@
             "dist": {
                 "type": "path",
                 "url": "../../packages/my-jetpack",
-<<<<<<< HEAD
-                "reference": "4d627f1bf93564d42135bcee1ab3f20bb0e0e6b1"
-=======
-                "reference": "e423495d1048ef659f3277bbd74ca1d5c57a2a8c"
->>>>>>> af025d48
+                "reference": "f46bc7c18356e95156a477054ed0d15921897a89"
             },
             "require": {
                 "automattic/jetpack-admin-ui": "@dev",
@@ -1888,16 +1884,16 @@
         },
         {
             "name": "myclabs/deep-copy",
-            "version": "1.11.1",
+            "version": "1.12.0",
             "source": {
                 "type": "git",
                 "url": "https://github.com/myclabs/DeepCopy.git",
-                "reference": "7284c22080590fb39f2ffa3e9057f10a4ddd0e0c"
+                "reference": "3a6b9a42cd8f8771bd4295d13e1423fa7f3d942c"
             },
             "dist": {
                 "type": "zip",
-                "url": "https://api.github.com/repos/myclabs/DeepCopy/zipball/7284c22080590fb39f2ffa3e9057f10a4ddd0e0c",
-                "reference": "7284c22080590fb39f2ffa3e9057f10a4ddd0e0c",
+                "url": "https://api.github.com/repos/myclabs/DeepCopy/zipball/3a6b9a42cd8f8771bd4295d13e1423fa7f3d942c",
+                "reference": "3a6b9a42cd8f8771bd4295d13e1423fa7f3d942c",
                 "shasum": ""
             },
             "require": {
@@ -1905,11 +1901,12 @@
             },
             "conflict": {
                 "doctrine/collections": "<1.6.8",
-                "doctrine/common": "<2.13.3 || >=3,<3.2.2"
+                "doctrine/common": "<2.13.3 || >=3 <3.2.2"
             },
             "require-dev": {
                 "doctrine/collections": "^1.6.8",
                 "doctrine/common": "^2.13.3 || ^3.2.2",
+                "phpspec/prophecy": "^1.10",
                 "phpunit/phpunit": "^7.5.20 || ^8.5.23 || ^9.5.13"
             },
             "type": "library",
@@ -1935,7 +1932,7 @@
             ],
             "support": {
                 "issues": "https://github.com/myclabs/DeepCopy/issues",
-                "source": "https://github.com/myclabs/DeepCopy/tree/1.11.1"
+                "source": "https://github.com/myclabs/DeepCopy/tree/1.12.0"
             },
             "funding": [
                 {
@@ -1943,7 +1940,7 @@
                     "type": "tidelift"
                 }
             ],
-            "time": "2023-03-08T13:26:56+00:00"
+            "time": "2024-06-12T14:39:25+00:00"
         },
         {
             "name": "nikic/php-parser",
@@ -3561,16 +3558,16 @@
         },
         {
             "name": "symfony/console",
-            "version": "v7.1.1",
+            "version": "v7.1.2",
             "source": {
                 "type": "git",
                 "url": "https://github.com/symfony/console.git",
-                "reference": "9b008f2d7b21c74ef4d0c3de6077a642bc55ece3"
+                "reference": "0aa29ca177f432ab68533432db0de059f39c92ae"
             },
             "dist": {
                 "type": "zip",
-                "url": "https://api.github.com/repos/symfony/console/zipball/9b008f2d7b21c74ef4d0c3de6077a642bc55ece3",
-                "reference": "9b008f2d7b21c74ef4d0c3de6077a642bc55ece3",
+                "url": "https://api.github.com/repos/symfony/console/zipball/0aa29ca177f432ab68533432db0de059f39c92ae",
+                "reference": "0aa29ca177f432ab68533432db0de059f39c92ae",
                 "shasum": ""
             },
             "require": {
@@ -3634,7 +3631,7 @@
                 "terminal"
             ],
             "support": {
-                "source": "https://github.com/symfony/console/tree/v7.1.1"
+                "source": "https://github.com/symfony/console/tree/v7.1.2"
             },
             "funding": [
                 {
@@ -3650,7 +3647,7 @@
                     "type": "tidelift"
                 }
             ],
-            "time": "2024-05-31T14:57:53+00:00"
+            "time": "2024-06-28T10:03:55+00:00"
         },
         {
             "name": "symfony/deprecation-contracts",
@@ -3721,16 +3718,16 @@
         },
         {
             "name": "symfony/polyfill-ctype",
-            "version": "v1.29.0",
+            "version": "v1.30.0",
             "source": {
                 "type": "git",
                 "url": "https://github.com/symfony/polyfill-ctype.git",
-                "reference": "ef4d7e442ca910c4764bce785146269b30cb5fc4"
+                "reference": "0424dff1c58f028c451efff2045f5d92410bd540"
             },
             "dist": {
                 "type": "zip",
-                "url": "https://api.github.com/repos/symfony/polyfill-ctype/zipball/ef4d7e442ca910c4764bce785146269b30cb5fc4",
-                "reference": "ef4d7e442ca910c4764bce785146269b30cb5fc4",
+                "url": "https://api.github.com/repos/symfony/polyfill-ctype/zipball/0424dff1c58f028c451efff2045f5d92410bd540",
+                "reference": "0424dff1c58f028c451efff2045f5d92410bd540",
                 "shasum": ""
             },
             "require": {
@@ -3780,7 +3777,7 @@
                 "portable"
             ],
             "support": {
-                "source": "https://github.com/symfony/polyfill-ctype/tree/v1.29.0"
+                "source": "https://github.com/symfony/polyfill-ctype/tree/v1.30.0"
             },
             "funding": [
                 {
@@ -3796,20 +3793,20 @@
                     "type": "tidelift"
                 }
             ],
-            "time": "2024-01-29T20:11:03+00:00"
+            "time": "2024-05-31T15:07:36+00:00"
         },
         {
             "name": "symfony/polyfill-intl-grapheme",
-            "version": "v1.29.0",
+            "version": "v1.30.0",
             "source": {
                 "type": "git",
                 "url": "https://github.com/symfony/polyfill-intl-grapheme.git",
-                "reference": "32a9da87d7b3245e09ac426c83d334ae9f06f80f"
+                "reference": "64647a7c30b2283f5d49b874d84a18fc22054b7a"
             },
             "dist": {
                 "type": "zip",
-                "url": "https://api.github.com/repos/symfony/polyfill-intl-grapheme/zipball/32a9da87d7b3245e09ac426c83d334ae9f06f80f",
-                "reference": "32a9da87d7b3245e09ac426c83d334ae9f06f80f",
+                "url": "https://api.github.com/repos/symfony/polyfill-intl-grapheme/zipball/64647a7c30b2283f5d49b874d84a18fc22054b7a",
+                "reference": "64647a7c30b2283f5d49b874d84a18fc22054b7a",
                 "shasum": ""
             },
             "require": {
@@ -3858,7 +3855,7 @@
                 "shim"
             ],
             "support": {
-                "source": "https://github.com/symfony/polyfill-intl-grapheme/tree/v1.29.0"
+                "source": "https://github.com/symfony/polyfill-intl-grapheme/tree/v1.30.0"
             },
             "funding": [
                 {
@@ -3874,20 +3871,20 @@
                     "type": "tidelift"
                 }
             ],
-            "time": "2024-01-29T20:11:03+00:00"
+            "time": "2024-05-31T15:07:36+00:00"
         },
         {
             "name": "symfony/polyfill-intl-normalizer",
-            "version": "v1.29.0",
+            "version": "v1.30.0",
             "source": {
                 "type": "git",
                 "url": "https://github.com/symfony/polyfill-intl-normalizer.git",
-                "reference": "bc45c394692b948b4d383a08d7753968bed9a83d"
+                "reference": "a95281b0be0d9ab48050ebd988b967875cdb9fdb"
             },
             "dist": {
                 "type": "zip",
-                "url": "https://api.github.com/repos/symfony/polyfill-intl-normalizer/zipball/bc45c394692b948b4d383a08d7753968bed9a83d",
-                "reference": "bc45c394692b948b4d383a08d7753968bed9a83d",
+                "url": "https://api.github.com/repos/symfony/polyfill-intl-normalizer/zipball/a95281b0be0d9ab48050ebd988b967875cdb9fdb",
+                "reference": "a95281b0be0d9ab48050ebd988b967875cdb9fdb",
                 "shasum": ""
             },
             "require": {
@@ -3939,7 +3936,7 @@
                 "shim"
             ],
             "support": {
-                "source": "https://github.com/symfony/polyfill-intl-normalizer/tree/v1.29.0"
+                "source": "https://github.com/symfony/polyfill-intl-normalizer/tree/v1.30.0"
             },
             "funding": [
                 {
@@ -3955,20 +3952,20 @@
                     "type": "tidelift"
                 }
             ],
-            "time": "2024-01-29T20:11:03+00:00"
+            "time": "2024-05-31T15:07:36+00:00"
         },
         {
             "name": "symfony/polyfill-mbstring",
-            "version": "v1.29.0",
+            "version": "v1.30.0",
             "source": {
                 "type": "git",
                 "url": "https://github.com/symfony/polyfill-mbstring.git",
-                "reference": "9773676c8a1bb1f8d4340a62efe641cf76eda7ec"
+                "reference": "fd22ab50000ef01661e2a31d850ebaa297f8e03c"
             },
             "dist": {
                 "type": "zip",
-                "url": "https://api.github.com/repos/symfony/polyfill-mbstring/zipball/9773676c8a1bb1f8d4340a62efe641cf76eda7ec",
-                "reference": "9773676c8a1bb1f8d4340a62efe641cf76eda7ec",
+                "url": "https://api.github.com/repos/symfony/polyfill-mbstring/zipball/fd22ab50000ef01661e2a31d850ebaa297f8e03c",
+                "reference": "fd22ab50000ef01661e2a31d850ebaa297f8e03c",
                 "shasum": ""
             },
             "require": {
@@ -4019,7 +4016,7 @@
                 "shim"
             ],
             "support": {
-                "source": "https://github.com/symfony/polyfill-mbstring/tree/v1.29.0"
+                "source": "https://github.com/symfony/polyfill-mbstring/tree/v1.30.0"
             },
             "funding": [
                 {
@@ -4035,7 +4032,7 @@
                     "type": "tidelift"
                 }
             ],
-            "time": "2024-01-29T20:11:03+00:00"
+            "time": "2024-06-19T12:30:46+00:00"
         },
         {
             "name": "symfony/process",
@@ -4183,16 +4180,16 @@
         },
         {
             "name": "symfony/string",
-            "version": "v7.1.1",
+            "version": "v7.1.2",
             "source": {
                 "type": "git",
                 "url": "https://github.com/symfony/string.git",
-                "reference": "60bc311c74e0af215101235aa6f471bcbc032df2"
+                "reference": "14221089ac66cf82e3cf3d1c1da65de305587ff8"
             },
             "dist": {
                 "type": "zip",
-                "url": "https://api.github.com/repos/symfony/string/zipball/60bc311c74e0af215101235aa6f471bcbc032df2",
-                "reference": "60bc311c74e0af215101235aa6f471bcbc032df2",
+                "url": "https://api.github.com/repos/symfony/string/zipball/14221089ac66cf82e3cf3d1c1da65de305587ff8",
+                "reference": "14221089ac66cf82e3cf3d1c1da65de305587ff8",
                 "shasum": ""
             },
             "require": {
@@ -4250,7 +4247,7 @@
                 "utf8"
             ],
             "support": {
-                "source": "https://github.com/symfony/string/tree/v7.1.1"
+                "source": "https://github.com/symfony/string/tree/v7.1.2"
             },
             "funding": [
                 {
@@ -4266,7 +4263,7 @@
                     "type": "tidelift"
                 }
             ],
-            "time": "2024-06-04T06:40:14+00:00"
+            "time": "2024-06-28T09:27:18+00:00"
         },
         {
             "name": "theseer/tokenizer",
