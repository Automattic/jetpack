{
    "_readme": [
        "This file locks the dependencies of your project to a known state",
        "Read more about it at https://getcomposer.org/doc/01-basic-usage.md#installing-dependencies",
        "This file is @generated automatically"
    ],
    "content-hash": "00feb006889c6ff0e477e7d5dbd986c9",
    "packages": [
        {
            "name": "automattic/jetpack-a8c-mc-stats",
            "version": "dev-master",
            "dist": {
                "type": "path",
                "url": "../../packages/a8c-mc-stats",
                "reference": "05c1399080a50526afc06f85e6494959ca3c1941"
            },
            "require-dev": {
                "automattic/jetpack-changelogger": "^3.0",
                "yoast/phpunit-polyfills": "1.0.3"
            },
            "type": "jetpack-library",
            "extra": {
                "autotagger": true,
                "mirror-repo": "Automattic/jetpack-a8c-mc-stats",
                "changelogger": {
                    "link-template": "https://github.com/Automattic/jetpack-a8c-mc-stats/compare/v${old}...v${new}"
                },
                "branch-alias": {
                    "dev-master": "1.4.x-dev"
                }
            },
            "autoload": {
                "classmap": [
                    "src/"
                ]
            },
            "scripts": {
                "phpunit": [
                    "./vendor/phpunit/phpunit/phpunit --colors=always"
                ],
                "test-coverage": [
                    "php -dpcov.directory=. ./vendor/bin/phpunit --coverage-clover \"$COVERAGE_DIR/clover.xml\""
                ],
                "test-php": [
                    "@composer phpunit"
                ]
            },
            "license": [
                "GPL-2.0-or-later"
            ],
            "description": "Used to record internal usage stats for Automattic. Not visible to site owners.",
            "transport-options": {
                "relative": true
            }
        },
        {
            "name": "automattic/jetpack-admin-ui",
            "version": "dev-master",
            "dist": {
                "type": "path",
                "url": "../../packages/admin-ui",
                "reference": "bbb92b9b9852760e84b7aaee877ee081616efcb3"
            },
            "require-dev": {
                "automattic/jetpack-changelogger": "^3.0",
                "automattic/wordbless": "dev-master",
                "yoast/phpunit-polyfills": "1.0.3"
            },
            "type": "jetpack-library",
            "extra": {
                "autotagger": true,
                "mirror-repo": "Automattic/jetpack-admin-ui",
                "textdomain": "jetpack-admin-ui",
                "changelogger": {
                    "link-template": "https://github.com/Automattic/jetpack-admin-ui/compare/${old}...${new}"
                },
                "branch-alias": {
                    "dev-master": "0.2.x-dev"
                },
                "version-constants": {
                    "::PACKAGE_VERSION": "src/class-admin-menu.php"
                }
            },
            "autoload": {
                "classmap": [
                    "src/"
                ]
            },
            "scripts": {
                "phpunit": [
                    "./vendor/phpunit/phpunit/phpunit --colors=always"
                ],
                "test-coverage": [
                    "php -dpcov.directory=. ./vendor/bin/phpunit --coverage-clover \"$COVERAGE_DIR/clover.xml\""
                ],
                "test-php": [
                    "@composer phpunit"
                ],
                "post-update-cmd": [
                    "php -r \"copy('vendor/automattic/wordbless/src/dbless-wpdb.php', 'wordpress/wp-content/db.php');\""
                ]
            },
            "license": [
                "GPL-2.0-or-later"
            ],
            "description": "Generic Jetpack wp-admin UI elements",
            "transport-options": {
                "relative": true
            }
        },
        {
            "name": "automattic/jetpack-assets",
            "version": "dev-master",
            "dist": {
                "type": "path",
                "url": "../../packages/assets",
                "reference": "52fb1f734112badb778f56637476365c7c81af35"
            },
            "require": {
                "automattic/jetpack-constants": "^1.6"
            },
            "require-dev": {
                "automattic/jetpack-changelogger": "^3.0",
                "brain/monkey": "2.6.1",
                "wikimedia/testing-access-wrapper": "^1.0 || ^2.0",
                "yoast/phpunit-polyfills": "1.0.3"
            },
            "type": "jetpack-library",
            "extra": {
                "autotagger": true,
                "mirror-repo": "Automattic/jetpack-assets",
                "textdomain": "jetpack-assets",
                "changelogger": {
                    "link-template": "https://github.com/Automattic/jetpack-assets/compare/v${old}...v${new}"
                },
                "branch-alias": {
                    "dev-master": "1.17.x-dev"
                }
            },
            "autoload": {
                "files": [
                    "actions.php"
                ],
                "classmap": [
                    "src/"
                ]
            },
            "scripts": {
                "build-development": [
                    "pnpm run build"
                ],
                "build-production": [
                    "pnpm run build-production"
                ],
                "phpunit": [
                    "./vendor/phpunit/phpunit/phpunit --colors=always"
                ],
                "test-coverage": [
                    "php -dpcov.directory=. ./vendor/bin/phpunit --coverage-clover \"$COVERAGE_DIR/php/clover.xml\"",
                    "pnpm run test-coverage"
                ],
                "test-js": [
                    "pnpm run test"
                ],
                "test-php": [
                    "@composer phpunit"
                ]
            },
            "license": [
                "GPL-2.0-or-later"
            ],
            "description": "Asset management utilities for Jetpack ecosystem packages",
            "transport-options": {
                "relative": true
            }
        },
        {
            "name": "automattic/jetpack-autoloader",
            "version": "dev-master",
            "dist": {
                "type": "path",
                "url": "../../packages/autoloader",
                "reference": "0d14c81f42c4da64b4d3b2a7878e3b058d1af7c8"
            },
            "require": {
                "composer-plugin-api": "^1.1 || ^2.0"
            },
            "require-dev": {
                "automattic/jetpack-changelogger": "^3.0",
                "yoast/phpunit-polyfills": "1.0.3"
            },
            "type": "composer-plugin",
            "extra": {
                "autotagger": true,
                "class": "Automattic\\Jetpack\\Autoloader\\CustomAutoloaderPlugin",
                "mirror-repo": "Automattic/jetpack-autoloader",
                "changelogger": {
                    "link-template": "https://github.com/Automattic/jetpack-autoloader/compare/v${old}...v${new}"
                },
                "branch-alias": {
                    "dev-master": "2.11.x-dev"
                }
            },
            "autoload": {
                "classmap": [
                    "src/AutoloadGenerator.php"
                ],
                "psr-4": {
                    "Automattic\\Jetpack\\Autoloader\\": "src"
                }
            },
            "scripts": {
                "phpunit": [
                    "./vendor/phpunit/phpunit/phpunit --colors=always"
                ],
                "test-coverage": [
                    "php -dpcov.directory=. ./vendor/bin/phpunit --coverage-php \"./tests/php/tmp/coverage-report.php\"",
                    "php ./tests/php/bin/test-coverage.php \"$COVERAGE_DIR/clover.xml\""
                ],
                "test-php": [
                    "@composer phpunit"
                ]
            },
            "license": [
                "GPL-2.0-or-later"
            ],
            "description": "Creates a custom autoloader for a plugin or theme.",
            "transport-options": {
                "relative": true
            }
        },
        {
            "name": "automattic/jetpack-backup",
            "version": "dev-master",
            "dist": {
                "type": "path",
                "url": "../../packages/backup",
                "reference": "26be67ce4699b2a80cd477c9627b6fc48b3cdec0"
            },
            "require": {
                "automattic/jetpack-connection": "^1.37",
                "automattic/jetpack-sync": "^1.30"
            },
            "require-dev": {
                "automattic/jetpack-changelogger": "^3.0",
                "automattic/wordbless": "@dev",
                "yoast/phpunit-polyfills": "1.0.3"
            },
            "type": "jetpack-library",
            "extra": {
                "autotagger": true,
                "mirror-repo": "Automattic/jetpack-backup",
                "textdomain": "jetpack-backup-pkg",
                "version-constants": {
                    "::PACKAGE_VERSION": "src/class-package-version.php"
                },
                "changelogger": {
                    "link-template": "https://github.com/Automattic/jetpack-backup/compare/v${old}...v${new}"
                },
                "branch-alias": {
                    "dev-master": "1.2.x-dev"
                }
            },
            "autoload": {
                "files": [
                    "actions.php"
                ],
                "classmap": [
                    "src/"
                ]
            },
            "scripts": {
                "phpunit": [
                    "./vendor/phpunit/phpunit/phpunit --colors=always"
                ],
                "test-coverage": [
                    "php -dpcov.directory=. ./vendor/bin/phpunit --coverage-clover \"$COVERAGE_DIR/clover.xml\""
                ],
                "test-php": [
                    "@composer phpunit"
                ],
                "post-update-cmd": [
                    "php -r \"copy('vendor/automattic/wordbless/src/dbless-wpdb.php', 'wordpress/wp-content/db.php');\""
                ]
            },
            "license": [
                "GPL-2.0-or-later"
            ],
            "description": "Tools to assist with backing up Jetpack sites.",
            "transport-options": {
                "relative": true
            }
        },
        {
            "name": "automattic/jetpack-composer-plugin",
            "version": "dev-master",
            "dist": {
                "type": "path",
                "url": "../../packages/composer-plugin",
                "reference": "c3fc0e4cf179c619f896174a6c9db8e70cff74c3"
            },
            "require": {
                "composer-plugin-api": "^2.1.0"
            },
            "require-dev": {
                "automattic/jetpack-changelogger": "^3.0",
                "composer/composer": "2.2.3",
                "yoast/phpunit-polyfills": "1.0.3"
            },
            "type": "composer-plugin",
            "extra": {
                "class": "Automattic\\Jetpack\\Composer\\Plugin",
                "mirror-repo": "Automattic/jetpack-composer-plugin",
                "changelogger": {
                    "link-template": "https://github.com/Automattic/jetpack-composer-plugin/compare/v${old}...v${new}"
                },
                "autotagger": true,
                "branch-alias": {
                    "dev-master": "1.1.x-dev"
                }
            },
            "autoload": {
                "classmap": [
                    "src/"
                ]
            },
            "scripts": {
                "phpunit": [
                    "./vendor/phpunit/phpunit/phpunit --colors=always"
                ],
                "test-coverage": [
                    "php -dpcov.directory=. ./vendor/bin/phpunit --coverage-clover \"$COVERAGE_DIR/clover.xml\""
                ],
                "test-php": [
                    "@composer phpunit"
                ]
            },
            "license": [
                "GPL-2.0-or-later"
            ],
            "description": "A custom installer plugin for Composer to move Jetpack packages out of `vendor/` so WordPress's translation infrastructure will find their strings.",
            "transport-options": {
                "relative": true
            }
        },
        {
            "name": "automattic/jetpack-config",
            "version": "dev-master",
            "dist": {
                "type": "path",
                "url": "../../packages/config",
                "reference": "7ed065622e06c9992d7f659458c42b85a9864c8d"
            },
            "require-dev": {
                "automattic/jetpack-changelogger": "^3.0"
            },
            "type": "jetpack-library",
            "extra": {
                "autotagger": true,
                "mirror-repo": "Automattic/jetpack-config",
                "textdomain": "jetpack-config",
                "changelogger": {
                    "link-template": "https://github.com/Automattic/jetpack-config/compare/v${old}...v${new}"
                },
                "branch-alias": {
                    "dev-master": "1.7.x-dev"
                }
            },
            "autoload": {
                "classmap": [
                    "src/"
                ]
            },
            "license": [
                "GPL-2.0-or-later"
            ],
            "description": "Jetpack configuration package that initializes other packages and configures Jetpack's functionality. Can be used as a base for all variants of Jetpack package usage.",
            "transport-options": {
                "relative": true
            }
        },
        {
            "name": "automattic/jetpack-connection",
            "version": "dev-master",
            "dist": {
                "type": "path",
                "url": "../../packages/connection",
                "reference": "d60612abed78db6aa449217196952bae7e66c445"
            },
            "require": {
                "automattic/jetpack-a8c-mc-stats": "^1.4",
                "automattic/jetpack-admin-ui": "^0.2",
                "automattic/jetpack-constants": "^1.6",
                "automattic/jetpack-heartbeat": "^1.4",
                "automattic/jetpack-options": "^1.15",
                "automattic/jetpack-redirect": "^1.7",
                "automattic/jetpack-roles": "^1.4",
                "automattic/jetpack-status": "^1.13",
                "automattic/jetpack-tracking": "^1.14"
            },
            "require-dev": {
                "automattic/jetpack-changelogger": "^3.0",
                "automattic/wordbless": "@dev",
                "brain/monkey": "2.6.1",
                "yoast/phpunit-polyfills": "1.0.3"
            },
            "type": "jetpack-library",
            "extra": {
                "autotagger": true,
                "mirror-repo": "Automattic/jetpack-connection",
                "textdomain": "jetpack-connection",
                "version-constants": {
                    "::PACKAGE_VERSION": "src/class-package-version.php"
                },
                "changelogger": {
                    "link-template": "https://github.com/Automattic/jetpack-connection/compare/v${old}...v${new}"
                },
                "branch-alias": {
                    "dev-master": "1.37.x-dev"
                }
            },
            "autoload": {
                "classmap": [
                    "legacy",
                    "src/",
                    "src/webhooks"
                ]
            },
            "scripts": {
                "phpunit": [
                    "./vendor/phpunit/phpunit/phpunit --colors=always"
                ],
                "post-update-cmd": [
                    "php -r \"copy('vendor/automattic/wordbless/src/dbless-wpdb.php', 'wordpress/wp-content/db.php');\""
                ],
                "test-coverage": [
                    "php -dpcov.directory=. ./vendor/bin/phpunit --coverage-clover \"$COVERAGE_DIR/clover.xml\""
                ],
                "test-php": [
                    "@composer phpunit"
                ]
            },
            "license": [
                "GPL-2.0-or-later"
            ],
            "description": "Everything needed to connect to the Jetpack infrastructure",
            "transport-options": {
                "relative": true
            }
        },
        {
            "name": "automattic/jetpack-connection-ui",
            "version": "dev-master",
            "dist": {
                "type": "path",
                "url": "../../packages/connection-ui",
                "reference": "a056d86f62db8d5f99a27bf69ded9387f56d365a"
            },
            "require": {
                "automattic/jetpack-assets": "^1.17",
                "automattic/jetpack-connection": "^1.37",
                "automattic/jetpack-constants": "^1.6",
                "automattic/jetpack-device-detection": "^1.4",
                "automattic/jetpack-identity-crisis": "^0.8"
            },
            "require-dev": {
                "automattic/jetpack-changelogger": "^3.0"
            },
            "type": "jetpack-library",
            "extra": {
                "autotagger": true,
                "mirror-repo": "Automattic/jetpack-connection-ui",
                "textdomain": "jetpack-connection-ui",
                "changelogger": {
                    "link-template": "https://github.com/Automattic/jetpack-connection-ui/compare/v${old}...v${new}"
                },
                "branch-alias": {
                    "dev-master": "2.3.x-dev"
                }
            },
            "autoload": {
                "classmap": [
                    "src/"
                ]
            },
            "scripts": {
                "build-development": [
                    "pnpm run build"
                ],
                "build-production": [
                    "NODE_ENV=production pnpm run build"
                ],
                "watch": [
                    "Composer\\Config::disableProcessTimeout",
                    "pnpm run watch"
                ]
            },
            "license": [
                "GPL-2.0-or-later"
            ],
            "description": "Jetpack Connection UI",
            "transport-options": {
                "relative": true
            }
        },
        {
            "name": "automattic/jetpack-constants",
            "version": "dev-master",
            "dist": {
                "type": "path",
                "url": "../../packages/constants",
                "reference": "c707667b702d06091f8183df68a2a2b0d230c2b3"
            },
            "require-dev": {
                "automattic/jetpack-changelogger": "^3.0",
                "brain/monkey": "2.6.1",
                "yoast/phpunit-polyfills": "1.0.3"
            },
            "type": "jetpack-library",
            "extra": {
                "autotagger": true,
                "mirror-repo": "Automattic/jetpack-constants",
                "changelogger": {
                    "link-template": "https://github.com/Automattic/jetpack-constants/compare/v${old}...v${new}"
                },
                "branch-alias": {
                    "dev-master": "1.6.x-dev"
                }
            },
            "autoload": {
                "classmap": [
                    "src/"
                ]
            },
            "scripts": {
                "phpunit": [
                    "./vendor/phpunit/phpunit/phpunit --colors=always"
                ],
                "test-coverage": [
                    "php -dpcov.directory=. ./vendor/bin/phpunit --coverage-clover \"$COVERAGE_DIR/clover.xml\""
                ],
                "test-php": [
                    "@composer phpunit"
                ]
            },
            "license": [
                "GPL-2.0-or-later"
            ],
            "description": "A wrapper for defining constants in a more testable way.",
            "transport-options": {
                "relative": true
            }
        },
        {
            "name": "automattic/jetpack-device-detection",
            "version": "dev-master",
            "dist": {
                "type": "path",
                "url": "../../packages/device-detection",
                "reference": "9e6dca88fa7d4e8d264d32f3f50007c124f98c97"
            },
            "require-dev": {
                "automattic/jetpack-changelogger": "^3.0",
                "yoast/phpunit-polyfills": "1.0.3"
            },
            "type": "jetpack-library",
            "extra": {
                "autotagger": true,
                "mirror-repo": "Automattic/jetpack-device-detection",
                "changelogger": {
                    "link-template": "https://github.com/Automattic/jetpack-device-detection/compare/v${old}...v${new}"
                },
                "branch-alias": {
                    "dev-master": "1.4.x-dev"
                }
            },
            "autoload": {
                "classmap": [
                    "src/"
                ]
            },
            "scripts": {
                "phpunit": [
                    "./vendor/phpunit/phpunit/phpunit --colors=always"
                ],
                "test-coverage": [
                    "php -dpcov.directory=. ./vendor/bin/phpunit --coverage-clover \"$COVERAGE_DIR/clover.xml\""
                ],
                "test-php": [
                    "@composer phpunit"
                ]
            },
            "license": [
                "GPL-2.0-or-later"
            ],
            "description": "A way to detect device types based on User-Agent header.",
            "transport-options": {
                "relative": true
            }
        },
        {
            "name": "automattic/jetpack-heartbeat",
            "version": "dev-master",
            "dist": {
                "type": "path",
                "url": "../../packages/heartbeat",
                "reference": "89d4466f3ccf924afcbe3f6e80a15f2b39895def"
            },
            "require": {
                "automattic/jetpack-a8c-mc-stats": "^1.4",
                "automattic/jetpack-options": "^1.15"
            },
            "require-dev": {
                "automattic/jetpack-changelogger": "^3.0"
            },
            "type": "jetpack-library",
            "extra": {
                "autotagger": true,
                "mirror-repo": "Automattic/jetpack-heartbeat",
                "textdomain": "jetpack-heartbeat",
                "changelogger": {
                    "link-template": "https://github.com/Automattic/jetpack-heartbeat/compare/v${old}...v${new}"
                },
                "branch-alias": {
                    "dev-master": "1.4.x-dev"
                }
            },
            "autoload": {
                "classmap": [
                    "src/"
                ]
            },
            "license": [
                "GPL-2.0-or-later"
            ],
            "description": "This adds a cronjob that sends a batch of internal automattic stats to wp.com once a day",
            "transport-options": {
                "relative": true
            }
        },
        {
            "name": "automattic/jetpack-identity-crisis",
            "version": "dev-master",
            "dist": {
                "type": "path",
                "url": "../../packages/identity-crisis",
                "reference": "b5aacb10b5a8cf268b42ea72f13420ef864c7188"
            },
            "require": {
                "automattic/jetpack-assets": "^1.17",
                "automattic/jetpack-connection": "^1.37",
                "automattic/jetpack-constants": "^1.6",
                "automattic/jetpack-logo": "^1.5",
                "automattic/jetpack-options": "^1.15",
                "automattic/jetpack-status": "^1.13",
                "automattic/jetpack-tracking": "^1.14"
            },
            "require-dev": {
                "automattic/jetpack-changelogger": "^3.0",
                "automattic/wordbless": "@dev",
                "yoast/phpunit-polyfills": "1.0.3"
            },
            "type": "jetpack-library",
            "extra": {
                "autotagger": true,
                "mirror-repo": "Automattic/jetpack-identity-crisis",
                "textdomain": "jetpack-idc",
                "version-constants": {
                    "::PACKAGE_VERSION": "src/class-identity-crisis.php"
                },
                "changelogger": {
                    "link-template": "https://github.com/Automattic/jetpack-identity-crisis/compare/v${old}...v${new}"
                },
                "branch-alias": {
                    "dev-master": "0.8.x-dev"
                }
            },
            "autoload": {
                "classmap": [
                    "src/"
                ]
            },
            "scripts": {
                "build-development": [
                    "pnpm run build"
                ],
                "build-production": [
                    "NODE_ENV='production' pnpm run build"
                ],
                "phpunit": [
                    "./vendor/phpunit/phpunit/phpunit --colors=always"
                ],
                "test-coverage": [
                    "php -dpcov.directory=. ./vendor/bin/phpunit --coverage-clover \"$COVERAGE_DIR/clover.xml\""
                ],
                "test-php": [
                    "@composer phpunit"
                ],
                "post-update-cmd": [
                    "php -r \"copy('vendor/automattic/wordbless/src/dbless-wpdb.php', 'wordpress/wp-content/db.php');\""
                ],
                "watch": [
                    "Composer\\Config::disableProcessTimeout",
                    "pnpm run watch"
                ]
            },
            "license": [
                "GPL-2.0-or-later"
            ],
            "description": "Identity Crisis.",
            "transport-options": {
                "relative": true
            }
        },
        {
            "name": "automattic/jetpack-logo",
            "version": "dev-master",
            "dist": {
                "type": "path",
                "url": "../../packages/logo",
                "reference": "c0d7df78e0ea4d9d09a22ff937fce5ec13a08379"
            },
            "require-dev": {
                "automattic/jetpack-changelogger": "^3.0",
                "yoast/phpunit-polyfills": "1.0.3"
            },
            "type": "jetpack-library",
            "extra": {
                "autotagger": true,
                "mirror-repo": "Automattic/jetpack-logo",
                "changelogger": {
                    "link-template": "https://github.com/Automattic/jetpack-logo/compare/v${old}...v${new}"
                },
                "branch-alias": {
                    "dev-master": "1.5.x-dev"
                }
            },
            "autoload": {
                "classmap": [
                    "src/"
                ]
            },
            "scripts": {
                "phpunit": [
                    "./vendor/phpunit/phpunit/phpunit --colors=always"
                ],
                "test-coverage": [
                    "php -dpcov.directory=. ./vendor/bin/phpunit --coverage-clover \"$COVERAGE_DIR/clover.xml\""
                ],
                "test-php": [
                    "@composer phpunit"
                ]
            },
            "license": [
                "GPL-2.0-or-later"
            ],
            "description": "A logo for Jetpack",
            "transport-options": {
                "relative": true
            }
        },
        {
            "name": "automattic/jetpack-my-jetpack",
            "version": "dev-master",
            "dist": {
                "type": "path",
                "url": "../../packages/my-jetpack",
<<<<<<< HEAD
                "reference": "ae1446eaf61c19907037bec2cff073c722781f59"
=======
                "reference": "d41271fef907f3e11c742cf5e59f67a480094a12"
>>>>>>> 23772408
            },
            "require": {
                "automattic/jetpack-admin-ui": "^0.2",
                "automattic/jetpack-assets": "^1.17",
                "automattic/jetpack-connection": "^1.37",
                "automattic/jetpack-plugins-installer": "^0.1",
                "automattic/jetpack-redirect": "^1.7",
                "automattic/jetpack-tracking": "^1.14"
            },
            "require-dev": {
                "automattic/jetpack-changelogger": "^3.0",
                "automattic/jetpack-constants": "^1.6",
                "automattic/jetpack-options": "^1.15",
                "automattic/wordbless": "@dev",
                "yoast/phpunit-polyfills": "1.0.3"
            },
            "type": "jetpack-library",
            "extra": {
                "autotagger": true,
                "mirror-repo": "Automattic/jetpack-my-jetpack",
                "textdomain": "jetpack-my-jetpack",
                "changelogger": {
                    "link-template": "https://github.com/Automattic/jetpack-my-jetpack/compare/${old}...${new}"
                },
                "branch-alias": {
                    "dev-master": "1.0.x-dev"
                },
                "version-constants": {
                    "::PACKAGE_VERSION": "src/class-initializer.php"
                }
            },
            "autoload": {
                "classmap": [
                    "src/",
                    "src/products"
                ]
            },
            "scripts": {
                "phpunit": [
                    "./vendor/phpunit/phpunit/phpunit --colors=always"
                ],
                "test-coverage": [
                    "php -dpcov.directory=. ./vendor/bin/phpunit --coverage-clover \"$COVERAGE_DIR/coverage.xml\"",
                    "pnpm run test -- --coverageDirectory=\"$COVERAGE_DIR\" --coverage --coverageReporters=clover"
                ],
                "test-php": [
                    "@composer phpunit"
                ],
                "test-js": [
                    "pnpm run test"
                ],
                "test-js-watch": [
                    "Composer\\Config::disableProcessTimeout",
                    "pnpm run test -- --watch"
                ],
                "build-development": [
                    "pnpm run build"
                ],
                "build-production": [
                    "NODE_ENV=production pnpm run build"
                ],
                "watch": [
                    "Composer\\Config::disableProcessTimeout",
                    "pnpm run watch"
                ],
                "post-update-cmd": [
                    "php -r \"copy('vendor/automattic/wordbless/src/dbless-wpdb.php', 'wordpress/wp-content/db.php');\""
                ]
            },
            "license": [
                "GPL-2.0-or-later"
            ],
            "description": "WP Admin page with information and configuration shared among all Jetpack stand-alone plugins",
            "transport-options": {
                "relative": true
            }
        },
        {
            "name": "automattic/jetpack-options",
            "version": "dev-master",
            "dist": {
                "type": "path",
                "url": "../../packages/options",
                "reference": "780c1a02e1e7040fc0855438f9d57094e3314173"
            },
            "require": {
                "automattic/jetpack-constants": "^1.6"
            },
            "require-dev": {
                "automattic/jetpack-changelogger": "^3.0",
                "yoast/phpunit-polyfills": "1.0.3"
            },
            "type": "jetpack-library",
            "extra": {
                "autotagger": true,
                "mirror-repo": "Automattic/jetpack-options",
                "changelogger": {
                    "link-template": "https://github.com/Automattic/jetpack-options/compare/v${old}...v${new}"
                },
                "branch-alias": {
                    "dev-master": "1.15.x-dev"
                }
            },
            "autoload": {
                "classmap": [
                    "legacy"
                ]
            },
            "license": [
                "GPL-2.0-or-later"
            ],
            "description": "A wrapper for wp-options to manage specific Jetpack options.",
            "transport-options": {
                "relative": true
            }
        },
        {
            "name": "automattic/jetpack-password-checker",
            "version": "dev-master",
            "dist": {
                "type": "path",
                "url": "../../packages/password-checker",
                "reference": "a9dd0d76a2a18a042898111f5ac279e5f32c2258"
            },
            "require-dev": {
                "automattic/jetpack-changelogger": "^3.0",
                "automattic/wordbless": "@dev",
                "yoast/phpunit-polyfills": "1.0.3"
            },
            "type": "jetpack-library",
            "extra": {
                "autotagger": true,
                "mirror-repo": "Automattic/jetpack-password-checker",
                "textdomain": "jetpack-password-checker",
                "changelogger": {
                    "link-template": "https://github.com/Automattic/jetpack-password-checker/compare/v${old}...v${new}"
                },
                "branch-alias": {
                    "dev-master": "0.2.x-dev"
                }
            },
            "autoload": {
                "classmap": [
                    "src/"
                ]
            },
            "scripts": {
                "phpunit": [
                    "./vendor/phpunit/phpunit/phpunit --colors=always"
                ],
                "test-coverage": [
                    "php -dpcov.directory=. ./vendor/bin/phpunit --coverage-clover \"$COVERAGE_DIR/clover.xml\""
                ],
                "test-php": [
                    "@composer phpunit"
                ],
                "post-update-cmd": [
                    "php -r \"copy('vendor/automattic/wordbless/src/dbless-wpdb.php', 'wordpress/wp-content/db.php');\""
                ]
            },
            "license": [
                "GPL-2.0-or-later"
            ],
            "description": "Password Checker.",
            "transport-options": {
                "relative": true
            }
        },
        {
            "name": "automattic/jetpack-plugins-installer",
            "version": "dev-master",
            "dist": {
                "type": "path",
                "url": "../../packages/plugins-installer",
                "reference": "0b68b85dd5075ccbecfe63a877b31a848feecca0"
            },
            "require": {
                "automattic/jetpack-a8c-mc-stats": "^1.4"
            },
            "require-dev": {
                "automattic/jetpack-changelogger": "^3.0",
                "yoast/phpunit-polyfills": "1.0.3"
            },
            "type": "jetpack-library",
            "extra": {
                "branch-alias": {
                    "dev-master": "0.1.x-dev"
                },
                "mirror-repo": "Automattic/jetpack-plugins-installer",
                "changelogger": {
                    "link-template": "https://github.com/Automattic/jetpack-plugins-installer/compare/v${old}...v${new}"
                },
                "autotagger": true,
                "textdomain": "jetpack-plugins-installer"
            },
            "autoload": {
                "classmap": [
                    "src/"
                ]
            },
            "scripts": {
                "phpunit": [
                    "./vendor/phpunit/phpunit/phpunit --colors=always"
                ],
                "test-coverage": [
                    "php -dpcov.directory=. ./vendor/bin/phpunit --coverage-clover \"$COVERAGE_DIR/clover.xml\""
                ],
                "test-php": [
                    "@composer phpunit"
                ]
            },
            "license": [
                "GPL-2.0-or-later"
            ],
            "description": "Handle installation of plugins from WP.org",
            "transport-options": {
                "relative": true
            }
        },
        {
            "name": "automattic/jetpack-redirect",
            "version": "dev-master",
            "dist": {
                "type": "path",
                "url": "../../packages/redirect",
                "reference": "6f4d901d139ae90d55cb772c0cdbe8d08d202792"
            },
            "require": {
                "automattic/jetpack-status": "^1.13"
            },
            "require-dev": {
                "automattic/jetpack-changelogger": "^3.0",
                "brain/monkey": "2.6.1",
                "yoast/phpunit-polyfills": "1.0.3"
            },
            "type": "jetpack-library",
            "extra": {
                "autotagger": true,
                "mirror-repo": "Automattic/jetpack-redirect",
                "changelogger": {
                    "link-template": "https://github.com/Automattic/jetpack-redirect/compare/v${old}...v${new}"
                },
                "branch-alias": {
                    "dev-master": "1.7.x-dev"
                }
            },
            "autoload": {
                "classmap": [
                    "src/"
                ]
            },
            "scripts": {
                "phpunit": [
                    "./vendor/phpunit/phpunit/phpunit --colors=always"
                ],
                "test-coverage": [
                    "php -dpcov.directory=. ./vendor/bin/phpunit --coverage-clover \"$COVERAGE_DIR/clover.xml\""
                ],
                "test-php": [
                    "@composer phpunit"
                ]
            },
            "license": [
                "GPL-2.0-or-later"
            ],
            "description": "Utilities to build URLs to the jetpack.com/redirect/ service",
            "transport-options": {
                "relative": true
            }
        },
        {
            "name": "automattic/jetpack-roles",
            "version": "dev-master",
            "dist": {
                "type": "path",
                "url": "../../packages/roles",
                "reference": "865b6ca769a59af99b25f560a1f0e7e6a19bff1f"
            },
            "require-dev": {
                "automattic/jetpack-changelogger": "^3.0",
                "brain/monkey": "2.6.1",
                "yoast/phpunit-polyfills": "1.0.3"
            },
            "type": "jetpack-library",
            "extra": {
                "autotagger": true,
                "mirror-repo": "Automattic/jetpack-roles",
                "changelogger": {
                    "link-template": "https://github.com/Automattic/jetpack-roles/compare/v${old}...v${new}"
                },
                "branch-alias": {
                    "dev-master": "1.4.x-dev"
                }
            },
            "autoload": {
                "classmap": [
                    "src/"
                ]
            },
            "scripts": {
                "phpunit": [
                    "./vendor/phpunit/phpunit/phpunit --colors=always"
                ],
                "test-coverage": [
                    "php -dpcov.directory=. ./vendor/bin/phpunit --coverage-clover \"$COVERAGE_DIR/clover.xml\""
                ],
                "test-php": [
                    "@composer phpunit"
                ]
            },
            "license": [
                "GPL-2.0-or-later"
            ],
            "description": "Utilities, related with user roles and capabilities.",
            "transport-options": {
                "relative": true
            }
        },
        {
            "name": "automattic/jetpack-status",
            "version": "dev-master",
            "dist": {
                "type": "path",
                "url": "../../packages/status",
                "reference": "818ba9c80f04d1c68607832d91a3e5286662dd12"
            },
            "require": {
                "automattic/jetpack-constants": "^1.6"
            },
            "require-dev": {
                "automattic/jetpack-changelogger": "^3.0",
                "brain/monkey": "2.6.1",
                "yoast/phpunit-polyfills": "1.0.3"
            },
            "type": "jetpack-library",
            "extra": {
                "autotagger": true,
                "mirror-repo": "Automattic/jetpack-status",
                "changelogger": {
                    "link-template": "https://github.com/Automattic/jetpack-status/compare/v${old}...v${new}"
                },
                "branch-alias": {
                    "dev-master": "1.13.x-dev"
                }
            },
            "autoload": {
                "classmap": [
                    "src/"
                ]
            },
            "scripts": {
                "phpunit": [
                    "./vendor/phpunit/phpunit/phpunit --colors=always"
                ],
                "test-coverage": [
                    "php -dpcov.directory=. ./vendor/bin/phpunit --coverage-clover \"$COVERAGE_DIR/clover.xml\""
                ],
                "test-php": [
                    "@composer phpunit"
                ]
            },
            "license": [
                "GPL-2.0-or-later"
            ],
            "description": "Used to retrieve information about the current status of Jetpack and the site overall.",
            "transport-options": {
                "relative": true
            }
        },
        {
            "name": "automattic/jetpack-sync",
            "version": "dev-master",
            "dist": {
                "type": "path",
                "url": "../../packages/sync",
                "reference": "2e2684c14c7c75495eba951cc345eea06cb9834b"
            },
            "require": {
                "automattic/jetpack-connection": "^1.37",
                "automattic/jetpack-constants": "^1.6",
                "automattic/jetpack-heartbeat": "^1.4",
                "automattic/jetpack-identity-crisis": "^0.8",
                "automattic/jetpack-options": "^1.15",
                "automattic/jetpack-password-checker": "^0.2",
                "automattic/jetpack-roles": "^1.4",
                "automattic/jetpack-status": "^1.13"
            },
            "require-dev": {
                "automattic/jetpack-changelogger": "^3.0",
                "automattic/wordbless": "@dev",
                "yoast/phpunit-polyfills": "1.0.3"
            },
            "type": "jetpack-library",
            "extra": {
                "autotagger": true,
                "mirror-repo": "Automattic/jetpack-sync",
                "textdomain": "jetpack-sync",
                "version-constants": {
                    "::PACKAGE_VERSION": "src/class-package-version.php"
                },
                "changelogger": {
                    "link-template": "https://github.com/Automattic/jetpack-sync/compare/v${old}...v${new}"
                },
                "branch-alias": {
                    "dev-master": "1.30.x-dev"
                }
            },
            "autoload": {
                "classmap": [
                    "src/"
                ]
            },
            "scripts": {
                "phpunit": [
                    "./vendor/phpunit/phpunit/phpunit --colors=always"
                ],
                "test-coverage": [
                    "php -dpcov.directory=. ./vendor/bin/phpunit --coverage-clover \"$COVERAGE_DIR/clover.xml\""
                ],
                "test-php": [
                    "@composer phpunit"
                ],
                "post-update-cmd": [
                    "php -r \"copy('vendor/automattic/wordbless/src/dbless-wpdb.php', 'wordpress/wp-content/db.php');\""
                ]
            },
            "license": [
                "GPL-2.0-or-later"
            ],
            "description": "Everything needed to allow syncing to the WP.com infrastructure.",
            "transport-options": {
                "relative": true
            }
        },
        {
            "name": "automattic/jetpack-tracking",
            "version": "dev-master",
            "dist": {
                "type": "path",
                "url": "../../packages/tracking",
                "reference": "59d981740e8e94edc332111355fbd008117ffb80"
            },
            "require": {
                "automattic/jetpack-assets": "^1.17",
                "automattic/jetpack-options": "^1.15",
                "automattic/jetpack-status": "^1.13"
            },
            "require-dev": {
                "automattic/jetpack-changelogger": "^3.0",
                "brain/monkey": "2.6.1",
                "yoast/phpunit-polyfills": "1.0.3"
            },
            "type": "jetpack-library",
            "extra": {
                "autotagger": true,
                "mirror-repo": "Automattic/jetpack-tracking",
                "textdomain": "jetpack-tracking",
                "changelogger": {
                    "link-template": "https://github.com/Automattic/jetpack-tracking/compare/v${old}...v${new}"
                },
                "branch-alias": {
                    "dev-master": "1.14.x-dev"
                }
            },
            "autoload": {
                "classmap": [
                    "legacy",
                    "src/"
                ]
            },
            "scripts": {
                "phpunit": [
                    "./vendor/phpunit/phpunit/phpunit --colors=always"
                ],
                "test-coverage": [
                    "php -dpcov.directory=. ./vendor/bin/phpunit --coverage-clover \"$COVERAGE_DIR/clover.xml\""
                ],
                "test-php": [
                    "@composer phpunit"
                ]
            },
            "license": [
                "GPL-2.0-or-later"
            ],
            "description": "Tracking for Jetpack",
            "transport-options": {
                "relative": true
            }
        }
    ],
    "packages-dev": [
        {
            "name": "automattic/jetpack-changelogger",
            "version": "dev-master",
            "dist": {
                "type": "path",
                "url": "../../packages/changelogger",
                "reference": "370ad5f2cc8af110c19227a87686028ae8e468b7"
            },
            "require": {
                "php": ">=5.6",
                "symfony/console": "^3.4 || ^5.2",
                "symfony/process": "^3.4 || ^5.2",
                "wikimedia/at-ease": "^1.2 || ^2.0"
            },
            "require-dev": {
                "wikimedia/testing-access-wrapper": "^1.0 || ^2.0",
                "yoast/phpunit-polyfills": "1.0.3"
            },
            "bin": [
                "bin/changelogger"
            ],
            "type": "project",
            "extra": {
                "autotagger": true,
                "branch-alias": {
                    "dev-master": "3.0.x-dev"
                },
                "mirror-repo": "Automattic/jetpack-changelogger",
                "version-constants": {
                    "::VERSION": "src/Application.php"
                },
                "changelogger": {
                    "link-template": "https://github.com/Automattic/jetpack-changelogger/compare/${old}...${new}"
                }
            },
            "autoload": {
                "psr-4": {
                    "Automattic\\Jetpack\\Changelogger\\": "src",
                    "Automattic\\Jetpack\\Changelog\\": "lib"
                }
            },
            "autoload-dev": {
                "psr-4": {
                    "Automattic\\Jetpack\\Changelogger\\Tests\\": "tests/php/includes/src",
                    "Automattic\\Jetpack\\Changelog\\Tests\\": "tests/php/includes/lib"
                }
            },
            "scripts": {
                "phpunit": [
                    "./vendor/phpunit/phpunit/phpunit --colors=always"
                ],
                "test-coverage": [
                    "php -dpcov.directory=. ./vendor/bin/phpunit --coverage-clover \"$COVERAGE_DIR/clover.xml\""
                ],
                "test-php": [
                    "@composer phpunit"
                ],
                "post-install-cmd": [
                    "[ -e vendor/bin/changelogger ] || { cd vendor/bin && ln -s ../../bin/changelogger; }"
                ],
                "post-update-cmd": [
                    "[ -e vendor/bin/changelogger ] || { cd vendor/bin && ln -s ../../bin/changelogger; }"
                ]
            },
            "license": [
                "GPL-2.0-or-later"
            ],
            "description": "Jetpack Changelogger tool. Allows for managing changelogs by dropping change files into a changelog directory with each PR.",
            "transport-options": {
                "relative": true
            }
        },
        {
            "name": "doctrine/instantiator",
            "version": "1.4.1",
            "source": {
                "type": "git",
                "url": "https://github.com/doctrine/instantiator.git",
                "reference": "10dcfce151b967d20fde1b34ae6640712c3891bc"
            },
            "dist": {
                "type": "zip",
                "url": "https://api.github.com/repos/doctrine/instantiator/zipball/10dcfce151b967d20fde1b34ae6640712c3891bc",
                "reference": "10dcfce151b967d20fde1b34ae6640712c3891bc",
                "shasum": ""
            },
            "require": {
                "php": "^7.1 || ^8.0"
            },
            "require-dev": {
                "doctrine/coding-standard": "^9",
                "ext-pdo": "*",
                "ext-phar": "*",
                "phpbench/phpbench": "^0.16 || ^1",
                "phpstan/phpstan": "^1.4",
                "phpstan/phpstan-phpunit": "^1",
                "phpunit/phpunit": "^7.5 || ^8.5 || ^9.5",
                "vimeo/psalm": "^4.22"
            },
            "type": "library",
            "autoload": {
                "psr-4": {
                    "Doctrine\\Instantiator\\": "src/Doctrine/Instantiator/"
                }
            },
            "notification-url": "https://packagist.org/downloads/",
            "license": [
                "MIT"
            ],
            "authors": [
                {
                    "name": "Marco Pivetta",
                    "email": "ocramius@gmail.com",
                    "homepage": "https://ocramius.github.io/"
                }
            ],
            "description": "A small, lightweight utility to instantiate objects in PHP without invoking their constructors",
            "homepage": "https://www.doctrine-project.org/projects/instantiator.html",
            "keywords": [
                "constructor",
                "instantiate"
            ],
            "support": {
                "issues": "https://github.com/doctrine/instantiator/issues",
                "source": "https://github.com/doctrine/instantiator/tree/1.4.1"
            },
            "funding": [
                {
                    "url": "https://www.doctrine-project.org/sponsorship.html",
                    "type": "custom"
                },
                {
                    "url": "https://www.patreon.com/phpdoctrine",
                    "type": "patreon"
                },
                {
                    "url": "https://tidelift.com/funding/github/packagist/doctrine%2Finstantiator",
                    "type": "tidelift"
                }
            ],
            "time": "2022-03-03T08:28:38+00:00"
        },
        {
            "name": "myclabs/deep-copy",
            "version": "1.11.0",
            "source": {
                "type": "git",
                "url": "https://github.com/myclabs/DeepCopy.git",
                "reference": "14daed4296fae74d9e3201d2c4925d1acb7aa614"
            },
            "dist": {
                "type": "zip",
                "url": "https://api.github.com/repos/myclabs/DeepCopy/zipball/14daed4296fae74d9e3201d2c4925d1acb7aa614",
                "reference": "14daed4296fae74d9e3201d2c4925d1acb7aa614",
                "shasum": ""
            },
            "require": {
                "php": "^7.1 || ^8.0"
            },
            "conflict": {
                "doctrine/collections": "<1.6.8",
                "doctrine/common": "<2.13.3 || >=3,<3.2.2"
            },
            "require-dev": {
                "doctrine/collections": "^1.6.8",
                "doctrine/common": "^2.13.3 || ^3.2.2",
                "phpunit/phpunit": "^7.5.20 || ^8.5.23 || ^9.5.13"
            },
            "type": "library",
            "autoload": {
                "files": [
                    "src/DeepCopy/deep_copy.php"
                ],
                "psr-4": {
                    "DeepCopy\\": "src/DeepCopy/"
                }
            },
            "notification-url": "https://packagist.org/downloads/",
            "license": [
                "MIT"
            ],
            "description": "Create deep copies (clones) of your objects",
            "keywords": [
                "clone",
                "copy",
                "duplicate",
                "object",
                "object graph"
            ],
            "support": {
                "issues": "https://github.com/myclabs/DeepCopy/issues",
                "source": "https://github.com/myclabs/DeepCopy/tree/1.11.0"
            },
            "funding": [
                {
                    "url": "https://tidelift.com/funding/github/packagist/myclabs/deep-copy",
                    "type": "tidelift"
                }
            ],
            "time": "2022-03-03T13:19:32+00:00"
        },
        {
            "name": "nikic/php-parser",
            "version": "v4.13.2",
            "source": {
                "type": "git",
                "url": "https://github.com/nikic/PHP-Parser.git",
                "reference": "210577fe3cf7badcc5814d99455df46564f3c077"
            },
            "dist": {
                "type": "zip",
                "url": "https://api.github.com/repos/nikic/PHP-Parser/zipball/210577fe3cf7badcc5814d99455df46564f3c077",
                "reference": "210577fe3cf7badcc5814d99455df46564f3c077",
                "shasum": ""
            },
            "require": {
                "ext-tokenizer": "*",
                "php": ">=7.0"
            },
            "require-dev": {
                "ircmaxell/php-yacc": "^0.0.7",
                "phpunit/phpunit": "^6.5 || ^7.0 || ^8.0 || ^9.0"
            },
            "bin": [
                "bin/php-parse"
            ],
            "type": "library",
            "extra": {
                "branch-alias": {
                    "dev-master": "4.9-dev"
                }
            },
            "autoload": {
                "psr-4": {
                    "PhpParser\\": "lib/PhpParser"
                }
            },
            "notification-url": "https://packagist.org/downloads/",
            "license": [
                "BSD-3-Clause"
            ],
            "authors": [
                {
                    "name": "Nikita Popov"
                }
            ],
            "description": "A PHP parser written in PHP",
            "keywords": [
                "parser",
                "php"
            ],
            "support": {
                "issues": "https://github.com/nikic/PHP-Parser/issues",
                "source": "https://github.com/nikic/PHP-Parser/tree/v4.13.2"
            },
            "time": "2021-11-30T19:35:32+00:00"
        },
        {
            "name": "phar-io/manifest",
            "version": "2.0.3",
            "source": {
                "type": "git",
                "url": "https://github.com/phar-io/manifest.git",
                "reference": "97803eca37d319dfa7826cc2437fc020857acb53"
            },
            "dist": {
                "type": "zip",
                "url": "https://api.github.com/repos/phar-io/manifest/zipball/97803eca37d319dfa7826cc2437fc020857acb53",
                "reference": "97803eca37d319dfa7826cc2437fc020857acb53",
                "shasum": ""
            },
            "require": {
                "ext-dom": "*",
                "ext-phar": "*",
                "ext-xmlwriter": "*",
                "phar-io/version": "^3.0.1",
                "php": "^7.2 || ^8.0"
            },
            "type": "library",
            "extra": {
                "branch-alias": {
                    "dev-master": "2.0.x-dev"
                }
            },
            "autoload": {
                "classmap": [
                    "src/"
                ]
            },
            "notification-url": "https://packagist.org/downloads/",
            "license": [
                "BSD-3-Clause"
            ],
            "authors": [
                {
                    "name": "Arne Blankerts",
                    "email": "arne@blankerts.de",
                    "role": "Developer"
                },
                {
                    "name": "Sebastian Heuer",
                    "email": "sebastian@phpeople.de",
                    "role": "Developer"
                },
                {
                    "name": "Sebastian Bergmann",
                    "email": "sebastian@phpunit.de",
                    "role": "Developer"
                }
            ],
            "description": "Component for reading phar.io manifest information from a PHP Archive (PHAR)",
            "support": {
                "issues": "https://github.com/phar-io/manifest/issues",
                "source": "https://github.com/phar-io/manifest/tree/2.0.3"
            },
            "time": "2021-07-20T11:28:43+00:00"
        },
        {
            "name": "phar-io/version",
            "version": "3.2.1",
            "source": {
                "type": "git",
                "url": "https://github.com/phar-io/version.git",
                "reference": "4f7fd7836c6f332bb2933569e566a0d6c4cbed74"
            },
            "dist": {
                "type": "zip",
                "url": "https://api.github.com/repos/phar-io/version/zipball/4f7fd7836c6f332bb2933569e566a0d6c4cbed74",
                "reference": "4f7fd7836c6f332bb2933569e566a0d6c4cbed74",
                "shasum": ""
            },
            "require": {
                "php": "^7.2 || ^8.0"
            },
            "type": "library",
            "autoload": {
                "classmap": [
                    "src/"
                ]
            },
            "notification-url": "https://packagist.org/downloads/",
            "license": [
                "BSD-3-Clause"
            ],
            "authors": [
                {
                    "name": "Arne Blankerts",
                    "email": "arne@blankerts.de",
                    "role": "Developer"
                },
                {
                    "name": "Sebastian Heuer",
                    "email": "sebastian@phpeople.de",
                    "role": "Developer"
                },
                {
                    "name": "Sebastian Bergmann",
                    "email": "sebastian@phpunit.de",
                    "role": "Developer"
                }
            ],
            "description": "Library for handling version information and constraints",
            "support": {
                "issues": "https://github.com/phar-io/version/issues",
                "source": "https://github.com/phar-io/version/tree/3.2.1"
            },
            "time": "2022-02-21T01:04:05+00:00"
        },
        {
            "name": "phpdocumentor/reflection-common",
            "version": "2.2.0",
            "source": {
                "type": "git",
                "url": "https://github.com/phpDocumentor/ReflectionCommon.git",
                "reference": "1d01c49d4ed62f25aa84a747ad35d5a16924662b"
            },
            "dist": {
                "type": "zip",
                "url": "https://api.github.com/repos/phpDocumentor/ReflectionCommon/zipball/1d01c49d4ed62f25aa84a747ad35d5a16924662b",
                "reference": "1d01c49d4ed62f25aa84a747ad35d5a16924662b",
                "shasum": ""
            },
            "require": {
                "php": "^7.2 || ^8.0"
            },
            "type": "library",
            "extra": {
                "branch-alias": {
                    "dev-2.x": "2.x-dev"
                }
            },
            "autoload": {
                "psr-4": {
                    "phpDocumentor\\Reflection\\": "src/"
                }
            },
            "notification-url": "https://packagist.org/downloads/",
            "license": [
                "MIT"
            ],
            "authors": [
                {
                    "name": "Jaap van Otterdijk",
                    "email": "opensource@ijaap.nl"
                }
            ],
            "description": "Common reflection classes used by phpdocumentor to reflect the code structure",
            "homepage": "http://www.phpdoc.org",
            "keywords": [
                "FQSEN",
                "phpDocumentor",
                "phpdoc",
                "reflection",
                "static analysis"
            ],
            "support": {
                "issues": "https://github.com/phpDocumentor/ReflectionCommon/issues",
                "source": "https://github.com/phpDocumentor/ReflectionCommon/tree/2.x"
            },
            "time": "2020-06-27T09:03:43+00:00"
        },
        {
            "name": "phpdocumentor/reflection-docblock",
            "version": "5.3.0",
            "source": {
                "type": "git",
                "url": "https://github.com/phpDocumentor/ReflectionDocBlock.git",
                "reference": "622548b623e81ca6d78b721c5e029f4ce664f170"
            },
            "dist": {
                "type": "zip",
                "url": "https://api.github.com/repos/phpDocumentor/ReflectionDocBlock/zipball/622548b623e81ca6d78b721c5e029f4ce664f170",
                "reference": "622548b623e81ca6d78b721c5e029f4ce664f170",
                "shasum": ""
            },
            "require": {
                "ext-filter": "*",
                "php": "^7.2 || ^8.0",
                "phpdocumentor/reflection-common": "^2.2",
                "phpdocumentor/type-resolver": "^1.3",
                "webmozart/assert": "^1.9.1"
            },
            "require-dev": {
                "mockery/mockery": "~1.3.2",
                "psalm/phar": "^4.8"
            },
            "type": "library",
            "extra": {
                "branch-alias": {
                    "dev-master": "5.x-dev"
                }
            },
            "autoload": {
                "psr-4": {
                    "phpDocumentor\\Reflection\\": "src"
                }
            },
            "notification-url": "https://packagist.org/downloads/",
            "license": [
                "MIT"
            ],
            "authors": [
                {
                    "name": "Mike van Riel",
                    "email": "me@mikevanriel.com"
                },
                {
                    "name": "Jaap van Otterdijk",
                    "email": "account@ijaap.nl"
                }
            ],
            "description": "With this component, a library can provide support for annotations via DocBlocks or otherwise retrieve information that is embedded in a DocBlock.",
            "support": {
                "issues": "https://github.com/phpDocumentor/ReflectionDocBlock/issues",
                "source": "https://github.com/phpDocumentor/ReflectionDocBlock/tree/5.3.0"
            },
            "time": "2021-10-19T17:43:47+00:00"
        },
        {
            "name": "phpdocumentor/type-resolver",
            "version": "1.6.0",
            "source": {
                "type": "git",
                "url": "https://github.com/phpDocumentor/TypeResolver.git",
                "reference": "93ebd0014cab80c4ea9f5e297ea48672f1b87706"
            },
            "dist": {
                "type": "zip",
                "url": "https://api.github.com/repos/phpDocumentor/TypeResolver/zipball/93ebd0014cab80c4ea9f5e297ea48672f1b87706",
                "reference": "93ebd0014cab80c4ea9f5e297ea48672f1b87706",
                "shasum": ""
            },
            "require": {
                "php": "^7.2 || ^8.0",
                "phpdocumentor/reflection-common": "^2.0"
            },
            "require-dev": {
                "ext-tokenizer": "*",
                "psalm/phar": "^4.8"
            },
            "type": "library",
            "extra": {
                "branch-alias": {
                    "dev-1.x": "1.x-dev"
                }
            },
            "autoload": {
                "psr-4": {
                    "phpDocumentor\\Reflection\\": "src"
                }
            },
            "notification-url": "https://packagist.org/downloads/",
            "license": [
                "MIT"
            ],
            "authors": [
                {
                    "name": "Mike van Riel",
                    "email": "me@mikevanriel.com"
                }
            ],
            "description": "A PSR-5 based resolver of Class names, Types and Structural Element Names",
            "support": {
                "issues": "https://github.com/phpDocumentor/TypeResolver/issues",
                "source": "https://github.com/phpDocumentor/TypeResolver/tree/1.6.0"
            },
            "time": "2022-01-04T19:58:01+00:00"
        },
        {
            "name": "phpspec/prophecy",
            "version": "v1.15.0",
            "source": {
                "type": "git",
                "url": "https://github.com/phpspec/prophecy.git",
                "reference": "bbcd7380b0ebf3961ee21409db7b38bc31d69a13"
            },
            "dist": {
                "type": "zip",
                "url": "https://api.github.com/repos/phpspec/prophecy/zipball/bbcd7380b0ebf3961ee21409db7b38bc31d69a13",
                "reference": "bbcd7380b0ebf3961ee21409db7b38bc31d69a13",
                "shasum": ""
            },
            "require": {
                "doctrine/instantiator": "^1.2",
                "php": "^7.2 || ~8.0, <8.2",
                "phpdocumentor/reflection-docblock": "^5.2",
                "sebastian/comparator": "^3.0 || ^4.0",
                "sebastian/recursion-context": "^3.0 || ^4.0"
            },
            "require-dev": {
                "phpspec/phpspec": "^6.0 || ^7.0",
                "phpunit/phpunit": "^8.0 || ^9.0"
            },
            "type": "library",
            "extra": {
                "branch-alias": {
                    "dev-master": "1.x-dev"
                }
            },
            "autoload": {
                "psr-4": {
                    "Prophecy\\": "src/Prophecy"
                }
            },
            "notification-url": "https://packagist.org/downloads/",
            "license": [
                "MIT"
            ],
            "authors": [
                {
                    "name": "Konstantin Kudryashov",
                    "email": "ever.zet@gmail.com",
                    "homepage": "http://everzet.com"
                },
                {
                    "name": "Marcello Duarte",
                    "email": "marcello.duarte@gmail.com"
                }
            ],
            "description": "Highly opinionated mocking framework for PHP 5.3+",
            "homepage": "https://github.com/phpspec/prophecy",
            "keywords": [
                "Double",
                "Dummy",
                "fake",
                "mock",
                "spy",
                "stub"
            ],
            "support": {
                "issues": "https://github.com/phpspec/prophecy/issues",
                "source": "https://github.com/phpspec/prophecy/tree/v1.15.0"
            },
            "time": "2021-12-08T12:19:24+00:00"
        },
        {
            "name": "phpunit/php-code-coverage",
            "version": "9.2.15",
            "source": {
                "type": "git",
                "url": "https://github.com/sebastianbergmann/php-code-coverage.git",
                "reference": "2e9da11878c4202f97915c1cb4bb1ca318a63f5f"
            },
            "dist": {
                "type": "zip",
                "url": "https://api.github.com/repos/sebastianbergmann/php-code-coverage/zipball/2e9da11878c4202f97915c1cb4bb1ca318a63f5f",
                "reference": "2e9da11878c4202f97915c1cb4bb1ca318a63f5f",
                "shasum": ""
            },
            "require": {
                "ext-dom": "*",
                "ext-libxml": "*",
                "ext-xmlwriter": "*",
                "nikic/php-parser": "^4.13.0",
                "php": ">=7.3",
                "phpunit/php-file-iterator": "^3.0.3",
                "phpunit/php-text-template": "^2.0.2",
                "sebastian/code-unit-reverse-lookup": "^2.0.2",
                "sebastian/complexity": "^2.0",
                "sebastian/environment": "^5.1.2",
                "sebastian/lines-of-code": "^1.0.3",
                "sebastian/version": "^3.0.1",
                "theseer/tokenizer": "^1.2.0"
            },
            "require-dev": {
                "phpunit/phpunit": "^9.3"
            },
            "suggest": {
                "ext-pcov": "*",
                "ext-xdebug": "*"
            },
            "type": "library",
            "extra": {
                "branch-alias": {
                    "dev-master": "9.2-dev"
                }
            },
            "autoload": {
                "classmap": [
                    "src/"
                ]
            },
            "notification-url": "https://packagist.org/downloads/",
            "license": [
                "BSD-3-Clause"
            ],
            "authors": [
                {
                    "name": "Sebastian Bergmann",
                    "email": "sebastian@phpunit.de",
                    "role": "lead"
                }
            ],
            "description": "Library that provides collection, processing, and rendering functionality for PHP code coverage information.",
            "homepage": "https://github.com/sebastianbergmann/php-code-coverage",
            "keywords": [
                "coverage",
                "testing",
                "xunit"
            ],
            "support": {
                "issues": "https://github.com/sebastianbergmann/php-code-coverage/issues",
                "source": "https://github.com/sebastianbergmann/php-code-coverage/tree/9.2.15"
            },
            "funding": [
                {
                    "url": "https://github.com/sebastianbergmann",
                    "type": "github"
                }
            ],
            "time": "2022-03-07T09:28:20+00:00"
        },
        {
            "name": "phpunit/php-file-iterator",
            "version": "3.0.6",
            "source": {
                "type": "git",
                "url": "https://github.com/sebastianbergmann/php-file-iterator.git",
                "reference": "cf1c2e7c203ac650e352f4cc675a7021e7d1b3cf"
            },
            "dist": {
                "type": "zip",
                "url": "https://api.github.com/repos/sebastianbergmann/php-file-iterator/zipball/cf1c2e7c203ac650e352f4cc675a7021e7d1b3cf",
                "reference": "cf1c2e7c203ac650e352f4cc675a7021e7d1b3cf",
                "shasum": ""
            },
            "require": {
                "php": ">=7.3"
            },
            "require-dev": {
                "phpunit/phpunit": "^9.3"
            },
            "type": "library",
            "extra": {
                "branch-alias": {
                    "dev-master": "3.0-dev"
                }
            },
            "autoload": {
                "classmap": [
                    "src/"
                ]
            },
            "notification-url": "https://packagist.org/downloads/",
            "license": [
                "BSD-3-Clause"
            ],
            "authors": [
                {
                    "name": "Sebastian Bergmann",
                    "email": "sebastian@phpunit.de",
                    "role": "lead"
                }
            ],
            "description": "FilterIterator implementation that filters files based on a list of suffixes.",
            "homepage": "https://github.com/sebastianbergmann/php-file-iterator/",
            "keywords": [
                "filesystem",
                "iterator"
            ],
            "support": {
                "issues": "https://github.com/sebastianbergmann/php-file-iterator/issues",
                "source": "https://github.com/sebastianbergmann/php-file-iterator/tree/3.0.6"
            },
            "funding": [
                {
                    "url": "https://github.com/sebastianbergmann",
                    "type": "github"
                }
            ],
            "time": "2021-12-02T12:48:52+00:00"
        },
        {
            "name": "phpunit/php-invoker",
            "version": "3.1.1",
            "source": {
                "type": "git",
                "url": "https://github.com/sebastianbergmann/php-invoker.git",
                "reference": "5a10147d0aaf65b58940a0b72f71c9ac0423cc67"
            },
            "dist": {
                "type": "zip",
                "url": "https://api.github.com/repos/sebastianbergmann/php-invoker/zipball/5a10147d0aaf65b58940a0b72f71c9ac0423cc67",
                "reference": "5a10147d0aaf65b58940a0b72f71c9ac0423cc67",
                "shasum": ""
            },
            "require": {
                "php": ">=7.3"
            },
            "require-dev": {
                "ext-pcntl": "*",
                "phpunit/phpunit": "^9.3"
            },
            "suggest": {
                "ext-pcntl": "*"
            },
            "type": "library",
            "extra": {
                "branch-alias": {
                    "dev-master": "3.1-dev"
                }
            },
            "autoload": {
                "classmap": [
                    "src/"
                ]
            },
            "notification-url": "https://packagist.org/downloads/",
            "license": [
                "BSD-3-Clause"
            ],
            "authors": [
                {
                    "name": "Sebastian Bergmann",
                    "email": "sebastian@phpunit.de",
                    "role": "lead"
                }
            ],
            "description": "Invoke callables with a timeout",
            "homepage": "https://github.com/sebastianbergmann/php-invoker/",
            "keywords": [
                "process"
            ],
            "support": {
                "issues": "https://github.com/sebastianbergmann/php-invoker/issues",
                "source": "https://github.com/sebastianbergmann/php-invoker/tree/3.1.1"
            },
            "funding": [
                {
                    "url": "https://github.com/sebastianbergmann",
                    "type": "github"
                }
            ],
            "time": "2020-09-28T05:58:55+00:00"
        },
        {
            "name": "phpunit/php-text-template",
            "version": "2.0.4",
            "source": {
                "type": "git",
                "url": "https://github.com/sebastianbergmann/php-text-template.git",
                "reference": "5da5f67fc95621df9ff4c4e5a84d6a8a2acf7c28"
            },
            "dist": {
                "type": "zip",
                "url": "https://api.github.com/repos/sebastianbergmann/php-text-template/zipball/5da5f67fc95621df9ff4c4e5a84d6a8a2acf7c28",
                "reference": "5da5f67fc95621df9ff4c4e5a84d6a8a2acf7c28",
                "shasum": ""
            },
            "require": {
                "php": ">=7.3"
            },
            "require-dev": {
                "phpunit/phpunit": "^9.3"
            },
            "type": "library",
            "extra": {
                "branch-alias": {
                    "dev-master": "2.0-dev"
                }
            },
            "autoload": {
                "classmap": [
                    "src/"
                ]
            },
            "notification-url": "https://packagist.org/downloads/",
            "license": [
                "BSD-3-Clause"
            ],
            "authors": [
                {
                    "name": "Sebastian Bergmann",
                    "email": "sebastian@phpunit.de",
                    "role": "lead"
                }
            ],
            "description": "Simple template engine.",
            "homepage": "https://github.com/sebastianbergmann/php-text-template/",
            "keywords": [
                "template"
            ],
            "support": {
                "issues": "https://github.com/sebastianbergmann/php-text-template/issues",
                "source": "https://github.com/sebastianbergmann/php-text-template/tree/2.0.4"
            },
            "funding": [
                {
                    "url": "https://github.com/sebastianbergmann",
                    "type": "github"
                }
            ],
            "time": "2020-10-26T05:33:50+00:00"
        },
        {
            "name": "phpunit/php-timer",
            "version": "5.0.3",
            "source": {
                "type": "git",
                "url": "https://github.com/sebastianbergmann/php-timer.git",
                "reference": "5a63ce20ed1b5bf577850e2c4e87f4aa902afbd2"
            },
            "dist": {
                "type": "zip",
                "url": "https://api.github.com/repos/sebastianbergmann/php-timer/zipball/5a63ce20ed1b5bf577850e2c4e87f4aa902afbd2",
                "reference": "5a63ce20ed1b5bf577850e2c4e87f4aa902afbd2",
                "shasum": ""
            },
            "require": {
                "php": ">=7.3"
            },
            "require-dev": {
                "phpunit/phpunit": "^9.3"
            },
            "type": "library",
            "extra": {
                "branch-alias": {
                    "dev-master": "5.0-dev"
                }
            },
            "autoload": {
                "classmap": [
                    "src/"
                ]
            },
            "notification-url": "https://packagist.org/downloads/",
            "license": [
                "BSD-3-Clause"
            ],
            "authors": [
                {
                    "name": "Sebastian Bergmann",
                    "email": "sebastian@phpunit.de",
                    "role": "lead"
                }
            ],
            "description": "Utility class for timing",
            "homepage": "https://github.com/sebastianbergmann/php-timer/",
            "keywords": [
                "timer"
            ],
            "support": {
                "issues": "https://github.com/sebastianbergmann/php-timer/issues",
                "source": "https://github.com/sebastianbergmann/php-timer/tree/5.0.3"
            },
            "funding": [
                {
                    "url": "https://github.com/sebastianbergmann",
                    "type": "github"
                }
            ],
            "time": "2020-10-26T13:16:10+00:00"
        },
        {
            "name": "phpunit/phpunit",
            "version": "9.5.18",
            "source": {
                "type": "git",
                "url": "https://github.com/sebastianbergmann/phpunit.git",
                "reference": "1b5856028273bfd855e60a887278857d872ec67a"
            },
            "dist": {
                "type": "zip",
                "url": "https://api.github.com/repos/sebastianbergmann/phpunit/zipball/1b5856028273bfd855e60a887278857d872ec67a",
                "reference": "1b5856028273bfd855e60a887278857d872ec67a",
                "shasum": ""
            },
            "require": {
                "doctrine/instantiator": "^1.3.1",
                "ext-dom": "*",
                "ext-json": "*",
                "ext-libxml": "*",
                "ext-mbstring": "*",
                "ext-xml": "*",
                "ext-xmlwriter": "*",
                "myclabs/deep-copy": "^1.10.1",
                "phar-io/manifest": "^2.0.3",
                "phar-io/version": "^3.0.2",
                "php": ">=7.3",
                "phpspec/prophecy": "^1.12.1",
                "phpunit/php-code-coverage": "^9.2.13",
                "phpunit/php-file-iterator": "^3.0.5",
                "phpunit/php-invoker": "^3.1.1",
                "phpunit/php-text-template": "^2.0.3",
                "phpunit/php-timer": "^5.0.2",
                "sebastian/cli-parser": "^1.0.1",
                "sebastian/code-unit": "^1.0.6",
                "sebastian/comparator": "^4.0.5",
                "sebastian/diff": "^4.0.3",
                "sebastian/environment": "^5.1.3",
                "sebastian/exporter": "^4.0.3",
                "sebastian/global-state": "^5.0.1",
                "sebastian/object-enumerator": "^4.0.3",
                "sebastian/resource-operations": "^3.0.3",
                "sebastian/type": "^2.3.4",
                "sebastian/version": "^3.0.2"
            },
            "require-dev": {
                "ext-pdo": "*",
                "phpspec/prophecy-phpunit": "^2.0.1"
            },
            "suggest": {
                "ext-soap": "*",
                "ext-xdebug": "*"
            },
            "bin": [
                "phpunit"
            ],
            "type": "library",
            "extra": {
                "branch-alias": {
                    "dev-master": "9.5-dev"
                }
            },
            "autoload": {
                "files": [
                    "src/Framework/Assert/Functions.php"
                ],
                "classmap": [
                    "src/"
                ]
            },
            "notification-url": "https://packagist.org/downloads/",
            "license": [
                "BSD-3-Clause"
            ],
            "authors": [
                {
                    "name": "Sebastian Bergmann",
                    "email": "sebastian@phpunit.de",
                    "role": "lead"
                }
            ],
            "description": "The PHP Unit Testing framework.",
            "homepage": "https://phpunit.de/",
            "keywords": [
                "phpunit",
                "testing",
                "xunit"
            ],
            "support": {
                "issues": "https://github.com/sebastianbergmann/phpunit/issues",
                "source": "https://github.com/sebastianbergmann/phpunit/tree/9.5.18"
            },
            "funding": [
                {
                    "url": "https://phpunit.de/sponsors.html",
                    "type": "custom"
                },
                {
                    "url": "https://github.com/sebastianbergmann",
                    "type": "github"
                }
            ],
            "time": "2022-03-08T06:52:28+00:00"
        },
        {
            "name": "psr/container",
            "version": "1.1.2",
            "source": {
                "type": "git",
                "url": "https://github.com/php-fig/container.git",
                "reference": "513e0666f7216c7459170d56df27dfcefe1689ea"
            },
            "dist": {
                "type": "zip",
                "url": "https://api.github.com/repos/php-fig/container/zipball/513e0666f7216c7459170d56df27dfcefe1689ea",
                "reference": "513e0666f7216c7459170d56df27dfcefe1689ea",
                "shasum": ""
            },
            "require": {
                "php": ">=7.4.0"
            },
            "type": "library",
            "autoload": {
                "psr-4": {
                    "Psr\\Container\\": "src/"
                }
            },
            "notification-url": "https://packagist.org/downloads/",
            "license": [
                "MIT"
            ],
            "authors": [
                {
                    "name": "PHP-FIG",
                    "homepage": "https://www.php-fig.org/"
                }
            ],
            "description": "Common Container Interface (PHP FIG PSR-11)",
            "homepage": "https://github.com/php-fig/container",
            "keywords": [
                "PSR-11",
                "container",
                "container-interface",
                "container-interop",
                "psr"
            ],
            "support": {
                "issues": "https://github.com/php-fig/container/issues",
                "source": "https://github.com/php-fig/container/tree/1.1.2"
            },
            "time": "2021-11-05T16:50:12+00:00"
        },
        {
            "name": "sebastian/cli-parser",
            "version": "1.0.1",
            "source": {
                "type": "git",
                "url": "https://github.com/sebastianbergmann/cli-parser.git",
                "reference": "442e7c7e687e42adc03470c7b668bc4b2402c0b2"
            },
            "dist": {
                "type": "zip",
                "url": "https://api.github.com/repos/sebastianbergmann/cli-parser/zipball/442e7c7e687e42adc03470c7b668bc4b2402c0b2",
                "reference": "442e7c7e687e42adc03470c7b668bc4b2402c0b2",
                "shasum": ""
            },
            "require": {
                "php": ">=7.3"
            },
            "require-dev": {
                "phpunit/phpunit": "^9.3"
            },
            "type": "library",
            "extra": {
                "branch-alias": {
                    "dev-master": "1.0-dev"
                }
            },
            "autoload": {
                "classmap": [
                    "src/"
                ]
            },
            "notification-url": "https://packagist.org/downloads/",
            "license": [
                "BSD-3-Clause"
            ],
            "authors": [
                {
                    "name": "Sebastian Bergmann",
                    "email": "sebastian@phpunit.de",
                    "role": "lead"
                }
            ],
            "description": "Library for parsing CLI options",
            "homepage": "https://github.com/sebastianbergmann/cli-parser",
            "support": {
                "issues": "https://github.com/sebastianbergmann/cli-parser/issues",
                "source": "https://github.com/sebastianbergmann/cli-parser/tree/1.0.1"
            },
            "funding": [
                {
                    "url": "https://github.com/sebastianbergmann",
                    "type": "github"
                }
            ],
            "time": "2020-09-28T06:08:49+00:00"
        },
        {
            "name": "sebastian/code-unit",
            "version": "1.0.8",
            "source": {
                "type": "git",
                "url": "https://github.com/sebastianbergmann/code-unit.git",
                "reference": "1fc9f64c0927627ef78ba436c9b17d967e68e120"
            },
            "dist": {
                "type": "zip",
                "url": "https://api.github.com/repos/sebastianbergmann/code-unit/zipball/1fc9f64c0927627ef78ba436c9b17d967e68e120",
                "reference": "1fc9f64c0927627ef78ba436c9b17d967e68e120",
                "shasum": ""
            },
            "require": {
                "php": ">=7.3"
            },
            "require-dev": {
                "phpunit/phpunit": "^9.3"
            },
            "type": "library",
            "extra": {
                "branch-alias": {
                    "dev-master": "1.0-dev"
                }
            },
            "autoload": {
                "classmap": [
                    "src/"
                ]
            },
            "notification-url": "https://packagist.org/downloads/",
            "license": [
                "BSD-3-Clause"
            ],
            "authors": [
                {
                    "name": "Sebastian Bergmann",
                    "email": "sebastian@phpunit.de",
                    "role": "lead"
                }
            ],
            "description": "Collection of value objects that represent the PHP code units",
            "homepage": "https://github.com/sebastianbergmann/code-unit",
            "support": {
                "issues": "https://github.com/sebastianbergmann/code-unit/issues",
                "source": "https://github.com/sebastianbergmann/code-unit/tree/1.0.8"
            },
            "funding": [
                {
                    "url": "https://github.com/sebastianbergmann",
                    "type": "github"
                }
            ],
            "time": "2020-10-26T13:08:54+00:00"
        },
        {
            "name": "sebastian/code-unit-reverse-lookup",
            "version": "2.0.3",
            "source": {
                "type": "git",
                "url": "https://github.com/sebastianbergmann/code-unit-reverse-lookup.git",
                "reference": "ac91f01ccec49fb77bdc6fd1e548bc70f7faa3e5"
            },
            "dist": {
                "type": "zip",
                "url": "https://api.github.com/repos/sebastianbergmann/code-unit-reverse-lookup/zipball/ac91f01ccec49fb77bdc6fd1e548bc70f7faa3e5",
                "reference": "ac91f01ccec49fb77bdc6fd1e548bc70f7faa3e5",
                "shasum": ""
            },
            "require": {
                "php": ">=7.3"
            },
            "require-dev": {
                "phpunit/phpunit": "^9.3"
            },
            "type": "library",
            "extra": {
                "branch-alias": {
                    "dev-master": "2.0-dev"
                }
            },
            "autoload": {
                "classmap": [
                    "src/"
                ]
            },
            "notification-url": "https://packagist.org/downloads/",
            "license": [
                "BSD-3-Clause"
            ],
            "authors": [
                {
                    "name": "Sebastian Bergmann",
                    "email": "sebastian@phpunit.de"
                }
            ],
            "description": "Looks up which function or method a line of code belongs to",
            "homepage": "https://github.com/sebastianbergmann/code-unit-reverse-lookup/",
            "support": {
                "issues": "https://github.com/sebastianbergmann/code-unit-reverse-lookup/issues",
                "source": "https://github.com/sebastianbergmann/code-unit-reverse-lookup/tree/2.0.3"
            },
            "funding": [
                {
                    "url": "https://github.com/sebastianbergmann",
                    "type": "github"
                }
            ],
            "time": "2020-09-28T05:30:19+00:00"
        },
        {
            "name": "sebastian/comparator",
            "version": "4.0.6",
            "source": {
                "type": "git",
                "url": "https://github.com/sebastianbergmann/comparator.git",
                "reference": "55f4261989e546dc112258c7a75935a81a7ce382"
            },
            "dist": {
                "type": "zip",
                "url": "https://api.github.com/repos/sebastianbergmann/comparator/zipball/55f4261989e546dc112258c7a75935a81a7ce382",
                "reference": "55f4261989e546dc112258c7a75935a81a7ce382",
                "shasum": ""
            },
            "require": {
                "php": ">=7.3",
                "sebastian/diff": "^4.0",
                "sebastian/exporter": "^4.0"
            },
            "require-dev": {
                "phpunit/phpunit": "^9.3"
            },
            "type": "library",
            "extra": {
                "branch-alias": {
                    "dev-master": "4.0-dev"
                }
            },
            "autoload": {
                "classmap": [
                    "src/"
                ]
            },
            "notification-url": "https://packagist.org/downloads/",
            "license": [
                "BSD-3-Clause"
            ],
            "authors": [
                {
                    "name": "Sebastian Bergmann",
                    "email": "sebastian@phpunit.de"
                },
                {
                    "name": "Jeff Welch",
                    "email": "whatthejeff@gmail.com"
                },
                {
                    "name": "Volker Dusch",
                    "email": "github@wallbash.com"
                },
                {
                    "name": "Bernhard Schussek",
                    "email": "bschussek@2bepublished.at"
                }
            ],
            "description": "Provides the functionality to compare PHP values for equality",
            "homepage": "https://github.com/sebastianbergmann/comparator",
            "keywords": [
                "comparator",
                "compare",
                "equality"
            ],
            "support": {
                "issues": "https://github.com/sebastianbergmann/comparator/issues",
                "source": "https://github.com/sebastianbergmann/comparator/tree/4.0.6"
            },
            "funding": [
                {
                    "url": "https://github.com/sebastianbergmann",
                    "type": "github"
                }
            ],
            "time": "2020-10-26T15:49:45+00:00"
        },
        {
            "name": "sebastian/complexity",
            "version": "2.0.2",
            "source": {
                "type": "git",
                "url": "https://github.com/sebastianbergmann/complexity.git",
                "reference": "739b35e53379900cc9ac327b2147867b8b6efd88"
            },
            "dist": {
                "type": "zip",
                "url": "https://api.github.com/repos/sebastianbergmann/complexity/zipball/739b35e53379900cc9ac327b2147867b8b6efd88",
                "reference": "739b35e53379900cc9ac327b2147867b8b6efd88",
                "shasum": ""
            },
            "require": {
                "nikic/php-parser": "^4.7",
                "php": ">=7.3"
            },
            "require-dev": {
                "phpunit/phpunit": "^9.3"
            },
            "type": "library",
            "extra": {
                "branch-alias": {
                    "dev-master": "2.0-dev"
                }
            },
            "autoload": {
                "classmap": [
                    "src/"
                ]
            },
            "notification-url": "https://packagist.org/downloads/",
            "license": [
                "BSD-3-Clause"
            ],
            "authors": [
                {
                    "name": "Sebastian Bergmann",
                    "email": "sebastian@phpunit.de",
                    "role": "lead"
                }
            ],
            "description": "Library for calculating the complexity of PHP code units",
            "homepage": "https://github.com/sebastianbergmann/complexity",
            "support": {
                "issues": "https://github.com/sebastianbergmann/complexity/issues",
                "source": "https://github.com/sebastianbergmann/complexity/tree/2.0.2"
            },
            "funding": [
                {
                    "url": "https://github.com/sebastianbergmann",
                    "type": "github"
                }
            ],
            "time": "2020-10-26T15:52:27+00:00"
        },
        {
            "name": "sebastian/diff",
            "version": "4.0.4",
            "source": {
                "type": "git",
                "url": "https://github.com/sebastianbergmann/diff.git",
                "reference": "3461e3fccc7cfdfc2720be910d3bd73c69be590d"
            },
            "dist": {
                "type": "zip",
                "url": "https://api.github.com/repos/sebastianbergmann/diff/zipball/3461e3fccc7cfdfc2720be910d3bd73c69be590d",
                "reference": "3461e3fccc7cfdfc2720be910d3bd73c69be590d",
                "shasum": ""
            },
            "require": {
                "php": ">=7.3"
            },
            "require-dev": {
                "phpunit/phpunit": "^9.3",
                "symfony/process": "^4.2 || ^5"
            },
            "type": "library",
            "extra": {
                "branch-alias": {
                    "dev-master": "4.0-dev"
                }
            },
            "autoload": {
                "classmap": [
                    "src/"
                ]
            },
            "notification-url": "https://packagist.org/downloads/",
            "license": [
                "BSD-3-Clause"
            ],
            "authors": [
                {
                    "name": "Sebastian Bergmann",
                    "email": "sebastian@phpunit.de"
                },
                {
                    "name": "Kore Nordmann",
                    "email": "mail@kore-nordmann.de"
                }
            ],
            "description": "Diff implementation",
            "homepage": "https://github.com/sebastianbergmann/diff",
            "keywords": [
                "diff",
                "udiff",
                "unidiff",
                "unified diff"
            ],
            "support": {
                "issues": "https://github.com/sebastianbergmann/diff/issues",
                "source": "https://github.com/sebastianbergmann/diff/tree/4.0.4"
            },
            "funding": [
                {
                    "url": "https://github.com/sebastianbergmann",
                    "type": "github"
                }
            ],
            "time": "2020-10-26T13:10:38+00:00"
        },
        {
            "name": "sebastian/environment",
            "version": "5.1.3",
            "source": {
                "type": "git",
                "url": "https://github.com/sebastianbergmann/environment.git",
                "reference": "388b6ced16caa751030f6a69e588299fa09200ac"
            },
            "dist": {
                "type": "zip",
                "url": "https://api.github.com/repos/sebastianbergmann/environment/zipball/388b6ced16caa751030f6a69e588299fa09200ac",
                "reference": "388b6ced16caa751030f6a69e588299fa09200ac",
                "shasum": ""
            },
            "require": {
                "php": ">=7.3"
            },
            "require-dev": {
                "phpunit/phpunit": "^9.3"
            },
            "suggest": {
                "ext-posix": "*"
            },
            "type": "library",
            "extra": {
                "branch-alias": {
                    "dev-master": "5.1-dev"
                }
            },
            "autoload": {
                "classmap": [
                    "src/"
                ]
            },
            "notification-url": "https://packagist.org/downloads/",
            "license": [
                "BSD-3-Clause"
            ],
            "authors": [
                {
                    "name": "Sebastian Bergmann",
                    "email": "sebastian@phpunit.de"
                }
            ],
            "description": "Provides functionality to handle HHVM/PHP environments",
            "homepage": "http://www.github.com/sebastianbergmann/environment",
            "keywords": [
                "Xdebug",
                "environment",
                "hhvm"
            ],
            "support": {
                "issues": "https://github.com/sebastianbergmann/environment/issues",
                "source": "https://github.com/sebastianbergmann/environment/tree/5.1.3"
            },
            "funding": [
                {
                    "url": "https://github.com/sebastianbergmann",
                    "type": "github"
                }
            ],
            "time": "2020-09-28T05:52:38+00:00"
        },
        {
            "name": "sebastian/exporter",
            "version": "4.0.4",
            "source": {
                "type": "git",
                "url": "https://github.com/sebastianbergmann/exporter.git",
                "reference": "65e8b7db476c5dd267e65eea9cab77584d3cfff9"
            },
            "dist": {
                "type": "zip",
                "url": "https://api.github.com/repos/sebastianbergmann/exporter/zipball/65e8b7db476c5dd267e65eea9cab77584d3cfff9",
                "reference": "65e8b7db476c5dd267e65eea9cab77584d3cfff9",
                "shasum": ""
            },
            "require": {
                "php": ">=7.3",
                "sebastian/recursion-context": "^4.0"
            },
            "require-dev": {
                "ext-mbstring": "*",
                "phpunit/phpunit": "^9.3"
            },
            "type": "library",
            "extra": {
                "branch-alias": {
                    "dev-master": "4.0-dev"
                }
            },
            "autoload": {
                "classmap": [
                    "src/"
                ]
            },
            "notification-url": "https://packagist.org/downloads/",
            "license": [
                "BSD-3-Clause"
            ],
            "authors": [
                {
                    "name": "Sebastian Bergmann",
                    "email": "sebastian@phpunit.de"
                },
                {
                    "name": "Jeff Welch",
                    "email": "whatthejeff@gmail.com"
                },
                {
                    "name": "Volker Dusch",
                    "email": "github@wallbash.com"
                },
                {
                    "name": "Adam Harvey",
                    "email": "aharvey@php.net"
                },
                {
                    "name": "Bernhard Schussek",
                    "email": "bschussek@gmail.com"
                }
            ],
            "description": "Provides the functionality to export PHP variables for visualization",
            "homepage": "https://www.github.com/sebastianbergmann/exporter",
            "keywords": [
                "export",
                "exporter"
            ],
            "support": {
                "issues": "https://github.com/sebastianbergmann/exporter/issues",
                "source": "https://github.com/sebastianbergmann/exporter/tree/4.0.4"
            },
            "funding": [
                {
                    "url": "https://github.com/sebastianbergmann",
                    "type": "github"
                }
            ],
            "time": "2021-11-11T14:18:36+00:00"
        },
        {
            "name": "sebastian/global-state",
            "version": "5.0.5",
            "source": {
                "type": "git",
                "url": "https://github.com/sebastianbergmann/global-state.git",
                "reference": "0ca8db5a5fc9c8646244e629625ac486fa286bf2"
            },
            "dist": {
                "type": "zip",
                "url": "https://api.github.com/repos/sebastianbergmann/global-state/zipball/0ca8db5a5fc9c8646244e629625ac486fa286bf2",
                "reference": "0ca8db5a5fc9c8646244e629625ac486fa286bf2",
                "shasum": ""
            },
            "require": {
                "php": ">=7.3",
                "sebastian/object-reflector": "^2.0",
                "sebastian/recursion-context": "^4.0"
            },
            "require-dev": {
                "ext-dom": "*",
                "phpunit/phpunit": "^9.3"
            },
            "suggest": {
                "ext-uopz": "*"
            },
            "type": "library",
            "extra": {
                "branch-alias": {
                    "dev-master": "5.0-dev"
                }
            },
            "autoload": {
                "classmap": [
                    "src/"
                ]
            },
            "notification-url": "https://packagist.org/downloads/",
            "license": [
                "BSD-3-Clause"
            ],
            "authors": [
                {
                    "name": "Sebastian Bergmann",
                    "email": "sebastian@phpunit.de"
                }
            ],
            "description": "Snapshotting of global state",
            "homepage": "http://www.github.com/sebastianbergmann/global-state",
            "keywords": [
                "global state"
            ],
            "support": {
                "issues": "https://github.com/sebastianbergmann/global-state/issues",
                "source": "https://github.com/sebastianbergmann/global-state/tree/5.0.5"
            },
            "funding": [
                {
                    "url": "https://github.com/sebastianbergmann",
                    "type": "github"
                }
            ],
            "time": "2022-02-14T08:28:10+00:00"
        },
        {
            "name": "sebastian/lines-of-code",
            "version": "1.0.3",
            "source": {
                "type": "git",
                "url": "https://github.com/sebastianbergmann/lines-of-code.git",
                "reference": "c1c2e997aa3146983ed888ad08b15470a2e22ecc"
            },
            "dist": {
                "type": "zip",
                "url": "https://api.github.com/repos/sebastianbergmann/lines-of-code/zipball/c1c2e997aa3146983ed888ad08b15470a2e22ecc",
                "reference": "c1c2e997aa3146983ed888ad08b15470a2e22ecc",
                "shasum": ""
            },
            "require": {
                "nikic/php-parser": "^4.6",
                "php": ">=7.3"
            },
            "require-dev": {
                "phpunit/phpunit": "^9.3"
            },
            "type": "library",
            "extra": {
                "branch-alias": {
                    "dev-master": "1.0-dev"
                }
            },
            "autoload": {
                "classmap": [
                    "src/"
                ]
            },
            "notification-url": "https://packagist.org/downloads/",
            "license": [
                "BSD-3-Clause"
            ],
            "authors": [
                {
                    "name": "Sebastian Bergmann",
                    "email": "sebastian@phpunit.de",
                    "role": "lead"
                }
            ],
            "description": "Library for counting the lines of code in PHP source code",
            "homepage": "https://github.com/sebastianbergmann/lines-of-code",
            "support": {
                "issues": "https://github.com/sebastianbergmann/lines-of-code/issues",
                "source": "https://github.com/sebastianbergmann/lines-of-code/tree/1.0.3"
            },
            "funding": [
                {
                    "url": "https://github.com/sebastianbergmann",
                    "type": "github"
                }
            ],
            "time": "2020-11-28T06:42:11+00:00"
        },
        {
            "name": "sebastian/object-enumerator",
            "version": "4.0.4",
            "source": {
                "type": "git",
                "url": "https://github.com/sebastianbergmann/object-enumerator.git",
                "reference": "5c9eeac41b290a3712d88851518825ad78f45c71"
            },
            "dist": {
                "type": "zip",
                "url": "https://api.github.com/repos/sebastianbergmann/object-enumerator/zipball/5c9eeac41b290a3712d88851518825ad78f45c71",
                "reference": "5c9eeac41b290a3712d88851518825ad78f45c71",
                "shasum": ""
            },
            "require": {
                "php": ">=7.3",
                "sebastian/object-reflector": "^2.0",
                "sebastian/recursion-context": "^4.0"
            },
            "require-dev": {
                "phpunit/phpunit": "^9.3"
            },
            "type": "library",
            "extra": {
                "branch-alias": {
                    "dev-master": "4.0-dev"
                }
            },
            "autoload": {
                "classmap": [
                    "src/"
                ]
            },
            "notification-url": "https://packagist.org/downloads/",
            "license": [
                "BSD-3-Clause"
            ],
            "authors": [
                {
                    "name": "Sebastian Bergmann",
                    "email": "sebastian@phpunit.de"
                }
            ],
            "description": "Traverses array structures and object graphs to enumerate all referenced objects",
            "homepage": "https://github.com/sebastianbergmann/object-enumerator/",
            "support": {
                "issues": "https://github.com/sebastianbergmann/object-enumerator/issues",
                "source": "https://github.com/sebastianbergmann/object-enumerator/tree/4.0.4"
            },
            "funding": [
                {
                    "url": "https://github.com/sebastianbergmann",
                    "type": "github"
                }
            ],
            "time": "2020-10-26T13:12:34+00:00"
        },
        {
            "name": "sebastian/object-reflector",
            "version": "2.0.4",
            "source": {
                "type": "git",
                "url": "https://github.com/sebastianbergmann/object-reflector.git",
                "reference": "b4f479ebdbf63ac605d183ece17d8d7fe49c15c7"
            },
            "dist": {
                "type": "zip",
                "url": "https://api.github.com/repos/sebastianbergmann/object-reflector/zipball/b4f479ebdbf63ac605d183ece17d8d7fe49c15c7",
                "reference": "b4f479ebdbf63ac605d183ece17d8d7fe49c15c7",
                "shasum": ""
            },
            "require": {
                "php": ">=7.3"
            },
            "require-dev": {
                "phpunit/phpunit": "^9.3"
            },
            "type": "library",
            "extra": {
                "branch-alias": {
                    "dev-master": "2.0-dev"
                }
            },
            "autoload": {
                "classmap": [
                    "src/"
                ]
            },
            "notification-url": "https://packagist.org/downloads/",
            "license": [
                "BSD-3-Clause"
            ],
            "authors": [
                {
                    "name": "Sebastian Bergmann",
                    "email": "sebastian@phpunit.de"
                }
            ],
            "description": "Allows reflection of object attributes, including inherited and non-public ones",
            "homepage": "https://github.com/sebastianbergmann/object-reflector/",
            "support": {
                "issues": "https://github.com/sebastianbergmann/object-reflector/issues",
                "source": "https://github.com/sebastianbergmann/object-reflector/tree/2.0.4"
            },
            "funding": [
                {
                    "url": "https://github.com/sebastianbergmann",
                    "type": "github"
                }
            ],
            "time": "2020-10-26T13:14:26+00:00"
        },
        {
            "name": "sebastian/recursion-context",
            "version": "4.0.4",
            "source": {
                "type": "git",
                "url": "https://github.com/sebastianbergmann/recursion-context.git",
                "reference": "cd9d8cf3c5804de4341c283ed787f099f5506172"
            },
            "dist": {
                "type": "zip",
                "url": "https://api.github.com/repos/sebastianbergmann/recursion-context/zipball/cd9d8cf3c5804de4341c283ed787f099f5506172",
                "reference": "cd9d8cf3c5804de4341c283ed787f099f5506172",
                "shasum": ""
            },
            "require": {
                "php": ">=7.3"
            },
            "require-dev": {
                "phpunit/phpunit": "^9.3"
            },
            "type": "library",
            "extra": {
                "branch-alias": {
                    "dev-master": "4.0-dev"
                }
            },
            "autoload": {
                "classmap": [
                    "src/"
                ]
            },
            "notification-url": "https://packagist.org/downloads/",
            "license": [
                "BSD-3-Clause"
            ],
            "authors": [
                {
                    "name": "Sebastian Bergmann",
                    "email": "sebastian@phpunit.de"
                },
                {
                    "name": "Jeff Welch",
                    "email": "whatthejeff@gmail.com"
                },
                {
                    "name": "Adam Harvey",
                    "email": "aharvey@php.net"
                }
            ],
            "description": "Provides functionality to recursively process PHP variables",
            "homepage": "http://www.github.com/sebastianbergmann/recursion-context",
            "support": {
                "issues": "https://github.com/sebastianbergmann/recursion-context/issues",
                "source": "https://github.com/sebastianbergmann/recursion-context/tree/4.0.4"
            },
            "funding": [
                {
                    "url": "https://github.com/sebastianbergmann",
                    "type": "github"
                }
            ],
            "time": "2020-10-26T13:17:30+00:00"
        },
        {
            "name": "sebastian/resource-operations",
            "version": "3.0.3",
            "source": {
                "type": "git",
                "url": "https://github.com/sebastianbergmann/resource-operations.git",
                "reference": "0f4443cb3a1d92ce809899753bc0d5d5a8dd19a8"
            },
            "dist": {
                "type": "zip",
                "url": "https://api.github.com/repos/sebastianbergmann/resource-operations/zipball/0f4443cb3a1d92ce809899753bc0d5d5a8dd19a8",
                "reference": "0f4443cb3a1d92ce809899753bc0d5d5a8dd19a8",
                "shasum": ""
            },
            "require": {
                "php": ">=7.3"
            },
            "require-dev": {
                "phpunit/phpunit": "^9.0"
            },
            "type": "library",
            "extra": {
                "branch-alias": {
                    "dev-master": "3.0-dev"
                }
            },
            "autoload": {
                "classmap": [
                    "src/"
                ]
            },
            "notification-url": "https://packagist.org/downloads/",
            "license": [
                "BSD-3-Clause"
            ],
            "authors": [
                {
                    "name": "Sebastian Bergmann",
                    "email": "sebastian@phpunit.de"
                }
            ],
            "description": "Provides a list of PHP built-in functions that operate on resources",
            "homepage": "https://www.github.com/sebastianbergmann/resource-operations",
            "support": {
                "issues": "https://github.com/sebastianbergmann/resource-operations/issues",
                "source": "https://github.com/sebastianbergmann/resource-operations/tree/3.0.3"
            },
            "funding": [
                {
                    "url": "https://github.com/sebastianbergmann",
                    "type": "github"
                }
            ],
            "time": "2020-09-28T06:45:17+00:00"
        },
        {
            "name": "sebastian/type",
            "version": "2.3.4",
            "source": {
                "type": "git",
                "url": "https://github.com/sebastianbergmann/type.git",
                "reference": "b8cd8a1c753c90bc1a0f5372170e3e489136f914"
            },
            "dist": {
                "type": "zip",
                "url": "https://api.github.com/repos/sebastianbergmann/type/zipball/b8cd8a1c753c90bc1a0f5372170e3e489136f914",
                "reference": "b8cd8a1c753c90bc1a0f5372170e3e489136f914",
                "shasum": ""
            },
            "require": {
                "php": ">=7.3"
            },
            "require-dev": {
                "phpunit/phpunit": "^9.3"
            },
            "type": "library",
            "extra": {
                "branch-alias": {
                    "dev-master": "2.3-dev"
                }
            },
            "autoload": {
                "classmap": [
                    "src/"
                ]
            },
            "notification-url": "https://packagist.org/downloads/",
            "license": [
                "BSD-3-Clause"
            ],
            "authors": [
                {
                    "name": "Sebastian Bergmann",
                    "email": "sebastian@phpunit.de",
                    "role": "lead"
                }
            ],
            "description": "Collection of value objects that represent the types of the PHP type system",
            "homepage": "https://github.com/sebastianbergmann/type",
            "support": {
                "issues": "https://github.com/sebastianbergmann/type/issues",
                "source": "https://github.com/sebastianbergmann/type/tree/2.3.4"
            },
            "funding": [
                {
                    "url": "https://github.com/sebastianbergmann",
                    "type": "github"
                }
            ],
            "time": "2021-06-15T12:49:02+00:00"
        },
        {
            "name": "sebastian/version",
            "version": "3.0.2",
            "source": {
                "type": "git",
                "url": "https://github.com/sebastianbergmann/version.git",
                "reference": "c6c1022351a901512170118436c764e473f6de8c"
            },
            "dist": {
                "type": "zip",
                "url": "https://api.github.com/repos/sebastianbergmann/version/zipball/c6c1022351a901512170118436c764e473f6de8c",
                "reference": "c6c1022351a901512170118436c764e473f6de8c",
                "shasum": ""
            },
            "require": {
                "php": ">=7.3"
            },
            "type": "library",
            "extra": {
                "branch-alias": {
                    "dev-master": "3.0-dev"
                }
            },
            "autoload": {
                "classmap": [
                    "src/"
                ]
            },
            "notification-url": "https://packagist.org/downloads/",
            "license": [
                "BSD-3-Clause"
            ],
            "authors": [
                {
                    "name": "Sebastian Bergmann",
                    "email": "sebastian@phpunit.de",
                    "role": "lead"
                }
            ],
            "description": "Library that helps with managing the version number of Git-hosted PHP projects",
            "homepage": "https://github.com/sebastianbergmann/version",
            "support": {
                "issues": "https://github.com/sebastianbergmann/version/issues",
                "source": "https://github.com/sebastianbergmann/version/tree/3.0.2"
            },
            "funding": [
                {
                    "url": "https://github.com/sebastianbergmann",
                    "type": "github"
                }
            ],
            "time": "2020-09-28T06:39:44+00:00"
        },
        {
            "name": "symfony/console",
            "version": "v5.4.5",
            "source": {
                "type": "git",
                "url": "https://github.com/symfony/console.git",
                "reference": "d8111acc99876953f52fe16d4c50eb60940d49ad"
            },
            "dist": {
                "type": "zip",
                "url": "https://api.github.com/repos/symfony/console/zipball/d8111acc99876953f52fe16d4c50eb60940d49ad",
                "reference": "d8111acc99876953f52fe16d4c50eb60940d49ad",
                "shasum": ""
            },
            "require": {
                "php": ">=7.2.5",
                "symfony/deprecation-contracts": "^2.1|^3",
                "symfony/polyfill-mbstring": "~1.0",
                "symfony/polyfill-php73": "^1.9",
                "symfony/polyfill-php80": "^1.16",
                "symfony/service-contracts": "^1.1|^2|^3",
                "symfony/string": "^5.1|^6.0"
            },
            "conflict": {
                "psr/log": ">=3",
                "symfony/dependency-injection": "<4.4",
                "symfony/dotenv": "<5.1",
                "symfony/event-dispatcher": "<4.4",
                "symfony/lock": "<4.4",
                "symfony/process": "<4.4"
            },
            "provide": {
                "psr/log-implementation": "1.0|2.0"
            },
            "require-dev": {
                "psr/log": "^1|^2",
                "symfony/config": "^4.4|^5.0|^6.0",
                "symfony/dependency-injection": "^4.4|^5.0|^6.0",
                "symfony/event-dispatcher": "^4.4|^5.0|^6.0",
                "symfony/lock": "^4.4|^5.0|^6.0",
                "symfony/process": "^4.4|^5.0|^6.0",
                "symfony/var-dumper": "^4.4|^5.0|^6.0"
            },
            "suggest": {
                "psr/log": "For using the console logger",
                "symfony/event-dispatcher": "",
                "symfony/lock": "",
                "symfony/process": ""
            },
            "type": "library",
            "autoload": {
                "psr-4": {
                    "Symfony\\Component\\Console\\": ""
                },
                "exclude-from-classmap": [
                    "/Tests/"
                ]
            },
            "notification-url": "https://packagist.org/downloads/",
            "license": [
                "MIT"
            ],
            "authors": [
                {
                    "name": "Fabien Potencier",
                    "email": "fabien@symfony.com"
                },
                {
                    "name": "Symfony Community",
                    "homepage": "https://symfony.com/contributors"
                }
            ],
            "description": "Eases the creation of beautiful and testable command line interfaces",
            "homepage": "https://symfony.com",
            "keywords": [
                "cli",
                "command line",
                "console",
                "terminal"
            ],
            "support": {
                "source": "https://github.com/symfony/console/tree/v5.4.5"
            },
            "funding": [
                {
                    "url": "https://symfony.com/sponsor",
                    "type": "custom"
                },
                {
                    "url": "https://github.com/fabpot",
                    "type": "github"
                },
                {
                    "url": "https://tidelift.com/funding/github/packagist/symfony/symfony",
                    "type": "tidelift"
                }
            ],
            "time": "2022-02-24T12:45:35+00:00"
        },
        {
            "name": "symfony/deprecation-contracts",
            "version": "v2.5.0",
            "source": {
                "type": "git",
                "url": "https://github.com/symfony/deprecation-contracts.git",
                "reference": "6f981ee24cf69ee7ce9736146d1c57c2780598a8"
            },
            "dist": {
                "type": "zip",
                "url": "https://api.github.com/repos/symfony/deprecation-contracts/zipball/6f981ee24cf69ee7ce9736146d1c57c2780598a8",
                "reference": "6f981ee24cf69ee7ce9736146d1c57c2780598a8",
                "shasum": ""
            },
            "require": {
                "php": ">=7.1"
            },
            "type": "library",
            "extra": {
                "branch-alias": {
                    "dev-main": "2.5-dev"
                },
                "thanks": {
                    "name": "symfony/contracts",
                    "url": "https://github.com/symfony/contracts"
                }
            },
            "autoload": {
                "files": [
                    "function.php"
                ]
            },
            "notification-url": "https://packagist.org/downloads/",
            "license": [
                "MIT"
            ],
            "authors": [
                {
                    "name": "Nicolas Grekas",
                    "email": "p@tchwork.com"
                },
                {
                    "name": "Symfony Community",
                    "homepage": "https://symfony.com/contributors"
                }
            ],
            "description": "A generic function and convention to trigger deprecation notices",
            "homepage": "https://symfony.com",
            "support": {
                "source": "https://github.com/symfony/deprecation-contracts/tree/v2.5.0"
            },
            "funding": [
                {
                    "url": "https://symfony.com/sponsor",
                    "type": "custom"
                },
                {
                    "url": "https://github.com/fabpot",
                    "type": "github"
                },
                {
                    "url": "https://tidelift.com/funding/github/packagist/symfony/symfony",
                    "type": "tidelift"
                }
            ],
            "time": "2021-07-12T14:48:14+00:00"
        },
        {
            "name": "symfony/polyfill-ctype",
            "version": "v1.25.0",
            "source": {
                "type": "git",
                "url": "https://github.com/symfony/polyfill-ctype.git",
                "reference": "30885182c981ab175d4d034db0f6f469898070ab"
            },
            "dist": {
                "type": "zip",
                "url": "https://api.github.com/repos/symfony/polyfill-ctype/zipball/30885182c981ab175d4d034db0f6f469898070ab",
                "reference": "30885182c981ab175d4d034db0f6f469898070ab",
                "shasum": ""
            },
            "require": {
                "php": ">=7.1"
            },
            "provide": {
                "ext-ctype": "*"
            },
            "suggest": {
                "ext-ctype": "For best performance"
            },
            "type": "library",
            "extra": {
                "branch-alias": {
                    "dev-main": "1.23-dev"
                },
                "thanks": {
                    "name": "symfony/polyfill",
                    "url": "https://github.com/symfony/polyfill"
                }
            },
            "autoload": {
                "files": [
                    "bootstrap.php"
                ],
                "psr-4": {
                    "Symfony\\Polyfill\\Ctype\\": ""
                }
            },
            "notification-url": "https://packagist.org/downloads/",
            "license": [
                "MIT"
            ],
            "authors": [
                {
                    "name": "Gert de Pagter",
                    "email": "BackEndTea@gmail.com"
                },
                {
                    "name": "Symfony Community",
                    "homepage": "https://symfony.com/contributors"
                }
            ],
            "description": "Symfony polyfill for ctype functions",
            "homepage": "https://symfony.com",
            "keywords": [
                "compatibility",
                "ctype",
                "polyfill",
                "portable"
            ],
            "support": {
                "source": "https://github.com/symfony/polyfill-ctype/tree/v1.25.0"
            },
            "funding": [
                {
                    "url": "https://symfony.com/sponsor",
                    "type": "custom"
                },
                {
                    "url": "https://github.com/fabpot",
                    "type": "github"
                },
                {
                    "url": "https://tidelift.com/funding/github/packagist/symfony/symfony",
                    "type": "tidelift"
                }
            ],
            "time": "2021-10-20T20:35:02+00:00"
        },
        {
            "name": "symfony/polyfill-intl-grapheme",
            "version": "v1.25.0",
            "source": {
                "type": "git",
                "url": "https://github.com/symfony/polyfill-intl-grapheme.git",
                "reference": "81b86b50cf841a64252b439e738e97f4a34e2783"
            },
            "dist": {
                "type": "zip",
                "url": "https://api.github.com/repos/symfony/polyfill-intl-grapheme/zipball/81b86b50cf841a64252b439e738e97f4a34e2783",
                "reference": "81b86b50cf841a64252b439e738e97f4a34e2783",
                "shasum": ""
            },
            "require": {
                "php": ">=7.1"
            },
            "suggest": {
                "ext-intl": "For best performance"
            },
            "type": "library",
            "extra": {
                "branch-alias": {
                    "dev-main": "1.23-dev"
                },
                "thanks": {
                    "name": "symfony/polyfill",
                    "url": "https://github.com/symfony/polyfill"
                }
            },
            "autoload": {
                "files": [
                    "bootstrap.php"
                ],
                "psr-4": {
                    "Symfony\\Polyfill\\Intl\\Grapheme\\": ""
                }
            },
            "notification-url": "https://packagist.org/downloads/",
            "license": [
                "MIT"
            ],
            "authors": [
                {
                    "name": "Nicolas Grekas",
                    "email": "p@tchwork.com"
                },
                {
                    "name": "Symfony Community",
                    "homepage": "https://symfony.com/contributors"
                }
            ],
            "description": "Symfony polyfill for intl's grapheme_* functions",
            "homepage": "https://symfony.com",
            "keywords": [
                "compatibility",
                "grapheme",
                "intl",
                "polyfill",
                "portable",
                "shim"
            ],
            "support": {
                "source": "https://github.com/symfony/polyfill-intl-grapheme/tree/v1.25.0"
            },
            "funding": [
                {
                    "url": "https://symfony.com/sponsor",
                    "type": "custom"
                },
                {
                    "url": "https://github.com/fabpot",
                    "type": "github"
                },
                {
                    "url": "https://tidelift.com/funding/github/packagist/symfony/symfony",
                    "type": "tidelift"
                }
            ],
            "time": "2021-11-23T21:10:46+00:00"
        },
        {
            "name": "symfony/polyfill-intl-normalizer",
            "version": "v1.25.0",
            "source": {
                "type": "git",
                "url": "https://github.com/symfony/polyfill-intl-normalizer.git",
                "reference": "8590a5f561694770bdcd3f9b5c69dde6945028e8"
            },
            "dist": {
                "type": "zip",
                "url": "https://api.github.com/repos/symfony/polyfill-intl-normalizer/zipball/8590a5f561694770bdcd3f9b5c69dde6945028e8",
                "reference": "8590a5f561694770bdcd3f9b5c69dde6945028e8",
                "shasum": ""
            },
            "require": {
                "php": ">=7.1"
            },
            "suggest": {
                "ext-intl": "For best performance"
            },
            "type": "library",
            "extra": {
                "branch-alias": {
                    "dev-main": "1.23-dev"
                },
                "thanks": {
                    "name": "symfony/polyfill",
                    "url": "https://github.com/symfony/polyfill"
                }
            },
            "autoload": {
                "files": [
                    "bootstrap.php"
                ],
                "psr-4": {
                    "Symfony\\Polyfill\\Intl\\Normalizer\\": ""
                },
                "classmap": [
                    "Resources/stubs"
                ]
            },
            "notification-url": "https://packagist.org/downloads/",
            "license": [
                "MIT"
            ],
            "authors": [
                {
                    "name": "Nicolas Grekas",
                    "email": "p@tchwork.com"
                },
                {
                    "name": "Symfony Community",
                    "homepage": "https://symfony.com/contributors"
                }
            ],
            "description": "Symfony polyfill for intl's Normalizer class and related functions",
            "homepage": "https://symfony.com",
            "keywords": [
                "compatibility",
                "intl",
                "normalizer",
                "polyfill",
                "portable",
                "shim"
            ],
            "support": {
                "source": "https://github.com/symfony/polyfill-intl-normalizer/tree/v1.25.0"
            },
            "funding": [
                {
                    "url": "https://symfony.com/sponsor",
                    "type": "custom"
                },
                {
                    "url": "https://github.com/fabpot",
                    "type": "github"
                },
                {
                    "url": "https://tidelift.com/funding/github/packagist/symfony/symfony",
                    "type": "tidelift"
                }
            ],
            "time": "2021-02-19T12:13:01+00:00"
        },
        {
            "name": "symfony/polyfill-mbstring",
            "version": "v1.25.0",
            "source": {
                "type": "git",
                "url": "https://github.com/symfony/polyfill-mbstring.git",
                "reference": "0abb51d2f102e00a4eefcf46ba7fec406d245825"
            },
            "dist": {
                "type": "zip",
                "url": "https://api.github.com/repos/symfony/polyfill-mbstring/zipball/0abb51d2f102e00a4eefcf46ba7fec406d245825",
                "reference": "0abb51d2f102e00a4eefcf46ba7fec406d245825",
                "shasum": ""
            },
            "require": {
                "php": ">=7.1"
            },
            "provide": {
                "ext-mbstring": "*"
            },
            "suggest": {
                "ext-mbstring": "For best performance"
            },
            "type": "library",
            "extra": {
                "branch-alias": {
                    "dev-main": "1.23-dev"
                },
                "thanks": {
                    "name": "symfony/polyfill",
                    "url": "https://github.com/symfony/polyfill"
                }
            },
            "autoload": {
                "files": [
                    "bootstrap.php"
                ],
                "psr-4": {
                    "Symfony\\Polyfill\\Mbstring\\": ""
                }
            },
            "notification-url": "https://packagist.org/downloads/",
            "license": [
                "MIT"
            ],
            "authors": [
                {
                    "name": "Nicolas Grekas",
                    "email": "p@tchwork.com"
                },
                {
                    "name": "Symfony Community",
                    "homepage": "https://symfony.com/contributors"
                }
            ],
            "description": "Symfony polyfill for the Mbstring extension",
            "homepage": "https://symfony.com",
            "keywords": [
                "compatibility",
                "mbstring",
                "polyfill",
                "portable",
                "shim"
            ],
            "support": {
                "source": "https://github.com/symfony/polyfill-mbstring/tree/v1.25.0"
            },
            "funding": [
                {
                    "url": "https://symfony.com/sponsor",
                    "type": "custom"
                },
                {
                    "url": "https://github.com/fabpot",
                    "type": "github"
                },
                {
                    "url": "https://tidelift.com/funding/github/packagist/symfony/symfony",
                    "type": "tidelift"
                }
            ],
            "time": "2021-11-30T18:21:41+00:00"
        },
        {
            "name": "symfony/polyfill-php73",
            "version": "v1.25.0",
            "source": {
                "type": "git",
                "url": "https://github.com/symfony/polyfill-php73.git",
                "reference": "cc5db0e22b3cb4111010e48785a97f670b350ca5"
            },
            "dist": {
                "type": "zip",
                "url": "https://api.github.com/repos/symfony/polyfill-php73/zipball/cc5db0e22b3cb4111010e48785a97f670b350ca5",
                "reference": "cc5db0e22b3cb4111010e48785a97f670b350ca5",
                "shasum": ""
            },
            "require": {
                "php": ">=7.1"
            },
            "type": "library",
            "extra": {
                "branch-alias": {
                    "dev-main": "1.23-dev"
                },
                "thanks": {
                    "name": "symfony/polyfill",
                    "url": "https://github.com/symfony/polyfill"
                }
            },
            "autoload": {
                "files": [
                    "bootstrap.php"
                ],
                "psr-4": {
                    "Symfony\\Polyfill\\Php73\\": ""
                },
                "classmap": [
                    "Resources/stubs"
                ]
            },
            "notification-url": "https://packagist.org/downloads/",
            "license": [
                "MIT"
            ],
            "authors": [
                {
                    "name": "Nicolas Grekas",
                    "email": "p@tchwork.com"
                },
                {
                    "name": "Symfony Community",
                    "homepage": "https://symfony.com/contributors"
                }
            ],
            "description": "Symfony polyfill backporting some PHP 7.3+ features to lower PHP versions",
            "homepage": "https://symfony.com",
            "keywords": [
                "compatibility",
                "polyfill",
                "portable",
                "shim"
            ],
            "support": {
                "source": "https://github.com/symfony/polyfill-php73/tree/v1.25.0"
            },
            "funding": [
                {
                    "url": "https://symfony.com/sponsor",
                    "type": "custom"
                },
                {
                    "url": "https://github.com/fabpot",
                    "type": "github"
                },
                {
                    "url": "https://tidelift.com/funding/github/packagist/symfony/symfony",
                    "type": "tidelift"
                }
            ],
            "time": "2021-06-05T21:20:04+00:00"
        },
        {
            "name": "symfony/polyfill-php80",
            "version": "v1.25.0",
            "source": {
                "type": "git",
                "url": "https://github.com/symfony/polyfill-php80.git",
                "reference": "4407588e0d3f1f52efb65fbe92babe41f37fe50c"
            },
            "dist": {
                "type": "zip",
                "url": "https://api.github.com/repos/symfony/polyfill-php80/zipball/4407588e0d3f1f52efb65fbe92babe41f37fe50c",
                "reference": "4407588e0d3f1f52efb65fbe92babe41f37fe50c",
                "shasum": ""
            },
            "require": {
                "php": ">=7.1"
            },
            "type": "library",
            "extra": {
                "branch-alias": {
                    "dev-main": "1.23-dev"
                },
                "thanks": {
                    "name": "symfony/polyfill",
                    "url": "https://github.com/symfony/polyfill"
                }
            },
            "autoload": {
                "files": [
                    "bootstrap.php"
                ],
                "psr-4": {
                    "Symfony\\Polyfill\\Php80\\": ""
                },
                "classmap": [
                    "Resources/stubs"
                ]
            },
            "notification-url": "https://packagist.org/downloads/",
            "license": [
                "MIT"
            ],
            "authors": [
                {
                    "name": "Ion Bazan",
                    "email": "ion.bazan@gmail.com"
                },
                {
                    "name": "Nicolas Grekas",
                    "email": "p@tchwork.com"
                },
                {
                    "name": "Symfony Community",
                    "homepage": "https://symfony.com/contributors"
                }
            ],
            "description": "Symfony polyfill backporting some PHP 8.0+ features to lower PHP versions",
            "homepage": "https://symfony.com",
            "keywords": [
                "compatibility",
                "polyfill",
                "portable",
                "shim"
            ],
            "support": {
                "source": "https://github.com/symfony/polyfill-php80/tree/v1.25.0"
            },
            "funding": [
                {
                    "url": "https://symfony.com/sponsor",
                    "type": "custom"
                },
                {
                    "url": "https://github.com/fabpot",
                    "type": "github"
                },
                {
                    "url": "https://tidelift.com/funding/github/packagist/symfony/symfony",
                    "type": "tidelift"
                }
            ],
            "time": "2022-03-04T08:16:47+00:00"
        },
        {
            "name": "symfony/process",
            "version": "v5.4.5",
            "source": {
                "type": "git",
                "url": "https://github.com/symfony/process.git",
                "reference": "95440409896f90a5f85db07a32b517ecec17fa4c"
            },
            "dist": {
                "type": "zip",
                "url": "https://api.github.com/repos/symfony/process/zipball/95440409896f90a5f85db07a32b517ecec17fa4c",
                "reference": "95440409896f90a5f85db07a32b517ecec17fa4c",
                "shasum": ""
            },
            "require": {
                "php": ">=7.2.5",
                "symfony/polyfill-php80": "^1.16"
            },
            "type": "library",
            "autoload": {
                "psr-4": {
                    "Symfony\\Component\\Process\\": ""
                },
                "exclude-from-classmap": [
                    "/Tests/"
                ]
            },
            "notification-url": "https://packagist.org/downloads/",
            "license": [
                "MIT"
            ],
            "authors": [
                {
                    "name": "Fabien Potencier",
                    "email": "fabien@symfony.com"
                },
                {
                    "name": "Symfony Community",
                    "homepage": "https://symfony.com/contributors"
                }
            ],
            "description": "Executes commands in sub-processes",
            "homepage": "https://symfony.com",
            "support": {
                "source": "https://github.com/symfony/process/tree/v5.4.5"
            },
            "funding": [
                {
                    "url": "https://symfony.com/sponsor",
                    "type": "custom"
                },
                {
                    "url": "https://github.com/fabpot",
                    "type": "github"
                },
                {
                    "url": "https://tidelift.com/funding/github/packagist/symfony/symfony",
                    "type": "tidelift"
                }
            ],
            "time": "2022-01-30T18:16:22+00:00"
        },
        {
            "name": "symfony/service-contracts",
            "version": "v2.5.0",
            "source": {
                "type": "git",
                "url": "https://github.com/symfony/service-contracts.git",
                "reference": "1ab11b933cd6bc5464b08e81e2c5b07dec58b0fc"
            },
            "dist": {
                "type": "zip",
                "url": "https://api.github.com/repos/symfony/service-contracts/zipball/1ab11b933cd6bc5464b08e81e2c5b07dec58b0fc",
                "reference": "1ab11b933cd6bc5464b08e81e2c5b07dec58b0fc",
                "shasum": ""
            },
            "require": {
                "php": ">=7.2.5",
                "psr/container": "^1.1",
                "symfony/deprecation-contracts": "^2.1"
            },
            "conflict": {
                "ext-psr": "<1.1|>=2"
            },
            "suggest": {
                "symfony/service-implementation": ""
            },
            "type": "library",
            "extra": {
                "branch-alias": {
                    "dev-main": "2.5-dev"
                },
                "thanks": {
                    "name": "symfony/contracts",
                    "url": "https://github.com/symfony/contracts"
                }
            },
            "autoload": {
                "psr-4": {
                    "Symfony\\Contracts\\Service\\": ""
                }
            },
            "notification-url": "https://packagist.org/downloads/",
            "license": [
                "MIT"
            ],
            "authors": [
                {
                    "name": "Nicolas Grekas",
                    "email": "p@tchwork.com"
                },
                {
                    "name": "Symfony Community",
                    "homepage": "https://symfony.com/contributors"
                }
            ],
            "description": "Generic abstractions related to writing services",
            "homepage": "https://symfony.com",
            "keywords": [
                "abstractions",
                "contracts",
                "decoupling",
                "interfaces",
                "interoperability",
                "standards"
            ],
            "support": {
                "source": "https://github.com/symfony/service-contracts/tree/v2.5.0"
            },
            "funding": [
                {
                    "url": "https://symfony.com/sponsor",
                    "type": "custom"
                },
                {
                    "url": "https://github.com/fabpot",
                    "type": "github"
                },
                {
                    "url": "https://tidelift.com/funding/github/packagist/symfony/symfony",
                    "type": "tidelift"
                }
            ],
            "time": "2021-11-04T16:48:04+00:00"
        },
        {
            "name": "symfony/string",
            "version": "v5.4.3",
            "source": {
                "type": "git",
                "url": "https://github.com/symfony/string.git",
                "reference": "92043b7d8383e48104e411bc9434b260dbeb5a10"
            },
            "dist": {
                "type": "zip",
                "url": "https://api.github.com/repos/symfony/string/zipball/92043b7d8383e48104e411bc9434b260dbeb5a10",
                "reference": "92043b7d8383e48104e411bc9434b260dbeb5a10",
                "shasum": ""
            },
            "require": {
                "php": ">=7.2.5",
                "symfony/polyfill-ctype": "~1.8",
                "symfony/polyfill-intl-grapheme": "~1.0",
                "symfony/polyfill-intl-normalizer": "~1.0",
                "symfony/polyfill-mbstring": "~1.0",
                "symfony/polyfill-php80": "~1.15"
            },
            "conflict": {
                "symfony/translation-contracts": ">=3.0"
            },
            "require-dev": {
                "symfony/error-handler": "^4.4|^5.0|^6.0",
                "symfony/http-client": "^4.4|^5.0|^6.0",
                "symfony/translation-contracts": "^1.1|^2",
                "symfony/var-exporter": "^4.4|^5.0|^6.0"
            },
            "type": "library",
            "autoload": {
                "files": [
                    "Resources/functions.php"
                ],
                "psr-4": {
                    "Symfony\\Component\\String\\": ""
                },
                "exclude-from-classmap": [
                    "/Tests/"
                ]
            },
            "notification-url": "https://packagist.org/downloads/",
            "license": [
                "MIT"
            ],
            "authors": [
                {
                    "name": "Nicolas Grekas",
                    "email": "p@tchwork.com"
                },
                {
                    "name": "Symfony Community",
                    "homepage": "https://symfony.com/contributors"
                }
            ],
            "description": "Provides an object-oriented API to strings and deals with bytes, UTF-8 code points and grapheme clusters in a unified way",
            "homepage": "https://symfony.com",
            "keywords": [
                "grapheme",
                "i18n",
                "string",
                "unicode",
                "utf-8",
                "utf8"
            ],
            "support": {
                "source": "https://github.com/symfony/string/tree/v5.4.3"
            },
            "funding": [
                {
                    "url": "https://symfony.com/sponsor",
                    "type": "custom"
                },
                {
                    "url": "https://github.com/fabpot",
                    "type": "github"
                },
                {
                    "url": "https://tidelift.com/funding/github/packagist/symfony/symfony",
                    "type": "tidelift"
                }
            ],
            "time": "2022-01-02T09:53:40+00:00"
        },
        {
            "name": "theseer/tokenizer",
            "version": "1.2.1",
            "source": {
                "type": "git",
                "url": "https://github.com/theseer/tokenizer.git",
                "reference": "34a41e998c2183e22995f158c581e7b5e755ab9e"
            },
            "dist": {
                "type": "zip",
                "url": "https://api.github.com/repos/theseer/tokenizer/zipball/34a41e998c2183e22995f158c581e7b5e755ab9e",
                "reference": "34a41e998c2183e22995f158c581e7b5e755ab9e",
                "shasum": ""
            },
            "require": {
                "ext-dom": "*",
                "ext-tokenizer": "*",
                "ext-xmlwriter": "*",
                "php": "^7.2 || ^8.0"
            },
            "type": "library",
            "autoload": {
                "classmap": [
                    "src/"
                ]
            },
            "notification-url": "https://packagist.org/downloads/",
            "license": [
                "BSD-3-Clause"
            ],
            "authors": [
                {
                    "name": "Arne Blankerts",
                    "email": "arne@blankerts.de",
                    "role": "Developer"
                }
            ],
            "description": "A small library for converting tokenized PHP source code into XML and potentially other formats",
            "support": {
                "issues": "https://github.com/theseer/tokenizer/issues",
                "source": "https://github.com/theseer/tokenizer/tree/1.2.1"
            },
            "funding": [
                {
                    "url": "https://github.com/theseer",
                    "type": "github"
                }
            ],
            "time": "2021-07-28T10:34:58+00:00"
        },
        {
            "name": "webmozart/assert",
            "version": "1.10.0",
            "source": {
                "type": "git",
                "url": "https://github.com/webmozarts/assert.git",
                "reference": "6964c76c7804814a842473e0c8fd15bab0f18e25"
            },
            "dist": {
                "type": "zip",
                "url": "https://api.github.com/repos/webmozarts/assert/zipball/6964c76c7804814a842473e0c8fd15bab0f18e25",
                "reference": "6964c76c7804814a842473e0c8fd15bab0f18e25",
                "shasum": ""
            },
            "require": {
                "php": "^7.2 || ^8.0",
                "symfony/polyfill-ctype": "^1.8"
            },
            "conflict": {
                "phpstan/phpstan": "<0.12.20",
                "vimeo/psalm": "<4.6.1 || 4.6.2"
            },
            "require-dev": {
                "phpunit/phpunit": "^8.5.13"
            },
            "type": "library",
            "extra": {
                "branch-alias": {
                    "dev-master": "1.10-dev"
                }
            },
            "autoload": {
                "psr-4": {
                    "Webmozart\\Assert\\": "src/"
                }
            },
            "notification-url": "https://packagist.org/downloads/",
            "license": [
                "MIT"
            ],
            "authors": [
                {
                    "name": "Bernhard Schussek",
                    "email": "bschussek@gmail.com"
                }
            ],
            "description": "Assertions to validate method input/output with nice error messages.",
            "keywords": [
                "assert",
                "check",
                "validate"
            ],
            "support": {
                "issues": "https://github.com/webmozarts/assert/issues",
                "source": "https://github.com/webmozarts/assert/tree/1.10.0"
            },
            "time": "2021-03-09T10:59:23+00:00"
        },
        {
            "name": "wikimedia/at-ease",
            "version": "v2.1.0",
            "source": {
                "type": "git",
                "url": "https://github.com/wikimedia/at-ease.git",
                "reference": "e8ebaa7bb7c8a8395481a05f6dc4deaceab11c33"
            },
            "dist": {
                "type": "zip",
                "url": "https://api.github.com/repos/wikimedia/at-ease/zipball/e8ebaa7bb7c8a8395481a05f6dc4deaceab11c33",
                "reference": "e8ebaa7bb7c8a8395481a05f6dc4deaceab11c33",
                "shasum": ""
            },
            "require": {
                "php": ">=7.2.9"
            },
            "require-dev": {
                "mediawiki/mediawiki-codesniffer": "35.0.0",
                "mediawiki/minus-x": "1.1.1",
                "ockcyp/covers-validator": "1.3.3",
                "php-parallel-lint/php-console-highlighter": "0.5.0",
                "php-parallel-lint/php-parallel-lint": "1.2.0",
                "phpunit/phpunit": "^8.5"
            },
            "type": "library",
            "autoload": {
                "files": [
                    "src/Wikimedia/Functions.php"
                ],
                "psr-4": {
                    "Wikimedia\\AtEase\\": "src/Wikimedia/AtEase/"
                }
            },
            "notification-url": "https://packagist.org/downloads/",
            "license": [
                "GPL-2.0-or-later"
            ],
            "authors": [
                {
                    "name": "Tim Starling",
                    "email": "tstarling@wikimedia.org"
                },
                {
                    "name": "MediaWiki developers",
                    "email": "wikitech-l@lists.wikimedia.org"
                }
            ],
            "description": "Safe replacement to @ for suppressing warnings.",
            "homepage": "https://www.mediawiki.org/wiki/at-ease",
            "support": {
                "source": "https://github.com/wikimedia/at-ease/tree/v2.1.0"
            },
            "time": "2021-02-27T15:53:37+00:00"
        },
        {
            "name": "yoast/phpunit-polyfills",
            "version": "1.0.3",
            "source": {
                "type": "git",
                "url": "https://github.com/Yoast/PHPUnit-Polyfills.git",
                "reference": "5ea3536428944955f969bc764bbe09738e151ada"
            },
            "dist": {
                "type": "zip",
                "url": "https://api.github.com/repos/Yoast/PHPUnit-Polyfills/zipball/5ea3536428944955f969bc764bbe09738e151ada",
                "reference": "5ea3536428944955f969bc764bbe09738e151ada",
                "shasum": ""
            },
            "require": {
                "php": ">=5.4",
                "phpunit/phpunit": "^4.8.36 || ^5.7.21 || ^6.0 || ^7.0 || ^8.0 || ^9.0"
            },
            "require-dev": {
                "yoast/yoastcs": "^2.2.0"
            },
            "type": "library",
            "extra": {
                "branch-alias": {
                    "dev-main": "1.x-dev",
                    "dev-develop": "1.x-dev"
                }
            },
            "autoload": {
                "files": [
                    "phpunitpolyfills-autoload.php"
                ]
            },
            "notification-url": "https://packagist.org/downloads/",
            "license": [
                "BSD-3-Clause"
            ],
            "authors": [
                {
                    "name": "Team Yoast",
                    "email": "support@yoast.com",
                    "homepage": "https://yoast.com"
                },
                {
                    "name": "Contributors",
                    "homepage": "https://github.com/Yoast/PHPUnit-Polyfills/graphs/contributors"
                }
            ],
            "description": "Set of polyfills for changed PHPUnit functionality to allow for creating PHPUnit cross-version compatible tests",
            "homepage": "https://github.com/Yoast/PHPUnit-Polyfills",
            "keywords": [
                "phpunit",
                "polyfill",
                "testing"
            ],
            "support": {
                "issues": "https://github.com/Yoast/PHPUnit-Polyfills/issues",
                "source": "https://github.com/Yoast/PHPUnit-Polyfills"
            },
            "time": "2021-11-23T01:37:03+00:00"
        }
    ],
    "aliases": [],
    "minimum-stability": "dev",
    "stability-flags": {
        "automattic/jetpack-assets": 20,
        "automattic/jetpack-admin-ui": 20,
        "automattic/jetpack-autoloader": 20,
        "automattic/jetpack-backup": 20,
        "automattic/jetpack-composer-plugin": 20,
        "automattic/jetpack-config": 20,
        "automattic/jetpack-connection": 20,
        "automattic/jetpack-connection-ui": 20,
        "automattic/jetpack-identity-crisis": 20,
        "automattic/jetpack-my-jetpack": 20,
        "automattic/jetpack-sync": 20,
        "automattic/jetpack-status": 20
    },
    "prefer-stable": true,
    "prefer-lowest": false,
    "platform": [],
    "platform-dev": [],
    "plugin-api-version": "2.2.0"
}<|MERGE_RESOLUTION|>--- conflicted
+++ resolved
@@ -765,11 +765,7 @@
             "dist": {
                 "type": "path",
                 "url": "../../packages/my-jetpack",
-<<<<<<< HEAD
-                "reference": "ae1446eaf61c19907037bec2cff073c722781f59"
-=======
-                "reference": "d41271fef907f3e11c742cf5e59f67a480094a12"
->>>>>>> 23772408
+                "reference": "c8c76294bca480aa22efa392d08e1d33580367aa"
             },
             "require": {
                 "automattic/jetpack-admin-ui": "^0.2",
