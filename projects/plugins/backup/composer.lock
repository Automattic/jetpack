--- conflicted
+++ resolved
@@ -238,11 +238,7 @@
             "dist": {
                 "type": "path",
                 "url": "../../packages/backup",
-<<<<<<< HEAD
-                "reference": "f5c548d6f08ddcb2eec291e32d5e40360a5e84cb"
-=======
-                "reference": "ec161d0dda92acf2efee4891727300594f96a829"
->>>>>>> 71a28109
+                "reference": "dcae17199f924c438b1b91c4b9865155e3f40582"
             },
             "require": {
                 "automattic/jetpack-admin-ui": "^0.2",
@@ -1234,11 +1230,7 @@
             "dist": {
                 "type": "path",
                 "url": "../../packages/sync",
-<<<<<<< HEAD
-                "reference": "401a24f44ce5d504b76e91a795bc174937fc1fab"
-=======
-                "reference": "51ce2fc7796c00360a750383b567584cfb5cf116"
->>>>>>> 71a28109
+                "reference": "c76499655d81a50235aa8edb4f71f1a42a188992"
             },
             "require": {
                 "automattic/jetpack-connection": "^1.46",
