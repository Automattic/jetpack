--- conflicted
+++ resolved
@@ -4,11 +4,7 @@
         "Read more about it at https://getcomposer.org/doc/01-basic-usage.md#installing-dependencies",
         "This file is @generated automatically"
     ],
-<<<<<<< HEAD
-    "content-hash": "bc568cd3ab2e999e23aefd01872b8b1c",
-=======
-    "content-hash": "5a7fa74b9c5897780a0027d58b588a03",
->>>>>>> 62ea113b
+    "content-hash": "6c4daa4093ce182a9b4134a7790168d5",
     "packages": [
         {
             "name": "automattic/jetpack-a8c-mc-stats",
@@ -239,11 +235,7 @@
             "dist": {
                 "type": "path",
                 "url": "../../packages/backup",
-<<<<<<< HEAD
-                "reference": "8920ac469f8422e317d900fb7fdda0e4bda01aaa"
-=======
-                "reference": "eea31069dbcc2e284dc55dd943d68e209c23a3dd"
->>>>>>> 62ea113b
+                "reference": "ac8eef3e2f6471c38d58eaeea7423db8aa9bd886"
             },
             "require": {
                 "automattic/jetpack-admin-ui": "^0.2",
