{
    "_readme": [
        "This file locks the dependencies of your project to a known state",
        "Read more about it at https://getcomposer.org/doc/01-basic-usage.md#installing-dependencies",
        "This file is @generated automatically"
    ],
    "content-hash": "0a33207cd85b1dc50f469ecae7a446a9",
    "packages": [
        {
            "name": "automattic/jetpack-a8c-mc-stats",
            "version": "dev-master",
            "dist": {
                "type": "path",
                "url": "../../packages/a8c-mc-stats",
                "reference": "e6ebef840f0976dfc5a6a8a3116b97f5b706e2e7"
            },
            "require-dev": {
                "automattic/jetpack-changelogger": "^3.0",
                "yoast/phpunit-polyfills": "1.0.3"
            },
            "type": "jetpack-library",
            "extra": {
                "autotagger": true,
                "mirror-repo": "Automattic/jetpack-a8c-mc-stats",
                "changelogger": {
                    "link-template": "https://github.com/Automattic/jetpack-a8c-mc-stats/compare/v${old}...v${new}"
                },
                "branch-alias": {
                    "dev-master": "1.4.x-dev"
                }
            },
            "autoload": {
                "classmap": [
                    "src/"
                ]
            },
            "scripts": {
                "phpunit": [
                    "./vendor/phpunit/phpunit/phpunit --colors=always"
                ],
                "test-coverage": [
                    "@composer update",
                    "php -dpcov.directory=. ./vendor/bin/phpunit --coverage-clover \"$COVERAGE_DIR/clover.xml\""
                ],
                "test-php": [
                    "@composer update",
                    "@composer phpunit"
                ]
            },
            "license": [
                "GPL-2.0-or-later"
            ],
            "description": "Used to record internal usage stats for Automattic. Not visible to site owners.",
            "transport-options": {
                "monorepo": true,
                "relative": true
            }
        },
        {
            "name": "automattic/jetpack-admin-ui",
            "version": "dev-master",
            "dist": {
                "type": "path",
                "url": "../../packages/admin-ui",
                "reference": "b320a5899ac57492faafbd8a6edac92c95cb4b23"
            },
            "require-dev": {
                "automattic/jetpack-changelogger": "^3.0",
                "automattic/wordbless": "dev-master",
                "yoast/phpunit-polyfills": "1.0.3"
            },
            "type": "jetpack-library",
            "extra": {
                "autotagger": true,
                "mirror-repo": "Automattic/jetpack-admin-ui",
                "changelogger": {
                    "link-template": "https://github.com/Automattic/jetpack-admin-ui/compare/${old}...${new}"
                },
                "branch-alias": {
                    "dev-master": "0.2.x-dev"
                },
                "version-constants": {
                    "::PACKAGE_VERSION": "src/class-admin-menu.php"
                }
            },
            "autoload": {
                "classmap": [
                    "src/"
                ]
            },
            "scripts": {
                "phpunit": [
                    "./vendor/phpunit/phpunit/phpunit --colors=always"
                ],
                "test-coverage": [
                    "@composer install",
                    "php -dpcov.directory=. ./vendor/bin/phpunit --coverage-clover \"$COVERAGE_DIR/clover.xml\""
                ],
                "test-php": [
                    "@composer install",
                    "@composer phpunit"
                ],
                "post-update-cmd": [
                    "php -r \"copy('vendor/automattic/wordbless/src/dbless-wpdb.php', 'wordpress/wp-content/db.php');\""
                ]
            },
            "license": [
                "GPL-2.0-or-later"
            ],
            "description": "Generic Jetpack wp-admin UI elements",
            "transport-options": {
                "monorepo": true,
                "relative": true
            }
        },
        {
            "name": "automattic/jetpack-assets",
            "version": "dev-master",
            "dist": {
                "type": "path",
                "url": "../../packages/assets",
                "reference": "1b2a0136456d308be0065ba35445d06a3188ca59"
            },
            "require": {
                "automattic/jetpack-constants": "^1.6"
            },
            "require-dev": {
                "automattic/jetpack-changelogger": "^3.0",
                "brain/monkey": "2.6.1",
                "wikimedia/testing-access-wrapper": "^1.0 | ^2.0",
                "yoast/phpunit-polyfills": "1.0.3"
            },
            "type": "jetpack-library",
            "extra": {
                "autotagger": true,
                "mirror-repo": "Automattic/jetpack-assets",
                "textdomain": "jetpack-assets",
                "changelogger": {
                    "link-template": "https://github.com/Automattic/jetpack-assets/compare/v${old}...v${new}"
                },
                "branch-alias": {
                    "dev-master": "1.16.x-dev"
                }
            },
            "autoload": {
                "files": [
                    "actions.php"
                ],
                "classmap": [
                    "src/"
                ]
            },
            "scripts": {
                "phpunit": [
                    "./vendor/phpunit/phpunit/phpunit --colors=always"
                ],
                "test-coverage": [
                    "@composer update",
                    "php -dpcov.directory=. ./vendor/bin/phpunit --coverage-clover \"$COVERAGE_DIR/clover.xml\""
                ],
                "test-php": [
                    "@composer update",
                    "@composer phpunit"
                ]
            },
            "license": [
                "GPL-2.0-or-later"
            ],
            "description": "Asset management utilities for Jetpack ecosystem packages",
            "transport-options": {
                "monorepo": true,
                "relative": true
            }
        },
        {
            "name": "automattic/jetpack-autoloader",
            "version": "dev-master",
            "dist": {
                "type": "path",
                "url": "../../packages/autoloader",
                "reference": "9661d01de430e80f4800ef5653bbafd08bee7f0b"
            },
            "require": {
                "composer-plugin-api": "^1.1 || ^2.0"
            },
            "require-dev": {
                "automattic/jetpack-changelogger": "^3.0",
                "yoast/phpunit-polyfills": "1.0.3"
            },
            "type": "composer-plugin",
            "extra": {
                "autotagger": true,
                "class": "Automattic\\Jetpack\\Autoloader\\CustomAutoloaderPlugin",
                "mirror-repo": "Automattic/jetpack-autoloader",
                "changelogger": {
                    "link-template": "https://github.com/Automattic/jetpack-autoloader/compare/v${old}...v${new}"
                },
                "branch-alias": {
                    "dev-master": "2.10.x-dev"
                }
            },
            "autoload": {
                "classmap": [
                    "src/AutoloadGenerator.php"
                ],
                "psr-4": {
                    "Automattic\\Jetpack\\Autoloader\\": "src"
                }
            },
            "scripts": {
                "phpunit": [
                    "./vendor/phpunit/phpunit/phpunit --colors=always"
                ],
                "test-coverage": [
                    "@composer update",
                    "php -dpcov.directory=. ./vendor/bin/phpunit --coverage-php \"./tests/php/tmp/coverage-report.php\"",
                    "php ./tests/php/bin/test-coverage.php \"$COVERAGE_DIR/clover.xml\""
                ],
                "test-php": [
                    "@composer update",
                    "@composer phpunit"
                ]
            },
            "license": [
                "GPL-2.0-or-later"
            ],
            "description": "Creates a custom autoloader for a plugin or theme.",
            "transport-options": {
                "monorepo": true,
                "relative": true
            }
        },
        {
            "name": "automattic/jetpack-backup",
            "version": "dev-master",
            "dist": {
                "type": "path",
                "url": "../../packages/backup",
                "reference": "ebc150cc62daaa94ea3bf382776880653f7bf1a1"
            },
            "require": {
                "automattic/jetpack-connection": "^1.36",
                "automattic/jetpack-sync": "^1.28"
            },
            "require-dev": {
                "automattic/jetpack-changelogger": "^3.0",
                "automattic/wordbless": "@dev",
                "yoast/phpunit-polyfills": "1.0.3"
            },
            "type": "jetpack-library",
            "extra": {
                "autotagger": true,
                "mirror-repo": "Automattic/jetpack-backup",
                "textdomain": "jetpack-backup-pkg",
                "version-constants": {
                    "::PACKAGE_VERSION": "src/class-package-version.php"
                },
                "changelogger": {
                    "link-template": "https://github.com/Automattic/jetpack-backup/compare/v${old}...v${new}"
                },
                "branch-alias": {
                    "dev-master": "1.2.x-dev"
                }
            },
            "autoload": {
                "files": [
                    "actions.php"
                ],
                "classmap": [
                    "src/"
                ]
            },
            "scripts": {
                "phpunit": [
                    "./vendor/phpunit/phpunit/phpunit --colors=always"
                ],
                "test-coverage": [
                    "@composer install",
                    "php -dpcov.directory=. ./vendor/bin/phpunit --coverage-clover \"$COVERAGE_DIR/clover.xml\""
                ],
                "test-php": [
                    "@composer install",
                    "@composer phpunit"
                ],
                "post-update-cmd": [
                    "php -r \"copy('vendor/automattic/wordbless/src/dbless-wpdb.php', 'wordpress/wp-content/db.php');\""
                ]
            },
            "license": [
                "GPL-2.0-or-later"
            ],
            "description": "Tools to assist with backing up Jetpack sites.",
            "transport-options": {
                "monorepo": true,
                "relative": true
            }
        },
        {
            "name": "automattic/jetpack-composer-plugin",
            "version": "dev-master",
            "dist": {
                "type": "path",
                "url": "../../packages/composer-plugin",
                "reference": "d9a4cc0389a6cbfd2bf5f66c4f8fdabe84a97734"
            },
            "require": {
                "composer-plugin-api": "^2.1.0"
            },
            "require-dev": {
                "automattic/jetpack-changelogger": "^3.0",
                "composer/composer": "2.2.3",
                "yoast/phpunit-polyfills": "1.0.3"
            },
            "type": "composer-plugin",
            "extra": {
                "class": "Automattic\\Jetpack\\Composer\\Plugin",
                "mirror-repo": "Automattic/jetpack-composer-plugin",
                "changelogger": {
                    "link-template": "https://github.com/Automattic/jetpack-composer-plugin/compare/v${old}...v${new}"
                },
                "autotagger": true,
                "branch-alias": {
                    "dev-master": "1.0.x-dev"
                }
            },
            "autoload": {
                "classmap": [
                    "src/"
                ]
            },
            "scripts": {
                "phpunit": [
                    "./vendor/phpunit/phpunit/phpunit --colors=always"
                ],
                "test-coverage": [
                    "@composer install",
                    "php -dpcov.directory=. ./vendor/bin/phpunit --coverage-clover \"$COVERAGE_DIR/clover.xml\""
                ],
                "test-php": [
                    "@composer install",
                    "@composer phpunit"
                ]
            },
            "license": [
                "GPL-2.0-or-later"
            ],
            "description": "A custom installer plugin for Composer to move Jetpack packages out of `vendor/` so WordPress's translation infrastructure will find their strings.",
            "transport-options": {
                "monorepo": true,
                "relative": true
            }
        },
        {
            "name": "automattic/jetpack-config",
            "version": "dev-master",
            "dist": {
                "type": "path",
                "url": "../../packages/config",
                "reference": "fbcaa06ae1311c15b42f9e6c9330658592829af5"
            },
            "require-dev": {
                "automattic/jetpack-changelogger": "^3.0"
            },
            "type": "jetpack-library",
            "extra": {
                "autotagger": true,
                "mirror-repo": "Automattic/jetpack-config",
                "textdomain": "jetpack-config",
                "changelogger": {
                    "link-template": "https://github.com/Automattic/jetpack-config/compare/v${old}...v${new}"
                },
                "branch-alias": {
                    "dev-master": "1.6.x-dev"
                }
            },
            "autoload": {
                "classmap": [
                    "src/"
                ]
            },
            "license": [
                "GPL-2.0-or-later"
            ],
            "description": "Jetpack configuration package that initializes other packages and configures Jetpack's functionality. Can be used as a base for all variants of Jetpack package usage.",
            "transport-options": {
                "monorepo": true,
                "relative": true
            }
        },
        {
            "name": "automattic/jetpack-connection",
            "version": "dev-master",
            "dist": {
                "type": "path",
                "url": "../../packages/connection",
                "reference": "fb9858b580c6b09790f60d4c7615499c17ab0c78"
            },
            "require": {
                "automattic/jetpack-a8c-mc-stats": "^1.4",
                "automattic/jetpack-constants": "^1.6",
                "automattic/jetpack-heartbeat": "^1.4",
                "automattic/jetpack-options": "^1.14",
                "automattic/jetpack-redirect": "^1.7",
                "automattic/jetpack-roles": "^1.4",
                "automattic/jetpack-status": "^1.9",
                "automattic/jetpack-terms-of-service": "^1.9",
                "automattic/jetpack-tracking": "^1.14"
            },
            "require-dev": {
                "automattic/jetpack-changelogger": "^3.0",
                "automattic/wordbless": "@dev",
                "brain/monkey": "2.6.1",
                "yoast/phpunit-polyfills": "1.0.3"
            },
            "type": "jetpack-library",
            "extra": {
                "autotagger": true,
                "mirror-repo": "Automattic/jetpack-connection",
                "textdomain": "jetpack-connection",
                "version-constants": {
                    "::PACKAGE_VERSION": "src/class-package-version.php"
                },
                "changelogger": {
                    "link-template": "https://github.com/Automattic/jetpack-connection/compare/v${old}...v${new}"
                },
                "branch-alias": {
                    "dev-master": "1.36.x-dev"
                }
            },
            "autoload": {
                "classmap": [
                    "legacy",
                    "src/"
                ]
            },
            "scripts": {
                "phpunit": [
                    "./vendor/phpunit/phpunit/phpunit --colors=always"
                ],
                "post-update-cmd": [
                    "php -r \"copy('vendor/automattic/wordbless/src/dbless-wpdb.php', 'wordpress/wp-content/db.php');\""
                ],
                "test-coverage": [
                    "@composer update",
                    "php -dpcov.directory=. ./vendor/bin/phpunit --coverage-clover \"$COVERAGE_DIR/clover.xml\""
                ],
                "test-php": [
                    "@composer update",
                    "@composer phpunit"
                ]
            },
            "license": [
                "GPL-2.0-or-later"
            ],
            "description": "Everything needed to connect to the Jetpack infrastructure",
            "transport-options": {
                "monorepo": true,
                "relative": true
            }
        },
        {
            "name": "automattic/jetpack-connection-ui",
            "version": "dev-master",
            "dist": {
                "type": "path",
                "url": "../../packages/connection-ui",
                "reference": "cc049b16485bf81c08d3d17219d449dbd2a2e257"
            },
            "require": {
                "automattic/jetpack-assets": "^1.16",
                "automattic/jetpack-connection": "^1.36",
                "automattic/jetpack-constants": "^1.6",
                "automattic/jetpack-device-detection": "^1.4",
                "automattic/jetpack-identity-crisis": "^0.6"
            },
            "require-dev": {
                "automattic/jetpack-changelogger": "^3.0"
            },
            "type": "jetpack-library",
            "extra": {
                "autotagger": true,
                "mirror-repo": "Automattic/jetpack-connection-ui",
                "textdomain": "jetpack-connection-ui",
                "changelogger": {
                    "link-template": "https://github.com/Automattic/jetpack-connection-ui/compare/v${old}...v${new}"
                },
                "branch-alias": {
                    "dev-master": "2.3.x-dev"
                }
            },
            "autoload": {
                "classmap": [
                    "src/"
                ]
            },
            "scripts": {
                "build-development": [
                    "Composer\\Config::disableProcessTimeout",
                    "pnpm run build"
                ],
                "build-production": [
                    "Composer\\Config::disableProcessTimeout",
                    "NODE_ENV=production pnpm run build"
                ],
                "watch": [
                    "Composer\\Config::disableProcessTimeout",
                    "pnpm run watch"
                ]
            },
            "license": [
                "GPL-2.0-or-later"
            ],
            "description": "Jetpack Connection UI",
            "transport-options": {
                "monorepo": true,
                "relative": true
            }
        },
        {
            "name": "automattic/jetpack-constants",
            "version": "dev-master",
            "dist": {
                "type": "path",
                "url": "../../packages/constants",
                "reference": "f0d28e68a2fb4e55fecfb1076fe56e6fa86ee048"
            },
            "require-dev": {
                "automattic/jetpack-changelogger": "^3.0",
                "brain/monkey": "2.6.1",
                "yoast/phpunit-polyfills": "1.0.3"
            },
            "type": "jetpack-library",
            "extra": {
                "autotagger": true,
                "mirror-repo": "Automattic/jetpack-constants",
                "changelogger": {
                    "link-template": "https://github.com/Automattic/jetpack-constants/compare/v${old}...v${new}"
                },
                "branch-alias": {
                    "dev-master": "1.6.x-dev"
                }
            },
            "autoload": {
                "classmap": [
                    "src/"
                ]
            },
            "scripts": {
                "phpunit": [
                    "./vendor/phpunit/phpunit/phpunit --colors=always"
                ],
                "test-coverage": [
                    "@composer update",
                    "php -dpcov.directory=. ./vendor/bin/phpunit --coverage-clover \"$COVERAGE_DIR/clover.xml\""
                ],
                "test-php": [
                    "@composer update",
                    "@composer phpunit"
                ]
            },
            "license": [
                "GPL-2.0-or-later"
            ],
            "description": "A wrapper for defining constants in a more testable way.",
            "transport-options": {
                "monorepo": true,
                "relative": true
            }
        },
        {
            "name": "automattic/jetpack-device-detection",
            "version": "dev-master",
            "dist": {
                "type": "path",
                "url": "../../packages/device-detection",
                "reference": "3a8be73ffd32b2bf420c405c55a29f94881d3452"
            },
            "require-dev": {
                "automattic/jetpack-changelogger": "^3.0",
                "yoast/phpunit-polyfills": "1.0.3"
            },
            "type": "jetpack-library",
            "extra": {
                "autotagger": true,
                "mirror-repo": "Automattic/jetpack-device-detection",
                "changelogger": {
                    "link-template": "https://github.com/Automattic/jetpack-device-detection/compare/v${old}...v${new}"
                },
                "branch-alias": {
                    "dev-master": "1.4.x-dev"
                }
            },
            "autoload": {
                "classmap": [
                    "src/"
                ]
            },
            "scripts": {
                "phpunit": [
                    "./vendor/phpunit/phpunit/phpunit --colors=always"
                ],
                "test-coverage": [
                    "@composer update",
                    "php -dpcov.directory=. ./vendor/bin/phpunit --coverage-clover \"$COVERAGE_DIR/clover.xml\""
                ],
                "test-php": [
                    "@composer update",
                    "@composer phpunit"
                ]
            },
            "license": [
                "GPL-2.0-or-later"
            ],
            "description": "A way to detect device types based on User-Agent header.",
            "transport-options": {
                "monorepo": true,
                "relative": true
            }
        },
        {
            "name": "automattic/jetpack-heartbeat",
            "version": "dev-master",
            "dist": {
                "type": "path",
                "url": "../../packages/heartbeat",
                "reference": "14c401c013c64fea324ea7fee4559aa90366293c"
            },
            "require": {
                "automattic/jetpack-a8c-mc-stats": "^1.4",
                "automattic/jetpack-options": "^1.14"
            },
            "require-dev": {
                "automattic/jetpack-changelogger": "^3.0"
            },
            "type": "jetpack-library",
            "extra": {
                "autotagger": true,
                "mirror-repo": "Automattic/jetpack-heartbeat",
                "textdomain": "jetpack-heartbeat",
                "changelogger": {
                    "link-template": "https://github.com/Automattic/jetpack-heartbeat/compare/v${old}...v${new}"
                },
                "branch-alias": {
                    "dev-master": "1.4.x-dev"
                }
            },
            "autoload": {
                "classmap": [
                    "src/"
                ]
            },
            "license": [
                "GPL-2.0-or-later"
            ],
            "description": "This adds a cronjob that sends a batch of internal automattic stats to wp.com once a day",
            "transport-options": {
                "monorepo": true,
                "relative": true
            }
        },
        {
            "name": "automattic/jetpack-identity-crisis",
            "version": "dev-master",
            "dist": {
                "type": "path",
                "url": "../../packages/identity-crisis",
                "reference": "c8be5ef3452bcad95dd60d1d1248f896ad5abda7"
            },
            "require": {
                "automattic/jetpack-assets": "^1.16",
                "automattic/jetpack-connection": "^1.36",
                "automattic/jetpack-constants": "^1.6",
                "automattic/jetpack-logo": "^1.5",
                "automattic/jetpack-options": "^1.14",
                "automattic/jetpack-status": "^1.9",
                "automattic/jetpack-tracking": "^1.14"
            },
            "require-dev": {
                "automattic/jetpack-changelogger": "^3.0",
                "automattic/wordbless": "@dev",
                "yoast/phpunit-polyfills": "1.0.3"
            },
            "type": "jetpack-library",
            "extra": {
                "autotagger": true,
                "mirror-repo": "Automattic/jetpack-identity-crisis",
                "textdomain": "jetpack-idc",
                "version-constants": {
                    "::PACKAGE_VERSION": "src/class-identity-crisis.php"
                },
                "changelogger": {
                    "link-template": "https://github.com/Automattic/jetpack-identity-crisis/compare/v${old}...v${new}"
                },
                "branch-alias": {
                    "dev-master": "0.6.x-dev"
                }
            },
            "autoload": {
                "classmap": [
                    "src/"
                ]
            },
            "scripts": {
                "build-development": [
                    "Composer\\Config::disableProcessTimeout",
                    "pnpm run build"
                ],
                "build-production": [
                    "Composer\\Config::disableProcessTimeout",
                    "NODE_ENV='production' pnpm run build"
                ],
                "phpunit": [
                    "./vendor/phpunit/phpunit/phpunit --colors=always"
                ],
                "test-coverage": [
                    "@composer install",
                    "php -dpcov.directory=. ./vendor/bin/phpunit --coverage-clover \"$COVERAGE_DIR/clover.xml\""
                ],
                "test-php": [
                    "@composer install",
                    "@composer phpunit"
                ],
                "post-update-cmd": [
                    "php -r \"copy('vendor/automattic/wordbless/src/dbless-wpdb.php', 'wordpress/wp-content/db.php');\""
                ],
                "watch": [
                    "Composer\\Config::disableProcessTimeout",
                    "pnpm run watch"
                ]
            },
            "license": [
                "GPL-2.0-or-later"
            ],
            "description": "Identity Crisis.",
            "transport-options": {
                "monorepo": true,
                "relative": true
            }
        },
        {
            "name": "automattic/jetpack-logo",
            "version": "dev-master",
            "dist": {
                "type": "path",
                "url": "../../packages/logo",
                "reference": "ff61a49880a7a169b86dbee793cb1779f1c83ccd"
            },
            "require-dev": {
                "automattic/jetpack-changelogger": "^3.0",
                "yoast/phpunit-polyfills": "1.0.3"
            },
            "type": "jetpack-library",
            "extra": {
                "autotagger": true,
                "mirror-repo": "Automattic/jetpack-logo",
                "changelogger": {
                    "link-template": "https://github.com/Automattic/jetpack-logo/compare/v${old}...v${new}"
                },
                "branch-alias": {
                    "dev-master": "1.5.x-dev"
                }
            },
            "autoload": {
                "classmap": [
                    "src/"
                ]
            },
            "scripts": {
                "phpunit": [
                    "./vendor/phpunit/phpunit/phpunit --colors=always"
                ],
                "test-coverage": [
                    "@composer update",
                    "php -dpcov.directory=. ./vendor/bin/phpunit --coverage-clover \"$COVERAGE_DIR/clover.xml\""
                ],
                "test-php": [
                    "@composer update",
                    "@composer phpunit"
                ]
            },
            "license": [
                "GPL-2.0-or-later"
            ],
            "description": "A logo for Jetpack",
            "transport-options": {
                "monorepo": true,
                "relative": true
            }
        },
        {
            "name": "automattic/jetpack-my-jetpack",
            "version": "dev-master",
            "dist": {
                "type": "path",
                "url": "../../packages/my-jetpack",
<<<<<<< HEAD
                "reference": "301b53839eddec456aa0ac07ee9fab5a425f0905"
=======
                "reference": "33da255534e1873fd121712cb488b38ebd3e930e"
>>>>>>> 28884a64
            },
            "require": {
                "automattic/jetpack-admin-ui": "^0.2",
                "automattic/jetpack-assets": "^1.16",
                "automattic/jetpack-connection": "^1.36"
            },
            "require-dev": {
                "automattic/jetpack-changelogger": "^3.0",
                "yoast/phpunit-polyfills": "1.0.3"
            },
            "type": "jetpack-library",
            "extra": {
                "autotagger": true,
                "mirror-repo": "Automattic/jetpack-my-jetpack",
                "textdomain": "jetpack-my-jetpack",
                "changelogger": {
                    "link-template": "https://github.com/Automattic/jetpack-my-jetpack/compare/${old}...${new}"
                },
                "branch-alias": {
                    "dev-master": "0.3.x-dev"
                }
            },
            "autoload": {
                "classmap": [
                    "src/"
                ]
            },
            "scripts": {
                "phpunit": [
                    "./vendor/phpunit/phpunit/phpunit --colors=always"
                ],
                "test-coverage": [
                    "@composer install",
                    "php -dpcov.directory=. ./vendor/bin/phpunit --coverage-clover \"$COVERAGE_DIR/coverage.xml\"",
                    "pnpm install",
                    "pnpm run test -- --coverageDirectory=\"$COVERAGE_DIR\" --coverage --coverageReporters=clover"
                ],
                "test-php": [
                    "@composer install",
                    "@composer phpunit"
                ],
                "test-js": [
                    "Composer\\Config::disableProcessTimeout",
                    "pnpm install",
                    "pnpm run test"
                ],
                "test-js-watch": [
                    "Composer\\Config::disableProcessTimeout",
                    "pnpm install",
                    "pnpm run test -- --watch"
                ],
                "build-development": [
                    "Composer\\Config::disableProcessTimeout",
                    "pnpm run build"
                ],
                "build-production": [
                    "Composer\\Config::disableProcessTimeout",
                    "NODE_ENV=production pnpm run build"
                ],
                "watch": [
                    "Composer\\Config::disableProcessTimeout",
                    "pnpm run watch"
                ]
            },
            "license": [
                "GPL-2.0-or-later"
            ],
            "description": "WP Admin page with information and configuration shared among all Jetpack stand-alone plugins",
            "transport-options": {
                "monorepo": true,
                "relative": true
            }
        },
        {
            "name": "automattic/jetpack-options",
            "version": "dev-master",
            "dist": {
                "type": "path",
                "url": "../../packages/options",
                "reference": "ae4325a0569cc055a1c2649bb2572f15ab4d37bb"
            },
            "require": {
                "automattic/jetpack-constants": "^1.6"
            },
            "require-dev": {
                "automattic/jetpack-changelogger": "^3.0",
                "yoast/phpunit-polyfills": "1.0.3"
            },
            "type": "jetpack-library",
            "extra": {
                "autotagger": true,
                "mirror-repo": "Automattic/jetpack-options",
                "changelogger": {
                    "link-template": "https://github.com/Automattic/jetpack-options/compare/v${old}...v${new}"
                },
                "branch-alias": {
                    "dev-master": "1.14.x-dev"
                }
            },
            "autoload": {
                "classmap": [
                    "legacy"
                ]
            },
            "license": [
                "GPL-2.0-or-later"
            ],
            "description": "A wrapper for wp-options to manage specific Jetpack options.",
            "transport-options": {
                "monorepo": true,
                "relative": true
            }
        },
        {
            "name": "automattic/jetpack-password-checker",
            "version": "dev-master",
            "dist": {
                "type": "path",
                "url": "../../packages/password-checker",
                "reference": "135f2793a7a5625d9adf2848edbf21b6249fd525"
            },
            "require-dev": {
                "automattic/jetpack-changelogger": "^3.0",
                "automattic/wordbless": "@dev",
                "yoast/phpunit-polyfills": "1.0.3"
            },
            "type": "jetpack-library",
            "extra": {
                "autotagger": true,
                "mirror-repo": "Automattic/jetpack-password-checker",
                "textdomain": "jetpack-password-checker",
                "changelogger": {
                    "link-template": "https://github.com/Automattic/jetpack-password-checker/compare/v${old}...v${new}"
                },
                "branch-alias": {
                    "dev-master": "0.2.x-dev"
                }
            },
            "autoload": {
                "classmap": [
                    "src/"
                ]
            },
            "scripts": {
                "phpunit": [
                    "./vendor/phpunit/phpunit/phpunit --colors=always"
                ],
                "test-coverage": [
                    "@composer update",
                    "php -dpcov.directory=. ./vendor/bin/phpunit --coverage-clover \"$COVERAGE_DIR/clover.xml\""
                ],
                "test-php": [
                    "@composer update",
                    "@composer phpunit"
                ],
                "post-update-cmd": [
                    "php -r \"copy('vendor/automattic/wordbless/src/dbless-wpdb.php', 'wordpress/wp-content/db.php');\""
                ]
            },
            "license": [
                "GPL-2.0-or-later"
            ],
            "description": "Password Checker.",
            "transport-options": {
                "monorepo": true,
                "relative": true
            }
        },
        {
            "name": "automattic/jetpack-redirect",
            "version": "dev-master",
            "dist": {
                "type": "path",
                "url": "../../packages/redirect",
                "reference": "18efdd8a3ca5818bbe420889ba476b387291b4f2"
            },
            "require": {
                "automattic/jetpack-status": "^1.9"
            },
            "require-dev": {
                "automattic/jetpack-changelogger": "^3.0",
                "brain/monkey": "2.6.1",
                "yoast/phpunit-polyfills": "1.0.3"
            },
            "type": "jetpack-library",
            "extra": {
                "autotagger": true,
                "mirror-repo": "Automattic/jetpack-redirect",
                "changelogger": {
                    "link-template": "https://github.com/Automattic/jetpack-redirect/compare/v${old}...v${new}"
                },
                "branch-alias": {
                    "dev-master": "1.7.x-dev"
                }
            },
            "autoload": {
                "classmap": [
                    "src/"
                ]
            },
            "scripts": {
                "phpunit": [
                    "./vendor/phpunit/phpunit/phpunit --colors=always"
                ],
                "test-coverage": [
                    "@composer update",
                    "php -dpcov.directory=. ./vendor/bin/phpunit --coverage-clover \"$COVERAGE_DIR/clover.xml\""
                ],
                "test-php": [
                    "@composer update",
                    "@composer phpunit"
                ]
            },
            "license": [
                "GPL-2.0-or-later"
            ],
            "description": "Utilities to build URLs to the jetpack.com/redirect/ service",
            "transport-options": {
                "monorepo": true,
                "relative": true
            }
        },
        {
            "name": "automattic/jetpack-roles",
            "version": "dev-master",
            "dist": {
                "type": "path",
                "url": "../../packages/roles",
                "reference": "11e802a212616de4d89a1b4f363a89aeadc19946"
            },
            "require-dev": {
                "automattic/jetpack-changelogger": "^3.0",
                "brain/monkey": "2.6.1",
                "yoast/phpunit-polyfills": "1.0.3"
            },
            "type": "jetpack-library",
            "extra": {
                "autotagger": true,
                "mirror-repo": "Automattic/jetpack-roles",
                "changelogger": {
                    "link-template": "https://github.com/Automattic/jetpack-roles/compare/v${old}...v${new}"
                },
                "branch-alias": {
                    "dev-master": "1.4.x-dev"
                }
            },
            "autoload": {
                "classmap": [
                    "src/"
                ]
            },
            "scripts": {
                "phpunit": [
                    "./vendor/phpunit/phpunit/phpunit --colors=always"
                ],
                "test-coverage": [
                    "@composer update",
                    "php -dpcov.directory=. ./vendor/bin/phpunit --coverage-clover \"$COVERAGE_DIR/clover.xml\""
                ],
                "test-php": [
                    "@composer update",
                    "@composer phpunit"
                ]
            },
            "license": [
                "GPL-2.0-or-later"
            ],
            "description": "Utilities, related with user roles and capabilities.",
            "transport-options": {
                "monorepo": true,
                "relative": true
            }
        },
        {
            "name": "automattic/jetpack-status",
            "version": "dev-master",
            "dist": {
                "type": "path",
                "url": "../../packages/status",
                "reference": "2fc5e994c96b83015d62b40f42cfa70500bc65d8"
            },
            "require": {
                "automattic/jetpack-constants": "^1.6"
            },
            "require-dev": {
                "automattic/jetpack-changelogger": "^3.0",
                "brain/monkey": "2.6.1",
                "yoast/phpunit-polyfills": "1.0.3"
            },
            "type": "jetpack-library",
            "extra": {
                "autotagger": true,
                "mirror-repo": "Automattic/jetpack-status",
                "changelogger": {
                    "link-template": "https://github.com/Automattic/jetpack-status/compare/v${old}...v${new}"
                },
                "branch-alias": {
                    "dev-master": "1.9.x-dev"
                }
            },
            "autoload": {
                "classmap": [
                    "src/"
                ]
            },
            "scripts": {
                "phpunit": [
                    "./vendor/phpunit/phpunit/phpunit --colors=always"
                ],
                "test-coverage": [
                    "@composer update",
                    "php -dpcov.directory=. ./vendor/bin/phpunit --coverage-clover \"$COVERAGE_DIR/clover.xml\""
                ],
                "test-php": [
                    "@composer update",
                    "@composer phpunit"
                ]
            },
            "license": [
                "GPL-2.0-or-later"
            ],
            "description": "Used to retrieve information about the current status of Jetpack and the site overall.",
            "transport-options": {
                "monorepo": true,
                "relative": true
            }
        },
        {
            "name": "automattic/jetpack-sync",
            "version": "dev-master",
            "dist": {
                "type": "path",
                "url": "../../packages/sync",
                "reference": "a39c1a3bbc622b52770297d50dbcd160051309f9"
            },
            "require": {
                "automattic/jetpack-connection": "^1.36",
                "automattic/jetpack-constants": "^1.6",
                "automattic/jetpack-heartbeat": "^1.4",
                "automattic/jetpack-identity-crisis": "^0.6",
                "automattic/jetpack-options": "^1.14",
                "automattic/jetpack-password-checker": "^0.2",
                "automattic/jetpack-roles": "^1.4",
                "automattic/jetpack-status": "^1.9"
            },
            "require-dev": {
                "automattic/jetpack-changelogger": "^3.0",
                "automattic/wordbless": "@dev",
                "yoast/phpunit-polyfills": "1.0.3"
            },
            "type": "jetpack-library",
            "extra": {
                "autotagger": true,
                "mirror-repo": "Automattic/jetpack-sync",
                "textdomain": "jetpack-sync",
                "version-constants": {
                    "::PACKAGE_VERSION": "src/class-package-version.php"
                },
                "changelogger": {
                    "link-template": "https://github.com/Automattic/jetpack-sync/compare/v${old}...v${new}"
                },
                "branch-alias": {
                    "dev-master": "1.28.x-dev"
                }
            },
            "autoload": {
                "classmap": [
                    "src/"
                ]
            },
            "scripts": {
                "phpunit": [
                    "./vendor/phpunit/phpunit/phpunit --colors=always"
                ],
                "test-coverage": [
                    "@composer install",
                    "php -dpcov.directory=. ./vendor/bin/phpunit --coverage-clover \"$COVERAGE_DIR/clover.xml\""
                ],
                "test-php": [
                    "@composer install",
                    "@composer phpunit"
                ],
                "post-update-cmd": [
                    "php -r \"copy('vendor/automattic/wordbless/src/dbless-wpdb.php', 'wordpress/wp-content/db.php');\""
                ]
            },
            "license": [
                "GPL-2.0-or-later"
            ],
            "description": "Everything needed to allow syncing to the WP.com infrastructure.",
            "transport-options": {
                "monorepo": true,
                "relative": true
            }
        },
        {
            "name": "automattic/jetpack-terms-of-service",
            "version": "dev-master",
            "dist": {
                "type": "path",
                "url": "../../packages/terms-of-service",
                "reference": "c11afccbae4fef94807924fce4e06c137a302815"
            },
            "require": {
                "automattic/jetpack-options": "^1.14",
                "automattic/jetpack-status": "^1.9"
            },
            "require-dev": {
                "automattic/jetpack-changelogger": "^3.0",
                "brain/monkey": "2.6.1",
                "yoast/phpunit-polyfills": "1.0.3"
            },
            "type": "jetpack-library",
            "extra": {
                "autotagger": true,
                "mirror-repo": "Automattic/jetpack-terms-of-service",
                "changelogger": {
                    "link-template": "https://github.com/Automattic/jetpack-terms-of-service/compare/v${old}...v${new}"
                },
                "branch-alias": {
                    "dev-master": "1.9.x-dev"
                }
            },
            "autoload": {
                "classmap": [
                    "src/"
                ]
            },
            "scripts": {
                "phpunit": [
                    "./vendor/phpunit/phpunit/phpunit --colors=always"
                ],
                "test-coverage": [
                    "@composer update",
                    "php -dpcov.directory=. ./vendor/bin/phpunit --coverage-clover \"$COVERAGE_DIR/clover.xml\""
                ],
                "test-php": [
                    "@composer update",
                    "@composer phpunit"
                ]
            },
            "license": [
                "GPL-2.0-or-later"
            ],
            "description": "Everything need to manage the terms of service state",
            "transport-options": {
                "monorepo": true,
                "relative": true
            }
        },
        {
            "name": "automattic/jetpack-tracking",
            "version": "dev-master",
            "dist": {
                "type": "path",
                "url": "../../packages/tracking",
                "reference": "35bd26a71aa47368f18cf35b7817ae897c3ef8ca"
            },
            "require": {
                "automattic/jetpack-assets": "^1.16",
                "automattic/jetpack-options": "^1.14",
                "automattic/jetpack-status": "^1.9",
                "automattic/jetpack-terms-of-service": "^1.9"
            },
            "require-dev": {
                "automattic/jetpack-changelogger": "^3.0",
                "brain/monkey": "2.6.1",
                "yoast/phpunit-polyfills": "1.0.3"
            },
            "type": "jetpack-library",
            "extra": {
                "autotagger": true,
                "mirror-repo": "Automattic/jetpack-tracking",
                "textdomain": "jetpack-tracking",
                "changelogger": {
                    "link-template": "https://github.com/Automattic/jetpack-tracking/compare/v${old}...v${new}"
                },
                "branch-alias": {
                    "dev-master": "1.14.x-dev"
                }
            },
            "autoload": {
                "classmap": [
                    "legacy",
                    "src/"
                ]
            },
            "scripts": {
                "phpunit": [
                    "./vendor/phpunit/phpunit/phpunit --colors=always"
                ],
                "test-coverage": [
                    "@composer update",
                    "php -dpcov.directory=. ./vendor/bin/phpunit --coverage-clover \"$COVERAGE_DIR/clover.xml\""
                ],
                "test-php": [
                    "@composer update",
                    "@composer phpunit"
                ]
            },
            "license": [
                "GPL-2.0-or-later"
            ],
            "description": "Tracking for Jetpack",
            "transport-options": {
                "monorepo": true,
                "relative": true
            }
        }
    ],
    "packages-dev": [
        {
            "name": "automattic/jetpack-changelogger",
            "version": "dev-master",
            "dist": {
                "type": "path",
                "url": "../../packages/changelogger",
                "reference": "70732a31bed27e074a8585b3006ecced36e19f1b"
            },
            "require": {
                "php": ">=5.6",
                "symfony/console": "^3.4 | ^5.2",
                "symfony/process": "^3.4 | ^5.2",
                "wikimedia/at-ease": "^1.2 | ^2.0"
            },
            "require-dev": {
                "wikimedia/testing-access-wrapper": "^1.0 | ^2.0",
                "yoast/phpunit-polyfills": "1.0.3"
            },
            "bin": [
                "bin/changelogger"
            ],
            "type": "project",
            "extra": {
                "autotagger": true,
                "branch-alias": {
                    "dev-master": "3.0.x-dev"
                },
                "mirror-repo": "Automattic/jetpack-changelogger",
                "version-constants": {
                    "::VERSION": "src/Application.php"
                },
                "changelogger": {
                    "link-template": "https://github.com/Automattic/jetpack-changelogger/compare/${old}...${new}"
                }
            },
            "autoload": {
                "psr-4": {
                    "Automattic\\Jetpack\\Changelogger\\": "src",
                    "Automattic\\Jetpack\\Changelog\\": "lib"
                }
            },
            "autoload-dev": {
                "psr-4": {
                    "Automattic\\Jetpack\\Changelogger\\Tests\\": "tests/php/includes/src",
                    "Automattic\\Jetpack\\Changelog\\Tests\\": "tests/php/includes/lib"
                }
            },
            "scripts": {
                "phpunit": [
                    "./vendor/phpunit/phpunit/phpunit --colors=always"
                ],
                "test-coverage": [
                    "@composer update",
                    "php -dpcov.directory=. ./vendor/bin/phpunit --coverage-clover \"$COVERAGE_DIR/clover.xml\""
                ],
                "test-php": [
                    "@composer update",
                    "@composer phpunit"
                ],
                "post-install-cmd": [
                    "[ -e vendor/bin/changelogger ] || { cd vendor/bin && ln -s ../../bin/changelogger; }"
                ],
                "post-update-cmd": [
                    "[ -e vendor/bin/changelogger ] || { cd vendor/bin && ln -s ../../bin/changelogger; }"
                ]
            },
            "license": [
                "GPL-2.0-or-later"
            ],
            "description": "Jetpack Changelogger tool. Allows for managing changelogs by dropping change files into a changelog directory with each PR.",
            "transport-options": {
                "monorepo": true,
                "relative": true
            }
        },
        {
            "name": "doctrine/instantiator",
            "version": "1.4.0",
            "source": {
                "type": "git",
                "url": "https://github.com/doctrine/instantiator.git",
                "reference": "d56bf6102915de5702778fe20f2de3b2fe570b5b"
            },
            "dist": {
                "type": "zip",
                "url": "https://api.github.com/repos/doctrine/instantiator/zipball/d56bf6102915de5702778fe20f2de3b2fe570b5b",
                "reference": "d56bf6102915de5702778fe20f2de3b2fe570b5b",
                "shasum": ""
            },
            "require": {
                "php": "^7.1 || ^8.0"
            },
            "require-dev": {
                "doctrine/coding-standard": "^8.0",
                "ext-pdo": "*",
                "ext-phar": "*",
                "phpbench/phpbench": "^0.13 || 1.0.0-alpha2",
                "phpstan/phpstan": "^0.12",
                "phpstan/phpstan-phpunit": "^0.12",
                "phpunit/phpunit": "^7.0 || ^8.0 || ^9.0"
            },
            "type": "library",
            "autoload": {
                "psr-4": {
                    "Doctrine\\Instantiator\\": "src/Doctrine/Instantiator/"
                }
            },
            "notification-url": "https://packagist.org/downloads/",
            "license": [
                "MIT"
            ],
            "authors": [
                {
                    "name": "Marco Pivetta",
                    "email": "ocramius@gmail.com",
                    "homepage": "https://ocramius.github.io/"
                }
            ],
            "description": "A small, lightweight utility to instantiate objects in PHP without invoking their constructors",
            "homepage": "https://www.doctrine-project.org/projects/instantiator.html",
            "keywords": [
                "constructor",
                "instantiate"
            ],
            "support": {
                "issues": "https://github.com/doctrine/instantiator/issues",
                "source": "https://github.com/doctrine/instantiator/tree/1.4.0"
            },
            "funding": [
                {
                    "url": "https://www.doctrine-project.org/sponsorship.html",
                    "type": "custom"
                },
                {
                    "url": "https://www.patreon.com/phpdoctrine",
                    "type": "patreon"
                },
                {
                    "url": "https://tidelift.com/funding/github/packagist/doctrine%2Finstantiator",
                    "type": "tidelift"
                }
            ],
            "time": "2020-11-10T18:47:58+00:00"
        },
        {
            "name": "myclabs/deep-copy",
            "version": "1.10.2",
            "source": {
                "type": "git",
                "url": "https://github.com/myclabs/DeepCopy.git",
                "reference": "776f831124e9c62e1a2c601ecc52e776d8bb7220"
            },
            "dist": {
                "type": "zip",
                "url": "https://api.github.com/repos/myclabs/DeepCopy/zipball/776f831124e9c62e1a2c601ecc52e776d8bb7220",
                "reference": "776f831124e9c62e1a2c601ecc52e776d8bb7220",
                "shasum": ""
            },
            "require": {
                "php": "^7.1 || ^8.0"
            },
            "require-dev": {
                "doctrine/collections": "^1.0",
                "doctrine/common": "^2.6",
                "phpunit/phpunit": "^7.1"
            },
            "type": "library",
            "autoload": {
                "psr-4": {
                    "DeepCopy\\": "src/DeepCopy/"
                },
                "files": [
                    "src/DeepCopy/deep_copy.php"
                ]
            },
            "notification-url": "https://packagist.org/downloads/",
            "license": [
                "MIT"
            ],
            "description": "Create deep copies (clones) of your objects",
            "keywords": [
                "clone",
                "copy",
                "duplicate",
                "object",
                "object graph"
            ],
            "support": {
                "issues": "https://github.com/myclabs/DeepCopy/issues",
                "source": "https://github.com/myclabs/DeepCopy/tree/1.10.2"
            },
            "funding": [
                {
                    "url": "https://tidelift.com/funding/github/packagist/myclabs/deep-copy",
                    "type": "tidelift"
                }
            ],
            "time": "2020-11-13T09:40:50+00:00"
        },
        {
            "name": "nikic/php-parser",
            "version": "v4.13.2",
            "source": {
                "type": "git",
                "url": "https://github.com/nikic/PHP-Parser.git",
                "reference": "210577fe3cf7badcc5814d99455df46564f3c077"
            },
            "dist": {
                "type": "zip",
                "url": "https://api.github.com/repos/nikic/PHP-Parser/zipball/210577fe3cf7badcc5814d99455df46564f3c077",
                "reference": "210577fe3cf7badcc5814d99455df46564f3c077",
                "shasum": ""
            },
            "require": {
                "ext-tokenizer": "*",
                "php": ">=7.0"
            },
            "require-dev": {
                "ircmaxell/php-yacc": "^0.0.7",
                "phpunit/phpunit": "^6.5 || ^7.0 || ^8.0 || ^9.0"
            },
            "bin": [
                "bin/php-parse"
            ],
            "type": "library",
            "extra": {
                "branch-alias": {
                    "dev-master": "4.9-dev"
                }
            },
            "autoload": {
                "psr-4": {
                    "PhpParser\\": "lib/PhpParser"
                }
            },
            "notification-url": "https://packagist.org/downloads/",
            "license": [
                "BSD-3-Clause"
            ],
            "authors": [
                {
                    "name": "Nikita Popov"
                }
            ],
            "description": "A PHP parser written in PHP",
            "keywords": [
                "parser",
                "php"
            ],
            "support": {
                "issues": "https://github.com/nikic/PHP-Parser/issues",
                "source": "https://github.com/nikic/PHP-Parser/tree/v4.13.2"
            },
            "time": "2021-11-30T19:35:32+00:00"
        },
        {
            "name": "phar-io/manifest",
            "version": "2.0.3",
            "source": {
                "type": "git",
                "url": "https://github.com/phar-io/manifest.git",
                "reference": "97803eca37d319dfa7826cc2437fc020857acb53"
            },
            "dist": {
                "type": "zip",
                "url": "https://api.github.com/repos/phar-io/manifest/zipball/97803eca37d319dfa7826cc2437fc020857acb53",
                "reference": "97803eca37d319dfa7826cc2437fc020857acb53",
                "shasum": ""
            },
            "require": {
                "ext-dom": "*",
                "ext-phar": "*",
                "ext-xmlwriter": "*",
                "phar-io/version": "^3.0.1",
                "php": "^7.2 || ^8.0"
            },
            "type": "library",
            "extra": {
                "branch-alias": {
                    "dev-master": "2.0.x-dev"
                }
            },
            "autoload": {
                "classmap": [
                    "src/"
                ]
            },
            "notification-url": "https://packagist.org/downloads/",
            "license": [
                "BSD-3-Clause"
            ],
            "authors": [
                {
                    "name": "Arne Blankerts",
                    "email": "arne@blankerts.de",
                    "role": "Developer"
                },
                {
                    "name": "Sebastian Heuer",
                    "email": "sebastian@phpeople.de",
                    "role": "Developer"
                },
                {
                    "name": "Sebastian Bergmann",
                    "email": "sebastian@phpunit.de",
                    "role": "Developer"
                }
            ],
            "description": "Component for reading phar.io manifest information from a PHP Archive (PHAR)",
            "support": {
                "issues": "https://github.com/phar-io/manifest/issues",
                "source": "https://github.com/phar-io/manifest/tree/2.0.3"
            },
            "time": "2021-07-20T11:28:43+00:00"
        },
        {
            "name": "phar-io/version",
            "version": "3.1.0",
            "source": {
                "type": "git",
                "url": "https://github.com/phar-io/version.git",
                "reference": "bae7c545bef187884426f042434e561ab1ddb182"
            },
            "dist": {
                "type": "zip",
                "url": "https://api.github.com/repos/phar-io/version/zipball/bae7c545bef187884426f042434e561ab1ddb182",
                "reference": "bae7c545bef187884426f042434e561ab1ddb182",
                "shasum": ""
            },
            "require": {
                "php": "^7.2 || ^8.0"
            },
            "type": "library",
            "autoload": {
                "classmap": [
                    "src/"
                ]
            },
            "notification-url": "https://packagist.org/downloads/",
            "license": [
                "BSD-3-Clause"
            ],
            "authors": [
                {
                    "name": "Arne Blankerts",
                    "email": "arne@blankerts.de",
                    "role": "Developer"
                },
                {
                    "name": "Sebastian Heuer",
                    "email": "sebastian@phpeople.de",
                    "role": "Developer"
                },
                {
                    "name": "Sebastian Bergmann",
                    "email": "sebastian@phpunit.de",
                    "role": "Developer"
                }
            ],
            "description": "Library for handling version information and constraints",
            "support": {
                "issues": "https://github.com/phar-io/version/issues",
                "source": "https://github.com/phar-io/version/tree/3.1.0"
            },
            "time": "2021-02-23T14:00:09+00:00"
        },
        {
            "name": "phpdocumentor/reflection-common",
            "version": "2.2.0",
            "source": {
                "type": "git",
                "url": "https://github.com/phpDocumentor/ReflectionCommon.git",
                "reference": "1d01c49d4ed62f25aa84a747ad35d5a16924662b"
            },
            "dist": {
                "type": "zip",
                "url": "https://api.github.com/repos/phpDocumentor/ReflectionCommon/zipball/1d01c49d4ed62f25aa84a747ad35d5a16924662b",
                "reference": "1d01c49d4ed62f25aa84a747ad35d5a16924662b",
                "shasum": ""
            },
            "require": {
                "php": "^7.2 || ^8.0"
            },
            "type": "library",
            "extra": {
                "branch-alias": {
                    "dev-2.x": "2.x-dev"
                }
            },
            "autoload": {
                "psr-4": {
                    "phpDocumentor\\Reflection\\": "src/"
                }
            },
            "notification-url": "https://packagist.org/downloads/",
            "license": [
                "MIT"
            ],
            "authors": [
                {
                    "name": "Jaap van Otterdijk",
                    "email": "opensource@ijaap.nl"
                }
            ],
            "description": "Common reflection classes used by phpdocumentor to reflect the code structure",
            "homepage": "http://www.phpdoc.org",
            "keywords": [
                "FQSEN",
                "phpDocumentor",
                "phpdoc",
                "reflection",
                "static analysis"
            ],
            "support": {
                "issues": "https://github.com/phpDocumentor/ReflectionCommon/issues",
                "source": "https://github.com/phpDocumentor/ReflectionCommon/tree/2.x"
            },
            "time": "2020-06-27T09:03:43+00:00"
        },
        {
            "name": "phpdocumentor/reflection-docblock",
            "version": "5.3.0",
            "source": {
                "type": "git",
                "url": "https://github.com/phpDocumentor/ReflectionDocBlock.git",
                "reference": "622548b623e81ca6d78b721c5e029f4ce664f170"
            },
            "dist": {
                "type": "zip",
                "url": "https://api.github.com/repos/phpDocumentor/ReflectionDocBlock/zipball/622548b623e81ca6d78b721c5e029f4ce664f170",
                "reference": "622548b623e81ca6d78b721c5e029f4ce664f170",
                "shasum": ""
            },
            "require": {
                "ext-filter": "*",
                "php": "^7.2 || ^8.0",
                "phpdocumentor/reflection-common": "^2.2",
                "phpdocumentor/type-resolver": "^1.3",
                "webmozart/assert": "^1.9.1"
            },
            "require-dev": {
                "mockery/mockery": "~1.3.2",
                "psalm/phar": "^4.8"
            },
            "type": "library",
            "extra": {
                "branch-alias": {
                    "dev-master": "5.x-dev"
                }
            },
            "autoload": {
                "psr-4": {
                    "phpDocumentor\\Reflection\\": "src"
                }
            },
            "notification-url": "https://packagist.org/downloads/",
            "license": [
                "MIT"
            ],
            "authors": [
                {
                    "name": "Mike van Riel",
                    "email": "me@mikevanriel.com"
                },
                {
                    "name": "Jaap van Otterdijk",
                    "email": "account@ijaap.nl"
                }
            ],
            "description": "With this component, a library can provide support for annotations via DocBlocks or otherwise retrieve information that is embedded in a DocBlock.",
            "support": {
                "issues": "https://github.com/phpDocumentor/ReflectionDocBlock/issues",
                "source": "https://github.com/phpDocumentor/ReflectionDocBlock/tree/5.3.0"
            },
            "time": "2021-10-19T17:43:47+00:00"
        },
        {
            "name": "phpdocumentor/type-resolver",
            "version": "1.6.0",
            "source": {
                "type": "git",
                "url": "https://github.com/phpDocumentor/TypeResolver.git",
                "reference": "93ebd0014cab80c4ea9f5e297ea48672f1b87706"
            },
            "dist": {
                "type": "zip",
                "url": "https://api.github.com/repos/phpDocumentor/TypeResolver/zipball/93ebd0014cab80c4ea9f5e297ea48672f1b87706",
                "reference": "93ebd0014cab80c4ea9f5e297ea48672f1b87706",
                "shasum": ""
            },
            "require": {
                "php": "^7.2 || ^8.0",
                "phpdocumentor/reflection-common": "^2.0"
            },
            "require-dev": {
                "ext-tokenizer": "*",
                "psalm/phar": "^4.8"
            },
            "type": "library",
            "extra": {
                "branch-alias": {
                    "dev-1.x": "1.x-dev"
                }
            },
            "autoload": {
                "psr-4": {
                    "phpDocumentor\\Reflection\\": "src"
                }
            },
            "notification-url": "https://packagist.org/downloads/",
            "license": [
                "MIT"
            ],
            "authors": [
                {
                    "name": "Mike van Riel",
                    "email": "me@mikevanriel.com"
                }
            ],
            "description": "A PSR-5 based resolver of Class names, Types and Structural Element Names",
            "support": {
                "issues": "https://github.com/phpDocumentor/TypeResolver/issues",
                "source": "https://github.com/phpDocumentor/TypeResolver/tree/1.6.0"
            },
            "time": "2022-01-04T19:58:01+00:00"
        },
        {
            "name": "phpspec/prophecy",
            "version": "v1.15.0",
            "source": {
                "type": "git",
                "url": "https://github.com/phpspec/prophecy.git",
                "reference": "bbcd7380b0ebf3961ee21409db7b38bc31d69a13"
            },
            "dist": {
                "type": "zip",
                "url": "https://api.github.com/repos/phpspec/prophecy/zipball/bbcd7380b0ebf3961ee21409db7b38bc31d69a13",
                "reference": "bbcd7380b0ebf3961ee21409db7b38bc31d69a13",
                "shasum": ""
            },
            "require": {
                "doctrine/instantiator": "^1.2",
                "php": "^7.2 || ~8.0, <8.2",
                "phpdocumentor/reflection-docblock": "^5.2",
                "sebastian/comparator": "^3.0 || ^4.0",
                "sebastian/recursion-context": "^3.0 || ^4.0"
            },
            "require-dev": {
                "phpspec/phpspec": "^6.0 || ^7.0",
                "phpunit/phpunit": "^8.0 || ^9.0"
            },
            "type": "library",
            "extra": {
                "branch-alias": {
                    "dev-master": "1.x-dev"
                }
            },
            "autoload": {
                "psr-4": {
                    "Prophecy\\": "src/Prophecy"
                }
            },
            "notification-url": "https://packagist.org/downloads/",
            "license": [
                "MIT"
            ],
            "authors": [
                {
                    "name": "Konstantin Kudryashov",
                    "email": "ever.zet@gmail.com",
                    "homepage": "http://everzet.com"
                },
                {
                    "name": "Marcello Duarte",
                    "email": "marcello.duarte@gmail.com"
                }
            ],
            "description": "Highly opinionated mocking framework for PHP 5.3+",
            "homepage": "https://github.com/phpspec/prophecy",
            "keywords": [
                "Double",
                "Dummy",
                "fake",
                "mock",
                "spy",
                "stub"
            ],
            "support": {
                "issues": "https://github.com/phpspec/prophecy/issues",
                "source": "https://github.com/phpspec/prophecy/tree/v1.15.0"
            },
            "time": "2021-12-08T12:19:24+00:00"
        },
        {
            "name": "phpunit/php-code-coverage",
            "version": "9.2.10",
            "source": {
                "type": "git",
                "url": "https://github.com/sebastianbergmann/php-code-coverage.git",
                "reference": "d5850aaf931743067f4bfc1ae4cbd06468400687"
            },
            "dist": {
                "type": "zip",
                "url": "https://api.github.com/repos/sebastianbergmann/php-code-coverage/zipball/d5850aaf931743067f4bfc1ae4cbd06468400687",
                "reference": "d5850aaf931743067f4bfc1ae4cbd06468400687",
                "shasum": ""
            },
            "require": {
                "ext-dom": "*",
                "ext-libxml": "*",
                "ext-xmlwriter": "*",
                "nikic/php-parser": "^4.13.0",
                "php": ">=7.3",
                "phpunit/php-file-iterator": "^3.0.3",
                "phpunit/php-text-template": "^2.0.2",
                "sebastian/code-unit-reverse-lookup": "^2.0.2",
                "sebastian/complexity": "^2.0",
                "sebastian/environment": "^5.1.2",
                "sebastian/lines-of-code": "^1.0.3",
                "sebastian/version": "^3.0.1",
                "theseer/tokenizer": "^1.2.0"
            },
            "require-dev": {
                "phpunit/phpunit": "^9.3"
            },
            "suggest": {
                "ext-pcov": "*",
                "ext-xdebug": "*"
            },
            "type": "library",
            "extra": {
                "branch-alias": {
                    "dev-master": "9.2-dev"
                }
            },
            "autoload": {
                "classmap": [
                    "src/"
                ]
            },
            "notification-url": "https://packagist.org/downloads/",
            "license": [
                "BSD-3-Clause"
            ],
            "authors": [
                {
                    "name": "Sebastian Bergmann",
                    "email": "sebastian@phpunit.de",
                    "role": "lead"
                }
            ],
            "description": "Library that provides collection, processing, and rendering functionality for PHP code coverage information.",
            "homepage": "https://github.com/sebastianbergmann/php-code-coverage",
            "keywords": [
                "coverage",
                "testing",
                "xunit"
            ],
            "support": {
                "issues": "https://github.com/sebastianbergmann/php-code-coverage/issues",
                "source": "https://github.com/sebastianbergmann/php-code-coverage/tree/9.2.10"
            },
            "funding": [
                {
                    "url": "https://github.com/sebastianbergmann",
                    "type": "github"
                }
            ],
            "time": "2021-12-05T09:12:13+00:00"
        },
        {
            "name": "phpunit/php-file-iterator",
            "version": "3.0.6",
            "source": {
                "type": "git",
                "url": "https://github.com/sebastianbergmann/php-file-iterator.git",
                "reference": "cf1c2e7c203ac650e352f4cc675a7021e7d1b3cf"
            },
            "dist": {
                "type": "zip",
                "url": "https://api.github.com/repos/sebastianbergmann/php-file-iterator/zipball/cf1c2e7c203ac650e352f4cc675a7021e7d1b3cf",
                "reference": "cf1c2e7c203ac650e352f4cc675a7021e7d1b3cf",
                "shasum": ""
            },
            "require": {
                "php": ">=7.3"
            },
            "require-dev": {
                "phpunit/phpunit": "^9.3"
            },
            "type": "library",
            "extra": {
                "branch-alias": {
                    "dev-master": "3.0-dev"
                }
            },
            "autoload": {
                "classmap": [
                    "src/"
                ]
            },
            "notification-url": "https://packagist.org/downloads/",
            "license": [
                "BSD-3-Clause"
            ],
            "authors": [
                {
                    "name": "Sebastian Bergmann",
                    "email": "sebastian@phpunit.de",
                    "role": "lead"
                }
            ],
            "description": "FilterIterator implementation that filters files based on a list of suffixes.",
            "homepage": "https://github.com/sebastianbergmann/php-file-iterator/",
            "keywords": [
                "filesystem",
                "iterator"
            ],
            "support": {
                "issues": "https://github.com/sebastianbergmann/php-file-iterator/issues",
                "source": "https://github.com/sebastianbergmann/php-file-iterator/tree/3.0.6"
            },
            "funding": [
                {
                    "url": "https://github.com/sebastianbergmann",
                    "type": "github"
                }
            ],
            "time": "2021-12-02T12:48:52+00:00"
        },
        {
            "name": "phpunit/php-invoker",
            "version": "3.1.1",
            "source": {
                "type": "git",
                "url": "https://github.com/sebastianbergmann/php-invoker.git",
                "reference": "5a10147d0aaf65b58940a0b72f71c9ac0423cc67"
            },
            "dist": {
                "type": "zip",
                "url": "https://api.github.com/repos/sebastianbergmann/php-invoker/zipball/5a10147d0aaf65b58940a0b72f71c9ac0423cc67",
                "reference": "5a10147d0aaf65b58940a0b72f71c9ac0423cc67",
                "shasum": ""
            },
            "require": {
                "php": ">=7.3"
            },
            "require-dev": {
                "ext-pcntl": "*",
                "phpunit/phpunit": "^9.3"
            },
            "suggest": {
                "ext-pcntl": "*"
            },
            "type": "library",
            "extra": {
                "branch-alias": {
                    "dev-master": "3.1-dev"
                }
            },
            "autoload": {
                "classmap": [
                    "src/"
                ]
            },
            "notification-url": "https://packagist.org/downloads/",
            "license": [
                "BSD-3-Clause"
            ],
            "authors": [
                {
                    "name": "Sebastian Bergmann",
                    "email": "sebastian@phpunit.de",
                    "role": "lead"
                }
            ],
            "description": "Invoke callables with a timeout",
            "homepage": "https://github.com/sebastianbergmann/php-invoker/",
            "keywords": [
                "process"
            ],
            "support": {
                "issues": "https://github.com/sebastianbergmann/php-invoker/issues",
                "source": "https://github.com/sebastianbergmann/php-invoker/tree/3.1.1"
            },
            "funding": [
                {
                    "url": "https://github.com/sebastianbergmann",
                    "type": "github"
                }
            ],
            "time": "2020-09-28T05:58:55+00:00"
        },
        {
            "name": "phpunit/php-text-template",
            "version": "2.0.4",
            "source": {
                "type": "git",
                "url": "https://github.com/sebastianbergmann/php-text-template.git",
                "reference": "5da5f67fc95621df9ff4c4e5a84d6a8a2acf7c28"
            },
            "dist": {
                "type": "zip",
                "url": "https://api.github.com/repos/sebastianbergmann/php-text-template/zipball/5da5f67fc95621df9ff4c4e5a84d6a8a2acf7c28",
                "reference": "5da5f67fc95621df9ff4c4e5a84d6a8a2acf7c28",
                "shasum": ""
            },
            "require": {
                "php": ">=7.3"
            },
            "require-dev": {
                "phpunit/phpunit": "^9.3"
            },
            "type": "library",
            "extra": {
                "branch-alias": {
                    "dev-master": "2.0-dev"
                }
            },
            "autoload": {
                "classmap": [
                    "src/"
                ]
            },
            "notification-url": "https://packagist.org/downloads/",
            "license": [
                "BSD-3-Clause"
            ],
            "authors": [
                {
                    "name": "Sebastian Bergmann",
                    "email": "sebastian@phpunit.de",
                    "role": "lead"
                }
            ],
            "description": "Simple template engine.",
            "homepage": "https://github.com/sebastianbergmann/php-text-template/",
            "keywords": [
                "template"
            ],
            "support": {
                "issues": "https://github.com/sebastianbergmann/php-text-template/issues",
                "source": "https://github.com/sebastianbergmann/php-text-template/tree/2.0.4"
            },
            "funding": [
                {
                    "url": "https://github.com/sebastianbergmann",
                    "type": "github"
                }
            ],
            "time": "2020-10-26T05:33:50+00:00"
        },
        {
            "name": "phpunit/php-timer",
            "version": "5.0.3",
            "source": {
                "type": "git",
                "url": "https://github.com/sebastianbergmann/php-timer.git",
                "reference": "5a63ce20ed1b5bf577850e2c4e87f4aa902afbd2"
            },
            "dist": {
                "type": "zip",
                "url": "https://api.github.com/repos/sebastianbergmann/php-timer/zipball/5a63ce20ed1b5bf577850e2c4e87f4aa902afbd2",
                "reference": "5a63ce20ed1b5bf577850e2c4e87f4aa902afbd2",
                "shasum": ""
            },
            "require": {
                "php": ">=7.3"
            },
            "require-dev": {
                "phpunit/phpunit": "^9.3"
            },
            "type": "library",
            "extra": {
                "branch-alias": {
                    "dev-master": "5.0-dev"
                }
            },
            "autoload": {
                "classmap": [
                    "src/"
                ]
            },
            "notification-url": "https://packagist.org/downloads/",
            "license": [
                "BSD-3-Clause"
            ],
            "authors": [
                {
                    "name": "Sebastian Bergmann",
                    "email": "sebastian@phpunit.de",
                    "role": "lead"
                }
            ],
            "description": "Utility class for timing",
            "homepage": "https://github.com/sebastianbergmann/php-timer/",
            "keywords": [
                "timer"
            ],
            "support": {
                "issues": "https://github.com/sebastianbergmann/php-timer/issues",
                "source": "https://github.com/sebastianbergmann/php-timer/tree/5.0.3"
            },
            "funding": [
                {
                    "url": "https://github.com/sebastianbergmann",
                    "type": "github"
                }
            ],
            "time": "2020-10-26T13:16:10+00:00"
        },
        {
            "name": "phpunit/phpunit",
            "version": "9.5.11",
            "source": {
                "type": "git",
                "url": "https://github.com/sebastianbergmann/phpunit.git",
                "reference": "2406855036db1102126125537adb1406f7242fdd"
            },
            "dist": {
                "type": "zip",
                "url": "https://api.github.com/repos/sebastianbergmann/phpunit/zipball/2406855036db1102126125537adb1406f7242fdd",
                "reference": "2406855036db1102126125537adb1406f7242fdd",
                "shasum": ""
            },
            "require": {
                "doctrine/instantiator": "^1.3.1",
                "ext-dom": "*",
                "ext-json": "*",
                "ext-libxml": "*",
                "ext-mbstring": "*",
                "ext-xml": "*",
                "ext-xmlwriter": "*",
                "myclabs/deep-copy": "^1.10.1",
                "phar-io/manifest": "^2.0.3",
                "phar-io/version": "^3.0.2",
                "php": ">=7.3",
                "phpspec/prophecy": "^1.12.1",
                "phpunit/php-code-coverage": "^9.2.7",
                "phpunit/php-file-iterator": "^3.0.5",
                "phpunit/php-invoker": "^3.1.1",
                "phpunit/php-text-template": "^2.0.3",
                "phpunit/php-timer": "^5.0.2",
                "sebastian/cli-parser": "^1.0.1",
                "sebastian/code-unit": "^1.0.6",
                "sebastian/comparator": "^4.0.5",
                "sebastian/diff": "^4.0.3",
                "sebastian/environment": "^5.1.3",
                "sebastian/exporter": "^4.0.3",
                "sebastian/global-state": "^5.0.1",
                "sebastian/object-enumerator": "^4.0.3",
                "sebastian/resource-operations": "^3.0.3",
                "sebastian/type": "^2.3.4",
                "sebastian/version": "^3.0.2"
            },
            "require-dev": {
                "ext-pdo": "*",
                "phpspec/prophecy-phpunit": "^2.0.1"
            },
            "suggest": {
                "ext-soap": "*",
                "ext-xdebug": "*"
            },
            "bin": [
                "phpunit"
            ],
            "type": "library",
            "extra": {
                "branch-alias": {
                    "dev-master": "9.5-dev"
                }
            },
            "autoload": {
                "classmap": [
                    "src/"
                ],
                "files": [
                    "src/Framework/Assert/Functions.php"
                ]
            },
            "notification-url": "https://packagist.org/downloads/",
            "license": [
                "BSD-3-Clause"
            ],
            "authors": [
                {
                    "name": "Sebastian Bergmann",
                    "email": "sebastian@phpunit.de",
                    "role": "lead"
                }
            ],
            "description": "The PHP Unit Testing framework.",
            "homepage": "https://phpunit.de/",
            "keywords": [
                "phpunit",
                "testing",
                "xunit"
            ],
            "support": {
                "issues": "https://github.com/sebastianbergmann/phpunit/issues",
                "source": "https://github.com/sebastianbergmann/phpunit/tree/9.5.11"
            },
            "funding": [
                {
                    "url": "https://phpunit.de/sponsors.html",
                    "type": "custom"
                },
                {
                    "url": "https://github.com/sebastianbergmann",
                    "type": "github"
                }
            ],
            "time": "2021-12-25T07:07:57+00:00"
        },
        {
            "name": "psr/container",
            "version": "2.0.2",
            "source": {
                "type": "git",
                "url": "https://github.com/php-fig/container.git",
                "reference": "c71ecc56dfe541dbd90c5360474fbc405f8d5963"
            },
            "dist": {
                "type": "zip",
                "url": "https://api.github.com/repos/php-fig/container/zipball/c71ecc56dfe541dbd90c5360474fbc405f8d5963",
                "reference": "c71ecc56dfe541dbd90c5360474fbc405f8d5963",
                "shasum": ""
            },
            "require": {
                "php": ">=7.4.0"
            },
            "type": "library",
            "extra": {
                "branch-alias": {
                    "dev-master": "2.0.x-dev"
                }
            },
            "autoload": {
                "psr-4": {
                    "Psr\\Container\\": "src/"
                }
            },
            "notification-url": "https://packagist.org/downloads/",
            "license": [
                "MIT"
            ],
            "authors": [
                {
                    "name": "PHP-FIG",
                    "homepage": "https://www.php-fig.org/"
                }
            ],
            "description": "Common Container Interface (PHP FIG PSR-11)",
            "homepage": "https://github.com/php-fig/container",
            "keywords": [
                "PSR-11",
                "container",
                "container-interface",
                "container-interop",
                "psr"
            ],
            "support": {
                "issues": "https://github.com/php-fig/container/issues",
                "source": "https://github.com/php-fig/container/tree/2.0.2"
            },
            "time": "2021-11-05T16:47:00+00:00"
        },
        {
            "name": "sebastian/cli-parser",
            "version": "1.0.1",
            "source": {
                "type": "git",
                "url": "https://github.com/sebastianbergmann/cli-parser.git",
                "reference": "442e7c7e687e42adc03470c7b668bc4b2402c0b2"
            },
            "dist": {
                "type": "zip",
                "url": "https://api.github.com/repos/sebastianbergmann/cli-parser/zipball/442e7c7e687e42adc03470c7b668bc4b2402c0b2",
                "reference": "442e7c7e687e42adc03470c7b668bc4b2402c0b2",
                "shasum": ""
            },
            "require": {
                "php": ">=7.3"
            },
            "require-dev": {
                "phpunit/phpunit": "^9.3"
            },
            "type": "library",
            "extra": {
                "branch-alias": {
                    "dev-master": "1.0-dev"
                }
            },
            "autoload": {
                "classmap": [
                    "src/"
                ]
            },
            "notification-url": "https://packagist.org/downloads/",
            "license": [
                "BSD-3-Clause"
            ],
            "authors": [
                {
                    "name": "Sebastian Bergmann",
                    "email": "sebastian@phpunit.de",
                    "role": "lead"
                }
            ],
            "description": "Library for parsing CLI options",
            "homepage": "https://github.com/sebastianbergmann/cli-parser",
            "support": {
                "issues": "https://github.com/sebastianbergmann/cli-parser/issues",
                "source": "https://github.com/sebastianbergmann/cli-parser/tree/1.0.1"
            },
            "funding": [
                {
                    "url": "https://github.com/sebastianbergmann",
                    "type": "github"
                }
            ],
            "time": "2020-09-28T06:08:49+00:00"
        },
        {
            "name": "sebastian/code-unit",
            "version": "1.0.8",
            "source": {
                "type": "git",
                "url": "https://github.com/sebastianbergmann/code-unit.git",
                "reference": "1fc9f64c0927627ef78ba436c9b17d967e68e120"
            },
            "dist": {
                "type": "zip",
                "url": "https://api.github.com/repos/sebastianbergmann/code-unit/zipball/1fc9f64c0927627ef78ba436c9b17d967e68e120",
                "reference": "1fc9f64c0927627ef78ba436c9b17d967e68e120",
                "shasum": ""
            },
            "require": {
                "php": ">=7.3"
            },
            "require-dev": {
                "phpunit/phpunit": "^9.3"
            },
            "type": "library",
            "extra": {
                "branch-alias": {
                    "dev-master": "1.0-dev"
                }
            },
            "autoload": {
                "classmap": [
                    "src/"
                ]
            },
            "notification-url": "https://packagist.org/downloads/",
            "license": [
                "BSD-3-Clause"
            ],
            "authors": [
                {
                    "name": "Sebastian Bergmann",
                    "email": "sebastian@phpunit.de",
                    "role": "lead"
                }
            ],
            "description": "Collection of value objects that represent the PHP code units",
            "homepage": "https://github.com/sebastianbergmann/code-unit",
            "support": {
                "issues": "https://github.com/sebastianbergmann/code-unit/issues",
                "source": "https://github.com/sebastianbergmann/code-unit/tree/1.0.8"
            },
            "funding": [
                {
                    "url": "https://github.com/sebastianbergmann",
                    "type": "github"
                }
            ],
            "time": "2020-10-26T13:08:54+00:00"
        },
        {
            "name": "sebastian/code-unit-reverse-lookup",
            "version": "2.0.3",
            "source": {
                "type": "git",
                "url": "https://github.com/sebastianbergmann/code-unit-reverse-lookup.git",
                "reference": "ac91f01ccec49fb77bdc6fd1e548bc70f7faa3e5"
            },
            "dist": {
                "type": "zip",
                "url": "https://api.github.com/repos/sebastianbergmann/code-unit-reverse-lookup/zipball/ac91f01ccec49fb77bdc6fd1e548bc70f7faa3e5",
                "reference": "ac91f01ccec49fb77bdc6fd1e548bc70f7faa3e5",
                "shasum": ""
            },
            "require": {
                "php": ">=7.3"
            },
            "require-dev": {
                "phpunit/phpunit": "^9.3"
            },
            "type": "library",
            "extra": {
                "branch-alias": {
                    "dev-master": "2.0-dev"
                }
            },
            "autoload": {
                "classmap": [
                    "src/"
                ]
            },
            "notification-url": "https://packagist.org/downloads/",
            "license": [
                "BSD-3-Clause"
            ],
            "authors": [
                {
                    "name": "Sebastian Bergmann",
                    "email": "sebastian@phpunit.de"
                }
            ],
            "description": "Looks up which function or method a line of code belongs to",
            "homepage": "https://github.com/sebastianbergmann/code-unit-reverse-lookup/",
            "support": {
                "issues": "https://github.com/sebastianbergmann/code-unit-reverse-lookup/issues",
                "source": "https://github.com/sebastianbergmann/code-unit-reverse-lookup/tree/2.0.3"
            },
            "funding": [
                {
                    "url": "https://github.com/sebastianbergmann",
                    "type": "github"
                }
            ],
            "time": "2020-09-28T05:30:19+00:00"
        },
        {
            "name": "sebastian/comparator",
            "version": "4.0.6",
            "source": {
                "type": "git",
                "url": "https://github.com/sebastianbergmann/comparator.git",
                "reference": "55f4261989e546dc112258c7a75935a81a7ce382"
            },
            "dist": {
                "type": "zip",
                "url": "https://api.github.com/repos/sebastianbergmann/comparator/zipball/55f4261989e546dc112258c7a75935a81a7ce382",
                "reference": "55f4261989e546dc112258c7a75935a81a7ce382",
                "shasum": ""
            },
            "require": {
                "php": ">=7.3",
                "sebastian/diff": "^4.0",
                "sebastian/exporter": "^4.0"
            },
            "require-dev": {
                "phpunit/phpunit": "^9.3"
            },
            "type": "library",
            "extra": {
                "branch-alias": {
                    "dev-master": "4.0-dev"
                }
            },
            "autoload": {
                "classmap": [
                    "src/"
                ]
            },
            "notification-url": "https://packagist.org/downloads/",
            "license": [
                "BSD-3-Clause"
            ],
            "authors": [
                {
                    "name": "Sebastian Bergmann",
                    "email": "sebastian@phpunit.de"
                },
                {
                    "name": "Jeff Welch",
                    "email": "whatthejeff@gmail.com"
                },
                {
                    "name": "Volker Dusch",
                    "email": "github@wallbash.com"
                },
                {
                    "name": "Bernhard Schussek",
                    "email": "bschussek@2bepublished.at"
                }
            ],
            "description": "Provides the functionality to compare PHP values for equality",
            "homepage": "https://github.com/sebastianbergmann/comparator",
            "keywords": [
                "comparator",
                "compare",
                "equality"
            ],
            "support": {
                "issues": "https://github.com/sebastianbergmann/comparator/issues",
                "source": "https://github.com/sebastianbergmann/comparator/tree/4.0.6"
            },
            "funding": [
                {
                    "url": "https://github.com/sebastianbergmann",
                    "type": "github"
                }
            ],
            "time": "2020-10-26T15:49:45+00:00"
        },
        {
            "name": "sebastian/complexity",
            "version": "2.0.2",
            "source": {
                "type": "git",
                "url": "https://github.com/sebastianbergmann/complexity.git",
                "reference": "739b35e53379900cc9ac327b2147867b8b6efd88"
            },
            "dist": {
                "type": "zip",
                "url": "https://api.github.com/repos/sebastianbergmann/complexity/zipball/739b35e53379900cc9ac327b2147867b8b6efd88",
                "reference": "739b35e53379900cc9ac327b2147867b8b6efd88",
                "shasum": ""
            },
            "require": {
                "nikic/php-parser": "^4.7",
                "php": ">=7.3"
            },
            "require-dev": {
                "phpunit/phpunit": "^9.3"
            },
            "type": "library",
            "extra": {
                "branch-alias": {
                    "dev-master": "2.0-dev"
                }
            },
            "autoload": {
                "classmap": [
                    "src/"
                ]
            },
            "notification-url": "https://packagist.org/downloads/",
            "license": [
                "BSD-3-Clause"
            ],
            "authors": [
                {
                    "name": "Sebastian Bergmann",
                    "email": "sebastian@phpunit.de",
                    "role": "lead"
                }
            ],
            "description": "Library for calculating the complexity of PHP code units",
            "homepage": "https://github.com/sebastianbergmann/complexity",
            "support": {
                "issues": "https://github.com/sebastianbergmann/complexity/issues",
                "source": "https://github.com/sebastianbergmann/complexity/tree/2.0.2"
            },
            "funding": [
                {
                    "url": "https://github.com/sebastianbergmann",
                    "type": "github"
                }
            ],
            "time": "2020-10-26T15:52:27+00:00"
        },
        {
            "name": "sebastian/diff",
            "version": "4.0.4",
            "source": {
                "type": "git",
                "url": "https://github.com/sebastianbergmann/diff.git",
                "reference": "3461e3fccc7cfdfc2720be910d3bd73c69be590d"
            },
            "dist": {
                "type": "zip",
                "url": "https://api.github.com/repos/sebastianbergmann/diff/zipball/3461e3fccc7cfdfc2720be910d3bd73c69be590d",
                "reference": "3461e3fccc7cfdfc2720be910d3bd73c69be590d",
                "shasum": ""
            },
            "require": {
                "php": ">=7.3"
            },
            "require-dev": {
                "phpunit/phpunit": "^9.3",
                "symfony/process": "^4.2 || ^5"
            },
            "type": "library",
            "extra": {
                "branch-alias": {
                    "dev-master": "4.0-dev"
                }
            },
            "autoload": {
                "classmap": [
                    "src/"
                ]
            },
            "notification-url": "https://packagist.org/downloads/",
            "license": [
                "BSD-3-Clause"
            ],
            "authors": [
                {
                    "name": "Sebastian Bergmann",
                    "email": "sebastian@phpunit.de"
                },
                {
                    "name": "Kore Nordmann",
                    "email": "mail@kore-nordmann.de"
                }
            ],
            "description": "Diff implementation",
            "homepage": "https://github.com/sebastianbergmann/diff",
            "keywords": [
                "diff",
                "udiff",
                "unidiff",
                "unified diff"
            ],
            "support": {
                "issues": "https://github.com/sebastianbergmann/diff/issues",
                "source": "https://github.com/sebastianbergmann/diff/tree/4.0.4"
            },
            "funding": [
                {
                    "url": "https://github.com/sebastianbergmann",
                    "type": "github"
                }
            ],
            "time": "2020-10-26T13:10:38+00:00"
        },
        {
            "name": "sebastian/environment",
            "version": "5.1.3",
            "source": {
                "type": "git",
                "url": "https://github.com/sebastianbergmann/environment.git",
                "reference": "388b6ced16caa751030f6a69e588299fa09200ac"
            },
            "dist": {
                "type": "zip",
                "url": "https://api.github.com/repos/sebastianbergmann/environment/zipball/388b6ced16caa751030f6a69e588299fa09200ac",
                "reference": "388b6ced16caa751030f6a69e588299fa09200ac",
                "shasum": ""
            },
            "require": {
                "php": ">=7.3"
            },
            "require-dev": {
                "phpunit/phpunit": "^9.3"
            },
            "suggest": {
                "ext-posix": "*"
            },
            "type": "library",
            "extra": {
                "branch-alias": {
                    "dev-master": "5.1-dev"
                }
            },
            "autoload": {
                "classmap": [
                    "src/"
                ]
            },
            "notification-url": "https://packagist.org/downloads/",
            "license": [
                "BSD-3-Clause"
            ],
            "authors": [
                {
                    "name": "Sebastian Bergmann",
                    "email": "sebastian@phpunit.de"
                }
            ],
            "description": "Provides functionality to handle HHVM/PHP environments",
            "homepage": "http://www.github.com/sebastianbergmann/environment",
            "keywords": [
                "Xdebug",
                "environment",
                "hhvm"
            ],
            "support": {
                "issues": "https://github.com/sebastianbergmann/environment/issues",
                "source": "https://github.com/sebastianbergmann/environment/tree/5.1.3"
            },
            "funding": [
                {
                    "url": "https://github.com/sebastianbergmann",
                    "type": "github"
                }
            ],
            "time": "2020-09-28T05:52:38+00:00"
        },
        {
            "name": "sebastian/exporter",
            "version": "4.0.4",
            "source": {
                "type": "git",
                "url": "https://github.com/sebastianbergmann/exporter.git",
                "reference": "65e8b7db476c5dd267e65eea9cab77584d3cfff9"
            },
            "dist": {
                "type": "zip",
                "url": "https://api.github.com/repos/sebastianbergmann/exporter/zipball/65e8b7db476c5dd267e65eea9cab77584d3cfff9",
                "reference": "65e8b7db476c5dd267e65eea9cab77584d3cfff9",
                "shasum": ""
            },
            "require": {
                "php": ">=7.3",
                "sebastian/recursion-context": "^4.0"
            },
            "require-dev": {
                "ext-mbstring": "*",
                "phpunit/phpunit": "^9.3"
            },
            "type": "library",
            "extra": {
                "branch-alias": {
                    "dev-master": "4.0-dev"
                }
            },
            "autoload": {
                "classmap": [
                    "src/"
                ]
            },
            "notification-url": "https://packagist.org/downloads/",
            "license": [
                "BSD-3-Clause"
            ],
            "authors": [
                {
                    "name": "Sebastian Bergmann",
                    "email": "sebastian@phpunit.de"
                },
                {
                    "name": "Jeff Welch",
                    "email": "whatthejeff@gmail.com"
                },
                {
                    "name": "Volker Dusch",
                    "email": "github@wallbash.com"
                },
                {
                    "name": "Adam Harvey",
                    "email": "aharvey@php.net"
                },
                {
                    "name": "Bernhard Schussek",
                    "email": "bschussek@gmail.com"
                }
            ],
            "description": "Provides the functionality to export PHP variables for visualization",
            "homepage": "https://www.github.com/sebastianbergmann/exporter",
            "keywords": [
                "export",
                "exporter"
            ],
            "support": {
                "issues": "https://github.com/sebastianbergmann/exporter/issues",
                "source": "https://github.com/sebastianbergmann/exporter/tree/4.0.4"
            },
            "funding": [
                {
                    "url": "https://github.com/sebastianbergmann",
                    "type": "github"
                }
            ],
            "time": "2021-11-11T14:18:36+00:00"
        },
        {
            "name": "sebastian/global-state",
            "version": "5.0.3",
            "source": {
                "type": "git",
                "url": "https://github.com/sebastianbergmann/global-state.git",
                "reference": "23bd5951f7ff26f12d4e3242864df3e08dec4e49"
            },
            "dist": {
                "type": "zip",
                "url": "https://api.github.com/repos/sebastianbergmann/global-state/zipball/23bd5951f7ff26f12d4e3242864df3e08dec4e49",
                "reference": "23bd5951f7ff26f12d4e3242864df3e08dec4e49",
                "shasum": ""
            },
            "require": {
                "php": ">=7.3",
                "sebastian/object-reflector": "^2.0",
                "sebastian/recursion-context": "^4.0"
            },
            "require-dev": {
                "ext-dom": "*",
                "phpunit/phpunit": "^9.3"
            },
            "suggest": {
                "ext-uopz": "*"
            },
            "type": "library",
            "extra": {
                "branch-alias": {
                    "dev-master": "5.0-dev"
                }
            },
            "autoload": {
                "classmap": [
                    "src/"
                ]
            },
            "notification-url": "https://packagist.org/downloads/",
            "license": [
                "BSD-3-Clause"
            ],
            "authors": [
                {
                    "name": "Sebastian Bergmann",
                    "email": "sebastian@phpunit.de"
                }
            ],
            "description": "Snapshotting of global state",
            "homepage": "http://www.github.com/sebastianbergmann/global-state",
            "keywords": [
                "global state"
            ],
            "support": {
                "issues": "https://github.com/sebastianbergmann/global-state/issues",
                "source": "https://github.com/sebastianbergmann/global-state/tree/5.0.3"
            },
            "funding": [
                {
                    "url": "https://github.com/sebastianbergmann",
                    "type": "github"
                }
            ],
            "time": "2021-06-11T13:31:12+00:00"
        },
        {
            "name": "sebastian/lines-of-code",
            "version": "1.0.3",
            "source": {
                "type": "git",
                "url": "https://github.com/sebastianbergmann/lines-of-code.git",
                "reference": "c1c2e997aa3146983ed888ad08b15470a2e22ecc"
            },
            "dist": {
                "type": "zip",
                "url": "https://api.github.com/repos/sebastianbergmann/lines-of-code/zipball/c1c2e997aa3146983ed888ad08b15470a2e22ecc",
                "reference": "c1c2e997aa3146983ed888ad08b15470a2e22ecc",
                "shasum": ""
            },
            "require": {
                "nikic/php-parser": "^4.6",
                "php": ">=7.3"
            },
            "require-dev": {
                "phpunit/phpunit": "^9.3"
            },
            "type": "library",
            "extra": {
                "branch-alias": {
                    "dev-master": "1.0-dev"
                }
            },
            "autoload": {
                "classmap": [
                    "src/"
                ]
            },
            "notification-url": "https://packagist.org/downloads/",
            "license": [
                "BSD-3-Clause"
            ],
            "authors": [
                {
                    "name": "Sebastian Bergmann",
                    "email": "sebastian@phpunit.de",
                    "role": "lead"
                }
            ],
            "description": "Library for counting the lines of code in PHP source code",
            "homepage": "https://github.com/sebastianbergmann/lines-of-code",
            "support": {
                "issues": "https://github.com/sebastianbergmann/lines-of-code/issues",
                "source": "https://github.com/sebastianbergmann/lines-of-code/tree/1.0.3"
            },
            "funding": [
                {
                    "url": "https://github.com/sebastianbergmann",
                    "type": "github"
                }
            ],
            "time": "2020-11-28T06:42:11+00:00"
        },
        {
            "name": "sebastian/object-enumerator",
            "version": "4.0.4",
            "source": {
                "type": "git",
                "url": "https://github.com/sebastianbergmann/object-enumerator.git",
                "reference": "5c9eeac41b290a3712d88851518825ad78f45c71"
            },
            "dist": {
                "type": "zip",
                "url": "https://api.github.com/repos/sebastianbergmann/object-enumerator/zipball/5c9eeac41b290a3712d88851518825ad78f45c71",
                "reference": "5c9eeac41b290a3712d88851518825ad78f45c71",
                "shasum": ""
            },
            "require": {
                "php": ">=7.3",
                "sebastian/object-reflector": "^2.0",
                "sebastian/recursion-context": "^4.0"
            },
            "require-dev": {
                "phpunit/phpunit": "^9.3"
            },
            "type": "library",
            "extra": {
                "branch-alias": {
                    "dev-master": "4.0-dev"
                }
            },
            "autoload": {
                "classmap": [
                    "src/"
                ]
            },
            "notification-url": "https://packagist.org/downloads/",
            "license": [
                "BSD-3-Clause"
            ],
            "authors": [
                {
                    "name": "Sebastian Bergmann",
                    "email": "sebastian@phpunit.de"
                }
            ],
            "description": "Traverses array structures and object graphs to enumerate all referenced objects",
            "homepage": "https://github.com/sebastianbergmann/object-enumerator/",
            "support": {
                "issues": "https://github.com/sebastianbergmann/object-enumerator/issues",
                "source": "https://github.com/sebastianbergmann/object-enumerator/tree/4.0.4"
            },
            "funding": [
                {
                    "url": "https://github.com/sebastianbergmann",
                    "type": "github"
                }
            ],
            "time": "2020-10-26T13:12:34+00:00"
        },
        {
            "name": "sebastian/object-reflector",
            "version": "2.0.4",
            "source": {
                "type": "git",
                "url": "https://github.com/sebastianbergmann/object-reflector.git",
                "reference": "b4f479ebdbf63ac605d183ece17d8d7fe49c15c7"
            },
            "dist": {
                "type": "zip",
                "url": "https://api.github.com/repos/sebastianbergmann/object-reflector/zipball/b4f479ebdbf63ac605d183ece17d8d7fe49c15c7",
                "reference": "b4f479ebdbf63ac605d183ece17d8d7fe49c15c7",
                "shasum": ""
            },
            "require": {
                "php": ">=7.3"
            },
            "require-dev": {
                "phpunit/phpunit": "^9.3"
            },
            "type": "library",
            "extra": {
                "branch-alias": {
                    "dev-master": "2.0-dev"
                }
            },
            "autoload": {
                "classmap": [
                    "src/"
                ]
            },
            "notification-url": "https://packagist.org/downloads/",
            "license": [
                "BSD-3-Clause"
            ],
            "authors": [
                {
                    "name": "Sebastian Bergmann",
                    "email": "sebastian@phpunit.de"
                }
            ],
            "description": "Allows reflection of object attributes, including inherited and non-public ones",
            "homepage": "https://github.com/sebastianbergmann/object-reflector/",
            "support": {
                "issues": "https://github.com/sebastianbergmann/object-reflector/issues",
                "source": "https://github.com/sebastianbergmann/object-reflector/tree/2.0.4"
            },
            "funding": [
                {
                    "url": "https://github.com/sebastianbergmann",
                    "type": "github"
                }
            ],
            "time": "2020-10-26T13:14:26+00:00"
        },
        {
            "name": "sebastian/recursion-context",
            "version": "4.0.4",
            "source": {
                "type": "git",
                "url": "https://github.com/sebastianbergmann/recursion-context.git",
                "reference": "cd9d8cf3c5804de4341c283ed787f099f5506172"
            },
            "dist": {
                "type": "zip",
                "url": "https://api.github.com/repos/sebastianbergmann/recursion-context/zipball/cd9d8cf3c5804de4341c283ed787f099f5506172",
                "reference": "cd9d8cf3c5804de4341c283ed787f099f5506172",
                "shasum": ""
            },
            "require": {
                "php": ">=7.3"
            },
            "require-dev": {
                "phpunit/phpunit": "^9.3"
            },
            "type": "library",
            "extra": {
                "branch-alias": {
                    "dev-master": "4.0-dev"
                }
            },
            "autoload": {
                "classmap": [
                    "src/"
                ]
            },
            "notification-url": "https://packagist.org/downloads/",
            "license": [
                "BSD-3-Clause"
            ],
            "authors": [
                {
                    "name": "Sebastian Bergmann",
                    "email": "sebastian@phpunit.de"
                },
                {
                    "name": "Jeff Welch",
                    "email": "whatthejeff@gmail.com"
                },
                {
                    "name": "Adam Harvey",
                    "email": "aharvey@php.net"
                }
            ],
            "description": "Provides functionality to recursively process PHP variables",
            "homepage": "http://www.github.com/sebastianbergmann/recursion-context",
            "support": {
                "issues": "https://github.com/sebastianbergmann/recursion-context/issues",
                "source": "https://github.com/sebastianbergmann/recursion-context/tree/4.0.4"
            },
            "funding": [
                {
                    "url": "https://github.com/sebastianbergmann",
                    "type": "github"
                }
            ],
            "time": "2020-10-26T13:17:30+00:00"
        },
        {
            "name": "sebastian/resource-operations",
            "version": "3.0.3",
            "source": {
                "type": "git",
                "url": "https://github.com/sebastianbergmann/resource-operations.git",
                "reference": "0f4443cb3a1d92ce809899753bc0d5d5a8dd19a8"
            },
            "dist": {
                "type": "zip",
                "url": "https://api.github.com/repos/sebastianbergmann/resource-operations/zipball/0f4443cb3a1d92ce809899753bc0d5d5a8dd19a8",
                "reference": "0f4443cb3a1d92ce809899753bc0d5d5a8dd19a8",
                "shasum": ""
            },
            "require": {
                "php": ">=7.3"
            },
            "require-dev": {
                "phpunit/phpunit": "^9.0"
            },
            "type": "library",
            "extra": {
                "branch-alias": {
                    "dev-master": "3.0-dev"
                }
            },
            "autoload": {
                "classmap": [
                    "src/"
                ]
            },
            "notification-url": "https://packagist.org/downloads/",
            "license": [
                "BSD-3-Clause"
            ],
            "authors": [
                {
                    "name": "Sebastian Bergmann",
                    "email": "sebastian@phpunit.de"
                }
            ],
            "description": "Provides a list of PHP built-in functions that operate on resources",
            "homepage": "https://www.github.com/sebastianbergmann/resource-operations",
            "support": {
                "issues": "https://github.com/sebastianbergmann/resource-operations/issues",
                "source": "https://github.com/sebastianbergmann/resource-operations/tree/3.0.3"
            },
            "funding": [
                {
                    "url": "https://github.com/sebastianbergmann",
                    "type": "github"
                }
            ],
            "time": "2020-09-28T06:45:17+00:00"
        },
        {
            "name": "sebastian/type",
            "version": "2.3.4",
            "source": {
                "type": "git",
                "url": "https://github.com/sebastianbergmann/type.git",
                "reference": "b8cd8a1c753c90bc1a0f5372170e3e489136f914"
            },
            "dist": {
                "type": "zip",
                "url": "https://api.github.com/repos/sebastianbergmann/type/zipball/b8cd8a1c753c90bc1a0f5372170e3e489136f914",
                "reference": "b8cd8a1c753c90bc1a0f5372170e3e489136f914",
                "shasum": ""
            },
            "require": {
                "php": ">=7.3"
            },
            "require-dev": {
                "phpunit/phpunit": "^9.3"
            },
            "type": "library",
            "extra": {
                "branch-alias": {
                    "dev-master": "2.3-dev"
                }
            },
            "autoload": {
                "classmap": [
                    "src/"
                ]
            },
            "notification-url": "https://packagist.org/downloads/",
            "license": [
                "BSD-3-Clause"
            ],
            "authors": [
                {
                    "name": "Sebastian Bergmann",
                    "email": "sebastian@phpunit.de",
                    "role": "lead"
                }
            ],
            "description": "Collection of value objects that represent the types of the PHP type system",
            "homepage": "https://github.com/sebastianbergmann/type",
            "support": {
                "issues": "https://github.com/sebastianbergmann/type/issues",
                "source": "https://github.com/sebastianbergmann/type/tree/2.3.4"
            },
            "funding": [
                {
                    "url": "https://github.com/sebastianbergmann",
                    "type": "github"
                }
            ],
            "time": "2021-06-15T12:49:02+00:00"
        },
        {
            "name": "sebastian/version",
            "version": "3.0.2",
            "source": {
                "type": "git",
                "url": "https://github.com/sebastianbergmann/version.git",
                "reference": "c6c1022351a901512170118436c764e473f6de8c"
            },
            "dist": {
                "type": "zip",
                "url": "https://api.github.com/repos/sebastianbergmann/version/zipball/c6c1022351a901512170118436c764e473f6de8c",
                "reference": "c6c1022351a901512170118436c764e473f6de8c",
                "shasum": ""
            },
            "require": {
                "php": ">=7.3"
            },
            "type": "library",
            "extra": {
                "branch-alias": {
                    "dev-master": "3.0-dev"
                }
            },
            "autoload": {
                "classmap": [
                    "src/"
                ]
            },
            "notification-url": "https://packagist.org/downloads/",
            "license": [
                "BSD-3-Clause"
            ],
            "authors": [
                {
                    "name": "Sebastian Bergmann",
                    "email": "sebastian@phpunit.de",
                    "role": "lead"
                }
            ],
            "description": "Library that helps with managing the version number of Git-hosted PHP projects",
            "homepage": "https://github.com/sebastianbergmann/version",
            "support": {
                "issues": "https://github.com/sebastianbergmann/version/issues",
                "source": "https://github.com/sebastianbergmann/version/tree/3.0.2"
            },
            "funding": [
                {
                    "url": "https://github.com/sebastianbergmann",
                    "type": "github"
                }
            ],
            "time": "2020-09-28T06:39:44+00:00"
        },
        {
            "name": "symfony/console",
            "version": "v5.4.2",
            "source": {
                "type": "git",
                "url": "https://github.com/symfony/console.git",
                "reference": "a2c6b7ced2eb7799a35375fb9022519282b5405e"
            },
            "dist": {
                "type": "zip",
                "url": "https://api.github.com/repos/symfony/console/zipball/a2c6b7ced2eb7799a35375fb9022519282b5405e",
                "reference": "a2c6b7ced2eb7799a35375fb9022519282b5405e",
                "shasum": ""
            },
            "require": {
                "php": ">=7.2.5",
                "symfony/deprecation-contracts": "^2.1|^3",
                "symfony/polyfill-mbstring": "~1.0",
                "symfony/polyfill-php73": "^1.9",
                "symfony/polyfill-php80": "^1.16",
                "symfony/service-contracts": "^1.1|^2|^3",
                "symfony/string": "^5.1|^6.0"
            },
            "conflict": {
                "psr/log": ">=3",
                "symfony/dependency-injection": "<4.4",
                "symfony/dotenv": "<5.1",
                "symfony/event-dispatcher": "<4.4",
                "symfony/lock": "<4.4",
                "symfony/process": "<4.4"
            },
            "provide": {
                "psr/log-implementation": "1.0|2.0"
            },
            "require-dev": {
                "psr/log": "^1|^2",
                "symfony/config": "^4.4|^5.0|^6.0",
                "symfony/dependency-injection": "^4.4|^5.0|^6.0",
                "symfony/event-dispatcher": "^4.4|^5.0|^6.0",
                "symfony/lock": "^4.4|^5.0|^6.0",
                "symfony/process": "^4.4|^5.0|^6.0",
                "symfony/var-dumper": "^4.4|^5.0|^6.0"
            },
            "suggest": {
                "psr/log": "For using the console logger",
                "symfony/event-dispatcher": "",
                "symfony/lock": "",
                "symfony/process": ""
            },
            "type": "library",
            "autoload": {
                "psr-4": {
                    "Symfony\\Component\\Console\\": ""
                },
                "exclude-from-classmap": [
                    "/Tests/"
                ]
            },
            "notification-url": "https://packagist.org/downloads/",
            "license": [
                "MIT"
            ],
            "authors": [
                {
                    "name": "Fabien Potencier",
                    "email": "fabien@symfony.com"
                },
                {
                    "name": "Symfony Community",
                    "homepage": "https://symfony.com/contributors"
                }
            ],
            "description": "Eases the creation of beautiful and testable command line interfaces",
            "homepage": "https://symfony.com",
            "keywords": [
                "cli",
                "command line",
                "console",
                "terminal"
            ],
            "support": {
                "source": "https://github.com/symfony/console/tree/v5.4.2"
            },
            "funding": [
                {
                    "url": "https://symfony.com/sponsor",
                    "type": "custom"
                },
                {
                    "url": "https://github.com/fabpot",
                    "type": "github"
                },
                {
                    "url": "https://tidelift.com/funding/github/packagist/symfony/symfony",
                    "type": "tidelift"
                }
            ],
            "time": "2021-12-20T16:11:12+00:00"
        },
        {
            "name": "symfony/deprecation-contracts",
            "version": "v3.0.0",
            "source": {
                "type": "git",
                "url": "https://github.com/symfony/deprecation-contracts.git",
                "reference": "c726b64c1ccfe2896cb7df2e1331c357ad1c8ced"
            },
            "dist": {
                "type": "zip",
                "url": "https://api.github.com/repos/symfony/deprecation-contracts/zipball/c726b64c1ccfe2896cb7df2e1331c357ad1c8ced",
                "reference": "c726b64c1ccfe2896cb7df2e1331c357ad1c8ced",
                "shasum": ""
            },
            "require": {
                "php": ">=8.0.2"
            },
            "type": "library",
            "extra": {
                "branch-alias": {
                    "dev-main": "3.0-dev"
                },
                "thanks": {
                    "name": "symfony/contracts",
                    "url": "https://github.com/symfony/contracts"
                }
            },
            "autoload": {
                "files": [
                    "function.php"
                ]
            },
            "notification-url": "https://packagist.org/downloads/",
            "license": [
                "MIT"
            ],
            "authors": [
                {
                    "name": "Nicolas Grekas",
                    "email": "p@tchwork.com"
                },
                {
                    "name": "Symfony Community",
                    "homepage": "https://symfony.com/contributors"
                }
            ],
            "description": "A generic function and convention to trigger deprecation notices",
            "homepage": "https://symfony.com",
            "support": {
                "source": "https://github.com/symfony/deprecation-contracts/tree/v3.0.0"
            },
            "funding": [
                {
                    "url": "https://symfony.com/sponsor",
                    "type": "custom"
                },
                {
                    "url": "https://github.com/fabpot",
                    "type": "github"
                },
                {
                    "url": "https://tidelift.com/funding/github/packagist/symfony/symfony",
                    "type": "tidelift"
                }
            ],
            "time": "2021-11-01T23:48:49+00:00"
        },
        {
            "name": "symfony/polyfill-ctype",
            "version": "v1.24.0",
            "source": {
                "type": "git",
                "url": "https://github.com/symfony/polyfill-ctype.git",
                "reference": "30885182c981ab175d4d034db0f6f469898070ab"
            },
            "dist": {
                "type": "zip",
                "url": "https://api.github.com/repos/symfony/polyfill-ctype/zipball/30885182c981ab175d4d034db0f6f469898070ab",
                "reference": "30885182c981ab175d4d034db0f6f469898070ab",
                "shasum": ""
            },
            "require": {
                "php": ">=7.1"
            },
            "provide": {
                "ext-ctype": "*"
            },
            "suggest": {
                "ext-ctype": "For best performance"
            },
            "type": "library",
            "extra": {
                "branch-alias": {
                    "dev-main": "1.23-dev"
                },
                "thanks": {
                    "name": "symfony/polyfill",
                    "url": "https://github.com/symfony/polyfill"
                }
            },
            "autoload": {
                "psr-4": {
                    "Symfony\\Polyfill\\Ctype\\": ""
                },
                "files": [
                    "bootstrap.php"
                ]
            },
            "notification-url": "https://packagist.org/downloads/",
            "license": [
                "MIT"
            ],
            "authors": [
                {
                    "name": "Gert de Pagter",
                    "email": "BackEndTea@gmail.com"
                },
                {
                    "name": "Symfony Community",
                    "homepage": "https://symfony.com/contributors"
                }
            ],
            "description": "Symfony polyfill for ctype functions",
            "homepage": "https://symfony.com",
            "keywords": [
                "compatibility",
                "ctype",
                "polyfill",
                "portable"
            ],
            "support": {
                "source": "https://github.com/symfony/polyfill-ctype/tree/v1.24.0"
            },
            "funding": [
                {
                    "url": "https://symfony.com/sponsor",
                    "type": "custom"
                },
                {
                    "url": "https://github.com/fabpot",
                    "type": "github"
                },
                {
                    "url": "https://tidelift.com/funding/github/packagist/symfony/symfony",
                    "type": "tidelift"
                }
            ],
            "time": "2021-10-20T20:35:02+00:00"
        },
        {
            "name": "symfony/polyfill-intl-grapheme",
            "version": "v1.24.0",
            "source": {
                "type": "git",
                "url": "https://github.com/symfony/polyfill-intl-grapheme.git",
                "reference": "81b86b50cf841a64252b439e738e97f4a34e2783"
            },
            "dist": {
                "type": "zip",
                "url": "https://api.github.com/repos/symfony/polyfill-intl-grapheme/zipball/81b86b50cf841a64252b439e738e97f4a34e2783",
                "reference": "81b86b50cf841a64252b439e738e97f4a34e2783",
                "shasum": ""
            },
            "require": {
                "php": ">=7.1"
            },
            "suggest": {
                "ext-intl": "For best performance"
            },
            "type": "library",
            "extra": {
                "branch-alias": {
                    "dev-main": "1.23-dev"
                },
                "thanks": {
                    "name": "symfony/polyfill",
                    "url": "https://github.com/symfony/polyfill"
                }
            },
            "autoload": {
                "psr-4": {
                    "Symfony\\Polyfill\\Intl\\Grapheme\\": ""
                },
                "files": [
                    "bootstrap.php"
                ]
            },
            "notification-url": "https://packagist.org/downloads/",
            "license": [
                "MIT"
            ],
            "authors": [
                {
                    "name": "Nicolas Grekas",
                    "email": "p@tchwork.com"
                },
                {
                    "name": "Symfony Community",
                    "homepage": "https://symfony.com/contributors"
                }
            ],
            "description": "Symfony polyfill for intl's grapheme_* functions",
            "homepage": "https://symfony.com",
            "keywords": [
                "compatibility",
                "grapheme",
                "intl",
                "polyfill",
                "portable",
                "shim"
            ],
            "support": {
                "source": "https://github.com/symfony/polyfill-intl-grapheme/tree/v1.24.0"
            },
            "funding": [
                {
                    "url": "https://symfony.com/sponsor",
                    "type": "custom"
                },
                {
                    "url": "https://github.com/fabpot",
                    "type": "github"
                },
                {
                    "url": "https://tidelift.com/funding/github/packagist/symfony/symfony",
                    "type": "tidelift"
                }
            ],
            "time": "2021-11-23T21:10:46+00:00"
        },
        {
            "name": "symfony/polyfill-intl-normalizer",
            "version": "v1.24.0",
            "source": {
                "type": "git",
                "url": "https://github.com/symfony/polyfill-intl-normalizer.git",
                "reference": "8590a5f561694770bdcd3f9b5c69dde6945028e8"
            },
            "dist": {
                "type": "zip",
                "url": "https://api.github.com/repos/symfony/polyfill-intl-normalizer/zipball/8590a5f561694770bdcd3f9b5c69dde6945028e8",
                "reference": "8590a5f561694770bdcd3f9b5c69dde6945028e8",
                "shasum": ""
            },
            "require": {
                "php": ">=7.1"
            },
            "suggest": {
                "ext-intl": "For best performance"
            },
            "type": "library",
            "extra": {
                "branch-alias": {
                    "dev-main": "1.23-dev"
                },
                "thanks": {
                    "name": "symfony/polyfill",
                    "url": "https://github.com/symfony/polyfill"
                }
            },
            "autoload": {
                "psr-4": {
                    "Symfony\\Polyfill\\Intl\\Normalizer\\": ""
                },
                "files": [
                    "bootstrap.php"
                ],
                "classmap": [
                    "Resources/stubs"
                ]
            },
            "notification-url": "https://packagist.org/downloads/",
            "license": [
                "MIT"
            ],
            "authors": [
                {
                    "name": "Nicolas Grekas",
                    "email": "p@tchwork.com"
                },
                {
                    "name": "Symfony Community",
                    "homepage": "https://symfony.com/contributors"
                }
            ],
            "description": "Symfony polyfill for intl's Normalizer class and related functions",
            "homepage": "https://symfony.com",
            "keywords": [
                "compatibility",
                "intl",
                "normalizer",
                "polyfill",
                "portable",
                "shim"
            ],
            "support": {
                "source": "https://github.com/symfony/polyfill-intl-normalizer/tree/v1.24.0"
            },
            "funding": [
                {
                    "url": "https://symfony.com/sponsor",
                    "type": "custom"
                },
                {
                    "url": "https://github.com/fabpot",
                    "type": "github"
                },
                {
                    "url": "https://tidelift.com/funding/github/packagist/symfony/symfony",
                    "type": "tidelift"
                }
            ],
            "time": "2021-02-19T12:13:01+00:00"
        },
        {
            "name": "symfony/polyfill-mbstring",
            "version": "v1.24.0",
            "source": {
                "type": "git",
                "url": "https://github.com/symfony/polyfill-mbstring.git",
                "reference": "0abb51d2f102e00a4eefcf46ba7fec406d245825"
            },
            "dist": {
                "type": "zip",
                "url": "https://api.github.com/repos/symfony/polyfill-mbstring/zipball/0abb51d2f102e00a4eefcf46ba7fec406d245825",
                "reference": "0abb51d2f102e00a4eefcf46ba7fec406d245825",
                "shasum": ""
            },
            "require": {
                "php": ">=7.1"
            },
            "provide": {
                "ext-mbstring": "*"
            },
            "suggest": {
                "ext-mbstring": "For best performance"
            },
            "type": "library",
            "extra": {
                "branch-alias": {
                    "dev-main": "1.23-dev"
                },
                "thanks": {
                    "name": "symfony/polyfill",
                    "url": "https://github.com/symfony/polyfill"
                }
            },
            "autoload": {
                "psr-4": {
                    "Symfony\\Polyfill\\Mbstring\\": ""
                },
                "files": [
                    "bootstrap.php"
                ]
            },
            "notification-url": "https://packagist.org/downloads/",
            "license": [
                "MIT"
            ],
            "authors": [
                {
                    "name": "Nicolas Grekas",
                    "email": "p@tchwork.com"
                },
                {
                    "name": "Symfony Community",
                    "homepage": "https://symfony.com/contributors"
                }
            ],
            "description": "Symfony polyfill for the Mbstring extension",
            "homepage": "https://symfony.com",
            "keywords": [
                "compatibility",
                "mbstring",
                "polyfill",
                "portable",
                "shim"
            ],
            "support": {
                "source": "https://github.com/symfony/polyfill-mbstring/tree/v1.24.0"
            },
            "funding": [
                {
                    "url": "https://symfony.com/sponsor",
                    "type": "custom"
                },
                {
                    "url": "https://github.com/fabpot",
                    "type": "github"
                },
                {
                    "url": "https://tidelift.com/funding/github/packagist/symfony/symfony",
                    "type": "tidelift"
                }
            ],
            "time": "2021-11-30T18:21:41+00:00"
        },
        {
            "name": "symfony/polyfill-php73",
            "version": "v1.24.0",
            "source": {
                "type": "git",
                "url": "https://github.com/symfony/polyfill-php73.git",
                "reference": "cc5db0e22b3cb4111010e48785a97f670b350ca5"
            },
            "dist": {
                "type": "zip",
                "url": "https://api.github.com/repos/symfony/polyfill-php73/zipball/cc5db0e22b3cb4111010e48785a97f670b350ca5",
                "reference": "cc5db0e22b3cb4111010e48785a97f670b350ca5",
                "shasum": ""
            },
            "require": {
                "php": ">=7.1"
            },
            "type": "library",
            "extra": {
                "branch-alias": {
                    "dev-main": "1.23-dev"
                },
                "thanks": {
                    "name": "symfony/polyfill",
                    "url": "https://github.com/symfony/polyfill"
                }
            },
            "autoload": {
                "psr-4": {
                    "Symfony\\Polyfill\\Php73\\": ""
                },
                "files": [
                    "bootstrap.php"
                ],
                "classmap": [
                    "Resources/stubs"
                ]
            },
            "notification-url": "https://packagist.org/downloads/",
            "license": [
                "MIT"
            ],
            "authors": [
                {
                    "name": "Nicolas Grekas",
                    "email": "p@tchwork.com"
                },
                {
                    "name": "Symfony Community",
                    "homepage": "https://symfony.com/contributors"
                }
            ],
            "description": "Symfony polyfill backporting some PHP 7.3+ features to lower PHP versions",
            "homepage": "https://symfony.com",
            "keywords": [
                "compatibility",
                "polyfill",
                "portable",
                "shim"
            ],
            "support": {
                "source": "https://github.com/symfony/polyfill-php73/tree/v1.24.0"
            },
            "funding": [
                {
                    "url": "https://symfony.com/sponsor",
                    "type": "custom"
                },
                {
                    "url": "https://github.com/fabpot",
                    "type": "github"
                },
                {
                    "url": "https://tidelift.com/funding/github/packagist/symfony/symfony",
                    "type": "tidelift"
                }
            ],
            "time": "2021-06-05T21:20:04+00:00"
        },
        {
            "name": "symfony/polyfill-php80",
            "version": "v1.24.0",
            "source": {
                "type": "git",
                "url": "https://github.com/symfony/polyfill-php80.git",
                "reference": "57b712b08eddb97c762a8caa32c84e037892d2e9"
            },
            "dist": {
                "type": "zip",
                "url": "https://api.github.com/repos/symfony/polyfill-php80/zipball/57b712b08eddb97c762a8caa32c84e037892d2e9",
                "reference": "57b712b08eddb97c762a8caa32c84e037892d2e9",
                "shasum": ""
            },
            "require": {
                "php": ">=7.1"
            },
            "type": "library",
            "extra": {
                "branch-alias": {
                    "dev-main": "1.23-dev"
                },
                "thanks": {
                    "name": "symfony/polyfill",
                    "url": "https://github.com/symfony/polyfill"
                }
            },
            "autoload": {
                "psr-4": {
                    "Symfony\\Polyfill\\Php80\\": ""
                },
                "files": [
                    "bootstrap.php"
                ],
                "classmap": [
                    "Resources/stubs"
                ]
            },
            "notification-url": "https://packagist.org/downloads/",
            "license": [
                "MIT"
            ],
            "authors": [
                {
                    "name": "Ion Bazan",
                    "email": "ion.bazan@gmail.com"
                },
                {
                    "name": "Nicolas Grekas",
                    "email": "p@tchwork.com"
                },
                {
                    "name": "Symfony Community",
                    "homepage": "https://symfony.com/contributors"
                }
            ],
            "description": "Symfony polyfill backporting some PHP 8.0+ features to lower PHP versions",
            "homepage": "https://symfony.com",
            "keywords": [
                "compatibility",
                "polyfill",
                "portable",
                "shim"
            ],
            "support": {
                "source": "https://github.com/symfony/polyfill-php80/tree/v1.24.0"
            },
            "funding": [
                {
                    "url": "https://symfony.com/sponsor",
                    "type": "custom"
                },
                {
                    "url": "https://github.com/fabpot",
                    "type": "github"
                },
                {
                    "url": "https://tidelift.com/funding/github/packagist/symfony/symfony",
                    "type": "tidelift"
                }
            ],
            "time": "2021-09-13T13:58:33+00:00"
        },
        {
            "name": "symfony/process",
            "version": "v5.4.2",
            "source": {
                "type": "git",
                "url": "https://github.com/symfony/process.git",
                "reference": "2b3ba8722c4aaf3e88011be5e7f48710088fb5e4"
            },
            "dist": {
                "type": "zip",
                "url": "https://api.github.com/repos/symfony/process/zipball/2b3ba8722c4aaf3e88011be5e7f48710088fb5e4",
                "reference": "2b3ba8722c4aaf3e88011be5e7f48710088fb5e4",
                "shasum": ""
            },
            "require": {
                "php": ">=7.2.5",
                "symfony/polyfill-php80": "^1.16"
            },
            "type": "library",
            "autoload": {
                "psr-4": {
                    "Symfony\\Component\\Process\\": ""
                },
                "exclude-from-classmap": [
                    "/Tests/"
                ]
            },
            "notification-url": "https://packagist.org/downloads/",
            "license": [
                "MIT"
            ],
            "authors": [
                {
                    "name": "Fabien Potencier",
                    "email": "fabien@symfony.com"
                },
                {
                    "name": "Symfony Community",
                    "homepage": "https://symfony.com/contributors"
                }
            ],
            "description": "Executes commands in sub-processes",
            "homepage": "https://symfony.com",
            "support": {
                "source": "https://github.com/symfony/process/tree/v5.4.2"
            },
            "funding": [
                {
                    "url": "https://symfony.com/sponsor",
                    "type": "custom"
                },
                {
                    "url": "https://github.com/fabpot",
                    "type": "github"
                },
                {
                    "url": "https://tidelift.com/funding/github/packagist/symfony/symfony",
                    "type": "tidelift"
                }
            ],
            "time": "2021-12-27T21:01:00+00:00"
        },
        {
            "name": "symfony/service-contracts",
            "version": "v3.0.0",
            "source": {
                "type": "git",
                "url": "https://github.com/symfony/service-contracts.git",
                "reference": "36715ebf9fb9db73db0cb24263c79077c6fe8603"
            },
            "dist": {
                "type": "zip",
                "url": "https://api.github.com/repos/symfony/service-contracts/zipball/36715ebf9fb9db73db0cb24263c79077c6fe8603",
                "reference": "36715ebf9fb9db73db0cb24263c79077c6fe8603",
                "shasum": ""
            },
            "require": {
                "php": ">=8.0.2",
                "psr/container": "^2.0"
            },
            "conflict": {
                "ext-psr": "<1.1|>=2"
            },
            "suggest": {
                "symfony/service-implementation": ""
            },
            "type": "library",
            "extra": {
                "branch-alias": {
                    "dev-main": "3.0-dev"
                },
                "thanks": {
                    "name": "symfony/contracts",
                    "url": "https://github.com/symfony/contracts"
                }
            },
            "autoload": {
                "psr-4": {
                    "Symfony\\Contracts\\Service\\": ""
                }
            },
            "notification-url": "https://packagist.org/downloads/",
            "license": [
                "MIT"
            ],
            "authors": [
                {
                    "name": "Nicolas Grekas",
                    "email": "p@tchwork.com"
                },
                {
                    "name": "Symfony Community",
                    "homepage": "https://symfony.com/contributors"
                }
            ],
            "description": "Generic abstractions related to writing services",
            "homepage": "https://symfony.com",
            "keywords": [
                "abstractions",
                "contracts",
                "decoupling",
                "interfaces",
                "interoperability",
                "standards"
            ],
            "support": {
                "source": "https://github.com/symfony/service-contracts/tree/v3.0.0"
            },
            "funding": [
                {
                    "url": "https://symfony.com/sponsor",
                    "type": "custom"
                },
                {
                    "url": "https://github.com/fabpot",
                    "type": "github"
                },
                {
                    "url": "https://tidelift.com/funding/github/packagist/symfony/symfony",
                    "type": "tidelift"
                }
            ],
            "time": "2021-11-04T17:53:12+00:00"
        },
        {
            "name": "symfony/string",
            "version": "v6.0.2",
            "source": {
                "type": "git",
                "url": "https://github.com/symfony/string.git",
                "reference": "bae261d0c3ac38a1f802b4dfed42094296100631"
            },
            "dist": {
                "type": "zip",
                "url": "https://api.github.com/repos/symfony/string/zipball/bae261d0c3ac38a1f802b4dfed42094296100631",
                "reference": "bae261d0c3ac38a1f802b4dfed42094296100631",
                "shasum": ""
            },
            "require": {
                "php": ">=8.0.2",
                "symfony/polyfill-ctype": "~1.8",
                "symfony/polyfill-intl-grapheme": "~1.0",
                "symfony/polyfill-intl-normalizer": "~1.0",
                "symfony/polyfill-mbstring": "~1.0"
            },
            "conflict": {
                "symfony/translation-contracts": "<2.0"
            },
            "require-dev": {
                "symfony/error-handler": "^5.4|^6.0",
                "symfony/http-client": "^5.4|^6.0",
                "symfony/translation-contracts": "^2.0|^3.0",
                "symfony/var-exporter": "^5.4|^6.0"
            },
            "type": "library",
            "autoload": {
                "psr-4": {
                    "Symfony\\Component\\String\\": ""
                },
                "files": [
                    "Resources/functions.php"
                ],
                "exclude-from-classmap": [
                    "/Tests/"
                ]
            },
            "notification-url": "https://packagist.org/downloads/",
            "license": [
                "MIT"
            ],
            "authors": [
                {
                    "name": "Nicolas Grekas",
                    "email": "p@tchwork.com"
                },
                {
                    "name": "Symfony Community",
                    "homepage": "https://symfony.com/contributors"
                }
            ],
            "description": "Provides an object-oriented API to strings and deals with bytes, UTF-8 code points and grapheme clusters in a unified way",
            "homepage": "https://symfony.com",
            "keywords": [
                "grapheme",
                "i18n",
                "string",
                "unicode",
                "utf-8",
                "utf8"
            ],
            "support": {
                "source": "https://github.com/symfony/string/tree/v6.0.2"
            },
            "funding": [
                {
                    "url": "https://symfony.com/sponsor",
                    "type": "custom"
                },
                {
                    "url": "https://github.com/fabpot",
                    "type": "github"
                },
                {
                    "url": "https://tidelift.com/funding/github/packagist/symfony/symfony",
                    "type": "tidelift"
                }
            ],
            "time": "2021-12-16T22:13:01+00:00"
        },
        {
            "name": "theseer/tokenizer",
            "version": "1.2.1",
            "source": {
                "type": "git",
                "url": "https://github.com/theseer/tokenizer.git",
                "reference": "34a41e998c2183e22995f158c581e7b5e755ab9e"
            },
            "dist": {
                "type": "zip",
                "url": "https://api.github.com/repos/theseer/tokenizer/zipball/34a41e998c2183e22995f158c581e7b5e755ab9e",
                "reference": "34a41e998c2183e22995f158c581e7b5e755ab9e",
                "shasum": ""
            },
            "require": {
                "ext-dom": "*",
                "ext-tokenizer": "*",
                "ext-xmlwriter": "*",
                "php": "^7.2 || ^8.0"
            },
            "type": "library",
            "autoload": {
                "classmap": [
                    "src/"
                ]
            },
            "notification-url": "https://packagist.org/downloads/",
            "license": [
                "BSD-3-Clause"
            ],
            "authors": [
                {
                    "name": "Arne Blankerts",
                    "email": "arne@blankerts.de",
                    "role": "Developer"
                }
            ],
            "description": "A small library for converting tokenized PHP source code into XML and potentially other formats",
            "support": {
                "issues": "https://github.com/theseer/tokenizer/issues",
                "source": "https://github.com/theseer/tokenizer/tree/1.2.1"
            },
            "funding": [
                {
                    "url": "https://github.com/theseer",
                    "type": "github"
                }
            ],
            "time": "2021-07-28T10:34:58+00:00"
        },
        {
            "name": "webmozart/assert",
            "version": "1.10.0",
            "source": {
                "type": "git",
                "url": "https://github.com/webmozarts/assert.git",
                "reference": "6964c76c7804814a842473e0c8fd15bab0f18e25"
            },
            "dist": {
                "type": "zip",
                "url": "https://api.github.com/repos/webmozarts/assert/zipball/6964c76c7804814a842473e0c8fd15bab0f18e25",
                "reference": "6964c76c7804814a842473e0c8fd15bab0f18e25",
                "shasum": ""
            },
            "require": {
                "php": "^7.2 || ^8.0",
                "symfony/polyfill-ctype": "^1.8"
            },
            "conflict": {
                "phpstan/phpstan": "<0.12.20",
                "vimeo/psalm": "<4.6.1 || 4.6.2"
            },
            "require-dev": {
                "phpunit/phpunit": "^8.5.13"
            },
            "type": "library",
            "extra": {
                "branch-alias": {
                    "dev-master": "1.10-dev"
                }
            },
            "autoload": {
                "psr-4": {
                    "Webmozart\\Assert\\": "src/"
                }
            },
            "notification-url": "https://packagist.org/downloads/",
            "license": [
                "MIT"
            ],
            "authors": [
                {
                    "name": "Bernhard Schussek",
                    "email": "bschussek@gmail.com"
                }
            ],
            "description": "Assertions to validate method input/output with nice error messages.",
            "keywords": [
                "assert",
                "check",
                "validate"
            ],
            "support": {
                "issues": "https://github.com/webmozarts/assert/issues",
                "source": "https://github.com/webmozarts/assert/tree/1.10.0"
            },
            "time": "2021-03-09T10:59:23+00:00"
        },
        {
            "name": "wikimedia/at-ease",
            "version": "v2.1.0",
            "source": {
                "type": "git",
                "url": "https://github.com/wikimedia/at-ease.git",
                "reference": "e8ebaa7bb7c8a8395481a05f6dc4deaceab11c33"
            },
            "dist": {
                "type": "zip",
                "url": "https://api.github.com/repos/wikimedia/at-ease/zipball/e8ebaa7bb7c8a8395481a05f6dc4deaceab11c33",
                "reference": "e8ebaa7bb7c8a8395481a05f6dc4deaceab11c33",
                "shasum": ""
            },
            "require": {
                "php": ">=7.2.9"
            },
            "require-dev": {
                "mediawiki/mediawiki-codesniffer": "35.0.0",
                "mediawiki/minus-x": "1.1.1",
                "ockcyp/covers-validator": "1.3.3",
                "php-parallel-lint/php-console-highlighter": "0.5.0",
                "php-parallel-lint/php-parallel-lint": "1.2.0",
                "phpunit/phpunit": "^8.5"
            },
            "type": "library",
            "autoload": {
                "psr-4": {
                    "Wikimedia\\AtEase\\": "src/Wikimedia/AtEase/"
                },
                "files": [
                    "src/Wikimedia/Functions.php"
                ]
            },
            "notification-url": "https://packagist.org/downloads/",
            "license": [
                "GPL-2.0-or-later"
            ],
            "authors": [
                {
                    "name": "Tim Starling",
                    "email": "tstarling@wikimedia.org"
                },
                {
                    "name": "MediaWiki developers",
                    "email": "wikitech-l@lists.wikimedia.org"
                }
            ],
            "description": "Safe replacement to @ for suppressing warnings.",
            "homepage": "https://www.mediawiki.org/wiki/at-ease",
            "support": {
                "source": "https://github.com/wikimedia/at-ease/tree/v2.1.0"
            },
            "time": "2021-02-27T15:53:37+00:00"
        },
        {
            "name": "yoast/phpunit-polyfills",
            "version": "1.0.3",
            "source": {
                "type": "git",
                "url": "https://github.com/Yoast/PHPUnit-Polyfills.git",
                "reference": "5ea3536428944955f969bc764bbe09738e151ada"
            },
            "dist": {
                "type": "zip",
                "url": "https://api.github.com/repos/Yoast/PHPUnit-Polyfills/zipball/5ea3536428944955f969bc764bbe09738e151ada",
                "reference": "5ea3536428944955f969bc764bbe09738e151ada",
                "shasum": ""
            },
            "require": {
                "php": ">=5.4",
                "phpunit/phpunit": "^4.8.36 || ^5.7.21 || ^6.0 || ^7.0 || ^8.0 || ^9.0"
            },
            "require-dev": {
                "yoast/yoastcs": "^2.2.0"
            },
            "type": "library",
            "extra": {
                "branch-alias": {
                    "dev-main": "1.x-dev",
                    "dev-develop": "1.x-dev"
                }
            },
            "autoload": {
                "files": [
                    "phpunitpolyfills-autoload.php"
                ]
            },
            "notification-url": "https://packagist.org/downloads/",
            "license": [
                "BSD-3-Clause"
            ],
            "authors": [
                {
                    "name": "Team Yoast",
                    "email": "support@yoast.com",
                    "homepage": "https://yoast.com"
                },
                {
                    "name": "Contributors",
                    "homepage": "https://github.com/Yoast/PHPUnit-Polyfills/graphs/contributors"
                }
            ],
            "description": "Set of polyfills for changed PHPUnit functionality to allow for creating PHPUnit cross-version compatible tests",
            "homepage": "https://github.com/Yoast/PHPUnit-Polyfills",
            "keywords": [
                "phpunit",
                "polyfill",
                "testing"
            ],
            "support": {
                "issues": "https://github.com/Yoast/PHPUnit-Polyfills/issues",
                "source": "https://github.com/Yoast/PHPUnit-Polyfills"
            },
            "time": "2021-11-23T01:37:03+00:00"
        }
    ],
    "aliases": [],
    "minimum-stability": "dev",
    "stability-flags": {
        "automattic/jetpack-assets": 20,
        "automattic/jetpack-admin-ui": 20,
        "automattic/jetpack-autoloader": 20,
        "automattic/jetpack-backup": 20,
        "automattic/jetpack-composer-plugin": 20,
        "automattic/jetpack-config": 20,
        "automattic/jetpack-connection": 20,
        "automattic/jetpack-connection-ui": 20,
        "automattic/jetpack-identity-crisis": 20,
        "automattic/jetpack-my-jetpack": 20,
        "automattic/jetpack-sync": 20,
        "automattic/jetpack-status": 20
    },
    "prefer-stable": true,
    "prefer-lowest": false,
    "platform": [],
    "platform-dev": [],
    "plugin-api-version": "2.1.0"
}<|MERGE_RESOLUTION|>--- conflicted
+++ resolved
@@ -4,7 +4,7 @@
         "Read more about it at https://getcomposer.org/doc/01-basic-usage.md#installing-dependencies",
         "This file is @generated automatically"
     ],
-    "content-hash": "0a33207cd85b1dc50f469ecae7a446a9",
+    "content-hash": "ca01b684c2fc5680504854827eaefbfb",
     "packages": [
         {
             "name": "automattic/jetpack-a8c-mc-stats",
@@ -236,10 +236,10 @@
             "dist": {
                 "type": "path",
                 "url": "../../packages/backup",
-                "reference": "ebc150cc62daaa94ea3bf382776880653f7bf1a1"
-            },
-            "require": {
-                "automattic/jetpack-connection": "^1.36",
+                "reference": "ce80f0704dc7d916c1004b8211c966992329a23f"
+            },
+            "require": {
+                "automattic/jetpack-connection": "^1.35",
                 "automattic/jetpack-sync": "^1.28"
             },
             "require-dev": {
@@ -393,7 +393,7 @@
             "dist": {
                 "type": "path",
                 "url": "../../packages/connection",
-                "reference": "fb9858b580c6b09790f60d4c7615499c17ab0c78"
+                "reference": "0b22aecbfeecdaef6a4ad3fec9c9114cbdee719c"
             },
             "require": {
                 "automattic/jetpack-a8c-mc-stats": "^1.4",
@@ -424,7 +424,7 @@
                     "link-template": "https://github.com/Automattic/jetpack-connection/compare/v${old}...v${new}"
                 },
                 "branch-alias": {
-                    "dev-master": "1.36.x-dev"
+                    "dev-master": "1.35.x-dev"
                 }
             },
             "autoload": {
@@ -464,11 +464,11 @@
             "dist": {
                 "type": "path",
                 "url": "../../packages/connection-ui",
-                "reference": "cc049b16485bf81c08d3d17219d449dbd2a2e257"
+                "reference": "b7809e115bc620baa427845a7d83a495f10029fc"
             },
             "require": {
                 "automattic/jetpack-assets": "^1.16",
-                "automattic/jetpack-connection": "^1.36",
+                "automattic/jetpack-connection": "^1.35",
                 "automattic/jetpack-constants": "^1.6",
                 "automattic/jetpack-device-detection": "^1.4",
                 "automattic/jetpack-identity-crisis": "^0.6"
@@ -664,11 +664,11 @@
             "dist": {
                 "type": "path",
                 "url": "../../packages/identity-crisis",
-                "reference": "c8be5ef3452bcad95dd60d1d1248f896ad5abda7"
+                "reference": "180f4af955786286707f43add76e843c0c1262e5"
             },
             "require": {
                 "automattic/jetpack-assets": "^1.16",
-                "automattic/jetpack-connection": "^1.36",
+                "automattic/jetpack-connection": "^1.35",
                 "automattic/jetpack-constants": "^1.6",
                 "automattic/jetpack-logo": "^1.5",
                 "automattic/jetpack-options": "^1.14",
@@ -793,16 +793,12 @@
             "dist": {
                 "type": "path",
                 "url": "../../packages/my-jetpack",
-<<<<<<< HEAD
-                "reference": "301b53839eddec456aa0ac07ee9fab5a425f0905"
-=======
                 "reference": "33da255534e1873fd121712cb488b38ebd3e930e"
->>>>>>> 28884a64
             },
             "require": {
                 "automattic/jetpack-admin-ui": "^0.2",
                 "automattic/jetpack-assets": "^1.16",
-                "automattic/jetpack-connection": "^1.36"
+                "automattic/jetpack-connection": "^1.35"
             },
             "require-dev": {
                 "automattic/jetpack-changelogger": "^3.0",
@@ -1131,10 +1127,10 @@
             "dist": {
                 "type": "path",
                 "url": "../../packages/sync",
-                "reference": "a39c1a3bbc622b52770297d50dbcd160051309f9"
-            },
-            "require": {
-                "automattic/jetpack-connection": "^1.36",
+                "reference": "09fd0b2e483e657d0c6d22b0beae66afe498c607"
+            },
+            "require": {
+                "automattic/jetpack-connection": "^1.35",
                 "automattic/jetpack-constants": "^1.6",
                 "automattic/jetpack-heartbeat": "^1.4",
                 "automattic/jetpack-identity-crisis": "^0.6",
