{
    "_readme": [
        "This file locks the dependencies of your project to a known state",
        "Read more about it at https://getcomposer.org/doc/01-basic-usage.md#installing-dependencies",
        "This file is @generated automatically"
    ],
    "content-hash": "b26be9d42c2a4ad2e11d3cd2ac9a1c16",
    "packages": [
        {
            "name": "automattic/jetpack-a8c-mc-stats",
            "version": "dev-master",
            "dist": {
                "type": "path",
                "url": "../../packages/a8c-mc-stats",
                "reference": "a0c0c657875ba4ab7254d59778e249a144b01347"
            },
            "require-dev": {
                "automattic/jetpack-changelogger": "^3.0",
                "yoast/phpunit-polyfills": "1.0.2"
            },
            "type": "library",
            "extra": {
                "autotagger": true,
                "mirror-repo": "Automattic/jetpack-a8c-mc-stats",
                "changelogger": {
                    "link-template": "https://github.com/Automattic/jetpack-a8c-mc-stats/compare/v${old}...v${new}"
                },
                "branch-alias": {
                    "dev-master": "1.4.x-dev"
                }
            },
            "autoload": {
                "classmap": [
                    "src/"
                ]
            },
            "scripts": {
                "phpunit": [
                    "./vendor/phpunit/phpunit/phpunit --colors=always"
                ],
                "test-coverage": [
                    "@composer update",
                    "phpdbg -d memory_limit=2048M -d max_execution_time=900 -qrr ./vendor/bin/phpunit --coverage-clover \"$COVERAGE_DIR/clover.xml\""
                ],
                "test-php": [
                    "@composer update",
                    "@composer phpunit"
                ]
            },
            "license": [
                "GPL-2.0-or-later"
            ],
            "description": "Used to record internal usage stats for Automattic. Not visible to site owners.",
            "transport-options": {
                "monorepo": true,
                "relative": true
            }
        },
        {
            "name": "automattic/jetpack-admin-ui",
            "version": "dev-master",
            "dist": {
                "type": "path",
                "url": "../../packages/admin-ui",
                "reference": "7f51620d80a931c94e60f286dad541ff15836ef1"
            },
            "require-dev": {
                "automattic/jetpack-changelogger": "^3.0",
                "automattic/wordbless": "dev-master",
                "yoast/phpunit-polyfills": "1.0.2"
            },
            "type": "library",
            "extra": {
                "autotagger": true,
                "mirror-repo": "Automattic/jetpack-admin-ui",
                "changelogger": {
                    "link-template": "https://github.com/Automattic/jetpack-admin-ui/compare/${old}...${new}"
                },
                "branch-alias": {
                    "dev-master": "0.1.x-dev"
                },
                "version-constants": {
                    "::PACKAGE_VERSION": "src/class-admin-menu.php"
                }
            },
            "autoload": {
                "classmap": [
                    "src/"
                ]
            },
            "scripts": {
                "phpunit": [
                    "./vendor/phpunit/phpunit/phpunit --colors=always"
                ],
                "test-coverage": [
                    "@composer install",
                    "phpdbg -d memory_limit=2048M -d max_execution_time=900 -qrr ./vendor/bin/phpunit --coverage-clover \"$COVERAGE_DIR/clover.xml\""
                ],
                "test-php": [
                    "@composer install",
                    "@composer phpunit"
                ],
                "post-update-cmd": [
                    "php -r \"copy('vendor/automattic/wordbless/src/dbless-wpdb.php', 'wordpress/wp-content/db.php');\""
                ]
            },
            "license": [
                "GPL-2.0-or-later"
            ],
            "description": "Generic Jetpack wp-admin UI elements",
            "transport-options": {
                "monorepo": true,
                "relative": true
            }
        },
        {
            "name": "automattic/jetpack-assets",
            "version": "dev-master",
            "dist": {
                "type": "path",
                "url": "../../packages/assets",
                "reference": "4d5443c8dcbc2d06b408f957aedd343e52aafe1d"
            },
            "require": {
                "automattic/jetpack-constants": "^1.6"
            },
            "require-dev": {
                "automattic/jetpack-changelogger": "^3.0",
                "brain/monkey": "2.6.1",
                "yoast/phpunit-polyfills": "1.0.2"
            },
            "type": "library",
            "extra": {
                "autotagger": true,
                "mirror-repo": "Automattic/jetpack-assets",
                "changelogger": {
                    "link-template": "https://github.com/Automattic/jetpack-assets/compare/v${old}...v${new}"
                },
                "branch-alias": {
                    "dev-master": "1.12.x-dev"
                }
            },
            "autoload": {
                "classmap": [
                    "src/"
                ]
            },
            "scripts": {
                "phpunit": [
                    "./vendor/phpunit/phpunit/phpunit --colors=always"
                ],
                "test-coverage": [
                    "@composer update",
                    "phpdbg -d memory_limit=2048M -d max_execution_time=900 -qrr ./vendor/bin/phpunit --coverage-clover \"$COVERAGE_DIR/clover.xml\""
                ],
                "test-php": [
                    "@composer update",
                    "@composer phpunit"
                ]
            },
            "license": [
                "GPL-2.0-or-later"
            ],
            "description": "Asset management utilities for Jetpack ecosystem packages",
            "transport-options": {
                "monorepo": true,
                "relative": true
            }
        },
        {
            "name": "automattic/jetpack-autoloader",
            "version": "dev-master",
            "dist": {
                "type": "path",
                "url": "../../packages/autoloader",
                "reference": "5498d51fdb8c0a7b50a818a52a419ef539c998fb"
            },
            "require": {
                "composer-plugin-api": "^1.1 || ^2.0"
            },
            "require-dev": {
                "automattic/jetpack-changelogger": "^3.0",
                "yoast/phpunit-polyfills": "1.0.2"
            },
            "type": "composer-plugin",
            "extra": {
                "autotagger": true,
                "class": "Automattic\\Jetpack\\Autoloader\\CustomAutoloaderPlugin",
                "mirror-repo": "Automattic/jetpack-autoloader",
                "changelogger": {
                    "link-template": "https://github.com/Automattic/jetpack-autoloader/compare/v${old}...v${new}"
                },
                "branch-alias": {
                    "dev-master": "2.10.x-dev"
                }
            },
            "autoload": {
                "classmap": [
                    "src/AutoloadGenerator.php"
                ],
                "psr-4": {
                    "Automattic\\Jetpack\\Autoloader\\": "src"
                }
            },
            "scripts": {
                "phpunit": [
                    "./vendor/phpunit/phpunit/phpunit --colors=always"
                ],
                "test-coverage": [
                    "@composer update",
                    "phpdbg -d memory_limit=2048M -d max_execution_time=900 -qrr ./vendor/bin/phpunit --coverage-php \"./tests/php/tmp/coverage-report.php\"",
                    "php ./tests/php/bin/test-coverage.php \"$COVERAGE_DIR/clover.xml\""
                ],
                "test-php": [
                    "@composer update",
                    "@composer phpunit"
                ]
            },
            "license": [
                "GPL-2.0-or-later"
            ],
            "description": "Creates a custom autoloader for a plugin or theme.",
            "transport-options": {
                "monorepo": true,
                "relative": true
            }
        },
        {
            "name": "automattic/jetpack-backup",
            "version": "dev-master",
            "dist": {
                "type": "path",
                "url": "../../packages/backup",
                "reference": "6e2aa3fa602a8061f83c1f98c8528f25e68fcb3f"
            },
            "require": {
                "automattic/jetpack-connection": "^1.31",
                "automattic/jetpack-sync": "^1.27"
            },
            "require-dev": {
                "automattic/jetpack-changelogger": "^3.0",
                "automattic/wordbless": "@dev",
                "yoast/phpunit-polyfills": "1.0.2"
            },
            "type": "library",
            "extra": {
                "autotagger": true,
                "mirror-repo": "Automattic/jetpack-backup",
                "version-constants": {
                    "::PACKAGE_VERSION": "src/class-package-version.php"
                },
                "changelogger": {
                    "link-template": "https://github.com/Automattic/jetpack-backup/compare/v${old}...v${new}"
                },
                "branch-alias": {
                    "dev-master": "1.1.x-dev"
                }
            },
            "autoload": {
                "files": [
                    "actions.php"
                ],
                "classmap": [
                    "src/"
                ]
            },
            "scripts": {
                "phpunit": [
                    "./vendor/phpunit/phpunit/phpunit --colors=always"
                ],
                "test-coverage": [
                    "@composer install",
                    "phpdbg -d memory_limit=2048M -d max_execution_time=900 -qrr ./vendor/bin/phpunit --coverage-clover \"$COVERAGE_DIR/clover.xml\""
                ],
                "test-php": [
                    "@composer install",
                    "@composer phpunit"
                ],
                "post-update-cmd": [
                    "php -r \"copy('vendor/automattic/wordbless/src/dbless-wpdb.php', 'wordpress/wp-content/db.php');\""
                ]
            },
            "license": [
                "GPL-2.0-or-later"
            ],
            "description": "Tools to assist with backing up Jetpack sites.",
            "transport-options": {
                "monorepo": true,
                "relative": true
            }
        },
        {
            "name": "automattic/jetpack-config",
            "version": "dev-master",
            "dist": {
                "type": "path",
                "url": "../../packages/config",
                "reference": "c6408e82a9c80f5be6beccaf23c392151a9b9420"
            },
            "require-dev": {
                "automattic/jetpack-changelogger": "^3.0"
            },
            "type": "library",
            "extra": {
                "autotagger": true,
                "mirror-repo": "Automattic/jetpack-config",
                "changelogger": {
                    "link-template": "https://github.com/Automattic/jetpack-config/compare/v${old}...v${new}"
                },
                "branch-alias": {
                    "dev-master": "1.5.x-dev"
                }
            },
            "autoload": {
                "classmap": [
                    "src/"
                ]
            },
            "license": [
                "GPL-2.0-or-later"
            ],
            "description": "Jetpack configuration package that initializes other packages and configures Jetpack's functionality. Can be used as a base for all variants of Jetpack package usage.",
            "transport-options": {
                "monorepo": true,
                "relative": true
            }
        },
        {
            "name": "automattic/jetpack-connection",
            "version": "dev-master",
            "dist": {
                "type": "path",
                "url": "../../packages/connection",
<<<<<<< HEAD
                "reference": "19cef991493368d69baf0e77c3e64528db997c1c"
=======
                "reference": "d8aa6899588d9057db2494e9d1584fb32d206e2c"
>>>>>>> 05d9faf1
            },
            "require": {
                "automattic/jetpack-a8c-mc-stats": "^1.4",
                "automattic/jetpack-constants": "^1.6",
                "automattic/jetpack-heartbeat": "^1.3",
                "automattic/jetpack-options": "^1.13",
                "automattic/jetpack-redirect": "^1.7",
                "automattic/jetpack-roles": "^1.4",
                "automattic/jetpack-status": "^1.9",
                "automattic/jetpack-terms-of-service": "^1.9",
                "automattic/jetpack-tracking": "^1.13"
            },
            "require-dev": {
                "automattic/jetpack-changelogger": "^3.0",
                "automattic/wordbless": "@dev",
                "brain/monkey": "2.6.1",
                "yoast/phpunit-polyfills": "1.0.2"
            },
            "type": "library",
            "extra": {
                "autotagger": true,
                "mirror-repo": "Automattic/jetpack-connection",
                "version-constants": {
                    "::PACKAGE_VERSION": "src/class-package-version.php"
                },
                "changelogger": {
                    "link-template": "https://github.com/Automattic/jetpack-connection/compare/v${old}...v${new}"
                },
                "branch-alias": {
                    "dev-master": "1.31.x-dev"
                }
            },
            "autoload": {
                "classmap": [
                    "legacy",
                    "src/"
                ]
            },
            "scripts": {
                "phpunit": [
                    "./vendor/phpunit/phpunit/phpunit --colors=always"
                ],
                "post-update-cmd": [
                    "php -r \"copy('vendor/automattic/wordbless/src/dbless-wpdb.php', 'wordpress/wp-content/db.php');\""
                ],
                "test-coverage": [
                    "@composer update",
                    "phpdbg -d memory_limit=2048M -d max_execution_time=900 -qrr ./vendor/bin/phpunit --coverage-clover \"$COVERAGE_DIR/clover.xml\""
                ],
                "test-php": [
                    "@composer update",
                    "@composer phpunit"
                ]
            },
            "license": [
                "GPL-2.0-or-later"
            ],
            "description": "Everything needed to connect to the Jetpack infrastructure",
            "transport-options": {
                "monorepo": true,
                "relative": true
            }
        },
        {
            "name": "automattic/jetpack-connection-ui",
            "version": "dev-master",
            "dist": {
                "type": "path",
                "url": "../../packages/connection-ui",
                "reference": "bdf9662722f29e7393500b9ccc2d4ab4568bd61f"
            },
            "require": {
                "automattic/jetpack-assets": "^1.12",
                "automattic/jetpack-connection": "^1.31",
                "automattic/jetpack-constants": "^1.6",
                "automattic/jetpack-device-detection": "^1.4",
                "automattic/jetpack-identity-crisis": "^0.4"
            },
            "require-dev": {
                "automattic/jetpack-changelogger": "^3.0"
            },
            "type": "library",
            "extra": {
                "autotagger": true,
                "mirror-repo": "Automattic/jetpack-connection-ui",
                "changelogger": {
                    "link-template": "https://github.com/Automattic/jetpack-connection-ui/compare/v${old}...v${new}"
                },
                "branch-alias": {
                    "dev-master": "2.1.x-dev"
                }
            },
            "autoload": {
                "classmap": [
                    "src/"
                ]
            },
            "scripts": {
                "build-development": [
                    "Composer\\Config::disableProcessTimeout",
                    "pnpm run build"
                ],
                "build-production": [
                    "Composer\\Config::disableProcessTimeout",
                    "pnpm run build"
                ]
            },
            "license": [
                "GPL-2.0-or-later"
            ],
            "description": "Jetpack Connection UI",
            "transport-options": {
                "monorepo": true,
                "relative": true
            }
        },
        {
            "name": "automattic/jetpack-constants",
            "version": "dev-master",
            "dist": {
                "type": "path",
                "url": "../../packages/constants",
                "reference": "ee6c8dbcb53bfe79a4dba8ac1756f5467e90bc7a"
            },
            "require-dev": {
                "automattic/jetpack-changelogger": "^3.0",
                "brain/monkey": "2.6.1",
                "yoast/phpunit-polyfills": "1.0.2"
            },
            "type": "library",
            "extra": {
                "autotagger": true,
                "mirror-repo": "Automattic/jetpack-constants",
                "changelogger": {
                    "link-template": "https://github.com/Automattic/jetpack-constants/compare/v${old}...v${new}"
                },
                "branch-alias": {
                    "dev-master": "1.6.x-dev"
                }
            },
            "autoload": {
                "classmap": [
                    "src/"
                ]
            },
            "scripts": {
                "phpunit": [
                    "./vendor/phpunit/phpunit/phpunit --colors=always"
                ],
                "test-coverage": [
                    "@composer update",
                    "phpdbg -d memory_limit=2048M -d max_execution_time=900 -qrr ./vendor/bin/phpunit --coverage-clover \"$COVERAGE_DIR/clover.xml\""
                ],
                "test-php": [
                    "@composer update",
                    "@composer phpunit"
                ]
            },
            "license": [
                "GPL-2.0-or-later"
            ],
            "description": "A wrapper for defining constants in a more testable way.",
            "transport-options": {
                "monorepo": true,
                "relative": true
            }
        },
        {
            "name": "automattic/jetpack-device-detection",
            "version": "dev-master",
            "dist": {
                "type": "path",
                "url": "../../packages/device-detection",
                "reference": "7111b6eddc47e60bcd74e67acc19f7c2389d9dd7"
            },
            "require-dev": {
                "automattic/jetpack-changelogger": "^3.0",
                "yoast/phpunit-polyfills": "1.0.2"
            },
            "type": "library",
            "extra": {
                "autotagger": true,
                "mirror-repo": "Automattic/jetpack-device-detection",
                "changelogger": {
                    "link-template": "https://github.com/Automattic/jetpack-device-detection/compare/v${old}...v${new}"
                },
                "branch-alias": {
                    "dev-master": "1.4.x-dev"
                }
            },
            "autoload": {
                "classmap": [
                    "src/"
                ]
            },
            "scripts": {
                "phpunit": [
                    "./vendor/phpunit/phpunit/phpunit --colors=always"
                ],
                "test-coverage": [
                    "@composer update",
                    "phpdbg -d memory_limit=2048M -d max_execution_time=900 -qrr ./vendor/bin/phpunit --coverage-clover \"$COVERAGE_DIR/clover.xml\""
                ],
                "test-php": [
                    "@composer update",
                    "@composer phpunit"
                ]
            },
            "license": [
                "GPL-2.0-or-later"
            ],
            "description": "A way to detect device types based on User-Agent header.",
            "transport-options": {
                "monorepo": true,
                "relative": true
            }
        },
        {
            "name": "automattic/jetpack-heartbeat",
            "version": "dev-master",
            "dist": {
                "type": "path",
                "url": "../../packages/heartbeat",
                "reference": "db71df78bd3feff1b6894a8ab73bd0a8ed7463cd"
            },
            "require": {
                "automattic/jetpack-a8c-mc-stats": "^1.4",
                "automattic/jetpack-options": "^1.13"
            },
            "require-dev": {
                "automattic/jetpack-changelogger": "^3.0"
            },
            "type": "library",
            "extra": {
                "autotagger": true,
                "mirror-repo": "Automattic/jetpack-heartbeat",
                "changelogger": {
                    "link-template": "https://github.com/Automattic/jetpack-heartbeat/compare/v${old}...v${new}"
                },
                "branch-alias": {
                    "dev-master": "1.3.x-dev"
                }
            },
            "autoload": {
                "classmap": [
                    "src/"
                ]
            },
            "license": [
                "GPL-2.0-or-later"
            ],
            "description": "This adds a cronjob that sends a batch of internal automattic stats to wp.com once a day",
            "transport-options": {
                "monorepo": true,
                "relative": true
            }
        },
        {
            "name": "automattic/jetpack-identity-crisis",
            "version": "dev-master",
            "dist": {
                "type": "path",
                "url": "../../packages/identity-crisis",
                "reference": "842bdd21f1d97db8bf3680d41eadc750c557fe3b"
            },
            "require": {
                "automattic/jetpack-connection": "^1.31",
                "automattic/jetpack-constants": "^1.6",
                "automattic/jetpack-logo": "^1.5",
                "automattic/jetpack-options": "^1.13",
                "automattic/jetpack-status": "^1.9",
                "automattic/jetpack-tracking": "^1.13"
            },
            "require-dev": {
                "automattic/jetpack-changelogger": "^3.0",
                "automattic/wordbless": "@dev",
                "yoast/phpunit-polyfills": "1.0.2"
            },
            "type": "library",
            "extra": {
                "autotagger": true,
                "mirror-repo": "Automattic/jetpack-identity-crisis",
                "version-constants": {
                    "::PACKAGE_VERSION": "src/class-identity-crisis.php"
                },
                "changelogger": {
                    "link-template": "https://github.com/Automattic/jetpack-identity-crisis/compare/v${old}...v${new}"
                },
                "branch-alias": {
                    "dev-master": "0.4.x-dev"
                }
            },
            "autoload": {
                "classmap": [
                    "src/"
                ]
            },
            "scripts": {
                "build-development": [
                    "Composer\\Config::disableProcessTimeout",
                    "pnpm run build"
                ],
                "build-production": [
                    "Composer\\Config::disableProcessTimeout",
                    "NODE_ENV='production' pnpm run build"
                ],
                "phpunit": [
                    "./vendor/phpunit/phpunit/phpunit --colors=always"
                ],
                "test-coverage": [
                    "@composer install",
                    "phpdbg -d memory_limit=2048M -d max_execution_time=900 -qrr ./vendor/bin/phpunit --coverage-clover \"$COVERAGE_DIR/clover.xml\""
                ],
                "test-php": [
                    "@composer install",
                    "@composer phpunit"
                ],
                "post-update-cmd": [
                    "php -r \"copy('vendor/automattic/wordbless/src/dbless-wpdb.php', 'wordpress/wp-content/db.php');\""
                ]
            },
            "license": [
                "GPL-2.0-or-later"
            ],
            "description": "Identity Crisis.",
            "transport-options": {
                "monorepo": true,
                "relative": true
            }
        },
        {
            "name": "automattic/jetpack-logo",
            "version": "dev-master",
            "dist": {
                "type": "path",
                "url": "../../packages/logo",
                "reference": "5f8c92293d5dbac172809957f0c1bf1e6be058ac"
            },
            "require-dev": {
                "automattic/jetpack-changelogger": "^3.0",
                "yoast/phpunit-polyfills": "1.0.2"
            },
            "type": "library",
            "extra": {
                "autotagger": true,
                "mirror-repo": "Automattic/jetpack-logo",
                "changelogger": {
                    "link-template": "https://github.com/Automattic/jetpack-logo/compare/v${old}...v${new}"
                },
                "branch-alias": {
                    "dev-master": "1.5.x-dev"
                }
            },
            "autoload": {
                "classmap": [
                    "src/"
                ]
            },
            "scripts": {
                "phpunit": [
                    "./vendor/phpunit/phpunit/phpunit --colors=always"
                ],
                "test-coverage": [
                    "@composer update",
                    "phpdbg -d memory_limit=2048M -d max_execution_time=900 -qrr ./vendor/bin/phpunit --coverage-clover \"$COVERAGE_DIR/clover.xml\""
                ],
                "test-php": [
                    "@composer update",
                    "@composer phpunit"
                ]
            },
            "license": [
                "GPL-2.0-or-later"
            ],
            "description": "A logo for Jetpack",
            "transport-options": {
                "monorepo": true,
                "relative": true
            }
        },
        {
            "name": "automattic/jetpack-options",
            "version": "dev-master",
            "dist": {
                "type": "path",
                "url": "../../packages/options",
                "reference": "6c37fc10cec857ecf8e4ac0d60cac4287ec5f00e"
            },
            "require": {
                "automattic/jetpack-constants": "^1.6"
            },
            "require-dev": {
                "automattic/jetpack-changelogger": "^3.0",
                "yoast/phpunit-polyfills": "1.0.2"
            },
            "type": "library",
            "extra": {
                "autotagger": true,
                "mirror-repo": "Automattic/jetpack-options",
                "changelogger": {
                    "link-template": "https://github.com/Automattic/jetpack-options/compare/v${old}...v${new}"
                },
                "branch-alias": {
                    "dev-master": "1.13.x-dev"
                }
            },
            "autoload": {
                "classmap": [
                    "legacy"
                ]
            },
            "license": [
                "GPL-2.0-or-later"
            ],
            "description": "A wrapper for wp-options to manage specific Jetpack options.",
            "transport-options": {
                "monorepo": true,
                "relative": true
            }
        },
        {
            "name": "automattic/jetpack-password-checker",
            "version": "dev-master",
            "dist": {
                "type": "path",
                "url": "../../packages/password-checker",
                "reference": "bd020fe0c038f22446ca8de6e2b3b49144d88884"
            },
            "require-dev": {
                "automattic/jetpack-changelogger": "^3.0",
                "automattic/wordbless": "@dev",
                "yoast/phpunit-polyfills": "1.0.2"
            },
            "type": "library",
            "extra": {
                "autotagger": true,
                "mirror-repo": "Automattic/jetpack-password-checker",
                "changelogger": {
                    "link-template": "https://github.com/Automattic/jetpack-password-checker/compare/v${old}...v${new}"
                },
                "branch-alias": {
                    "dev-master": "0.1.x-dev"
                }
            },
            "autoload": {
                "classmap": [
                    "src/"
                ]
            },
            "scripts": {
                "phpunit": [
                    "./vendor/phpunit/phpunit/phpunit --colors=always"
                ],
                "test-coverage": [
                    "@composer update",
                    "phpdbg -d memory_limit=2048M -d max_execution_time=900 -qrr ./vendor/bin/phpunit --coverage-clover \"$COVERAGE_DIR/clover.xml\""
                ],
                "test-php": [
                    "@composer update",
                    "@composer phpunit"
                ],
                "post-update-cmd": [
                    "php -r \"copy('vendor/automattic/wordbless/src/dbless-wpdb.php', 'wordpress/wp-content/db.php');\""
                ]
            },
            "license": [
                "GPL-2.0-or-later"
            ],
            "description": "Password Checker.",
            "transport-options": {
                "monorepo": true,
                "relative": true
            }
        },
        {
            "name": "automattic/jetpack-redirect",
            "version": "dev-master",
            "dist": {
                "type": "path",
                "url": "../../packages/redirect",
                "reference": "aeaca4673e7061add1caa4f4321d78d2fd065ec7"
            },
            "require": {
                "automattic/jetpack-status": "^1.9"
            },
            "require-dev": {
                "automattic/jetpack-changelogger": "^3.0",
                "brain/monkey": "2.6.1",
                "yoast/phpunit-polyfills": "1.0.2"
            },
            "type": "library",
            "extra": {
                "autotagger": true,
                "mirror-repo": "Automattic/jetpack-redirect",
                "changelogger": {
                    "link-template": "https://github.com/Automattic/jetpack-redirect/compare/v${old}...v${new}"
                },
                "branch-alias": {
                    "dev-master": "1.7.x-dev"
                }
            },
            "autoload": {
                "classmap": [
                    "src/"
                ]
            },
            "scripts": {
                "phpunit": [
                    "./vendor/phpunit/phpunit/phpunit --colors=always"
                ],
                "test-coverage": [
                    "@composer update",
                    "phpdbg -d memory_limit=2048M -d max_execution_time=900 -qrr ./vendor/bin/phpunit --coverage-clover \"$COVERAGE_DIR/clover.xml\""
                ],
                "test-php": [
                    "@composer update",
                    "@composer phpunit"
                ]
            },
            "license": [
                "GPL-2.0-or-later"
            ],
            "description": "Utilities to build URLs to the jetpack.com/redirect/ service",
            "transport-options": {
                "monorepo": true,
                "relative": true
            }
        },
        {
            "name": "automattic/jetpack-roles",
            "version": "dev-master",
            "dist": {
                "type": "path",
                "url": "../../packages/roles",
                "reference": "64df99cd77b5e9e615bc09b4ad695ab13509fb8c"
            },
            "require-dev": {
                "automattic/jetpack-changelogger": "^3.0",
                "brain/monkey": "2.6.1",
                "yoast/phpunit-polyfills": "1.0.2"
            },
            "type": "library",
            "extra": {
                "autotagger": true,
                "mirror-repo": "Automattic/jetpack-roles",
                "changelogger": {
                    "link-template": "https://github.com/Automattic/jetpack-roles/compare/v${old}...v${new}"
                },
                "branch-alias": {
                    "dev-master": "1.4.x-dev"
                }
            },
            "autoload": {
                "classmap": [
                    "src/"
                ]
            },
            "scripts": {
                "phpunit": [
                    "./vendor/phpunit/phpunit/phpunit --colors=always"
                ],
                "test-coverage": [
                    "@composer update",
                    "phpdbg -d memory_limit=2048M -d max_execution_time=900 -qrr ./vendor/bin/phpunit --coverage-clover \"$COVERAGE_DIR/clover.xml\""
                ],
                "test-php": [
                    "@composer update",
                    "@composer phpunit"
                ]
            },
            "license": [
                "GPL-2.0-or-later"
            ],
            "description": "Utilities, related with user roles and capabilities.",
            "transport-options": {
                "monorepo": true,
                "relative": true
            }
        },
        {
            "name": "automattic/jetpack-status",
            "version": "dev-master",
            "dist": {
                "type": "path",
                "url": "../../packages/status",
                "reference": "08795a48ee5af039b8e2d3d1a3e7e10582ccfb32"
            },
            "require": {
                "automattic/jetpack-constants": "^1.6"
            },
            "require-dev": {
                "automattic/jetpack-changelogger": "^3.0",
                "brain/monkey": "2.6.1",
                "yoast/phpunit-polyfills": "1.0.2"
            },
            "type": "library",
            "extra": {
                "autotagger": true,
                "mirror-repo": "Automattic/jetpack-status",
                "changelogger": {
                    "link-template": "https://github.com/Automattic/jetpack-status/compare/v${old}...v${new}"
                },
                "branch-alias": {
                    "dev-master": "1.9.x-dev"
                }
            },
            "autoload": {
                "classmap": [
                    "src/"
                ]
            },
            "scripts": {
                "phpunit": [
                    "./vendor/phpunit/phpunit/phpunit --colors=always"
                ],
                "test-coverage": [
                    "@composer update",
                    "phpdbg -d memory_limit=2048M -d max_execution_time=900 -qrr ./vendor/bin/phpunit --coverage-clover \"$COVERAGE_DIR/clover.xml\""
                ],
                "test-php": [
                    "@composer update",
                    "@composer phpunit"
                ]
            },
            "license": [
                "GPL-2.0-or-later"
            ],
            "description": "Used to retrieve information about the current status of Jetpack and the site overall.",
            "transport-options": {
                "monorepo": true,
                "relative": true
            }
        },
        {
            "name": "automattic/jetpack-sync",
            "version": "dev-master",
            "dist": {
                "type": "path",
                "url": "../../packages/sync",
                "reference": "04ca2d421ee1c356756baede7a19b30c93798f59"
            },
            "require": {
                "automattic/jetpack-connection": "^1.31",
                "automattic/jetpack-constants": "^1.6",
                "automattic/jetpack-heartbeat": "^1.3",
                "automattic/jetpack-identity-crisis": "^0.4",
                "automattic/jetpack-options": "^1.13",
                "automattic/jetpack-password-checker": "^0.1",
                "automattic/jetpack-roles": "^1.4",
                "automattic/jetpack-status": "^1.9"
            },
            "require-dev": {
                "automattic/jetpack-changelogger": "^3.0",
                "automattic/wordbless": "@dev",
                "yoast/phpunit-polyfills": "1.0.2"
            },
            "type": "library",
            "extra": {
                "autotagger": true,
                "mirror-repo": "Automattic/jetpack-sync",
                "version-constants": {
                    "::PACKAGE_VERSION": "src/class-package-version.php"
                },
                "changelogger": {
                    "link-template": "https://github.com/Automattic/jetpack-sync/compare/v${old}...v${new}"
                },
                "branch-alias": {
                    "dev-master": "1.27.x-dev"
                }
            },
            "autoload": {
                "classmap": [
                    "src/"
                ]
            },
            "scripts": {
                "phpunit": [
                    "./vendor/phpunit/phpunit/phpunit --colors=always"
                ],
                "test-coverage": [
                    "@composer install",
                    "phpdbg -d memory_limit=2048M -d max_execution_time=900 -qrr ./vendor/bin/phpunit --coverage-clover \"$COVERAGE_DIR/clover.xml\""
                ],
                "test-php": [
                    "@composer install",
                    "@composer phpunit"
                ],
                "post-update-cmd": [
                    "php -r \"copy('vendor/automattic/wordbless/src/dbless-wpdb.php', 'wordpress/wp-content/db.php');\""
                ]
            },
            "license": [
                "GPL-2.0-or-later"
            ],
            "description": "Everything needed to allow syncing to the WP.com infrastructure.",
            "transport-options": {
                "monorepo": true,
                "relative": true
            }
        },
        {
            "name": "automattic/jetpack-terms-of-service",
            "version": "dev-master",
            "dist": {
                "type": "path",
                "url": "../../packages/terms-of-service",
                "reference": "9e984623e74b29a7c02348344c1d1e7a07e2e810"
            },
            "require": {
                "automattic/jetpack-options": "^1.13",
                "automattic/jetpack-status": "^1.9"
            },
            "require-dev": {
                "automattic/jetpack-changelogger": "^3.0",
                "brain/monkey": "2.6.1",
                "yoast/phpunit-polyfills": "1.0.2"
            },
            "type": "library",
            "extra": {
                "autotagger": true,
                "mirror-repo": "Automattic/jetpack-terms-of-service",
                "changelogger": {
                    "link-template": "https://github.com/Automattic/jetpack-terms-of-service/compare/v${old}...v${new}"
                },
                "branch-alias": {
                    "dev-master": "1.9.x-dev"
                }
            },
            "autoload": {
                "classmap": [
                    "src/"
                ]
            },
            "scripts": {
                "phpunit": [
                    "./vendor/phpunit/phpunit/phpunit --colors=always"
                ],
                "test-coverage": [
                    "@composer update",
                    "phpdbg -d memory_limit=2048M -d max_execution_time=900 -qrr ./vendor/bin/phpunit --coverage-clover \"$COVERAGE_DIR/clover.xml\""
                ],
                "test-php": [
                    "@composer update",
                    "@composer phpunit"
                ]
            },
            "license": [
                "GPL-2.0-or-later"
            ],
            "description": "Everything need to manage the terms of service state",
            "transport-options": {
                "monorepo": true,
                "relative": true
            }
        },
        {
            "name": "automattic/jetpack-tracking",
            "version": "dev-master",
            "dist": {
                "type": "path",
                "url": "../../packages/tracking",
                "reference": "fb369c9cf3e784fd5ff3882b25e8d29b48e38b92"
            },
            "require": {
                "automattic/jetpack-assets": "^1.12",
                "automattic/jetpack-options": "^1.13",
                "automattic/jetpack-status": "^1.9",
                "automattic/jetpack-terms-of-service": "^1.9"
            },
            "require-dev": {
                "automattic/jetpack-changelogger": "^3.0",
                "brain/monkey": "2.6.1",
                "yoast/phpunit-polyfills": "1.0.2"
            },
            "type": "library",
            "extra": {
                "autotagger": true,
                "mirror-repo": "Automattic/jetpack-tracking",
                "changelogger": {
                    "link-template": "https://github.com/Automattic/jetpack-tracking/compare/v${old}...v${new}"
                },
                "branch-alias": {
                    "dev-master": "1.13.x-dev"
                }
            },
            "autoload": {
                "classmap": [
                    "legacy",
                    "src/"
                ]
            },
            "scripts": {
                "phpunit": [
                    "./vendor/phpunit/phpunit/phpunit --colors=always"
                ],
                "test-coverage": [
                    "@composer update",
                    "phpdbg -d memory_limit=2048M -d max_execution_time=900 -qrr ./vendor/bin/phpunit --coverage-clover \"$COVERAGE_DIR/clover.xml\""
                ],
                "test-php": [
                    "@composer update",
                    "@composer phpunit"
                ]
            },
            "license": [
                "GPL-2.0-or-later"
            ],
            "description": "Tracking for Jetpack",
            "transport-options": {
                "monorepo": true,
                "relative": true
            }
        }
    ],
    "packages-dev": [
        {
            "name": "automattic/jetpack-changelogger",
            "version": "dev-master",
            "dist": {
                "type": "path",
                "url": "../../packages/changelogger",
                "reference": "d219e673c8cb1b6b9ce85dac0f6df570a2af4af8"
            },
            "require": {
                "php": ">=5.6",
                "symfony/console": "^3.4 | ^5.2",
                "symfony/process": "^3.4 | ^5.2",
                "wikimedia/at-ease": "^1.2 | ^2.0"
            },
            "require-dev": {
                "wikimedia/testing-access-wrapper": "^1.0 | ^2.0",
                "yoast/phpunit-polyfills": "1.0.2"
            },
            "bin": [
                "bin/changelogger"
            ],
            "type": "project",
            "extra": {
                "autotagger": true,
                "branch-alias": {
                    "dev-master": "3.0.x-dev"
                },
                "mirror-repo": "Automattic/jetpack-changelogger",
                "version-constants": {
                    "::VERSION": "src/Application.php"
                },
                "changelogger": {
                    "link-template": "https://github.com/Automattic/jetpack-changelogger/compare/${old}...${new}"
                }
            },
            "autoload": {
                "psr-4": {
                    "Automattic\\Jetpack\\Changelogger\\": "src",
                    "Automattic\\Jetpack\\Changelog\\": "lib"
                }
            },
            "autoload-dev": {
                "psr-4": {
                    "Automattic\\Jetpack\\Changelogger\\Tests\\": "tests/php/includes/src",
                    "Automattic\\Jetpack\\Changelog\\Tests\\": "tests/php/includes/lib"
                }
            },
            "scripts": {
                "phpunit": [
                    "./vendor/phpunit/phpunit/phpunit --colors=always"
                ],
                "test-coverage": [
                    "@composer update",
                    "phpdbg -d memory_limit=2048M -d max_execution_time=900 -qrr ./vendor/bin/phpunit --coverage-clover \"$COVERAGE_DIR/clover.xml\""
                ],
                "test-php": [
                    "@composer update",
                    "@composer phpunit"
                ],
                "post-install-cmd": [
                    "[ -e vendor/bin/changelogger ] || { cd vendor/bin && ln -s ../../bin/changelogger; }"
                ],
                "post-update-cmd": [
                    "[ -e vendor/bin/changelogger ] || { cd vendor/bin && ln -s ../../bin/changelogger; }"
                ]
            },
            "license": [
                "GPL-2.0-or-later"
            ],
            "description": "Jetpack Changelogger tool. Allows for managing changelogs by dropping change files into a changelog directory with each PR.",
            "transport-options": {
                "monorepo": true,
                "relative": true
            }
        },
        {
            "name": "doctrine/instantiator",
            "version": "1.4.0",
            "source": {
                "type": "git",
                "url": "https://github.com/doctrine/instantiator.git",
                "reference": "d56bf6102915de5702778fe20f2de3b2fe570b5b"
            },
            "dist": {
                "type": "zip",
                "url": "https://api.github.com/repos/doctrine/instantiator/zipball/d56bf6102915de5702778fe20f2de3b2fe570b5b",
                "reference": "d56bf6102915de5702778fe20f2de3b2fe570b5b",
                "shasum": ""
            },
            "require": {
                "php": "^7.1 || ^8.0"
            },
            "require-dev": {
                "doctrine/coding-standard": "^8.0",
                "ext-pdo": "*",
                "ext-phar": "*",
                "phpbench/phpbench": "^0.13 || 1.0.0-alpha2",
                "phpstan/phpstan": "^0.12",
                "phpstan/phpstan-phpunit": "^0.12",
                "phpunit/phpunit": "^7.0 || ^8.0 || ^9.0"
            },
            "type": "library",
            "autoload": {
                "psr-4": {
                    "Doctrine\\Instantiator\\": "src/Doctrine/Instantiator/"
                }
            },
            "notification-url": "https://packagist.org/downloads/",
            "license": [
                "MIT"
            ],
            "authors": [
                {
                    "name": "Marco Pivetta",
                    "email": "ocramius@gmail.com",
                    "homepage": "https://ocramius.github.io/"
                }
            ],
            "description": "A small, lightweight utility to instantiate objects in PHP without invoking their constructors",
            "homepage": "https://www.doctrine-project.org/projects/instantiator.html",
            "keywords": [
                "constructor",
                "instantiate"
            ],
            "support": {
                "issues": "https://github.com/doctrine/instantiator/issues",
                "source": "https://github.com/doctrine/instantiator/tree/1.4.0"
            },
            "funding": [
                {
                    "url": "https://www.doctrine-project.org/sponsorship.html",
                    "type": "custom"
                },
                {
                    "url": "https://www.patreon.com/phpdoctrine",
                    "type": "patreon"
                },
                {
                    "url": "https://tidelift.com/funding/github/packagist/doctrine%2Finstantiator",
                    "type": "tidelift"
                }
            ],
            "time": "2020-11-10T18:47:58+00:00"
        },
        {
            "name": "myclabs/deep-copy",
            "version": "1.10.2",
            "source": {
                "type": "git",
                "url": "https://github.com/myclabs/DeepCopy.git",
                "reference": "776f831124e9c62e1a2c601ecc52e776d8bb7220"
            },
            "dist": {
                "type": "zip",
                "url": "https://api.github.com/repos/myclabs/DeepCopy/zipball/776f831124e9c62e1a2c601ecc52e776d8bb7220",
                "reference": "776f831124e9c62e1a2c601ecc52e776d8bb7220",
                "shasum": ""
            },
            "require": {
                "php": "^7.1 || ^8.0"
            },
            "replace": {
                "myclabs/deep-copy": "self.version"
            },
            "require-dev": {
                "doctrine/collections": "^1.0",
                "doctrine/common": "^2.6",
                "phpunit/phpunit": "^7.1"
            },
            "type": "library",
            "autoload": {
                "psr-4": {
                    "DeepCopy\\": "src/DeepCopy/"
                },
                "files": [
                    "src/DeepCopy/deep_copy.php"
                ]
            },
            "notification-url": "https://packagist.org/downloads/",
            "license": [
                "MIT"
            ],
            "description": "Create deep copies (clones) of your objects",
            "keywords": [
                "clone",
                "copy",
                "duplicate",
                "object",
                "object graph"
            ],
            "support": {
                "issues": "https://github.com/myclabs/DeepCopy/issues",
                "source": "https://github.com/myclabs/DeepCopy/tree/1.10.2"
            },
            "funding": [
                {
                    "url": "https://tidelift.com/funding/github/packagist/myclabs/deep-copy",
                    "type": "tidelift"
                }
            ],
            "time": "2020-11-13T09:40:50+00:00"
        },
        {
            "name": "nikic/php-parser",
            "version": "v4.13.1",
            "source": {
                "type": "git",
                "url": "https://github.com/nikic/PHP-Parser.git",
                "reference": "63a79e8daa781cac14e5195e63ed8ae231dd10fd"
            },
            "dist": {
                "type": "zip",
                "url": "https://api.github.com/repos/nikic/PHP-Parser/zipball/63a79e8daa781cac14e5195e63ed8ae231dd10fd",
                "reference": "63a79e8daa781cac14e5195e63ed8ae231dd10fd",
                "shasum": ""
            },
            "require": {
                "ext-tokenizer": "*",
                "php": ">=7.0"
            },
            "require-dev": {
                "ircmaxell/php-yacc": "^0.0.7",
                "phpunit/phpunit": "^6.5 || ^7.0 || ^8.0 || ^9.0"
            },
            "bin": [
                "bin/php-parse"
            ],
            "type": "library",
            "extra": {
                "branch-alias": {
                    "dev-master": "4.9-dev"
                }
            },
            "autoload": {
                "psr-4": {
                    "PhpParser\\": "lib/PhpParser"
                }
            },
            "notification-url": "https://packagist.org/downloads/",
            "license": [
                "BSD-3-Clause"
            ],
            "authors": [
                {
                    "name": "Nikita Popov"
                }
            ],
            "description": "A PHP parser written in PHP",
            "keywords": [
                "parser",
                "php"
            ],
            "support": {
                "issues": "https://github.com/nikic/PHP-Parser/issues",
                "source": "https://github.com/nikic/PHP-Parser/tree/v4.13.1"
            },
            "time": "2021-11-03T20:52:16+00:00"
        },
        {
            "name": "phar-io/manifest",
            "version": "2.0.3",
            "source": {
                "type": "git",
                "url": "https://github.com/phar-io/manifest.git",
                "reference": "97803eca37d319dfa7826cc2437fc020857acb53"
            },
            "dist": {
                "type": "zip",
                "url": "https://api.github.com/repos/phar-io/manifest/zipball/97803eca37d319dfa7826cc2437fc020857acb53",
                "reference": "97803eca37d319dfa7826cc2437fc020857acb53",
                "shasum": ""
            },
            "require": {
                "ext-dom": "*",
                "ext-phar": "*",
                "ext-xmlwriter": "*",
                "phar-io/version": "^3.0.1",
                "php": "^7.2 || ^8.0"
            },
            "type": "library",
            "extra": {
                "branch-alias": {
                    "dev-master": "2.0.x-dev"
                }
            },
            "autoload": {
                "classmap": [
                    "src/"
                ]
            },
            "notification-url": "https://packagist.org/downloads/",
            "license": [
                "BSD-3-Clause"
            ],
            "authors": [
                {
                    "name": "Arne Blankerts",
                    "email": "arne@blankerts.de",
                    "role": "Developer"
                },
                {
                    "name": "Sebastian Heuer",
                    "email": "sebastian@phpeople.de",
                    "role": "Developer"
                },
                {
                    "name": "Sebastian Bergmann",
                    "email": "sebastian@phpunit.de",
                    "role": "Developer"
                }
            ],
            "description": "Component for reading phar.io manifest information from a PHP Archive (PHAR)",
            "support": {
                "issues": "https://github.com/phar-io/manifest/issues",
                "source": "https://github.com/phar-io/manifest/tree/2.0.3"
            },
            "time": "2021-07-20T11:28:43+00:00"
        },
        {
            "name": "phar-io/version",
            "version": "3.1.0",
            "source": {
                "type": "git",
                "url": "https://github.com/phar-io/version.git",
                "reference": "bae7c545bef187884426f042434e561ab1ddb182"
            },
            "dist": {
                "type": "zip",
                "url": "https://api.github.com/repos/phar-io/version/zipball/bae7c545bef187884426f042434e561ab1ddb182",
                "reference": "bae7c545bef187884426f042434e561ab1ddb182",
                "shasum": ""
            },
            "require": {
                "php": "^7.2 || ^8.0"
            },
            "type": "library",
            "autoload": {
                "classmap": [
                    "src/"
                ]
            },
            "notification-url": "https://packagist.org/downloads/",
            "license": [
                "BSD-3-Clause"
            ],
            "authors": [
                {
                    "name": "Arne Blankerts",
                    "email": "arne@blankerts.de",
                    "role": "Developer"
                },
                {
                    "name": "Sebastian Heuer",
                    "email": "sebastian@phpeople.de",
                    "role": "Developer"
                },
                {
                    "name": "Sebastian Bergmann",
                    "email": "sebastian@phpunit.de",
                    "role": "Developer"
                }
            ],
            "description": "Library for handling version information and constraints",
            "support": {
                "issues": "https://github.com/phar-io/version/issues",
                "source": "https://github.com/phar-io/version/tree/3.1.0"
            },
            "time": "2021-02-23T14:00:09+00:00"
        },
        {
            "name": "phpdocumentor/reflection-common",
            "version": "2.2.0",
            "source": {
                "type": "git",
                "url": "https://github.com/phpDocumentor/ReflectionCommon.git",
                "reference": "1d01c49d4ed62f25aa84a747ad35d5a16924662b"
            },
            "dist": {
                "type": "zip",
                "url": "https://api.github.com/repos/phpDocumentor/ReflectionCommon/zipball/1d01c49d4ed62f25aa84a747ad35d5a16924662b",
                "reference": "1d01c49d4ed62f25aa84a747ad35d5a16924662b",
                "shasum": ""
            },
            "require": {
                "php": "^7.2 || ^8.0"
            },
            "type": "library",
            "extra": {
                "branch-alias": {
                    "dev-2.x": "2.x-dev"
                }
            },
            "autoload": {
                "psr-4": {
                    "phpDocumentor\\Reflection\\": "src/"
                }
            },
            "notification-url": "https://packagist.org/downloads/",
            "license": [
                "MIT"
            ],
            "authors": [
                {
                    "name": "Jaap van Otterdijk",
                    "email": "opensource@ijaap.nl"
                }
            ],
            "description": "Common reflection classes used by phpdocumentor to reflect the code structure",
            "homepage": "http://www.phpdoc.org",
            "keywords": [
                "FQSEN",
                "phpDocumentor",
                "phpdoc",
                "reflection",
                "static analysis"
            ],
            "support": {
                "issues": "https://github.com/phpDocumentor/ReflectionCommon/issues",
                "source": "https://github.com/phpDocumentor/ReflectionCommon/tree/2.x"
            },
            "time": "2020-06-27T09:03:43+00:00"
        },
        {
            "name": "phpdocumentor/reflection-docblock",
            "version": "5.3.0",
            "source": {
                "type": "git",
                "url": "https://github.com/phpDocumentor/ReflectionDocBlock.git",
                "reference": "622548b623e81ca6d78b721c5e029f4ce664f170"
            },
            "dist": {
                "type": "zip",
                "url": "https://api.github.com/repos/phpDocumentor/ReflectionDocBlock/zipball/622548b623e81ca6d78b721c5e029f4ce664f170",
                "reference": "622548b623e81ca6d78b721c5e029f4ce664f170",
                "shasum": ""
            },
            "require": {
                "ext-filter": "*",
                "php": "^7.2 || ^8.0",
                "phpdocumentor/reflection-common": "^2.2",
                "phpdocumentor/type-resolver": "^1.3",
                "webmozart/assert": "^1.9.1"
            },
            "require-dev": {
                "mockery/mockery": "~1.3.2",
                "psalm/phar": "^4.8"
            },
            "type": "library",
            "extra": {
                "branch-alias": {
                    "dev-master": "5.x-dev"
                }
            },
            "autoload": {
                "psr-4": {
                    "phpDocumentor\\Reflection\\": "src"
                }
            },
            "notification-url": "https://packagist.org/downloads/",
            "license": [
                "MIT"
            ],
            "authors": [
                {
                    "name": "Mike van Riel",
                    "email": "me@mikevanriel.com"
                },
                {
                    "name": "Jaap van Otterdijk",
                    "email": "account@ijaap.nl"
                }
            ],
            "description": "With this component, a library can provide support for annotations via DocBlocks or otherwise retrieve information that is embedded in a DocBlock.",
            "support": {
                "issues": "https://github.com/phpDocumentor/ReflectionDocBlock/issues",
                "source": "https://github.com/phpDocumentor/ReflectionDocBlock/tree/5.3.0"
            },
            "time": "2021-10-19T17:43:47+00:00"
        },
        {
            "name": "phpdocumentor/type-resolver",
            "version": "1.5.1",
            "source": {
                "type": "git",
                "url": "https://github.com/phpDocumentor/TypeResolver.git",
                "reference": "a12f7e301eb7258bb68acd89d4aefa05c2906cae"
            },
            "dist": {
                "type": "zip",
                "url": "https://api.github.com/repos/phpDocumentor/TypeResolver/zipball/a12f7e301eb7258bb68acd89d4aefa05c2906cae",
                "reference": "a12f7e301eb7258bb68acd89d4aefa05c2906cae",
                "shasum": ""
            },
            "require": {
                "php": "^7.2 || ^8.0",
                "phpdocumentor/reflection-common": "^2.0"
            },
            "require-dev": {
                "ext-tokenizer": "*",
                "psalm/phar": "^4.8"
            },
            "type": "library",
            "extra": {
                "branch-alias": {
                    "dev-1.x": "1.x-dev"
                }
            },
            "autoload": {
                "psr-4": {
                    "phpDocumentor\\Reflection\\": "src"
                }
            },
            "notification-url": "https://packagist.org/downloads/",
            "license": [
                "MIT"
            ],
            "authors": [
                {
                    "name": "Mike van Riel",
                    "email": "me@mikevanriel.com"
                }
            ],
            "description": "A PSR-5 based resolver of Class names, Types and Structural Element Names",
            "support": {
                "issues": "https://github.com/phpDocumentor/TypeResolver/issues",
                "source": "https://github.com/phpDocumentor/TypeResolver/tree/1.5.1"
            },
            "time": "2021-10-02T14:08:47+00:00"
        },
        {
            "name": "phpspec/prophecy",
            "version": "1.14.0",
            "source": {
                "type": "git",
                "url": "https://github.com/phpspec/prophecy.git",
                "reference": "d86dfc2e2a3cd366cee475e52c6bb3bbc371aa0e"
            },
            "dist": {
                "type": "zip",
                "url": "https://api.github.com/repos/phpspec/prophecy/zipball/d86dfc2e2a3cd366cee475e52c6bb3bbc371aa0e",
                "reference": "d86dfc2e2a3cd366cee475e52c6bb3bbc371aa0e",
                "shasum": ""
            },
            "require": {
                "doctrine/instantiator": "^1.2",
                "php": "^7.2 || ~8.0, <8.2",
                "phpdocumentor/reflection-docblock": "^5.2",
                "sebastian/comparator": "^3.0 || ^4.0",
                "sebastian/recursion-context": "^3.0 || ^4.0"
            },
            "require-dev": {
                "phpspec/phpspec": "^6.0 || ^7.0",
                "phpunit/phpunit": "^8.0 || ^9.0"
            },
            "type": "library",
            "extra": {
                "branch-alias": {
                    "dev-master": "1.x-dev"
                }
            },
            "autoload": {
                "psr-4": {
                    "Prophecy\\": "src/Prophecy"
                }
            },
            "notification-url": "https://packagist.org/downloads/",
            "license": [
                "MIT"
            ],
            "authors": [
                {
                    "name": "Konstantin Kudryashov",
                    "email": "ever.zet@gmail.com",
                    "homepage": "http://everzet.com"
                },
                {
                    "name": "Marcello Duarte",
                    "email": "marcello.duarte@gmail.com"
                }
            ],
            "description": "Highly opinionated mocking framework for PHP 5.3+",
            "homepage": "https://github.com/phpspec/prophecy",
            "keywords": [
                "Double",
                "Dummy",
                "fake",
                "mock",
                "spy",
                "stub"
            ],
            "support": {
                "issues": "https://github.com/phpspec/prophecy/issues",
                "source": "https://github.com/phpspec/prophecy/tree/1.14.0"
            },
            "time": "2021-09-10T09:02:12+00:00"
        },
        {
            "name": "phpunit/php-code-coverage",
            "version": "9.2.8",
            "source": {
                "type": "git",
                "url": "https://github.com/sebastianbergmann/php-code-coverage.git",
                "reference": "cf04e88a2e3c56fc1a65488afd493325b4c1bc3e"
            },
            "dist": {
                "type": "zip",
                "url": "https://api.github.com/repos/sebastianbergmann/php-code-coverage/zipball/cf04e88a2e3c56fc1a65488afd493325b4c1bc3e",
                "reference": "cf04e88a2e3c56fc1a65488afd493325b4c1bc3e",
                "shasum": ""
            },
            "require": {
                "ext-dom": "*",
                "ext-libxml": "*",
                "ext-xmlwriter": "*",
                "nikic/php-parser": "^4.13.0",
                "php": ">=7.3",
                "phpunit/php-file-iterator": "^3.0.3",
                "phpunit/php-text-template": "^2.0.2",
                "sebastian/code-unit-reverse-lookup": "^2.0.2",
                "sebastian/complexity": "^2.0",
                "sebastian/environment": "^5.1.2",
                "sebastian/lines-of-code": "^1.0.3",
                "sebastian/version": "^3.0.1",
                "theseer/tokenizer": "^1.2.0"
            },
            "require-dev": {
                "phpunit/phpunit": "^9.3"
            },
            "suggest": {
                "ext-pcov": "*",
                "ext-xdebug": "*"
            },
            "type": "library",
            "extra": {
                "branch-alias": {
                    "dev-master": "9.2-dev"
                }
            },
            "autoload": {
                "classmap": [
                    "src/"
                ]
            },
            "notification-url": "https://packagist.org/downloads/",
            "license": [
                "BSD-3-Clause"
            ],
            "authors": [
                {
                    "name": "Sebastian Bergmann",
                    "email": "sebastian@phpunit.de",
                    "role": "lead"
                }
            ],
            "description": "Library that provides collection, processing, and rendering functionality for PHP code coverage information.",
            "homepage": "https://github.com/sebastianbergmann/php-code-coverage",
            "keywords": [
                "coverage",
                "testing",
                "xunit"
            ],
            "support": {
                "issues": "https://github.com/sebastianbergmann/php-code-coverage/issues",
                "source": "https://github.com/sebastianbergmann/php-code-coverage/tree/9.2.8"
            },
            "funding": [
                {
                    "url": "https://github.com/sebastianbergmann",
                    "type": "github"
                }
            ],
            "time": "2021-10-30T08:01:38+00:00"
        },
        {
            "name": "phpunit/php-file-iterator",
            "version": "3.0.5",
            "source": {
                "type": "git",
                "url": "https://github.com/sebastianbergmann/php-file-iterator.git",
                "reference": "aa4be8575f26070b100fccb67faabb28f21f66f8"
            },
            "dist": {
                "type": "zip",
                "url": "https://api.github.com/repos/sebastianbergmann/php-file-iterator/zipball/aa4be8575f26070b100fccb67faabb28f21f66f8",
                "reference": "aa4be8575f26070b100fccb67faabb28f21f66f8",
                "shasum": ""
            },
            "require": {
                "php": ">=7.3"
            },
            "require-dev": {
                "phpunit/phpunit": "^9.3"
            },
            "type": "library",
            "extra": {
                "branch-alias": {
                    "dev-master": "3.0-dev"
                }
            },
            "autoload": {
                "classmap": [
                    "src/"
                ]
            },
            "notification-url": "https://packagist.org/downloads/",
            "license": [
                "BSD-3-Clause"
            ],
            "authors": [
                {
                    "name": "Sebastian Bergmann",
                    "email": "sebastian@phpunit.de",
                    "role": "lead"
                }
            ],
            "description": "FilterIterator implementation that filters files based on a list of suffixes.",
            "homepage": "https://github.com/sebastianbergmann/php-file-iterator/",
            "keywords": [
                "filesystem",
                "iterator"
            ],
            "support": {
                "issues": "https://github.com/sebastianbergmann/php-file-iterator/issues",
                "source": "https://github.com/sebastianbergmann/php-file-iterator/tree/3.0.5"
            },
            "funding": [
                {
                    "url": "https://github.com/sebastianbergmann",
                    "type": "github"
                }
            ],
            "time": "2020-09-28T05:57:25+00:00"
        },
        {
            "name": "phpunit/php-invoker",
            "version": "3.1.1",
            "source": {
                "type": "git",
                "url": "https://github.com/sebastianbergmann/php-invoker.git",
                "reference": "5a10147d0aaf65b58940a0b72f71c9ac0423cc67"
            },
            "dist": {
                "type": "zip",
                "url": "https://api.github.com/repos/sebastianbergmann/php-invoker/zipball/5a10147d0aaf65b58940a0b72f71c9ac0423cc67",
                "reference": "5a10147d0aaf65b58940a0b72f71c9ac0423cc67",
                "shasum": ""
            },
            "require": {
                "php": ">=7.3"
            },
            "require-dev": {
                "ext-pcntl": "*",
                "phpunit/phpunit": "^9.3"
            },
            "suggest": {
                "ext-pcntl": "*"
            },
            "type": "library",
            "extra": {
                "branch-alias": {
                    "dev-master": "3.1-dev"
                }
            },
            "autoload": {
                "classmap": [
                    "src/"
                ]
            },
            "notification-url": "https://packagist.org/downloads/",
            "license": [
                "BSD-3-Clause"
            ],
            "authors": [
                {
                    "name": "Sebastian Bergmann",
                    "email": "sebastian@phpunit.de",
                    "role": "lead"
                }
            ],
            "description": "Invoke callables with a timeout",
            "homepage": "https://github.com/sebastianbergmann/php-invoker/",
            "keywords": [
                "process"
            ],
            "support": {
                "issues": "https://github.com/sebastianbergmann/php-invoker/issues",
                "source": "https://github.com/sebastianbergmann/php-invoker/tree/3.1.1"
            },
            "funding": [
                {
                    "url": "https://github.com/sebastianbergmann",
                    "type": "github"
                }
            ],
            "time": "2020-09-28T05:58:55+00:00"
        },
        {
            "name": "phpunit/php-text-template",
            "version": "2.0.4",
            "source": {
                "type": "git",
                "url": "https://github.com/sebastianbergmann/php-text-template.git",
                "reference": "5da5f67fc95621df9ff4c4e5a84d6a8a2acf7c28"
            },
            "dist": {
                "type": "zip",
                "url": "https://api.github.com/repos/sebastianbergmann/php-text-template/zipball/5da5f67fc95621df9ff4c4e5a84d6a8a2acf7c28",
                "reference": "5da5f67fc95621df9ff4c4e5a84d6a8a2acf7c28",
                "shasum": ""
            },
            "require": {
                "php": ">=7.3"
            },
            "require-dev": {
                "phpunit/phpunit": "^9.3"
            },
            "type": "library",
            "extra": {
                "branch-alias": {
                    "dev-master": "2.0-dev"
                }
            },
            "autoload": {
                "classmap": [
                    "src/"
                ]
            },
            "notification-url": "https://packagist.org/downloads/",
            "license": [
                "BSD-3-Clause"
            ],
            "authors": [
                {
                    "name": "Sebastian Bergmann",
                    "email": "sebastian@phpunit.de",
                    "role": "lead"
                }
            ],
            "description": "Simple template engine.",
            "homepage": "https://github.com/sebastianbergmann/php-text-template/",
            "keywords": [
                "template"
            ],
            "support": {
                "issues": "https://github.com/sebastianbergmann/php-text-template/issues",
                "source": "https://github.com/sebastianbergmann/php-text-template/tree/2.0.4"
            },
            "funding": [
                {
                    "url": "https://github.com/sebastianbergmann",
                    "type": "github"
                }
            ],
            "time": "2020-10-26T05:33:50+00:00"
        },
        {
            "name": "phpunit/php-timer",
            "version": "5.0.3",
            "source": {
                "type": "git",
                "url": "https://github.com/sebastianbergmann/php-timer.git",
                "reference": "5a63ce20ed1b5bf577850e2c4e87f4aa902afbd2"
            },
            "dist": {
                "type": "zip",
                "url": "https://api.github.com/repos/sebastianbergmann/php-timer/zipball/5a63ce20ed1b5bf577850e2c4e87f4aa902afbd2",
                "reference": "5a63ce20ed1b5bf577850e2c4e87f4aa902afbd2",
                "shasum": ""
            },
            "require": {
                "php": ">=7.3"
            },
            "require-dev": {
                "phpunit/phpunit": "^9.3"
            },
            "type": "library",
            "extra": {
                "branch-alias": {
                    "dev-master": "5.0-dev"
                }
            },
            "autoload": {
                "classmap": [
                    "src/"
                ]
            },
            "notification-url": "https://packagist.org/downloads/",
            "license": [
                "BSD-3-Clause"
            ],
            "authors": [
                {
                    "name": "Sebastian Bergmann",
                    "email": "sebastian@phpunit.de",
                    "role": "lead"
                }
            ],
            "description": "Utility class for timing",
            "homepage": "https://github.com/sebastianbergmann/php-timer/",
            "keywords": [
                "timer"
            ],
            "support": {
                "issues": "https://github.com/sebastianbergmann/php-timer/issues",
                "source": "https://github.com/sebastianbergmann/php-timer/tree/5.0.3"
            },
            "funding": [
                {
                    "url": "https://github.com/sebastianbergmann",
                    "type": "github"
                }
            ],
            "time": "2020-10-26T13:16:10+00:00"
        },
        {
            "name": "phpunit/phpunit",
            "version": "9.5.10",
            "source": {
                "type": "git",
                "url": "https://github.com/sebastianbergmann/phpunit.git",
                "reference": "c814a05837f2edb0d1471d6e3f4ab3501ca3899a"
            },
            "dist": {
                "type": "zip",
                "url": "https://api.github.com/repos/sebastianbergmann/phpunit/zipball/c814a05837f2edb0d1471d6e3f4ab3501ca3899a",
                "reference": "c814a05837f2edb0d1471d6e3f4ab3501ca3899a",
                "shasum": ""
            },
            "require": {
                "doctrine/instantiator": "^1.3.1",
                "ext-dom": "*",
                "ext-json": "*",
                "ext-libxml": "*",
                "ext-mbstring": "*",
                "ext-xml": "*",
                "ext-xmlwriter": "*",
                "myclabs/deep-copy": "^1.10.1",
                "phar-io/manifest": "^2.0.3",
                "phar-io/version": "^3.0.2",
                "php": ">=7.3",
                "phpspec/prophecy": "^1.12.1",
                "phpunit/php-code-coverage": "^9.2.7",
                "phpunit/php-file-iterator": "^3.0.5",
                "phpunit/php-invoker": "^3.1.1",
                "phpunit/php-text-template": "^2.0.3",
                "phpunit/php-timer": "^5.0.2",
                "sebastian/cli-parser": "^1.0.1",
                "sebastian/code-unit": "^1.0.6",
                "sebastian/comparator": "^4.0.5",
                "sebastian/diff": "^4.0.3",
                "sebastian/environment": "^5.1.3",
                "sebastian/exporter": "^4.0.3",
                "sebastian/global-state": "^5.0.1",
                "sebastian/object-enumerator": "^4.0.3",
                "sebastian/resource-operations": "^3.0.3",
                "sebastian/type": "^2.3.4",
                "sebastian/version": "^3.0.2"
            },
            "require-dev": {
                "ext-pdo": "*",
                "phpspec/prophecy-phpunit": "^2.0.1"
            },
            "suggest": {
                "ext-soap": "*",
                "ext-xdebug": "*"
            },
            "bin": [
                "phpunit"
            ],
            "type": "library",
            "extra": {
                "branch-alias": {
                    "dev-master": "9.5-dev"
                }
            },
            "autoload": {
                "classmap": [
                    "src/"
                ],
                "files": [
                    "src/Framework/Assert/Functions.php"
                ]
            },
            "notification-url": "https://packagist.org/downloads/",
            "license": [
                "BSD-3-Clause"
            ],
            "authors": [
                {
                    "name": "Sebastian Bergmann",
                    "email": "sebastian@phpunit.de",
                    "role": "lead"
                }
            ],
            "description": "The PHP Unit Testing framework.",
            "homepage": "https://phpunit.de/",
            "keywords": [
                "phpunit",
                "testing",
                "xunit"
            ],
            "support": {
                "issues": "https://github.com/sebastianbergmann/phpunit/issues",
                "source": "https://github.com/sebastianbergmann/phpunit/tree/9.5.10"
            },
            "funding": [
                {
                    "url": "https://phpunit.de/donate.html",
                    "type": "custom"
                },
                {
                    "url": "https://github.com/sebastianbergmann",
                    "type": "github"
                }
            ],
            "time": "2021-09-25T07:38:51+00:00"
        },
        {
            "name": "psr/container",
            "version": "1.1.2",
            "source": {
                "type": "git",
                "url": "https://github.com/php-fig/container.git",
                "reference": "513e0666f7216c7459170d56df27dfcefe1689ea"
            },
            "dist": {
                "type": "zip",
                "url": "https://api.github.com/repos/php-fig/container/zipball/513e0666f7216c7459170d56df27dfcefe1689ea",
                "reference": "513e0666f7216c7459170d56df27dfcefe1689ea",
                "shasum": ""
            },
            "require": {
                "php": ">=7.4.0"
            },
            "type": "library",
            "autoload": {
                "psr-4": {
                    "Psr\\Container\\": "src/"
                }
            },
            "notification-url": "https://packagist.org/downloads/",
            "license": [
                "MIT"
            ],
            "authors": [
                {
                    "name": "PHP-FIG",
                    "homepage": "https://www.php-fig.org/"
                }
            ],
            "description": "Common Container Interface (PHP FIG PSR-11)",
            "homepage": "https://github.com/php-fig/container",
            "keywords": [
                "PSR-11",
                "container",
                "container-interface",
                "container-interop",
                "psr"
            ],
            "support": {
                "issues": "https://github.com/php-fig/container/issues",
                "source": "https://github.com/php-fig/container/tree/1.1.2"
            },
            "time": "2021-11-05T16:50:12+00:00"
        },
        {
            "name": "sebastian/cli-parser",
            "version": "1.0.1",
            "source": {
                "type": "git",
                "url": "https://github.com/sebastianbergmann/cli-parser.git",
                "reference": "442e7c7e687e42adc03470c7b668bc4b2402c0b2"
            },
            "dist": {
                "type": "zip",
                "url": "https://api.github.com/repos/sebastianbergmann/cli-parser/zipball/442e7c7e687e42adc03470c7b668bc4b2402c0b2",
                "reference": "442e7c7e687e42adc03470c7b668bc4b2402c0b2",
                "shasum": ""
            },
            "require": {
                "php": ">=7.3"
            },
            "require-dev": {
                "phpunit/phpunit": "^9.3"
            },
            "type": "library",
            "extra": {
                "branch-alias": {
                    "dev-master": "1.0-dev"
                }
            },
            "autoload": {
                "classmap": [
                    "src/"
                ]
            },
            "notification-url": "https://packagist.org/downloads/",
            "license": [
                "BSD-3-Clause"
            ],
            "authors": [
                {
                    "name": "Sebastian Bergmann",
                    "email": "sebastian@phpunit.de",
                    "role": "lead"
                }
            ],
            "description": "Library for parsing CLI options",
            "homepage": "https://github.com/sebastianbergmann/cli-parser",
            "support": {
                "issues": "https://github.com/sebastianbergmann/cli-parser/issues",
                "source": "https://github.com/sebastianbergmann/cli-parser/tree/1.0.1"
            },
            "funding": [
                {
                    "url": "https://github.com/sebastianbergmann",
                    "type": "github"
                }
            ],
            "time": "2020-09-28T06:08:49+00:00"
        },
        {
            "name": "sebastian/code-unit",
            "version": "1.0.8",
            "source": {
                "type": "git",
                "url": "https://github.com/sebastianbergmann/code-unit.git",
                "reference": "1fc9f64c0927627ef78ba436c9b17d967e68e120"
            },
            "dist": {
                "type": "zip",
                "url": "https://api.github.com/repos/sebastianbergmann/code-unit/zipball/1fc9f64c0927627ef78ba436c9b17d967e68e120",
                "reference": "1fc9f64c0927627ef78ba436c9b17d967e68e120",
                "shasum": ""
            },
            "require": {
                "php": ">=7.3"
            },
            "require-dev": {
                "phpunit/phpunit": "^9.3"
            },
            "type": "library",
            "extra": {
                "branch-alias": {
                    "dev-master": "1.0-dev"
                }
            },
            "autoload": {
                "classmap": [
                    "src/"
                ]
            },
            "notification-url": "https://packagist.org/downloads/",
            "license": [
                "BSD-3-Clause"
            ],
            "authors": [
                {
                    "name": "Sebastian Bergmann",
                    "email": "sebastian@phpunit.de",
                    "role": "lead"
                }
            ],
            "description": "Collection of value objects that represent the PHP code units",
            "homepage": "https://github.com/sebastianbergmann/code-unit",
            "support": {
                "issues": "https://github.com/sebastianbergmann/code-unit/issues",
                "source": "https://github.com/sebastianbergmann/code-unit/tree/1.0.8"
            },
            "funding": [
                {
                    "url": "https://github.com/sebastianbergmann",
                    "type": "github"
                }
            ],
            "time": "2020-10-26T13:08:54+00:00"
        },
        {
            "name": "sebastian/code-unit-reverse-lookup",
            "version": "2.0.3",
            "source": {
                "type": "git",
                "url": "https://github.com/sebastianbergmann/code-unit-reverse-lookup.git",
                "reference": "ac91f01ccec49fb77bdc6fd1e548bc70f7faa3e5"
            },
            "dist": {
                "type": "zip",
                "url": "https://api.github.com/repos/sebastianbergmann/code-unit-reverse-lookup/zipball/ac91f01ccec49fb77bdc6fd1e548bc70f7faa3e5",
                "reference": "ac91f01ccec49fb77bdc6fd1e548bc70f7faa3e5",
                "shasum": ""
            },
            "require": {
                "php": ">=7.3"
            },
            "require-dev": {
                "phpunit/phpunit": "^9.3"
            },
            "type": "library",
            "extra": {
                "branch-alias": {
                    "dev-master": "2.0-dev"
                }
            },
            "autoload": {
                "classmap": [
                    "src/"
                ]
            },
            "notification-url": "https://packagist.org/downloads/",
            "license": [
                "BSD-3-Clause"
            ],
            "authors": [
                {
                    "name": "Sebastian Bergmann",
                    "email": "sebastian@phpunit.de"
                }
            ],
            "description": "Looks up which function or method a line of code belongs to",
            "homepage": "https://github.com/sebastianbergmann/code-unit-reverse-lookup/",
            "support": {
                "issues": "https://github.com/sebastianbergmann/code-unit-reverse-lookup/issues",
                "source": "https://github.com/sebastianbergmann/code-unit-reverse-lookup/tree/2.0.3"
            },
            "funding": [
                {
                    "url": "https://github.com/sebastianbergmann",
                    "type": "github"
                }
            ],
            "time": "2020-09-28T05:30:19+00:00"
        },
        {
            "name": "sebastian/comparator",
            "version": "4.0.6",
            "source": {
                "type": "git",
                "url": "https://github.com/sebastianbergmann/comparator.git",
                "reference": "55f4261989e546dc112258c7a75935a81a7ce382"
            },
            "dist": {
                "type": "zip",
                "url": "https://api.github.com/repos/sebastianbergmann/comparator/zipball/55f4261989e546dc112258c7a75935a81a7ce382",
                "reference": "55f4261989e546dc112258c7a75935a81a7ce382",
                "shasum": ""
            },
            "require": {
                "php": ">=7.3",
                "sebastian/diff": "^4.0",
                "sebastian/exporter": "^4.0"
            },
            "require-dev": {
                "phpunit/phpunit": "^9.3"
            },
            "type": "library",
            "extra": {
                "branch-alias": {
                    "dev-master": "4.0-dev"
                }
            },
            "autoload": {
                "classmap": [
                    "src/"
                ]
            },
            "notification-url": "https://packagist.org/downloads/",
            "license": [
                "BSD-3-Clause"
            ],
            "authors": [
                {
                    "name": "Sebastian Bergmann",
                    "email": "sebastian@phpunit.de"
                },
                {
                    "name": "Jeff Welch",
                    "email": "whatthejeff@gmail.com"
                },
                {
                    "name": "Volker Dusch",
                    "email": "github@wallbash.com"
                },
                {
                    "name": "Bernhard Schussek",
                    "email": "bschussek@2bepublished.at"
                }
            ],
            "description": "Provides the functionality to compare PHP values for equality",
            "homepage": "https://github.com/sebastianbergmann/comparator",
            "keywords": [
                "comparator",
                "compare",
                "equality"
            ],
            "support": {
                "issues": "https://github.com/sebastianbergmann/comparator/issues",
                "source": "https://github.com/sebastianbergmann/comparator/tree/4.0.6"
            },
            "funding": [
                {
                    "url": "https://github.com/sebastianbergmann",
                    "type": "github"
                }
            ],
            "time": "2020-10-26T15:49:45+00:00"
        },
        {
            "name": "sebastian/complexity",
            "version": "2.0.2",
            "source": {
                "type": "git",
                "url": "https://github.com/sebastianbergmann/complexity.git",
                "reference": "739b35e53379900cc9ac327b2147867b8b6efd88"
            },
            "dist": {
                "type": "zip",
                "url": "https://api.github.com/repos/sebastianbergmann/complexity/zipball/739b35e53379900cc9ac327b2147867b8b6efd88",
                "reference": "739b35e53379900cc9ac327b2147867b8b6efd88",
                "shasum": ""
            },
            "require": {
                "nikic/php-parser": "^4.7",
                "php": ">=7.3"
            },
            "require-dev": {
                "phpunit/phpunit": "^9.3"
            },
            "type": "library",
            "extra": {
                "branch-alias": {
                    "dev-master": "2.0-dev"
                }
            },
            "autoload": {
                "classmap": [
                    "src/"
                ]
            },
            "notification-url": "https://packagist.org/downloads/",
            "license": [
                "BSD-3-Clause"
            ],
            "authors": [
                {
                    "name": "Sebastian Bergmann",
                    "email": "sebastian@phpunit.de",
                    "role": "lead"
                }
            ],
            "description": "Library for calculating the complexity of PHP code units",
            "homepage": "https://github.com/sebastianbergmann/complexity",
            "support": {
                "issues": "https://github.com/sebastianbergmann/complexity/issues",
                "source": "https://github.com/sebastianbergmann/complexity/tree/2.0.2"
            },
            "funding": [
                {
                    "url": "https://github.com/sebastianbergmann",
                    "type": "github"
                }
            ],
            "time": "2020-10-26T15:52:27+00:00"
        },
        {
            "name": "sebastian/diff",
            "version": "4.0.4",
            "source": {
                "type": "git",
                "url": "https://github.com/sebastianbergmann/diff.git",
                "reference": "3461e3fccc7cfdfc2720be910d3bd73c69be590d"
            },
            "dist": {
                "type": "zip",
                "url": "https://api.github.com/repos/sebastianbergmann/diff/zipball/3461e3fccc7cfdfc2720be910d3bd73c69be590d",
                "reference": "3461e3fccc7cfdfc2720be910d3bd73c69be590d",
                "shasum": ""
            },
            "require": {
                "php": ">=7.3"
            },
            "require-dev": {
                "phpunit/phpunit": "^9.3",
                "symfony/process": "^4.2 || ^5"
            },
            "type": "library",
            "extra": {
                "branch-alias": {
                    "dev-master": "4.0-dev"
                }
            },
            "autoload": {
                "classmap": [
                    "src/"
                ]
            },
            "notification-url": "https://packagist.org/downloads/",
            "license": [
                "BSD-3-Clause"
            ],
            "authors": [
                {
                    "name": "Sebastian Bergmann",
                    "email": "sebastian@phpunit.de"
                },
                {
                    "name": "Kore Nordmann",
                    "email": "mail@kore-nordmann.de"
                }
            ],
            "description": "Diff implementation",
            "homepage": "https://github.com/sebastianbergmann/diff",
            "keywords": [
                "diff",
                "udiff",
                "unidiff",
                "unified diff"
            ],
            "support": {
                "issues": "https://github.com/sebastianbergmann/diff/issues",
                "source": "https://github.com/sebastianbergmann/diff/tree/4.0.4"
            },
            "funding": [
                {
                    "url": "https://github.com/sebastianbergmann",
                    "type": "github"
                }
            ],
            "time": "2020-10-26T13:10:38+00:00"
        },
        {
            "name": "sebastian/environment",
            "version": "5.1.3",
            "source": {
                "type": "git",
                "url": "https://github.com/sebastianbergmann/environment.git",
                "reference": "388b6ced16caa751030f6a69e588299fa09200ac"
            },
            "dist": {
                "type": "zip",
                "url": "https://api.github.com/repos/sebastianbergmann/environment/zipball/388b6ced16caa751030f6a69e588299fa09200ac",
                "reference": "388b6ced16caa751030f6a69e588299fa09200ac",
                "shasum": ""
            },
            "require": {
                "php": ">=7.3"
            },
            "require-dev": {
                "phpunit/phpunit": "^9.3"
            },
            "suggest": {
                "ext-posix": "*"
            },
            "type": "library",
            "extra": {
                "branch-alias": {
                    "dev-master": "5.1-dev"
                }
            },
            "autoload": {
                "classmap": [
                    "src/"
                ]
            },
            "notification-url": "https://packagist.org/downloads/",
            "license": [
                "BSD-3-Clause"
            ],
            "authors": [
                {
                    "name": "Sebastian Bergmann",
                    "email": "sebastian@phpunit.de"
                }
            ],
            "description": "Provides functionality to handle HHVM/PHP environments",
            "homepage": "http://www.github.com/sebastianbergmann/environment",
            "keywords": [
                "Xdebug",
                "environment",
                "hhvm"
            ],
            "support": {
                "issues": "https://github.com/sebastianbergmann/environment/issues",
                "source": "https://github.com/sebastianbergmann/environment/tree/5.1.3"
            },
            "funding": [
                {
                    "url": "https://github.com/sebastianbergmann",
                    "type": "github"
                }
            ],
            "time": "2020-09-28T05:52:38+00:00"
        },
        {
            "name": "sebastian/exporter",
            "version": "4.0.3",
            "source": {
                "type": "git",
                "url": "https://github.com/sebastianbergmann/exporter.git",
                "reference": "d89cc98761b8cb5a1a235a6b703ae50d34080e65"
            },
            "dist": {
                "type": "zip",
                "url": "https://api.github.com/repos/sebastianbergmann/exporter/zipball/d89cc98761b8cb5a1a235a6b703ae50d34080e65",
                "reference": "d89cc98761b8cb5a1a235a6b703ae50d34080e65",
                "shasum": ""
            },
            "require": {
                "php": ">=7.3",
                "sebastian/recursion-context": "^4.0"
            },
            "require-dev": {
                "ext-mbstring": "*",
                "phpunit/phpunit": "^9.3"
            },
            "type": "library",
            "extra": {
                "branch-alias": {
                    "dev-master": "4.0-dev"
                }
            },
            "autoload": {
                "classmap": [
                    "src/"
                ]
            },
            "notification-url": "https://packagist.org/downloads/",
            "license": [
                "BSD-3-Clause"
            ],
            "authors": [
                {
                    "name": "Sebastian Bergmann",
                    "email": "sebastian@phpunit.de"
                },
                {
                    "name": "Jeff Welch",
                    "email": "whatthejeff@gmail.com"
                },
                {
                    "name": "Volker Dusch",
                    "email": "github@wallbash.com"
                },
                {
                    "name": "Adam Harvey",
                    "email": "aharvey@php.net"
                },
                {
                    "name": "Bernhard Schussek",
                    "email": "bschussek@gmail.com"
                }
            ],
            "description": "Provides the functionality to export PHP variables for visualization",
            "homepage": "http://www.github.com/sebastianbergmann/exporter",
            "keywords": [
                "export",
                "exporter"
            ],
            "support": {
                "issues": "https://github.com/sebastianbergmann/exporter/issues",
                "source": "https://github.com/sebastianbergmann/exporter/tree/4.0.3"
            },
            "funding": [
                {
                    "url": "https://github.com/sebastianbergmann",
                    "type": "github"
                }
            ],
            "time": "2020-09-28T05:24:23+00:00"
        },
        {
            "name": "sebastian/global-state",
            "version": "5.0.3",
            "source": {
                "type": "git",
                "url": "https://github.com/sebastianbergmann/global-state.git",
                "reference": "23bd5951f7ff26f12d4e3242864df3e08dec4e49"
            },
            "dist": {
                "type": "zip",
                "url": "https://api.github.com/repos/sebastianbergmann/global-state/zipball/23bd5951f7ff26f12d4e3242864df3e08dec4e49",
                "reference": "23bd5951f7ff26f12d4e3242864df3e08dec4e49",
                "shasum": ""
            },
            "require": {
                "php": ">=7.3",
                "sebastian/object-reflector": "^2.0",
                "sebastian/recursion-context": "^4.0"
            },
            "require-dev": {
                "ext-dom": "*",
                "phpunit/phpunit": "^9.3"
            },
            "suggest": {
                "ext-uopz": "*"
            },
            "type": "library",
            "extra": {
                "branch-alias": {
                    "dev-master": "5.0-dev"
                }
            },
            "autoload": {
                "classmap": [
                    "src/"
                ]
            },
            "notification-url": "https://packagist.org/downloads/",
            "license": [
                "BSD-3-Clause"
            ],
            "authors": [
                {
                    "name": "Sebastian Bergmann",
                    "email": "sebastian@phpunit.de"
                }
            ],
            "description": "Snapshotting of global state",
            "homepage": "http://www.github.com/sebastianbergmann/global-state",
            "keywords": [
                "global state"
            ],
            "support": {
                "issues": "https://github.com/sebastianbergmann/global-state/issues",
                "source": "https://github.com/sebastianbergmann/global-state/tree/5.0.3"
            },
            "funding": [
                {
                    "url": "https://github.com/sebastianbergmann",
                    "type": "github"
                }
            ],
            "time": "2021-06-11T13:31:12+00:00"
        },
        {
            "name": "sebastian/lines-of-code",
            "version": "1.0.3",
            "source": {
                "type": "git",
                "url": "https://github.com/sebastianbergmann/lines-of-code.git",
                "reference": "c1c2e997aa3146983ed888ad08b15470a2e22ecc"
            },
            "dist": {
                "type": "zip",
                "url": "https://api.github.com/repos/sebastianbergmann/lines-of-code/zipball/c1c2e997aa3146983ed888ad08b15470a2e22ecc",
                "reference": "c1c2e997aa3146983ed888ad08b15470a2e22ecc",
                "shasum": ""
            },
            "require": {
                "nikic/php-parser": "^4.6",
                "php": ">=7.3"
            },
            "require-dev": {
                "phpunit/phpunit": "^9.3"
            },
            "type": "library",
            "extra": {
                "branch-alias": {
                    "dev-master": "1.0-dev"
                }
            },
            "autoload": {
                "classmap": [
                    "src/"
                ]
            },
            "notification-url": "https://packagist.org/downloads/",
            "license": [
                "BSD-3-Clause"
            ],
            "authors": [
                {
                    "name": "Sebastian Bergmann",
                    "email": "sebastian@phpunit.de",
                    "role": "lead"
                }
            ],
            "description": "Library for counting the lines of code in PHP source code",
            "homepage": "https://github.com/sebastianbergmann/lines-of-code",
            "support": {
                "issues": "https://github.com/sebastianbergmann/lines-of-code/issues",
                "source": "https://github.com/sebastianbergmann/lines-of-code/tree/1.0.3"
            },
            "funding": [
                {
                    "url": "https://github.com/sebastianbergmann",
                    "type": "github"
                }
            ],
            "time": "2020-11-28T06:42:11+00:00"
        },
        {
            "name": "sebastian/object-enumerator",
            "version": "4.0.4",
            "source": {
                "type": "git",
                "url": "https://github.com/sebastianbergmann/object-enumerator.git",
                "reference": "5c9eeac41b290a3712d88851518825ad78f45c71"
            },
            "dist": {
                "type": "zip",
                "url": "https://api.github.com/repos/sebastianbergmann/object-enumerator/zipball/5c9eeac41b290a3712d88851518825ad78f45c71",
                "reference": "5c9eeac41b290a3712d88851518825ad78f45c71",
                "shasum": ""
            },
            "require": {
                "php": ">=7.3",
                "sebastian/object-reflector": "^2.0",
                "sebastian/recursion-context": "^4.0"
            },
            "require-dev": {
                "phpunit/phpunit": "^9.3"
            },
            "type": "library",
            "extra": {
                "branch-alias": {
                    "dev-master": "4.0-dev"
                }
            },
            "autoload": {
                "classmap": [
                    "src/"
                ]
            },
            "notification-url": "https://packagist.org/downloads/",
            "license": [
                "BSD-3-Clause"
            ],
            "authors": [
                {
                    "name": "Sebastian Bergmann",
                    "email": "sebastian@phpunit.de"
                }
            ],
            "description": "Traverses array structures and object graphs to enumerate all referenced objects",
            "homepage": "https://github.com/sebastianbergmann/object-enumerator/",
            "support": {
                "issues": "https://github.com/sebastianbergmann/object-enumerator/issues",
                "source": "https://github.com/sebastianbergmann/object-enumerator/tree/4.0.4"
            },
            "funding": [
                {
                    "url": "https://github.com/sebastianbergmann",
                    "type": "github"
                }
            ],
            "time": "2020-10-26T13:12:34+00:00"
        },
        {
            "name": "sebastian/object-reflector",
            "version": "2.0.4",
            "source": {
                "type": "git",
                "url": "https://github.com/sebastianbergmann/object-reflector.git",
                "reference": "b4f479ebdbf63ac605d183ece17d8d7fe49c15c7"
            },
            "dist": {
                "type": "zip",
                "url": "https://api.github.com/repos/sebastianbergmann/object-reflector/zipball/b4f479ebdbf63ac605d183ece17d8d7fe49c15c7",
                "reference": "b4f479ebdbf63ac605d183ece17d8d7fe49c15c7",
                "shasum": ""
            },
            "require": {
                "php": ">=7.3"
            },
            "require-dev": {
                "phpunit/phpunit": "^9.3"
            },
            "type": "library",
            "extra": {
                "branch-alias": {
                    "dev-master": "2.0-dev"
                }
            },
            "autoload": {
                "classmap": [
                    "src/"
                ]
            },
            "notification-url": "https://packagist.org/downloads/",
            "license": [
                "BSD-3-Clause"
            ],
            "authors": [
                {
                    "name": "Sebastian Bergmann",
                    "email": "sebastian@phpunit.de"
                }
            ],
            "description": "Allows reflection of object attributes, including inherited and non-public ones",
            "homepage": "https://github.com/sebastianbergmann/object-reflector/",
            "support": {
                "issues": "https://github.com/sebastianbergmann/object-reflector/issues",
                "source": "https://github.com/sebastianbergmann/object-reflector/tree/2.0.4"
            },
            "funding": [
                {
                    "url": "https://github.com/sebastianbergmann",
                    "type": "github"
                }
            ],
            "time": "2020-10-26T13:14:26+00:00"
        },
        {
            "name": "sebastian/recursion-context",
            "version": "4.0.4",
            "source": {
                "type": "git",
                "url": "https://github.com/sebastianbergmann/recursion-context.git",
                "reference": "cd9d8cf3c5804de4341c283ed787f099f5506172"
            },
            "dist": {
                "type": "zip",
                "url": "https://api.github.com/repos/sebastianbergmann/recursion-context/zipball/cd9d8cf3c5804de4341c283ed787f099f5506172",
                "reference": "cd9d8cf3c5804de4341c283ed787f099f5506172",
                "shasum": ""
            },
            "require": {
                "php": ">=7.3"
            },
            "require-dev": {
                "phpunit/phpunit": "^9.3"
            },
            "type": "library",
            "extra": {
                "branch-alias": {
                    "dev-master": "4.0-dev"
                }
            },
            "autoload": {
                "classmap": [
                    "src/"
                ]
            },
            "notification-url": "https://packagist.org/downloads/",
            "license": [
                "BSD-3-Clause"
            ],
            "authors": [
                {
                    "name": "Sebastian Bergmann",
                    "email": "sebastian@phpunit.de"
                },
                {
                    "name": "Jeff Welch",
                    "email": "whatthejeff@gmail.com"
                },
                {
                    "name": "Adam Harvey",
                    "email": "aharvey@php.net"
                }
            ],
            "description": "Provides functionality to recursively process PHP variables",
            "homepage": "http://www.github.com/sebastianbergmann/recursion-context",
            "support": {
                "issues": "https://github.com/sebastianbergmann/recursion-context/issues",
                "source": "https://github.com/sebastianbergmann/recursion-context/tree/4.0.4"
            },
            "funding": [
                {
                    "url": "https://github.com/sebastianbergmann",
                    "type": "github"
                }
            ],
            "time": "2020-10-26T13:17:30+00:00"
        },
        {
            "name": "sebastian/resource-operations",
            "version": "3.0.3",
            "source": {
                "type": "git",
                "url": "https://github.com/sebastianbergmann/resource-operations.git",
                "reference": "0f4443cb3a1d92ce809899753bc0d5d5a8dd19a8"
            },
            "dist": {
                "type": "zip",
                "url": "https://api.github.com/repos/sebastianbergmann/resource-operations/zipball/0f4443cb3a1d92ce809899753bc0d5d5a8dd19a8",
                "reference": "0f4443cb3a1d92ce809899753bc0d5d5a8dd19a8",
                "shasum": ""
            },
            "require": {
                "php": ">=7.3"
            },
            "require-dev": {
                "phpunit/phpunit": "^9.0"
            },
            "type": "library",
            "extra": {
                "branch-alias": {
                    "dev-master": "3.0-dev"
                }
            },
            "autoload": {
                "classmap": [
                    "src/"
                ]
            },
            "notification-url": "https://packagist.org/downloads/",
            "license": [
                "BSD-3-Clause"
            ],
            "authors": [
                {
                    "name": "Sebastian Bergmann",
                    "email": "sebastian@phpunit.de"
                }
            ],
            "description": "Provides a list of PHP built-in functions that operate on resources",
            "homepage": "https://www.github.com/sebastianbergmann/resource-operations",
            "support": {
                "issues": "https://github.com/sebastianbergmann/resource-operations/issues",
                "source": "https://github.com/sebastianbergmann/resource-operations/tree/3.0.3"
            },
            "funding": [
                {
                    "url": "https://github.com/sebastianbergmann",
                    "type": "github"
                }
            ],
            "time": "2020-09-28T06:45:17+00:00"
        },
        {
            "name": "sebastian/type",
            "version": "2.3.4",
            "source": {
                "type": "git",
                "url": "https://github.com/sebastianbergmann/type.git",
                "reference": "b8cd8a1c753c90bc1a0f5372170e3e489136f914"
            },
            "dist": {
                "type": "zip",
                "url": "https://api.github.com/repos/sebastianbergmann/type/zipball/b8cd8a1c753c90bc1a0f5372170e3e489136f914",
                "reference": "b8cd8a1c753c90bc1a0f5372170e3e489136f914",
                "shasum": ""
            },
            "require": {
                "php": ">=7.3"
            },
            "require-dev": {
                "phpunit/phpunit": "^9.3"
            },
            "type": "library",
            "extra": {
                "branch-alias": {
                    "dev-master": "2.3-dev"
                }
            },
            "autoload": {
                "classmap": [
                    "src/"
                ]
            },
            "notification-url": "https://packagist.org/downloads/",
            "license": [
                "BSD-3-Clause"
            ],
            "authors": [
                {
                    "name": "Sebastian Bergmann",
                    "email": "sebastian@phpunit.de",
                    "role": "lead"
                }
            ],
            "description": "Collection of value objects that represent the types of the PHP type system",
            "homepage": "https://github.com/sebastianbergmann/type",
            "support": {
                "issues": "https://github.com/sebastianbergmann/type/issues",
                "source": "https://github.com/sebastianbergmann/type/tree/2.3.4"
            },
            "funding": [
                {
                    "url": "https://github.com/sebastianbergmann",
                    "type": "github"
                }
            ],
            "time": "2021-06-15T12:49:02+00:00"
        },
        {
            "name": "sebastian/version",
            "version": "3.0.2",
            "source": {
                "type": "git",
                "url": "https://github.com/sebastianbergmann/version.git",
                "reference": "c6c1022351a901512170118436c764e473f6de8c"
            },
            "dist": {
                "type": "zip",
                "url": "https://api.github.com/repos/sebastianbergmann/version/zipball/c6c1022351a901512170118436c764e473f6de8c",
                "reference": "c6c1022351a901512170118436c764e473f6de8c",
                "shasum": ""
            },
            "require": {
                "php": ">=7.3"
            },
            "type": "library",
            "extra": {
                "branch-alias": {
                    "dev-master": "3.0-dev"
                }
            },
            "autoload": {
                "classmap": [
                    "src/"
                ]
            },
            "notification-url": "https://packagist.org/downloads/",
            "license": [
                "BSD-3-Clause"
            ],
            "authors": [
                {
                    "name": "Sebastian Bergmann",
                    "email": "sebastian@phpunit.de",
                    "role": "lead"
                }
            ],
            "description": "Library that helps with managing the version number of Git-hosted PHP projects",
            "homepage": "https://github.com/sebastianbergmann/version",
            "support": {
                "issues": "https://github.com/sebastianbergmann/version/issues",
                "source": "https://github.com/sebastianbergmann/version/tree/3.0.2"
            },
            "funding": [
                {
                    "url": "https://github.com/sebastianbergmann",
                    "type": "github"
                }
            ],
            "time": "2020-09-28T06:39:44+00:00"
        },
        {
            "name": "symfony/console",
            "version": "v5.3.10",
            "source": {
                "type": "git",
                "url": "https://github.com/symfony/console.git",
                "reference": "d4e409d9fbcfbf71af0e5a940abb7b0b4bad0bd3"
            },
            "dist": {
                "type": "zip",
                "url": "https://api.github.com/repos/symfony/console/zipball/d4e409d9fbcfbf71af0e5a940abb7b0b4bad0bd3",
                "reference": "d4e409d9fbcfbf71af0e5a940abb7b0b4bad0bd3",
                "shasum": ""
            },
            "require": {
                "php": ">=7.2.5",
                "symfony/deprecation-contracts": "^2.1",
                "symfony/polyfill-mbstring": "~1.0",
                "symfony/polyfill-php73": "^1.8",
                "symfony/polyfill-php80": "^1.16",
                "symfony/service-contracts": "^1.1|^2",
                "symfony/string": "^5.1"
            },
            "conflict": {
                "psr/log": ">=3",
                "symfony/dependency-injection": "<4.4",
                "symfony/dotenv": "<5.1",
                "symfony/event-dispatcher": "<4.4",
                "symfony/lock": "<4.4",
                "symfony/process": "<4.4"
            },
            "provide": {
                "psr/log-implementation": "1.0|2.0"
            },
            "require-dev": {
                "psr/log": "^1|^2",
                "symfony/config": "^4.4|^5.0",
                "symfony/dependency-injection": "^4.4|^5.0",
                "symfony/event-dispatcher": "^4.4|^5.0",
                "symfony/lock": "^4.4|^5.0",
                "symfony/process": "^4.4|^5.0",
                "symfony/var-dumper": "^4.4|^5.0"
            },
            "suggest": {
                "psr/log": "For using the console logger",
                "symfony/event-dispatcher": "",
                "symfony/lock": "",
                "symfony/process": ""
            },
            "type": "library",
            "autoload": {
                "psr-4": {
                    "Symfony\\Component\\Console\\": ""
                },
                "exclude-from-classmap": [
                    "/Tests/"
                ]
            },
            "notification-url": "https://packagist.org/downloads/",
            "license": [
                "MIT"
            ],
            "authors": [
                {
                    "name": "Fabien Potencier",
                    "email": "fabien@symfony.com"
                },
                {
                    "name": "Symfony Community",
                    "homepage": "https://symfony.com/contributors"
                }
            ],
            "description": "Eases the creation of beautiful and testable command line interfaces",
            "homepage": "https://symfony.com",
            "keywords": [
                "cli",
                "command line",
                "console",
                "terminal"
            ],
            "support": {
                "source": "https://github.com/symfony/console/tree/v5.3.10"
            },
            "funding": [
                {
                    "url": "https://symfony.com/sponsor",
                    "type": "custom"
                },
                {
                    "url": "https://github.com/fabpot",
                    "type": "github"
                },
                {
                    "url": "https://tidelift.com/funding/github/packagist/symfony/symfony",
                    "type": "tidelift"
                }
            ],
            "time": "2021-10-26T09:30:15+00:00"
        },
        {
            "name": "symfony/deprecation-contracts",
            "version": "v2.4.0",
            "source": {
                "type": "git",
                "url": "https://github.com/symfony/deprecation-contracts.git",
                "reference": "5f38c8804a9e97d23e0c8d63341088cd8a22d627"
            },
            "dist": {
                "type": "zip",
                "url": "https://api.github.com/repos/symfony/deprecation-contracts/zipball/5f38c8804a9e97d23e0c8d63341088cd8a22d627",
                "reference": "5f38c8804a9e97d23e0c8d63341088cd8a22d627",
                "shasum": ""
            },
            "require": {
                "php": ">=7.1"
            },
            "type": "library",
            "extra": {
                "branch-alias": {
                    "dev-main": "2.4-dev"
                },
                "thanks": {
                    "name": "symfony/contracts",
                    "url": "https://github.com/symfony/contracts"
                }
            },
            "autoload": {
                "files": [
                    "function.php"
                ]
            },
            "notification-url": "https://packagist.org/downloads/",
            "license": [
                "MIT"
            ],
            "authors": [
                {
                    "name": "Nicolas Grekas",
                    "email": "p@tchwork.com"
                },
                {
                    "name": "Symfony Community",
                    "homepage": "https://symfony.com/contributors"
                }
            ],
            "description": "A generic function and convention to trigger deprecation notices",
            "homepage": "https://symfony.com",
            "support": {
                "source": "https://github.com/symfony/deprecation-contracts/tree/v2.4.0"
            },
            "funding": [
                {
                    "url": "https://symfony.com/sponsor",
                    "type": "custom"
                },
                {
                    "url": "https://github.com/fabpot",
                    "type": "github"
                },
                {
                    "url": "https://tidelift.com/funding/github/packagist/symfony/symfony",
                    "type": "tidelift"
                }
            ],
            "time": "2021-03-23T23:28:01+00:00"
        },
        {
            "name": "symfony/polyfill-ctype",
            "version": "v1.23.0",
            "source": {
                "type": "git",
                "url": "https://github.com/symfony/polyfill-ctype.git",
                "reference": "46cd95797e9df938fdd2b03693b5fca5e64b01ce"
            },
            "dist": {
                "type": "zip",
                "url": "https://api.github.com/repos/symfony/polyfill-ctype/zipball/46cd95797e9df938fdd2b03693b5fca5e64b01ce",
                "reference": "46cd95797e9df938fdd2b03693b5fca5e64b01ce",
                "shasum": ""
            },
            "require": {
                "php": ">=7.1"
            },
            "suggest": {
                "ext-ctype": "For best performance"
            },
            "type": "library",
            "extra": {
                "branch-alias": {
                    "dev-main": "1.23-dev"
                },
                "thanks": {
                    "name": "symfony/polyfill",
                    "url": "https://github.com/symfony/polyfill"
                }
            },
            "autoload": {
                "psr-4": {
                    "Symfony\\Polyfill\\Ctype\\": ""
                },
                "files": [
                    "bootstrap.php"
                ]
            },
            "notification-url": "https://packagist.org/downloads/",
            "license": [
                "MIT"
            ],
            "authors": [
                {
                    "name": "Gert de Pagter",
                    "email": "BackEndTea@gmail.com"
                },
                {
                    "name": "Symfony Community",
                    "homepage": "https://symfony.com/contributors"
                }
            ],
            "description": "Symfony polyfill for ctype functions",
            "homepage": "https://symfony.com",
            "keywords": [
                "compatibility",
                "ctype",
                "polyfill",
                "portable"
            ],
            "support": {
                "source": "https://github.com/symfony/polyfill-ctype/tree/v1.23.0"
            },
            "funding": [
                {
                    "url": "https://symfony.com/sponsor",
                    "type": "custom"
                },
                {
                    "url": "https://github.com/fabpot",
                    "type": "github"
                },
                {
                    "url": "https://tidelift.com/funding/github/packagist/symfony/symfony",
                    "type": "tidelift"
                }
            ],
            "time": "2021-02-19T12:13:01+00:00"
        },
        {
            "name": "symfony/polyfill-intl-grapheme",
            "version": "v1.23.1",
            "source": {
                "type": "git",
                "url": "https://github.com/symfony/polyfill-intl-grapheme.git",
                "reference": "16880ba9c5ebe3642d1995ab866db29270b36535"
            },
            "dist": {
                "type": "zip",
                "url": "https://api.github.com/repos/symfony/polyfill-intl-grapheme/zipball/16880ba9c5ebe3642d1995ab866db29270b36535",
                "reference": "16880ba9c5ebe3642d1995ab866db29270b36535",
                "shasum": ""
            },
            "require": {
                "php": ">=7.1"
            },
            "suggest": {
                "ext-intl": "For best performance"
            },
            "type": "library",
            "extra": {
                "branch-alias": {
                    "dev-main": "1.23-dev"
                },
                "thanks": {
                    "name": "symfony/polyfill",
                    "url": "https://github.com/symfony/polyfill"
                }
            },
            "autoload": {
                "psr-4": {
                    "Symfony\\Polyfill\\Intl\\Grapheme\\": ""
                },
                "files": [
                    "bootstrap.php"
                ]
            },
            "notification-url": "https://packagist.org/downloads/",
            "license": [
                "MIT"
            ],
            "authors": [
                {
                    "name": "Nicolas Grekas",
                    "email": "p@tchwork.com"
                },
                {
                    "name": "Symfony Community",
                    "homepage": "https://symfony.com/contributors"
                }
            ],
            "description": "Symfony polyfill for intl's grapheme_* functions",
            "homepage": "https://symfony.com",
            "keywords": [
                "compatibility",
                "grapheme",
                "intl",
                "polyfill",
                "portable",
                "shim"
            ],
            "support": {
                "source": "https://github.com/symfony/polyfill-intl-grapheme/tree/v1.23.1"
            },
            "funding": [
                {
                    "url": "https://symfony.com/sponsor",
                    "type": "custom"
                },
                {
                    "url": "https://github.com/fabpot",
                    "type": "github"
                },
                {
                    "url": "https://tidelift.com/funding/github/packagist/symfony/symfony",
                    "type": "tidelift"
                }
            ],
            "time": "2021-05-27T12:26:48+00:00"
        },
        {
            "name": "symfony/polyfill-intl-normalizer",
            "version": "v1.23.0",
            "source": {
                "type": "git",
                "url": "https://github.com/symfony/polyfill-intl-normalizer.git",
                "reference": "8590a5f561694770bdcd3f9b5c69dde6945028e8"
            },
            "dist": {
                "type": "zip",
                "url": "https://api.github.com/repos/symfony/polyfill-intl-normalizer/zipball/8590a5f561694770bdcd3f9b5c69dde6945028e8",
                "reference": "8590a5f561694770bdcd3f9b5c69dde6945028e8",
                "shasum": ""
            },
            "require": {
                "php": ">=7.1"
            },
            "suggest": {
                "ext-intl": "For best performance"
            },
            "type": "library",
            "extra": {
                "branch-alias": {
                    "dev-main": "1.23-dev"
                },
                "thanks": {
                    "name": "symfony/polyfill",
                    "url": "https://github.com/symfony/polyfill"
                }
            },
            "autoload": {
                "psr-4": {
                    "Symfony\\Polyfill\\Intl\\Normalizer\\": ""
                },
                "files": [
                    "bootstrap.php"
                ],
                "classmap": [
                    "Resources/stubs"
                ]
            },
            "notification-url": "https://packagist.org/downloads/",
            "license": [
                "MIT"
            ],
            "authors": [
                {
                    "name": "Nicolas Grekas",
                    "email": "p@tchwork.com"
                },
                {
                    "name": "Symfony Community",
                    "homepage": "https://symfony.com/contributors"
                }
            ],
            "description": "Symfony polyfill for intl's Normalizer class and related functions",
            "homepage": "https://symfony.com",
            "keywords": [
                "compatibility",
                "intl",
                "normalizer",
                "polyfill",
                "portable",
                "shim"
            ],
            "support": {
                "source": "https://github.com/symfony/polyfill-intl-normalizer/tree/v1.23.0"
            },
            "funding": [
                {
                    "url": "https://symfony.com/sponsor",
                    "type": "custom"
                },
                {
                    "url": "https://github.com/fabpot",
                    "type": "github"
                },
                {
                    "url": "https://tidelift.com/funding/github/packagist/symfony/symfony",
                    "type": "tidelift"
                }
            ],
            "time": "2021-02-19T12:13:01+00:00"
        },
        {
            "name": "symfony/polyfill-mbstring",
            "version": "v1.23.1",
            "source": {
                "type": "git",
                "url": "https://github.com/symfony/polyfill-mbstring.git",
                "reference": "9174a3d80210dca8daa7f31fec659150bbeabfc6"
            },
            "dist": {
                "type": "zip",
                "url": "https://api.github.com/repos/symfony/polyfill-mbstring/zipball/9174a3d80210dca8daa7f31fec659150bbeabfc6",
                "reference": "9174a3d80210dca8daa7f31fec659150bbeabfc6",
                "shasum": ""
            },
            "require": {
                "php": ">=7.1"
            },
            "suggest": {
                "ext-mbstring": "For best performance"
            },
            "type": "library",
            "extra": {
                "branch-alias": {
                    "dev-main": "1.23-dev"
                },
                "thanks": {
                    "name": "symfony/polyfill",
                    "url": "https://github.com/symfony/polyfill"
                }
            },
            "autoload": {
                "psr-4": {
                    "Symfony\\Polyfill\\Mbstring\\": ""
                },
                "files": [
                    "bootstrap.php"
                ]
            },
            "notification-url": "https://packagist.org/downloads/",
            "license": [
                "MIT"
            ],
            "authors": [
                {
                    "name": "Nicolas Grekas",
                    "email": "p@tchwork.com"
                },
                {
                    "name": "Symfony Community",
                    "homepage": "https://symfony.com/contributors"
                }
            ],
            "description": "Symfony polyfill for the Mbstring extension",
            "homepage": "https://symfony.com",
            "keywords": [
                "compatibility",
                "mbstring",
                "polyfill",
                "portable",
                "shim"
            ],
            "support": {
                "source": "https://github.com/symfony/polyfill-mbstring/tree/v1.23.1"
            },
            "funding": [
                {
                    "url": "https://symfony.com/sponsor",
                    "type": "custom"
                },
                {
                    "url": "https://github.com/fabpot",
                    "type": "github"
                },
                {
                    "url": "https://tidelift.com/funding/github/packagist/symfony/symfony",
                    "type": "tidelift"
                }
            ],
            "time": "2021-05-27T12:26:48+00:00"
        },
        {
            "name": "symfony/polyfill-php73",
            "version": "v1.23.0",
            "source": {
                "type": "git",
                "url": "https://github.com/symfony/polyfill-php73.git",
                "reference": "fba8933c384d6476ab14fb7b8526e5287ca7e010"
            },
            "dist": {
                "type": "zip",
                "url": "https://api.github.com/repos/symfony/polyfill-php73/zipball/fba8933c384d6476ab14fb7b8526e5287ca7e010",
                "reference": "fba8933c384d6476ab14fb7b8526e5287ca7e010",
                "shasum": ""
            },
            "require": {
                "php": ">=7.1"
            },
            "type": "library",
            "extra": {
                "branch-alias": {
                    "dev-main": "1.23-dev"
                },
                "thanks": {
                    "name": "symfony/polyfill",
                    "url": "https://github.com/symfony/polyfill"
                }
            },
            "autoload": {
                "psr-4": {
                    "Symfony\\Polyfill\\Php73\\": ""
                },
                "files": [
                    "bootstrap.php"
                ],
                "classmap": [
                    "Resources/stubs"
                ]
            },
            "notification-url": "https://packagist.org/downloads/",
            "license": [
                "MIT"
            ],
            "authors": [
                {
                    "name": "Nicolas Grekas",
                    "email": "p@tchwork.com"
                },
                {
                    "name": "Symfony Community",
                    "homepage": "https://symfony.com/contributors"
                }
            ],
            "description": "Symfony polyfill backporting some PHP 7.3+ features to lower PHP versions",
            "homepage": "https://symfony.com",
            "keywords": [
                "compatibility",
                "polyfill",
                "portable",
                "shim"
            ],
            "support": {
                "source": "https://github.com/symfony/polyfill-php73/tree/v1.23.0"
            },
            "funding": [
                {
                    "url": "https://symfony.com/sponsor",
                    "type": "custom"
                },
                {
                    "url": "https://github.com/fabpot",
                    "type": "github"
                },
                {
                    "url": "https://tidelift.com/funding/github/packagist/symfony/symfony",
                    "type": "tidelift"
                }
            ],
            "time": "2021-02-19T12:13:01+00:00"
        },
        {
            "name": "symfony/polyfill-php80",
            "version": "v1.23.1",
            "source": {
                "type": "git",
                "url": "https://github.com/symfony/polyfill-php80.git",
                "reference": "1100343ed1a92e3a38f9ae122fc0eb21602547be"
            },
            "dist": {
                "type": "zip",
                "url": "https://api.github.com/repos/symfony/polyfill-php80/zipball/1100343ed1a92e3a38f9ae122fc0eb21602547be",
                "reference": "1100343ed1a92e3a38f9ae122fc0eb21602547be",
                "shasum": ""
            },
            "require": {
                "php": ">=7.1"
            },
            "type": "library",
            "extra": {
                "branch-alias": {
                    "dev-main": "1.23-dev"
                },
                "thanks": {
                    "name": "symfony/polyfill",
                    "url": "https://github.com/symfony/polyfill"
                }
            },
            "autoload": {
                "psr-4": {
                    "Symfony\\Polyfill\\Php80\\": ""
                },
                "files": [
                    "bootstrap.php"
                ],
                "classmap": [
                    "Resources/stubs"
                ]
            },
            "notification-url": "https://packagist.org/downloads/",
            "license": [
                "MIT"
            ],
            "authors": [
                {
                    "name": "Ion Bazan",
                    "email": "ion.bazan@gmail.com"
                },
                {
                    "name": "Nicolas Grekas",
                    "email": "p@tchwork.com"
                },
                {
                    "name": "Symfony Community",
                    "homepage": "https://symfony.com/contributors"
                }
            ],
            "description": "Symfony polyfill backporting some PHP 8.0+ features to lower PHP versions",
            "homepage": "https://symfony.com",
            "keywords": [
                "compatibility",
                "polyfill",
                "portable",
                "shim"
            ],
            "support": {
                "source": "https://github.com/symfony/polyfill-php80/tree/v1.23.1"
            },
            "funding": [
                {
                    "url": "https://symfony.com/sponsor",
                    "type": "custom"
                },
                {
                    "url": "https://github.com/fabpot",
                    "type": "github"
                },
                {
                    "url": "https://tidelift.com/funding/github/packagist/symfony/symfony",
                    "type": "tidelift"
                }
            ],
            "time": "2021-07-28T13:41:28+00:00"
        },
        {
            "name": "symfony/process",
            "version": "v5.3.7",
            "source": {
                "type": "git",
                "url": "https://github.com/symfony/process.git",
                "reference": "38f26c7d6ed535217ea393e05634cb0b244a1967"
            },
            "dist": {
                "type": "zip",
                "url": "https://api.github.com/repos/symfony/process/zipball/38f26c7d6ed535217ea393e05634cb0b244a1967",
                "reference": "38f26c7d6ed535217ea393e05634cb0b244a1967",
                "shasum": ""
            },
            "require": {
                "php": ">=7.2.5",
                "symfony/polyfill-php80": "^1.16"
            },
            "type": "library",
            "autoload": {
                "psr-4": {
                    "Symfony\\Component\\Process\\": ""
                },
                "exclude-from-classmap": [
                    "/Tests/"
                ]
            },
            "notification-url": "https://packagist.org/downloads/",
            "license": [
                "MIT"
            ],
            "authors": [
                {
                    "name": "Fabien Potencier",
                    "email": "fabien@symfony.com"
                },
                {
                    "name": "Symfony Community",
                    "homepage": "https://symfony.com/contributors"
                }
            ],
            "description": "Executes commands in sub-processes",
            "homepage": "https://symfony.com",
            "support": {
                "source": "https://github.com/symfony/process/tree/v5.3.7"
            },
            "funding": [
                {
                    "url": "https://symfony.com/sponsor",
                    "type": "custom"
                },
                {
                    "url": "https://github.com/fabpot",
                    "type": "github"
                },
                {
                    "url": "https://tidelift.com/funding/github/packagist/symfony/symfony",
                    "type": "tidelift"
                }
            ],
            "time": "2021-08-04T21:20:46+00:00"
        },
        {
            "name": "symfony/service-contracts",
            "version": "v2.4.0",
            "source": {
                "type": "git",
                "url": "https://github.com/symfony/service-contracts.git",
                "reference": "f040a30e04b57fbcc9c6cbcf4dbaa96bd318b9bb"
            },
            "dist": {
                "type": "zip",
                "url": "https://api.github.com/repos/symfony/service-contracts/zipball/f040a30e04b57fbcc9c6cbcf4dbaa96bd318b9bb",
                "reference": "f040a30e04b57fbcc9c6cbcf4dbaa96bd318b9bb",
                "shasum": ""
            },
            "require": {
                "php": ">=7.2.5",
                "psr/container": "^1.1"
            },
            "suggest": {
                "symfony/service-implementation": ""
            },
            "type": "library",
            "extra": {
                "branch-alias": {
                    "dev-main": "2.4-dev"
                },
                "thanks": {
                    "name": "symfony/contracts",
                    "url": "https://github.com/symfony/contracts"
                }
            },
            "autoload": {
                "psr-4": {
                    "Symfony\\Contracts\\Service\\": ""
                }
            },
            "notification-url": "https://packagist.org/downloads/",
            "license": [
                "MIT"
            ],
            "authors": [
                {
                    "name": "Nicolas Grekas",
                    "email": "p@tchwork.com"
                },
                {
                    "name": "Symfony Community",
                    "homepage": "https://symfony.com/contributors"
                }
            ],
            "description": "Generic abstractions related to writing services",
            "homepage": "https://symfony.com",
            "keywords": [
                "abstractions",
                "contracts",
                "decoupling",
                "interfaces",
                "interoperability",
                "standards"
            ],
            "support": {
                "source": "https://github.com/symfony/service-contracts/tree/v2.4.0"
            },
            "funding": [
                {
                    "url": "https://symfony.com/sponsor",
                    "type": "custom"
                },
                {
                    "url": "https://github.com/fabpot",
                    "type": "github"
                },
                {
                    "url": "https://tidelift.com/funding/github/packagist/symfony/symfony",
                    "type": "tidelift"
                }
            ],
            "time": "2021-04-01T10:43:52+00:00"
        },
        {
            "name": "symfony/string",
            "version": "v5.3.10",
            "source": {
                "type": "git",
                "url": "https://github.com/symfony/string.git",
                "reference": "d70c35bb20bbca71fc4ab7921e3c6bda1a82a60c"
            },
            "dist": {
                "type": "zip",
                "url": "https://api.github.com/repos/symfony/string/zipball/d70c35bb20bbca71fc4ab7921e3c6bda1a82a60c",
                "reference": "d70c35bb20bbca71fc4ab7921e3c6bda1a82a60c",
                "shasum": ""
            },
            "require": {
                "php": ">=7.2.5",
                "symfony/polyfill-ctype": "~1.8",
                "symfony/polyfill-intl-grapheme": "~1.0",
                "symfony/polyfill-intl-normalizer": "~1.0",
                "symfony/polyfill-mbstring": "~1.0",
                "symfony/polyfill-php80": "~1.15"
            },
            "require-dev": {
                "symfony/error-handler": "^4.4|^5.0",
                "symfony/http-client": "^4.4|^5.0",
                "symfony/translation-contracts": "^1.1|^2",
                "symfony/var-exporter": "^4.4|^5.0"
            },
            "type": "library",
            "autoload": {
                "psr-4": {
                    "Symfony\\Component\\String\\": ""
                },
                "files": [
                    "Resources/functions.php"
                ],
                "exclude-from-classmap": [
                    "/Tests/"
                ]
            },
            "notification-url": "https://packagist.org/downloads/",
            "license": [
                "MIT"
            ],
            "authors": [
                {
                    "name": "Nicolas Grekas",
                    "email": "p@tchwork.com"
                },
                {
                    "name": "Symfony Community",
                    "homepage": "https://symfony.com/contributors"
                }
            ],
            "description": "Provides an object-oriented API to strings and deals with bytes, UTF-8 code points and grapheme clusters in a unified way",
            "homepage": "https://symfony.com",
            "keywords": [
                "grapheme",
                "i18n",
                "string",
                "unicode",
                "utf-8",
                "utf8"
            ],
            "support": {
                "source": "https://github.com/symfony/string/tree/v5.3.10"
            },
            "funding": [
                {
                    "url": "https://symfony.com/sponsor",
                    "type": "custom"
                },
                {
                    "url": "https://github.com/fabpot",
                    "type": "github"
                },
                {
                    "url": "https://tidelift.com/funding/github/packagist/symfony/symfony",
                    "type": "tidelift"
                }
            ],
            "time": "2021-10-27T18:21:46+00:00"
        },
        {
            "name": "theseer/tokenizer",
            "version": "1.2.1",
            "source": {
                "type": "git",
                "url": "https://github.com/theseer/tokenizer.git",
                "reference": "34a41e998c2183e22995f158c581e7b5e755ab9e"
            },
            "dist": {
                "type": "zip",
                "url": "https://api.github.com/repos/theseer/tokenizer/zipball/34a41e998c2183e22995f158c581e7b5e755ab9e",
                "reference": "34a41e998c2183e22995f158c581e7b5e755ab9e",
                "shasum": ""
            },
            "require": {
                "ext-dom": "*",
                "ext-tokenizer": "*",
                "ext-xmlwriter": "*",
                "php": "^7.2 || ^8.0"
            },
            "type": "library",
            "autoload": {
                "classmap": [
                    "src/"
                ]
            },
            "notification-url": "https://packagist.org/downloads/",
            "license": [
                "BSD-3-Clause"
            ],
            "authors": [
                {
                    "name": "Arne Blankerts",
                    "email": "arne@blankerts.de",
                    "role": "Developer"
                }
            ],
            "description": "A small library for converting tokenized PHP source code into XML and potentially other formats",
            "support": {
                "issues": "https://github.com/theseer/tokenizer/issues",
                "source": "https://github.com/theseer/tokenizer/tree/1.2.1"
            },
            "funding": [
                {
                    "url": "https://github.com/theseer",
                    "type": "github"
                }
            ],
            "time": "2021-07-28T10:34:58+00:00"
        },
        {
            "name": "webmozart/assert",
            "version": "1.10.0",
            "source": {
                "type": "git",
                "url": "https://github.com/webmozarts/assert.git",
                "reference": "6964c76c7804814a842473e0c8fd15bab0f18e25"
            },
            "dist": {
                "type": "zip",
                "url": "https://api.github.com/repos/webmozarts/assert/zipball/6964c76c7804814a842473e0c8fd15bab0f18e25",
                "reference": "6964c76c7804814a842473e0c8fd15bab0f18e25",
                "shasum": ""
            },
            "require": {
                "php": "^7.2 || ^8.0",
                "symfony/polyfill-ctype": "^1.8"
            },
            "conflict": {
                "phpstan/phpstan": "<0.12.20",
                "vimeo/psalm": "<4.6.1 || 4.6.2"
            },
            "require-dev": {
                "phpunit/phpunit": "^8.5.13"
            },
            "type": "library",
            "extra": {
                "branch-alias": {
                    "dev-master": "1.10-dev"
                }
            },
            "autoload": {
                "psr-4": {
                    "Webmozart\\Assert\\": "src/"
                }
            },
            "notification-url": "https://packagist.org/downloads/",
            "license": [
                "MIT"
            ],
            "authors": [
                {
                    "name": "Bernhard Schussek",
                    "email": "bschussek@gmail.com"
                }
            ],
            "description": "Assertions to validate method input/output with nice error messages.",
            "keywords": [
                "assert",
                "check",
                "validate"
            ],
            "support": {
                "issues": "https://github.com/webmozarts/assert/issues",
                "source": "https://github.com/webmozarts/assert/tree/1.10.0"
            },
            "time": "2021-03-09T10:59:23+00:00"
        },
        {
            "name": "wikimedia/at-ease",
            "version": "v2.1.0",
            "source": {
                "type": "git",
                "url": "https://github.com/wikimedia/at-ease.git",
                "reference": "e8ebaa7bb7c8a8395481a05f6dc4deaceab11c33"
            },
            "dist": {
                "type": "zip",
                "url": "https://api.github.com/repos/wikimedia/at-ease/zipball/e8ebaa7bb7c8a8395481a05f6dc4deaceab11c33",
                "reference": "e8ebaa7bb7c8a8395481a05f6dc4deaceab11c33",
                "shasum": ""
            },
            "require": {
                "php": ">=7.2.9"
            },
            "require-dev": {
                "mediawiki/mediawiki-codesniffer": "35.0.0",
                "mediawiki/minus-x": "1.1.1",
                "ockcyp/covers-validator": "1.3.3",
                "php-parallel-lint/php-console-highlighter": "0.5.0",
                "php-parallel-lint/php-parallel-lint": "1.2.0",
                "phpunit/phpunit": "^8.5"
            },
            "type": "library",
            "autoload": {
                "psr-4": {
                    "Wikimedia\\AtEase\\": "src/Wikimedia/AtEase/"
                },
                "files": [
                    "src/Wikimedia/Functions.php"
                ]
            },
            "notification-url": "https://packagist.org/downloads/",
            "license": [
                "GPL-2.0-or-later"
            ],
            "authors": [
                {
                    "name": "Tim Starling",
                    "email": "tstarling@wikimedia.org"
                },
                {
                    "name": "MediaWiki developers",
                    "email": "wikitech-l@lists.wikimedia.org"
                }
            ],
            "description": "Safe replacement to @ for suppressing warnings.",
            "homepage": "https://www.mediawiki.org/wiki/at-ease",
            "support": {
                "source": "https://github.com/wikimedia/at-ease/tree/v2.1.0"
            },
            "time": "2021-02-27T15:53:37+00:00"
        },
        {
            "name": "yoast/phpunit-polyfills",
            "version": "1.0.2",
            "source": {
                "type": "git",
                "url": "https://github.com/Yoast/PHPUnit-Polyfills.git",
                "reference": "1a582ab1d91e86aa450340c4d35631a85314ff9f"
            },
            "dist": {
                "type": "zip",
                "url": "https://api.github.com/repos/Yoast/PHPUnit-Polyfills/zipball/1a582ab1d91e86aa450340c4d35631a85314ff9f",
                "reference": "1a582ab1d91e86aa450340c4d35631a85314ff9f",
                "shasum": ""
            },
            "require": {
                "php": ">=5.4",
                "phpunit/phpunit": "^4.8.36 || ^5.7.21 || ^6.0 || ^7.0 || ^8.0 || ^9.0"
            },
            "require-dev": {
                "yoast/yoastcs": "^2.2.0"
            },
            "type": "library",
            "extra": {
                "branch-alias": {
                    "dev-main": "1.x-dev",
                    "dev-develop": "1.x-dev"
                }
            },
            "autoload": {
                "files": [
                    "phpunitpolyfills-autoload.php"
                ]
            },
            "notification-url": "https://packagist.org/downloads/",
            "license": [
                "BSD-3-Clause"
            ],
            "authors": [
                {
                    "name": "Team Yoast",
                    "email": "support@yoast.com",
                    "homepage": "https://yoast.com"
                },
                {
                    "name": "Contributors",
                    "homepage": "https://github.com/Yoast/PHPUnit-Polyfills/graphs/contributors"
                }
            ],
            "description": "Set of polyfills for changed PHPUnit functionality to allow for creating PHPUnit cross-version compatible tests",
            "homepage": "https://github.com/Yoast/PHPUnit-Polyfills",
            "keywords": [
                "phpunit",
                "polyfill",
                "testing"
            ],
            "support": {
                "issues": "https://github.com/Yoast/PHPUnit-Polyfills/issues",
                "source": "https://github.com/Yoast/PHPUnit-Polyfills"
            },
            "time": "2021-10-03T08:40:26+00:00"
        }
    ],
    "aliases": [],
    "minimum-stability": "dev",
    "stability-flags": {
        "automattic/jetpack-assets": 20,
        "automattic/jetpack-admin-ui": 20,
        "automattic/jetpack-autoloader": 20,
        "automattic/jetpack-backup": 20,
        "automattic/jetpack-config": 20,
        "automattic/jetpack-connection": 20,
        "automattic/jetpack-connection-ui": 20,
        "automattic/jetpack-sync": 20,
        "automattic/jetpack-status": 20
    },
    "prefer-stable": true,
    "prefer-lowest": false,
    "platform": [],
    "platform-dev": [],
    "plugin-api-version": "2.1.0"
}<|MERGE_RESOLUTION|>--- conflicted
+++ resolved
@@ -331,11 +331,7 @@
             "dist": {
                 "type": "path",
                 "url": "../../packages/connection",
-<<<<<<< HEAD
-                "reference": "19cef991493368d69baf0e77c3e64528db997c1c"
-=======
                 "reference": "d8aa6899588d9057db2494e9d1584fb32d206e2c"
->>>>>>> 05d9faf1
             },
             "require": {
                 "automattic/jetpack-a8c-mc-stats": "^1.4",
