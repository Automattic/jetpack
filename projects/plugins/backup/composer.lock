--- conflicted
+++ resolved
@@ -4,11 +4,7 @@
         "Read more about it at https://getcomposer.org/doc/01-basic-usage.md#installing-dependencies",
         "This file is @generated automatically"
     ],
-<<<<<<< HEAD
     "content-hash": "2cce6bcf9149c034acdecac9240f1b0c",
-=======
-    "content-hash": "d0039b335bd6b3e9eafb600ef544c900",
->>>>>>> e3917d90
     "packages": [
         {
             "name": "automattic/jetpack-a8c-mc-stats",
@@ -405,11 +401,7 @@
             "dist": {
                 "type": "path",
                 "url": "../../packages/connection-ui",
-<<<<<<< HEAD
-                "reference": "78d4e0857eef20ff5bf893fc198dee6614fb7572"
-=======
-                "reference": "18c1ca0917e2f19fab63d4b065db17e0852149ca"
->>>>>>> e3917d90
+                "reference": "e0c7007fad3cff796abc99004558176d343e7a3e"
             },
             "require": {
                 "automattic/jetpack-connection": "^1.30",
@@ -428,11 +420,7 @@
                     "link-template": "https://github.com/Automattic/jetpack-connection-ui/compare/v${old}...v${new}"
                 },
                 "branch-alias": {
-<<<<<<< HEAD
                     "dev-master": "2.0.x-dev"
-=======
-                    "dev-master": "1.7.x-dev"
->>>>>>> e3917d90
                 }
             },
             "autoload": {
