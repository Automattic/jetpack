--- conflicted
+++ resolved
@@ -274,11 +274,7 @@
             "dist": {
                 "type": "path",
                 "url": "../../packages/connection",
-<<<<<<< HEAD
-                "reference": "29e98719f00a2e2f3e43397ffdfe044cdc5da5f8"
-=======
                 "reference": "698d77497d04f78a1526f78a59919dd448ead954"
->>>>>>> 42c04876
             },
             "require": {
                 "automattic/jetpack-a8c-mc-stats": "^1.4",
