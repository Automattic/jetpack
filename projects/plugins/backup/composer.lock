{
    "_readme": [
        "This file locks the dependencies of your project to a known state",
        "Read more about it at https://getcomposer.org/doc/01-basic-usage.md#installing-dependencies",
        "This file is @generated automatically"
    ],
<<<<<<< HEAD
    "content-hash": "7e8b7f316108fbf0584d1b9c67ef0e67",
=======
    "content-hash": "d158dac898733bbc7a40c88de81e3bb7",
>>>>>>> 6986d984
    "packages": [
        {
            "name": "automattic/jetpack-a8c-mc-stats",
            "version": "dev-master",
            "dist": {
                "type": "path",
                "url": "../../packages/a8c-mc-stats",
                "reference": "05c1399080a50526afc06f85e6494959ca3c1941"
            },
            "require-dev": {
                "automattic/jetpack-changelogger": "^3.0",
                "yoast/phpunit-polyfills": "1.0.3"
            },
            "type": "jetpack-library",
            "extra": {
                "autotagger": true,
                "mirror-repo": "Automattic/jetpack-a8c-mc-stats",
                "changelogger": {
                    "link-template": "https://github.com/Automattic/jetpack-a8c-mc-stats/compare/v${old}...v${new}"
                },
                "branch-alias": {
                    "dev-master": "1.4.x-dev"
                }
            },
            "autoload": {
                "classmap": [
                    "src/"
                ]
            },
            "scripts": {
                "phpunit": [
                    "./vendor/phpunit/phpunit/phpunit --colors=always"
                ],
                "test-coverage": [
                    "php -dpcov.directory=. ./vendor/bin/phpunit --coverage-clover \"$COVERAGE_DIR/clover.xml\""
                ],
                "test-php": [
                    "@composer phpunit"
                ]
            },
            "license": [
                "GPL-2.0-or-later"
            ],
            "description": "Used to record internal usage stats for Automattic. Not visible to site owners.",
            "transport-options": {
                "relative": true
            }
        },
        {
            "name": "automattic/jetpack-admin-ui",
            "version": "dev-master",
            "dist": {
                "type": "path",
                "url": "../../packages/admin-ui",
                "reference": "bbb92b9b9852760e84b7aaee877ee081616efcb3"
            },
            "require-dev": {
                "automattic/jetpack-changelogger": "^3.0",
                "automattic/wordbless": "dev-master",
                "yoast/phpunit-polyfills": "1.0.3"
            },
            "type": "jetpack-library",
            "extra": {
                "autotagger": true,
                "mirror-repo": "Automattic/jetpack-admin-ui",
                "textdomain": "jetpack-admin-ui",
                "changelogger": {
                    "link-template": "https://github.com/Automattic/jetpack-admin-ui/compare/${old}...${new}"
                },
                "branch-alias": {
                    "dev-master": "0.2.x-dev"
                },
                "version-constants": {
                    "::PACKAGE_VERSION": "src/class-admin-menu.php"
                }
            },
            "autoload": {
                "classmap": [
                    "src/"
                ]
            },
            "scripts": {
                "phpunit": [
                    "./vendor/phpunit/phpunit/phpunit --colors=always"
                ],
                "test-coverage": [
                    "php -dpcov.directory=. ./vendor/bin/phpunit --coverage-clover \"$COVERAGE_DIR/clover.xml\""
                ],
                "test-php": [
                    "@composer phpunit"
                ],
                "post-update-cmd": [
                    "php -r \"copy('vendor/automattic/wordbless/src/dbless-wpdb.php', 'wordpress/wp-content/db.php');\""
                ]
            },
            "license": [
                "GPL-2.0-or-later"
            ],
            "description": "Generic Jetpack wp-admin UI elements",
            "transport-options": {
                "relative": true
            }
        },
        {
            "name": "automattic/jetpack-assets",
            "version": "dev-master",
            "dist": {
                "type": "path",
                "url": "../../packages/assets",
                "reference": "810134d18a0baedd94aae5398f2f506f213bac7b"
            },
            "require": {
                "automattic/jetpack-constants": "^1.6"
            },
            "require-dev": {
                "automattic/jetpack-changelogger": "^3.0",
                "brain/monkey": "2.6.1",
                "wikimedia/testing-access-wrapper": "^1.0 | ^2.0",
                "yoast/phpunit-polyfills": "1.0.3"
            },
            "type": "jetpack-library",
            "extra": {
                "autotagger": true,
                "mirror-repo": "Automattic/jetpack-assets",
                "textdomain": "jetpack-assets",
                "changelogger": {
                    "link-template": "https://github.com/Automattic/jetpack-assets/compare/v${old}...v${new}"
                },
                "branch-alias": {
                    "dev-master": "1.17.x-dev"
                }
            },
            "autoload": {
                "files": [
                    "actions.php"
                ],
                "classmap": [
                    "src/"
                ]
            },
            "scripts": {
                "build-development": [
                    "pnpm run build"
                ],
                "build-production": [
                    "pnpm run build-production"
                ],
                "phpunit": [
                    "./vendor/phpunit/phpunit/phpunit --colors=always"
                ],
                "test-coverage": [
                    "php -dpcov.directory=. ./vendor/bin/phpunit --coverage-clover \"$COVERAGE_DIR/php/clover.xml\"",
                    "pnpm run test-coverage"
                ],
                "test-js": [
                    "pnpm run test"
                ],
                "test-php": [
                    "@composer phpunit"
                ]
            },
            "license": [
                "GPL-2.0-or-later"
            ],
            "description": "Asset management utilities for Jetpack ecosystem packages",
            "transport-options": {
                "relative": true
            }
        },
        {
            "name": "automattic/jetpack-autoloader",
            "version": "dev-master",
            "dist": {
                "type": "path",
                "url": "../../packages/autoloader",
                "reference": "94478e1065cbd379d0c16dd1cc3bf977fdea7d2e"
            },
            "require": {
                "composer-plugin-api": "^1.1 || ^2.0"
            },
            "require-dev": {
                "automattic/jetpack-changelogger": "^3.0",
                "yoast/phpunit-polyfills": "1.0.3"
            },
            "type": "composer-plugin",
            "extra": {
                "autotagger": true,
                "class": "Automattic\\Jetpack\\Autoloader\\CustomAutoloaderPlugin",
                "mirror-repo": "Automattic/jetpack-autoloader",
                "changelogger": {
                    "link-template": "https://github.com/Automattic/jetpack-autoloader/compare/v${old}...v${new}"
                },
                "branch-alias": {
                    "dev-master": "2.10.x-dev"
                }
            },
            "autoload": {
                "classmap": [
                    "src/AutoloadGenerator.php"
                ],
                "psr-4": {
                    "Automattic\\Jetpack\\Autoloader\\": "src"
                }
            },
            "scripts": {
                "phpunit": [
                    "./vendor/phpunit/phpunit/phpunit --colors=always"
                ],
                "test-coverage": [
                    "php -dpcov.directory=. ./vendor/bin/phpunit --coverage-php \"./tests/php/tmp/coverage-report.php\"",
                    "php ./tests/php/bin/test-coverage.php \"$COVERAGE_DIR/clover.xml\""
                ],
                "test-php": [
                    "@composer phpunit"
                ]
            },
            "license": [
                "GPL-2.0-or-later"
            ],
            "description": "Creates a custom autoloader for a plugin or theme.",
            "transport-options": {
                "relative": true
            }
        },
        {
            "name": "automattic/jetpack-backup",
            "version": "dev-master",
            "dist": {
                "type": "path",
                "url": "../../packages/backup",
                "reference": "e338b717cf1dc78b8b1570b87213fc91e25197ad"
            },
            "require": {
                "automattic/jetpack-connection": "^1.36",
                "automattic/jetpack-sync": "^1.30"
            },
            "require-dev": {
                "automattic/jetpack-changelogger": "^3.0",
                "automattic/wordbless": "@dev",
                "yoast/phpunit-polyfills": "1.0.3"
            },
            "type": "jetpack-library",
            "extra": {
                "autotagger": true,
                "mirror-repo": "Automattic/jetpack-backup",
                "textdomain": "jetpack-backup-pkg",
                "version-constants": {
                    "::PACKAGE_VERSION": "src/class-package-version.php"
                },
                "changelogger": {
                    "link-template": "https://github.com/Automattic/jetpack-backup/compare/v${old}...v${new}"
                },
                "branch-alias": {
                    "dev-master": "1.2.x-dev"
                }
            },
            "autoload": {
                "files": [
                    "actions.php"
                ],
                "classmap": [
                    "src/"
                ]
            },
            "scripts": {
                "phpunit": [
                    "./vendor/phpunit/phpunit/phpunit --colors=always"
                ],
                "test-coverage": [
                    "php -dpcov.directory=. ./vendor/bin/phpunit --coverage-clover \"$COVERAGE_DIR/clover.xml\""
                ],
                "test-php": [
                    "@composer phpunit"
                ],
                "post-update-cmd": [
                    "php -r \"copy('vendor/automattic/wordbless/src/dbless-wpdb.php', 'wordpress/wp-content/db.php');\""
                ]
            },
            "license": [
                "GPL-2.0-or-later"
            ],
            "description": "Tools to assist with backing up Jetpack sites.",
            "transport-options": {
                "relative": true
            }
        },
        {
            "name": "automattic/jetpack-composer-plugin",
            "version": "dev-master",
            "dist": {
                "type": "path",
                "url": "../../packages/composer-plugin",
                "reference": "c3fc0e4cf179c619f896174a6c9db8e70cff74c3"
            },
            "require": {
                "composer-plugin-api": "^2.1.0"
            },
            "require-dev": {
                "automattic/jetpack-changelogger": "^3.0",
                "composer/composer": "2.2.3",
                "yoast/phpunit-polyfills": "1.0.3"
            },
            "type": "composer-plugin",
            "extra": {
                "class": "Automattic\\Jetpack\\Composer\\Plugin",
                "mirror-repo": "Automattic/jetpack-composer-plugin",
                "changelogger": {
                    "link-template": "https://github.com/Automattic/jetpack-composer-plugin/compare/v${old}...v${new}"
                },
                "autotagger": true,
                "branch-alias": {
                    "dev-master": "1.1.x-dev"
                }
            },
            "autoload": {
                "classmap": [
                    "src/"
                ]
            },
            "scripts": {
                "phpunit": [
                    "./vendor/phpunit/phpunit/phpunit --colors=always"
                ],
                "test-coverage": [
                    "php -dpcov.directory=. ./vendor/bin/phpunit --coverage-clover \"$COVERAGE_DIR/clover.xml\""
                ],
                "test-php": [
                    "@composer phpunit"
                ]
            },
            "license": [
                "GPL-2.0-or-later"
            ],
            "description": "A custom installer plugin for Composer to move Jetpack packages out of `vendor/` so WordPress's translation infrastructure will find their strings.",
            "transport-options": {
                "relative": true
            }
        },
        {
            "name": "automattic/jetpack-config",
            "version": "dev-master",
            "dist": {
                "type": "path",
                "url": "../../packages/config",
                "reference": "fbcaa06ae1311c15b42f9e6c9330658592829af5"
            },
            "require-dev": {
                "automattic/jetpack-changelogger": "^3.0"
            },
            "type": "jetpack-library",
            "extra": {
                "autotagger": true,
                "mirror-repo": "Automattic/jetpack-config",
                "textdomain": "jetpack-config",
                "changelogger": {
                    "link-template": "https://github.com/Automattic/jetpack-config/compare/v${old}...v${new}"
                },
                "branch-alias": {
                    "dev-master": "1.6.x-dev"
                }
            },
            "autoload": {
                "classmap": [
                    "src/"
                ]
            },
            "license": [
                "GPL-2.0-or-later"
            ],
            "description": "Jetpack configuration package that initializes other packages and configures Jetpack's functionality. Can be used as a base for all variants of Jetpack package usage.",
            "transport-options": {
                "relative": true
            }
        },
        {
            "name": "automattic/jetpack-connection",
            "version": "dev-master",
            "dist": {
                "type": "path",
                "url": "../../packages/connection",
                "reference": "79139c626462b6f341316cdb496efe2a600b3c2e"
            },
            "require": {
                "automattic/jetpack-a8c-mc-stats": "^1.4",
                "automattic/jetpack-constants": "^1.6",
                "automattic/jetpack-heartbeat": "^1.4",
                "automattic/jetpack-options": "^1.14",
                "automattic/jetpack-redirect": "^1.7",
                "automattic/jetpack-roles": "^1.4",
                "automattic/jetpack-status": "^1.11",
                "automattic/jetpack-terms-of-service": "^1.9",
                "automattic/jetpack-tracking": "^1.14"
            },
            "require-dev": {
                "automattic/jetpack-changelogger": "^3.0",
                "automattic/wordbless": "@dev",
                "brain/monkey": "2.6.1",
                "yoast/phpunit-polyfills": "1.0.3"
            },
            "type": "jetpack-library",
            "extra": {
                "autotagger": true,
                "mirror-repo": "Automattic/jetpack-connection",
                "textdomain": "jetpack-connection",
                "version-constants": {
                    "::PACKAGE_VERSION": "src/class-package-version.php"
                },
                "changelogger": {
                    "link-template": "https://github.com/Automattic/jetpack-connection/compare/v${old}...v${new}"
                },
                "branch-alias": {
                    "dev-master": "1.36.x-dev"
                }
            },
            "autoload": {
                "classmap": [
                    "legacy",
                    "src/"
                ]
            },
            "scripts": {
                "phpunit": [
                    "./vendor/phpunit/phpunit/phpunit --colors=always"
                ],
                "post-update-cmd": [
                    "php -r \"copy('vendor/automattic/wordbless/src/dbless-wpdb.php', 'wordpress/wp-content/db.php');\""
                ],
                "test-coverage": [
                    "php -dpcov.directory=. ./vendor/bin/phpunit --coverage-clover \"$COVERAGE_DIR/clover.xml\""
                ],
                "test-php": [
                    "@composer phpunit"
                ]
            },
            "license": [
                "GPL-2.0-or-later"
            ],
            "description": "Everything needed to connect to the Jetpack infrastructure",
            "transport-options": {
                "relative": true
            }
        },
        {
            "name": "automattic/jetpack-connection-ui",
            "version": "dev-master",
            "dist": {
                "type": "path",
                "url": "../../packages/connection-ui",
                "reference": "af0b68a96950278824fbd56aad4fc5f5a2af4240"
            },
            "require": {
                "automattic/jetpack-assets": "^1.17",
                "automattic/jetpack-connection": "^1.36",
                "automattic/jetpack-constants": "^1.6",
                "automattic/jetpack-device-detection": "^1.4",
                "automattic/jetpack-identity-crisis": "^0.7"
            },
            "require-dev": {
                "automattic/jetpack-changelogger": "^3.0"
            },
            "type": "jetpack-library",
            "extra": {
                "autotagger": true,
                "mirror-repo": "Automattic/jetpack-connection-ui",
                "textdomain": "jetpack-connection-ui",
                "changelogger": {
                    "link-template": "https://github.com/Automattic/jetpack-connection-ui/compare/v${old}...v${new}"
                },
                "branch-alias": {
                    "dev-master": "2.3.x-dev"
                }
            },
            "autoload": {
                "classmap": [
                    "src/"
                ]
            },
            "scripts": {
                "build-development": [
                    "pnpm run build"
                ],
                "build-production": [
                    "NODE_ENV=production pnpm run build"
                ],
                "watch": [
                    "Composer\\Config::disableProcessTimeout",
                    "pnpm run watch"
                ]
            },
            "license": [
                "GPL-2.0-or-later"
            ],
            "description": "Jetpack Connection UI",
            "transport-options": {
                "relative": true
            }
        },
        {
            "name": "automattic/jetpack-constants",
            "version": "dev-master",
            "dist": {
                "type": "path",
                "url": "../../packages/constants",
                "reference": "c707667b702d06091f8183df68a2a2b0d230c2b3"
            },
            "require-dev": {
                "automattic/jetpack-changelogger": "^3.0",
                "brain/monkey": "2.6.1",
                "yoast/phpunit-polyfills": "1.0.3"
            },
            "type": "jetpack-library",
            "extra": {
                "autotagger": true,
                "mirror-repo": "Automattic/jetpack-constants",
                "changelogger": {
                    "link-template": "https://github.com/Automattic/jetpack-constants/compare/v${old}...v${new}"
                },
                "branch-alias": {
                    "dev-master": "1.6.x-dev"
                }
            },
            "autoload": {
                "classmap": [
                    "src/"
                ]
            },
            "scripts": {
                "phpunit": [
                    "./vendor/phpunit/phpunit/phpunit --colors=always"
                ],
                "test-coverage": [
                    "php -dpcov.directory=. ./vendor/bin/phpunit --coverage-clover \"$COVERAGE_DIR/clover.xml\""
                ],
                "test-php": [
                    "@composer phpunit"
                ]
            },
            "license": [
                "GPL-2.0-or-later"
            ],
            "description": "A wrapper for defining constants in a more testable way.",
            "transport-options": {
                "relative": true
            }
        },
        {
            "name": "automattic/jetpack-device-detection",
            "version": "dev-master",
            "dist": {
                "type": "path",
                "url": "../../packages/device-detection",
                "reference": "9e6dca88fa7d4e8d264d32f3f50007c124f98c97"
            },
            "require-dev": {
                "automattic/jetpack-changelogger": "^3.0",
                "yoast/phpunit-polyfills": "1.0.3"
            },
            "type": "jetpack-library",
            "extra": {
                "autotagger": true,
                "mirror-repo": "Automattic/jetpack-device-detection",
                "changelogger": {
                    "link-template": "https://github.com/Automattic/jetpack-device-detection/compare/v${old}...v${new}"
                },
                "branch-alias": {
                    "dev-master": "1.4.x-dev"
                }
            },
            "autoload": {
                "classmap": [
                    "src/"
                ]
            },
            "scripts": {
                "phpunit": [
                    "./vendor/phpunit/phpunit/phpunit --colors=always"
                ],
                "test-coverage": [
                    "php -dpcov.directory=. ./vendor/bin/phpunit --coverage-clover \"$COVERAGE_DIR/clover.xml\""
                ],
                "test-php": [
                    "@composer phpunit"
                ]
            },
            "license": [
                "GPL-2.0-or-later"
            ],
            "description": "A way to detect device types based on User-Agent header.",
            "transport-options": {
                "relative": true
            }
        },
        {
            "name": "automattic/jetpack-heartbeat",
            "version": "dev-master",
            "dist": {
                "type": "path",
                "url": "../../packages/heartbeat",
                "reference": "14c401c013c64fea324ea7fee4559aa90366293c"
            },
            "require": {
                "automattic/jetpack-a8c-mc-stats": "^1.4",
                "automattic/jetpack-options": "^1.14"
            },
            "require-dev": {
                "automattic/jetpack-changelogger": "^3.0"
            },
            "type": "jetpack-library",
            "extra": {
                "autotagger": true,
                "mirror-repo": "Automattic/jetpack-heartbeat",
                "textdomain": "jetpack-heartbeat",
                "changelogger": {
                    "link-template": "https://github.com/Automattic/jetpack-heartbeat/compare/v${old}...v${new}"
                },
                "branch-alias": {
                    "dev-master": "1.4.x-dev"
                }
            },
            "autoload": {
                "classmap": [
                    "src/"
                ]
            },
            "license": [
                "GPL-2.0-or-later"
            ],
            "description": "This adds a cronjob that sends a batch of internal automattic stats to wp.com once a day",
            "transport-options": {
                "relative": true
            }
        },
        {
            "name": "automattic/jetpack-identity-crisis",
            "version": "dev-master",
            "dist": {
                "type": "path",
                "url": "../../packages/identity-crisis",
                "reference": "807be1d5575c919abe04818969a05a8dfb31bd76"
            },
            "require": {
                "automattic/jetpack-assets": "^1.17",
                "automattic/jetpack-connection": "^1.36",
                "automattic/jetpack-constants": "^1.6",
                "automattic/jetpack-logo": "^1.5",
                "automattic/jetpack-options": "^1.14",
                "automattic/jetpack-status": "^1.11",
                "automattic/jetpack-tracking": "^1.14"
            },
            "require-dev": {
                "automattic/jetpack-changelogger": "^3.0",
                "automattic/wordbless": "@dev",
                "yoast/phpunit-polyfills": "1.0.3"
            },
            "type": "jetpack-library",
            "extra": {
                "autotagger": true,
                "mirror-repo": "Automattic/jetpack-identity-crisis",
                "textdomain": "jetpack-idc",
                "version-constants": {
                    "::PACKAGE_VERSION": "src/class-identity-crisis.php"
                },
                "changelogger": {
                    "link-template": "https://github.com/Automattic/jetpack-identity-crisis/compare/v${old}...v${new}"
                },
                "branch-alias": {
                    "dev-master": "0.7.x-dev"
                }
            },
            "autoload": {
                "classmap": [
                    "src/"
                ]
            },
            "scripts": {
                "build-development": [
                    "pnpm run build"
                ],
                "build-production": [
                    "NODE_ENV='production' pnpm run build"
                ],
                "phpunit": [
                    "./vendor/phpunit/phpunit/phpunit --colors=always"
                ],
                "test-coverage": [
                    "php -dpcov.directory=. ./vendor/bin/phpunit --coverage-clover \"$COVERAGE_DIR/clover.xml\""
                ],
                "test-php": [
                    "@composer phpunit"
                ],
                "post-update-cmd": [
                    "php -r \"copy('vendor/automattic/wordbless/src/dbless-wpdb.php', 'wordpress/wp-content/db.php');\""
                ],
                "watch": [
                    "Composer\\Config::disableProcessTimeout",
                    "pnpm run watch"
                ]
            },
            "license": [
                "GPL-2.0-or-later"
            ],
            "description": "Identity Crisis.",
            "transport-options": {
                "relative": true
            }
        },
        {
            "name": "automattic/jetpack-logo",
            "version": "dev-master",
            "dist": {
                "type": "path",
                "url": "../../packages/logo",
                "reference": "c0d7df78e0ea4d9d09a22ff937fce5ec13a08379"
            },
            "require-dev": {
                "automattic/jetpack-changelogger": "^3.0",
                "yoast/phpunit-polyfills": "1.0.3"
            },
            "type": "jetpack-library",
            "extra": {
                "autotagger": true,
                "mirror-repo": "Automattic/jetpack-logo",
                "changelogger": {
                    "link-template": "https://github.com/Automattic/jetpack-logo/compare/v${old}...v${new}"
                },
                "branch-alias": {
                    "dev-master": "1.5.x-dev"
                }
            },
            "autoload": {
                "classmap": [
                    "src/"
                ]
            },
            "scripts": {
                "phpunit": [
                    "./vendor/phpunit/phpunit/phpunit --colors=always"
                ],
                "test-coverage": [
                    "php -dpcov.directory=. ./vendor/bin/phpunit --coverage-clover \"$COVERAGE_DIR/clover.xml\""
                ],
                "test-php": [
                    "@composer phpunit"
                ]
            },
            "license": [
                "GPL-2.0-or-later"
            ],
            "description": "A logo for Jetpack",
            "transport-options": {
                "relative": true
            }
        },
        {
            "name": "automattic/jetpack-my-jetpack",
            "version": "dev-master",
            "dist": {
                "type": "path",
                "url": "../../packages/my-jetpack",
                "reference": "d9c67455da0f3210b8aa25ed2a860a568bf03364"
            },
            "require": {
                "automattic/jetpack-admin-ui": "^0.2",
                "automattic/jetpack-assets": "^1.17",
                "automattic/jetpack-connection": "^1.36",
                "automattic/jetpack-plugins-installer": "^0.1",
                "automattic/jetpack-redirect": "^1.7",
                "automattic/jetpack-terms-of-service": "^1.9",
                "automattic/jetpack-tracking": "^1.14"
            },
            "require-dev": {
                "automattic/jetpack-changelogger": "^3.0",
                "automattic/jetpack-constants": "^1.6",
                "automattic/jetpack-options": "^1.14",
                "automattic/wordbless": "@dev",
                "yoast/phpunit-polyfills": "1.0.3"
            },
            "type": "jetpack-library",
            "extra": {
                "autotagger": true,
                "mirror-repo": "Automattic/jetpack-my-jetpack",
                "textdomain": "jetpack-my-jetpack",
                "changelogger": {
                    "link-template": "https://github.com/Automattic/jetpack-my-jetpack/compare/${old}...${new}"
                },
                "branch-alias": {
                    "dev-master": "0.6.x-dev"
                },
                "version-constants": {
                    "::PACKAGE_VERSION": "src/class-initializer.php"
                }
            },
            "autoload": {
                "classmap": [
                    "src/",
                    "src/products"
                ]
            },
            "scripts": {
                "phpunit": [
                    "./vendor/phpunit/phpunit/phpunit --colors=always"
                ],
                "test-coverage": [
                    "php -dpcov.directory=. ./vendor/bin/phpunit --coverage-clover \"$COVERAGE_DIR/coverage.xml\"",
                    "pnpm run test -- --coverageDirectory=\"$COVERAGE_DIR\" --coverage --coverageReporters=clover"
                ],
                "test-php": [
                    "@composer phpunit"
                ],
                "test-js": [
                    "pnpm run test"
                ],
                "test-js-watch": [
                    "Composer\\Config::disableProcessTimeout",
                    "pnpm run test -- --watch"
                ],
                "build-development": [
                    "pnpm run build"
                ],
                "build-production": [
                    "NODE_ENV=production pnpm run build"
                ],
                "watch": [
                    "Composer\\Config::disableProcessTimeout",
                    "pnpm run watch"
                ],
                "post-update-cmd": [
                    "php -r \"copy('vendor/automattic/wordbless/src/dbless-wpdb.php', 'wordpress/wp-content/db.php');\""
                ]
            },
            "license": [
                "GPL-2.0-or-later"
            ],
            "description": "WP Admin page with information and configuration shared among all Jetpack stand-alone plugins",
            "transport-options": {
                "relative": true
            }
        },
        {
            "name": "automattic/jetpack-options",
            "version": "dev-master",
            "dist": {
                "type": "path",
                "url": "../../packages/options",
                "reference": "ae4325a0569cc055a1c2649bb2572f15ab4d37bb"
            },
            "require": {
                "automattic/jetpack-constants": "^1.6"
            },
            "require-dev": {
                "automattic/jetpack-changelogger": "^3.0",
                "yoast/phpunit-polyfills": "1.0.3"
            },
            "type": "jetpack-library",
            "extra": {
                "autotagger": true,
                "mirror-repo": "Automattic/jetpack-options",
                "changelogger": {
                    "link-template": "https://github.com/Automattic/jetpack-options/compare/v${old}...v${new}"
                },
                "branch-alias": {
                    "dev-master": "1.14.x-dev"
                }
            },
            "autoload": {
                "classmap": [
                    "legacy"
                ]
            },
            "license": [
                "GPL-2.0-or-later"
            ],
            "description": "A wrapper for wp-options to manage specific Jetpack options.",
            "transport-options": {
                "relative": true
            }
        },
        {
            "name": "automattic/jetpack-password-checker",
            "version": "dev-master",
            "dist": {
                "type": "path",
                "url": "../../packages/password-checker",
                "reference": "a9dd0d76a2a18a042898111f5ac279e5f32c2258"
            },
            "require-dev": {
                "automattic/jetpack-changelogger": "^3.0",
                "automattic/wordbless": "@dev",
                "yoast/phpunit-polyfills": "1.0.3"
            },
            "type": "jetpack-library",
            "extra": {
                "autotagger": true,
                "mirror-repo": "Automattic/jetpack-password-checker",
                "textdomain": "jetpack-password-checker",
                "changelogger": {
                    "link-template": "https://github.com/Automattic/jetpack-password-checker/compare/v${old}...v${new}"
                },
                "branch-alias": {
                    "dev-master": "0.2.x-dev"
                }
            },
            "autoload": {
                "classmap": [
                    "src/"
                ]
            },
            "scripts": {
                "phpunit": [
                    "./vendor/phpunit/phpunit/phpunit --colors=always"
                ],
                "test-coverage": [
                    "php -dpcov.directory=. ./vendor/bin/phpunit --coverage-clover \"$COVERAGE_DIR/clover.xml\""
                ],
                "test-php": [
                    "@composer phpunit"
                ],
                "post-update-cmd": [
                    "php -r \"copy('vendor/automattic/wordbless/src/dbless-wpdb.php', 'wordpress/wp-content/db.php');\""
                ]
            },
            "license": [
                "GPL-2.0-or-later"
            ],
            "description": "Password Checker.",
            "transport-options": {
                "relative": true
            }
        },
        {
            "name": "automattic/jetpack-plugins-installer",
            "version": "dev-master",
            "dist": {
                "type": "path",
                "url": "../../packages/plugins-installer",
                "reference": "19c930344c337c188d411a51938c7c870ea511a1"
            },
            "require": {
                "automattic/jetpack-a8c-mc-stats": "^1.4"
            },
            "require-dev": {
                "automattic/jetpack-changelogger": "^3.0",
                "yoast/phpunit-polyfills": "1.0.3"
            },
            "type": "library",
            "extra": {
                "branch-alias": {
                    "dev-master": "0.1.x-dev"
                },
                "mirror-repo": "Automattic/jetpack-plugins-installer",
                "changelogger": {
                    "link-template": "https://github.com/Automattic/jetpack-plugins-installer/compare/v${old}...v${new}"
                },
                "autotagger": true,
                "textdomain": "jetpack-plugins-installer"
            },
            "autoload": {
                "classmap": [
                    "src/"
                ]
            },
            "scripts": {
                "phpunit": [
                    "./vendor/phpunit/phpunit/phpunit --colors=always"
                ],
                "test-coverage": [
                    "php -dpcov.directory=. ./vendor/bin/phpunit --coverage-clover \"$COVERAGE_DIR/clover.xml\""
                ],
                "test-php": [
                    "@composer phpunit"
                ]
            },
            "license": [
                "GPL-2.0-or-later"
            ],
            "description": "Handle installation of plugins from WP.org",
            "transport-options": {
                "relative": true
            }
        },
        {
            "name": "automattic/jetpack-redirect",
            "version": "dev-master",
            "dist": {
                "type": "path",
                "url": "../../packages/redirect",
                "reference": "1dc097c1c40e9c9922cee06c9d91fb0ee859de8c"
            },
            "require": {
                "automattic/jetpack-status": "^1.11"
            },
            "require-dev": {
                "automattic/jetpack-changelogger": "^3.0",
                "brain/monkey": "2.6.1",
                "yoast/phpunit-polyfills": "1.0.3"
            },
            "type": "jetpack-library",
            "extra": {
                "autotagger": true,
                "mirror-repo": "Automattic/jetpack-redirect",
                "changelogger": {
                    "link-template": "https://github.com/Automattic/jetpack-redirect/compare/v${old}...v${new}"
                },
                "branch-alias": {
                    "dev-master": "1.7.x-dev"
                }
            },
            "autoload": {
                "classmap": [
                    "src/"
                ]
            },
            "scripts": {
                "phpunit": [
                    "./vendor/phpunit/phpunit/phpunit --colors=always"
                ],
                "test-coverage": [
                    "php -dpcov.directory=. ./vendor/bin/phpunit --coverage-clover \"$COVERAGE_DIR/clover.xml\""
                ],
                "test-php": [
                    "@composer phpunit"
                ]
            },
            "license": [
                "GPL-2.0-or-later"
            ],
            "description": "Utilities to build URLs to the jetpack.com/redirect/ service",
            "transport-options": {
                "relative": true
            }
        },
        {
            "name": "automattic/jetpack-roles",
            "version": "dev-master",
            "dist": {
                "type": "path",
                "url": "../../packages/roles",
                "reference": "865b6ca769a59af99b25f560a1f0e7e6a19bff1f"
            },
            "require-dev": {
                "automattic/jetpack-changelogger": "^3.0",
                "brain/monkey": "2.6.1",
                "yoast/phpunit-polyfills": "1.0.3"
            },
            "type": "jetpack-library",
            "extra": {
                "autotagger": true,
                "mirror-repo": "Automattic/jetpack-roles",
                "changelogger": {
                    "link-template": "https://github.com/Automattic/jetpack-roles/compare/v${old}...v${new}"
                },
                "branch-alias": {
                    "dev-master": "1.4.x-dev"
                }
            },
            "autoload": {
                "classmap": [
                    "src/"
                ]
            },
            "scripts": {
                "phpunit": [
                    "./vendor/phpunit/phpunit/phpunit --colors=always"
                ],
                "test-coverage": [
                    "php -dpcov.directory=. ./vendor/bin/phpunit --coverage-clover \"$COVERAGE_DIR/clover.xml\""
                ],
                "test-php": [
                    "@composer phpunit"
                ]
            },
            "license": [
                "GPL-2.0-or-later"
            ],
            "description": "Utilities, related with user roles and capabilities.",
            "transport-options": {
                "relative": true
            }
        },
        {
            "name": "automattic/jetpack-status",
            "version": "dev-master",
            "dist": {
                "type": "path",
                "url": "../../packages/status",
                "reference": "dea817fe9af0eedd45a98b143ebbefc338196d61"
            },
            "require": {
                "automattic/jetpack-constants": "^1.6"
            },
            "require-dev": {
                "automattic/jetpack-changelogger": "^3.0",
                "brain/monkey": "2.6.1",
                "yoast/phpunit-polyfills": "1.0.3"
            },
            "type": "jetpack-library",
            "extra": {
                "autotagger": true,
                "mirror-repo": "Automattic/jetpack-status",
                "changelogger": {
                    "link-template": "https://github.com/Automattic/jetpack-status/compare/v${old}...v${new}"
                },
                "branch-alias": {
                    "dev-master": "1.11.x-dev"
                }
            },
            "autoload": {
                "classmap": [
                    "src/"
                ]
            },
            "scripts": {
                "phpunit": [
                    "./vendor/phpunit/phpunit/phpunit --colors=always"
                ],
                "test-coverage": [
                    "php -dpcov.directory=. ./vendor/bin/phpunit --coverage-clover \"$COVERAGE_DIR/clover.xml\""
                ],
                "test-php": [
                    "@composer phpunit"
                ]
            },
            "license": [
                "GPL-2.0-or-later"
            ],
            "description": "Used to retrieve information about the current status of Jetpack and the site overall.",
            "transport-options": {
                "relative": true
            }
        },
        {
            "name": "automattic/jetpack-sync",
            "version": "dev-master",
            "dist": {
                "type": "path",
                "url": "../../packages/sync",
<<<<<<< HEAD
                "reference": "e15a086a4c2220d8a943486aa01691864b12c4dc"
=======
                "reference": "73e6e2802a9cd8e32e12edd3a763c1f5dbea1500"
>>>>>>> 6986d984
            },
            "require": {
                "automattic/jetpack-connection": "^1.36",
                "automattic/jetpack-constants": "^1.6",
                "automattic/jetpack-heartbeat": "^1.4",
                "automattic/jetpack-identity-crisis": "^0.7",
                "automattic/jetpack-options": "^1.14",
                "automattic/jetpack-password-checker": "^0.2",
                "automattic/jetpack-roles": "^1.4",
                "automattic/jetpack-status": "^1.11"
            },
            "require-dev": {
                "automattic/jetpack-changelogger": "^3.0",
                "automattic/wordbless": "@dev",
                "yoast/phpunit-polyfills": "1.0.3"
            },
            "type": "jetpack-library",
            "extra": {
                "autotagger": true,
                "mirror-repo": "Automattic/jetpack-sync",
                "textdomain": "jetpack-sync",
                "version-constants": {
                    "::PACKAGE_VERSION": "src/class-package-version.php"
                },
                "changelogger": {
                    "link-template": "https://github.com/Automattic/jetpack-sync/compare/v${old}...v${new}"
                },
                "branch-alias": {
                    "dev-master": "1.30.x-dev"
                }
            },
            "autoload": {
                "classmap": [
                    "src/"
                ]
            },
            "scripts": {
                "phpunit": [
                    "./vendor/phpunit/phpunit/phpunit --colors=always"
                ],
                "test-coverage": [
                    "php -dpcov.directory=. ./vendor/bin/phpunit --coverage-clover \"$COVERAGE_DIR/clover.xml\""
                ],
                "test-php": [
                    "@composer phpunit"
                ],
                "post-update-cmd": [
                    "php -r \"copy('vendor/automattic/wordbless/src/dbless-wpdb.php', 'wordpress/wp-content/db.php');\""
                ]
            },
            "license": [
                "GPL-2.0-or-later"
            ],
            "description": "Everything needed to allow syncing to the WP.com infrastructure.",
            "transport-options": {
                "relative": true
            }
        },
        {
            "name": "automattic/jetpack-terms-of-service",
            "version": "dev-master",
            "dist": {
                "type": "path",
                "url": "../../packages/terms-of-service",
                "reference": "284ef7d560926d709f45e3e5c950c41bb436a459"
            },
            "require": {
                "automattic/jetpack-options": "^1.14",
                "automattic/jetpack-status": "^1.11"
            },
            "require-dev": {
                "automattic/jetpack-changelogger": "^3.0",
                "brain/monkey": "2.6.1",
                "yoast/phpunit-polyfills": "1.0.3"
            },
            "type": "jetpack-library",
            "extra": {
                "autotagger": true,
                "mirror-repo": "Automattic/jetpack-terms-of-service",
                "changelogger": {
                    "link-template": "https://github.com/Automattic/jetpack-terms-of-service/compare/v${old}...v${new}"
                },
                "branch-alias": {
                    "dev-master": "1.9.x-dev"
                }
            },
            "autoload": {
                "classmap": [
                    "src/"
                ]
            },
            "scripts": {
                "phpunit": [
                    "./vendor/phpunit/phpunit/phpunit --colors=always"
                ],
                "test-coverage": [
                    "php -dpcov.directory=. ./vendor/bin/phpunit --coverage-clover \"$COVERAGE_DIR/clover.xml\""
                ],
                "test-php": [
                    "@composer phpunit"
                ]
            },
            "license": [
                "GPL-2.0-or-later"
            ],
            "description": "Everything need to manage the terms of service state",
            "transport-options": {
                "relative": true
            }
        },
        {
            "name": "automattic/jetpack-tracking",
            "version": "dev-master",
            "dist": {
                "type": "path",
                "url": "../../packages/tracking",
                "reference": "0af00f251e0204eebf5528ec595f9f6180733bd0"
            },
            "require": {
                "automattic/jetpack-assets": "^1.17",
                "automattic/jetpack-options": "^1.14",
                "automattic/jetpack-status": "^1.11",
                "automattic/jetpack-terms-of-service": "^1.9"
            },
            "require-dev": {
                "automattic/jetpack-changelogger": "^3.0",
                "brain/monkey": "2.6.1",
                "yoast/phpunit-polyfills": "1.0.3"
            },
            "type": "jetpack-library",
            "extra": {
                "autotagger": true,
                "mirror-repo": "Automattic/jetpack-tracking",
                "textdomain": "jetpack-tracking",
                "changelogger": {
                    "link-template": "https://github.com/Automattic/jetpack-tracking/compare/v${old}...v${new}"
                },
                "branch-alias": {
                    "dev-master": "1.14.x-dev"
                }
            },
            "autoload": {
                "classmap": [
                    "legacy",
                    "src/"
                ]
            },
            "scripts": {
                "phpunit": [
                    "./vendor/phpunit/phpunit/phpunit --colors=always"
                ],
                "test-coverage": [
                    "php -dpcov.directory=. ./vendor/bin/phpunit --coverage-clover \"$COVERAGE_DIR/clover.xml\""
                ],
                "test-php": [
                    "@composer phpunit"
                ]
            },
            "license": [
                "GPL-2.0-or-later"
            ],
            "description": "Tracking for Jetpack",
            "transport-options": {
                "relative": true
            }
        }
    ],
    "packages-dev": [
        {
            "name": "automattic/jetpack-changelogger",
            "version": "dev-master",
            "dist": {
                "type": "path",
                "url": "../../packages/changelogger",
                "reference": "3de69373c0ba949ee1f759b7db0bfe1d16b7c355"
            },
            "require": {
                "php": ">=5.6",
                "symfony/console": "^3.4 | ^5.2",
                "symfony/process": "^3.4 | ^5.2",
                "wikimedia/at-ease": "^1.2 | ^2.0"
            },
            "require-dev": {
                "wikimedia/testing-access-wrapper": "^1.0 | ^2.0",
                "yoast/phpunit-polyfills": "1.0.3"
            },
            "bin": [
                "bin/changelogger"
            ],
            "type": "project",
            "extra": {
                "autotagger": true,
                "branch-alias": {
                    "dev-master": "3.0.x-dev"
                },
                "mirror-repo": "Automattic/jetpack-changelogger",
                "version-constants": {
                    "::VERSION": "src/Application.php"
                },
                "changelogger": {
                    "link-template": "https://github.com/Automattic/jetpack-changelogger/compare/${old}...${new}"
                }
            },
            "autoload": {
                "psr-4": {
                    "Automattic\\Jetpack\\Changelogger\\": "src",
                    "Automattic\\Jetpack\\Changelog\\": "lib"
                }
            },
            "autoload-dev": {
                "psr-4": {
                    "Automattic\\Jetpack\\Changelogger\\Tests\\": "tests/php/includes/src",
                    "Automattic\\Jetpack\\Changelog\\Tests\\": "tests/php/includes/lib"
                }
            },
            "scripts": {
                "phpunit": [
                    "./vendor/phpunit/phpunit/phpunit --colors=always"
                ],
                "test-coverage": [
                    "php -dpcov.directory=. ./vendor/bin/phpunit --coverage-clover \"$COVERAGE_DIR/clover.xml\""
                ],
                "test-php": [
                    "@composer phpunit"
                ],
                "post-install-cmd": [
                    "[ -e vendor/bin/changelogger ] || { cd vendor/bin && ln -s ../../bin/changelogger; }"
                ],
                "post-update-cmd": [
                    "[ -e vendor/bin/changelogger ] || { cd vendor/bin && ln -s ../../bin/changelogger; }"
                ]
            },
            "license": [
                "GPL-2.0-or-later"
            ],
            "description": "Jetpack Changelogger tool. Allows for managing changelogs by dropping change files into a changelog directory with each PR.",
            "transport-options": {
                "relative": true
            }
        },
        {
            "name": "doctrine/instantiator",
            "version": "1.4.0",
            "source": {
                "type": "git",
                "url": "https://github.com/doctrine/instantiator.git",
                "reference": "d56bf6102915de5702778fe20f2de3b2fe570b5b"
            },
            "dist": {
                "type": "zip",
                "url": "https://api.github.com/repos/doctrine/instantiator/zipball/d56bf6102915de5702778fe20f2de3b2fe570b5b",
                "reference": "d56bf6102915de5702778fe20f2de3b2fe570b5b",
                "shasum": ""
            },
            "require": {
                "php": "^7.1 || ^8.0"
            },
            "require-dev": {
                "doctrine/coding-standard": "^8.0",
                "ext-pdo": "*",
                "ext-phar": "*",
                "phpbench/phpbench": "^0.13 || 1.0.0-alpha2",
                "phpstan/phpstan": "^0.12",
                "phpstan/phpstan-phpunit": "^0.12",
                "phpunit/phpunit": "^7.0 || ^8.0 || ^9.0"
            },
            "type": "library",
            "autoload": {
                "psr-4": {
                    "Doctrine\\Instantiator\\": "src/Doctrine/Instantiator/"
                }
            },
            "notification-url": "https://packagist.org/downloads/",
            "license": [
                "MIT"
            ],
            "authors": [
                {
                    "name": "Marco Pivetta",
                    "email": "ocramius@gmail.com",
                    "homepage": "https://ocramius.github.io/"
                }
            ],
            "description": "A small, lightweight utility to instantiate objects in PHP without invoking their constructors",
            "homepage": "https://www.doctrine-project.org/projects/instantiator.html",
            "keywords": [
                "constructor",
                "instantiate"
            ],
            "support": {
                "issues": "https://github.com/doctrine/instantiator/issues",
                "source": "https://github.com/doctrine/instantiator/tree/1.4.0"
            },
            "funding": [
                {
                    "url": "https://www.doctrine-project.org/sponsorship.html",
                    "type": "custom"
                },
                {
                    "url": "https://www.patreon.com/phpdoctrine",
                    "type": "patreon"
                },
                {
                    "url": "https://tidelift.com/funding/github/packagist/doctrine%2Finstantiator",
                    "type": "tidelift"
                }
            ],
            "time": "2020-11-10T18:47:58+00:00"
        },
        {
            "name": "myclabs/deep-copy",
            "version": "1.10.2",
            "source": {
                "type": "git",
                "url": "https://github.com/myclabs/DeepCopy.git",
                "reference": "776f831124e9c62e1a2c601ecc52e776d8bb7220"
            },
            "dist": {
                "type": "zip",
                "url": "https://api.github.com/repos/myclabs/DeepCopy/zipball/776f831124e9c62e1a2c601ecc52e776d8bb7220",
                "reference": "776f831124e9c62e1a2c601ecc52e776d8bb7220",
                "shasum": ""
            },
            "require": {
                "php": "^7.1 || ^8.0"
            },
            "require-dev": {
                "doctrine/collections": "^1.0",
                "doctrine/common": "^2.6",
                "phpunit/phpunit": "^7.1"
            },
            "type": "library",
            "autoload": {
                "files": [
                    "src/DeepCopy/deep_copy.php"
                ],
                "psr-4": {
                    "DeepCopy\\": "src/DeepCopy/"
                }
            },
            "notification-url": "https://packagist.org/downloads/",
            "license": [
                "MIT"
            ],
            "description": "Create deep copies (clones) of your objects",
            "keywords": [
                "clone",
                "copy",
                "duplicate",
                "object",
                "object graph"
            ],
            "support": {
                "issues": "https://github.com/myclabs/DeepCopy/issues",
                "source": "https://github.com/myclabs/DeepCopy/tree/1.10.2"
            },
            "funding": [
                {
                    "url": "https://tidelift.com/funding/github/packagist/myclabs/deep-copy",
                    "type": "tidelift"
                }
            ],
            "time": "2020-11-13T09:40:50+00:00"
        },
        {
            "name": "nikic/php-parser",
            "version": "v4.13.2",
            "source": {
                "type": "git",
                "url": "https://github.com/nikic/PHP-Parser.git",
                "reference": "210577fe3cf7badcc5814d99455df46564f3c077"
            },
            "dist": {
                "type": "zip",
                "url": "https://api.github.com/repos/nikic/PHP-Parser/zipball/210577fe3cf7badcc5814d99455df46564f3c077",
                "reference": "210577fe3cf7badcc5814d99455df46564f3c077",
                "shasum": ""
            },
            "require": {
                "ext-tokenizer": "*",
                "php": ">=7.0"
            },
            "require-dev": {
                "ircmaxell/php-yacc": "^0.0.7",
                "phpunit/phpunit": "^6.5 || ^7.0 || ^8.0 || ^9.0"
            },
            "bin": [
                "bin/php-parse"
            ],
            "type": "library",
            "extra": {
                "branch-alias": {
                    "dev-master": "4.9-dev"
                }
            },
            "autoload": {
                "psr-4": {
                    "PhpParser\\": "lib/PhpParser"
                }
            },
            "notification-url": "https://packagist.org/downloads/",
            "license": [
                "BSD-3-Clause"
            ],
            "authors": [
                {
                    "name": "Nikita Popov"
                }
            ],
            "description": "A PHP parser written in PHP",
            "keywords": [
                "parser",
                "php"
            ],
            "support": {
                "issues": "https://github.com/nikic/PHP-Parser/issues",
                "source": "https://github.com/nikic/PHP-Parser/tree/v4.13.2"
            },
            "time": "2021-11-30T19:35:32+00:00"
        },
        {
            "name": "phar-io/manifest",
            "version": "2.0.3",
            "source": {
                "type": "git",
                "url": "https://github.com/phar-io/manifest.git",
                "reference": "97803eca37d319dfa7826cc2437fc020857acb53"
            },
            "dist": {
                "type": "zip",
                "url": "https://api.github.com/repos/phar-io/manifest/zipball/97803eca37d319dfa7826cc2437fc020857acb53",
                "reference": "97803eca37d319dfa7826cc2437fc020857acb53",
                "shasum": ""
            },
            "require": {
                "ext-dom": "*",
                "ext-phar": "*",
                "ext-xmlwriter": "*",
                "phar-io/version": "^3.0.1",
                "php": "^7.2 || ^8.0"
            },
            "type": "library",
            "extra": {
                "branch-alias": {
                    "dev-master": "2.0.x-dev"
                }
            },
            "autoload": {
                "classmap": [
                    "src/"
                ]
            },
            "notification-url": "https://packagist.org/downloads/",
            "license": [
                "BSD-3-Clause"
            ],
            "authors": [
                {
                    "name": "Arne Blankerts",
                    "email": "arne@blankerts.de",
                    "role": "Developer"
                },
                {
                    "name": "Sebastian Heuer",
                    "email": "sebastian@phpeople.de",
                    "role": "Developer"
                },
                {
                    "name": "Sebastian Bergmann",
                    "email": "sebastian@phpunit.de",
                    "role": "Developer"
                }
            ],
            "description": "Component for reading phar.io manifest information from a PHP Archive (PHAR)",
            "support": {
                "issues": "https://github.com/phar-io/manifest/issues",
                "source": "https://github.com/phar-io/manifest/tree/2.0.3"
            },
            "time": "2021-07-20T11:28:43+00:00"
        },
        {
            "name": "phar-io/version",
            "version": "3.1.1",
            "source": {
                "type": "git",
                "url": "https://github.com/phar-io/version.git",
                "reference": "15a90844ad40f127afd244c0cad228de2a80052a"
            },
            "dist": {
                "type": "zip",
                "url": "https://api.github.com/repos/phar-io/version/zipball/15a90844ad40f127afd244c0cad228de2a80052a",
                "reference": "15a90844ad40f127afd244c0cad228de2a80052a",
                "shasum": ""
            },
            "require": {
                "php": "^7.2 || ^8.0"
            },
            "type": "library",
            "autoload": {
                "classmap": [
                    "src/"
                ]
            },
            "notification-url": "https://packagist.org/downloads/",
            "license": [
                "BSD-3-Clause"
            ],
            "authors": [
                {
                    "name": "Arne Blankerts",
                    "email": "arne@blankerts.de",
                    "role": "Developer"
                },
                {
                    "name": "Sebastian Heuer",
                    "email": "sebastian@phpeople.de",
                    "role": "Developer"
                },
                {
                    "name": "Sebastian Bergmann",
                    "email": "sebastian@phpunit.de",
                    "role": "Developer"
                }
            ],
            "description": "Library for handling version information and constraints",
            "support": {
                "issues": "https://github.com/phar-io/version/issues",
                "source": "https://github.com/phar-io/version/tree/3.1.1"
            },
            "time": "2022-02-07T21:56:48+00:00"
        },
        {
            "name": "phpdocumentor/reflection-common",
            "version": "2.2.0",
            "source": {
                "type": "git",
                "url": "https://github.com/phpDocumentor/ReflectionCommon.git",
                "reference": "1d01c49d4ed62f25aa84a747ad35d5a16924662b"
            },
            "dist": {
                "type": "zip",
                "url": "https://api.github.com/repos/phpDocumentor/ReflectionCommon/zipball/1d01c49d4ed62f25aa84a747ad35d5a16924662b",
                "reference": "1d01c49d4ed62f25aa84a747ad35d5a16924662b",
                "shasum": ""
            },
            "require": {
                "php": "^7.2 || ^8.0"
            },
            "type": "library",
            "extra": {
                "branch-alias": {
                    "dev-2.x": "2.x-dev"
                }
            },
            "autoload": {
                "psr-4": {
                    "phpDocumentor\\Reflection\\": "src/"
                }
            },
            "notification-url": "https://packagist.org/downloads/",
            "license": [
                "MIT"
            ],
            "authors": [
                {
                    "name": "Jaap van Otterdijk",
                    "email": "opensource@ijaap.nl"
                }
            ],
            "description": "Common reflection classes used by phpdocumentor to reflect the code structure",
            "homepage": "http://www.phpdoc.org",
            "keywords": [
                "FQSEN",
                "phpDocumentor",
                "phpdoc",
                "reflection",
                "static analysis"
            ],
            "support": {
                "issues": "https://github.com/phpDocumentor/ReflectionCommon/issues",
                "source": "https://github.com/phpDocumentor/ReflectionCommon/tree/2.x"
            },
            "time": "2020-06-27T09:03:43+00:00"
        },
        {
            "name": "phpdocumentor/reflection-docblock",
            "version": "5.3.0",
            "source": {
                "type": "git",
                "url": "https://github.com/phpDocumentor/ReflectionDocBlock.git",
                "reference": "622548b623e81ca6d78b721c5e029f4ce664f170"
            },
            "dist": {
                "type": "zip",
                "url": "https://api.github.com/repos/phpDocumentor/ReflectionDocBlock/zipball/622548b623e81ca6d78b721c5e029f4ce664f170",
                "reference": "622548b623e81ca6d78b721c5e029f4ce664f170",
                "shasum": ""
            },
            "require": {
                "ext-filter": "*",
                "php": "^7.2 || ^8.0",
                "phpdocumentor/reflection-common": "^2.2",
                "phpdocumentor/type-resolver": "^1.3",
                "webmozart/assert": "^1.9.1"
            },
            "require-dev": {
                "mockery/mockery": "~1.3.2",
                "psalm/phar": "^4.8"
            },
            "type": "library",
            "extra": {
                "branch-alias": {
                    "dev-master": "5.x-dev"
                }
            },
            "autoload": {
                "psr-4": {
                    "phpDocumentor\\Reflection\\": "src"
                }
            },
            "notification-url": "https://packagist.org/downloads/",
            "license": [
                "MIT"
            ],
            "authors": [
                {
                    "name": "Mike van Riel",
                    "email": "me@mikevanriel.com"
                },
                {
                    "name": "Jaap van Otterdijk",
                    "email": "account@ijaap.nl"
                }
            ],
            "description": "With this component, a library can provide support for annotations via DocBlocks or otherwise retrieve information that is embedded in a DocBlock.",
            "support": {
                "issues": "https://github.com/phpDocumentor/ReflectionDocBlock/issues",
                "source": "https://github.com/phpDocumentor/ReflectionDocBlock/tree/5.3.0"
            },
            "time": "2021-10-19T17:43:47+00:00"
        },
        {
            "name": "phpdocumentor/type-resolver",
            "version": "1.6.0",
            "source": {
                "type": "git",
                "url": "https://github.com/phpDocumentor/TypeResolver.git",
                "reference": "93ebd0014cab80c4ea9f5e297ea48672f1b87706"
            },
            "dist": {
                "type": "zip",
                "url": "https://api.github.com/repos/phpDocumentor/TypeResolver/zipball/93ebd0014cab80c4ea9f5e297ea48672f1b87706",
                "reference": "93ebd0014cab80c4ea9f5e297ea48672f1b87706",
                "shasum": ""
            },
            "require": {
                "php": "^7.2 || ^8.0",
                "phpdocumentor/reflection-common": "^2.0"
            },
            "require-dev": {
                "ext-tokenizer": "*",
                "psalm/phar": "^4.8"
            },
            "type": "library",
            "extra": {
                "branch-alias": {
                    "dev-1.x": "1.x-dev"
                }
            },
            "autoload": {
                "psr-4": {
                    "phpDocumentor\\Reflection\\": "src"
                }
            },
            "notification-url": "https://packagist.org/downloads/",
            "license": [
                "MIT"
            ],
            "authors": [
                {
                    "name": "Mike van Riel",
                    "email": "me@mikevanriel.com"
                }
            ],
            "description": "A PSR-5 based resolver of Class names, Types and Structural Element Names",
            "support": {
                "issues": "https://github.com/phpDocumentor/TypeResolver/issues",
                "source": "https://github.com/phpDocumentor/TypeResolver/tree/1.6.0"
            },
            "time": "2022-01-04T19:58:01+00:00"
        },
        {
            "name": "phpspec/prophecy",
            "version": "v1.15.0",
            "source": {
                "type": "git",
                "url": "https://github.com/phpspec/prophecy.git",
                "reference": "bbcd7380b0ebf3961ee21409db7b38bc31d69a13"
            },
            "dist": {
                "type": "zip",
                "url": "https://api.github.com/repos/phpspec/prophecy/zipball/bbcd7380b0ebf3961ee21409db7b38bc31d69a13",
                "reference": "bbcd7380b0ebf3961ee21409db7b38bc31d69a13",
                "shasum": ""
            },
            "require": {
                "doctrine/instantiator": "^1.2",
                "php": "^7.2 || ~8.0, <8.2",
                "phpdocumentor/reflection-docblock": "^5.2",
                "sebastian/comparator": "^3.0 || ^4.0",
                "sebastian/recursion-context": "^3.0 || ^4.0"
            },
            "require-dev": {
                "phpspec/phpspec": "^6.0 || ^7.0",
                "phpunit/phpunit": "^8.0 || ^9.0"
            },
            "type": "library",
            "extra": {
                "branch-alias": {
                    "dev-master": "1.x-dev"
                }
            },
            "autoload": {
                "psr-4": {
                    "Prophecy\\": "src/Prophecy"
                }
            },
            "notification-url": "https://packagist.org/downloads/",
            "license": [
                "MIT"
            ],
            "authors": [
                {
                    "name": "Konstantin Kudryashov",
                    "email": "ever.zet@gmail.com",
                    "homepage": "http://everzet.com"
                },
                {
                    "name": "Marcello Duarte",
                    "email": "marcello.duarte@gmail.com"
                }
            ],
            "description": "Highly opinionated mocking framework for PHP 5.3+",
            "homepage": "https://github.com/phpspec/prophecy",
            "keywords": [
                "Double",
                "Dummy",
                "fake",
                "mock",
                "spy",
                "stub"
            ],
            "support": {
                "issues": "https://github.com/phpspec/prophecy/issues",
                "source": "https://github.com/phpspec/prophecy/tree/v1.15.0"
            },
            "time": "2021-12-08T12:19:24+00:00"
        },
        {
            "name": "phpunit/php-code-coverage",
            "version": "9.2.10",
            "source": {
                "type": "git",
                "url": "https://github.com/sebastianbergmann/php-code-coverage.git",
                "reference": "d5850aaf931743067f4bfc1ae4cbd06468400687"
            },
            "dist": {
                "type": "zip",
                "url": "https://api.github.com/repos/sebastianbergmann/php-code-coverage/zipball/d5850aaf931743067f4bfc1ae4cbd06468400687",
                "reference": "d5850aaf931743067f4bfc1ae4cbd06468400687",
                "shasum": ""
            },
            "require": {
                "ext-dom": "*",
                "ext-libxml": "*",
                "ext-xmlwriter": "*",
                "nikic/php-parser": "^4.13.0",
                "php": ">=7.3",
                "phpunit/php-file-iterator": "^3.0.3",
                "phpunit/php-text-template": "^2.0.2",
                "sebastian/code-unit-reverse-lookup": "^2.0.2",
                "sebastian/complexity": "^2.0",
                "sebastian/environment": "^5.1.2",
                "sebastian/lines-of-code": "^1.0.3",
                "sebastian/version": "^3.0.1",
                "theseer/tokenizer": "^1.2.0"
            },
            "require-dev": {
                "phpunit/phpunit": "^9.3"
            },
            "suggest": {
                "ext-pcov": "*",
                "ext-xdebug": "*"
            },
            "type": "library",
            "extra": {
                "branch-alias": {
                    "dev-master": "9.2-dev"
                }
            },
            "autoload": {
                "classmap": [
                    "src/"
                ]
            },
            "notification-url": "https://packagist.org/downloads/",
            "license": [
                "BSD-3-Clause"
            ],
            "authors": [
                {
                    "name": "Sebastian Bergmann",
                    "email": "sebastian@phpunit.de",
                    "role": "lead"
                }
            ],
            "description": "Library that provides collection, processing, and rendering functionality for PHP code coverage information.",
            "homepage": "https://github.com/sebastianbergmann/php-code-coverage",
            "keywords": [
                "coverage",
                "testing",
                "xunit"
            ],
            "support": {
                "issues": "https://github.com/sebastianbergmann/php-code-coverage/issues",
                "source": "https://github.com/sebastianbergmann/php-code-coverage/tree/9.2.10"
            },
            "funding": [
                {
                    "url": "https://github.com/sebastianbergmann",
                    "type": "github"
                }
            ],
            "time": "2021-12-05T09:12:13+00:00"
        },
        {
            "name": "phpunit/php-file-iterator",
            "version": "3.0.6",
            "source": {
                "type": "git",
                "url": "https://github.com/sebastianbergmann/php-file-iterator.git",
                "reference": "cf1c2e7c203ac650e352f4cc675a7021e7d1b3cf"
            },
            "dist": {
                "type": "zip",
                "url": "https://api.github.com/repos/sebastianbergmann/php-file-iterator/zipball/cf1c2e7c203ac650e352f4cc675a7021e7d1b3cf",
                "reference": "cf1c2e7c203ac650e352f4cc675a7021e7d1b3cf",
                "shasum": ""
            },
            "require": {
                "php": ">=7.3"
            },
            "require-dev": {
                "phpunit/phpunit": "^9.3"
            },
            "type": "library",
            "extra": {
                "branch-alias": {
                    "dev-master": "3.0-dev"
                }
            },
            "autoload": {
                "classmap": [
                    "src/"
                ]
            },
            "notification-url": "https://packagist.org/downloads/",
            "license": [
                "BSD-3-Clause"
            ],
            "authors": [
                {
                    "name": "Sebastian Bergmann",
                    "email": "sebastian@phpunit.de",
                    "role": "lead"
                }
            ],
            "description": "FilterIterator implementation that filters files based on a list of suffixes.",
            "homepage": "https://github.com/sebastianbergmann/php-file-iterator/",
            "keywords": [
                "filesystem",
                "iterator"
            ],
            "support": {
                "issues": "https://github.com/sebastianbergmann/php-file-iterator/issues",
                "source": "https://github.com/sebastianbergmann/php-file-iterator/tree/3.0.6"
            },
            "funding": [
                {
                    "url": "https://github.com/sebastianbergmann",
                    "type": "github"
                }
            ],
            "time": "2021-12-02T12:48:52+00:00"
        },
        {
            "name": "phpunit/php-invoker",
            "version": "3.1.1",
            "source": {
                "type": "git",
                "url": "https://github.com/sebastianbergmann/php-invoker.git",
                "reference": "5a10147d0aaf65b58940a0b72f71c9ac0423cc67"
            },
            "dist": {
                "type": "zip",
                "url": "https://api.github.com/repos/sebastianbergmann/php-invoker/zipball/5a10147d0aaf65b58940a0b72f71c9ac0423cc67",
                "reference": "5a10147d0aaf65b58940a0b72f71c9ac0423cc67",
                "shasum": ""
            },
            "require": {
                "php": ">=7.3"
            },
            "require-dev": {
                "ext-pcntl": "*",
                "phpunit/phpunit": "^9.3"
            },
            "suggest": {
                "ext-pcntl": "*"
            },
            "type": "library",
            "extra": {
                "branch-alias": {
                    "dev-master": "3.1-dev"
                }
            },
            "autoload": {
                "classmap": [
                    "src/"
                ]
            },
            "notification-url": "https://packagist.org/downloads/",
            "license": [
                "BSD-3-Clause"
            ],
            "authors": [
                {
                    "name": "Sebastian Bergmann",
                    "email": "sebastian@phpunit.de",
                    "role": "lead"
                }
            ],
            "description": "Invoke callables with a timeout",
            "homepage": "https://github.com/sebastianbergmann/php-invoker/",
            "keywords": [
                "process"
            ],
            "support": {
                "issues": "https://github.com/sebastianbergmann/php-invoker/issues",
                "source": "https://github.com/sebastianbergmann/php-invoker/tree/3.1.1"
            },
            "funding": [
                {
                    "url": "https://github.com/sebastianbergmann",
                    "type": "github"
                }
            ],
            "time": "2020-09-28T05:58:55+00:00"
        },
        {
            "name": "phpunit/php-text-template",
            "version": "2.0.4",
            "source": {
                "type": "git",
                "url": "https://github.com/sebastianbergmann/php-text-template.git",
                "reference": "5da5f67fc95621df9ff4c4e5a84d6a8a2acf7c28"
            },
            "dist": {
                "type": "zip",
                "url": "https://api.github.com/repos/sebastianbergmann/php-text-template/zipball/5da5f67fc95621df9ff4c4e5a84d6a8a2acf7c28",
                "reference": "5da5f67fc95621df9ff4c4e5a84d6a8a2acf7c28",
                "shasum": ""
            },
            "require": {
                "php": ">=7.3"
            },
            "require-dev": {
                "phpunit/phpunit": "^9.3"
            },
            "type": "library",
            "extra": {
                "branch-alias": {
                    "dev-master": "2.0-dev"
                }
            },
            "autoload": {
                "classmap": [
                    "src/"
                ]
            },
            "notification-url": "https://packagist.org/downloads/",
            "license": [
                "BSD-3-Clause"
            ],
            "authors": [
                {
                    "name": "Sebastian Bergmann",
                    "email": "sebastian@phpunit.de",
                    "role": "lead"
                }
            ],
            "description": "Simple template engine.",
            "homepage": "https://github.com/sebastianbergmann/php-text-template/",
            "keywords": [
                "template"
            ],
            "support": {
                "issues": "https://github.com/sebastianbergmann/php-text-template/issues",
                "source": "https://github.com/sebastianbergmann/php-text-template/tree/2.0.4"
            },
            "funding": [
                {
                    "url": "https://github.com/sebastianbergmann",
                    "type": "github"
                }
            ],
            "time": "2020-10-26T05:33:50+00:00"
        },
        {
            "name": "phpunit/php-timer",
            "version": "5.0.3",
            "source": {
                "type": "git",
                "url": "https://github.com/sebastianbergmann/php-timer.git",
                "reference": "5a63ce20ed1b5bf577850e2c4e87f4aa902afbd2"
            },
            "dist": {
                "type": "zip",
                "url": "https://api.github.com/repos/sebastianbergmann/php-timer/zipball/5a63ce20ed1b5bf577850e2c4e87f4aa902afbd2",
                "reference": "5a63ce20ed1b5bf577850e2c4e87f4aa902afbd2",
                "shasum": ""
            },
            "require": {
                "php": ">=7.3"
            },
            "require-dev": {
                "phpunit/phpunit": "^9.3"
            },
            "type": "library",
            "extra": {
                "branch-alias": {
                    "dev-master": "5.0-dev"
                }
            },
            "autoload": {
                "classmap": [
                    "src/"
                ]
            },
            "notification-url": "https://packagist.org/downloads/",
            "license": [
                "BSD-3-Clause"
            ],
            "authors": [
                {
                    "name": "Sebastian Bergmann",
                    "email": "sebastian@phpunit.de",
                    "role": "lead"
                }
            ],
            "description": "Utility class for timing",
            "homepage": "https://github.com/sebastianbergmann/php-timer/",
            "keywords": [
                "timer"
            ],
            "support": {
                "issues": "https://github.com/sebastianbergmann/php-timer/issues",
                "source": "https://github.com/sebastianbergmann/php-timer/tree/5.0.3"
            },
            "funding": [
                {
                    "url": "https://github.com/sebastianbergmann",
                    "type": "github"
                }
            ],
            "time": "2020-10-26T13:16:10+00:00"
        },
        {
            "name": "phpunit/phpunit",
            "version": "9.5.13",
            "source": {
                "type": "git",
                "url": "https://github.com/sebastianbergmann/phpunit.git",
                "reference": "597cb647654ede35e43b137926dfdfef0fb11743"
            },
            "dist": {
                "type": "zip",
                "url": "https://api.github.com/repos/sebastianbergmann/phpunit/zipball/597cb647654ede35e43b137926dfdfef0fb11743",
                "reference": "597cb647654ede35e43b137926dfdfef0fb11743",
                "shasum": ""
            },
            "require": {
                "doctrine/instantiator": "^1.3.1",
                "ext-dom": "*",
                "ext-json": "*",
                "ext-libxml": "*",
                "ext-mbstring": "*",
                "ext-xml": "*",
                "ext-xmlwriter": "*",
                "myclabs/deep-copy": "^1.10.1",
                "phar-io/manifest": "^2.0.3",
                "phar-io/version": "^3.0.2",
                "php": ">=7.3",
                "phpspec/prophecy": "^1.12.1",
                "phpunit/php-code-coverage": "^9.2.7",
                "phpunit/php-file-iterator": "^3.0.5",
                "phpunit/php-invoker": "^3.1.1",
                "phpunit/php-text-template": "^2.0.3",
                "phpunit/php-timer": "^5.0.2",
                "sebastian/cli-parser": "^1.0.1",
                "sebastian/code-unit": "^1.0.6",
                "sebastian/comparator": "^4.0.5",
                "sebastian/diff": "^4.0.3",
                "sebastian/environment": "^5.1.3",
                "sebastian/exporter": "^4.0.3",
                "sebastian/global-state": "^5.0.1",
                "sebastian/object-enumerator": "^4.0.3",
                "sebastian/resource-operations": "^3.0.3",
                "sebastian/type": "^2.3.4",
                "sebastian/version": "^3.0.2"
            },
            "require-dev": {
                "ext-pdo": "*",
                "phpspec/prophecy-phpunit": "^2.0.1"
            },
            "suggest": {
                "ext-soap": "*",
                "ext-xdebug": "*"
            },
            "bin": [
                "phpunit"
            ],
            "type": "library",
            "extra": {
                "branch-alias": {
                    "dev-master": "9.5-dev"
                }
            },
            "autoload": {
                "files": [
                    "src/Framework/Assert/Functions.php"
                ],
                "classmap": [
                    "src/"
                ]
            },
            "notification-url": "https://packagist.org/downloads/",
            "license": [
                "BSD-3-Clause"
            ],
            "authors": [
                {
                    "name": "Sebastian Bergmann",
                    "email": "sebastian@phpunit.de",
                    "role": "lead"
                }
            ],
            "description": "The PHP Unit Testing framework.",
            "homepage": "https://phpunit.de/",
            "keywords": [
                "phpunit",
                "testing",
                "xunit"
            ],
            "support": {
                "issues": "https://github.com/sebastianbergmann/phpunit/issues",
                "source": "https://github.com/sebastianbergmann/phpunit/tree/9.5.13"
            },
            "funding": [
                {
                    "url": "https://phpunit.de/sponsors.html",
                    "type": "custom"
                },
                {
                    "url": "https://github.com/sebastianbergmann",
                    "type": "github"
                }
            ],
            "time": "2022-01-24T07:33:35+00:00"
        },
        {
            "name": "psr/container",
            "version": "1.1.2",
            "source": {
                "type": "git",
                "url": "https://github.com/php-fig/container.git",
                "reference": "513e0666f7216c7459170d56df27dfcefe1689ea"
            },
            "dist": {
                "type": "zip",
                "url": "https://api.github.com/repos/php-fig/container/zipball/513e0666f7216c7459170d56df27dfcefe1689ea",
                "reference": "513e0666f7216c7459170d56df27dfcefe1689ea",
                "shasum": ""
            },
            "require": {
                "php": ">=7.4.0"
            },
            "type": "library",
            "autoload": {
                "psr-4": {
                    "Psr\\Container\\": "src/"
                }
            },
            "notification-url": "https://packagist.org/downloads/",
            "license": [
                "MIT"
            ],
            "authors": [
                {
                    "name": "PHP-FIG",
                    "homepage": "https://www.php-fig.org/"
                }
            ],
            "description": "Common Container Interface (PHP FIG PSR-11)",
            "homepage": "https://github.com/php-fig/container",
            "keywords": [
                "PSR-11",
                "container",
                "container-interface",
                "container-interop",
                "psr"
            ],
            "support": {
                "issues": "https://github.com/php-fig/container/issues",
                "source": "https://github.com/php-fig/container/tree/1.1.2"
            },
            "time": "2021-11-05T16:50:12+00:00"
        },
        {
            "name": "sebastian/cli-parser",
            "version": "1.0.1",
            "source": {
                "type": "git",
                "url": "https://github.com/sebastianbergmann/cli-parser.git",
                "reference": "442e7c7e687e42adc03470c7b668bc4b2402c0b2"
            },
            "dist": {
                "type": "zip",
                "url": "https://api.github.com/repos/sebastianbergmann/cli-parser/zipball/442e7c7e687e42adc03470c7b668bc4b2402c0b2",
                "reference": "442e7c7e687e42adc03470c7b668bc4b2402c0b2",
                "shasum": ""
            },
            "require": {
                "php": ">=7.3"
            },
            "require-dev": {
                "phpunit/phpunit": "^9.3"
            },
            "type": "library",
            "extra": {
                "branch-alias": {
                    "dev-master": "1.0-dev"
                }
            },
            "autoload": {
                "classmap": [
                    "src/"
                ]
            },
            "notification-url": "https://packagist.org/downloads/",
            "license": [
                "BSD-3-Clause"
            ],
            "authors": [
                {
                    "name": "Sebastian Bergmann",
                    "email": "sebastian@phpunit.de",
                    "role": "lead"
                }
            ],
            "description": "Library for parsing CLI options",
            "homepage": "https://github.com/sebastianbergmann/cli-parser",
            "support": {
                "issues": "https://github.com/sebastianbergmann/cli-parser/issues",
                "source": "https://github.com/sebastianbergmann/cli-parser/tree/1.0.1"
            },
            "funding": [
                {
                    "url": "https://github.com/sebastianbergmann",
                    "type": "github"
                }
            ],
            "time": "2020-09-28T06:08:49+00:00"
        },
        {
            "name": "sebastian/code-unit",
            "version": "1.0.8",
            "source": {
                "type": "git",
                "url": "https://github.com/sebastianbergmann/code-unit.git",
                "reference": "1fc9f64c0927627ef78ba436c9b17d967e68e120"
            },
            "dist": {
                "type": "zip",
                "url": "https://api.github.com/repos/sebastianbergmann/code-unit/zipball/1fc9f64c0927627ef78ba436c9b17d967e68e120",
                "reference": "1fc9f64c0927627ef78ba436c9b17d967e68e120",
                "shasum": ""
            },
            "require": {
                "php": ">=7.3"
            },
            "require-dev": {
                "phpunit/phpunit": "^9.3"
            },
            "type": "library",
            "extra": {
                "branch-alias": {
                    "dev-master": "1.0-dev"
                }
            },
            "autoload": {
                "classmap": [
                    "src/"
                ]
            },
            "notification-url": "https://packagist.org/downloads/",
            "license": [
                "BSD-3-Clause"
            ],
            "authors": [
                {
                    "name": "Sebastian Bergmann",
                    "email": "sebastian@phpunit.de",
                    "role": "lead"
                }
            ],
            "description": "Collection of value objects that represent the PHP code units",
            "homepage": "https://github.com/sebastianbergmann/code-unit",
            "support": {
                "issues": "https://github.com/sebastianbergmann/code-unit/issues",
                "source": "https://github.com/sebastianbergmann/code-unit/tree/1.0.8"
            },
            "funding": [
                {
                    "url": "https://github.com/sebastianbergmann",
                    "type": "github"
                }
            ],
            "time": "2020-10-26T13:08:54+00:00"
        },
        {
            "name": "sebastian/code-unit-reverse-lookup",
            "version": "2.0.3",
            "source": {
                "type": "git",
                "url": "https://github.com/sebastianbergmann/code-unit-reverse-lookup.git",
                "reference": "ac91f01ccec49fb77bdc6fd1e548bc70f7faa3e5"
            },
            "dist": {
                "type": "zip",
                "url": "https://api.github.com/repos/sebastianbergmann/code-unit-reverse-lookup/zipball/ac91f01ccec49fb77bdc6fd1e548bc70f7faa3e5",
                "reference": "ac91f01ccec49fb77bdc6fd1e548bc70f7faa3e5",
                "shasum": ""
            },
            "require": {
                "php": ">=7.3"
            },
            "require-dev": {
                "phpunit/phpunit": "^9.3"
            },
            "type": "library",
            "extra": {
                "branch-alias": {
                    "dev-master": "2.0-dev"
                }
            },
            "autoload": {
                "classmap": [
                    "src/"
                ]
            },
            "notification-url": "https://packagist.org/downloads/",
            "license": [
                "BSD-3-Clause"
            ],
            "authors": [
                {
                    "name": "Sebastian Bergmann",
                    "email": "sebastian@phpunit.de"
                }
            ],
            "description": "Looks up which function or method a line of code belongs to",
            "homepage": "https://github.com/sebastianbergmann/code-unit-reverse-lookup/",
            "support": {
                "issues": "https://github.com/sebastianbergmann/code-unit-reverse-lookup/issues",
                "source": "https://github.com/sebastianbergmann/code-unit-reverse-lookup/tree/2.0.3"
            },
            "funding": [
                {
                    "url": "https://github.com/sebastianbergmann",
                    "type": "github"
                }
            ],
            "time": "2020-09-28T05:30:19+00:00"
        },
        {
            "name": "sebastian/comparator",
            "version": "4.0.6",
            "source": {
                "type": "git",
                "url": "https://github.com/sebastianbergmann/comparator.git",
                "reference": "55f4261989e546dc112258c7a75935a81a7ce382"
            },
            "dist": {
                "type": "zip",
                "url": "https://api.github.com/repos/sebastianbergmann/comparator/zipball/55f4261989e546dc112258c7a75935a81a7ce382",
                "reference": "55f4261989e546dc112258c7a75935a81a7ce382",
                "shasum": ""
            },
            "require": {
                "php": ">=7.3",
                "sebastian/diff": "^4.0",
                "sebastian/exporter": "^4.0"
            },
            "require-dev": {
                "phpunit/phpunit": "^9.3"
            },
            "type": "library",
            "extra": {
                "branch-alias": {
                    "dev-master": "4.0-dev"
                }
            },
            "autoload": {
                "classmap": [
                    "src/"
                ]
            },
            "notification-url": "https://packagist.org/downloads/",
            "license": [
                "BSD-3-Clause"
            ],
            "authors": [
                {
                    "name": "Sebastian Bergmann",
                    "email": "sebastian@phpunit.de"
                },
                {
                    "name": "Jeff Welch",
                    "email": "whatthejeff@gmail.com"
                },
                {
                    "name": "Volker Dusch",
                    "email": "github@wallbash.com"
                },
                {
                    "name": "Bernhard Schussek",
                    "email": "bschussek@2bepublished.at"
                }
            ],
            "description": "Provides the functionality to compare PHP values for equality",
            "homepage": "https://github.com/sebastianbergmann/comparator",
            "keywords": [
                "comparator",
                "compare",
                "equality"
            ],
            "support": {
                "issues": "https://github.com/sebastianbergmann/comparator/issues",
                "source": "https://github.com/sebastianbergmann/comparator/tree/4.0.6"
            },
            "funding": [
                {
                    "url": "https://github.com/sebastianbergmann",
                    "type": "github"
                }
            ],
            "time": "2020-10-26T15:49:45+00:00"
        },
        {
            "name": "sebastian/complexity",
            "version": "2.0.2",
            "source": {
                "type": "git",
                "url": "https://github.com/sebastianbergmann/complexity.git",
                "reference": "739b35e53379900cc9ac327b2147867b8b6efd88"
            },
            "dist": {
                "type": "zip",
                "url": "https://api.github.com/repos/sebastianbergmann/complexity/zipball/739b35e53379900cc9ac327b2147867b8b6efd88",
                "reference": "739b35e53379900cc9ac327b2147867b8b6efd88",
                "shasum": ""
            },
            "require": {
                "nikic/php-parser": "^4.7",
                "php": ">=7.3"
            },
            "require-dev": {
                "phpunit/phpunit": "^9.3"
            },
            "type": "library",
            "extra": {
                "branch-alias": {
                    "dev-master": "2.0-dev"
                }
            },
            "autoload": {
                "classmap": [
                    "src/"
                ]
            },
            "notification-url": "https://packagist.org/downloads/",
            "license": [
                "BSD-3-Clause"
            ],
            "authors": [
                {
                    "name": "Sebastian Bergmann",
                    "email": "sebastian@phpunit.de",
                    "role": "lead"
                }
            ],
            "description": "Library for calculating the complexity of PHP code units",
            "homepage": "https://github.com/sebastianbergmann/complexity",
            "support": {
                "issues": "https://github.com/sebastianbergmann/complexity/issues",
                "source": "https://github.com/sebastianbergmann/complexity/tree/2.0.2"
            },
            "funding": [
                {
                    "url": "https://github.com/sebastianbergmann",
                    "type": "github"
                }
            ],
            "time": "2020-10-26T15:52:27+00:00"
        },
        {
            "name": "sebastian/diff",
            "version": "4.0.4",
            "source": {
                "type": "git",
                "url": "https://github.com/sebastianbergmann/diff.git",
                "reference": "3461e3fccc7cfdfc2720be910d3bd73c69be590d"
            },
            "dist": {
                "type": "zip",
                "url": "https://api.github.com/repos/sebastianbergmann/diff/zipball/3461e3fccc7cfdfc2720be910d3bd73c69be590d",
                "reference": "3461e3fccc7cfdfc2720be910d3bd73c69be590d",
                "shasum": ""
            },
            "require": {
                "php": ">=7.3"
            },
            "require-dev": {
                "phpunit/phpunit": "^9.3",
                "symfony/process": "^4.2 || ^5"
            },
            "type": "library",
            "extra": {
                "branch-alias": {
                    "dev-master": "4.0-dev"
                }
            },
            "autoload": {
                "classmap": [
                    "src/"
                ]
            },
            "notification-url": "https://packagist.org/downloads/",
            "license": [
                "BSD-3-Clause"
            ],
            "authors": [
                {
                    "name": "Sebastian Bergmann",
                    "email": "sebastian@phpunit.de"
                },
                {
                    "name": "Kore Nordmann",
                    "email": "mail@kore-nordmann.de"
                }
            ],
            "description": "Diff implementation",
            "homepage": "https://github.com/sebastianbergmann/diff",
            "keywords": [
                "diff",
                "udiff",
                "unidiff",
                "unified diff"
            ],
            "support": {
                "issues": "https://github.com/sebastianbergmann/diff/issues",
                "source": "https://github.com/sebastianbergmann/diff/tree/4.0.4"
            },
            "funding": [
                {
                    "url": "https://github.com/sebastianbergmann",
                    "type": "github"
                }
            ],
            "time": "2020-10-26T13:10:38+00:00"
        },
        {
            "name": "sebastian/environment",
            "version": "5.1.3",
            "source": {
                "type": "git",
                "url": "https://github.com/sebastianbergmann/environment.git",
                "reference": "388b6ced16caa751030f6a69e588299fa09200ac"
            },
            "dist": {
                "type": "zip",
                "url": "https://api.github.com/repos/sebastianbergmann/environment/zipball/388b6ced16caa751030f6a69e588299fa09200ac",
                "reference": "388b6ced16caa751030f6a69e588299fa09200ac",
                "shasum": ""
            },
            "require": {
                "php": ">=7.3"
            },
            "require-dev": {
                "phpunit/phpunit": "^9.3"
            },
            "suggest": {
                "ext-posix": "*"
            },
            "type": "library",
            "extra": {
                "branch-alias": {
                    "dev-master": "5.1-dev"
                }
            },
            "autoload": {
                "classmap": [
                    "src/"
                ]
            },
            "notification-url": "https://packagist.org/downloads/",
            "license": [
                "BSD-3-Clause"
            ],
            "authors": [
                {
                    "name": "Sebastian Bergmann",
                    "email": "sebastian@phpunit.de"
                }
            ],
            "description": "Provides functionality to handle HHVM/PHP environments",
            "homepage": "http://www.github.com/sebastianbergmann/environment",
            "keywords": [
                "Xdebug",
                "environment",
                "hhvm"
            ],
            "support": {
                "issues": "https://github.com/sebastianbergmann/environment/issues",
                "source": "https://github.com/sebastianbergmann/environment/tree/5.1.3"
            },
            "funding": [
                {
                    "url": "https://github.com/sebastianbergmann",
                    "type": "github"
                }
            ],
            "time": "2020-09-28T05:52:38+00:00"
        },
        {
            "name": "sebastian/exporter",
            "version": "4.0.4",
            "source": {
                "type": "git",
                "url": "https://github.com/sebastianbergmann/exporter.git",
                "reference": "65e8b7db476c5dd267e65eea9cab77584d3cfff9"
            },
            "dist": {
                "type": "zip",
                "url": "https://api.github.com/repos/sebastianbergmann/exporter/zipball/65e8b7db476c5dd267e65eea9cab77584d3cfff9",
                "reference": "65e8b7db476c5dd267e65eea9cab77584d3cfff9",
                "shasum": ""
            },
            "require": {
                "php": ">=7.3",
                "sebastian/recursion-context": "^4.0"
            },
            "require-dev": {
                "ext-mbstring": "*",
                "phpunit/phpunit": "^9.3"
            },
            "type": "library",
            "extra": {
                "branch-alias": {
                    "dev-master": "4.0-dev"
                }
            },
            "autoload": {
                "classmap": [
                    "src/"
                ]
            },
            "notification-url": "https://packagist.org/downloads/",
            "license": [
                "BSD-3-Clause"
            ],
            "authors": [
                {
                    "name": "Sebastian Bergmann",
                    "email": "sebastian@phpunit.de"
                },
                {
                    "name": "Jeff Welch",
                    "email": "whatthejeff@gmail.com"
                },
                {
                    "name": "Volker Dusch",
                    "email": "github@wallbash.com"
                },
                {
                    "name": "Adam Harvey",
                    "email": "aharvey@php.net"
                },
                {
                    "name": "Bernhard Schussek",
                    "email": "bschussek@gmail.com"
                }
            ],
            "description": "Provides the functionality to export PHP variables for visualization",
            "homepage": "https://www.github.com/sebastianbergmann/exporter",
            "keywords": [
                "export",
                "exporter"
            ],
            "support": {
                "issues": "https://github.com/sebastianbergmann/exporter/issues",
                "source": "https://github.com/sebastianbergmann/exporter/tree/4.0.4"
            },
            "funding": [
                {
                    "url": "https://github.com/sebastianbergmann",
                    "type": "github"
                }
            ],
            "time": "2021-11-11T14:18:36+00:00"
        },
        {
            "name": "sebastian/global-state",
            "version": "5.0.3",
            "source": {
                "type": "git",
                "url": "https://github.com/sebastianbergmann/global-state.git",
                "reference": "23bd5951f7ff26f12d4e3242864df3e08dec4e49"
            },
            "dist": {
                "type": "zip",
                "url": "https://api.github.com/repos/sebastianbergmann/global-state/zipball/23bd5951f7ff26f12d4e3242864df3e08dec4e49",
                "reference": "23bd5951f7ff26f12d4e3242864df3e08dec4e49",
                "shasum": ""
            },
            "require": {
                "php": ">=7.3",
                "sebastian/object-reflector": "^2.0",
                "sebastian/recursion-context": "^4.0"
            },
            "require-dev": {
                "ext-dom": "*",
                "phpunit/phpunit": "^9.3"
            },
            "suggest": {
                "ext-uopz": "*"
            },
            "type": "library",
            "extra": {
                "branch-alias": {
                    "dev-master": "5.0-dev"
                }
            },
            "autoload": {
                "classmap": [
                    "src/"
                ]
            },
            "notification-url": "https://packagist.org/downloads/",
            "license": [
                "BSD-3-Clause"
            ],
            "authors": [
                {
                    "name": "Sebastian Bergmann",
                    "email": "sebastian@phpunit.de"
                }
            ],
            "description": "Snapshotting of global state",
            "homepage": "http://www.github.com/sebastianbergmann/global-state",
            "keywords": [
                "global state"
            ],
            "support": {
                "issues": "https://github.com/sebastianbergmann/global-state/issues",
                "source": "https://github.com/sebastianbergmann/global-state/tree/5.0.3"
            },
            "funding": [
                {
                    "url": "https://github.com/sebastianbergmann",
                    "type": "github"
                }
            ],
            "time": "2021-06-11T13:31:12+00:00"
        },
        {
            "name": "sebastian/lines-of-code",
            "version": "1.0.3",
            "source": {
                "type": "git",
                "url": "https://github.com/sebastianbergmann/lines-of-code.git",
                "reference": "c1c2e997aa3146983ed888ad08b15470a2e22ecc"
            },
            "dist": {
                "type": "zip",
                "url": "https://api.github.com/repos/sebastianbergmann/lines-of-code/zipball/c1c2e997aa3146983ed888ad08b15470a2e22ecc",
                "reference": "c1c2e997aa3146983ed888ad08b15470a2e22ecc",
                "shasum": ""
            },
            "require": {
                "nikic/php-parser": "^4.6",
                "php": ">=7.3"
            },
            "require-dev": {
                "phpunit/phpunit": "^9.3"
            },
            "type": "library",
            "extra": {
                "branch-alias": {
                    "dev-master": "1.0-dev"
                }
            },
            "autoload": {
                "classmap": [
                    "src/"
                ]
            },
            "notification-url": "https://packagist.org/downloads/",
            "license": [
                "BSD-3-Clause"
            ],
            "authors": [
                {
                    "name": "Sebastian Bergmann",
                    "email": "sebastian@phpunit.de",
                    "role": "lead"
                }
            ],
            "description": "Library for counting the lines of code in PHP source code",
            "homepage": "https://github.com/sebastianbergmann/lines-of-code",
            "support": {
                "issues": "https://github.com/sebastianbergmann/lines-of-code/issues",
                "source": "https://github.com/sebastianbergmann/lines-of-code/tree/1.0.3"
            },
            "funding": [
                {
                    "url": "https://github.com/sebastianbergmann",
                    "type": "github"
                }
            ],
            "time": "2020-11-28T06:42:11+00:00"
        },
        {
            "name": "sebastian/object-enumerator",
            "version": "4.0.4",
            "source": {
                "type": "git",
                "url": "https://github.com/sebastianbergmann/object-enumerator.git",
                "reference": "5c9eeac41b290a3712d88851518825ad78f45c71"
            },
            "dist": {
                "type": "zip",
                "url": "https://api.github.com/repos/sebastianbergmann/object-enumerator/zipball/5c9eeac41b290a3712d88851518825ad78f45c71",
                "reference": "5c9eeac41b290a3712d88851518825ad78f45c71",
                "shasum": ""
            },
            "require": {
                "php": ">=7.3",
                "sebastian/object-reflector": "^2.0",
                "sebastian/recursion-context": "^4.0"
            },
            "require-dev": {
                "phpunit/phpunit": "^9.3"
            },
            "type": "library",
            "extra": {
                "branch-alias": {
                    "dev-master": "4.0-dev"
                }
            },
            "autoload": {
                "classmap": [
                    "src/"
                ]
            },
            "notification-url": "https://packagist.org/downloads/",
            "license": [
                "BSD-3-Clause"
            ],
            "authors": [
                {
                    "name": "Sebastian Bergmann",
                    "email": "sebastian@phpunit.de"
                }
            ],
            "description": "Traverses array structures and object graphs to enumerate all referenced objects",
            "homepage": "https://github.com/sebastianbergmann/object-enumerator/",
            "support": {
                "issues": "https://github.com/sebastianbergmann/object-enumerator/issues",
                "source": "https://github.com/sebastianbergmann/object-enumerator/tree/4.0.4"
            },
            "funding": [
                {
                    "url": "https://github.com/sebastianbergmann",
                    "type": "github"
                }
            ],
            "time": "2020-10-26T13:12:34+00:00"
        },
        {
            "name": "sebastian/object-reflector",
            "version": "2.0.4",
            "source": {
                "type": "git",
                "url": "https://github.com/sebastianbergmann/object-reflector.git",
                "reference": "b4f479ebdbf63ac605d183ece17d8d7fe49c15c7"
            },
            "dist": {
                "type": "zip",
                "url": "https://api.github.com/repos/sebastianbergmann/object-reflector/zipball/b4f479ebdbf63ac605d183ece17d8d7fe49c15c7",
                "reference": "b4f479ebdbf63ac605d183ece17d8d7fe49c15c7",
                "shasum": ""
            },
            "require": {
                "php": ">=7.3"
            },
            "require-dev": {
                "phpunit/phpunit": "^9.3"
            },
            "type": "library",
            "extra": {
                "branch-alias": {
                    "dev-master": "2.0-dev"
                }
            },
            "autoload": {
                "classmap": [
                    "src/"
                ]
            },
            "notification-url": "https://packagist.org/downloads/",
            "license": [
                "BSD-3-Clause"
            ],
            "authors": [
                {
                    "name": "Sebastian Bergmann",
                    "email": "sebastian@phpunit.de"
                }
            ],
            "description": "Allows reflection of object attributes, including inherited and non-public ones",
            "homepage": "https://github.com/sebastianbergmann/object-reflector/",
            "support": {
                "issues": "https://github.com/sebastianbergmann/object-reflector/issues",
                "source": "https://github.com/sebastianbergmann/object-reflector/tree/2.0.4"
            },
            "funding": [
                {
                    "url": "https://github.com/sebastianbergmann",
                    "type": "github"
                }
            ],
            "time": "2020-10-26T13:14:26+00:00"
        },
        {
            "name": "sebastian/recursion-context",
            "version": "4.0.4",
            "source": {
                "type": "git",
                "url": "https://github.com/sebastianbergmann/recursion-context.git",
                "reference": "cd9d8cf3c5804de4341c283ed787f099f5506172"
            },
            "dist": {
                "type": "zip",
                "url": "https://api.github.com/repos/sebastianbergmann/recursion-context/zipball/cd9d8cf3c5804de4341c283ed787f099f5506172",
                "reference": "cd9d8cf3c5804de4341c283ed787f099f5506172",
                "shasum": ""
            },
            "require": {
                "php": ">=7.3"
            },
            "require-dev": {
                "phpunit/phpunit": "^9.3"
            },
            "type": "library",
            "extra": {
                "branch-alias": {
                    "dev-master": "4.0-dev"
                }
            },
            "autoload": {
                "classmap": [
                    "src/"
                ]
            },
            "notification-url": "https://packagist.org/downloads/",
            "license": [
                "BSD-3-Clause"
            ],
            "authors": [
                {
                    "name": "Sebastian Bergmann",
                    "email": "sebastian@phpunit.de"
                },
                {
                    "name": "Jeff Welch",
                    "email": "whatthejeff@gmail.com"
                },
                {
                    "name": "Adam Harvey",
                    "email": "aharvey@php.net"
                }
            ],
            "description": "Provides functionality to recursively process PHP variables",
            "homepage": "http://www.github.com/sebastianbergmann/recursion-context",
            "support": {
                "issues": "https://github.com/sebastianbergmann/recursion-context/issues",
                "source": "https://github.com/sebastianbergmann/recursion-context/tree/4.0.4"
            },
            "funding": [
                {
                    "url": "https://github.com/sebastianbergmann",
                    "type": "github"
                }
            ],
            "time": "2020-10-26T13:17:30+00:00"
        },
        {
            "name": "sebastian/resource-operations",
            "version": "3.0.3",
            "source": {
                "type": "git",
                "url": "https://github.com/sebastianbergmann/resource-operations.git",
                "reference": "0f4443cb3a1d92ce809899753bc0d5d5a8dd19a8"
            },
            "dist": {
                "type": "zip",
                "url": "https://api.github.com/repos/sebastianbergmann/resource-operations/zipball/0f4443cb3a1d92ce809899753bc0d5d5a8dd19a8",
                "reference": "0f4443cb3a1d92ce809899753bc0d5d5a8dd19a8",
                "shasum": ""
            },
            "require": {
                "php": ">=7.3"
            },
            "require-dev": {
                "phpunit/phpunit": "^9.0"
            },
            "type": "library",
            "extra": {
                "branch-alias": {
                    "dev-master": "3.0-dev"
                }
            },
            "autoload": {
                "classmap": [
                    "src/"
                ]
            },
            "notification-url": "https://packagist.org/downloads/",
            "license": [
                "BSD-3-Clause"
            ],
            "authors": [
                {
                    "name": "Sebastian Bergmann",
                    "email": "sebastian@phpunit.de"
                }
            ],
            "description": "Provides a list of PHP built-in functions that operate on resources",
            "homepage": "https://www.github.com/sebastianbergmann/resource-operations",
            "support": {
                "issues": "https://github.com/sebastianbergmann/resource-operations/issues",
                "source": "https://github.com/sebastianbergmann/resource-operations/tree/3.0.3"
            },
            "funding": [
                {
                    "url": "https://github.com/sebastianbergmann",
                    "type": "github"
                }
            ],
            "time": "2020-09-28T06:45:17+00:00"
        },
        {
            "name": "sebastian/type",
            "version": "2.3.4",
            "source": {
                "type": "git",
                "url": "https://github.com/sebastianbergmann/type.git",
                "reference": "b8cd8a1c753c90bc1a0f5372170e3e489136f914"
            },
            "dist": {
                "type": "zip",
                "url": "https://api.github.com/repos/sebastianbergmann/type/zipball/b8cd8a1c753c90bc1a0f5372170e3e489136f914",
                "reference": "b8cd8a1c753c90bc1a0f5372170e3e489136f914",
                "shasum": ""
            },
            "require": {
                "php": ">=7.3"
            },
            "require-dev": {
                "phpunit/phpunit": "^9.3"
            },
            "type": "library",
            "extra": {
                "branch-alias": {
                    "dev-master": "2.3-dev"
                }
            },
            "autoload": {
                "classmap": [
                    "src/"
                ]
            },
            "notification-url": "https://packagist.org/downloads/",
            "license": [
                "BSD-3-Clause"
            ],
            "authors": [
                {
                    "name": "Sebastian Bergmann",
                    "email": "sebastian@phpunit.de",
                    "role": "lead"
                }
            ],
            "description": "Collection of value objects that represent the types of the PHP type system",
            "homepage": "https://github.com/sebastianbergmann/type",
            "support": {
                "issues": "https://github.com/sebastianbergmann/type/issues",
                "source": "https://github.com/sebastianbergmann/type/tree/2.3.4"
            },
            "funding": [
                {
                    "url": "https://github.com/sebastianbergmann",
                    "type": "github"
                }
            ],
            "time": "2021-06-15T12:49:02+00:00"
        },
        {
            "name": "sebastian/version",
            "version": "3.0.2",
            "source": {
                "type": "git",
                "url": "https://github.com/sebastianbergmann/version.git",
                "reference": "c6c1022351a901512170118436c764e473f6de8c"
            },
            "dist": {
                "type": "zip",
                "url": "https://api.github.com/repos/sebastianbergmann/version/zipball/c6c1022351a901512170118436c764e473f6de8c",
                "reference": "c6c1022351a901512170118436c764e473f6de8c",
                "shasum": ""
            },
            "require": {
                "php": ">=7.3"
            },
            "type": "library",
            "extra": {
                "branch-alias": {
                    "dev-master": "3.0-dev"
                }
            },
            "autoload": {
                "classmap": [
                    "src/"
                ]
            },
            "notification-url": "https://packagist.org/downloads/",
            "license": [
                "BSD-3-Clause"
            ],
            "authors": [
                {
                    "name": "Sebastian Bergmann",
                    "email": "sebastian@phpunit.de",
                    "role": "lead"
                }
            ],
            "description": "Library that helps with managing the version number of Git-hosted PHP projects",
            "homepage": "https://github.com/sebastianbergmann/version",
            "support": {
                "issues": "https://github.com/sebastianbergmann/version/issues",
                "source": "https://github.com/sebastianbergmann/version/tree/3.0.2"
            },
            "funding": [
                {
                    "url": "https://github.com/sebastianbergmann",
                    "type": "github"
                }
            ],
            "time": "2020-09-28T06:39:44+00:00"
        },
        {
            "name": "symfony/console",
            "version": "v5.4.3",
            "source": {
                "type": "git",
                "url": "https://github.com/symfony/console.git",
                "reference": "a2a86ec353d825c75856c6fd14fac416a7bdb6b8"
            },
            "dist": {
                "type": "zip",
                "url": "https://api.github.com/repos/symfony/console/zipball/a2a86ec353d825c75856c6fd14fac416a7bdb6b8",
                "reference": "a2a86ec353d825c75856c6fd14fac416a7bdb6b8",
                "shasum": ""
            },
            "require": {
                "php": ">=7.2.5",
                "symfony/deprecation-contracts": "^2.1|^3",
                "symfony/polyfill-mbstring": "~1.0",
                "symfony/polyfill-php73": "^1.9",
                "symfony/polyfill-php80": "^1.16",
                "symfony/service-contracts": "^1.1|^2|^3",
                "symfony/string": "^5.1|^6.0"
            },
            "conflict": {
                "psr/log": ">=3",
                "symfony/dependency-injection": "<4.4",
                "symfony/dotenv": "<5.1",
                "symfony/event-dispatcher": "<4.4",
                "symfony/lock": "<4.4",
                "symfony/process": "<4.4"
            },
            "provide": {
                "psr/log-implementation": "1.0|2.0"
            },
            "require-dev": {
                "psr/log": "^1|^2",
                "symfony/config": "^4.4|^5.0|^6.0",
                "symfony/dependency-injection": "^4.4|^5.0|^6.0",
                "symfony/event-dispatcher": "^4.4|^5.0|^6.0",
                "symfony/lock": "^4.4|^5.0|^6.0",
                "symfony/process": "^4.4|^5.0|^6.0",
                "symfony/var-dumper": "^4.4|^5.0|^6.0"
            },
            "suggest": {
                "psr/log": "For using the console logger",
                "symfony/event-dispatcher": "",
                "symfony/lock": "",
                "symfony/process": ""
            },
            "type": "library",
            "autoload": {
                "psr-4": {
                    "Symfony\\Component\\Console\\": ""
                },
                "exclude-from-classmap": [
                    "/Tests/"
                ]
            },
            "notification-url": "https://packagist.org/downloads/",
            "license": [
                "MIT"
            ],
            "authors": [
                {
                    "name": "Fabien Potencier",
                    "email": "fabien@symfony.com"
                },
                {
                    "name": "Symfony Community",
                    "homepage": "https://symfony.com/contributors"
                }
            ],
            "description": "Eases the creation of beautiful and testable command line interfaces",
            "homepage": "https://symfony.com",
            "keywords": [
                "cli",
                "command line",
                "console",
                "terminal"
            ],
            "support": {
                "source": "https://github.com/symfony/console/tree/v5.4.3"
            },
            "funding": [
                {
                    "url": "https://symfony.com/sponsor",
                    "type": "custom"
                },
                {
                    "url": "https://github.com/fabpot",
                    "type": "github"
                },
                {
                    "url": "https://tidelift.com/funding/github/packagist/symfony/symfony",
                    "type": "tidelift"
                }
            ],
            "time": "2022-01-26T16:28:35+00:00"
        },
        {
            "name": "symfony/deprecation-contracts",
            "version": "v2.5.0",
            "source": {
                "type": "git",
                "url": "https://github.com/symfony/deprecation-contracts.git",
                "reference": "6f981ee24cf69ee7ce9736146d1c57c2780598a8"
            },
            "dist": {
                "type": "zip",
                "url": "https://api.github.com/repos/symfony/deprecation-contracts/zipball/6f981ee24cf69ee7ce9736146d1c57c2780598a8",
                "reference": "6f981ee24cf69ee7ce9736146d1c57c2780598a8",
                "shasum": ""
            },
            "require": {
                "php": ">=7.1"
            },
            "type": "library",
            "extra": {
                "branch-alias": {
                    "dev-main": "2.5-dev"
                },
                "thanks": {
                    "name": "symfony/contracts",
                    "url": "https://github.com/symfony/contracts"
                }
            },
            "autoload": {
                "files": [
                    "function.php"
                ]
            },
            "notification-url": "https://packagist.org/downloads/",
            "license": [
                "MIT"
            ],
            "authors": [
                {
                    "name": "Nicolas Grekas",
                    "email": "p@tchwork.com"
                },
                {
                    "name": "Symfony Community",
                    "homepage": "https://symfony.com/contributors"
                }
            ],
            "description": "A generic function and convention to trigger deprecation notices",
            "homepage": "https://symfony.com",
            "support": {
                "source": "https://github.com/symfony/deprecation-contracts/tree/v2.5.0"
            },
            "funding": [
                {
                    "url": "https://symfony.com/sponsor",
                    "type": "custom"
                },
                {
                    "url": "https://github.com/fabpot",
                    "type": "github"
                },
                {
                    "url": "https://tidelift.com/funding/github/packagist/symfony/symfony",
                    "type": "tidelift"
                }
            ],
            "time": "2021-07-12T14:48:14+00:00"
        },
        {
            "name": "symfony/polyfill-ctype",
            "version": "v1.24.0",
            "source": {
                "type": "git",
                "url": "https://github.com/symfony/polyfill-ctype.git",
                "reference": "30885182c981ab175d4d034db0f6f469898070ab"
            },
            "dist": {
                "type": "zip",
                "url": "https://api.github.com/repos/symfony/polyfill-ctype/zipball/30885182c981ab175d4d034db0f6f469898070ab",
                "reference": "30885182c981ab175d4d034db0f6f469898070ab",
                "shasum": ""
            },
            "require": {
                "php": ">=7.1"
            },
            "provide": {
                "ext-ctype": "*"
            },
            "suggest": {
                "ext-ctype": "For best performance"
            },
            "type": "library",
            "extra": {
                "branch-alias": {
                    "dev-main": "1.23-dev"
                },
                "thanks": {
                    "name": "symfony/polyfill",
                    "url": "https://github.com/symfony/polyfill"
                }
            },
            "autoload": {
                "psr-4": {
                    "Symfony\\Polyfill\\Ctype\\": ""
                },
                "files": [
                    "bootstrap.php"
                ]
            },
            "notification-url": "https://packagist.org/downloads/",
            "license": [
                "MIT"
            ],
            "authors": [
                {
                    "name": "Gert de Pagter",
                    "email": "BackEndTea@gmail.com"
                },
                {
                    "name": "Symfony Community",
                    "homepage": "https://symfony.com/contributors"
                }
            ],
            "description": "Symfony polyfill for ctype functions",
            "homepage": "https://symfony.com",
            "keywords": [
                "compatibility",
                "ctype",
                "polyfill",
                "portable"
            ],
            "support": {
                "source": "https://github.com/symfony/polyfill-ctype/tree/v1.24.0"
            },
            "funding": [
                {
                    "url": "https://symfony.com/sponsor",
                    "type": "custom"
                },
                {
                    "url": "https://github.com/fabpot",
                    "type": "github"
                },
                {
                    "url": "https://tidelift.com/funding/github/packagist/symfony/symfony",
                    "type": "tidelift"
                }
            ],
            "time": "2021-10-20T20:35:02+00:00"
        },
        {
            "name": "symfony/polyfill-intl-grapheme",
            "version": "v1.24.0",
            "source": {
                "type": "git",
                "url": "https://github.com/symfony/polyfill-intl-grapheme.git",
                "reference": "81b86b50cf841a64252b439e738e97f4a34e2783"
            },
            "dist": {
                "type": "zip",
                "url": "https://api.github.com/repos/symfony/polyfill-intl-grapheme/zipball/81b86b50cf841a64252b439e738e97f4a34e2783",
                "reference": "81b86b50cf841a64252b439e738e97f4a34e2783",
                "shasum": ""
            },
            "require": {
                "php": ">=7.1"
            },
            "suggest": {
                "ext-intl": "For best performance"
            },
            "type": "library",
            "extra": {
                "branch-alias": {
                    "dev-main": "1.23-dev"
                },
                "thanks": {
                    "name": "symfony/polyfill",
                    "url": "https://github.com/symfony/polyfill"
                }
            },
            "autoload": {
                "files": [
                    "bootstrap.php"
                ],
                "psr-4": {
                    "Symfony\\Polyfill\\Intl\\Grapheme\\": ""
                }
            },
            "notification-url": "https://packagist.org/downloads/",
            "license": [
                "MIT"
            ],
            "authors": [
                {
                    "name": "Nicolas Grekas",
                    "email": "p@tchwork.com"
                },
                {
                    "name": "Symfony Community",
                    "homepage": "https://symfony.com/contributors"
                }
            ],
            "description": "Symfony polyfill for intl's grapheme_* functions",
            "homepage": "https://symfony.com",
            "keywords": [
                "compatibility",
                "grapheme",
                "intl",
                "polyfill",
                "portable",
                "shim"
            ],
            "support": {
                "source": "https://github.com/symfony/polyfill-intl-grapheme/tree/v1.24.0"
            },
            "funding": [
                {
                    "url": "https://symfony.com/sponsor",
                    "type": "custom"
                },
                {
                    "url": "https://github.com/fabpot",
                    "type": "github"
                },
                {
                    "url": "https://tidelift.com/funding/github/packagist/symfony/symfony",
                    "type": "tidelift"
                }
            ],
            "time": "2021-11-23T21:10:46+00:00"
        },
        {
            "name": "symfony/polyfill-intl-normalizer",
            "version": "v1.24.0",
            "source": {
                "type": "git",
                "url": "https://github.com/symfony/polyfill-intl-normalizer.git",
                "reference": "8590a5f561694770bdcd3f9b5c69dde6945028e8"
            },
            "dist": {
                "type": "zip",
                "url": "https://api.github.com/repos/symfony/polyfill-intl-normalizer/zipball/8590a5f561694770bdcd3f9b5c69dde6945028e8",
                "reference": "8590a5f561694770bdcd3f9b5c69dde6945028e8",
                "shasum": ""
            },
            "require": {
                "php": ">=7.1"
            },
            "suggest": {
                "ext-intl": "For best performance"
            },
            "type": "library",
            "extra": {
                "branch-alias": {
                    "dev-main": "1.23-dev"
                },
                "thanks": {
                    "name": "symfony/polyfill",
                    "url": "https://github.com/symfony/polyfill"
                }
            },
            "autoload": {
                "files": [
                    "bootstrap.php"
                ],
                "psr-4": {
                    "Symfony\\Polyfill\\Intl\\Normalizer\\": ""
                },
                "classmap": [
                    "Resources/stubs"
                ]
            },
            "notification-url": "https://packagist.org/downloads/",
            "license": [
                "MIT"
            ],
            "authors": [
                {
                    "name": "Nicolas Grekas",
                    "email": "p@tchwork.com"
                },
                {
                    "name": "Symfony Community",
                    "homepage": "https://symfony.com/contributors"
                }
            ],
            "description": "Symfony polyfill for intl's Normalizer class and related functions",
            "homepage": "https://symfony.com",
            "keywords": [
                "compatibility",
                "intl",
                "normalizer",
                "polyfill",
                "portable",
                "shim"
            ],
            "support": {
                "source": "https://github.com/symfony/polyfill-intl-normalizer/tree/v1.24.0"
            },
            "funding": [
                {
                    "url": "https://symfony.com/sponsor",
                    "type": "custom"
                },
                {
                    "url": "https://github.com/fabpot",
                    "type": "github"
                },
                {
                    "url": "https://tidelift.com/funding/github/packagist/symfony/symfony",
                    "type": "tidelift"
                }
            ],
            "time": "2021-02-19T12:13:01+00:00"
        },
        {
            "name": "symfony/polyfill-mbstring",
            "version": "v1.24.0",
            "source": {
                "type": "git",
                "url": "https://github.com/symfony/polyfill-mbstring.git",
                "reference": "0abb51d2f102e00a4eefcf46ba7fec406d245825"
            },
            "dist": {
                "type": "zip",
                "url": "https://api.github.com/repos/symfony/polyfill-mbstring/zipball/0abb51d2f102e00a4eefcf46ba7fec406d245825",
                "reference": "0abb51d2f102e00a4eefcf46ba7fec406d245825",
                "shasum": ""
            },
            "require": {
                "php": ">=7.1"
            },
            "provide": {
                "ext-mbstring": "*"
            },
            "suggest": {
                "ext-mbstring": "For best performance"
            },
            "type": "library",
            "extra": {
                "branch-alias": {
                    "dev-main": "1.23-dev"
                },
                "thanks": {
                    "name": "symfony/polyfill",
                    "url": "https://github.com/symfony/polyfill"
                }
            },
            "autoload": {
                "files": [
                    "bootstrap.php"
                ],
                "psr-4": {
                    "Symfony\\Polyfill\\Mbstring\\": ""
                }
            },
            "notification-url": "https://packagist.org/downloads/",
            "license": [
                "MIT"
            ],
            "authors": [
                {
                    "name": "Nicolas Grekas",
                    "email": "p@tchwork.com"
                },
                {
                    "name": "Symfony Community",
                    "homepage": "https://symfony.com/contributors"
                }
            ],
            "description": "Symfony polyfill for the Mbstring extension",
            "homepage": "https://symfony.com",
            "keywords": [
                "compatibility",
                "mbstring",
                "polyfill",
                "portable",
                "shim"
            ],
            "support": {
                "source": "https://github.com/symfony/polyfill-mbstring/tree/v1.24.0"
            },
            "funding": [
                {
                    "url": "https://symfony.com/sponsor",
                    "type": "custom"
                },
                {
                    "url": "https://github.com/fabpot",
                    "type": "github"
                },
                {
                    "url": "https://tidelift.com/funding/github/packagist/symfony/symfony",
                    "type": "tidelift"
                }
            ],
            "time": "2021-11-30T18:21:41+00:00"
        },
        {
            "name": "symfony/polyfill-php73",
            "version": "v1.24.0",
            "source": {
                "type": "git",
                "url": "https://github.com/symfony/polyfill-php73.git",
                "reference": "cc5db0e22b3cb4111010e48785a97f670b350ca5"
            },
            "dist": {
                "type": "zip",
                "url": "https://api.github.com/repos/symfony/polyfill-php73/zipball/cc5db0e22b3cb4111010e48785a97f670b350ca5",
                "reference": "cc5db0e22b3cb4111010e48785a97f670b350ca5",
                "shasum": ""
            },
            "require": {
                "php": ">=7.1"
            },
            "type": "library",
            "extra": {
                "branch-alias": {
                    "dev-main": "1.23-dev"
                },
                "thanks": {
                    "name": "symfony/polyfill",
                    "url": "https://github.com/symfony/polyfill"
                }
            },
            "autoload": {
                "files": [
                    "bootstrap.php"
                ],
                "psr-4": {
                    "Symfony\\Polyfill\\Php73\\": ""
                },
                "classmap": [
                    "Resources/stubs"
                ]
            },
            "notification-url": "https://packagist.org/downloads/",
            "license": [
                "MIT"
            ],
            "authors": [
                {
                    "name": "Nicolas Grekas",
                    "email": "p@tchwork.com"
                },
                {
                    "name": "Symfony Community",
                    "homepage": "https://symfony.com/contributors"
                }
            ],
            "description": "Symfony polyfill backporting some PHP 7.3+ features to lower PHP versions",
            "homepage": "https://symfony.com",
            "keywords": [
                "compatibility",
                "polyfill",
                "portable",
                "shim"
            ],
            "support": {
                "source": "https://github.com/symfony/polyfill-php73/tree/v1.24.0"
            },
            "funding": [
                {
                    "url": "https://symfony.com/sponsor",
                    "type": "custom"
                },
                {
                    "url": "https://github.com/fabpot",
                    "type": "github"
                },
                {
                    "url": "https://tidelift.com/funding/github/packagist/symfony/symfony",
                    "type": "tidelift"
                }
            ],
            "time": "2021-06-05T21:20:04+00:00"
        },
        {
            "name": "symfony/polyfill-php80",
            "version": "v1.24.0",
            "source": {
                "type": "git",
                "url": "https://github.com/symfony/polyfill-php80.git",
                "reference": "57b712b08eddb97c762a8caa32c84e037892d2e9"
            },
            "dist": {
                "type": "zip",
                "url": "https://api.github.com/repos/symfony/polyfill-php80/zipball/57b712b08eddb97c762a8caa32c84e037892d2e9",
                "reference": "57b712b08eddb97c762a8caa32c84e037892d2e9",
                "shasum": ""
            },
            "require": {
                "php": ">=7.1"
            },
            "type": "library",
            "extra": {
                "branch-alias": {
                    "dev-main": "1.23-dev"
                },
                "thanks": {
                    "name": "symfony/polyfill",
                    "url": "https://github.com/symfony/polyfill"
                }
            },
            "autoload": {
                "files": [
                    "bootstrap.php"
                ],
                "psr-4": {
                    "Symfony\\Polyfill\\Php80\\": ""
                },
                "classmap": [
                    "Resources/stubs"
                ]
            },
            "notification-url": "https://packagist.org/downloads/",
            "license": [
                "MIT"
            ],
            "authors": [
                {
                    "name": "Ion Bazan",
                    "email": "ion.bazan@gmail.com"
                },
                {
                    "name": "Nicolas Grekas",
                    "email": "p@tchwork.com"
                },
                {
                    "name": "Symfony Community",
                    "homepage": "https://symfony.com/contributors"
                }
            ],
            "description": "Symfony polyfill backporting some PHP 8.0+ features to lower PHP versions",
            "homepage": "https://symfony.com",
            "keywords": [
                "compatibility",
                "polyfill",
                "portable",
                "shim"
            ],
            "support": {
                "source": "https://github.com/symfony/polyfill-php80/tree/v1.24.0"
            },
            "funding": [
                {
                    "url": "https://symfony.com/sponsor",
                    "type": "custom"
                },
                {
                    "url": "https://github.com/fabpot",
                    "type": "github"
                },
                {
                    "url": "https://tidelift.com/funding/github/packagist/symfony/symfony",
                    "type": "tidelift"
                }
            ],
            "time": "2021-09-13T13:58:33+00:00"
        },
        {
            "name": "symfony/process",
            "version": "v5.4.3",
            "source": {
                "type": "git",
                "url": "https://github.com/symfony/process.git",
                "reference": "553f50487389a977eb31cf6b37faae56da00f753"
            },
            "dist": {
                "type": "zip",
                "url": "https://api.github.com/repos/symfony/process/zipball/553f50487389a977eb31cf6b37faae56da00f753",
                "reference": "553f50487389a977eb31cf6b37faae56da00f753",
                "shasum": ""
            },
            "require": {
                "php": ">=7.2.5",
                "symfony/polyfill-php80": "^1.16"
            },
            "type": "library",
            "autoload": {
                "psr-4": {
                    "Symfony\\Component\\Process\\": ""
                },
                "exclude-from-classmap": [
                    "/Tests/"
                ]
            },
            "notification-url": "https://packagist.org/downloads/",
            "license": [
                "MIT"
            ],
            "authors": [
                {
                    "name": "Fabien Potencier",
                    "email": "fabien@symfony.com"
                },
                {
                    "name": "Symfony Community",
                    "homepage": "https://symfony.com/contributors"
                }
            ],
            "description": "Executes commands in sub-processes",
            "homepage": "https://symfony.com",
            "support": {
                "source": "https://github.com/symfony/process/tree/v5.4.3"
            },
            "funding": [
                {
                    "url": "https://symfony.com/sponsor",
                    "type": "custom"
                },
                {
                    "url": "https://github.com/fabpot",
                    "type": "github"
                },
                {
                    "url": "https://tidelift.com/funding/github/packagist/symfony/symfony",
                    "type": "tidelift"
                }
            ],
            "time": "2022-01-26T16:28:35+00:00"
        },
        {
            "name": "symfony/service-contracts",
            "version": "v2.5.0",
            "source": {
                "type": "git",
                "url": "https://github.com/symfony/service-contracts.git",
                "reference": "1ab11b933cd6bc5464b08e81e2c5b07dec58b0fc"
            },
            "dist": {
                "type": "zip",
                "url": "https://api.github.com/repos/symfony/service-contracts/zipball/1ab11b933cd6bc5464b08e81e2c5b07dec58b0fc",
                "reference": "1ab11b933cd6bc5464b08e81e2c5b07dec58b0fc",
                "shasum": ""
            },
            "require": {
                "php": ">=7.2.5",
                "psr/container": "^1.1",
                "symfony/deprecation-contracts": "^2.1"
            },
            "conflict": {
                "ext-psr": "<1.1|>=2"
            },
            "suggest": {
                "symfony/service-implementation": ""
            },
            "type": "library",
            "extra": {
                "branch-alias": {
                    "dev-main": "2.5-dev"
                },
                "thanks": {
                    "name": "symfony/contracts",
                    "url": "https://github.com/symfony/contracts"
                }
            },
            "autoload": {
                "psr-4": {
                    "Symfony\\Contracts\\Service\\": ""
                }
            },
            "notification-url": "https://packagist.org/downloads/",
            "license": [
                "MIT"
            ],
            "authors": [
                {
                    "name": "Nicolas Grekas",
                    "email": "p@tchwork.com"
                },
                {
                    "name": "Symfony Community",
                    "homepage": "https://symfony.com/contributors"
                }
            ],
            "description": "Generic abstractions related to writing services",
            "homepage": "https://symfony.com",
            "keywords": [
                "abstractions",
                "contracts",
                "decoupling",
                "interfaces",
                "interoperability",
                "standards"
            ],
            "support": {
                "source": "https://github.com/symfony/service-contracts/tree/v2.5.0"
            },
            "funding": [
                {
                    "url": "https://symfony.com/sponsor",
                    "type": "custom"
                },
                {
                    "url": "https://github.com/fabpot",
                    "type": "github"
                },
                {
                    "url": "https://tidelift.com/funding/github/packagist/symfony/symfony",
                    "type": "tidelift"
                }
            ],
            "time": "2021-11-04T16:48:04+00:00"
        },
        {
            "name": "symfony/string",
            "version": "v5.4.3",
            "source": {
                "type": "git",
                "url": "https://github.com/symfony/string.git",
                "reference": "92043b7d8383e48104e411bc9434b260dbeb5a10"
            },
            "dist": {
                "type": "zip",
                "url": "https://api.github.com/repos/symfony/string/zipball/92043b7d8383e48104e411bc9434b260dbeb5a10",
                "reference": "92043b7d8383e48104e411bc9434b260dbeb5a10",
                "shasum": ""
            },
            "require": {
                "php": ">=7.2.5",
                "symfony/polyfill-ctype": "~1.8",
                "symfony/polyfill-intl-grapheme": "~1.0",
                "symfony/polyfill-intl-normalizer": "~1.0",
                "symfony/polyfill-mbstring": "~1.0",
                "symfony/polyfill-php80": "~1.15"
            },
            "conflict": {
                "symfony/translation-contracts": ">=3.0"
            },
            "require-dev": {
                "symfony/error-handler": "^4.4|^5.0|^6.0",
                "symfony/http-client": "^4.4|^5.0|^6.0",
                "symfony/translation-contracts": "^1.1|^2",
                "symfony/var-exporter": "^4.4|^5.0|^6.0"
            },
            "type": "library",
            "autoload": {
                "psr-4": {
                    "Symfony\\Component\\String\\": ""
                },
                "files": [
                    "Resources/functions.php"
                ],
                "exclude-from-classmap": [
                    "/Tests/"
                ]
            },
            "notification-url": "https://packagist.org/downloads/",
            "license": [
                "MIT"
            ],
            "authors": [
                {
                    "name": "Nicolas Grekas",
                    "email": "p@tchwork.com"
                },
                {
                    "name": "Symfony Community",
                    "homepage": "https://symfony.com/contributors"
                }
            ],
            "description": "Provides an object-oriented API to strings and deals with bytes, UTF-8 code points and grapheme clusters in a unified way",
            "homepage": "https://symfony.com",
            "keywords": [
                "grapheme",
                "i18n",
                "string",
                "unicode",
                "utf-8",
                "utf8"
            ],
            "support": {
                "source": "https://github.com/symfony/string/tree/v5.4.3"
            },
            "funding": [
                {
                    "url": "https://symfony.com/sponsor",
                    "type": "custom"
                },
                {
                    "url": "https://github.com/fabpot",
                    "type": "github"
                },
                {
                    "url": "https://tidelift.com/funding/github/packagist/symfony/symfony",
                    "type": "tidelift"
                }
            ],
            "time": "2022-01-02T09:53:40+00:00"
        },
        {
            "name": "theseer/tokenizer",
            "version": "1.2.1",
            "source": {
                "type": "git",
                "url": "https://github.com/theseer/tokenizer.git",
                "reference": "34a41e998c2183e22995f158c581e7b5e755ab9e"
            },
            "dist": {
                "type": "zip",
                "url": "https://api.github.com/repos/theseer/tokenizer/zipball/34a41e998c2183e22995f158c581e7b5e755ab9e",
                "reference": "34a41e998c2183e22995f158c581e7b5e755ab9e",
                "shasum": ""
            },
            "require": {
                "ext-dom": "*",
                "ext-tokenizer": "*",
                "ext-xmlwriter": "*",
                "php": "^7.2 || ^8.0"
            },
            "type": "library",
            "autoload": {
                "classmap": [
                    "src/"
                ]
            },
            "notification-url": "https://packagist.org/downloads/",
            "license": [
                "BSD-3-Clause"
            ],
            "authors": [
                {
                    "name": "Arne Blankerts",
                    "email": "arne@blankerts.de",
                    "role": "Developer"
                }
            ],
            "description": "A small library for converting tokenized PHP source code into XML and potentially other formats",
            "support": {
                "issues": "https://github.com/theseer/tokenizer/issues",
                "source": "https://github.com/theseer/tokenizer/tree/1.2.1"
            },
            "funding": [
                {
                    "url": "https://github.com/theseer",
                    "type": "github"
                }
            ],
            "time": "2021-07-28T10:34:58+00:00"
        },
        {
            "name": "webmozart/assert",
            "version": "1.10.0",
            "source": {
                "type": "git",
                "url": "https://github.com/webmozarts/assert.git",
                "reference": "6964c76c7804814a842473e0c8fd15bab0f18e25"
            },
            "dist": {
                "type": "zip",
                "url": "https://api.github.com/repos/webmozarts/assert/zipball/6964c76c7804814a842473e0c8fd15bab0f18e25",
                "reference": "6964c76c7804814a842473e0c8fd15bab0f18e25",
                "shasum": ""
            },
            "require": {
                "php": "^7.2 || ^8.0",
                "symfony/polyfill-ctype": "^1.8"
            },
            "conflict": {
                "phpstan/phpstan": "<0.12.20",
                "vimeo/psalm": "<4.6.1 || 4.6.2"
            },
            "require-dev": {
                "phpunit/phpunit": "^8.5.13"
            },
            "type": "library",
            "extra": {
                "branch-alias": {
                    "dev-master": "1.10-dev"
                }
            },
            "autoload": {
                "psr-4": {
                    "Webmozart\\Assert\\": "src/"
                }
            },
            "notification-url": "https://packagist.org/downloads/",
            "license": [
                "MIT"
            ],
            "authors": [
                {
                    "name": "Bernhard Schussek",
                    "email": "bschussek@gmail.com"
                }
            ],
            "description": "Assertions to validate method input/output with nice error messages.",
            "keywords": [
                "assert",
                "check",
                "validate"
            ],
            "support": {
                "issues": "https://github.com/webmozarts/assert/issues",
                "source": "https://github.com/webmozarts/assert/tree/1.10.0"
            },
            "time": "2021-03-09T10:59:23+00:00"
        },
        {
            "name": "wikimedia/at-ease",
            "version": "v2.1.0",
            "source": {
                "type": "git",
                "url": "https://github.com/wikimedia/at-ease.git",
                "reference": "e8ebaa7bb7c8a8395481a05f6dc4deaceab11c33"
            },
            "dist": {
                "type": "zip",
                "url": "https://api.github.com/repos/wikimedia/at-ease/zipball/e8ebaa7bb7c8a8395481a05f6dc4deaceab11c33",
                "reference": "e8ebaa7bb7c8a8395481a05f6dc4deaceab11c33",
                "shasum": ""
            },
            "require": {
                "php": ">=7.2.9"
            },
            "require-dev": {
                "mediawiki/mediawiki-codesniffer": "35.0.0",
                "mediawiki/minus-x": "1.1.1",
                "ockcyp/covers-validator": "1.3.3",
                "php-parallel-lint/php-console-highlighter": "0.5.0",
                "php-parallel-lint/php-parallel-lint": "1.2.0",
                "phpunit/phpunit": "^8.5"
            },
            "type": "library",
            "autoload": {
                "psr-4": {
                    "Wikimedia\\AtEase\\": "src/Wikimedia/AtEase/"
                },
                "files": [
                    "src/Wikimedia/Functions.php"
                ]
            },
            "notification-url": "https://packagist.org/downloads/",
            "license": [
                "GPL-2.0-or-later"
            ],
            "authors": [
                {
                    "name": "Tim Starling",
                    "email": "tstarling@wikimedia.org"
                },
                {
                    "name": "MediaWiki developers",
                    "email": "wikitech-l@lists.wikimedia.org"
                }
            ],
            "description": "Safe replacement to @ for suppressing warnings.",
            "homepage": "https://www.mediawiki.org/wiki/at-ease",
            "support": {
                "source": "https://github.com/wikimedia/at-ease/tree/v2.1.0"
            },
            "time": "2021-02-27T15:53:37+00:00"
        },
        {
            "name": "yoast/phpunit-polyfills",
            "version": "1.0.3",
            "source": {
                "type": "git",
                "url": "https://github.com/Yoast/PHPUnit-Polyfills.git",
                "reference": "5ea3536428944955f969bc764bbe09738e151ada"
            },
            "dist": {
                "type": "zip",
                "url": "https://api.github.com/repos/Yoast/PHPUnit-Polyfills/zipball/5ea3536428944955f969bc764bbe09738e151ada",
                "reference": "5ea3536428944955f969bc764bbe09738e151ada",
                "shasum": ""
            },
            "require": {
                "php": ">=5.4",
                "phpunit/phpunit": "^4.8.36 || ^5.7.21 || ^6.0 || ^7.0 || ^8.0 || ^9.0"
            },
            "require-dev": {
                "yoast/yoastcs": "^2.2.0"
            },
            "type": "library",
            "extra": {
                "branch-alias": {
                    "dev-main": "1.x-dev",
                    "dev-develop": "1.x-dev"
                }
            },
            "autoload": {
                "files": [
                    "phpunitpolyfills-autoload.php"
                ]
            },
            "notification-url": "https://packagist.org/downloads/",
            "license": [
                "BSD-3-Clause"
            ],
            "authors": [
                {
                    "name": "Team Yoast",
                    "email": "support@yoast.com",
                    "homepage": "https://yoast.com"
                },
                {
                    "name": "Contributors",
                    "homepage": "https://github.com/Yoast/PHPUnit-Polyfills/graphs/contributors"
                }
            ],
            "description": "Set of polyfills for changed PHPUnit functionality to allow for creating PHPUnit cross-version compatible tests",
            "homepage": "https://github.com/Yoast/PHPUnit-Polyfills",
            "keywords": [
                "phpunit",
                "polyfill",
                "testing"
            ],
            "support": {
                "issues": "https://github.com/Yoast/PHPUnit-Polyfills/issues",
                "source": "https://github.com/Yoast/PHPUnit-Polyfills"
            },
            "time": "2021-11-23T01:37:03+00:00"
        }
    ],
    "aliases": [],
    "minimum-stability": "dev",
    "stability-flags": {
        "automattic/jetpack-assets": 20,
        "automattic/jetpack-admin-ui": 20,
        "automattic/jetpack-autoloader": 20,
        "automattic/jetpack-backup": 20,
        "automattic/jetpack-composer-plugin": 20,
        "automattic/jetpack-config": 20,
        "automattic/jetpack-connection": 20,
        "automattic/jetpack-connection-ui": 20,
        "automattic/jetpack-identity-crisis": 20,
        "automattic/jetpack-my-jetpack": 20,
        "automattic/jetpack-sync": 20,
        "automattic/jetpack-status": 20
    },
    "prefer-stable": true,
    "prefer-lowest": false,
    "platform": [],
    "platform-dev": [],
    "plugin-api-version": "2.2.0"
}<|MERGE_RESOLUTION|>--- conflicted
+++ resolved
@@ -4,11 +4,7 @@
         "Read more about it at https://getcomposer.org/doc/01-basic-usage.md#installing-dependencies",
         "This file is @generated automatically"
     ],
-<<<<<<< HEAD
-    "content-hash": "7e8b7f316108fbf0584d1b9c67ef0e67",
-=======
-    "content-hash": "d158dac898733bbc7a40c88de81e3bb7",
->>>>>>> 6986d984
+    "content-hash": "5f8159806f9dda84d5fc08e11c3f406c",
     "packages": [
         {
             "name": "automattic/jetpack-a8c-mc-stats",
@@ -389,7 +385,7 @@
             "dist": {
                 "type": "path",
                 "url": "../../packages/connection",
-                "reference": "79139c626462b6f341316cdb496efe2a600b3c2e"
+                "reference": "fb967dec684f1db5d8bf8c3859763cdfe7017495"
             },
             "require": {
                 "automattic/jetpack-a8c-mc-stats": "^1.4",
@@ -398,7 +394,7 @@
                 "automattic/jetpack-options": "^1.14",
                 "automattic/jetpack-redirect": "^1.7",
                 "automattic/jetpack-roles": "^1.4",
-                "automattic/jetpack-status": "^1.11",
+                "automattic/jetpack-status": "^1.12",
                 "automattic/jetpack-terms-of-service": "^1.9",
                 "automattic/jetpack-tracking": "^1.14"
             },
@@ -647,7 +643,7 @@
             "dist": {
                 "type": "path",
                 "url": "../../packages/identity-crisis",
-                "reference": "807be1d5575c919abe04818969a05a8dfb31bd76"
+                "reference": "5b3127d6dbe295aaec60d5fffefa2b09a4e7067a"
             },
             "require": {
                 "automattic/jetpack-assets": "^1.17",
@@ -655,7 +651,7 @@
                 "automattic/jetpack-constants": "^1.6",
                 "automattic/jetpack-logo": "^1.5",
                 "automattic/jetpack-options": "^1.14",
-                "automattic/jetpack-status": "^1.11",
+                "automattic/jetpack-status": "^1.12",
                 "automattic/jetpack-tracking": "^1.14"
             },
             "require-dev": {
@@ -995,10 +991,10 @@
             "dist": {
                 "type": "path",
                 "url": "../../packages/redirect",
-                "reference": "1dc097c1c40e9c9922cee06c9d91fb0ee859de8c"
-            },
-            "require": {
-                "automattic/jetpack-status": "^1.11"
+                "reference": "836b8d65ec609ce93ae22f3b653dfa62aa35b770"
+            },
+            "require": {
+                "automattic/jetpack-status": "^1.12"
             },
             "require-dev": {
                 "automattic/jetpack-changelogger": "^3.0",
@@ -1094,7 +1090,7 @@
             "dist": {
                 "type": "path",
                 "url": "../../packages/status",
-                "reference": "dea817fe9af0eedd45a98b143ebbefc338196d61"
+                "reference": "7fb5b33bd6dac429ff6976d9f2996cb9f96ba680"
             },
             "require": {
                 "automattic/jetpack-constants": "^1.6"
@@ -1112,7 +1108,7 @@
                     "link-template": "https://github.com/Automattic/jetpack-status/compare/v${old}...v${new}"
                 },
                 "branch-alias": {
-                    "dev-master": "1.11.x-dev"
+                    "dev-master": "1.12.x-dev"
                 }
             },
             "autoload": {
@@ -1145,11 +1141,7 @@
             "dist": {
                 "type": "path",
                 "url": "../../packages/sync",
-<<<<<<< HEAD
-                "reference": "e15a086a4c2220d8a943486aa01691864b12c4dc"
-=======
-                "reference": "73e6e2802a9cd8e32e12edd3a763c1f5dbea1500"
->>>>>>> 6986d984
+                "reference": "7af3381908a5b716dc579dbee2ce0387bcc4fafe"
             },
             "require": {
                 "automattic/jetpack-connection": "^1.36",
@@ -1159,7 +1151,7 @@
                 "automattic/jetpack-options": "^1.14",
                 "automattic/jetpack-password-checker": "^0.2",
                 "automattic/jetpack-roles": "^1.4",
-                "automattic/jetpack-status": "^1.11"
+                "automattic/jetpack-status": "^1.12"
             },
             "require-dev": {
                 "automattic/jetpack-changelogger": "^3.0",
@@ -1214,11 +1206,11 @@
             "dist": {
                 "type": "path",
                 "url": "../../packages/terms-of-service",
-                "reference": "284ef7d560926d709f45e3e5c950c41bb436a459"
+                "reference": "b5e00e31ee917d8eaa04448530cfe6a42f48cf61"
             },
             "require": {
                 "automattic/jetpack-options": "^1.14",
-                "automattic/jetpack-status": "^1.11"
+                "automattic/jetpack-status": "^1.12"
             },
             "require-dev": {
                 "automattic/jetpack-changelogger": "^3.0",
@@ -1266,12 +1258,12 @@
             "dist": {
                 "type": "path",
                 "url": "../../packages/tracking",
-                "reference": "0af00f251e0204eebf5528ec595f9f6180733bd0"
+                "reference": "77c637dfaf3c0e4a4cb3b65c209e213ffb2f2d37"
             },
             "require": {
                 "automattic/jetpack-assets": "^1.17",
                 "automattic/jetpack-options": "^1.14",
-                "automattic/jetpack-status": "^1.11",
+                "automattic/jetpack-status": "^1.12",
                 "automattic/jetpack-terms-of-service": "^1.9"
             },
             "require-dev": {
