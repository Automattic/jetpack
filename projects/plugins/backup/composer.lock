--- conflicted
+++ resolved
@@ -231,11 +231,7 @@
             "dist": {
                 "type": "path",
                 "url": "../../packages/backup",
-<<<<<<< HEAD
                 "reference": "4ac8499981bc55b4db90d4b6e2834a6f02f5244c"
-=======
-                "reference": "737c792c606b2d1f83694e4ee9383decfbea23a6"
->>>>>>> 2a2f16d0
             },
             "require": {
                 "automattic/jetpack-connection": "^1.33",
@@ -335,11 +331,7 @@
             "dist": {
                 "type": "path",
                 "url": "../../packages/connection",
-<<<<<<< HEAD
                 "reference": "514280c982cc91a84217eb795bd35204815ba108"
-=======
-                "reference": "a2a7bdf40480143456e5c7a5f95881d7595970ac"
->>>>>>> 2a2f16d0
             },
             "require": {
                 "automattic/jetpack-a8c-mc-stats": "^1.4",
@@ -409,11 +401,7 @@
             "dist": {
                 "type": "path",
                 "url": "../../packages/connection-ui",
-<<<<<<< HEAD
                 "reference": "d6351c545058a8b927c9483c8beaa87e6c425de3"
-=======
-                "reference": "f8d9bf73db72a6443760fae974e6a4e5ca9e1fe4"
->>>>>>> 2a2f16d0
             },
             "require": {
                 "automattic/jetpack-assets": "^1.13",
@@ -611,11 +599,7 @@
             "dist": {
                 "type": "path",
                 "url": "../../packages/identity-crisis",
-<<<<<<< HEAD
                 "reference": "45ea8995a1ecf54478392ca01b80fc77362b16b2"
-=======
-                "reference": "db6f273cb55de89cecfe260198c96fa5d04f22c1"
->>>>>>> 2a2f16d0
             },
             "require": {
                 "automattic/jetpack-connection": "^1.33",
@@ -1053,11 +1037,7 @@
             "dist": {
                 "type": "path",
                 "url": "../../packages/sync",
-<<<<<<< HEAD
                 "reference": "fc18442c3a8021ddeb49e866ce371763e5d01cee"
-=======
-                "reference": "5be12bafba86ed44af4028bcab1e1bfe310e0fa2"
->>>>>>> 2a2f16d0
             },
             "require": {
                 "automattic/jetpack-connection": "^1.33",
