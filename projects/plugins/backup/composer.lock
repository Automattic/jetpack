{
    "_readme": [
        "This file locks the dependencies of your project to a known state",
        "Read more about it at https://getcomposer.org/doc/01-basic-usage.md#installing-dependencies",
        "This file is @generated automatically"
    ],
    "content-hash": "f29723d98d27e645184209a8d262ff97",
    "packages": [
        {
            "name": "automattic/jetpack-a8c-mc-stats",
            "version": "dev-master",
            "dist": {
                "type": "path",
                "url": "../../packages/a8c-mc-stats",
                "reference": "a0c0c657875ba4ab7254d59778e249a144b01347"
            },
            "require-dev": {
                "automattic/jetpack-changelogger": "^3.0",
                "yoast/phpunit-polyfills": "1.0.2"
            },
            "type": "library",
            "extra": {
                "autotagger": true,
                "mirror-repo": "Automattic/jetpack-a8c-mc-stats",
                "changelogger": {
                    "link-template": "https://github.com/Automattic/jetpack-a8c-mc-stats/compare/v${old}...v${new}"
                },
                "branch-alias": {
                    "dev-master": "1.4.x-dev"
                }
            },
            "autoload": {
                "classmap": [
                    "src/"
                ]
            },
            "scripts": {
                "phpunit": [
                    "./vendor/phpunit/phpunit/phpunit --colors=always"
                ],
                "test-coverage": [
                    "@composer update",
                    "phpdbg -d memory_limit=2048M -d max_execution_time=900 -qrr ./vendor/bin/phpunit --coverage-clover \"$COVERAGE_DIR/clover.xml\""
                ],
                "test-php": [
                    "@composer update",
                    "@composer phpunit"
                ]
            },
            "license": [
                "GPL-2.0-or-later"
            ],
            "description": "Used to record internal usage stats for Automattic. Not visible to site owners.",
            "transport-options": {
                "monorepo": true,
                "relative": true
            }
        },
        {
            "name": "automattic/jetpack-admin-ui",
            "version": "dev-master",
            "dist": {
                "type": "path",
                "url": "../../packages/admin-ui",
                "reference": "7f51620d80a931c94e60f286dad541ff15836ef1"
            },
            "require-dev": {
                "automattic/jetpack-changelogger": "^3.0",
                "automattic/wordbless": "dev-master",
                "yoast/phpunit-polyfills": "1.0.2"
            },
            "type": "library",
            "extra": {
                "autotagger": true,
                "mirror-repo": "Automattic/jetpack-admin-ui",
                "changelogger": {
                    "link-template": "https://github.com/Automattic/jetpack-admin-ui/compare/${old}...${new}"
                },
                "branch-alias": {
                    "dev-master": "0.1.x-dev"
                },
                "version-constants": {
                    "::PACKAGE_VERSION": "src/class-admin-menu.php"
                }
            },
            "autoload": {
                "classmap": [
                    "src/"
                ]
            },
            "scripts": {
                "phpunit": [
                    "./vendor/phpunit/phpunit/phpunit --colors=always"
                ],
                "test-coverage": [
                    "@composer install",
                    "phpdbg -d memory_limit=2048M -d max_execution_time=900 -qrr ./vendor/bin/phpunit --coverage-clover \"$COVERAGE_DIR/clover.xml\""
                ],
                "test-php": [
                    "@composer install",
                    "@composer phpunit"
                ],
                "post-update-cmd": [
                    "php -r \"copy('vendor/automattic/wordbless/src/dbless-wpdb.php', 'wordpress/wp-content/db.php');\""
                ]
            },
            "license": [
                "GPL-2.0-or-later"
            ],
            "description": "Generic Jetpack wp-admin UI elements",
            "transport-options": {
                "monorepo": true,
                "relative": true
            }
        },
        {
            "name": "automattic/jetpack-assets",
            "version": "dev-master",
            "dist": {
                "type": "path",
                "url": "../../packages/assets",
                "reference": "f1b9fef14fee62909dfb58dcb87296730e6ebf8c"
            },
            "require": {
                "automattic/jetpack-constants": "^1.6"
            },
            "require-dev": {
                "automattic/jetpack-changelogger": "^3.0",
                "brain/monkey": "2.6.0",
                "yoast/phpunit-polyfills": "1.0.2"
            },
            "type": "library",
            "extra": {
                "autotagger": true,
                "mirror-repo": "Automattic/jetpack-assets",
                "changelogger": {
                    "link-template": "https://github.com/Automattic/jetpack-assets/compare/v${old}...v${new}"
                },
                "branch-alias": {
                    "dev-master": "1.11.x-dev"
                }
            },
            "autoload": {
                "classmap": [
                    "src/"
                ]
            },
            "scripts": {
                "phpunit": [
                    "./vendor/phpunit/phpunit/phpunit --colors=always"
                ],
                "test-coverage": [
                    "@composer update",
                    "phpdbg -d memory_limit=2048M -d max_execution_time=900 -qrr ./vendor/bin/phpunit --coverage-clover \"$COVERAGE_DIR/clover.xml\""
                ],
                "test-php": [
                    "@composer update",
                    "@composer phpunit"
                ]
            },
            "license": [
                "GPL-2.0-or-later"
            ],
            "description": "Asset management utilities for Jetpack ecosystem packages",
            "transport-options": {
                "monorepo": true,
                "relative": true
            }
        },
        {
            "name": "automattic/jetpack-autoloader",
            "version": "dev-master",
            "dist": {
                "type": "path",
                "url": "../../packages/autoloader",
                "reference": "5498d51fdb8c0a7b50a818a52a419ef539c998fb"
            },
            "require": {
                "composer-plugin-api": "^1.1 || ^2.0"
            },
            "require-dev": {
                "automattic/jetpack-changelogger": "^3.0",
                "yoast/phpunit-polyfills": "1.0.2"
            },
            "type": "composer-plugin",
            "extra": {
                "autotagger": true,
                "class": "Automattic\\Jetpack\\Autoloader\\CustomAutoloaderPlugin",
                "mirror-repo": "Automattic/jetpack-autoloader",
                "changelogger": {
                    "link-template": "https://github.com/Automattic/jetpack-autoloader/compare/v${old}...v${new}"
                },
                "branch-alias": {
                    "dev-master": "2.10.x-dev"
                }
            },
            "autoload": {
                "classmap": [
                    "src/AutoloadGenerator.php"
                ],
                "psr-4": {
                    "Automattic\\Jetpack\\Autoloader\\": "src"
                }
            },
            "scripts": {
                "phpunit": [
                    "./vendor/phpunit/phpunit/phpunit --colors=always"
                ],
                "test-coverage": [
                    "@composer update",
                    "phpdbg -d memory_limit=2048M -d max_execution_time=900 -qrr ./vendor/bin/phpunit --coverage-php \"./tests/php/tmp/coverage-report.php\"",
                    "php ./tests/php/bin/test-coverage.php \"$COVERAGE_DIR/clover.xml\""
                ],
                "test-php": [
                    "@composer update",
                    "@composer phpunit"
                ]
            },
            "license": [
                "GPL-2.0-or-later"
            ],
            "description": "Creates a custom autoloader for a plugin or theme.",
            "transport-options": {
                "monorepo": true,
                "relative": true
            }
        },
        {
            "name": "automattic/jetpack-backup",
            "version": "dev-master",
            "dist": {
                "type": "path",
                "url": "../../packages/backup",
                "reference": "3004cd93220280ec924cdb2cc6d42b9ff71a1f1e"
            },
            "require": {
                "automattic/jetpack-connection": "^1.30",
                "automattic/jetpack-sync": "^1.27"
            },
            "require-dev": {
                "automattic/jetpack-changelogger": "^3.0",
                "automattic/wordbless": "@dev",
                "yoast/phpunit-polyfills": "1.0.2"
            },
            "type": "library",
            "extra": {
                "autotagger": true,
                "mirror-repo": "Automattic/jetpack-backup",
                "version-constants": {
                    "::PACKAGE_VERSION": "src/class-package-version.php"
                },
                "changelogger": {
                    "link-template": "https://github.com/Automattic/jetpack-backup/compare/v${old}...v${new}"
                },
                "branch-alias": {
                    "dev-master": "1.1.x-dev"
                }
            },
            "autoload": {
                "files": [
                    "actions.php"
                ],
                "classmap": [
                    "src/"
                ]
            },
            "scripts": {
                "phpunit": [
                    "./vendor/phpunit/phpunit/phpunit --colors=always"
                ],
                "test-coverage": [
                    "@composer install",
                    "phpdbg -d memory_limit=2048M -d max_execution_time=900 -qrr ./vendor/bin/phpunit --coverage-clover \"$COVERAGE_DIR/clover.xml\""
                ],
                "test-php": [
                    "@composer install",
                    "@composer phpunit"
                ],
                "post-update-cmd": [
                    "php -r \"copy('vendor/automattic/wordbless/src/dbless-wpdb.php', 'wordpress/wp-content/db.php');\""
                ]
            },
            "license": [
                "GPL-2.0-or-later"
            ],
            "description": "Tools to assist with backing up Jetpack sites.",
            "transport-options": {
                "monorepo": true,
                "relative": true
            }
        },
        {
            "name": "automattic/jetpack-config",
            "version": "dev-master",
            "dist": {
                "type": "path",
                "url": "../../packages/config",
                "reference": "c6408e82a9c80f5be6beccaf23c392151a9b9420"
            },
            "require-dev": {
                "automattic/jetpack-changelogger": "^3.0"
            },
            "type": "library",
            "extra": {
                "autotagger": true,
                "mirror-repo": "Automattic/jetpack-config",
                "changelogger": {
                    "link-template": "https://github.com/Automattic/jetpack-config/compare/v${old}...v${new}"
                },
                "branch-alias": {
                    "dev-master": "1.5.x-dev"
                }
            },
            "autoload": {
                "classmap": [
                    "src/"
                ]
            },
            "license": [
                "GPL-2.0-or-later"
            ],
            "description": "Jetpack configuration package that initializes other packages and configures Jetpack's functionality. Can be used as a base for all variants of Jetpack package usage.",
            "transport-options": {
                "monorepo": true,
                "relative": true
            }
        },
        {
            "name": "automattic/jetpack-connection",
            "version": "dev-master",
            "dist": {
                "type": "path",
                "url": "../../packages/connection",
                "reference": "5ab0c2586815f558f97fb563395545dfa3dc0a70"
            },
            "require": {
                "automattic/jetpack-a8c-mc-stats": "^1.4",
                "automattic/jetpack-constants": "^1.6",
                "automattic/jetpack-heartbeat": "^1.3",
                "automattic/jetpack-options": "^1.13",
                "automattic/jetpack-redirect": "^1.7",
                "automattic/jetpack-roles": "^1.4",
                "automattic/jetpack-status": "^1.9",
                "automattic/jetpack-terms-of-service": "^1.9",
                "automattic/jetpack-tracking": "^1.13"
            },
            "require-dev": {
                "automattic/jetpack-changelogger": "^3.0",
                "automattic/wordbless": "@dev",
                "brain/monkey": "2.6.0",
                "yoast/phpunit-polyfills": "1.0.2"
            },
            "type": "library",
            "extra": {
                "autotagger": true,
                "mirror-repo": "Automattic/jetpack-connection",
                "version-constants": {
                    "::PACKAGE_VERSION": "src/class-package-version.php"
                },
                "changelogger": {
                    "link-template": "https://github.com/Automattic/jetpack-connection/compare/v${old}...v${new}"
                },
                "branch-alias": {
                    "dev-master": "1.30.x-dev"
                }
            },
            "autoload": {
                "classmap": [
                    "legacy",
                    "src/"
                ]
            },
            "scripts": {
                "phpunit": [
                    "./vendor/phpunit/phpunit/phpunit --colors=always"
                ],
                "post-update-cmd": [
                    "php -r \"copy('vendor/automattic/wordbless/src/dbless-wpdb.php', 'wordpress/wp-content/db.php');\""
                ],
                "test-coverage": [
                    "@composer update",
                    "phpdbg -d memory_limit=2048M -d max_execution_time=900 -qrr ./vendor/bin/phpunit --coverage-clover \"$COVERAGE_DIR/clover.xml\""
                ],
                "test-php": [
                    "@composer update",
                    "@composer phpunit"
                ]
            },
            "license": [
                "GPL-2.0-or-later"
            ],
            "description": "Everything needed to connect to the Jetpack infrastructure",
            "transport-options": {
                "monorepo": true,
                "relative": true
            }
        },
        {
            "name": "automattic/jetpack-connection-ui",
            "version": "dev-master",
            "dist": {
                "type": "path",
                "url": "../../packages/connection-ui",
                "reference": "11fc1545bb5696d3767dab8220e3c93337f682c0"
            },
            "require": {
                "automattic/jetpack-connection": "^1.30",
                "automattic/jetpack-constants": "^1.6",
                "automattic/jetpack-device-detection": "^1.4"
            },
            "require-dev": {
                "automattic/jetpack-changelogger": "^3.0"
            },
            "type": "library",
            "extra": {
                "autotagger": true,
                "mirror-repo": "Automattic/jetpack-connection-ui",
                "changelogger": {
                    "link-template": "https://github.com/Automattic/jetpack-connection-ui/compare/v${old}...v${new}"
                },
                "branch-alias": {
                    "dev-master": "1.5.x-dev"
                }
            },
            "autoload": {
                "classmap": [
                    "src/"
                ]
            },
            "scripts": {
                "build-development": [
                    "Composer\\Config::disableProcessTimeout",
                    "pnpm run build"
                ],
                "build-production": [
                    "Composer\\Config::disableProcessTimeout",
                    "pnpm run build"
                ]
            },
            "license": [
                "GPL-2.0-or-later"
            ],
            "description": "Jetpack Connection UI",
            "transport-options": {
                "monorepo": true,
                "relative": true
            }
        },
        {
            "name": "automattic/jetpack-constants",
            "version": "dev-master",
            "dist": {
                "type": "path",
                "url": "../../packages/constants",
                "reference": "ab78283b62f04f2773b76d5a08d6b5fff400b30d"
            },
            "require-dev": {
                "automattic/jetpack-changelogger": "^3.0",
                "brain/monkey": "2.6.0",
                "yoast/phpunit-polyfills": "1.0.2"
            },
            "type": "library",
            "extra": {
                "autotagger": true,
                "mirror-repo": "Automattic/jetpack-constants",
                "changelogger": {
                    "link-template": "https://github.com/Automattic/jetpack-constants/compare/v${old}...v${new}"
                },
                "branch-alias": {
                    "dev-master": "1.6.x-dev"
                }
            },
            "autoload": {
                "classmap": [
                    "src/"
                ]
            },
            "scripts": {
                "phpunit": [
                    "./vendor/phpunit/phpunit/phpunit --colors=always"
                ],
                "test-coverage": [
                    "@composer update",
                    "phpdbg -d memory_limit=2048M -d max_execution_time=900 -qrr ./vendor/bin/phpunit --coverage-clover \"$COVERAGE_DIR/clover.xml\""
                ],
                "test-php": [
                    "@composer update",
                    "@composer phpunit"
                ]
            },
            "license": [
                "GPL-2.0-or-later"
            ],
            "description": "A wrapper for defining constants in a more testable way.",
            "transport-options": {
                "monorepo": true,
                "relative": true
            }
        },
        {
            "name": "automattic/jetpack-device-detection",
            "version": "dev-master",
            "dist": {
                "type": "path",
                "url": "../../packages/device-detection",
                "reference": "7111b6eddc47e60bcd74e67acc19f7c2389d9dd7"
            },
            "require-dev": {
                "automattic/jetpack-changelogger": "^3.0",
                "yoast/phpunit-polyfills": "1.0.2"
            },
            "type": "library",
            "extra": {
                "autotagger": true,
                "mirror-repo": "Automattic/jetpack-device-detection",
                "changelogger": {
                    "link-template": "https://github.com/Automattic/jetpack-device-detection/compare/v${old}...v${new}"
                },
                "branch-alias": {
                    "dev-master": "1.4.x-dev"
                }
            },
            "autoload": {
                "classmap": [
                    "src/"
                ]
            },
            "scripts": {
                "phpunit": [
                    "./vendor/phpunit/phpunit/phpunit --colors=always"
                ],
                "test-coverage": [
                    "@composer update",
                    "phpdbg -d memory_limit=2048M -d max_execution_time=900 -qrr ./vendor/bin/phpunit --coverage-clover \"$COVERAGE_DIR/clover.xml\""
                ],
                "test-php": [
                    "@composer update",
                    "@composer phpunit"
                ]
            },
            "license": [
                "GPL-2.0-or-later"
            ],
            "description": "A way to detect device types based on User-Agent header.",
            "transport-options": {
                "monorepo": true,
                "relative": true
            }
        },
        {
            "name": "automattic/jetpack-heartbeat",
            "version": "dev-master",
            "dist": {
                "type": "path",
                "url": "../../packages/heartbeat",
                "reference": "db71df78bd3feff1b6894a8ab73bd0a8ed7463cd"
            },
            "require": {
                "automattic/jetpack-a8c-mc-stats": "^1.4",
                "automattic/jetpack-options": "^1.13"
            },
            "require-dev": {
                "automattic/jetpack-changelogger": "^3.0"
            },
            "type": "library",
            "extra": {
                "autotagger": true,
                "mirror-repo": "Automattic/jetpack-heartbeat",
                "changelogger": {
                    "link-template": "https://github.com/Automattic/jetpack-heartbeat/compare/v${old}...v${new}"
                },
                "branch-alias": {
                    "dev-master": "1.3.x-dev"
                }
            },
            "autoload": {
                "classmap": [
                    "src/"
                ]
            },
            "license": [
                "GPL-2.0-or-later"
            ],
            "description": "This adds a cronjob that sends a batch of internal automattic stats to wp.com once a day",
            "transport-options": {
                "monorepo": true,
                "relative": true
            }
        },
        {
            "name": "automattic/jetpack-identity-crisis",
            "version": "dev-master",
            "dist": {
                "type": "path",
                "url": "../../packages/identity-crisis",
<<<<<<< HEAD
                "reference": "1f4ae914cfe19144e4fa8d41690dd2a47dc76849"
=======
                "reference": "a9cabeec4cf44cc53b5dda1e726b55444f1b0d2e"
>>>>>>> e047ee98
            },
            "require": {
                "automattic/jetpack-connection": "^1.30",
                "automattic/jetpack-constants": "^1.6",
                "automattic/jetpack-logo": "^1.5",
                "automattic/jetpack-options": "^1.13",
                "automattic/jetpack-status": "^1.9",
                "automattic/jetpack-tracking": "^1.13"
            },
            "require-dev": {
                "automattic/jetpack-changelogger": "^3.0",
                "automattic/wordbless": "@dev",
                "yoast/phpunit-polyfills": "1.0.2"
            },
            "type": "library",
            "extra": {
                "autotagger": true,
                "mirror-repo": "Automattic/jetpack-identity-crisis",
                "version-constants": {
                    "::PACKAGE_VERSION": "src/class-identity-crisis.php"
                },
                "changelogger": {
                    "link-template": "https://github.com/Automattic/jetpack-identity-crisis/compare/v${old}...v${new}"
                },
                "branch-alias": {
                    "dev-master": "0.3.x-dev"
                }
            },
            "autoload": {
                "classmap": [
                    "src/"
                ]
            },
            "scripts": {
                "build-development": [
                    "Composer\\Config::disableProcessTimeout",
                    "pnpm run build"
                ],
                "build-production": [
                    "Composer\\Config::disableProcessTimeout",
                    "NODE_ENV='production' pnpm run build"
                ],
                "phpunit": [
                    "./vendor/phpunit/phpunit/phpunit --colors=always"
                ],
                "test-coverage": [
                    "@composer install",
                    "phpdbg -d memory_limit=2048M -d max_execution_time=900 -qrr ./vendor/bin/phpunit --coverage-clover \"$COVERAGE_DIR/clover.xml\""
                ],
                "test-php": [
                    "@composer install",
                    "@composer phpunit"
                ],
                "post-update-cmd": [
                    "php -r \"copy('vendor/automattic/wordbless/src/dbless-wpdb.php', 'wordpress/wp-content/db.php');\""
                ]
            },
            "license": [
                "GPL-2.0-or-later"
            ],
            "description": "Identity Crisis.",
            "transport-options": {
                "monorepo": true,
                "relative": true
            }
        },
        {
            "name": "automattic/jetpack-logo",
            "version": "dev-master",
            "dist": {
                "type": "path",
                "url": "../../packages/logo",
                "reference": "5f8c92293d5dbac172809957f0c1bf1e6be058ac"
            },
            "require-dev": {
                "automattic/jetpack-changelogger": "^3.0",
                "yoast/phpunit-polyfills": "1.0.2"
            },
            "type": "library",
            "extra": {
                "autotagger": true,
                "mirror-repo": "Automattic/jetpack-logo",
                "changelogger": {
                    "link-template": "https://github.com/Automattic/jetpack-logo/compare/v${old}...v${new}"
                },
                "branch-alias": {
                    "dev-master": "1.5.x-dev"
                }
            },
            "autoload": {
                "classmap": [
                    "src/"
                ]
            },
            "scripts": {
                "phpunit": [
                    "./vendor/phpunit/phpunit/phpunit --colors=always"
                ],
                "test-coverage": [
                    "@composer update",
                    "phpdbg -d memory_limit=2048M -d max_execution_time=900 -qrr ./vendor/bin/phpunit --coverage-clover \"$COVERAGE_DIR/clover.xml\""
                ],
                "test-php": [
                    "@composer update",
                    "@composer phpunit"
                ]
            },
            "license": [
                "GPL-2.0-or-later"
            ],
            "description": "A logo for Jetpack",
            "transport-options": {
                "monorepo": true,
                "relative": true
            }
        },
        {
            "name": "automattic/jetpack-options",
            "version": "dev-master",
            "dist": {
                "type": "path",
                "url": "../../packages/options",
                "reference": "6c37fc10cec857ecf8e4ac0d60cac4287ec5f00e"
            },
            "require": {
                "automattic/jetpack-constants": "^1.6"
            },
            "require-dev": {
                "automattic/jetpack-changelogger": "^3.0",
                "yoast/phpunit-polyfills": "1.0.2"
            },
            "type": "library",
            "extra": {
                "autotagger": true,
                "mirror-repo": "Automattic/jetpack-options",
                "changelogger": {
                    "link-template": "https://github.com/Automattic/jetpack-options/compare/v${old}...v${new}"
                },
                "branch-alias": {
                    "dev-master": "1.13.x-dev"
                }
            },
            "autoload": {
                "classmap": [
                    "legacy"
                ]
            },
            "license": [
                "GPL-2.0-or-later"
            ],
            "description": "A wrapper for wp-options to manage specific Jetpack options.",
            "transport-options": {
                "monorepo": true,
                "relative": true
            }
        },
        {
            "name": "automattic/jetpack-password-checker",
            "version": "dev-master",
            "dist": {
                "type": "path",
                "url": "../../packages/password-checker",
                "reference": "bd020fe0c038f22446ca8de6e2b3b49144d88884"
            },
            "require-dev": {
                "automattic/jetpack-changelogger": "^3.0",
                "automattic/wordbless": "@dev",
                "yoast/phpunit-polyfills": "1.0.2"
            },
            "type": "library",
            "extra": {
                "autotagger": true,
                "mirror-repo": "Automattic/jetpack-password-checker",
                "changelogger": {
                    "link-template": "https://github.com/Automattic/jetpack-password-checker/compare/v${old}...v${new}"
                },
                "branch-alias": {
                    "dev-master": "0.1.x-dev"
                }
            },
            "autoload": {
                "classmap": [
                    "src/"
                ]
            },
            "scripts": {
                "phpunit": [
                    "./vendor/phpunit/phpunit/phpunit --colors=always"
                ],
                "test-coverage": [
                    "@composer update",
                    "phpdbg -d memory_limit=2048M -d max_execution_time=900 -qrr ./vendor/bin/phpunit --coverage-clover \"$COVERAGE_DIR/clover.xml\""
                ],
                "test-php": [
                    "@composer update",
                    "@composer phpunit"
                ],
                "post-update-cmd": [
                    "php -r \"copy('vendor/automattic/wordbless/src/dbless-wpdb.php', 'wordpress/wp-content/db.php');\""
                ]
            },
            "license": [
                "GPL-2.0-or-later"
            ],
            "description": "Password Checker.",
            "transport-options": {
                "monorepo": true,
                "relative": true
            }
        },
        {
            "name": "automattic/jetpack-redirect",
            "version": "dev-master",
            "dist": {
                "type": "path",
                "url": "../../packages/redirect",
                "reference": "7c4c39cc68439aa3dfd732ee337ed546e3102cbf"
            },
            "require": {
                "automattic/jetpack-status": "^1.9"
            },
            "require-dev": {
                "automattic/jetpack-changelogger": "^3.0",
                "brain/monkey": "2.6.0",
                "yoast/phpunit-polyfills": "1.0.2"
            },
            "type": "library",
            "extra": {
                "autotagger": true,
                "mirror-repo": "Automattic/jetpack-redirect",
                "changelogger": {
                    "link-template": "https://github.com/Automattic/jetpack-redirect/compare/v${old}...v${new}"
                },
                "branch-alias": {
                    "dev-master": "1.7.x-dev"
                }
            },
            "autoload": {
                "classmap": [
                    "src/"
                ]
            },
            "scripts": {
                "phpunit": [
                    "./vendor/phpunit/phpunit/phpunit --colors=always"
                ],
                "test-coverage": [
                    "@composer update",
                    "phpdbg -d memory_limit=2048M -d max_execution_time=900 -qrr ./vendor/bin/phpunit --coverage-clover \"$COVERAGE_DIR/clover.xml\""
                ],
                "test-php": [
                    "@composer update",
                    "@composer phpunit"
                ]
            },
            "license": [
                "GPL-2.0-or-later"
            ],
            "description": "Utilities to build URLs to the jetpack.com/redirect/ service",
            "transport-options": {
                "monorepo": true,
                "relative": true
            }
        },
        {
            "name": "automattic/jetpack-roles",
            "version": "dev-master",
            "dist": {
                "type": "path",
                "url": "../../packages/roles",
                "reference": "e60f3908e8ddcc90e8874abcb35bc65905f0062c"
            },
            "require-dev": {
                "automattic/jetpack-changelogger": "^3.0",
                "brain/monkey": "2.6.0",
                "yoast/phpunit-polyfills": "1.0.2"
            },
            "type": "library",
            "extra": {
                "autotagger": true,
                "mirror-repo": "Automattic/jetpack-roles",
                "changelogger": {
                    "link-template": "https://github.com/Automattic/jetpack-roles/compare/v${old}...v${new}"
                },
                "branch-alias": {
                    "dev-master": "1.4.x-dev"
                }
            },
            "autoload": {
                "classmap": [
                    "src/"
                ]
            },
            "scripts": {
                "phpunit": [
                    "./vendor/phpunit/phpunit/phpunit --colors=always"
                ],
                "test-coverage": [
                    "@composer update",
                    "phpdbg -d memory_limit=2048M -d max_execution_time=900 -qrr ./vendor/bin/phpunit --coverage-clover \"$COVERAGE_DIR/clover.xml\""
                ],
                "test-php": [
                    "@composer update",
                    "@composer phpunit"
                ]
            },
            "license": [
                "GPL-2.0-or-later"
            ],
            "description": "Utilities, related with user roles and capabilities.",
            "transport-options": {
                "monorepo": true,
                "relative": true
            }
        },
        {
            "name": "automattic/jetpack-status",
            "version": "dev-master",
            "dist": {
                "type": "path",
                "url": "../../packages/status",
                "reference": "571e2e935ec72d87ebc020942221b932c1c8de7b"
            },
            "require": {
                "automattic/jetpack-constants": "^1.6"
            },
            "require-dev": {
                "automattic/jetpack-changelogger": "^3.0",
                "brain/monkey": "2.6.0",
                "yoast/phpunit-polyfills": "1.0.2"
            },
            "type": "library",
            "extra": {
                "autotagger": true,
                "mirror-repo": "Automattic/jetpack-status",
                "changelogger": {
                    "link-template": "https://github.com/Automattic/jetpack-status/compare/v${old}...v${new}"
                },
                "branch-alias": {
                    "dev-master": "1.9.x-dev"
                }
            },
            "autoload": {
                "classmap": [
                    "src/"
                ]
            },
            "scripts": {
                "phpunit": [
                    "./vendor/phpunit/phpunit/phpunit --colors=always"
                ],
                "test-coverage": [
                    "@composer update",
                    "phpdbg -d memory_limit=2048M -d max_execution_time=900 -qrr ./vendor/bin/phpunit --coverage-clover \"$COVERAGE_DIR/clover.xml\""
                ],
                "test-php": [
                    "@composer update",
                    "@composer phpunit"
                ]
            },
            "license": [
                "GPL-2.0-or-later"
            ],
            "description": "Used to retrieve information about the current status of Jetpack and the site overall.",
            "transport-options": {
                "monorepo": true,
                "relative": true
            }
        },
        {
            "name": "automattic/jetpack-sync",
            "version": "dev-master",
            "dist": {
                "type": "path",
                "url": "../../packages/sync",
<<<<<<< HEAD
                "reference": "479f35029d8ece024c718a40e35088719bdf100a"
=======
                "reference": "ed861caa2a15b673f0e48b4ce75a7835541abf3f"
>>>>>>> e047ee98
            },
            "require": {
                "automattic/jetpack-connection": "^1.30",
                "automattic/jetpack-constants": "^1.6",
                "automattic/jetpack-heartbeat": "^1.3",
                "automattic/jetpack-identity-crisis": "^0.3",
                "automattic/jetpack-options": "^1.13",
                "automattic/jetpack-password-checker": "^0.1",
                "automattic/jetpack-roles": "^1.4",
                "automattic/jetpack-status": "^1.9"
            },
            "require-dev": {
                "automattic/jetpack-changelogger": "^3.0",
                "automattic/wordbless": "@dev",
                "yoast/phpunit-polyfills": "1.0.2"
            },
            "type": "library",
            "extra": {
                "autotagger": true,
                "mirror-repo": "Automattic/jetpack-sync",
                "version-constants": {
                    "::PACKAGE_VERSION": "src/class-package-version.php"
                },
                "changelogger": {
                    "link-template": "https://github.com/Automattic/jetpack-sync/compare/v${old}...v${new}"
                },
                "branch-alias": {
                    "dev-master": "1.27.x-dev"
                }
            },
            "autoload": {
                "classmap": [
                    "src/"
                ]
            },
            "scripts": {
                "phpunit": [
                    "./vendor/phpunit/phpunit/phpunit --colors=always"
                ],
                "test-coverage": [
                    "@composer install",
                    "phpdbg -d memory_limit=2048M -d max_execution_time=900 -qrr ./vendor/bin/phpunit --coverage-clover \"$COVERAGE_DIR/clover.xml\""
                ],
                "test-php": [
                    "@composer install",
                    "@composer phpunit"
                ],
                "post-update-cmd": [
                    "php -r \"copy('vendor/automattic/wordbless/src/dbless-wpdb.php', 'wordpress/wp-content/db.php');\""
                ]
            },
            "license": [
                "GPL-2.0-or-later"
            ],
            "description": "Everything needed to allow syncing to the WP.com infrastructure.",
            "transport-options": {
                "monorepo": true,
                "relative": true
            }
        },
        {
            "name": "automattic/jetpack-terms-of-service",
            "version": "dev-master",
            "dist": {
                "type": "path",
                "url": "../../packages/terms-of-service",
                "reference": "b076ade5374c5fd5301e9fbab8f7e6783d6ac957"
            },
            "require": {
                "automattic/jetpack-options": "^1.13",
                "automattic/jetpack-status": "^1.9"
            },
            "require-dev": {
                "automattic/jetpack-changelogger": "^3.0",
                "brain/monkey": "2.6.0",
                "yoast/phpunit-polyfills": "1.0.2"
            },
            "type": "library",
            "extra": {
                "autotagger": true,
                "mirror-repo": "Automattic/jetpack-terms-of-service",
                "changelogger": {
                    "link-template": "https://github.com/Automattic/jetpack-terms-of-service/compare/v${old}...v${new}"
                },
                "branch-alias": {
                    "dev-master": "1.9.x-dev"
                }
            },
            "autoload": {
                "classmap": [
                    "src/"
                ]
            },
            "scripts": {
                "phpunit": [
                    "./vendor/phpunit/phpunit/phpunit --colors=always"
                ],
                "test-coverage": [
                    "@composer update",
                    "phpdbg -d memory_limit=2048M -d max_execution_time=900 -qrr ./vendor/bin/phpunit --coverage-clover \"$COVERAGE_DIR/clover.xml\""
                ],
                "test-php": [
                    "@composer update",
                    "@composer phpunit"
                ]
            },
            "license": [
                "GPL-2.0-or-later"
            ],
            "description": "Everything need to manage the terms of service state",
            "transport-options": {
                "monorepo": true,
                "relative": true
            }
        },
        {
            "name": "automattic/jetpack-tracking",
            "version": "dev-master",
            "dist": {
                "type": "path",
                "url": "../../packages/tracking",
                "reference": "a9ed9bde1de5ab89483369ef2e76d06376efc695"
            },
            "require": {
                "automattic/jetpack-assets": "^1.11",
                "automattic/jetpack-options": "^1.13",
                "automattic/jetpack-status": "^1.9",
                "automattic/jetpack-terms-of-service": "^1.9"
            },
            "require-dev": {
                "automattic/jetpack-changelogger": "^3.0",
                "brain/monkey": "2.6.0",
                "yoast/phpunit-polyfills": "1.0.2"
            },
            "type": "library",
            "extra": {
                "autotagger": true,
                "mirror-repo": "Automattic/jetpack-tracking",
                "changelogger": {
                    "link-template": "https://github.com/Automattic/jetpack-tracking/compare/v${old}...v${new}"
                },
                "branch-alias": {
                    "dev-master": "1.13.x-dev"
                }
            },
            "autoload": {
                "classmap": [
                    "legacy",
                    "src/"
                ]
            },
            "scripts": {
                "phpunit": [
                    "./vendor/phpunit/phpunit/phpunit --colors=always"
                ],
                "test-coverage": [
                    "@composer update",
                    "phpdbg -d memory_limit=2048M -d max_execution_time=900 -qrr ./vendor/bin/phpunit --coverage-clover \"$COVERAGE_DIR/clover.xml\""
                ],
                "test-php": [
                    "@composer update",
                    "@composer phpunit"
                ]
            },
            "license": [
                "GPL-2.0-or-later"
            ],
            "description": "Tracking for Jetpack",
            "transport-options": {
                "monorepo": true,
                "relative": true
            }
        }
    ],
    "packages-dev": [
        {
            "name": "automattic/jetpack-changelogger",
            "version": "dev-master",
            "dist": {
                "type": "path",
                "url": "../../packages/changelogger",
                "reference": "636f2cdc240ff78935b7b0f26b5834691bfa0bd9"
            },
            "require": {
                "php": ">=5.6",
                "symfony/console": "^3.4 | ^5.2",
                "symfony/process": "^3.4 | ^5.2",
                "wikimedia/at-ease": "^1.2 | ^2.0"
            },
            "require-dev": {
                "wikimedia/testing-access-wrapper": "^1.0 | ^2.0",
                "yoast/phpunit-polyfills": "1.0.2"
            },
            "bin": [
                "bin/changelogger"
            ],
            "type": "project",
            "extra": {
                "autotagger": true,
                "branch-alias": {
                    "dev-master": "3.0.x-dev"
                },
                "mirror-repo": "Automattic/jetpack-changelogger",
                "version-constants": {
                    "::VERSION": "src/Application.php"
                },
                "changelogger": {
                    "link-template": "https://github.com/Automattic/jetpack-changelogger/compare/${old}...${new}"
                }
            },
            "autoload": {
                "psr-4": {
                    "Automattic\\Jetpack\\Changelogger\\": "src",
                    "Automattic\\Jetpack\\Changelog\\": "lib"
                }
            },
            "autoload-dev": {
                "psr-4": {
                    "Automattic\\Jetpack\\Changelogger\\Tests\\": "tests/php/includes/src",
                    "Automattic\\Jetpack\\Changelog\\Tests\\": "tests/php/includes/lib"
                }
            },
            "scripts": {
                "phpunit": [
                    "./vendor/phpunit/phpunit/phpunit --colors=always"
                ],
                "test-coverage": [
                    "@composer update",
                    "phpdbg -d memory_limit=2048M -d max_execution_time=900 -qrr ./vendor/bin/phpunit --coverage-clover \"$COVERAGE_DIR/clover.xml\""
                ],
                "test-php": [
                    "@composer update",
                    "@composer phpunit"
                ]
            },
            "license": [
                "GPL-2.0-or-later"
            ],
            "description": "Jetpack Changelogger tool. Allows for managing changelogs by dropping change files into a changelog directory with each PR.",
            "transport-options": {
                "monorepo": true,
                "relative": true
            }
        },
        {
            "name": "doctrine/instantiator",
            "version": "1.4.0",
            "source": {
                "type": "git",
                "url": "https://github.com/doctrine/instantiator.git",
                "reference": "d56bf6102915de5702778fe20f2de3b2fe570b5b"
            },
            "dist": {
                "type": "zip",
                "url": "https://api.github.com/repos/doctrine/instantiator/zipball/d56bf6102915de5702778fe20f2de3b2fe570b5b",
                "reference": "d56bf6102915de5702778fe20f2de3b2fe570b5b",
                "shasum": ""
            },
            "require": {
                "php": "^7.1 || ^8.0"
            },
            "require-dev": {
                "doctrine/coding-standard": "^8.0",
                "ext-pdo": "*",
                "ext-phar": "*",
                "phpbench/phpbench": "^0.13 || 1.0.0-alpha2",
                "phpstan/phpstan": "^0.12",
                "phpstan/phpstan-phpunit": "^0.12",
                "phpunit/phpunit": "^7.0 || ^8.0 || ^9.0"
            },
            "type": "library",
            "autoload": {
                "psr-4": {
                    "Doctrine\\Instantiator\\": "src/Doctrine/Instantiator/"
                }
            },
            "notification-url": "https://packagist.org/downloads/",
            "license": [
                "MIT"
            ],
            "authors": [
                {
                    "name": "Marco Pivetta",
                    "email": "ocramius@gmail.com",
                    "homepage": "https://ocramius.github.io/"
                }
            ],
            "description": "A small, lightweight utility to instantiate objects in PHP without invoking their constructors",
            "homepage": "https://www.doctrine-project.org/projects/instantiator.html",
            "keywords": [
                "constructor",
                "instantiate"
            ],
            "support": {
                "issues": "https://github.com/doctrine/instantiator/issues",
                "source": "https://github.com/doctrine/instantiator/tree/1.4.0"
            },
            "funding": [
                {
                    "url": "https://www.doctrine-project.org/sponsorship.html",
                    "type": "custom"
                },
                {
                    "url": "https://www.patreon.com/phpdoctrine",
                    "type": "patreon"
                },
                {
                    "url": "https://tidelift.com/funding/github/packagist/doctrine%2Finstantiator",
                    "type": "tidelift"
                }
            ],
            "time": "2020-11-10T18:47:58+00:00"
        },
        {
            "name": "myclabs/deep-copy",
            "version": "1.10.2",
            "source": {
                "type": "git",
                "url": "https://github.com/myclabs/DeepCopy.git",
                "reference": "776f831124e9c62e1a2c601ecc52e776d8bb7220"
            },
            "dist": {
                "type": "zip",
                "url": "https://api.github.com/repos/myclabs/DeepCopy/zipball/776f831124e9c62e1a2c601ecc52e776d8bb7220",
                "reference": "776f831124e9c62e1a2c601ecc52e776d8bb7220",
                "shasum": ""
            },
            "require": {
                "php": "^7.1 || ^8.0"
            },
            "replace": {
                "myclabs/deep-copy": "self.version"
            },
            "require-dev": {
                "doctrine/collections": "^1.0",
                "doctrine/common": "^2.6",
                "phpunit/phpunit": "^7.1"
            },
            "type": "library",
            "autoload": {
                "psr-4": {
                    "DeepCopy\\": "src/DeepCopy/"
                },
                "files": [
                    "src/DeepCopy/deep_copy.php"
                ]
            },
            "notification-url": "https://packagist.org/downloads/",
            "license": [
                "MIT"
            ],
            "description": "Create deep copies (clones) of your objects",
            "keywords": [
                "clone",
                "copy",
                "duplicate",
                "object",
                "object graph"
            ],
            "support": {
                "issues": "https://github.com/myclabs/DeepCopy/issues",
                "source": "https://github.com/myclabs/DeepCopy/tree/1.10.2"
            },
            "funding": [
                {
                    "url": "https://tidelift.com/funding/github/packagist/myclabs/deep-copy",
                    "type": "tidelift"
                }
            ],
            "time": "2020-11-13T09:40:50+00:00"
        },
        {
            "name": "nikic/php-parser",
            "version": "v4.13.0",
            "source": {
                "type": "git",
                "url": "https://github.com/nikic/PHP-Parser.git",
                "reference": "50953a2691a922aa1769461637869a0a2faa3f53"
            },
            "dist": {
                "type": "zip",
                "url": "https://api.github.com/repos/nikic/PHP-Parser/zipball/50953a2691a922aa1769461637869a0a2faa3f53",
                "reference": "50953a2691a922aa1769461637869a0a2faa3f53",
                "shasum": ""
            },
            "require": {
                "ext-tokenizer": "*",
                "php": ">=7.0"
            },
            "require-dev": {
                "ircmaxell/php-yacc": "^0.0.7",
                "phpunit/phpunit": "^6.5 || ^7.0 || ^8.0 || ^9.0"
            },
            "bin": [
                "bin/php-parse"
            ],
            "type": "library",
            "extra": {
                "branch-alias": {
                    "dev-master": "4.9-dev"
                }
            },
            "autoload": {
                "psr-4": {
                    "PhpParser\\": "lib/PhpParser"
                }
            },
            "notification-url": "https://packagist.org/downloads/",
            "license": [
                "BSD-3-Clause"
            ],
            "authors": [
                {
                    "name": "Nikita Popov"
                }
            ],
            "description": "A PHP parser written in PHP",
            "keywords": [
                "parser",
                "php"
            ],
            "support": {
                "issues": "https://github.com/nikic/PHP-Parser/issues",
                "source": "https://github.com/nikic/PHP-Parser/tree/v4.13.0"
            },
            "time": "2021-09-20T12:20:58+00:00"
        },
        {
            "name": "phar-io/manifest",
            "version": "2.0.3",
            "source": {
                "type": "git",
                "url": "https://github.com/phar-io/manifest.git",
                "reference": "97803eca37d319dfa7826cc2437fc020857acb53"
            },
            "dist": {
                "type": "zip",
                "url": "https://api.github.com/repos/phar-io/manifest/zipball/97803eca37d319dfa7826cc2437fc020857acb53",
                "reference": "97803eca37d319dfa7826cc2437fc020857acb53",
                "shasum": ""
            },
            "require": {
                "ext-dom": "*",
                "ext-phar": "*",
                "ext-xmlwriter": "*",
                "phar-io/version": "^3.0.1",
                "php": "^7.2 || ^8.0"
            },
            "type": "library",
            "extra": {
                "branch-alias": {
                    "dev-master": "2.0.x-dev"
                }
            },
            "autoload": {
                "classmap": [
                    "src/"
                ]
            },
            "notification-url": "https://packagist.org/downloads/",
            "license": [
                "BSD-3-Clause"
            ],
            "authors": [
                {
                    "name": "Arne Blankerts",
                    "email": "arne@blankerts.de",
                    "role": "Developer"
                },
                {
                    "name": "Sebastian Heuer",
                    "email": "sebastian@phpeople.de",
                    "role": "Developer"
                },
                {
                    "name": "Sebastian Bergmann",
                    "email": "sebastian@phpunit.de",
                    "role": "Developer"
                }
            ],
            "description": "Component for reading phar.io manifest information from a PHP Archive (PHAR)",
            "support": {
                "issues": "https://github.com/phar-io/manifest/issues",
                "source": "https://github.com/phar-io/manifest/tree/2.0.3"
            },
            "time": "2021-07-20T11:28:43+00:00"
        },
        {
            "name": "phar-io/version",
            "version": "3.1.0",
            "source": {
                "type": "git",
                "url": "https://github.com/phar-io/version.git",
                "reference": "bae7c545bef187884426f042434e561ab1ddb182"
            },
            "dist": {
                "type": "zip",
                "url": "https://api.github.com/repos/phar-io/version/zipball/bae7c545bef187884426f042434e561ab1ddb182",
                "reference": "bae7c545bef187884426f042434e561ab1ddb182",
                "shasum": ""
            },
            "require": {
                "php": "^7.2 || ^8.0"
            },
            "type": "library",
            "autoload": {
                "classmap": [
                    "src/"
                ]
            },
            "notification-url": "https://packagist.org/downloads/",
            "license": [
                "BSD-3-Clause"
            ],
            "authors": [
                {
                    "name": "Arne Blankerts",
                    "email": "arne@blankerts.de",
                    "role": "Developer"
                },
                {
                    "name": "Sebastian Heuer",
                    "email": "sebastian@phpeople.de",
                    "role": "Developer"
                },
                {
                    "name": "Sebastian Bergmann",
                    "email": "sebastian@phpunit.de",
                    "role": "Developer"
                }
            ],
            "description": "Library for handling version information and constraints",
            "support": {
                "issues": "https://github.com/phar-io/version/issues",
                "source": "https://github.com/phar-io/version/tree/3.1.0"
            },
            "time": "2021-02-23T14:00:09+00:00"
        },
        {
            "name": "phpdocumentor/reflection-common",
            "version": "2.2.0",
            "source": {
                "type": "git",
                "url": "https://github.com/phpDocumentor/ReflectionCommon.git",
                "reference": "1d01c49d4ed62f25aa84a747ad35d5a16924662b"
            },
            "dist": {
                "type": "zip",
                "url": "https://api.github.com/repos/phpDocumentor/ReflectionCommon/zipball/1d01c49d4ed62f25aa84a747ad35d5a16924662b",
                "reference": "1d01c49d4ed62f25aa84a747ad35d5a16924662b",
                "shasum": ""
            },
            "require": {
                "php": "^7.2 || ^8.0"
            },
            "type": "library",
            "extra": {
                "branch-alias": {
                    "dev-2.x": "2.x-dev"
                }
            },
            "autoload": {
                "psr-4": {
                    "phpDocumentor\\Reflection\\": "src/"
                }
            },
            "notification-url": "https://packagist.org/downloads/",
            "license": [
                "MIT"
            ],
            "authors": [
                {
                    "name": "Jaap van Otterdijk",
                    "email": "opensource@ijaap.nl"
                }
            ],
            "description": "Common reflection classes used by phpdocumentor to reflect the code structure",
            "homepage": "http://www.phpdoc.org",
            "keywords": [
                "FQSEN",
                "phpDocumentor",
                "phpdoc",
                "reflection",
                "static analysis"
            ],
            "support": {
                "issues": "https://github.com/phpDocumentor/ReflectionCommon/issues",
                "source": "https://github.com/phpDocumentor/ReflectionCommon/tree/2.x"
            },
            "time": "2020-06-27T09:03:43+00:00"
        },
        {
            "name": "phpdocumentor/reflection-docblock",
            "version": "5.3.0",
            "source": {
                "type": "git",
                "url": "https://github.com/phpDocumentor/ReflectionDocBlock.git",
                "reference": "622548b623e81ca6d78b721c5e029f4ce664f170"
            },
            "dist": {
                "type": "zip",
                "url": "https://api.github.com/repos/phpDocumentor/ReflectionDocBlock/zipball/622548b623e81ca6d78b721c5e029f4ce664f170",
                "reference": "622548b623e81ca6d78b721c5e029f4ce664f170",
                "shasum": ""
            },
            "require": {
                "ext-filter": "*",
                "php": "^7.2 || ^8.0",
                "phpdocumentor/reflection-common": "^2.2",
                "phpdocumentor/type-resolver": "^1.3",
                "webmozart/assert": "^1.9.1"
            },
            "require-dev": {
                "mockery/mockery": "~1.3.2",
                "psalm/phar": "^4.8"
            },
            "type": "library",
            "extra": {
                "branch-alias": {
                    "dev-master": "5.x-dev"
                }
            },
            "autoload": {
                "psr-4": {
                    "phpDocumentor\\Reflection\\": "src"
                }
            },
            "notification-url": "https://packagist.org/downloads/",
            "license": [
                "MIT"
            ],
            "authors": [
                {
                    "name": "Mike van Riel",
                    "email": "me@mikevanriel.com"
                },
                {
                    "name": "Jaap van Otterdijk",
                    "email": "account@ijaap.nl"
                }
            ],
            "description": "With this component, a library can provide support for annotations via DocBlocks or otherwise retrieve information that is embedded in a DocBlock.",
            "support": {
                "issues": "https://github.com/phpDocumentor/ReflectionDocBlock/issues",
                "source": "https://github.com/phpDocumentor/ReflectionDocBlock/tree/5.3.0"
            },
            "time": "2021-10-19T17:43:47+00:00"
        },
        {
            "name": "phpdocumentor/type-resolver",
            "version": "1.5.1",
            "source": {
                "type": "git",
                "url": "https://github.com/phpDocumentor/TypeResolver.git",
                "reference": "a12f7e301eb7258bb68acd89d4aefa05c2906cae"
            },
            "dist": {
                "type": "zip",
                "url": "https://api.github.com/repos/phpDocumentor/TypeResolver/zipball/a12f7e301eb7258bb68acd89d4aefa05c2906cae",
                "reference": "a12f7e301eb7258bb68acd89d4aefa05c2906cae",
                "shasum": ""
            },
            "require": {
                "php": "^7.2 || ^8.0",
                "phpdocumentor/reflection-common": "^2.0"
            },
            "require-dev": {
                "ext-tokenizer": "*",
                "psalm/phar": "^4.8"
            },
            "type": "library",
            "extra": {
                "branch-alias": {
                    "dev-1.x": "1.x-dev"
                }
            },
            "autoload": {
                "psr-4": {
                    "phpDocumentor\\Reflection\\": "src"
                }
            },
            "notification-url": "https://packagist.org/downloads/",
            "license": [
                "MIT"
            ],
            "authors": [
                {
                    "name": "Mike van Riel",
                    "email": "me@mikevanriel.com"
                }
            ],
            "description": "A PSR-5 based resolver of Class names, Types and Structural Element Names",
            "support": {
                "issues": "https://github.com/phpDocumentor/TypeResolver/issues",
                "source": "https://github.com/phpDocumentor/TypeResolver/tree/1.5.1"
            },
            "time": "2021-10-02T14:08:47+00:00"
        },
        {
            "name": "phpspec/prophecy",
            "version": "1.14.0",
            "source": {
                "type": "git",
                "url": "https://github.com/phpspec/prophecy.git",
                "reference": "d86dfc2e2a3cd366cee475e52c6bb3bbc371aa0e"
            },
            "dist": {
                "type": "zip",
                "url": "https://api.github.com/repos/phpspec/prophecy/zipball/d86dfc2e2a3cd366cee475e52c6bb3bbc371aa0e",
                "reference": "d86dfc2e2a3cd366cee475e52c6bb3bbc371aa0e",
                "shasum": ""
            },
            "require": {
                "doctrine/instantiator": "^1.2",
                "php": "^7.2 || ~8.0, <8.2",
                "phpdocumentor/reflection-docblock": "^5.2",
                "sebastian/comparator": "^3.0 || ^4.0",
                "sebastian/recursion-context": "^3.0 || ^4.0"
            },
            "require-dev": {
                "phpspec/phpspec": "^6.0 || ^7.0",
                "phpunit/phpunit": "^8.0 || ^9.0"
            },
            "type": "library",
            "extra": {
                "branch-alias": {
                    "dev-master": "1.x-dev"
                }
            },
            "autoload": {
                "psr-4": {
                    "Prophecy\\": "src/Prophecy"
                }
            },
            "notification-url": "https://packagist.org/downloads/",
            "license": [
                "MIT"
            ],
            "authors": [
                {
                    "name": "Konstantin Kudryashov",
                    "email": "ever.zet@gmail.com",
                    "homepage": "http://everzet.com"
                },
                {
                    "name": "Marcello Duarte",
                    "email": "marcello.duarte@gmail.com"
                }
            ],
            "description": "Highly opinionated mocking framework for PHP 5.3+",
            "homepage": "https://github.com/phpspec/prophecy",
            "keywords": [
                "Double",
                "Dummy",
                "fake",
                "mock",
                "spy",
                "stub"
            ],
            "support": {
                "issues": "https://github.com/phpspec/prophecy/issues",
                "source": "https://github.com/phpspec/prophecy/tree/1.14.0"
            },
            "time": "2021-09-10T09:02:12+00:00"
        },
        {
            "name": "phpunit/php-code-coverage",
            "version": "9.2.7",
            "source": {
                "type": "git",
                "url": "https://github.com/sebastianbergmann/php-code-coverage.git",
                "reference": "d4c798ed8d51506800b441f7a13ecb0f76f12218"
            },
            "dist": {
                "type": "zip",
                "url": "https://api.github.com/repos/sebastianbergmann/php-code-coverage/zipball/d4c798ed8d51506800b441f7a13ecb0f76f12218",
                "reference": "d4c798ed8d51506800b441f7a13ecb0f76f12218",
                "shasum": ""
            },
            "require": {
                "ext-dom": "*",
                "ext-libxml": "*",
                "ext-xmlwriter": "*",
                "nikic/php-parser": "^4.12.0",
                "php": ">=7.3",
                "phpunit/php-file-iterator": "^3.0.3",
                "phpunit/php-text-template": "^2.0.2",
                "sebastian/code-unit-reverse-lookup": "^2.0.2",
                "sebastian/complexity": "^2.0",
                "sebastian/environment": "^5.1.2",
                "sebastian/lines-of-code": "^1.0.3",
                "sebastian/version": "^3.0.1",
                "theseer/tokenizer": "^1.2.0"
            },
            "require-dev": {
                "phpunit/phpunit": "^9.3"
            },
            "suggest": {
                "ext-pcov": "*",
                "ext-xdebug": "*"
            },
            "type": "library",
            "extra": {
                "branch-alias": {
                    "dev-master": "9.2-dev"
                }
            },
            "autoload": {
                "classmap": [
                    "src/"
                ]
            },
            "notification-url": "https://packagist.org/downloads/",
            "license": [
                "BSD-3-Clause"
            ],
            "authors": [
                {
                    "name": "Sebastian Bergmann",
                    "email": "sebastian@phpunit.de",
                    "role": "lead"
                }
            ],
            "description": "Library that provides collection, processing, and rendering functionality for PHP code coverage information.",
            "homepage": "https://github.com/sebastianbergmann/php-code-coverage",
            "keywords": [
                "coverage",
                "testing",
                "xunit"
            ],
            "support": {
                "issues": "https://github.com/sebastianbergmann/php-code-coverage/issues",
                "source": "https://github.com/sebastianbergmann/php-code-coverage/tree/9.2.7"
            },
            "funding": [
                {
                    "url": "https://github.com/sebastianbergmann",
                    "type": "github"
                }
            ],
            "time": "2021-09-17T05:39:03+00:00"
        },
        {
            "name": "phpunit/php-file-iterator",
            "version": "3.0.5",
            "source": {
                "type": "git",
                "url": "https://github.com/sebastianbergmann/php-file-iterator.git",
                "reference": "aa4be8575f26070b100fccb67faabb28f21f66f8"
            },
            "dist": {
                "type": "zip",
                "url": "https://api.github.com/repos/sebastianbergmann/php-file-iterator/zipball/aa4be8575f26070b100fccb67faabb28f21f66f8",
                "reference": "aa4be8575f26070b100fccb67faabb28f21f66f8",
                "shasum": ""
            },
            "require": {
                "php": ">=7.3"
            },
            "require-dev": {
                "phpunit/phpunit": "^9.3"
            },
            "type": "library",
            "extra": {
                "branch-alias": {
                    "dev-master": "3.0-dev"
                }
            },
            "autoload": {
                "classmap": [
                    "src/"
                ]
            },
            "notification-url": "https://packagist.org/downloads/",
            "license": [
                "BSD-3-Clause"
            ],
            "authors": [
                {
                    "name": "Sebastian Bergmann",
                    "email": "sebastian@phpunit.de",
                    "role": "lead"
                }
            ],
            "description": "FilterIterator implementation that filters files based on a list of suffixes.",
            "homepage": "https://github.com/sebastianbergmann/php-file-iterator/",
            "keywords": [
                "filesystem",
                "iterator"
            ],
            "support": {
                "issues": "https://github.com/sebastianbergmann/php-file-iterator/issues",
                "source": "https://github.com/sebastianbergmann/php-file-iterator/tree/3.0.5"
            },
            "funding": [
                {
                    "url": "https://github.com/sebastianbergmann",
                    "type": "github"
                }
            ],
            "time": "2020-09-28T05:57:25+00:00"
        },
        {
            "name": "phpunit/php-invoker",
            "version": "3.1.1",
            "source": {
                "type": "git",
                "url": "https://github.com/sebastianbergmann/php-invoker.git",
                "reference": "5a10147d0aaf65b58940a0b72f71c9ac0423cc67"
            },
            "dist": {
                "type": "zip",
                "url": "https://api.github.com/repos/sebastianbergmann/php-invoker/zipball/5a10147d0aaf65b58940a0b72f71c9ac0423cc67",
                "reference": "5a10147d0aaf65b58940a0b72f71c9ac0423cc67",
                "shasum": ""
            },
            "require": {
                "php": ">=7.3"
            },
            "require-dev": {
                "ext-pcntl": "*",
                "phpunit/phpunit": "^9.3"
            },
            "suggest": {
                "ext-pcntl": "*"
            },
            "type": "library",
            "extra": {
                "branch-alias": {
                    "dev-master": "3.1-dev"
                }
            },
            "autoload": {
                "classmap": [
                    "src/"
                ]
            },
            "notification-url": "https://packagist.org/downloads/",
            "license": [
                "BSD-3-Clause"
            ],
            "authors": [
                {
                    "name": "Sebastian Bergmann",
                    "email": "sebastian@phpunit.de",
                    "role": "lead"
                }
            ],
            "description": "Invoke callables with a timeout",
            "homepage": "https://github.com/sebastianbergmann/php-invoker/",
            "keywords": [
                "process"
            ],
            "support": {
                "issues": "https://github.com/sebastianbergmann/php-invoker/issues",
                "source": "https://github.com/sebastianbergmann/php-invoker/tree/3.1.1"
            },
            "funding": [
                {
                    "url": "https://github.com/sebastianbergmann",
                    "type": "github"
                }
            ],
            "time": "2020-09-28T05:58:55+00:00"
        },
        {
            "name": "phpunit/php-text-template",
            "version": "2.0.4",
            "source": {
                "type": "git",
                "url": "https://github.com/sebastianbergmann/php-text-template.git",
                "reference": "5da5f67fc95621df9ff4c4e5a84d6a8a2acf7c28"
            },
            "dist": {
                "type": "zip",
                "url": "https://api.github.com/repos/sebastianbergmann/php-text-template/zipball/5da5f67fc95621df9ff4c4e5a84d6a8a2acf7c28",
                "reference": "5da5f67fc95621df9ff4c4e5a84d6a8a2acf7c28",
                "shasum": ""
            },
            "require": {
                "php": ">=7.3"
            },
            "require-dev": {
                "phpunit/phpunit": "^9.3"
            },
            "type": "library",
            "extra": {
                "branch-alias": {
                    "dev-master": "2.0-dev"
                }
            },
            "autoload": {
                "classmap": [
                    "src/"
                ]
            },
            "notification-url": "https://packagist.org/downloads/",
            "license": [
                "BSD-3-Clause"
            ],
            "authors": [
                {
                    "name": "Sebastian Bergmann",
                    "email": "sebastian@phpunit.de",
                    "role": "lead"
                }
            ],
            "description": "Simple template engine.",
            "homepage": "https://github.com/sebastianbergmann/php-text-template/",
            "keywords": [
                "template"
            ],
            "support": {
                "issues": "https://github.com/sebastianbergmann/php-text-template/issues",
                "source": "https://github.com/sebastianbergmann/php-text-template/tree/2.0.4"
            },
            "funding": [
                {
                    "url": "https://github.com/sebastianbergmann",
                    "type": "github"
                }
            ],
            "time": "2020-10-26T05:33:50+00:00"
        },
        {
            "name": "phpunit/php-timer",
            "version": "5.0.3",
            "source": {
                "type": "git",
                "url": "https://github.com/sebastianbergmann/php-timer.git",
                "reference": "5a63ce20ed1b5bf577850e2c4e87f4aa902afbd2"
            },
            "dist": {
                "type": "zip",
                "url": "https://api.github.com/repos/sebastianbergmann/php-timer/zipball/5a63ce20ed1b5bf577850e2c4e87f4aa902afbd2",
                "reference": "5a63ce20ed1b5bf577850e2c4e87f4aa902afbd2",
                "shasum": ""
            },
            "require": {
                "php": ">=7.3"
            },
            "require-dev": {
                "phpunit/phpunit": "^9.3"
            },
            "type": "library",
            "extra": {
                "branch-alias": {
                    "dev-master": "5.0-dev"
                }
            },
            "autoload": {
                "classmap": [
                    "src/"
                ]
            },
            "notification-url": "https://packagist.org/downloads/",
            "license": [
                "BSD-3-Clause"
            ],
            "authors": [
                {
                    "name": "Sebastian Bergmann",
                    "email": "sebastian@phpunit.de",
                    "role": "lead"
                }
            ],
            "description": "Utility class for timing",
            "homepage": "https://github.com/sebastianbergmann/php-timer/",
            "keywords": [
                "timer"
            ],
            "support": {
                "issues": "https://github.com/sebastianbergmann/php-timer/issues",
                "source": "https://github.com/sebastianbergmann/php-timer/tree/5.0.3"
            },
            "funding": [
                {
                    "url": "https://github.com/sebastianbergmann",
                    "type": "github"
                }
            ],
            "time": "2020-10-26T13:16:10+00:00"
        },
        {
            "name": "phpunit/phpunit",
            "version": "9.5.10",
            "source": {
                "type": "git",
                "url": "https://github.com/sebastianbergmann/phpunit.git",
                "reference": "c814a05837f2edb0d1471d6e3f4ab3501ca3899a"
            },
            "dist": {
                "type": "zip",
                "url": "https://api.github.com/repos/sebastianbergmann/phpunit/zipball/c814a05837f2edb0d1471d6e3f4ab3501ca3899a",
                "reference": "c814a05837f2edb0d1471d6e3f4ab3501ca3899a",
                "shasum": ""
            },
            "require": {
                "doctrine/instantiator": "^1.3.1",
                "ext-dom": "*",
                "ext-json": "*",
                "ext-libxml": "*",
                "ext-mbstring": "*",
                "ext-xml": "*",
                "ext-xmlwriter": "*",
                "myclabs/deep-copy": "^1.10.1",
                "phar-io/manifest": "^2.0.3",
                "phar-io/version": "^3.0.2",
                "php": ">=7.3",
                "phpspec/prophecy": "^1.12.1",
                "phpunit/php-code-coverage": "^9.2.7",
                "phpunit/php-file-iterator": "^3.0.5",
                "phpunit/php-invoker": "^3.1.1",
                "phpunit/php-text-template": "^2.0.3",
                "phpunit/php-timer": "^5.0.2",
                "sebastian/cli-parser": "^1.0.1",
                "sebastian/code-unit": "^1.0.6",
                "sebastian/comparator": "^4.0.5",
                "sebastian/diff": "^4.0.3",
                "sebastian/environment": "^5.1.3",
                "sebastian/exporter": "^4.0.3",
                "sebastian/global-state": "^5.0.1",
                "sebastian/object-enumerator": "^4.0.3",
                "sebastian/resource-operations": "^3.0.3",
                "sebastian/type": "^2.3.4",
                "sebastian/version": "^3.0.2"
            },
            "require-dev": {
                "ext-pdo": "*",
                "phpspec/prophecy-phpunit": "^2.0.1"
            },
            "suggest": {
                "ext-soap": "*",
                "ext-xdebug": "*"
            },
            "bin": [
                "phpunit"
            ],
            "type": "library",
            "extra": {
                "branch-alias": {
                    "dev-master": "9.5-dev"
                }
            },
            "autoload": {
                "classmap": [
                    "src/"
                ],
                "files": [
                    "src/Framework/Assert/Functions.php"
                ]
            },
            "notification-url": "https://packagist.org/downloads/",
            "license": [
                "BSD-3-Clause"
            ],
            "authors": [
                {
                    "name": "Sebastian Bergmann",
                    "email": "sebastian@phpunit.de",
                    "role": "lead"
                }
            ],
            "description": "The PHP Unit Testing framework.",
            "homepage": "https://phpunit.de/",
            "keywords": [
                "phpunit",
                "testing",
                "xunit"
            ],
            "support": {
                "issues": "https://github.com/sebastianbergmann/phpunit/issues",
                "source": "https://github.com/sebastianbergmann/phpunit/tree/9.5.10"
            },
            "funding": [
                {
                    "url": "https://phpunit.de/donate.html",
                    "type": "custom"
                },
                {
                    "url": "https://github.com/sebastianbergmann",
                    "type": "github"
                }
            ],
            "time": "2021-09-25T07:38:51+00:00"
        },
        {
            "name": "psr/container",
            "version": "1.1.1",
            "source": {
                "type": "git",
                "url": "https://github.com/php-fig/container.git",
                "reference": "8622567409010282b7aeebe4bb841fe98b58dcaf"
            },
            "dist": {
                "type": "zip",
                "url": "https://api.github.com/repos/php-fig/container/zipball/8622567409010282b7aeebe4bb841fe98b58dcaf",
                "reference": "8622567409010282b7aeebe4bb841fe98b58dcaf",
                "shasum": ""
            },
            "require": {
                "php": ">=7.2.0"
            },
            "type": "library",
            "autoload": {
                "psr-4": {
                    "Psr\\Container\\": "src/"
                }
            },
            "notification-url": "https://packagist.org/downloads/",
            "license": [
                "MIT"
            ],
            "authors": [
                {
                    "name": "PHP-FIG",
                    "homepage": "https://www.php-fig.org/"
                }
            ],
            "description": "Common Container Interface (PHP FIG PSR-11)",
            "homepage": "https://github.com/php-fig/container",
            "keywords": [
                "PSR-11",
                "container",
                "container-interface",
                "container-interop",
                "psr"
            ],
            "support": {
                "issues": "https://github.com/php-fig/container/issues",
                "source": "https://github.com/php-fig/container/tree/1.1.1"
            },
            "time": "2021-03-05T17:36:06+00:00"
        },
        {
            "name": "sebastian/cli-parser",
            "version": "1.0.1",
            "source": {
                "type": "git",
                "url": "https://github.com/sebastianbergmann/cli-parser.git",
                "reference": "442e7c7e687e42adc03470c7b668bc4b2402c0b2"
            },
            "dist": {
                "type": "zip",
                "url": "https://api.github.com/repos/sebastianbergmann/cli-parser/zipball/442e7c7e687e42adc03470c7b668bc4b2402c0b2",
                "reference": "442e7c7e687e42adc03470c7b668bc4b2402c0b2",
                "shasum": ""
            },
            "require": {
                "php": ">=7.3"
            },
            "require-dev": {
                "phpunit/phpunit": "^9.3"
            },
            "type": "library",
            "extra": {
                "branch-alias": {
                    "dev-master": "1.0-dev"
                }
            },
            "autoload": {
                "classmap": [
                    "src/"
                ]
            },
            "notification-url": "https://packagist.org/downloads/",
            "license": [
                "BSD-3-Clause"
            ],
            "authors": [
                {
                    "name": "Sebastian Bergmann",
                    "email": "sebastian@phpunit.de",
                    "role": "lead"
                }
            ],
            "description": "Library for parsing CLI options",
            "homepage": "https://github.com/sebastianbergmann/cli-parser",
            "support": {
                "issues": "https://github.com/sebastianbergmann/cli-parser/issues",
                "source": "https://github.com/sebastianbergmann/cli-parser/tree/1.0.1"
            },
            "funding": [
                {
                    "url": "https://github.com/sebastianbergmann",
                    "type": "github"
                }
            ],
            "time": "2020-09-28T06:08:49+00:00"
        },
        {
            "name": "sebastian/code-unit",
            "version": "1.0.8",
            "source": {
                "type": "git",
                "url": "https://github.com/sebastianbergmann/code-unit.git",
                "reference": "1fc9f64c0927627ef78ba436c9b17d967e68e120"
            },
            "dist": {
                "type": "zip",
                "url": "https://api.github.com/repos/sebastianbergmann/code-unit/zipball/1fc9f64c0927627ef78ba436c9b17d967e68e120",
                "reference": "1fc9f64c0927627ef78ba436c9b17d967e68e120",
                "shasum": ""
            },
            "require": {
                "php": ">=7.3"
            },
            "require-dev": {
                "phpunit/phpunit": "^9.3"
            },
            "type": "library",
            "extra": {
                "branch-alias": {
                    "dev-master": "1.0-dev"
                }
            },
            "autoload": {
                "classmap": [
                    "src/"
                ]
            },
            "notification-url": "https://packagist.org/downloads/",
            "license": [
                "BSD-3-Clause"
            ],
            "authors": [
                {
                    "name": "Sebastian Bergmann",
                    "email": "sebastian@phpunit.de",
                    "role": "lead"
                }
            ],
            "description": "Collection of value objects that represent the PHP code units",
            "homepage": "https://github.com/sebastianbergmann/code-unit",
            "support": {
                "issues": "https://github.com/sebastianbergmann/code-unit/issues",
                "source": "https://github.com/sebastianbergmann/code-unit/tree/1.0.8"
            },
            "funding": [
                {
                    "url": "https://github.com/sebastianbergmann",
                    "type": "github"
                }
            ],
            "time": "2020-10-26T13:08:54+00:00"
        },
        {
            "name": "sebastian/code-unit-reverse-lookup",
            "version": "2.0.3",
            "source": {
                "type": "git",
                "url": "https://github.com/sebastianbergmann/code-unit-reverse-lookup.git",
                "reference": "ac91f01ccec49fb77bdc6fd1e548bc70f7faa3e5"
            },
            "dist": {
                "type": "zip",
                "url": "https://api.github.com/repos/sebastianbergmann/code-unit-reverse-lookup/zipball/ac91f01ccec49fb77bdc6fd1e548bc70f7faa3e5",
                "reference": "ac91f01ccec49fb77bdc6fd1e548bc70f7faa3e5",
                "shasum": ""
            },
            "require": {
                "php": ">=7.3"
            },
            "require-dev": {
                "phpunit/phpunit": "^9.3"
            },
            "type": "library",
            "extra": {
                "branch-alias": {
                    "dev-master": "2.0-dev"
                }
            },
            "autoload": {
                "classmap": [
                    "src/"
                ]
            },
            "notification-url": "https://packagist.org/downloads/",
            "license": [
                "BSD-3-Clause"
            ],
            "authors": [
                {
                    "name": "Sebastian Bergmann",
                    "email": "sebastian@phpunit.de"
                }
            ],
            "description": "Looks up which function or method a line of code belongs to",
            "homepage": "https://github.com/sebastianbergmann/code-unit-reverse-lookup/",
            "support": {
                "issues": "https://github.com/sebastianbergmann/code-unit-reverse-lookup/issues",
                "source": "https://github.com/sebastianbergmann/code-unit-reverse-lookup/tree/2.0.3"
            },
            "funding": [
                {
                    "url": "https://github.com/sebastianbergmann",
                    "type": "github"
                }
            ],
            "time": "2020-09-28T05:30:19+00:00"
        },
        {
            "name": "sebastian/comparator",
            "version": "4.0.6",
            "source": {
                "type": "git",
                "url": "https://github.com/sebastianbergmann/comparator.git",
                "reference": "55f4261989e546dc112258c7a75935a81a7ce382"
            },
            "dist": {
                "type": "zip",
                "url": "https://api.github.com/repos/sebastianbergmann/comparator/zipball/55f4261989e546dc112258c7a75935a81a7ce382",
                "reference": "55f4261989e546dc112258c7a75935a81a7ce382",
                "shasum": ""
            },
            "require": {
                "php": ">=7.3",
                "sebastian/diff": "^4.0",
                "sebastian/exporter": "^4.0"
            },
            "require-dev": {
                "phpunit/phpunit": "^9.3"
            },
            "type": "library",
            "extra": {
                "branch-alias": {
                    "dev-master": "4.0-dev"
                }
            },
            "autoload": {
                "classmap": [
                    "src/"
                ]
            },
            "notification-url": "https://packagist.org/downloads/",
            "license": [
                "BSD-3-Clause"
            ],
            "authors": [
                {
                    "name": "Sebastian Bergmann",
                    "email": "sebastian@phpunit.de"
                },
                {
                    "name": "Jeff Welch",
                    "email": "whatthejeff@gmail.com"
                },
                {
                    "name": "Volker Dusch",
                    "email": "github@wallbash.com"
                },
                {
                    "name": "Bernhard Schussek",
                    "email": "bschussek@2bepublished.at"
                }
            ],
            "description": "Provides the functionality to compare PHP values for equality",
            "homepage": "https://github.com/sebastianbergmann/comparator",
            "keywords": [
                "comparator",
                "compare",
                "equality"
            ],
            "support": {
                "issues": "https://github.com/sebastianbergmann/comparator/issues",
                "source": "https://github.com/sebastianbergmann/comparator/tree/4.0.6"
            },
            "funding": [
                {
                    "url": "https://github.com/sebastianbergmann",
                    "type": "github"
                }
            ],
            "time": "2020-10-26T15:49:45+00:00"
        },
        {
            "name": "sebastian/complexity",
            "version": "2.0.2",
            "source": {
                "type": "git",
                "url": "https://github.com/sebastianbergmann/complexity.git",
                "reference": "739b35e53379900cc9ac327b2147867b8b6efd88"
            },
            "dist": {
                "type": "zip",
                "url": "https://api.github.com/repos/sebastianbergmann/complexity/zipball/739b35e53379900cc9ac327b2147867b8b6efd88",
                "reference": "739b35e53379900cc9ac327b2147867b8b6efd88",
                "shasum": ""
            },
            "require": {
                "nikic/php-parser": "^4.7",
                "php": ">=7.3"
            },
            "require-dev": {
                "phpunit/phpunit": "^9.3"
            },
            "type": "library",
            "extra": {
                "branch-alias": {
                    "dev-master": "2.0-dev"
                }
            },
            "autoload": {
                "classmap": [
                    "src/"
                ]
            },
            "notification-url": "https://packagist.org/downloads/",
            "license": [
                "BSD-3-Clause"
            ],
            "authors": [
                {
                    "name": "Sebastian Bergmann",
                    "email": "sebastian@phpunit.de",
                    "role": "lead"
                }
            ],
            "description": "Library for calculating the complexity of PHP code units",
            "homepage": "https://github.com/sebastianbergmann/complexity",
            "support": {
                "issues": "https://github.com/sebastianbergmann/complexity/issues",
                "source": "https://github.com/sebastianbergmann/complexity/tree/2.0.2"
            },
            "funding": [
                {
                    "url": "https://github.com/sebastianbergmann",
                    "type": "github"
                }
            ],
            "time": "2020-10-26T15:52:27+00:00"
        },
        {
            "name": "sebastian/diff",
            "version": "4.0.4",
            "source": {
                "type": "git",
                "url": "https://github.com/sebastianbergmann/diff.git",
                "reference": "3461e3fccc7cfdfc2720be910d3bd73c69be590d"
            },
            "dist": {
                "type": "zip",
                "url": "https://api.github.com/repos/sebastianbergmann/diff/zipball/3461e3fccc7cfdfc2720be910d3bd73c69be590d",
                "reference": "3461e3fccc7cfdfc2720be910d3bd73c69be590d",
                "shasum": ""
            },
            "require": {
                "php": ">=7.3"
            },
            "require-dev": {
                "phpunit/phpunit": "^9.3",
                "symfony/process": "^4.2 || ^5"
            },
            "type": "library",
            "extra": {
                "branch-alias": {
                    "dev-master": "4.0-dev"
                }
            },
            "autoload": {
                "classmap": [
                    "src/"
                ]
            },
            "notification-url": "https://packagist.org/downloads/",
            "license": [
                "BSD-3-Clause"
            ],
            "authors": [
                {
                    "name": "Sebastian Bergmann",
                    "email": "sebastian@phpunit.de"
                },
                {
                    "name": "Kore Nordmann",
                    "email": "mail@kore-nordmann.de"
                }
            ],
            "description": "Diff implementation",
            "homepage": "https://github.com/sebastianbergmann/diff",
            "keywords": [
                "diff",
                "udiff",
                "unidiff",
                "unified diff"
            ],
            "support": {
                "issues": "https://github.com/sebastianbergmann/diff/issues",
                "source": "https://github.com/sebastianbergmann/diff/tree/4.0.4"
            },
            "funding": [
                {
                    "url": "https://github.com/sebastianbergmann",
                    "type": "github"
                }
            ],
            "time": "2020-10-26T13:10:38+00:00"
        },
        {
            "name": "sebastian/environment",
            "version": "5.1.3",
            "source": {
                "type": "git",
                "url": "https://github.com/sebastianbergmann/environment.git",
                "reference": "388b6ced16caa751030f6a69e588299fa09200ac"
            },
            "dist": {
                "type": "zip",
                "url": "https://api.github.com/repos/sebastianbergmann/environment/zipball/388b6ced16caa751030f6a69e588299fa09200ac",
                "reference": "388b6ced16caa751030f6a69e588299fa09200ac",
                "shasum": ""
            },
            "require": {
                "php": ">=7.3"
            },
            "require-dev": {
                "phpunit/phpunit": "^9.3"
            },
            "suggest": {
                "ext-posix": "*"
            },
            "type": "library",
            "extra": {
                "branch-alias": {
                    "dev-master": "5.1-dev"
                }
            },
            "autoload": {
                "classmap": [
                    "src/"
                ]
            },
            "notification-url": "https://packagist.org/downloads/",
            "license": [
                "BSD-3-Clause"
            ],
            "authors": [
                {
                    "name": "Sebastian Bergmann",
                    "email": "sebastian@phpunit.de"
                }
            ],
            "description": "Provides functionality to handle HHVM/PHP environments",
            "homepage": "http://www.github.com/sebastianbergmann/environment",
            "keywords": [
                "Xdebug",
                "environment",
                "hhvm"
            ],
            "support": {
                "issues": "https://github.com/sebastianbergmann/environment/issues",
                "source": "https://github.com/sebastianbergmann/environment/tree/5.1.3"
            },
            "funding": [
                {
                    "url": "https://github.com/sebastianbergmann",
                    "type": "github"
                }
            ],
            "time": "2020-09-28T05:52:38+00:00"
        },
        {
            "name": "sebastian/exporter",
            "version": "4.0.3",
            "source": {
                "type": "git",
                "url": "https://github.com/sebastianbergmann/exporter.git",
                "reference": "d89cc98761b8cb5a1a235a6b703ae50d34080e65"
            },
            "dist": {
                "type": "zip",
                "url": "https://api.github.com/repos/sebastianbergmann/exporter/zipball/d89cc98761b8cb5a1a235a6b703ae50d34080e65",
                "reference": "d89cc98761b8cb5a1a235a6b703ae50d34080e65",
                "shasum": ""
            },
            "require": {
                "php": ">=7.3",
                "sebastian/recursion-context": "^4.0"
            },
            "require-dev": {
                "ext-mbstring": "*",
                "phpunit/phpunit": "^9.3"
            },
            "type": "library",
            "extra": {
                "branch-alias": {
                    "dev-master": "4.0-dev"
                }
            },
            "autoload": {
                "classmap": [
                    "src/"
                ]
            },
            "notification-url": "https://packagist.org/downloads/",
            "license": [
                "BSD-3-Clause"
            ],
            "authors": [
                {
                    "name": "Sebastian Bergmann",
                    "email": "sebastian@phpunit.de"
                },
                {
                    "name": "Jeff Welch",
                    "email": "whatthejeff@gmail.com"
                },
                {
                    "name": "Volker Dusch",
                    "email": "github@wallbash.com"
                },
                {
                    "name": "Adam Harvey",
                    "email": "aharvey@php.net"
                },
                {
                    "name": "Bernhard Schussek",
                    "email": "bschussek@gmail.com"
                }
            ],
            "description": "Provides the functionality to export PHP variables for visualization",
            "homepage": "http://www.github.com/sebastianbergmann/exporter",
            "keywords": [
                "export",
                "exporter"
            ],
            "support": {
                "issues": "https://github.com/sebastianbergmann/exporter/issues",
                "source": "https://github.com/sebastianbergmann/exporter/tree/4.0.3"
            },
            "funding": [
                {
                    "url": "https://github.com/sebastianbergmann",
                    "type": "github"
                }
            ],
            "time": "2020-09-28T05:24:23+00:00"
        },
        {
            "name": "sebastian/global-state",
            "version": "5.0.3",
            "source": {
                "type": "git",
                "url": "https://github.com/sebastianbergmann/global-state.git",
                "reference": "23bd5951f7ff26f12d4e3242864df3e08dec4e49"
            },
            "dist": {
                "type": "zip",
                "url": "https://api.github.com/repos/sebastianbergmann/global-state/zipball/23bd5951f7ff26f12d4e3242864df3e08dec4e49",
                "reference": "23bd5951f7ff26f12d4e3242864df3e08dec4e49",
                "shasum": ""
            },
            "require": {
                "php": ">=7.3",
                "sebastian/object-reflector": "^2.0",
                "sebastian/recursion-context": "^4.0"
            },
            "require-dev": {
                "ext-dom": "*",
                "phpunit/phpunit": "^9.3"
            },
            "suggest": {
                "ext-uopz": "*"
            },
            "type": "library",
            "extra": {
                "branch-alias": {
                    "dev-master": "5.0-dev"
                }
            },
            "autoload": {
                "classmap": [
                    "src/"
                ]
            },
            "notification-url": "https://packagist.org/downloads/",
            "license": [
                "BSD-3-Clause"
            ],
            "authors": [
                {
                    "name": "Sebastian Bergmann",
                    "email": "sebastian@phpunit.de"
                }
            ],
            "description": "Snapshotting of global state",
            "homepage": "http://www.github.com/sebastianbergmann/global-state",
            "keywords": [
                "global state"
            ],
            "support": {
                "issues": "https://github.com/sebastianbergmann/global-state/issues",
                "source": "https://github.com/sebastianbergmann/global-state/tree/5.0.3"
            },
            "funding": [
                {
                    "url": "https://github.com/sebastianbergmann",
                    "type": "github"
                }
            ],
            "time": "2021-06-11T13:31:12+00:00"
        },
        {
            "name": "sebastian/lines-of-code",
            "version": "1.0.3",
            "source": {
                "type": "git",
                "url": "https://github.com/sebastianbergmann/lines-of-code.git",
                "reference": "c1c2e997aa3146983ed888ad08b15470a2e22ecc"
            },
            "dist": {
                "type": "zip",
                "url": "https://api.github.com/repos/sebastianbergmann/lines-of-code/zipball/c1c2e997aa3146983ed888ad08b15470a2e22ecc",
                "reference": "c1c2e997aa3146983ed888ad08b15470a2e22ecc",
                "shasum": ""
            },
            "require": {
                "nikic/php-parser": "^4.6",
                "php": ">=7.3"
            },
            "require-dev": {
                "phpunit/phpunit": "^9.3"
            },
            "type": "library",
            "extra": {
                "branch-alias": {
                    "dev-master": "1.0-dev"
                }
            },
            "autoload": {
                "classmap": [
                    "src/"
                ]
            },
            "notification-url": "https://packagist.org/downloads/",
            "license": [
                "BSD-3-Clause"
            ],
            "authors": [
                {
                    "name": "Sebastian Bergmann",
                    "email": "sebastian@phpunit.de",
                    "role": "lead"
                }
            ],
            "description": "Library for counting the lines of code in PHP source code",
            "homepage": "https://github.com/sebastianbergmann/lines-of-code",
            "support": {
                "issues": "https://github.com/sebastianbergmann/lines-of-code/issues",
                "source": "https://github.com/sebastianbergmann/lines-of-code/tree/1.0.3"
            },
            "funding": [
                {
                    "url": "https://github.com/sebastianbergmann",
                    "type": "github"
                }
            ],
            "time": "2020-11-28T06:42:11+00:00"
        },
        {
            "name": "sebastian/object-enumerator",
            "version": "4.0.4",
            "source": {
                "type": "git",
                "url": "https://github.com/sebastianbergmann/object-enumerator.git",
                "reference": "5c9eeac41b290a3712d88851518825ad78f45c71"
            },
            "dist": {
                "type": "zip",
                "url": "https://api.github.com/repos/sebastianbergmann/object-enumerator/zipball/5c9eeac41b290a3712d88851518825ad78f45c71",
                "reference": "5c9eeac41b290a3712d88851518825ad78f45c71",
                "shasum": ""
            },
            "require": {
                "php": ">=7.3",
                "sebastian/object-reflector": "^2.0",
                "sebastian/recursion-context": "^4.0"
            },
            "require-dev": {
                "phpunit/phpunit": "^9.3"
            },
            "type": "library",
            "extra": {
                "branch-alias": {
                    "dev-master": "4.0-dev"
                }
            },
            "autoload": {
                "classmap": [
                    "src/"
                ]
            },
            "notification-url": "https://packagist.org/downloads/",
            "license": [
                "BSD-3-Clause"
            ],
            "authors": [
                {
                    "name": "Sebastian Bergmann",
                    "email": "sebastian@phpunit.de"
                }
            ],
            "description": "Traverses array structures and object graphs to enumerate all referenced objects",
            "homepage": "https://github.com/sebastianbergmann/object-enumerator/",
            "support": {
                "issues": "https://github.com/sebastianbergmann/object-enumerator/issues",
                "source": "https://github.com/sebastianbergmann/object-enumerator/tree/4.0.4"
            },
            "funding": [
                {
                    "url": "https://github.com/sebastianbergmann",
                    "type": "github"
                }
            ],
            "time": "2020-10-26T13:12:34+00:00"
        },
        {
            "name": "sebastian/object-reflector",
            "version": "2.0.4",
            "source": {
                "type": "git",
                "url": "https://github.com/sebastianbergmann/object-reflector.git",
                "reference": "b4f479ebdbf63ac605d183ece17d8d7fe49c15c7"
            },
            "dist": {
                "type": "zip",
                "url": "https://api.github.com/repos/sebastianbergmann/object-reflector/zipball/b4f479ebdbf63ac605d183ece17d8d7fe49c15c7",
                "reference": "b4f479ebdbf63ac605d183ece17d8d7fe49c15c7",
                "shasum": ""
            },
            "require": {
                "php": ">=7.3"
            },
            "require-dev": {
                "phpunit/phpunit": "^9.3"
            },
            "type": "library",
            "extra": {
                "branch-alias": {
                    "dev-master": "2.0-dev"
                }
            },
            "autoload": {
                "classmap": [
                    "src/"
                ]
            },
            "notification-url": "https://packagist.org/downloads/",
            "license": [
                "BSD-3-Clause"
            ],
            "authors": [
                {
                    "name": "Sebastian Bergmann",
                    "email": "sebastian@phpunit.de"
                }
            ],
            "description": "Allows reflection of object attributes, including inherited and non-public ones",
            "homepage": "https://github.com/sebastianbergmann/object-reflector/",
            "support": {
                "issues": "https://github.com/sebastianbergmann/object-reflector/issues",
                "source": "https://github.com/sebastianbergmann/object-reflector/tree/2.0.4"
            },
            "funding": [
                {
                    "url": "https://github.com/sebastianbergmann",
                    "type": "github"
                }
            ],
            "time": "2020-10-26T13:14:26+00:00"
        },
        {
            "name": "sebastian/recursion-context",
            "version": "4.0.4",
            "source": {
                "type": "git",
                "url": "https://github.com/sebastianbergmann/recursion-context.git",
                "reference": "cd9d8cf3c5804de4341c283ed787f099f5506172"
            },
            "dist": {
                "type": "zip",
                "url": "https://api.github.com/repos/sebastianbergmann/recursion-context/zipball/cd9d8cf3c5804de4341c283ed787f099f5506172",
                "reference": "cd9d8cf3c5804de4341c283ed787f099f5506172",
                "shasum": ""
            },
            "require": {
                "php": ">=7.3"
            },
            "require-dev": {
                "phpunit/phpunit": "^9.3"
            },
            "type": "library",
            "extra": {
                "branch-alias": {
                    "dev-master": "4.0-dev"
                }
            },
            "autoload": {
                "classmap": [
                    "src/"
                ]
            },
            "notification-url": "https://packagist.org/downloads/",
            "license": [
                "BSD-3-Clause"
            ],
            "authors": [
                {
                    "name": "Sebastian Bergmann",
                    "email": "sebastian@phpunit.de"
                },
                {
                    "name": "Jeff Welch",
                    "email": "whatthejeff@gmail.com"
                },
                {
                    "name": "Adam Harvey",
                    "email": "aharvey@php.net"
                }
            ],
            "description": "Provides functionality to recursively process PHP variables",
            "homepage": "http://www.github.com/sebastianbergmann/recursion-context",
            "support": {
                "issues": "https://github.com/sebastianbergmann/recursion-context/issues",
                "source": "https://github.com/sebastianbergmann/recursion-context/tree/4.0.4"
            },
            "funding": [
                {
                    "url": "https://github.com/sebastianbergmann",
                    "type": "github"
                }
            ],
            "time": "2020-10-26T13:17:30+00:00"
        },
        {
            "name": "sebastian/resource-operations",
            "version": "3.0.3",
            "source": {
                "type": "git",
                "url": "https://github.com/sebastianbergmann/resource-operations.git",
                "reference": "0f4443cb3a1d92ce809899753bc0d5d5a8dd19a8"
            },
            "dist": {
                "type": "zip",
                "url": "https://api.github.com/repos/sebastianbergmann/resource-operations/zipball/0f4443cb3a1d92ce809899753bc0d5d5a8dd19a8",
                "reference": "0f4443cb3a1d92ce809899753bc0d5d5a8dd19a8",
                "shasum": ""
            },
            "require": {
                "php": ">=7.3"
            },
            "require-dev": {
                "phpunit/phpunit": "^9.0"
            },
            "type": "library",
            "extra": {
                "branch-alias": {
                    "dev-master": "3.0-dev"
                }
            },
            "autoload": {
                "classmap": [
                    "src/"
                ]
            },
            "notification-url": "https://packagist.org/downloads/",
            "license": [
                "BSD-3-Clause"
            ],
            "authors": [
                {
                    "name": "Sebastian Bergmann",
                    "email": "sebastian@phpunit.de"
                }
            ],
            "description": "Provides a list of PHP built-in functions that operate on resources",
            "homepage": "https://www.github.com/sebastianbergmann/resource-operations",
            "support": {
                "issues": "https://github.com/sebastianbergmann/resource-operations/issues",
                "source": "https://github.com/sebastianbergmann/resource-operations/tree/3.0.3"
            },
            "funding": [
                {
                    "url": "https://github.com/sebastianbergmann",
                    "type": "github"
                }
            ],
            "abandoned": true,
            "time": "2020-09-28T06:45:17+00:00"
        },
        {
            "name": "sebastian/type",
            "version": "2.3.4",
            "source": {
                "type": "git",
                "url": "https://github.com/sebastianbergmann/type.git",
                "reference": "b8cd8a1c753c90bc1a0f5372170e3e489136f914"
            },
            "dist": {
                "type": "zip",
                "url": "https://api.github.com/repos/sebastianbergmann/type/zipball/b8cd8a1c753c90bc1a0f5372170e3e489136f914",
                "reference": "b8cd8a1c753c90bc1a0f5372170e3e489136f914",
                "shasum": ""
            },
            "require": {
                "php": ">=7.3"
            },
            "require-dev": {
                "phpunit/phpunit": "^9.3"
            },
            "type": "library",
            "extra": {
                "branch-alias": {
                    "dev-master": "2.3-dev"
                }
            },
            "autoload": {
                "classmap": [
                    "src/"
                ]
            },
            "notification-url": "https://packagist.org/downloads/",
            "license": [
                "BSD-3-Clause"
            ],
            "authors": [
                {
                    "name": "Sebastian Bergmann",
                    "email": "sebastian@phpunit.de",
                    "role": "lead"
                }
            ],
            "description": "Collection of value objects that represent the types of the PHP type system",
            "homepage": "https://github.com/sebastianbergmann/type",
            "support": {
                "issues": "https://github.com/sebastianbergmann/type/issues",
                "source": "https://github.com/sebastianbergmann/type/tree/2.3.4"
            },
            "funding": [
                {
                    "url": "https://github.com/sebastianbergmann",
                    "type": "github"
                }
            ],
            "time": "2021-06-15T12:49:02+00:00"
        },
        {
            "name": "sebastian/version",
            "version": "3.0.2",
            "source": {
                "type": "git",
                "url": "https://github.com/sebastianbergmann/version.git",
                "reference": "c6c1022351a901512170118436c764e473f6de8c"
            },
            "dist": {
                "type": "zip",
                "url": "https://api.github.com/repos/sebastianbergmann/version/zipball/c6c1022351a901512170118436c764e473f6de8c",
                "reference": "c6c1022351a901512170118436c764e473f6de8c",
                "shasum": ""
            },
            "require": {
                "php": ">=7.3"
            },
            "type": "library",
            "extra": {
                "branch-alias": {
                    "dev-master": "3.0-dev"
                }
            },
            "autoload": {
                "classmap": [
                    "src/"
                ]
            },
            "notification-url": "https://packagist.org/downloads/",
            "license": [
                "BSD-3-Clause"
            ],
            "authors": [
                {
                    "name": "Sebastian Bergmann",
                    "email": "sebastian@phpunit.de",
                    "role": "lead"
                }
            ],
            "description": "Library that helps with managing the version number of Git-hosted PHP projects",
            "homepage": "https://github.com/sebastianbergmann/version",
            "support": {
                "issues": "https://github.com/sebastianbergmann/version/issues",
                "source": "https://github.com/sebastianbergmann/version/tree/3.0.2"
            },
            "funding": [
                {
                    "url": "https://github.com/sebastianbergmann",
                    "type": "github"
                }
            ],
            "time": "2020-09-28T06:39:44+00:00"
        },
        {
            "name": "symfony/console",
            "version": "v5.3.7",
            "source": {
                "type": "git",
                "url": "https://github.com/symfony/console.git",
                "reference": "8b1008344647462ae6ec57559da166c2bfa5e16a"
            },
            "dist": {
                "type": "zip",
                "url": "https://api.github.com/repos/symfony/console/zipball/8b1008344647462ae6ec57559da166c2bfa5e16a",
                "reference": "8b1008344647462ae6ec57559da166c2bfa5e16a",
                "shasum": ""
            },
            "require": {
                "php": ">=7.2.5",
                "symfony/deprecation-contracts": "^2.1",
                "symfony/polyfill-mbstring": "~1.0",
                "symfony/polyfill-php73": "^1.8",
                "symfony/polyfill-php80": "^1.16",
                "symfony/service-contracts": "^1.1|^2",
                "symfony/string": "^5.1"
            },
            "conflict": {
                "psr/log": ">=3",
                "symfony/dependency-injection": "<4.4",
                "symfony/dotenv": "<5.1",
                "symfony/event-dispatcher": "<4.4",
                "symfony/lock": "<4.4",
                "symfony/process": "<4.4"
            },
            "provide": {
                "psr/log-implementation": "1.0|2.0"
            },
            "require-dev": {
                "psr/log": "^1|^2",
                "symfony/config": "^4.4|^5.0",
                "symfony/dependency-injection": "^4.4|^5.0",
                "symfony/event-dispatcher": "^4.4|^5.0",
                "symfony/lock": "^4.4|^5.0",
                "symfony/process": "^4.4|^5.0",
                "symfony/var-dumper": "^4.4|^5.0"
            },
            "suggest": {
                "psr/log": "For using the console logger",
                "symfony/event-dispatcher": "",
                "symfony/lock": "",
                "symfony/process": ""
            },
            "type": "library",
            "autoload": {
                "psr-4": {
                    "Symfony\\Component\\Console\\": ""
                },
                "exclude-from-classmap": [
                    "/Tests/"
                ]
            },
            "notification-url": "https://packagist.org/downloads/",
            "license": [
                "MIT"
            ],
            "authors": [
                {
                    "name": "Fabien Potencier",
                    "email": "fabien@symfony.com"
                },
                {
                    "name": "Symfony Community",
                    "homepage": "https://symfony.com/contributors"
                }
            ],
            "description": "Eases the creation of beautiful and testable command line interfaces",
            "homepage": "https://symfony.com",
            "keywords": [
                "cli",
                "command line",
                "console",
                "terminal"
            ],
            "support": {
                "source": "https://github.com/symfony/console/tree/v5.3.7"
            },
            "funding": [
                {
                    "url": "https://symfony.com/sponsor",
                    "type": "custom"
                },
                {
                    "url": "https://github.com/fabpot",
                    "type": "github"
                },
                {
                    "url": "https://tidelift.com/funding/github/packagist/symfony/symfony",
                    "type": "tidelift"
                }
            ],
            "time": "2021-08-25T20:02:16+00:00"
        },
        {
            "name": "symfony/deprecation-contracts",
            "version": "v2.4.0",
            "source": {
                "type": "git",
                "url": "https://github.com/symfony/deprecation-contracts.git",
                "reference": "5f38c8804a9e97d23e0c8d63341088cd8a22d627"
            },
            "dist": {
                "type": "zip",
                "url": "https://api.github.com/repos/symfony/deprecation-contracts/zipball/5f38c8804a9e97d23e0c8d63341088cd8a22d627",
                "reference": "5f38c8804a9e97d23e0c8d63341088cd8a22d627",
                "shasum": ""
            },
            "require": {
                "php": ">=7.1"
            },
            "type": "library",
            "extra": {
                "branch-alias": {
                    "dev-main": "2.4-dev"
                },
                "thanks": {
                    "name": "symfony/contracts",
                    "url": "https://github.com/symfony/contracts"
                }
            },
            "autoload": {
                "files": [
                    "function.php"
                ]
            },
            "notification-url": "https://packagist.org/downloads/",
            "license": [
                "MIT"
            ],
            "authors": [
                {
                    "name": "Nicolas Grekas",
                    "email": "p@tchwork.com"
                },
                {
                    "name": "Symfony Community",
                    "homepage": "https://symfony.com/contributors"
                }
            ],
            "description": "A generic function and convention to trigger deprecation notices",
            "homepage": "https://symfony.com",
            "support": {
                "source": "https://github.com/symfony/deprecation-contracts/tree/v2.4.0"
            },
            "funding": [
                {
                    "url": "https://symfony.com/sponsor",
                    "type": "custom"
                },
                {
                    "url": "https://github.com/fabpot",
                    "type": "github"
                },
                {
                    "url": "https://tidelift.com/funding/github/packagist/symfony/symfony",
                    "type": "tidelift"
                }
            ],
            "time": "2021-03-23T23:28:01+00:00"
        },
        {
            "name": "symfony/polyfill-ctype",
            "version": "v1.23.0",
            "source": {
                "type": "git",
                "url": "https://github.com/symfony/polyfill-ctype.git",
                "reference": "46cd95797e9df938fdd2b03693b5fca5e64b01ce"
            },
            "dist": {
                "type": "zip",
                "url": "https://api.github.com/repos/symfony/polyfill-ctype/zipball/46cd95797e9df938fdd2b03693b5fca5e64b01ce",
                "reference": "46cd95797e9df938fdd2b03693b5fca5e64b01ce",
                "shasum": ""
            },
            "require": {
                "php": ">=7.1"
            },
            "suggest": {
                "ext-ctype": "For best performance"
            },
            "type": "library",
            "extra": {
                "branch-alias": {
                    "dev-main": "1.23-dev"
                },
                "thanks": {
                    "name": "symfony/polyfill",
                    "url": "https://github.com/symfony/polyfill"
                }
            },
            "autoload": {
                "psr-4": {
                    "Symfony\\Polyfill\\Ctype\\": ""
                },
                "files": [
                    "bootstrap.php"
                ]
            },
            "notification-url": "https://packagist.org/downloads/",
            "license": [
                "MIT"
            ],
            "authors": [
                {
                    "name": "Gert de Pagter",
                    "email": "BackEndTea@gmail.com"
                },
                {
                    "name": "Symfony Community",
                    "homepage": "https://symfony.com/contributors"
                }
            ],
            "description": "Symfony polyfill for ctype functions",
            "homepage": "https://symfony.com",
            "keywords": [
                "compatibility",
                "ctype",
                "polyfill",
                "portable"
            ],
            "support": {
                "source": "https://github.com/symfony/polyfill-ctype/tree/v1.23.0"
            },
            "funding": [
                {
                    "url": "https://symfony.com/sponsor",
                    "type": "custom"
                },
                {
                    "url": "https://github.com/fabpot",
                    "type": "github"
                },
                {
                    "url": "https://tidelift.com/funding/github/packagist/symfony/symfony",
                    "type": "tidelift"
                }
            ],
            "time": "2021-02-19T12:13:01+00:00"
        },
        {
            "name": "symfony/polyfill-intl-grapheme",
            "version": "v1.23.1",
            "source": {
                "type": "git",
                "url": "https://github.com/symfony/polyfill-intl-grapheme.git",
                "reference": "16880ba9c5ebe3642d1995ab866db29270b36535"
            },
            "dist": {
                "type": "zip",
                "url": "https://api.github.com/repos/symfony/polyfill-intl-grapheme/zipball/16880ba9c5ebe3642d1995ab866db29270b36535",
                "reference": "16880ba9c5ebe3642d1995ab866db29270b36535",
                "shasum": ""
            },
            "require": {
                "php": ">=7.1"
            },
            "suggest": {
                "ext-intl": "For best performance"
            },
            "type": "library",
            "extra": {
                "branch-alias": {
                    "dev-main": "1.23-dev"
                },
                "thanks": {
                    "name": "symfony/polyfill",
                    "url": "https://github.com/symfony/polyfill"
                }
            },
            "autoload": {
                "psr-4": {
                    "Symfony\\Polyfill\\Intl\\Grapheme\\": ""
                },
                "files": [
                    "bootstrap.php"
                ]
            },
            "notification-url": "https://packagist.org/downloads/",
            "license": [
                "MIT"
            ],
            "authors": [
                {
                    "name": "Nicolas Grekas",
                    "email": "p@tchwork.com"
                },
                {
                    "name": "Symfony Community",
                    "homepage": "https://symfony.com/contributors"
                }
            ],
            "description": "Symfony polyfill for intl's grapheme_* functions",
            "homepage": "https://symfony.com",
            "keywords": [
                "compatibility",
                "grapheme",
                "intl",
                "polyfill",
                "portable",
                "shim"
            ],
            "support": {
                "source": "https://github.com/symfony/polyfill-intl-grapheme/tree/v1.23.1"
            },
            "funding": [
                {
                    "url": "https://symfony.com/sponsor",
                    "type": "custom"
                },
                {
                    "url": "https://github.com/fabpot",
                    "type": "github"
                },
                {
                    "url": "https://tidelift.com/funding/github/packagist/symfony/symfony",
                    "type": "tidelift"
                }
            ],
            "time": "2021-05-27T12:26:48+00:00"
        },
        {
            "name": "symfony/polyfill-intl-normalizer",
            "version": "v1.23.0",
            "source": {
                "type": "git",
                "url": "https://github.com/symfony/polyfill-intl-normalizer.git",
                "reference": "8590a5f561694770bdcd3f9b5c69dde6945028e8"
            },
            "dist": {
                "type": "zip",
                "url": "https://api.github.com/repos/symfony/polyfill-intl-normalizer/zipball/8590a5f561694770bdcd3f9b5c69dde6945028e8",
                "reference": "8590a5f561694770bdcd3f9b5c69dde6945028e8",
                "shasum": ""
            },
            "require": {
                "php": ">=7.1"
            },
            "suggest": {
                "ext-intl": "For best performance"
            },
            "type": "library",
            "extra": {
                "branch-alias": {
                    "dev-main": "1.23-dev"
                },
                "thanks": {
                    "name": "symfony/polyfill",
                    "url": "https://github.com/symfony/polyfill"
                }
            },
            "autoload": {
                "psr-4": {
                    "Symfony\\Polyfill\\Intl\\Normalizer\\": ""
                },
                "files": [
                    "bootstrap.php"
                ],
                "classmap": [
                    "Resources/stubs"
                ]
            },
            "notification-url": "https://packagist.org/downloads/",
            "license": [
                "MIT"
            ],
            "authors": [
                {
                    "name": "Nicolas Grekas",
                    "email": "p@tchwork.com"
                },
                {
                    "name": "Symfony Community",
                    "homepage": "https://symfony.com/contributors"
                }
            ],
            "description": "Symfony polyfill for intl's Normalizer class and related functions",
            "homepage": "https://symfony.com",
            "keywords": [
                "compatibility",
                "intl",
                "normalizer",
                "polyfill",
                "portable",
                "shim"
            ],
            "support": {
                "source": "https://github.com/symfony/polyfill-intl-normalizer/tree/v1.23.0"
            },
            "funding": [
                {
                    "url": "https://symfony.com/sponsor",
                    "type": "custom"
                },
                {
                    "url": "https://github.com/fabpot",
                    "type": "github"
                },
                {
                    "url": "https://tidelift.com/funding/github/packagist/symfony/symfony",
                    "type": "tidelift"
                }
            ],
            "time": "2021-02-19T12:13:01+00:00"
        },
        {
            "name": "symfony/polyfill-mbstring",
            "version": "v1.23.1",
            "source": {
                "type": "git",
                "url": "https://github.com/symfony/polyfill-mbstring.git",
                "reference": "9174a3d80210dca8daa7f31fec659150bbeabfc6"
            },
            "dist": {
                "type": "zip",
                "url": "https://api.github.com/repos/symfony/polyfill-mbstring/zipball/9174a3d80210dca8daa7f31fec659150bbeabfc6",
                "reference": "9174a3d80210dca8daa7f31fec659150bbeabfc6",
                "shasum": ""
            },
            "require": {
                "php": ">=7.1"
            },
            "suggest": {
                "ext-mbstring": "For best performance"
            },
            "type": "library",
            "extra": {
                "branch-alias": {
                    "dev-main": "1.23-dev"
                },
                "thanks": {
                    "name": "symfony/polyfill",
                    "url": "https://github.com/symfony/polyfill"
                }
            },
            "autoload": {
                "psr-4": {
                    "Symfony\\Polyfill\\Mbstring\\": ""
                },
                "files": [
                    "bootstrap.php"
                ]
            },
            "notification-url": "https://packagist.org/downloads/",
            "license": [
                "MIT"
            ],
            "authors": [
                {
                    "name": "Nicolas Grekas",
                    "email": "p@tchwork.com"
                },
                {
                    "name": "Symfony Community",
                    "homepage": "https://symfony.com/contributors"
                }
            ],
            "description": "Symfony polyfill for the Mbstring extension",
            "homepage": "https://symfony.com",
            "keywords": [
                "compatibility",
                "mbstring",
                "polyfill",
                "portable",
                "shim"
            ],
            "support": {
                "source": "https://github.com/symfony/polyfill-mbstring/tree/v1.23.1"
            },
            "funding": [
                {
                    "url": "https://symfony.com/sponsor",
                    "type": "custom"
                },
                {
                    "url": "https://github.com/fabpot",
                    "type": "github"
                },
                {
                    "url": "https://tidelift.com/funding/github/packagist/symfony/symfony",
                    "type": "tidelift"
                }
            ],
            "time": "2021-05-27T12:26:48+00:00"
        },
        {
            "name": "symfony/polyfill-php73",
            "version": "v1.23.0",
            "source": {
                "type": "git",
                "url": "https://github.com/symfony/polyfill-php73.git",
                "reference": "fba8933c384d6476ab14fb7b8526e5287ca7e010"
            },
            "dist": {
                "type": "zip",
                "url": "https://api.github.com/repos/symfony/polyfill-php73/zipball/fba8933c384d6476ab14fb7b8526e5287ca7e010",
                "reference": "fba8933c384d6476ab14fb7b8526e5287ca7e010",
                "shasum": ""
            },
            "require": {
                "php": ">=7.1"
            },
            "type": "library",
            "extra": {
                "branch-alias": {
                    "dev-main": "1.23-dev"
                },
                "thanks": {
                    "name": "symfony/polyfill",
                    "url": "https://github.com/symfony/polyfill"
                }
            },
            "autoload": {
                "psr-4": {
                    "Symfony\\Polyfill\\Php73\\": ""
                },
                "files": [
                    "bootstrap.php"
                ],
                "classmap": [
                    "Resources/stubs"
                ]
            },
            "notification-url": "https://packagist.org/downloads/",
            "license": [
                "MIT"
            ],
            "authors": [
                {
                    "name": "Nicolas Grekas",
                    "email": "p@tchwork.com"
                },
                {
                    "name": "Symfony Community",
                    "homepage": "https://symfony.com/contributors"
                }
            ],
            "description": "Symfony polyfill backporting some PHP 7.3+ features to lower PHP versions",
            "homepage": "https://symfony.com",
            "keywords": [
                "compatibility",
                "polyfill",
                "portable",
                "shim"
            ],
            "support": {
                "source": "https://github.com/symfony/polyfill-php73/tree/v1.23.0"
            },
            "funding": [
                {
                    "url": "https://symfony.com/sponsor",
                    "type": "custom"
                },
                {
                    "url": "https://github.com/fabpot",
                    "type": "github"
                },
                {
                    "url": "https://tidelift.com/funding/github/packagist/symfony/symfony",
                    "type": "tidelift"
                }
            ],
            "time": "2021-02-19T12:13:01+00:00"
        },
        {
            "name": "symfony/polyfill-php80",
            "version": "v1.23.1",
            "source": {
                "type": "git",
                "url": "https://github.com/symfony/polyfill-php80.git",
                "reference": "1100343ed1a92e3a38f9ae122fc0eb21602547be"
            },
            "dist": {
                "type": "zip",
                "url": "https://api.github.com/repos/symfony/polyfill-php80/zipball/1100343ed1a92e3a38f9ae122fc0eb21602547be",
                "reference": "1100343ed1a92e3a38f9ae122fc0eb21602547be",
                "shasum": ""
            },
            "require": {
                "php": ">=7.1"
            },
            "type": "library",
            "extra": {
                "branch-alias": {
                    "dev-main": "1.23-dev"
                },
                "thanks": {
                    "name": "symfony/polyfill",
                    "url": "https://github.com/symfony/polyfill"
                }
            },
            "autoload": {
                "psr-4": {
                    "Symfony\\Polyfill\\Php80\\": ""
                },
                "files": [
                    "bootstrap.php"
                ],
                "classmap": [
                    "Resources/stubs"
                ]
            },
            "notification-url": "https://packagist.org/downloads/",
            "license": [
                "MIT"
            ],
            "authors": [
                {
                    "name": "Ion Bazan",
                    "email": "ion.bazan@gmail.com"
                },
                {
                    "name": "Nicolas Grekas",
                    "email": "p@tchwork.com"
                },
                {
                    "name": "Symfony Community",
                    "homepage": "https://symfony.com/contributors"
                }
            ],
            "description": "Symfony polyfill backporting some PHP 8.0+ features to lower PHP versions",
            "homepage": "https://symfony.com",
            "keywords": [
                "compatibility",
                "polyfill",
                "portable",
                "shim"
            ],
            "support": {
                "source": "https://github.com/symfony/polyfill-php80/tree/v1.23.1"
            },
            "funding": [
                {
                    "url": "https://symfony.com/sponsor",
                    "type": "custom"
                },
                {
                    "url": "https://github.com/fabpot",
                    "type": "github"
                },
                {
                    "url": "https://tidelift.com/funding/github/packagist/symfony/symfony",
                    "type": "tidelift"
                }
            ],
            "time": "2021-07-28T13:41:28+00:00"
        },
        {
            "name": "symfony/process",
            "version": "v5.3.7",
            "source": {
                "type": "git",
                "url": "https://github.com/symfony/process.git",
                "reference": "38f26c7d6ed535217ea393e05634cb0b244a1967"
            },
            "dist": {
                "type": "zip",
                "url": "https://api.github.com/repos/symfony/process/zipball/38f26c7d6ed535217ea393e05634cb0b244a1967",
                "reference": "38f26c7d6ed535217ea393e05634cb0b244a1967",
                "shasum": ""
            },
            "require": {
                "php": ">=7.2.5",
                "symfony/polyfill-php80": "^1.16"
            },
            "type": "library",
            "autoload": {
                "psr-4": {
                    "Symfony\\Component\\Process\\": ""
                },
                "exclude-from-classmap": [
                    "/Tests/"
                ]
            },
            "notification-url": "https://packagist.org/downloads/",
            "license": [
                "MIT"
            ],
            "authors": [
                {
                    "name": "Fabien Potencier",
                    "email": "fabien@symfony.com"
                },
                {
                    "name": "Symfony Community",
                    "homepage": "https://symfony.com/contributors"
                }
            ],
            "description": "Executes commands in sub-processes",
            "homepage": "https://symfony.com",
            "support": {
                "source": "https://github.com/symfony/process/tree/v5.3.7"
            },
            "funding": [
                {
                    "url": "https://symfony.com/sponsor",
                    "type": "custom"
                },
                {
                    "url": "https://github.com/fabpot",
                    "type": "github"
                },
                {
                    "url": "https://tidelift.com/funding/github/packagist/symfony/symfony",
                    "type": "tidelift"
                }
            ],
            "time": "2021-08-04T21:20:46+00:00"
        },
        {
            "name": "symfony/service-contracts",
            "version": "v2.4.0",
            "source": {
                "type": "git",
                "url": "https://github.com/symfony/service-contracts.git",
                "reference": "f040a30e04b57fbcc9c6cbcf4dbaa96bd318b9bb"
            },
            "dist": {
                "type": "zip",
                "url": "https://api.github.com/repos/symfony/service-contracts/zipball/f040a30e04b57fbcc9c6cbcf4dbaa96bd318b9bb",
                "reference": "f040a30e04b57fbcc9c6cbcf4dbaa96bd318b9bb",
                "shasum": ""
            },
            "require": {
                "php": ">=7.2.5",
                "psr/container": "^1.1"
            },
            "suggest": {
                "symfony/service-implementation": ""
            },
            "type": "library",
            "extra": {
                "branch-alias": {
                    "dev-main": "2.4-dev"
                },
                "thanks": {
                    "name": "symfony/contracts",
                    "url": "https://github.com/symfony/contracts"
                }
            },
            "autoload": {
                "psr-4": {
                    "Symfony\\Contracts\\Service\\": ""
                }
            },
            "notification-url": "https://packagist.org/downloads/",
            "license": [
                "MIT"
            ],
            "authors": [
                {
                    "name": "Nicolas Grekas",
                    "email": "p@tchwork.com"
                },
                {
                    "name": "Symfony Community",
                    "homepage": "https://symfony.com/contributors"
                }
            ],
            "description": "Generic abstractions related to writing services",
            "homepage": "https://symfony.com",
            "keywords": [
                "abstractions",
                "contracts",
                "decoupling",
                "interfaces",
                "interoperability",
                "standards"
            ],
            "support": {
                "source": "https://github.com/symfony/service-contracts/tree/v2.4.0"
            },
            "funding": [
                {
                    "url": "https://symfony.com/sponsor",
                    "type": "custom"
                },
                {
                    "url": "https://github.com/fabpot",
                    "type": "github"
                },
                {
                    "url": "https://tidelift.com/funding/github/packagist/symfony/symfony",
                    "type": "tidelift"
                }
            ],
            "time": "2021-04-01T10:43:52+00:00"
        },
        {
            "name": "symfony/string",
            "version": "v5.3.7",
            "source": {
                "type": "git",
                "url": "https://github.com/symfony/string.git",
                "reference": "8d224396e28d30f81969f083a58763b8b9ceb0a5"
            },
            "dist": {
                "type": "zip",
                "url": "https://api.github.com/repos/symfony/string/zipball/8d224396e28d30f81969f083a58763b8b9ceb0a5",
                "reference": "8d224396e28d30f81969f083a58763b8b9ceb0a5",
                "shasum": ""
            },
            "require": {
                "php": ">=7.2.5",
                "symfony/polyfill-ctype": "~1.8",
                "symfony/polyfill-intl-grapheme": "~1.0",
                "symfony/polyfill-intl-normalizer": "~1.0",
                "symfony/polyfill-mbstring": "~1.0",
                "symfony/polyfill-php80": "~1.15"
            },
            "require-dev": {
                "symfony/error-handler": "^4.4|^5.0",
                "symfony/http-client": "^4.4|^5.0",
                "symfony/translation-contracts": "^1.1|^2",
                "symfony/var-exporter": "^4.4|^5.0"
            },
            "type": "library",
            "autoload": {
                "psr-4": {
                    "Symfony\\Component\\String\\": ""
                },
                "files": [
                    "Resources/functions.php"
                ],
                "exclude-from-classmap": [
                    "/Tests/"
                ]
            },
            "notification-url": "https://packagist.org/downloads/",
            "license": [
                "MIT"
            ],
            "authors": [
                {
                    "name": "Nicolas Grekas",
                    "email": "p@tchwork.com"
                },
                {
                    "name": "Symfony Community",
                    "homepage": "https://symfony.com/contributors"
                }
            ],
            "description": "Provides an object-oriented API to strings and deals with bytes, UTF-8 code points and grapheme clusters in a unified way",
            "homepage": "https://symfony.com",
            "keywords": [
                "grapheme",
                "i18n",
                "string",
                "unicode",
                "utf-8",
                "utf8"
            ],
            "support": {
                "source": "https://github.com/symfony/string/tree/v5.3.7"
            },
            "funding": [
                {
                    "url": "https://symfony.com/sponsor",
                    "type": "custom"
                },
                {
                    "url": "https://github.com/fabpot",
                    "type": "github"
                },
                {
                    "url": "https://tidelift.com/funding/github/packagist/symfony/symfony",
                    "type": "tidelift"
                }
            ],
            "time": "2021-08-26T08:00:08+00:00"
        },
        {
            "name": "theseer/tokenizer",
            "version": "1.2.1",
            "source": {
                "type": "git",
                "url": "https://github.com/theseer/tokenizer.git",
                "reference": "34a41e998c2183e22995f158c581e7b5e755ab9e"
            },
            "dist": {
                "type": "zip",
                "url": "https://api.github.com/repos/theseer/tokenizer/zipball/34a41e998c2183e22995f158c581e7b5e755ab9e",
                "reference": "34a41e998c2183e22995f158c581e7b5e755ab9e",
                "shasum": ""
            },
            "require": {
                "ext-dom": "*",
                "ext-tokenizer": "*",
                "ext-xmlwriter": "*",
                "php": "^7.2 || ^8.0"
            },
            "type": "library",
            "autoload": {
                "classmap": [
                    "src/"
                ]
            },
            "notification-url": "https://packagist.org/downloads/",
            "license": [
                "BSD-3-Clause"
            ],
            "authors": [
                {
                    "name": "Arne Blankerts",
                    "email": "arne@blankerts.de",
                    "role": "Developer"
                }
            ],
            "description": "A small library for converting tokenized PHP source code into XML and potentially other formats",
            "support": {
                "issues": "https://github.com/theseer/tokenizer/issues",
                "source": "https://github.com/theseer/tokenizer/tree/1.2.1"
            },
            "funding": [
                {
                    "url": "https://github.com/theseer",
                    "type": "github"
                }
            ],
            "time": "2021-07-28T10:34:58+00:00"
        },
        {
            "name": "webmozart/assert",
            "version": "1.10.0",
            "source": {
                "type": "git",
                "url": "https://github.com/webmozarts/assert.git",
                "reference": "6964c76c7804814a842473e0c8fd15bab0f18e25"
            },
            "dist": {
                "type": "zip",
                "url": "https://api.github.com/repos/webmozarts/assert/zipball/6964c76c7804814a842473e0c8fd15bab0f18e25",
                "reference": "6964c76c7804814a842473e0c8fd15bab0f18e25",
                "shasum": ""
            },
            "require": {
                "php": "^7.2 || ^8.0",
                "symfony/polyfill-ctype": "^1.8"
            },
            "conflict": {
                "phpstan/phpstan": "<0.12.20",
                "vimeo/psalm": "<4.6.1 || 4.6.2"
            },
            "require-dev": {
                "phpunit/phpunit": "^8.5.13"
            },
            "type": "library",
            "extra": {
                "branch-alias": {
                    "dev-master": "1.10-dev"
                }
            },
            "autoload": {
                "psr-4": {
                    "Webmozart\\Assert\\": "src/"
                }
            },
            "notification-url": "https://packagist.org/downloads/",
            "license": [
                "MIT"
            ],
            "authors": [
                {
                    "name": "Bernhard Schussek",
                    "email": "bschussek@gmail.com"
                }
            ],
            "description": "Assertions to validate method input/output with nice error messages.",
            "keywords": [
                "assert",
                "check",
                "validate"
            ],
            "support": {
                "issues": "https://github.com/webmozarts/assert/issues",
                "source": "https://github.com/webmozarts/assert/tree/1.10.0"
            },
            "time": "2021-03-09T10:59:23+00:00"
        },
        {
            "name": "wikimedia/at-ease",
            "version": "v2.1.0",
            "source": {
                "type": "git",
                "url": "https://github.com/wikimedia/at-ease.git",
                "reference": "e8ebaa7bb7c8a8395481a05f6dc4deaceab11c33"
            },
            "dist": {
                "type": "zip",
                "url": "https://api.github.com/repos/wikimedia/at-ease/zipball/e8ebaa7bb7c8a8395481a05f6dc4deaceab11c33",
                "reference": "e8ebaa7bb7c8a8395481a05f6dc4deaceab11c33",
                "shasum": ""
            },
            "require": {
                "php": ">=7.2.9"
            },
            "require-dev": {
                "mediawiki/mediawiki-codesniffer": "35.0.0",
                "mediawiki/minus-x": "1.1.1",
                "ockcyp/covers-validator": "1.3.3",
                "php-parallel-lint/php-console-highlighter": "0.5.0",
                "php-parallel-lint/php-parallel-lint": "1.2.0",
                "phpunit/phpunit": "^8.5"
            },
            "type": "library",
            "autoload": {
                "psr-4": {
                    "Wikimedia\\AtEase\\": "src/Wikimedia/AtEase/"
                },
                "files": [
                    "src/Wikimedia/Functions.php"
                ]
            },
            "notification-url": "https://packagist.org/downloads/",
            "license": [
                "GPL-2.0-or-later"
            ],
            "authors": [
                {
                    "name": "Tim Starling",
                    "email": "tstarling@wikimedia.org"
                },
                {
                    "name": "MediaWiki developers",
                    "email": "wikitech-l@lists.wikimedia.org"
                }
            ],
            "description": "Safe replacement to @ for suppressing warnings.",
            "homepage": "https://www.mediawiki.org/wiki/at-ease",
            "support": {
                "source": "https://github.com/wikimedia/at-ease/tree/v2.1.0"
            },
            "time": "2021-02-27T15:53:37+00:00"
        },
        {
            "name": "yoast/phpunit-polyfills",
            "version": "1.0.2",
            "source": {
                "type": "git",
                "url": "https://github.com/Yoast/PHPUnit-Polyfills.git",
                "reference": "1a582ab1d91e86aa450340c4d35631a85314ff9f"
            },
            "dist": {
                "type": "zip",
                "url": "https://api.github.com/repos/Yoast/PHPUnit-Polyfills/zipball/1a582ab1d91e86aa450340c4d35631a85314ff9f",
                "reference": "1a582ab1d91e86aa450340c4d35631a85314ff9f",
                "shasum": ""
            },
            "require": {
                "php": ">=5.4",
                "phpunit/phpunit": "^4.8.36 || ^5.7.21 || ^6.0 || ^7.0 || ^8.0 || ^9.0"
            },
            "require-dev": {
                "yoast/yoastcs": "^2.2.0"
            },
            "type": "library",
            "extra": {
                "branch-alias": {
                    "dev-main": "1.x-dev",
                    "dev-develop": "1.x-dev"
                }
            },
            "autoload": {
                "files": [
                    "phpunitpolyfills-autoload.php"
                ]
            },
            "notification-url": "https://packagist.org/downloads/",
            "license": [
                "BSD-3-Clause"
            ],
            "authors": [
                {
                    "name": "Team Yoast",
                    "email": "support@yoast.com",
                    "homepage": "https://yoast.com"
                },
                {
                    "name": "Contributors",
                    "homepage": "https://github.com/Yoast/PHPUnit-Polyfills/graphs/contributors"
                }
            ],
            "description": "Set of polyfills for changed PHPUnit functionality to allow for creating PHPUnit cross-version compatible tests",
            "homepage": "https://github.com/Yoast/PHPUnit-Polyfills",
            "keywords": [
                "phpunit",
                "polyfill",
                "testing"
            ],
            "support": {
                "issues": "https://github.com/Yoast/PHPUnit-Polyfills/issues",
                "source": "https://github.com/Yoast/PHPUnit-Polyfills"
            },
            "time": "2021-10-03T08:40:26+00:00"
        }
    ],
    "aliases": [],
    "minimum-stability": "dev",
    "stability-flags": {
        "automattic/jetpack-admin-ui": 20,
        "automattic/jetpack-autoloader": 20,
        "automattic/jetpack-backup": 20,
        "automattic/jetpack-config": 20,
        "automattic/jetpack-connection": 20,
        "automattic/jetpack-connection-ui": 20,
        "automattic/jetpack-sync": 20,
        "automattic/jetpack-status": 20
    },
    "prefer-stable": true,
    "prefer-lowest": false,
    "platform": [],
    "platform-dev": [],
    "plugin-api-version": "2.1.0"
}<|MERGE_RESOLUTION|>--- conflicted
+++ resolved
@@ -593,11 +593,7 @@
             "dist": {
                 "type": "path",
                 "url": "../../packages/identity-crisis",
-<<<<<<< HEAD
-                "reference": "1f4ae914cfe19144e4fa8d41690dd2a47dc76849"
-=======
-                "reference": "a9cabeec4cf44cc53b5dda1e726b55444f1b0d2e"
->>>>>>> e047ee98
+                "reference": "973a4a14a59a209c16d7007a32b8d1653c84013f"
             },
             "require": {
                 "automattic/jetpack-connection": "^1.30",
@@ -973,11 +969,7 @@
             "dist": {
                 "type": "path",
                 "url": "../../packages/sync",
-<<<<<<< HEAD
-                "reference": "479f35029d8ece024c718a40e35088719bdf100a"
-=======
-                "reference": "ed861caa2a15b673f0e48b4ce75a7835541abf3f"
->>>>>>> e047ee98
+                "reference": "c4857020268c97d26c0a9c63ce1da1f4b801eafd"
             },
             "require": {
                 "automattic/jetpack-connection": "^1.30",
@@ -3065,7 +3057,6 @@
                     "type": "github"
                 }
             ],
-            "abandoned": true,
             "time": "2020-09-28T06:45:17+00:00"
         },
         {
