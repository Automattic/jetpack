--- conflicted
+++ resolved
@@ -4,11 +4,7 @@
         "Read more about it at https://getcomposer.org/doc/01-basic-usage.md#installing-dependencies",
         "This file is @generated automatically"
     ],
-<<<<<<< HEAD
-    "content-hash": "f3981d161c1f074ddf0adca18893ea55",
-=======
     "content-hash": "942f5f58e0f9a368197afd54aedb0517",
->>>>>>> 42444b07
     "packages": [
         {
             "name": "automattic/jetpack-a8c-mc-stats",
