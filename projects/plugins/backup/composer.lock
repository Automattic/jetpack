--- conflicted
+++ resolved
@@ -4,11 +4,7 @@
         "Read more about it at https://getcomposer.org/doc/01-basic-usage.md#installing-dependencies",
         "This file is @generated automatically"
     ],
-<<<<<<< HEAD
-    "content-hash": "a4fae0a31dec5a3d3a39259d6ef5f56b",
-=======
-    "content-hash": "74c52cf5e29b9385f38ed0b7ebbbb85c",
->>>>>>> a6da953a
+    "content-hash": "d6c3e185c4a5bc2f0ccd452ecf0997f2",
     "packages": [
         {
             "name": "automattic/jetpack-a8c-mc-stats",
@@ -178,10 +174,10 @@
             "dist": {
                 "type": "path",
                 "url": "../../packages/backup",
-                "reference": "5fb371087dab728ea1188acfa3698dbfa2b7320c"
-            },
-            "require": {
-                "automattic/jetpack-connection": "^1.28"
+                "reference": "01e388ade434bedd584d480ce74b3171c7997d25"
+            },
+            "require": {
+                "automattic/jetpack-connection": "^1.29"
             },
             "require-dev": {
                 "automattic/jetpack-changelogger": "^1.2",
@@ -1989,16 +1985,16 @@
         },
         {
             "name": "phpunit/phpunit",
-            "version": "9.5.5",
+            "version": "9.5.6",
             "source": {
                 "type": "git",
                 "url": "https://github.com/sebastianbergmann/phpunit.git",
-                "reference": "89ff45ea9d70e35522fb6654a2ebc221158de276"
-            },
-            "dist": {
-                "type": "zip",
-                "url": "https://api.github.com/repos/sebastianbergmann/phpunit/zipball/89ff45ea9d70e35522fb6654a2ebc221158de276",
-                "reference": "89ff45ea9d70e35522fb6654a2ebc221158de276",
+                "reference": "fb9b8333f14e3dce976a60ef6a7e05c7c7ed8bfb"
+            },
+            "dist": {
+                "type": "zip",
+                "url": "https://api.github.com/repos/sebastianbergmann/phpunit/zipball/fb9b8333f14e3dce976a60ef6a7e05c7c7ed8bfb",
+                "reference": "fb9b8333f14e3dce976a60ef6a7e05c7c7ed8bfb",
                 "shasum": ""
             },
             "require": {
@@ -2028,7 +2024,7 @@
                 "sebastian/global-state": "^5.0.1",
                 "sebastian/object-enumerator": "^4.0.3",
                 "sebastian/resource-operations": "^3.0.3",
-                "sebastian/type": "^2.3.2",
+                "sebastian/type": "^2.3.4",
                 "sebastian/version": "^3.0.2"
             },
             "require-dev": {
@@ -2076,7 +2072,7 @@
             ],
             "support": {
                 "issues": "https://github.com/sebastianbergmann/phpunit/issues",
-                "source": "https://github.com/sebastianbergmann/phpunit/tree/9.5.5"
+                "source": "https://github.com/sebastianbergmann/phpunit/tree/9.5.6"
             },
             "funding": [
                 {
@@ -2088,7 +2084,7 @@
                     "type": "github"
                 }
             ],
-            "time": "2021-06-05T04:49:07+00:00"
+            "time": "2021-06-23T05:14:38+00:00"
         },
         {
             "name": "psr/container",
@@ -3104,16 +3100,16 @@
         },
         {
             "name": "symfony/console",
-            "version": "v5.3.0",
+            "version": "v5.3.2",
             "source": {
                 "type": "git",
                 "url": "https://github.com/symfony/console.git",
-                "reference": "058553870f7809087fa80fa734704a21b9bcaeb2"
-            },
-            "dist": {
-                "type": "zip",
-                "url": "https://api.github.com/repos/symfony/console/zipball/058553870f7809087fa80fa734704a21b9bcaeb2",
-                "reference": "058553870f7809087fa80fa734704a21b9bcaeb2",
+                "reference": "649730483885ff2ca99ca0560ef0e5f6b03f2ac1"
+            },
+            "dist": {
+                "type": "zip",
+                "url": "https://api.github.com/repos/symfony/console/zipball/649730483885ff2ca99ca0560ef0e5f6b03f2ac1",
+                "reference": "649730483885ff2ca99ca0560ef0e5f6b03f2ac1",
                 "shasum": ""
             },
             "require": {
@@ -3182,7 +3178,7 @@
                 "terminal"
             ],
             "support": {
-                "source": "https://github.com/symfony/console/tree/v5.3.0"
+                "source": "https://github.com/symfony/console/tree/v5.3.2"
             },
             "funding": [
                 {
@@ -3198,7 +3194,7 @@
                     "type": "tidelift"
                 }
             ],
-            "time": "2021-05-26T17:43:10+00:00"
+            "time": "2021-06-12T09:42:48+00:00"
         },
         {
             "name": "symfony/deprecation-contracts",
@@ -3755,16 +3751,16 @@
         },
         {
             "name": "symfony/process",
-            "version": "v5.3.0",
+            "version": "v5.3.2",
             "source": {
                 "type": "git",
                 "url": "https://github.com/symfony/process.git",
-                "reference": "53e36cb1c160505cdaf1ef201501669c4c317191"
-            },
-            "dist": {
-                "type": "zip",
-                "url": "https://api.github.com/repos/symfony/process/zipball/53e36cb1c160505cdaf1ef201501669c4c317191",
-                "reference": "53e36cb1c160505cdaf1ef201501669c4c317191",
+                "reference": "714b47f9196de61a196d86c4bad5f09201b307df"
+            },
+            "dist": {
+                "type": "zip",
+                "url": "https://api.github.com/repos/symfony/process/zipball/714b47f9196de61a196d86c4bad5f09201b307df",
+                "reference": "714b47f9196de61a196d86c4bad5f09201b307df",
                 "shasum": ""
             },
             "require": {
@@ -3797,7 +3793,7 @@
             "description": "Executes commands in sub-processes",
             "homepage": "https://symfony.com",
             "support": {
-                "source": "https://github.com/symfony/process/tree/v5.3.0"
+                "source": "https://github.com/symfony/process/tree/v5.3.2"
             },
             "funding": [
                 {
@@ -3813,7 +3809,7 @@
                     "type": "tidelift"
                 }
             ],
-            "time": "2021-05-26T12:52:38+00:00"
+            "time": "2021-06-12T10:15:01+00:00"
         },
         {
             "name": "symfony/service-contracts",
@@ -3896,16 +3892,16 @@
         },
         {
             "name": "symfony/string",
-            "version": "v5.3.0",
+            "version": "v5.3.2",
             "source": {
                 "type": "git",
                 "url": "https://github.com/symfony/string.git",
-                "reference": "a9a0f8b6aafc5d2d1c116dcccd1573a95153515b"
-            },
-            "dist": {
-                "type": "zip",
-                "url": "https://api.github.com/repos/symfony/string/zipball/a9a0f8b6aafc5d2d1c116dcccd1573a95153515b",
-                "reference": "a9a0f8b6aafc5d2d1c116dcccd1573a95153515b",
+                "reference": "0732e97e41c0a590f77e231afc16a327375d50b0"
+            },
+            "dist": {
+                "type": "zip",
+                "url": "https://api.github.com/repos/symfony/string/zipball/0732e97e41c0a590f77e231afc16a327375d50b0",
+                "reference": "0732e97e41c0a590f77e231afc16a327375d50b0",
                 "shasum": ""
             },
             "require": {
@@ -3959,7 +3955,7 @@
                 "utf8"
             ],
             "support": {
-                "source": "https://github.com/symfony/string/tree/v5.3.0"
+                "source": "https://github.com/symfony/string/tree/v5.3.2"
             },
             "funding": [
                 {
@@ -3975,7 +3971,7 @@
                     "type": "tidelift"
                 }
             ],
-            "time": "2021-05-26T17:43:10+00:00"
+            "time": "2021-06-06T09:51:56+00:00"
         },
         {
             "name": "theseer/tokenizer",
