{
    "_readme": [
        "This file locks the dependencies of your project to a known state",
        "Read more about it at https://getcomposer.org/doc/01-basic-usage.md#installing-dependencies",
        "This file is @generated automatically"
    ],
    "content-hash": "4e4d1b24daaf9ae4742c7ee6f3120ad1",
    "packages": [
        {
            "name": "automattic/jetpack-a8c-mc-stats",
            "version": "dev-trunk",
            "dist": {
                "type": "path",
                "url": "../../packages/a8c-mc-stats",
                "reference": "c5df589f62cd58dc5f1b04938e4e4edc75916812"
            },
            "require-dev": {
                "automattic/jetpack-changelogger": "^3.2",
                "yoast/phpunit-polyfills": "1.0.3"
            },
            "type": "jetpack-library",
            "extra": {
                "autotagger": true,
                "mirror-repo": "Automattic/jetpack-a8c-mc-stats",
                "changelogger": {
                    "link-template": "https://github.com/Automattic/jetpack-a8c-mc-stats/compare/v${old}...v${new}"
                },
                "branch-alias": {
                    "dev-trunk": "1.4.x-dev"
                }
            },
            "autoload": {
                "classmap": [
                    "src/"
                ]
            },
            "scripts": {
                "phpunit": [
                    "./vendor/phpunit/phpunit/phpunit --colors=always"
                ],
                "test-coverage": [
                    "php -dpcov.directory=. ./vendor/bin/phpunit --coverage-clover \"$COVERAGE_DIR/clover.xml\""
                ],
                "test-php": [
                    "@composer phpunit"
                ]
            },
            "license": [
                "GPL-2.0-or-later"
            ],
            "description": "Used to record internal usage stats for Automattic. Not visible to site owners.",
            "transport-options": {
                "relative": true
            }
        },
        {
            "name": "automattic/jetpack-admin-ui",
            "version": "dev-trunk",
            "dist": {
                "type": "path",
                "url": "../../packages/admin-ui",
                "reference": "643ce07d751c26cabbb330339d515ef5a35808f3"
            },
            "require-dev": {
                "automattic/jetpack-changelogger": "^3.2",
                "automattic/wordbless": "dev-master",
                "yoast/phpunit-polyfills": "1.0.3"
            },
            "type": "jetpack-library",
            "extra": {
                "autotagger": true,
                "mirror-repo": "Automattic/jetpack-admin-ui",
                "textdomain": "jetpack-admin-ui",
                "changelogger": {
                    "link-template": "https://github.com/Automattic/jetpack-admin-ui/compare/${old}...${new}"
                },
                "branch-alias": {
                    "dev-trunk": "0.2.x-dev"
                },
                "version-constants": {
                    "::PACKAGE_VERSION": "src/class-admin-menu.php"
                }
            },
            "autoload": {
                "classmap": [
                    "src/"
                ]
            },
            "scripts": {
                "phpunit": [
                    "./vendor/phpunit/phpunit/phpunit --colors=always"
                ],
                "test-coverage": [
                    "php -dpcov.directory=. ./vendor/bin/phpunit --coverage-clover \"$COVERAGE_DIR/clover.xml\""
                ],
                "test-php": [
                    "@composer phpunit"
                ],
                "post-install-cmd": [
                    "WorDBless\\Composer\\InstallDropin::copy"
                ],
                "post-update-cmd": [
                    "WorDBless\\Composer\\InstallDropin::copy"
                ]
            },
            "license": [
                "GPL-2.0-or-later"
            ],
            "description": "Generic Jetpack wp-admin UI elements",
            "transport-options": {
                "relative": true
            }
        },
        {
            "name": "automattic/jetpack-assets",
            "version": "dev-trunk",
            "dist": {
                "type": "path",
                "url": "../../packages/assets",
                "reference": "64ada4d1c3f69e232b27bb0e3a9d986e3f292954"
            },
            "require": {
                "automattic/jetpack-constants": "^1.6"
            },
            "require-dev": {
                "automattic/jetpack-changelogger": "^3.2",
                "brain/monkey": "2.6.1",
                "wikimedia/testing-access-wrapper": "^1.0 || ^2.0",
                "yoast/phpunit-polyfills": "1.0.3"
            },
            "type": "jetpack-library",
            "extra": {
                "autotagger": true,
                "mirror-repo": "Automattic/jetpack-assets",
                "textdomain": "jetpack-assets",
                "changelogger": {
                    "link-template": "https://github.com/Automattic/jetpack-assets/compare/v${old}...v${new}"
                },
                "branch-alias": {
                    "dev-trunk": "1.17.x-dev"
                }
            },
            "autoload": {
                "files": [
                    "actions.php"
                ],
                "classmap": [
                    "src/"
                ]
            },
            "scripts": {
                "build-development": [
                    "pnpm run build"
                ],
                "build-production": [
                    "pnpm run build-production"
                ],
                "phpunit": [
                    "./vendor/phpunit/phpunit/phpunit --colors=always"
                ],
                "test-coverage": [
                    "php -dpcov.directory=. ./vendor/bin/phpunit --coverage-clover \"$COVERAGE_DIR/php/clover.xml\"",
                    "pnpm run test-coverage"
                ],
                "test-js": [
                    "pnpm run test"
                ],
                "test-php": [
                    "@composer phpunit"
                ]
            },
            "license": [
                "GPL-2.0-or-later"
            ],
            "description": "Asset management utilities for Jetpack ecosystem packages",
            "transport-options": {
                "relative": true
            }
        },
        {
            "name": "automattic/jetpack-autoloader",
            "version": "dev-trunk",
            "dist": {
                "type": "path",
                "url": "../../packages/autoloader",
                "reference": "54d19e9ca258cd1731dc5f4a2be175204b93625f"
            },
            "require": {
                "composer-plugin-api": "^1.1 || ^2.0"
            },
            "require-dev": {
                "automattic/jetpack-changelogger": "^3.2",
                "yoast/phpunit-polyfills": "1.0.3"
            },
            "type": "composer-plugin",
            "extra": {
                "autotagger": true,
                "class": "Automattic\\Jetpack\\Autoloader\\CustomAutoloaderPlugin",
                "mirror-repo": "Automattic/jetpack-autoloader",
                "changelogger": {
                    "link-template": "https://github.com/Automattic/jetpack-autoloader/compare/v${old}...v${new}"
                },
                "branch-alias": {
                    "dev-trunk": "2.11.x-dev"
                }
            },
            "autoload": {
                "classmap": [
                    "src/AutoloadGenerator.php"
                ],
                "psr-4": {
                    "Automattic\\Jetpack\\Autoloader\\": "src"
                }
            },
            "scripts": {
                "phpunit": [
                    "./vendor/phpunit/phpunit/phpunit --colors=always"
                ],
                "test-coverage": [
                    "php -dpcov.directory=. ./vendor/bin/phpunit --coverage-php \"./tests/php/tmp/coverage-report.php\"",
                    "php ./tests/php/bin/test-coverage.php \"$COVERAGE_DIR/clover.xml\""
                ],
                "test-php": [
                    "@composer phpunit"
                ]
            },
            "license": [
                "GPL-2.0-or-later"
            ],
            "description": "Creates a custom autoloader for a plugin or theme.",
            "transport-options": {
                "relative": true
            }
        },
        {
            "name": "automattic/jetpack-backup",
            "version": "dev-trunk",
            "dist": {
                "type": "path",
                "url": "../../packages/backup",
<<<<<<< HEAD
                "reference": "f60514a12df2d174c59538af57f6798b0289399d"
=======
                "reference": "49a3e67111b6d7bf7a7b1c67ee0cd24e34208911"
>>>>>>> 5e55986f
            },
            "require": {
                "automattic/jetpack-admin-ui": "^0.2",
                "automattic/jetpack-assets": "^1.17",
                "automattic/jetpack-autoloader": "^2.11",
                "automattic/jetpack-composer-plugin": "^1.1",
                "automattic/jetpack-config": "^1.11",
                "automattic/jetpack-connection": "^1.46",
                "automattic/jetpack-identity-crisis": "^0.8",
                "automattic/jetpack-my-jetpack": "^2.4",
                "automattic/jetpack-status": "^1.15",
                "automattic/jetpack-sync": "^1.43"
            },
            "require-dev": {
                "automattic/jetpack-changelogger": "^3.2",
                "automattic/wordbless": "@dev",
                "yoast/phpunit-polyfills": "1.0.3"
            },
            "type": "jetpack-library",
            "extra": {
                "autotagger": true,
                "mirror-repo": "Automattic/jetpack-backup",
                "textdomain": "jetpack-backup-pkg",
                "version-constants": {
                    "::PACKAGE_VERSION": "src/class-package-version.php"
                },
                "changelogger": {
                    "link-template": "https://github.com/Automattic/jetpack-backup/compare/v${old}...v${new}"
                },
                "branch-alias": {
                    "dev-trunk": "1.10.x-dev"
                }
            },
            "autoload": {
                "files": [
                    "actions.php"
                ],
                "classmap": [
                    "src/"
                ]
            },
            "scripts": {
                "phpunit": [
                    "./vendor/phpunit/phpunit/phpunit --colors=always"
                ],
                "test-coverage": [
                    "php -dpcov.directory=. ./vendor/bin/phpunit --coverage-clover \"$COVERAGE_DIR/clover.xml\""
                ],
                "test-php": [
                    "@composer phpunit"
                ],
                "post-install-cmd": [
                    "WorDBless\\Composer\\InstallDropin::copy"
                ],
                "post-update-cmd": [
                    "WorDBless\\Composer\\InstallDropin::copy"
                ],
                "build-development": [
                    "pnpm run build"
                ],
                "build-production": [
                    "pnpm run build-production-concurrently"
                ],
                "watch": [
                    "Composer\\Config::disableProcessTimeout",
                    "pnpm run watch"
                ]
            },
            "license": [
                "GPL-2.0-or-later"
            ],
            "description": "Tools to assist with backing up Jetpack sites.",
            "transport-options": {
                "relative": true
            }
        },
        {
            "name": "automattic/jetpack-composer-plugin",
            "version": "dev-trunk",
            "dist": {
                "type": "path",
                "url": "../../packages/composer-plugin",
                "reference": "cbd9a56c7fd43c342d96fb09ee6609d7e7580f9a"
            },
            "require": {
                "composer-plugin-api": "^2.1.0"
            },
            "require-dev": {
                "automattic/jetpack-changelogger": "^3.2",
                "composer/composer": "2.2.12",
                "yoast/phpunit-polyfills": "1.0.3"
            },
            "type": "composer-plugin",
            "extra": {
                "plugin-modifies-install-path": true,
                "class": "Automattic\\Jetpack\\Composer\\Plugin",
                "mirror-repo": "Automattic/jetpack-composer-plugin",
                "changelogger": {
                    "link-template": "https://github.com/Automattic/jetpack-composer-plugin/compare/v${old}...v${new}"
                },
                "autotagger": true,
                "branch-alias": {
                    "dev-trunk": "1.1.x-dev"
                }
            },
            "autoload": {
                "classmap": [
                    "src/"
                ]
            },
            "scripts": {
                "phpunit": [
                    "./vendor/phpunit/phpunit/phpunit --colors=always"
                ],
                "test-coverage": [
                    "php -dpcov.directory=. ./vendor/bin/phpunit --coverage-clover \"$COVERAGE_DIR/clover.xml\""
                ],
                "test-php": [
                    "@composer phpunit"
                ]
            },
            "license": [
                "GPL-2.0-or-later"
            ],
            "description": "A custom installer plugin for Composer to move Jetpack packages out of `vendor/` so WordPress's translation infrastructure will find their strings.",
            "transport-options": {
                "relative": true
            }
        },
        {
            "name": "automattic/jetpack-config",
            "version": "dev-trunk",
            "dist": {
                "type": "path",
                "url": "../../packages/config",
                "reference": "a604f3fbfa5c6d96925eebcf4d4240cb5f07fcf1"
            },
            "require-dev": {
                "automattic/jetpack-changelogger": "^3.2"
            },
            "type": "jetpack-library",
            "extra": {
                "autotagger": true,
                "mirror-repo": "Automattic/jetpack-config",
                "textdomain": "jetpack-config",
                "changelogger": {
                    "link-template": "https://github.com/Automattic/jetpack-config/compare/v${old}...v${new}"
                },
                "branch-alias": {
                    "dev-trunk": "1.11.x-dev"
                }
            },
            "autoload": {
                "classmap": [
                    "src/"
                ]
            },
            "license": [
                "GPL-2.0-or-later"
            ],
            "description": "Jetpack configuration package that initializes other packages and configures Jetpack's functionality. Can be used as a base for all variants of Jetpack package usage.",
            "transport-options": {
                "relative": true
            }
        },
        {
            "name": "automattic/jetpack-connection",
            "version": "dev-trunk",
            "dist": {
                "type": "path",
                "url": "../../packages/connection",
                "reference": "d76ee17f41bd202a7749b0431cfd38f61c5479e5"
            },
            "require": {
                "automattic/jetpack-a8c-mc-stats": "^1.4",
                "automattic/jetpack-admin-ui": "^0.2",
                "automattic/jetpack-constants": "^1.6",
                "automattic/jetpack-redirect": "^1.7",
                "automattic/jetpack-roles": "^1.4",
                "automattic/jetpack-status": "^1.15"
            },
            "require-dev": {
                "automattic/jetpack-changelogger": "^3.2",
                "automattic/wordbless": "@dev",
                "brain/monkey": "2.6.1",
                "yoast/phpunit-polyfills": "1.0.3"
            },
            "type": "jetpack-library",
            "extra": {
                "autotagger": true,
                "mirror-repo": "Automattic/jetpack-connection",
                "textdomain": "jetpack-connection",
                "version-constants": {
                    "::PACKAGE_VERSION": "src/class-package-version.php"
                },
                "changelogger": {
                    "link-template": "https://github.com/Automattic/jetpack-connection/compare/v${old}...v${new}"
                },
                "branch-alias": {
                    "dev-trunk": "1.46.x-dev"
                }
            },
            "autoload": {
                "classmap": [
                    "legacy",
                    "src/",
                    "src/webhooks"
                ]
            },
            "scripts": {
                "build-production": [
                    "pnpm run build-production"
                ],
                "build-development": [
                    "pnpm run build"
                ],
                "phpunit": [
                    "./vendor/phpunit/phpunit/phpunit --colors=always"
                ],
                "post-install-cmd": [
                    "WorDBless\\Composer\\InstallDropin::copy"
                ],
                "post-update-cmd": [
                    "WorDBless\\Composer\\InstallDropin::copy"
                ],
                "test-coverage": [
                    "php -dpcov.directory=. ./vendor/bin/phpunit --coverage-clover \"$COVERAGE_DIR/clover.xml\""
                ],
                "test-php": [
                    "@composer phpunit"
                ]
            },
            "license": [
                "GPL-2.0-or-later"
            ],
            "description": "Everything needed to connect to the Jetpack infrastructure",
            "transport-options": {
                "relative": true
            }
        },
        {
            "name": "automattic/jetpack-constants",
            "version": "dev-trunk",
            "dist": {
                "type": "path",
                "url": "../../packages/constants",
                "reference": "71eaf9916aaeeda2abf5a8a19e7534c6d1bc1898"
            },
            "require-dev": {
                "automattic/jetpack-changelogger": "^3.2",
                "brain/monkey": "2.6.1",
                "yoast/phpunit-polyfills": "1.0.3"
            },
            "type": "jetpack-library",
            "extra": {
                "autotagger": true,
                "mirror-repo": "Automattic/jetpack-constants",
                "changelogger": {
                    "link-template": "https://github.com/Automattic/jetpack-constants/compare/v${old}...v${new}"
                },
                "branch-alias": {
                    "dev-trunk": "1.6.x-dev"
                }
            },
            "autoload": {
                "classmap": [
                    "src/"
                ]
            },
            "scripts": {
                "phpunit": [
                    "./vendor/phpunit/phpunit/phpunit --colors=always"
                ],
                "test-coverage": [
                    "php -dpcov.directory=. ./vendor/bin/phpunit --coverage-clover \"$COVERAGE_DIR/clover.xml\""
                ],
                "test-php": [
                    "@composer phpunit"
                ]
            },
            "license": [
                "GPL-2.0-or-later"
            ],
            "description": "A wrapper for defining constants in a more testable way.",
            "transport-options": {
                "relative": true
            }
        },
        {
            "name": "automattic/jetpack-device-detection",
            "version": "dev-trunk",
            "dist": {
                "type": "path",
                "url": "../../packages/device-detection",
                "reference": "7c18edb6992a4c27b9cc2719ee7d1d0abacf5d76"
            },
            "require-dev": {
                "automattic/jetpack-changelogger": "^3.2",
                "yoast/phpunit-polyfills": "1.0.3"
            },
            "type": "jetpack-library",
            "extra": {
                "autotagger": true,
                "mirror-repo": "Automattic/jetpack-device-detection",
                "changelogger": {
                    "link-template": "https://github.com/Automattic/jetpack-device-detection/compare/v${old}...v${new}"
                },
                "branch-alias": {
                    "dev-trunk": "1.4.x-dev"
                }
            },
            "autoload": {
                "classmap": [
                    "src/"
                ]
            },
            "scripts": {
                "phpunit": [
                    "./vendor/phpunit/phpunit/phpunit --colors=always"
                ],
                "test-coverage": [
                    "php -dpcov.directory=. ./vendor/bin/phpunit --coverage-clover \"$COVERAGE_DIR/clover.xml\""
                ],
                "test-php": [
                    "@composer phpunit"
                ]
            },
            "license": [
                "GPL-2.0-or-later"
            ],
            "description": "A way to detect device types based on User-Agent header.",
            "transport-options": {
                "relative": true
            }
        },
        {
            "name": "automattic/jetpack-identity-crisis",
            "version": "dev-trunk",
            "dist": {
                "type": "path",
                "url": "../../packages/identity-crisis",
                "reference": "9d9f583a68096f3c62e99aecd38b66e333a98e1e"
            },
            "require": {
                "automattic/jetpack-assets": "^1.17",
                "automattic/jetpack-connection": "^1.46",
                "automattic/jetpack-constants": "^1.6",
                "automattic/jetpack-logo": "^1.5",
                "automattic/jetpack-status": "^1.15"
            },
            "require-dev": {
                "automattic/jetpack-changelogger": "^3.2",
                "automattic/wordbless": "@dev",
                "yoast/phpunit-polyfills": "1.0.3"
            },
            "type": "jetpack-library",
            "extra": {
                "autotagger": true,
                "mirror-repo": "Automattic/jetpack-identity-crisis",
                "textdomain": "jetpack-idc",
                "version-constants": {
                    "::PACKAGE_VERSION": "src/class-identity-crisis.php"
                },
                "changelogger": {
                    "link-template": "https://github.com/Automattic/jetpack-identity-crisis/compare/v${old}...v${new}"
                },
                "branch-alias": {
                    "dev-trunk": "0.8.x-dev"
                }
            },
            "autoload": {
                "classmap": [
                    "src/"
                ]
            },
            "scripts": {
                "build-development": [
                    "pnpm run build"
                ],
                "build-production": [
                    "NODE_ENV='production' pnpm run build"
                ],
                "phpunit": [
                    "./vendor/phpunit/phpunit/phpunit --colors=always"
                ],
                "test-coverage": [
                    "php -dpcov.directory=. ./vendor/bin/phpunit --coverage-clover \"$COVERAGE_DIR/clover.xml\""
                ],
                "test-php": [
                    "@composer phpunit"
                ],
                "post-install-cmd": [
                    "WorDBless\\Composer\\InstallDropin::copy"
                ],
                "post-update-cmd": [
                    "WorDBless\\Composer\\InstallDropin::copy"
                ],
                "watch": [
                    "Composer\\Config::disableProcessTimeout",
                    "pnpm run watch"
                ]
            },
            "license": [
                "GPL-2.0-or-later"
            ],
            "description": "Identity Crisis.",
            "transport-options": {
                "relative": true
            }
        },
        {
            "name": "automattic/jetpack-jitm",
            "version": "dev-trunk",
            "dist": {
                "type": "path",
                "url": "../../packages/jitm",
                "reference": "f4531599eac2ae05073ab7b5d62ed7b7fcde6863"
            },
            "require": {
                "automattic/jetpack-a8c-mc-stats": "^1.4",
                "automattic/jetpack-assets": "^1.17",
                "automattic/jetpack-connection": "^1.46",
                "automattic/jetpack-device-detection": "^1.4",
                "automattic/jetpack-logo": "^1.5",
                "automattic/jetpack-partner": "^1.7",
                "automattic/jetpack-redirect": "^1.7",
                "automattic/jetpack-status": "^1.15"
            },
            "require-dev": {
                "automattic/jetpack-changelogger": "^3.2",
                "brain/monkey": "2.6.1",
                "yoast/phpunit-polyfills": "1.0.3"
            },
            "type": "jetpack-library",
            "extra": {
                "autotagger": true,
                "mirror-repo": "Automattic/jetpack-jitm",
                "textdomain": "jetpack-jitm",
                "version-constants": {
                    "::PACKAGE_VERSION": "src/class-jitm.php"
                },
                "changelogger": {
                    "link-template": "https://github.com/Automattic/jetpack-jitm/compare/v${old}...v${new}"
                },
                "branch-alias": {
                    "dev-trunk": "2.2.x-dev"
                }
            },
            "autoload": {
                "classmap": [
                    "src/"
                ]
            },
            "scripts": {
                "build-production": [
                    "pnpm run build-production"
                ],
                "build-development": [
                    "pnpm run build"
                ],
                "phpunit": [
                    "./vendor/phpunit/phpunit/phpunit --colors=always"
                ],
                "test-coverage": [
                    "php -dpcov.directory=. ./vendor/bin/phpunit --coverage-clover \"$COVERAGE_DIR/clover.xml\""
                ],
                "test-php": [
                    "@composer phpunit"
                ]
            },
            "license": [
                "GPL-2.0-or-later"
            ],
            "description": "Just in time messages for Jetpack",
            "transport-options": {
                "relative": true
            }
        },
        {
            "name": "automattic/jetpack-licensing",
            "version": "dev-trunk",
            "dist": {
                "type": "path",
                "url": "../../packages/licensing",
                "reference": "015a8ffab0a65aac08a7d6be586a0fe70cee462d"
            },
            "require": {
                "automattic/jetpack-connection": "^1.46"
            },
            "require-dev": {
                "automattic/jetpack-changelogger": "^3.2",
                "automattic/wordbless": "@dev",
                "yoast/phpunit-polyfills": "1.0.3"
            },
            "type": "jetpack-library",
            "extra": {
                "autotagger": true,
                "mirror-repo": "Automattic/jetpack-licensing",
                "textdomain": "jetpack-licensing",
                "changelogger": {
                    "link-template": "https://github.com/Automattic/jetpack-licensing/compare/v${old}...v${new}"
                },
                "branch-alias": {
                    "dev-trunk": "1.7.x-dev"
                }
            },
            "autoload": {
                "classmap": [
                    "src/"
                ]
            },
            "scripts": {
                "phpunit": [
                    "./vendor/phpunit/phpunit/phpunit --colors=always"
                ],
                "post-install-cmd": [
                    "WorDBless\\Composer\\InstallDropin::copy"
                ],
                "post-update-cmd": [
                    "WorDBless\\Composer\\InstallDropin::copy"
                ],
                "test-coverage": [
                    "php -dpcov.directory=. ./vendor/bin/phpunit --coverage-clover \"$COVERAGE_DIR/clover.xml\""
                ],
                "test-php": [
                    "@composer phpunit"
                ]
            },
            "license": [
                "GPL-2.0-or-later"
            ],
            "description": "Everything needed to manage Jetpack licenses client-side.",
            "transport-options": {
                "relative": true
            }
        },
        {
            "name": "automattic/jetpack-logo",
            "version": "dev-trunk",
            "dist": {
                "type": "path",
                "url": "../../packages/logo",
                "reference": "0b26b43706ad99ba1e7cd7f7afa23b8f44d28d00"
            },
            "require-dev": {
                "automattic/jetpack-changelogger": "^3.2",
                "yoast/phpunit-polyfills": "1.0.3"
            },
            "type": "jetpack-library",
            "extra": {
                "autotagger": true,
                "mirror-repo": "Automattic/jetpack-logo",
                "changelogger": {
                    "link-template": "https://github.com/Automattic/jetpack-logo/compare/v${old}...v${new}"
                },
                "branch-alias": {
                    "dev-trunk": "1.5.x-dev"
                }
            },
            "autoload": {
                "classmap": [
                    "src/"
                ]
            },
            "scripts": {
                "phpunit": [
                    "./vendor/phpunit/phpunit/phpunit --colors=always"
                ],
                "test-coverage": [
                    "php -dpcov.directory=. ./vendor/bin/phpunit --coverage-clover \"$COVERAGE_DIR/clover.xml\""
                ],
                "test-php": [
                    "@composer phpunit"
                ]
            },
            "license": [
                "GPL-2.0-or-later"
            ],
            "description": "A logo for Jetpack",
            "transport-options": {
                "relative": true
            }
        },
        {
            "name": "automattic/jetpack-my-jetpack",
            "version": "dev-trunk",
            "dist": {
                "type": "path",
                "url": "../../packages/my-jetpack",
                "reference": "682c254c3c4ed63b91d9e8e782b240d9056c3f7d"
            },
            "require": {
                "automattic/jetpack-admin-ui": "^0.2",
                "automattic/jetpack-assets": "^1.17",
                "automattic/jetpack-connection": "^1.46",
                "automattic/jetpack-constants": "^1.6",
                "automattic/jetpack-jitm": "^2.2",
                "automattic/jetpack-licensing": "^1.7",
                "automattic/jetpack-plugins-installer": "^0.2",
                "automattic/jetpack-redirect": "^1.7"
            },
            "require-dev": {
                "automattic/jetpack-changelogger": "^3.2",
                "automattic/wordbless": "@dev",
                "yoast/phpunit-polyfills": "1.0.3"
            },
            "type": "jetpack-library",
            "extra": {
                "autotagger": true,
                "mirror-repo": "Automattic/jetpack-my-jetpack",
                "textdomain": "jetpack-my-jetpack",
                "changelogger": {
                    "link-template": "https://github.com/Automattic/jetpack-my-jetpack/compare/${old}...${new}"
                },
                "branch-alias": {
                    "dev-trunk": "2.4.x-dev"
                },
                "version-constants": {
                    "::PACKAGE_VERSION": "src/class-initializer.php"
                }
            },
            "autoload": {
                "classmap": [
                    "src/",
                    "src/products"
                ]
            },
            "scripts": {
                "phpunit": [
                    "./vendor/phpunit/phpunit/phpunit --colors=always"
                ],
                "test-coverage": [
                    "php -dpcov.directory=. ./vendor/bin/phpunit --coverage-clover \"$COVERAGE_DIR/coverage.xml\"",
                    "pnpm run test --coverageDirectory=\"$COVERAGE_DIR\" --coverage --coverageReporters=clover"
                ],
                "test-php": [
                    "@composer phpunit"
                ],
                "test-js": [
                    "pnpm run test"
                ],
                "test-js-watch": [
                    "Composer\\Config::disableProcessTimeout",
                    "pnpm run test --watch"
                ],
                "build-development": [
                    "pnpm run build"
                ],
                "build-production": [
                    "NODE_ENV=production pnpm run build"
                ],
                "watch": [
                    "Composer\\Config::disableProcessTimeout",
                    "pnpm run watch"
                ],
                "post-install-cmd": [
                    "WorDBless\\Composer\\InstallDropin::copy"
                ],
                "post-update-cmd": [
                    "WorDBless\\Composer\\InstallDropin::copy"
                ]
            },
            "license": [
                "GPL-2.0-or-later"
            ],
            "description": "WP Admin page with information and configuration shared among all Jetpack stand-alone plugins",
            "transport-options": {
                "relative": true
            }
        },
        {
            "name": "automattic/jetpack-partner",
            "version": "dev-trunk",
            "dist": {
                "type": "path",
                "url": "../../packages/partner",
                "reference": "fe539d8bee66ced559d8e5278819f4c2f8422e2c"
            },
            "require": {
                "automattic/jetpack-connection": "^1.46",
                "automattic/jetpack-status": "^1.15"
            },
            "require-dev": {
                "automattic/jetpack-changelogger": "^3.2",
                "automattic/wordbless": "@dev",
                "brain/monkey": "2.6.1",
                "yoast/phpunit-polyfills": "1.0.3"
            },
            "type": "jetpack-library",
            "extra": {
                "autotagger": true,
                "mirror-repo": "Automattic/jetpack-partner",
                "changelogger": {
                    "link-template": "https://github.com/Automattic/jetpack-partner/compare/v${old}...v${new}"
                },
                "branch-alias": {
                    "dev-trunk": "1.7.x-dev"
                }
            },
            "autoload": {
                "classmap": [
                    "src/"
                ]
            },
            "scripts": {
                "phpunit": [
                    "./vendor/phpunit/phpunit/phpunit --colors=always"
                ],
                "post-install-cmd": [
                    "WorDBless\\Composer\\InstallDropin::copy"
                ],
                "post-update-cmd": [
                    "WorDBless\\Composer\\InstallDropin::copy"
                ],
                "test-coverage": [
                    "php -dpcov.directory=. ./vendor/bin/phpunit --coverage-clover \"$COVERAGE_DIR/clover.xml\""
                ],
                "test-php": [
                    "@composer phpunit"
                ]
            },
            "license": [
                "GPL-2.0-or-later"
            ],
            "description": "Support functions for Jetpack hosting partners.",
            "transport-options": {
                "relative": true
            }
        },
        {
            "name": "automattic/jetpack-password-checker",
            "version": "dev-trunk",
            "dist": {
                "type": "path",
                "url": "../../packages/password-checker",
                "reference": "0995c8ea7103360f58e87fad6758825b66b9d268"
            },
            "require-dev": {
                "automattic/jetpack-changelogger": "^3.2",
                "automattic/wordbless": "@dev",
                "yoast/phpunit-polyfills": "1.0.3"
            },
            "type": "jetpack-library",
            "extra": {
                "autotagger": true,
                "mirror-repo": "Automattic/jetpack-password-checker",
                "textdomain": "jetpack-password-checker",
                "changelogger": {
                    "link-template": "https://github.com/Automattic/jetpack-password-checker/compare/v${old}...v${new}"
                },
                "branch-alias": {
                    "dev-trunk": "0.2.x-dev"
                }
            },
            "autoload": {
                "classmap": [
                    "src/"
                ]
            },
            "scripts": {
                "phpunit": [
                    "./vendor/phpunit/phpunit/phpunit --colors=always"
                ],
                "test-coverage": [
                    "php -dpcov.directory=. ./vendor/bin/phpunit --coverage-clover \"$COVERAGE_DIR/clover.xml\""
                ],
                "test-php": [
                    "@composer phpunit"
                ],
                "post-install-cmd": [
                    "WorDBless\\Composer\\InstallDropin::copy"
                ],
                "post-update-cmd": [
                    "WorDBless\\Composer\\InstallDropin::copy"
                ]
            },
            "license": [
                "GPL-2.0-or-later"
            ],
            "description": "Password Checker.",
            "transport-options": {
                "relative": true
            }
        },
        {
            "name": "automattic/jetpack-plugins-installer",
            "version": "dev-trunk",
            "dist": {
                "type": "path",
                "url": "../../packages/plugins-installer",
                "reference": "15b99481e685050e153fa59f5cf5a9dff6f3216e"
            },
            "require": {
                "automattic/jetpack-a8c-mc-stats": "^1.4"
            },
            "require-dev": {
                "automattic/jetpack-changelogger": "^3.2",
                "yoast/phpunit-polyfills": "1.0.3"
            },
            "type": "jetpack-library",
            "extra": {
                "branch-alias": {
                    "dev-trunk": "0.2.x-dev"
                },
                "mirror-repo": "Automattic/jetpack-plugins-installer",
                "changelogger": {
                    "link-template": "https://github.com/Automattic/jetpack-plugins-installer/compare/v${old}...v${new}"
                },
                "autotagger": true,
                "textdomain": "jetpack-plugins-installer"
            },
            "autoload": {
                "classmap": [
                    "src/"
                ]
            },
            "scripts": {
                "phpunit": [
                    "./vendor/phpunit/phpunit/phpunit --colors=always"
                ],
                "test-coverage": [
                    "php -dpcov.directory=. ./vendor/bin/phpunit --coverage-clover \"$COVERAGE_DIR/clover.xml\""
                ],
                "test-php": [
                    "@composer phpunit"
                ]
            },
            "license": [
                "GPL-2.0-or-later"
            ],
            "description": "Handle installation of plugins from WP.org",
            "transport-options": {
                "relative": true
            }
        },
        {
            "name": "automattic/jetpack-redirect",
            "version": "dev-trunk",
            "dist": {
                "type": "path",
                "url": "../../packages/redirect",
                "reference": "94b165af8d09ef555bc6e8895cd8a38435dc2409"
            },
            "require": {
                "automattic/jetpack-status": "^1.15"
            },
            "require-dev": {
                "automattic/jetpack-changelogger": "^3.2",
                "brain/monkey": "2.6.1",
                "yoast/phpunit-polyfills": "1.0.3"
            },
            "type": "jetpack-library",
            "extra": {
                "autotagger": true,
                "mirror-repo": "Automattic/jetpack-redirect",
                "changelogger": {
                    "link-template": "https://github.com/Automattic/jetpack-redirect/compare/v${old}...v${new}"
                },
                "branch-alias": {
                    "dev-trunk": "1.7.x-dev"
                }
            },
            "autoload": {
                "classmap": [
                    "src/"
                ]
            },
            "scripts": {
                "phpunit": [
                    "./vendor/phpunit/phpunit/phpunit --colors=always"
                ],
                "test-coverage": [
                    "php -dpcov.directory=. ./vendor/bin/phpunit --coverage-clover \"$COVERAGE_DIR/clover.xml\""
                ],
                "test-php": [
                    "@composer phpunit"
                ]
            },
            "license": [
                "GPL-2.0-or-later"
            ],
            "description": "Utilities to build URLs to the jetpack.com/redirect/ service",
            "transport-options": {
                "relative": true
            }
        },
        {
            "name": "automattic/jetpack-roles",
            "version": "dev-trunk",
            "dist": {
                "type": "path",
                "url": "../../packages/roles",
                "reference": "e7d89c4c354ca17ec53d1a2e05454057c1b144da"
            },
            "require-dev": {
                "automattic/jetpack-changelogger": "^3.2",
                "brain/monkey": "2.6.1",
                "yoast/phpunit-polyfills": "1.0.3"
            },
            "type": "jetpack-library",
            "extra": {
                "autotagger": true,
                "mirror-repo": "Automattic/jetpack-roles",
                "changelogger": {
                    "link-template": "https://github.com/Automattic/jetpack-roles/compare/v${old}...v${new}"
                },
                "branch-alias": {
                    "dev-trunk": "1.4.x-dev"
                }
            },
            "autoload": {
                "classmap": [
                    "src/"
                ]
            },
            "scripts": {
                "phpunit": [
                    "./vendor/phpunit/phpunit/phpunit --colors=always"
                ],
                "test-coverage": [
                    "php -dpcov.directory=. ./vendor/bin/phpunit --coverage-clover \"$COVERAGE_DIR/clover.xml\""
                ],
                "test-php": [
                    "@composer phpunit"
                ]
            },
            "license": [
                "GPL-2.0-or-later"
            ],
            "description": "Utilities, related with user roles and capabilities.",
            "transport-options": {
                "relative": true
            }
        },
        {
            "name": "automattic/jetpack-status",
            "version": "dev-trunk",
            "dist": {
                "type": "path",
                "url": "../../packages/status",
                "reference": "8c376c3bcefd4b8b4fab64505993ee3818119ca7"
            },
            "require": {
                "automattic/jetpack-constants": "^1.6"
            },
            "require-dev": {
                "automattic/jetpack-changelogger": "^3.2",
                "brain/monkey": "2.6.1",
                "yoast/phpunit-polyfills": "1.0.3"
            },
            "type": "jetpack-library",
            "extra": {
                "autotagger": true,
                "mirror-repo": "Automattic/jetpack-status",
                "changelogger": {
                    "link-template": "https://github.com/Automattic/jetpack-status/compare/v${old}...v${new}"
                },
                "branch-alias": {
                    "dev-trunk": "1.15.x-dev"
                }
            },
            "autoload": {
                "classmap": [
                    "src/"
                ]
            },
            "scripts": {
                "phpunit": [
                    "./vendor/phpunit/phpunit/phpunit --colors=always"
                ],
                "test-coverage": [
                    "php -dpcov.directory=. ./vendor/bin/phpunit --coverage-clover \"$COVERAGE_DIR/clover.xml\""
                ],
                "test-php": [
                    "@composer phpunit"
                ]
            },
            "license": [
                "GPL-2.0-or-later"
            ],
            "description": "Used to retrieve information about the current status of Jetpack and the site overall.",
            "transport-options": {
                "relative": true
            }
        },
        {
            "name": "automattic/jetpack-sync",
            "version": "dev-trunk",
            "dist": {
                "type": "path",
                "url": "../../packages/sync",
                "reference": "f8e69adfe597f0dc304fd6bf78e3ec70f5929ffc"
            },
            "require": {
                "automattic/jetpack-connection": "^1.46",
                "automattic/jetpack-constants": "^1.6",
                "automattic/jetpack-identity-crisis": "^0.8",
                "automattic/jetpack-password-checker": "^0.2",
                "automattic/jetpack-roles": "^1.4",
                "automattic/jetpack-status": "^1.15"
            },
            "require-dev": {
                "automattic/jetpack-changelogger": "^3.2",
                "automattic/wordbless": "@dev",
                "yoast/phpunit-polyfills": "1.0.3"
            },
            "type": "jetpack-library",
            "extra": {
                "autotagger": true,
                "mirror-repo": "Automattic/jetpack-sync",
                "textdomain": "jetpack-sync",
                "version-constants": {
                    "::PACKAGE_VERSION": "src/class-package-version.php"
                },
                "changelogger": {
                    "link-template": "https://github.com/Automattic/jetpack-sync/compare/v${old}...v${new}"
                },
                "branch-alias": {
                    "dev-trunk": "1.43.x-dev"
                }
            },
            "autoload": {
                "classmap": [
                    "src/"
                ]
            },
            "scripts": {
                "phpunit": [
                    "./vendor/phpunit/phpunit/phpunit --colors=always"
                ],
                "test-coverage": [
                    "php -dpcov.directory=. ./vendor/bin/phpunit --coverage-clover \"$COVERAGE_DIR/clover.xml\""
                ],
                "test-php": [
                    "@composer phpunit"
                ],
                "post-install-cmd": [
                    "WorDBless\\Composer\\InstallDropin::copy"
                ],
                "post-update-cmd": [
                    "WorDBless\\Composer\\InstallDropin::copy"
                ]
            },
            "license": [
                "GPL-2.0-or-later"
            ],
            "description": "Everything needed to allow syncing to the WP.com infrastructure.",
            "transport-options": {
                "relative": true
            }
        }
    ],
    "packages-dev": [
        {
            "name": "automattic/jetpack-changelogger",
            "version": "dev-trunk",
            "dist": {
                "type": "path",
                "url": "../../packages/changelogger",
                "reference": "db7485e80ebcad717977462edf149ea62e134b3b"
            },
            "require": {
                "php": ">=5.6",
                "symfony/console": "^3.4 || ^5.2 || ^6.0",
                "symfony/process": "^3.4 || ^5.2 || ^6.0",
                "wikimedia/at-ease": "^1.2 || ^2.0"
            },
            "require-dev": {
                "wikimedia/testing-access-wrapper": "^1.0 || ^2.0",
                "yoast/phpunit-polyfills": "1.0.3"
            },
            "bin": [
                "bin/changelogger"
            ],
            "type": "project",
            "extra": {
                "autotagger": true,
                "branch-alias": {
                    "dev-trunk": "3.2.x-dev"
                },
                "mirror-repo": "Automattic/jetpack-changelogger",
                "version-constants": {
                    "::VERSION": "src/Application.php"
                },
                "changelogger": {
                    "link-template": "https://github.com/Automattic/jetpack-changelogger/compare/${old}...${new}"
                }
            },
            "autoload": {
                "psr-4": {
                    "Automattic\\Jetpack\\Changelogger\\": "src",
                    "Automattic\\Jetpack\\Changelog\\": "lib"
                }
            },
            "autoload-dev": {
                "psr-4": {
                    "Automattic\\Jetpack\\Changelogger\\Tests\\": "tests/php/includes/src",
                    "Automattic\\Jetpack\\Changelog\\Tests\\": "tests/php/includes/lib"
                }
            },
            "scripts": {
                "phpunit": [
                    "./vendor/phpunit/phpunit/phpunit --colors=always"
                ],
                "test-coverage": [
                    "php -dpcov.directory=. ./vendor/bin/phpunit --coverage-clover \"$COVERAGE_DIR/clover.xml\""
                ],
                "test-php": [
                    "@composer phpunit"
                ],
                "post-install-cmd": [
                    "[ -e vendor/bin/changelogger ] || { cd vendor/bin && ln -s ../../bin/changelogger; }"
                ],
                "post-update-cmd": [
                    "[ -e vendor/bin/changelogger ] || { cd vendor/bin && ln -s ../../bin/changelogger; }"
                ]
            },
            "license": [
                "GPL-2.0-or-later"
            ],
            "description": "Jetpack Changelogger tool. Allows for managing changelogs by dropping change files into a changelog directory with each PR.",
            "transport-options": {
                "relative": true
            }
        },
        {
            "name": "doctrine/instantiator",
            "version": "1.4.1",
            "source": {
                "type": "git",
                "url": "https://github.com/doctrine/instantiator.git",
                "reference": "10dcfce151b967d20fde1b34ae6640712c3891bc"
            },
            "dist": {
                "type": "zip",
                "url": "https://api.github.com/repos/doctrine/instantiator/zipball/10dcfce151b967d20fde1b34ae6640712c3891bc",
                "reference": "10dcfce151b967d20fde1b34ae6640712c3891bc",
                "shasum": ""
            },
            "require": {
                "php": "^7.1 || ^8.0"
            },
            "require-dev": {
                "doctrine/coding-standard": "^9",
                "ext-pdo": "*",
                "ext-phar": "*",
                "phpbench/phpbench": "^0.16 || ^1",
                "phpstan/phpstan": "^1.4",
                "phpstan/phpstan-phpunit": "^1",
                "phpunit/phpunit": "^7.5 || ^8.5 || ^9.5",
                "vimeo/psalm": "^4.22"
            },
            "type": "library",
            "autoload": {
                "psr-4": {
                    "Doctrine\\Instantiator\\": "src/Doctrine/Instantiator/"
                }
            },
            "notification-url": "https://packagist.org/downloads/",
            "license": [
                "MIT"
            ],
            "authors": [
                {
                    "name": "Marco Pivetta",
                    "email": "ocramius@gmail.com",
                    "homepage": "https://ocramius.github.io/"
                }
            ],
            "description": "A small, lightweight utility to instantiate objects in PHP without invoking their constructors",
            "homepage": "https://www.doctrine-project.org/projects/instantiator.html",
            "keywords": [
                "constructor",
                "instantiate"
            ],
            "support": {
                "issues": "https://github.com/doctrine/instantiator/issues",
                "source": "https://github.com/doctrine/instantiator/tree/1.4.1"
            },
            "funding": [
                {
                    "url": "https://www.doctrine-project.org/sponsorship.html",
                    "type": "custom"
                },
                {
                    "url": "https://www.patreon.com/phpdoctrine",
                    "type": "patreon"
                },
                {
                    "url": "https://tidelift.com/funding/github/packagist/doctrine%2Finstantiator",
                    "type": "tidelift"
                }
            ],
            "time": "2022-03-03T08:28:38+00:00"
        },
        {
            "name": "myclabs/deep-copy",
            "version": "1.11.0",
            "source": {
                "type": "git",
                "url": "https://github.com/myclabs/DeepCopy.git",
                "reference": "14daed4296fae74d9e3201d2c4925d1acb7aa614"
            },
            "dist": {
                "type": "zip",
                "url": "https://api.github.com/repos/myclabs/DeepCopy/zipball/14daed4296fae74d9e3201d2c4925d1acb7aa614",
                "reference": "14daed4296fae74d9e3201d2c4925d1acb7aa614",
                "shasum": ""
            },
            "require": {
                "php": "^7.1 || ^8.0"
            },
            "conflict": {
                "doctrine/collections": "<1.6.8",
                "doctrine/common": "<2.13.3 || >=3,<3.2.2"
            },
            "require-dev": {
                "doctrine/collections": "^1.6.8",
                "doctrine/common": "^2.13.3 || ^3.2.2",
                "phpunit/phpunit": "^7.5.20 || ^8.5.23 || ^9.5.13"
            },
            "type": "library",
            "autoload": {
                "files": [
                    "src/DeepCopy/deep_copy.php"
                ],
                "psr-4": {
                    "DeepCopy\\": "src/DeepCopy/"
                }
            },
            "notification-url": "https://packagist.org/downloads/",
            "license": [
                "MIT"
            ],
            "description": "Create deep copies (clones) of your objects",
            "keywords": [
                "clone",
                "copy",
                "duplicate",
                "object",
                "object graph"
            ],
            "support": {
                "issues": "https://github.com/myclabs/DeepCopy/issues",
                "source": "https://github.com/myclabs/DeepCopy/tree/1.11.0"
            },
            "funding": [
                {
                    "url": "https://tidelift.com/funding/github/packagist/myclabs/deep-copy",
                    "type": "tidelift"
                }
            ],
            "time": "2022-03-03T13:19:32+00:00"
        },
        {
            "name": "nikic/php-parser",
            "version": "v4.15.1",
            "source": {
                "type": "git",
                "url": "https://github.com/nikic/PHP-Parser.git",
                "reference": "0ef6c55a3f47f89d7a374e6f835197a0b5fcf900"
            },
            "dist": {
                "type": "zip",
                "url": "https://api.github.com/repos/nikic/PHP-Parser/zipball/0ef6c55a3f47f89d7a374e6f835197a0b5fcf900",
                "reference": "0ef6c55a3f47f89d7a374e6f835197a0b5fcf900",
                "shasum": ""
            },
            "require": {
                "ext-tokenizer": "*",
                "php": ">=7.0"
            },
            "require-dev": {
                "ircmaxell/php-yacc": "^0.0.7",
                "phpunit/phpunit": "^6.5 || ^7.0 || ^8.0 || ^9.0"
            },
            "bin": [
                "bin/php-parse"
            ],
            "type": "library",
            "extra": {
                "branch-alias": {
                    "dev-master": "4.9-dev"
                }
            },
            "autoload": {
                "psr-4": {
                    "PhpParser\\": "lib/PhpParser"
                }
            },
            "notification-url": "https://packagist.org/downloads/",
            "license": [
                "BSD-3-Clause"
            ],
            "authors": [
                {
                    "name": "Nikita Popov"
                }
            ],
            "description": "A PHP parser written in PHP",
            "keywords": [
                "parser",
                "php"
            ],
            "support": {
                "issues": "https://github.com/nikic/PHP-Parser/issues",
                "source": "https://github.com/nikic/PHP-Parser/tree/v4.15.1"
            },
            "time": "2022-09-04T07:30:47+00:00"
        },
        {
            "name": "phar-io/manifest",
            "version": "2.0.3",
            "source": {
                "type": "git",
                "url": "https://github.com/phar-io/manifest.git",
                "reference": "97803eca37d319dfa7826cc2437fc020857acb53"
            },
            "dist": {
                "type": "zip",
                "url": "https://api.github.com/repos/phar-io/manifest/zipball/97803eca37d319dfa7826cc2437fc020857acb53",
                "reference": "97803eca37d319dfa7826cc2437fc020857acb53",
                "shasum": ""
            },
            "require": {
                "ext-dom": "*",
                "ext-phar": "*",
                "ext-xmlwriter": "*",
                "phar-io/version": "^3.0.1",
                "php": "^7.2 || ^8.0"
            },
            "type": "library",
            "extra": {
                "branch-alias": {
                    "dev-master": "2.0.x-dev"
                }
            },
            "autoload": {
                "classmap": [
                    "src/"
                ]
            },
            "notification-url": "https://packagist.org/downloads/",
            "license": [
                "BSD-3-Clause"
            ],
            "authors": [
                {
                    "name": "Arne Blankerts",
                    "email": "arne@blankerts.de",
                    "role": "Developer"
                },
                {
                    "name": "Sebastian Heuer",
                    "email": "sebastian@phpeople.de",
                    "role": "Developer"
                },
                {
                    "name": "Sebastian Bergmann",
                    "email": "sebastian@phpunit.de",
                    "role": "Developer"
                }
            ],
            "description": "Component for reading phar.io manifest information from a PHP Archive (PHAR)",
            "support": {
                "issues": "https://github.com/phar-io/manifest/issues",
                "source": "https://github.com/phar-io/manifest/tree/2.0.3"
            },
            "time": "2021-07-20T11:28:43+00:00"
        },
        {
            "name": "phar-io/version",
            "version": "3.2.1",
            "source": {
                "type": "git",
                "url": "https://github.com/phar-io/version.git",
                "reference": "4f7fd7836c6f332bb2933569e566a0d6c4cbed74"
            },
            "dist": {
                "type": "zip",
                "url": "https://api.github.com/repos/phar-io/version/zipball/4f7fd7836c6f332bb2933569e566a0d6c4cbed74",
                "reference": "4f7fd7836c6f332bb2933569e566a0d6c4cbed74",
                "shasum": ""
            },
            "require": {
                "php": "^7.2 || ^8.0"
            },
            "type": "library",
            "autoload": {
                "classmap": [
                    "src/"
                ]
            },
            "notification-url": "https://packagist.org/downloads/",
            "license": [
                "BSD-3-Clause"
            ],
            "authors": [
                {
                    "name": "Arne Blankerts",
                    "email": "arne@blankerts.de",
                    "role": "Developer"
                },
                {
                    "name": "Sebastian Heuer",
                    "email": "sebastian@phpeople.de",
                    "role": "Developer"
                },
                {
                    "name": "Sebastian Bergmann",
                    "email": "sebastian@phpunit.de",
                    "role": "Developer"
                }
            ],
            "description": "Library for handling version information and constraints",
            "support": {
                "issues": "https://github.com/phar-io/version/issues",
                "source": "https://github.com/phar-io/version/tree/3.2.1"
            },
            "time": "2022-02-21T01:04:05+00:00"
        },
        {
            "name": "phpunit/php-code-coverage",
            "version": "9.2.18",
            "source": {
                "type": "git",
                "url": "https://github.com/sebastianbergmann/php-code-coverage.git",
                "reference": "12fddc491826940cf9b7e88ad9664cf51f0f6d0a"
            },
            "dist": {
                "type": "zip",
                "url": "https://api.github.com/repos/sebastianbergmann/php-code-coverage/zipball/12fddc491826940cf9b7e88ad9664cf51f0f6d0a",
                "reference": "12fddc491826940cf9b7e88ad9664cf51f0f6d0a",
                "shasum": ""
            },
            "require": {
                "ext-dom": "*",
                "ext-libxml": "*",
                "ext-xmlwriter": "*",
                "nikic/php-parser": "^4.14",
                "php": ">=7.3",
                "phpunit/php-file-iterator": "^3.0.3",
                "phpunit/php-text-template": "^2.0.2",
                "sebastian/code-unit-reverse-lookup": "^2.0.2",
                "sebastian/complexity": "^2.0",
                "sebastian/environment": "^5.1.2",
                "sebastian/lines-of-code": "^1.0.3",
                "sebastian/version": "^3.0.1",
                "theseer/tokenizer": "^1.2.0"
            },
            "require-dev": {
                "phpunit/phpunit": "^9.3"
            },
            "suggest": {
                "ext-pcov": "*",
                "ext-xdebug": "*"
            },
            "type": "library",
            "extra": {
                "branch-alias": {
                    "dev-master": "9.2-dev"
                }
            },
            "autoload": {
                "classmap": [
                    "src/"
                ]
            },
            "notification-url": "https://packagist.org/downloads/",
            "license": [
                "BSD-3-Clause"
            ],
            "authors": [
                {
                    "name": "Sebastian Bergmann",
                    "email": "sebastian@phpunit.de",
                    "role": "lead"
                }
            ],
            "description": "Library that provides collection, processing, and rendering functionality for PHP code coverage information.",
            "homepage": "https://github.com/sebastianbergmann/php-code-coverage",
            "keywords": [
                "coverage",
                "testing",
                "xunit"
            ],
            "support": {
                "issues": "https://github.com/sebastianbergmann/php-code-coverage/issues",
                "source": "https://github.com/sebastianbergmann/php-code-coverage/tree/9.2.18"
            },
            "funding": [
                {
                    "url": "https://github.com/sebastianbergmann",
                    "type": "github"
                }
            ],
            "time": "2022-10-27T13:35:33+00:00"
        },
        {
            "name": "phpunit/php-file-iterator",
            "version": "3.0.6",
            "source": {
                "type": "git",
                "url": "https://github.com/sebastianbergmann/php-file-iterator.git",
                "reference": "cf1c2e7c203ac650e352f4cc675a7021e7d1b3cf"
            },
            "dist": {
                "type": "zip",
                "url": "https://api.github.com/repos/sebastianbergmann/php-file-iterator/zipball/cf1c2e7c203ac650e352f4cc675a7021e7d1b3cf",
                "reference": "cf1c2e7c203ac650e352f4cc675a7021e7d1b3cf",
                "shasum": ""
            },
            "require": {
                "php": ">=7.3"
            },
            "require-dev": {
                "phpunit/phpunit": "^9.3"
            },
            "type": "library",
            "extra": {
                "branch-alias": {
                    "dev-master": "3.0-dev"
                }
            },
            "autoload": {
                "classmap": [
                    "src/"
                ]
            },
            "notification-url": "https://packagist.org/downloads/",
            "license": [
                "BSD-3-Clause"
            ],
            "authors": [
                {
                    "name": "Sebastian Bergmann",
                    "email": "sebastian@phpunit.de",
                    "role": "lead"
                }
            ],
            "description": "FilterIterator implementation that filters files based on a list of suffixes.",
            "homepage": "https://github.com/sebastianbergmann/php-file-iterator/",
            "keywords": [
                "filesystem",
                "iterator"
            ],
            "support": {
                "issues": "https://github.com/sebastianbergmann/php-file-iterator/issues",
                "source": "https://github.com/sebastianbergmann/php-file-iterator/tree/3.0.6"
            },
            "funding": [
                {
                    "url": "https://github.com/sebastianbergmann",
                    "type": "github"
                }
            ],
            "time": "2021-12-02T12:48:52+00:00"
        },
        {
            "name": "phpunit/php-invoker",
            "version": "3.1.1",
            "source": {
                "type": "git",
                "url": "https://github.com/sebastianbergmann/php-invoker.git",
                "reference": "5a10147d0aaf65b58940a0b72f71c9ac0423cc67"
            },
            "dist": {
                "type": "zip",
                "url": "https://api.github.com/repos/sebastianbergmann/php-invoker/zipball/5a10147d0aaf65b58940a0b72f71c9ac0423cc67",
                "reference": "5a10147d0aaf65b58940a0b72f71c9ac0423cc67",
                "shasum": ""
            },
            "require": {
                "php": ">=7.3"
            },
            "require-dev": {
                "ext-pcntl": "*",
                "phpunit/phpunit": "^9.3"
            },
            "suggest": {
                "ext-pcntl": "*"
            },
            "type": "library",
            "extra": {
                "branch-alias": {
                    "dev-master": "3.1-dev"
                }
            },
            "autoload": {
                "classmap": [
                    "src/"
                ]
            },
            "notification-url": "https://packagist.org/downloads/",
            "license": [
                "BSD-3-Clause"
            ],
            "authors": [
                {
                    "name": "Sebastian Bergmann",
                    "email": "sebastian@phpunit.de",
                    "role": "lead"
                }
            ],
            "description": "Invoke callables with a timeout",
            "homepage": "https://github.com/sebastianbergmann/php-invoker/",
            "keywords": [
                "process"
            ],
            "support": {
                "issues": "https://github.com/sebastianbergmann/php-invoker/issues",
                "source": "https://github.com/sebastianbergmann/php-invoker/tree/3.1.1"
            },
            "funding": [
                {
                    "url": "https://github.com/sebastianbergmann",
                    "type": "github"
                }
            ],
            "time": "2020-09-28T05:58:55+00:00"
        },
        {
            "name": "phpunit/php-text-template",
            "version": "2.0.4",
            "source": {
                "type": "git",
                "url": "https://github.com/sebastianbergmann/php-text-template.git",
                "reference": "5da5f67fc95621df9ff4c4e5a84d6a8a2acf7c28"
            },
            "dist": {
                "type": "zip",
                "url": "https://api.github.com/repos/sebastianbergmann/php-text-template/zipball/5da5f67fc95621df9ff4c4e5a84d6a8a2acf7c28",
                "reference": "5da5f67fc95621df9ff4c4e5a84d6a8a2acf7c28",
                "shasum": ""
            },
            "require": {
                "php": ">=7.3"
            },
            "require-dev": {
                "phpunit/phpunit": "^9.3"
            },
            "type": "library",
            "extra": {
                "branch-alias": {
                    "dev-master": "2.0-dev"
                }
            },
            "autoload": {
                "classmap": [
                    "src/"
                ]
            },
            "notification-url": "https://packagist.org/downloads/",
            "license": [
                "BSD-3-Clause"
            ],
            "authors": [
                {
                    "name": "Sebastian Bergmann",
                    "email": "sebastian@phpunit.de",
                    "role": "lead"
                }
            ],
            "description": "Simple template engine.",
            "homepage": "https://github.com/sebastianbergmann/php-text-template/",
            "keywords": [
                "template"
            ],
            "support": {
                "issues": "https://github.com/sebastianbergmann/php-text-template/issues",
                "source": "https://github.com/sebastianbergmann/php-text-template/tree/2.0.4"
            },
            "funding": [
                {
                    "url": "https://github.com/sebastianbergmann",
                    "type": "github"
                }
            ],
            "time": "2020-10-26T05:33:50+00:00"
        },
        {
            "name": "phpunit/php-timer",
            "version": "5.0.3",
            "source": {
                "type": "git",
                "url": "https://github.com/sebastianbergmann/php-timer.git",
                "reference": "5a63ce20ed1b5bf577850e2c4e87f4aa902afbd2"
            },
            "dist": {
                "type": "zip",
                "url": "https://api.github.com/repos/sebastianbergmann/php-timer/zipball/5a63ce20ed1b5bf577850e2c4e87f4aa902afbd2",
                "reference": "5a63ce20ed1b5bf577850e2c4e87f4aa902afbd2",
                "shasum": ""
            },
            "require": {
                "php": ">=7.3"
            },
            "require-dev": {
                "phpunit/phpunit": "^9.3"
            },
            "type": "library",
            "extra": {
                "branch-alias": {
                    "dev-master": "5.0-dev"
                }
            },
            "autoload": {
                "classmap": [
                    "src/"
                ]
            },
            "notification-url": "https://packagist.org/downloads/",
            "license": [
                "BSD-3-Clause"
            ],
            "authors": [
                {
                    "name": "Sebastian Bergmann",
                    "email": "sebastian@phpunit.de",
                    "role": "lead"
                }
            ],
            "description": "Utility class for timing",
            "homepage": "https://github.com/sebastianbergmann/php-timer/",
            "keywords": [
                "timer"
            ],
            "support": {
                "issues": "https://github.com/sebastianbergmann/php-timer/issues",
                "source": "https://github.com/sebastianbergmann/php-timer/tree/5.0.3"
            },
            "funding": [
                {
                    "url": "https://github.com/sebastianbergmann",
                    "type": "github"
                }
            ],
            "time": "2020-10-26T13:16:10+00:00"
        },
        {
            "name": "phpunit/phpunit",
            "version": "9.5.26",
            "source": {
                "type": "git",
                "url": "https://github.com/sebastianbergmann/phpunit.git",
                "reference": "851867efcbb6a1b992ec515c71cdcf20d895e9d2"
            },
            "dist": {
                "type": "zip",
                "url": "https://api.github.com/repos/sebastianbergmann/phpunit/zipball/851867efcbb6a1b992ec515c71cdcf20d895e9d2",
                "reference": "851867efcbb6a1b992ec515c71cdcf20d895e9d2",
                "shasum": ""
            },
            "require": {
                "doctrine/instantiator": "^1.3.1",
                "ext-dom": "*",
                "ext-json": "*",
                "ext-libxml": "*",
                "ext-mbstring": "*",
                "ext-xml": "*",
                "ext-xmlwriter": "*",
                "myclabs/deep-copy": "^1.10.1",
                "phar-io/manifest": "^2.0.3",
                "phar-io/version": "^3.0.2",
                "php": ">=7.3",
                "phpunit/php-code-coverage": "^9.2.13",
                "phpunit/php-file-iterator": "^3.0.5",
                "phpunit/php-invoker": "^3.1.1",
                "phpunit/php-text-template": "^2.0.3",
                "phpunit/php-timer": "^5.0.2",
                "sebastian/cli-parser": "^1.0.1",
                "sebastian/code-unit": "^1.0.6",
                "sebastian/comparator": "^4.0.8",
                "sebastian/diff": "^4.0.3",
                "sebastian/environment": "^5.1.3",
                "sebastian/exporter": "^4.0.5",
                "sebastian/global-state": "^5.0.1",
                "sebastian/object-enumerator": "^4.0.3",
                "sebastian/resource-operations": "^3.0.3",
                "sebastian/type": "^3.2",
                "sebastian/version": "^3.0.2"
            },
            "suggest": {
                "ext-soap": "*",
                "ext-xdebug": "*"
            },
            "bin": [
                "phpunit"
            ],
            "type": "library",
            "extra": {
                "branch-alias": {
                    "dev-master": "9.5-dev"
                }
            },
            "autoload": {
                "files": [
                    "src/Framework/Assert/Functions.php"
                ],
                "classmap": [
                    "src/"
                ]
            },
            "notification-url": "https://packagist.org/downloads/",
            "license": [
                "BSD-3-Clause"
            ],
            "authors": [
                {
                    "name": "Sebastian Bergmann",
                    "email": "sebastian@phpunit.de",
                    "role": "lead"
                }
            ],
            "description": "The PHP Unit Testing framework.",
            "homepage": "https://phpunit.de/",
            "keywords": [
                "phpunit",
                "testing",
                "xunit"
            ],
            "support": {
                "issues": "https://github.com/sebastianbergmann/phpunit/issues",
                "source": "https://github.com/sebastianbergmann/phpunit/tree/9.5.26"
            },
            "funding": [
                {
                    "url": "https://phpunit.de/sponsors.html",
                    "type": "custom"
                },
                {
                    "url": "https://github.com/sebastianbergmann",
                    "type": "github"
                },
                {
                    "url": "https://tidelift.com/funding/github/packagist/phpunit/phpunit",
                    "type": "tidelift"
                }
            ],
            "time": "2022-10-28T06:00:21+00:00"
        },
        {
            "name": "psr/container",
            "version": "2.0.2",
            "source": {
                "type": "git",
                "url": "https://github.com/php-fig/container.git",
                "reference": "c71ecc56dfe541dbd90c5360474fbc405f8d5963"
            },
            "dist": {
                "type": "zip",
                "url": "https://api.github.com/repos/php-fig/container/zipball/c71ecc56dfe541dbd90c5360474fbc405f8d5963",
                "reference": "c71ecc56dfe541dbd90c5360474fbc405f8d5963",
                "shasum": ""
            },
            "require": {
                "php": ">=7.4.0"
            },
            "type": "library",
            "extra": {
                "branch-alias": {
                    "dev-master": "2.0.x-dev"
                }
            },
            "autoload": {
                "psr-4": {
                    "Psr\\Container\\": "src/"
                }
            },
            "notification-url": "https://packagist.org/downloads/",
            "license": [
                "MIT"
            ],
            "authors": [
                {
                    "name": "PHP-FIG",
                    "homepage": "https://www.php-fig.org/"
                }
            ],
            "description": "Common Container Interface (PHP FIG PSR-11)",
            "homepage": "https://github.com/php-fig/container",
            "keywords": [
                "PSR-11",
                "container",
                "container-interface",
                "container-interop",
                "psr"
            ],
            "support": {
                "issues": "https://github.com/php-fig/container/issues",
                "source": "https://github.com/php-fig/container/tree/2.0.2"
            },
            "time": "2021-11-05T16:47:00+00:00"
        },
        {
            "name": "sebastian/cli-parser",
            "version": "1.0.1",
            "source": {
                "type": "git",
                "url": "https://github.com/sebastianbergmann/cli-parser.git",
                "reference": "442e7c7e687e42adc03470c7b668bc4b2402c0b2"
            },
            "dist": {
                "type": "zip",
                "url": "https://api.github.com/repos/sebastianbergmann/cli-parser/zipball/442e7c7e687e42adc03470c7b668bc4b2402c0b2",
                "reference": "442e7c7e687e42adc03470c7b668bc4b2402c0b2",
                "shasum": ""
            },
            "require": {
                "php": ">=7.3"
            },
            "require-dev": {
                "phpunit/phpunit": "^9.3"
            },
            "type": "library",
            "extra": {
                "branch-alias": {
                    "dev-master": "1.0-dev"
                }
            },
            "autoload": {
                "classmap": [
                    "src/"
                ]
            },
            "notification-url": "https://packagist.org/downloads/",
            "license": [
                "BSD-3-Clause"
            ],
            "authors": [
                {
                    "name": "Sebastian Bergmann",
                    "email": "sebastian@phpunit.de",
                    "role": "lead"
                }
            ],
            "description": "Library for parsing CLI options",
            "homepage": "https://github.com/sebastianbergmann/cli-parser",
            "support": {
                "issues": "https://github.com/sebastianbergmann/cli-parser/issues",
                "source": "https://github.com/sebastianbergmann/cli-parser/tree/1.0.1"
            },
            "funding": [
                {
                    "url": "https://github.com/sebastianbergmann",
                    "type": "github"
                }
            ],
            "time": "2020-09-28T06:08:49+00:00"
        },
        {
            "name": "sebastian/code-unit",
            "version": "1.0.8",
            "source": {
                "type": "git",
                "url": "https://github.com/sebastianbergmann/code-unit.git",
                "reference": "1fc9f64c0927627ef78ba436c9b17d967e68e120"
            },
            "dist": {
                "type": "zip",
                "url": "https://api.github.com/repos/sebastianbergmann/code-unit/zipball/1fc9f64c0927627ef78ba436c9b17d967e68e120",
                "reference": "1fc9f64c0927627ef78ba436c9b17d967e68e120",
                "shasum": ""
            },
            "require": {
                "php": ">=7.3"
            },
            "require-dev": {
                "phpunit/phpunit": "^9.3"
            },
            "type": "library",
            "extra": {
                "branch-alias": {
                    "dev-master": "1.0-dev"
                }
            },
            "autoload": {
                "classmap": [
                    "src/"
                ]
            },
            "notification-url": "https://packagist.org/downloads/",
            "license": [
                "BSD-3-Clause"
            ],
            "authors": [
                {
                    "name": "Sebastian Bergmann",
                    "email": "sebastian@phpunit.de",
                    "role": "lead"
                }
            ],
            "description": "Collection of value objects that represent the PHP code units",
            "homepage": "https://github.com/sebastianbergmann/code-unit",
            "support": {
                "issues": "https://github.com/sebastianbergmann/code-unit/issues",
                "source": "https://github.com/sebastianbergmann/code-unit/tree/1.0.8"
            },
            "funding": [
                {
                    "url": "https://github.com/sebastianbergmann",
                    "type": "github"
                }
            ],
            "time": "2020-10-26T13:08:54+00:00"
        },
        {
            "name": "sebastian/code-unit-reverse-lookup",
            "version": "2.0.3",
            "source": {
                "type": "git",
                "url": "https://github.com/sebastianbergmann/code-unit-reverse-lookup.git",
                "reference": "ac91f01ccec49fb77bdc6fd1e548bc70f7faa3e5"
            },
            "dist": {
                "type": "zip",
                "url": "https://api.github.com/repos/sebastianbergmann/code-unit-reverse-lookup/zipball/ac91f01ccec49fb77bdc6fd1e548bc70f7faa3e5",
                "reference": "ac91f01ccec49fb77bdc6fd1e548bc70f7faa3e5",
                "shasum": ""
            },
            "require": {
                "php": ">=7.3"
            },
            "require-dev": {
                "phpunit/phpunit": "^9.3"
            },
            "type": "library",
            "extra": {
                "branch-alias": {
                    "dev-master": "2.0-dev"
                }
            },
            "autoload": {
                "classmap": [
                    "src/"
                ]
            },
            "notification-url": "https://packagist.org/downloads/",
            "license": [
                "BSD-3-Clause"
            ],
            "authors": [
                {
                    "name": "Sebastian Bergmann",
                    "email": "sebastian@phpunit.de"
                }
            ],
            "description": "Looks up which function or method a line of code belongs to",
            "homepage": "https://github.com/sebastianbergmann/code-unit-reverse-lookup/",
            "support": {
                "issues": "https://github.com/sebastianbergmann/code-unit-reverse-lookup/issues",
                "source": "https://github.com/sebastianbergmann/code-unit-reverse-lookup/tree/2.0.3"
            },
            "funding": [
                {
                    "url": "https://github.com/sebastianbergmann",
                    "type": "github"
                }
            ],
            "time": "2020-09-28T05:30:19+00:00"
        },
        {
            "name": "sebastian/comparator",
            "version": "4.0.8",
            "source": {
                "type": "git",
                "url": "https://github.com/sebastianbergmann/comparator.git",
                "reference": "fa0f136dd2334583309d32b62544682ee972b51a"
            },
            "dist": {
                "type": "zip",
                "url": "https://api.github.com/repos/sebastianbergmann/comparator/zipball/fa0f136dd2334583309d32b62544682ee972b51a",
                "reference": "fa0f136dd2334583309d32b62544682ee972b51a",
                "shasum": ""
            },
            "require": {
                "php": ">=7.3",
                "sebastian/diff": "^4.0",
                "sebastian/exporter": "^4.0"
            },
            "require-dev": {
                "phpunit/phpunit": "^9.3"
            },
            "type": "library",
            "extra": {
                "branch-alias": {
                    "dev-master": "4.0-dev"
                }
            },
            "autoload": {
                "classmap": [
                    "src/"
                ]
            },
            "notification-url": "https://packagist.org/downloads/",
            "license": [
                "BSD-3-Clause"
            ],
            "authors": [
                {
                    "name": "Sebastian Bergmann",
                    "email": "sebastian@phpunit.de"
                },
                {
                    "name": "Jeff Welch",
                    "email": "whatthejeff@gmail.com"
                },
                {
                    "name": "Volker Dusch",
                    "email": "github@wallbash.com"
                },
                {
                    "name": "Bernhard Schussek",
                    "email": "bschussek@2bepublished.at"
                }
            ],
            "description": "Provides the functionality to compare PHP values for equality",
            "homepage": "https://github.com/sebastianbergmann/comparator",
            "keywords": [
                "comparator",
                "compare",
                "equality"
            ],
            "support": {
                "issues": "https://github.com/sebastianbergmann/comparator/issues",
                "source": "https://github.com/sebastianbergmann/comparator/tree/4.0.8"
            },
            "funding": [
                {
                    "url": "https://github.com/sebastianbergmann",
                    "type": "github"
                }
            ],
            "time": "2022-09-14T12:41:17+00:00"
        },
        {
            "name": "sebastian/complexity",
            "version": "2.0.2",
            "source": {
                "type": "git",
                "url": "https://github.com/sebastianbergmann/complexity.git",
                "reference": "739b35e53379900cc9ac327b2147867b8b6efd88"
            },
            "dist": {
                "type": "zip",
                "url": "https://api.github.com/repos/sebastianbergmann/complexity/zipball/739b35e53379900cc9ac327b2147867b8b6efd88",
                "reference": "739b35e53379900cc9ac327b2147867b8b6efd88",
                "shasum": ""
            },
            "require": {
                "nikic/php-parser": "^4.7",
                "php": ">=7.3"
            },
            "require-dev": {
                "phpunit/phpunit": "^9.3"
            },
            "type": "library",
            "extra": {
                "branch-alias": {
                    "dev-master": "2.0-dev"
                }
            },
            "autoload": {
                "classmap": [
                    "src/"
                ]
            },
            "notification-url": "https://packagist.org/downloads/",
            "license": [
                "BSD-3-Clause"
            ],
            "authors": [
                {
                    "name": "Sebastian Bergmann",
                    "email": "sebastian@phpunit.de",
                    "role": "lead"
                }
            ],
            "description": "Library for calculating the complexity of PHP code units",
            "homepage": "https://github.com/sebastianbergmann/complexity",
            "support": {
                "issues": "https://github.com/sebastianbergmann/complexity/issues",
                "source": "https://github.com/sebastianbergmann/complexity/tree/2.0.2"
            },
            "funding": [
                {
                    "url": "https://github.com/sebastianbergmann",
                    "type": "github"
                }
            ],
            "time": "2020-10-26T15:52:27+00:00"
        },
        {
            "name": "sebastian/diff",
            "version": "4.0.4",
            "source": {
                "type": "git",
                "url": "https://github.com/sebastianbergmann/diff.git",
                "reference": "3461e3fccc7cfdfc2720be910d3bd73c69be590d"
            },
            "dist": {
                "type": "zip",
                "url": "https://api.github.com/repos/sebastianbergmann/diff/zipball/3461e3fccc7cfdfc2720be910d3bd73c69be590d",
                "reference": "3461e3fccc7cfdfc2720be910d3bd73c69be590d",
                "shasum": ""
            },
            "require": {
                "php": ">=7.3"
            },
            "require-dev": {
                "phpunit/phpunit": "^9.3",
                "symfony/process": "^4.2 || ^5"
            },
            "type": "library",
            "extra": {
                "branch-alias": {
                    "dev-master": "4.0-dev"
                }
            },
            "autoload": {
                "classmap": [
                    "src/"
                ]
            },
            "notification-url": "https://packagist.org/downloads/",
            "license": [
                "BSD-3-Clause"
            ],
            "authors": [
                {
                    "name": "Sebastian Bergmann",
                    "email": "sebastian@phpunit.de"
                },
                {
                    "name": "Kore Nordmann",
                    "email": "mail@kore-nordmann.de"
                }
            ],
            "description": "Diff implementation",
            "homepage": "https://github.com/sebastianbergmann/diff",
            "keywords": [
                "diff",
                "udiff",
                "unidiff",
                "unified diff"
            ],
            "support": {
                "issues": "https://github.com/sebastianbergmann/diff/issues",
                "source": "https://github.com/sebastianbergmann/diff/tree/4.0.4"
            },
            "funding": [
                {
                    "url": "https://github.com/sebastianbergmann",
                    "type": "github"
                }
            ],
            "time": "2020-10-26T13:10:38+00:00"
        },
        {
            "name": "sebastian/environment",
            "version": "5.1.4",
            "source": {
                "type": "git",
                "url": "https://github.com/sebastianbergmann/environment.git",
                "reference": "1b5dff7bb151a4db11d49d90e5408e4e938270f7"
            },
            "dist": {
                "type": "zip",
                "url": "https://api.github.com/repos/sebastianbergmann/environment/zipball/1b5dff7bb151a4db11d49d90e5408e4e938270f7",
                "reference": "1b5dff7bb151a4db11d49d90e5408e4e938270f7",
                "shasum": ""
            },
            "require": {
                "php": ">=7.3"
            },
            "require-dev": {
                "phpunit/phpunit": "^9.3"
            },
            "suggest": {
                "ext-posix": "*"
            },
            "type": "library",
            "extra": {
                "branch-alias": {
                    "dev-master": "5.1-dev"
                }
            },
            "autoload": {
                "classmap": [
                    "src/"
                ]
            },
            "notification-url": "https://packagist.org/downloads/",
            "license": [
                "BSD-3-Clause"
            ],
            "authors": [
                {
                    "name": "Sebastian Bergmann",
                    "email": "sebastian@phpunit.de"
                }
            ],
            "description": "Provides functionality to handle HHVM/PHP environments",
            "homepage": "http://www.github.com/sebastianbergmann/environment",
            "keywords": [
                "Xdebug",
                "environment",
                "hhvm"
            ],
            "support": {
                "issues": "https://github.com/sebastianbergmann/environment/issues",
                "source": "https://github.com/sebastianbergmann/environment/tree/5.1.4"
            },
            "funding": [
                {
                    "url": "https://github.com/sebastianbergmann",
                    "type": "github"
                }
            ],
            "time": "2022-04-03T09:37:03+00:00"
        },
        {
            "name": "sebastian/exporter",
            "version": "4.0.5",
            "source": {
                "type": "git",
                "url": "https://github.com/sebastianbergmann/exporter.git",
                "reference": "ac230ed27f0f98f597c8a2b6eb7ac563af5e5b9d"
            },
            "dist": {
                "type": "zip",
                "url": "https://api.github.com/repos/sebastianbergmann/exporter/zipball/ac230ed27f0f98f597c8a2b6eb7ac563af5e5b9d",
                "reference": "ac230ed27f0f98f597c8a2b6eb7ac563af5e5b9d",
                "shasum": ""
            },
            "require": {
                "php": ">=7.3",
                "sebastian/recursion-context": "^4.0"
            },
            "require-dev": {
                "ext-mbstring": "*",
                "phpunit/phpunit": "^9.3"
            },
            "type": "library",
            "extra": {
                "branch-alias": {
                    "dev-master": "4.0-dev"
                }
            },
            "autoload": {
                "classmap": [
                    "src/"
                ]
            },
            "notification-url": "https://packagist.org/downloads/",
            "license": [
                "BSD-3-Clause"
            ],
            "authors": [
                {
                    "name": "Sebastian Bergmann",
                    "email": "sebastian@phpunit.de"
                },
                {
                    "name": "Jeff Welch",
                    "email": "whatthejeff@gmail.com"
                },
                {
                    "name": "Volker Dusch",
                    "email": "github@wallbash.com"
                },
                {
                    "name": "Adam Harvey",
                    "email": "aharvey@php.net"
                },
                {
                    "name": "Bernhard Schussek",
                    "email": "bschussek@gmail.com"
                }
            ],
            "description": "Provides the functionality to export PHP variables for visualization",
            "homepage": "https://www.github.com/sebastianbergmann/exporter",
            "keywords": [
                "export",
                "exporter"
            ],
            "support": {
                "issues": "https://github.com/sebastianbergmann/exporter/issues",
                "source": "https://github.com/sebastianbergmann/exporter/tree/4.0.5"
            },
            "funding": [
                {
                    "url": "https://github.com/sebastianbergmann",
                    "type": "github"
                }
            ],
            "time": "2022-09-14T06:03:37+00:00"
        },
        {
            "name": "sebastian/global-state",
            "version": "5.0.5",
            "source": {
                "type": "git",
                "url": "https://github.com/sebastianbergmann/global-state.git",
                "reference": "0ca8db5a5fc9c8646244e629625ac486fa286bf2"
            },
            "dist": {
                "type": "zip",
                "url": "https://api.github.com/repos/sebastianbergmann/global-state/zipball/0ca8db5a5fc9c8646244e629625ac486fa286bf2",
                "reference": "0ca8db5a5fc9c8646244e629625ac486fa286bf2",
                "shasum": ""
            },
            "require": {
                "php": ">=7.3",
                "sebastian/object-reflector": "^2.0",
                "sebastian/recursion-context": "^4.0"
            },
            "require-dev": {
                "ext-dom": "*",
                "phpunit/phpunit": "^9.3"
            },
            "suggest": {
                "ext-uopz": "*"
            },
            "type": "library",
            "extra": {
                "branch-alias": {
                    "dev-master": "5.0-dev"
                }
            },
            "autoload": {
                "classmap": [
                    "src/"
                ]
            },
            "notification-url": "https://packagist.org/downloads/",
            "license": [
                "BSD-3-Clause"
            ],
            "authors": [
                {
                    "name": "Sebastian Bergmann",
                    "email": "sebastian@phpunit.de"
                }
            ],
            "description": "Snapshotting of global state",
            "homepage": "http://www.github.com/sebastianbergmann/global-state",
            "keywords": [
                "global state"
            ],
            "support": {
                "issues": "https://github.com/sebastianbergmann/global-state/issues",
                "source": "https://github.com/sebastianbergmann/global-state/tree/5.0.5"
            },
            "funding": [
                {
                    "url": "https://github.com/sebastianbergmann",
                    "type": "github"
                }
            ],
            "time": "2022-02-14T08:28:10+00:00"
        },
        {
            "name": "sebastian/lines-of-code",
            "version": "1.0.3",
            "source": {
                "type": "git",
                "url": "https://github.com/sebastianbergmann/lines-of-code.git",
                "reference": "c1c2e997aa3146983ed888ad08b15470a2e22ecc"
            },
            "dist": {
                "type": "zip",
                "url": "https://api.github.com/repos/sebastianbergmann/lines-of-code/zipball/c1c2e997aa3146983ed888ad08b15470a2e22ecc",
                "reference": "c1c2e997aa3146983ed888ad08b15470a2e22ecc",
                "shasum": ""
            },
            "require": {
                "nikic/php-parser": "^4.6",
                "php": ">=7.3"
            },
            "require-dev": {
                "phpunit/phpunit": "^9.3"
            },
            "type": "library",
            "extra": {
                "branch-alias": {
                    "dev-master": "1.0-dev"
                }
            },
            "autoload": {
                "classmap": [
                    "src/"
                ]
            },
            "notification-url": "https://packagist.org/downloads/",
            "license": [
                "BSD-3-Clause"
            ],
            "authors": [
                {
                    "name": "Sebastian Bergmann",
                    "email": "sebastian@phpunit.de",
                    "role": "lead"
                }
            ],
            "description": "Library for counting the lines of code in PHP source code",
            "homepage": "https://github.com/sebastianbergmann/lines-of-code",
            "support": {
                "issues": "https://github.com/sebastianbergmann/lines-of-code/issues",
                "source": "https://github.com/sebastianbergmann/lines-of-code/tree/1.0.3"
            },
            "funding": [
                {
                    "url": "https://github.com/sebastianbergmann",
                    "type": "github"
                }
            ],
            "time": "2020-11-28T06:42:11+00:00"
        },
        {
            "name": "sebastian/object-enumerator",
            "version": "4.0.4",
            "source": {
                "type": "git",
                "url": "https://github.com/sebastianbergmann/object-enumerator.git",
                "reference": "5c9eeac41b290a3712d88851518825ad78f45c71"
            },
            "dist": {
                "type": "zip",
                "url": "https://api.github.com/repos/sebastianbergmann/object-enumerator/zipball/5c9eeac41b290a3712d88851518825ad78f45c71",
                "reference": "5c9eeac41b290a3712d88851518825ad78f45c71",
                "shasum": ""
            },
            "require": {
                "php": ">=7.3",
                "sebastian/object-reflector": "^2.0",
                "sebastian/recursion-context": "^4.0"
            },
            "require-dev": {
                "phpunit/phpunit": "^9.3"
            },
            "type": "library",
            "extra": {
                "branch-alias": {
                    "dev-master": "4.0-dev"
                }
            },
            "autoload": {
                "classmap": [
                    "src/"
                ]
            },
            "notification-url": "https://packagist.org/downloads/",
            "license": [
                "BSD-3-Clause"
            ],
            "authors": [
                {
                    "name": "Sebastian Bergmann",
                    "email": "sebastian@phpunit.de"
                }
            ],
            "description": "Traverses array structures and object graphs to enumerate all referenced objects",
            "homepage": "https://github.com/sebastianbergmann/object-enumerator/",
            "support": {
                "issues": "https://github.com/sebastianbergmann/object-enumerator/issues",
                "source": "https://github.com/sebastianbergmann/object-enumerator/tree/4.0.4"
            },
            "funding": [
                {
                    "url": "https://github.com/sebastianbergmann",
                    "type": "github"
                }
            ],
            "time": "2020-10-26T13:12:34+00:00"
        },
        {
            "name": "sebastian/object-reflector",
            "version": "2.0.4",
            "source": {
                "type": "git",
                "url": "https://github.com/sebastianbergmann/object-reflector.git",
                "reference": "b4f479ebdbf63ac605d183ece17d8d7fe49c15c7"
            },
            "dist": {
                "type": "zip",
                "url": "https://api.github.com/repos/sebastianbergmann/object-reflector/zipball/b4f479ebdbf63ac605d183ece17d8d7fe49c15c7",
                "reference": "b4f479ebdbf63ac605d183ece17d8d7fe49c15c7",
                "shasum": ""
            },
            "require": {
                "php": ">=7.3"
            },
            "require-dev": {
                "phpunit/phpunit": "^9.3"
            },
            "type": "library",
            "extra": {
                "branch-alias": {
                    "dev-master": "2.0-dev"
                }
            },
            "autoload": {
                "classmap": [
                    "src/"
                ]
            },
            "notification-url": "https://packagist.org/downloads/",
            "license": [
                "BSD-3-Clause"
            ],
            "authors": [
                {
                    "name": "Sebastian Bergmann",
                    "email": "sebastian@phpunit.de"
                }
            ],
            "description": "Allows reflection of object attributes, including inherited and non-public ones",
            "homepage": "https://github.com/sebastianbergmann/object-reflector/",
            "support": {
                "issues": "https://github.com/sebastianbergmann/object-reflector/issues",
                "source": "https://github.com/sebastianbergmann/object-reflector/tree/2.0.4"
            },
            "funding": [
                {
                    "url": "https://github.com/sebastianbergmann",
                    "type": "github"
                }
            ],
            "time": "2020-10-26T13:14:26+00:00"
        },
        {
            "name": "sebastian/recursion-context",
            "version": "4.0.4",
            "source": {
                "type": "git",
                "url": "https://github.com/sebastianbergmann/recursion-context.git",
                "reference": "cd9d8cf3c5804de4341c283ed787f099f5506172"
            },
            "dist": {
                "type": "zip",
                "url": "https://api.github.com/repos/sebastianbergmann/recursion-context/zipball/cd9d8cf3c5804de4341c283ed787f099f5506172",
                "reference": "cd9d8cf3c5804de4341c283ed787f099f5506172",
                "shasum": ""
            },
            "require": {
                "php": ">=7.3"
            },
            "require-dev": {
                "phpunit/phpunit": "^9.3"
            },
            "type": "library",
            "extra": {
                "branch-alias": {
                    "dev-master": "4.0-dev"
                }
            },
            "autoload": {
                "classmap": [
                    "src/"
                ]
            },
            "notification-url": "https://packagist.org/downloads/",
            "license": [
                "BSD-3-Clause"
            ],
            "authors": [
                {
                    "name": "Sebastian Bergmann",
                    "email": "sebastian@phpunit.de"
                },
                {
                    "name": "Jeff Welch",
                    "email": "whatthejeff@gmail.com"
                },
                {
                    "name": "Adam Harvey",
                    "email": "aharvey@php.net"
                }
            ],
            "description": "Provides functionality to recursively process PHP variables",
            "homepage": "http://www.github.com/sebastianbergmann/recursion-context",
            "support": {
                "issues": "https://github.com/sebastianbergmann/recursion-context/issues",
                "source": "https://github.com/sebastianbergmann/recursion-context/tree/4.0.4"
            },
            "funding": [
                {
                    "url": "https://github.com/sebastianbergmann",
                    "type": "github"
                }
            ],
            "time": "2020-10-26T13:17:30+00:00"
        },
        {
            "name": "sebastian/resource-operations",
            "version": "3.0.3",
            "source": {
                "type": "git",
                "url": "https://github.com/sebastianbergmann/resource-operations.git",
                "reference": "0f4443cb3a1d92ce809899753bc0d5d5a8dd19a8"
            },
            "dist": {
                "type": "zip",
                "url": "https://api.github.com/repos/sebastianbergmann/resource-operations/zipball/0f4443cb3a1d92ce809899753bc0d5d5a8dd19a8",
                "reference": "0f4443cb3a1d92ce809899753bc0d5d5a8dd19a8",
                "shasum": ""
            },
            "require": {
                "php": ">=7.3"
            },
            "require-dev": {
                "phpunit/phpunit": "^9.0"
            },
            "type": "library",
            "extra": {
                "branch-alias": {
                    "dev-master": "3.0-dev"
                }
            },
            "autoload": {
                "classmap": [
                    "src/"
                ]
            },
            "notification-url": "https://packagist.org/downloads/",
            "license": [
                "BSD-3-Clause"
            ],
            "authors": [
                {
                    "name": "Sebastian Bergmann",
                    "email": "sebastian@phpunit.de"
                }
            ],
            "description": "Provides a list of PHP built-in functions that operate on resources",
            "homepage": "https://www.github.com/sebastianbergmann/resource-operations",
            "support": {
                "issues": "https://github.com/sebastianbergmann/resource-operations/issues",
                "source": "https://github.com/sebastianbergmann/resource-operations/tree/3.0.3"
            },
            "funding": [
                {
                    "url": "https://github.com/sebastianbergmann",
                    "type": "github"
                }
            ],
            "time": "2020-09-28T06:45:17+00:00"
        },
        {
            "name": "sebastian/type",
            "version": "3.2.0",
            "source": {
                "type": "git",
                "url": "https://github.com/sebastianbergmann/type.git",
                "reference": "fb3fe09c5f0bae6bc27ef3ce933a1e0ed9464b6e"
            },
            "dist": {
                "type": "zip",
                "url": "https://api.github.com/repos/sebastianbergmann/type/zipball/fb3fe09c5f0bae6bc27ef3ce933a1e0ed9464b6e",
                "reference": "fb3fe09c5f0bae6bc27ef3ce933a1e0ed9464b6e",
                "shasum": ""
            },
            "require": {
                "php": ">=7.3"
            },
            "require-dev": {
                "phpunit/phpunit": "^9.5"
            },
            "type": "library",
            "extra": {
                "branch-alias": {
                    "dev-master": "3.2-dev"
                }
            },
            "autoload": {
                "classmap": [
                    "src/"
                ]
            },
            "notification-url": "https://packagist.org/downloads/",
            "license": [
                "BSD-3-Clause"
            ],
            "authors": [
                {
                    "name": "Sebastian Bergmann",
                    "email": "sebastian@phpunit.de",
                    "role": "lead"
                }
            ],
            "description": "Collection of value objects that represent the types of the PHP type system",
            "homepage": "https://github.com/sebastianbergmann/type",
            "support": {
                "issues": "https://github.com/sebastianbergmann/type/issues",
                "source": "https://github.com/sebastianbergmann/type/tree/3.2.0"
            },
            "funding": [
                {
                    "url": "https://github.com/sebastianbergmann",
                    "type": "github"
                }
            ],
            "time": "2022-09-12T14:47:03+00:00"
        },
        {
            "name": "sebastian/version",
            "version": "3.0.2",
            "source": {
                "type": "git",
                "url": "https://github.com/sebastianbergmann/version.git",
                "reference": "c6c1022351a901512170118436c764e473f6de8c"
            },
            "dist": {
                "type": "zip",
                "url": "https://api.github.com/repos/sebastianbergmann/version/zipball/c6c1022351a901512170118436c764e473f6de8c",
                "reference": "c6c1022351a901512170118436c764e473f6de8c",
                "shasum": ""
            },
            "require": {
                "php": ">=7.3"
            },
            "type": "library",
            "extra": {
                "branch-alias": {
                    "dev-master": "3.0-dev"
                }
            },
            "autoload": {
                "classmap": [
                    "src/"
                ]
            },
            "notification-url": "https://packagist.org/downloads/",
            "license": [
                "BSD-3-Clause"
            ],
            "authors": [
                {
                    "name": "Sebastian Bergmann",
                    "email": "sebastian@phpunit.de",
                    "role": "lead"
                }
            ],
            "description": "Library that helps with managing the version number of Git-hosted PHP projects",
            "homepage": "https://github.com/sebastianbergmann/version",
            "support": {
                "issues": "https://github.com/sebastianbergmann/version/issues",
                "source": "https://github.com/sebastianbergmann/version/tree/3.0.2"
            },
            "funding": [
                {
                    "url": "https://github.com/sebastianbergmann",
                    "type": "github"
                }
            ],
            "time": "2020-09-28T06:39:44+00:00"
        },
        {
            "name": "symfony/console",
            "version": "v6.0.15",
            "source": {
                "type": "git",
                "url": "https://github.com/symfony/console.git",
                "reference": "b0b910724a0a0326b4481e4f8a30abb2dd442efb"
            },
            "dist": {
                "type": "zip",
                "url": "https://api.github.com/repos/symfony/console/zipball/b0b910724a0a0326b4481e4f8a30abb2dd442efb",
                "reference": "b0b910724a0a0326b4481e4f8a30abb2dd442efb",
                "shasum": ""
            },
            "require": {
                "php": ">=8.0.2",
                "symfony/polyfill-mbstring": "~1.0",
                "symfony/service-contracts": "^1.1|^2|^3",
                "symfony/string": "^5.4|^6.0"
            },
            "conflict": {
                "symfony/dependency-injection": "<5.4",
                "symfony/dotenv": "<5.4",
                "symfony/event-dispatcher": "<5.4",
                "symfony/lock": "<5.4",
                "symfony/process": "<5.4"
            },
            "provide": {
                "psr/log-implementation": "1.0|2.0|3.0"
            },
            "require-dev": {
                "psr/log": "^1|^2|^3",
                "symfony/config": "^5.4|^6.0",
                "symfony/dependency-injection": "^5.4|^6.0",
                "symfony/event-dispatcher": "^5.4|^6.0",
                "symfony/lock": "^5.4|^6.0",
                "symfony/process": "^5.4|^6.0",
                "symfony/var-dumper": "^5.4|^6.0"
            },
            "suggest": {
                "psr/log": "For using the console logger",
                "symfony/event-dispatcher": "",
                "symfony/lock": "",
                "symfony/process": ""
            },
            "type": "library",
            "autoload": {
                "psr-4": {
                    "Symfony\\Component\\Console\\": ""
                },
                "exclude-from-classmap": [
                    "/Tests/"
                ]
            },
            "notification-url": "https://packagist.org/downloads/",
            "license": [
                "MIT"
            ],
            "authors": [
                {
                    "name": "Fabien Potencier",
                    "email": "fabien@symfony.com"
                },
                {
                    "name": "Symfony Community",
                    "homepage": "https://symfony.com/contributors"
                }
            ],
            "description": "Eases the creation of beautiful and testable command line interfaces",
            "homepage": "https://symfony.com",
            "keywords": [
                "cli",
                "command line",
                "console",
                "terminal"
            ],
            "support": {
                "source": "https://github.com/symfony/console/tree/v6.0.15"
            },
            "funding": [
                {
                    "url": "https://symfony.com/sponsor",
                    "type": "custom"
                },
                {
                    "url": "https://github.com/fabpot",
                    "type": "github"
                },
                {
                    "url": "https://tidelift.com/funding/github/packagist/symfony/symfony",
                    "type": "tidelift"
                }
            ],
            "time": "2022-10-26T21:42:20+00:00"
        },
        {
            "name": "symfony/polyfill-ctype",
            "version": "v1.26.0",
            "source": {
                "type": "git",
                "url": "https://github.com/symfony/polyfill-ctype.git",
                "reference": "6fd1b9a79f6e3cf65f9e679b23af304cd9e010d4"
            },
            "dist": {
                "type": "zip",
                "url": "https://api.github.com/repos/symfony/polyfill-ctype/zipball/6fd1b9a79f6e3cf65f9e679b23af304cd9e010d4",
                "reference": "6fd1b9a79f6e3cf65f9e679b23af304cd9e010d4",
                "shasum": ""
            },
            "require": {
                "php": ">=7.1"
            },
            "provide": {
                "ext-ctype": "*"
            },
            "suggest": {
                "ext-ctype": "For best performance"
            },
            "type": "library",
            "extra": {
                "branch-alias": {
                    "dev-main": "1.26-dev"
                },
                "thanks": {
                    "name": "symfony/polyfill",
                    "url": "https://github.com/symfony/polyfill"
                }
            },
            "autoload": {
                "files": [
                    "bootstrap.php"
                ],
                "psr-4": {
                    "Symfony\\Polyfill\\Ctype\\": ""
                }
            },
            "notification-url": "https://packagist.org/downloads/",
            "license": [
                "MIT"
            ],
            "authors": [
                {
                    "name": "Gert de Pagter",
                    "email": "BackEndTea@gmail.com"
                },
                {
                    "name": "Symfony Community",
                    "homepage": "https://symfony.com/contributors"
                }
            ],
            "description": "Symfony polyfill for ctype functions",
            "homepage": "https://symfony.com",
            "keywords": [
                "compatibility",
                "ctype",
                "polyfill",
                "portable"
            ],
            "support": {
                "source": "https://github.com/symfony/polyfill-ctype/tree/v1.26.0"
            },
            "funding": [
                {
                    "url": "https://symfony.com/sponsor",
                    "type": "custom"
                },
                {
                    "url": "https://github.com/fabpot",
                    "type": "github"
                },
                {
                    "url": "https://tidelift.com/funding/github/packagist/symfony/symfony",
                    "type": "tidelift"
                }
            ],
            "time": "2022-05-24T11:49:31+00:00"
        },
        {
            "name": "symfony/polyfill-intl-grapheme",
            "version": "v1.26.0",
            "source": {
                "type": "git",
                "url": "https://github.com/symfony/polyfill-intl-grapheme.git",
                "reference": "433d05519ce6990bf3530fba6957499d327395c2"
            },
            "dist": {
                "type": "zip",
                "url": "https://api.github.com/repos/symfony/polyfill-intl-grapheme/zipball/433d05519ce6990bf3530fba6957499d327395c2",
                "reference": "433d05519ce6990bf3530fba6957499d327395c2",
                "shasum": ""
            },
            "require": {
                "php": ">=7.1"
            },
            "suggest": {
                "ext-intl": "For best performance"
            },
            "type": "library",
            "extra": {
                "branch-alias": {
                    "dev-main": "1.26-dev"
                },
                "thanks": {
                    "name": "symfony/polyfill",
                    "url": "https://github.com/symfony/polyfill"
                }
            },
            "autoload": {
                "files": [
                    "bootstrap.php"
                ],
                "psr-4": {
                    "Symfony\\Polyfill\\Intl\\Grapheme\\": ""
                }
            },
            "notification-url": "https://packagist.org/downloads/",
            "license": [
                "MIT"
            ],
            "authors": [
                {
                    "name": "Nicolas Grekas",
                    "email": "p@tchwork.com"
                },
                {
                    "name": "Symfony Community",
                    "homepage": "https://symfony.com/contributors"
                }
            ],
            "description": "Symfony polyfill for intl's grapheme_* functions",
            "homepage": "https://symfony.com",
            "keywords": [
                "compatibility",
                "grapheme",
                "intl",
                "polyfill",
                "portable",
                "shim"
            ],
            "support": {
                "source": "https://github.com/symfony/polyfill-intl-grapheme/tree/v1.26.0"
            },
            "funding": [
                {
                    "url": "https://symfony.com/sponsor",
                    "type": "custom"
                },
                {
                    "url": "https://github.com/fabpot",
                    "type": "github"
                },
                {
                    "url": "https://tidelift.com/funding/github/packagist/symfony/symfony",
                    "type": "tidelift"
                }
            ],
            "time": "2022-05-24T11:49:31+00:00"
        },
        {
            "name": "symfony/polyfill-intl-normalizer",
            "version": "v1.26.0",
            "source": {
                "type": "git",
                "url": "https://github.com/symfony/polyfill-intl-normalizer.git",
                "reference": "219aa369ceff116e673852dce47c3a41794c14bd"
            },
            "dist": {
                "type": "zip",
                "url": "https://api.github.com/repos/symfony/polyfill-intl-normalizer/zipball/219aa369ceff116e673852dce47c3a41794c14bd",
                "reference": "219aa369ceff116e673852dce47c3a41794c14bd",
                "shasum": ""
            },
            "require": {
                "php": ">=7.1"
            },
            "suggest": {
                "ext-intl": "For best performance"
            },
            "type": "library",
            "extra": {
                "branch-alias": {
                    "dev-main": "1.26-dev"
                },
                "thanks": {
                    "name": "symfony/polyfill",
                    "url": "https://github.com/symfony/polyfill"
                }
            },
            "autoload": {
                "files": [
                    "bootstrap.php"
                ],
                "psr-4": {
                    "Symfony\\Polyfill\\Intl\\Normalizer\\": ""
                },
                "classmap": [
                    "Resources/stubs"
                ]
            },
            "notification-url": "https://packagist.org/downloads/",
            "license": [
                "MIT"
            ],
            "authors": [
                {
                    "name": "Nicolas Grekas",
                    "email": "p@tchwork.com"
                },
                {
                    "name": "Symfony Community",
                    "homepage": "https://symfony.com/contributors"
                }
            ],
            "description": "Symfony polyfill for intl's Normalizer class and related functions",
            "homepage": "https://symfony.com",
            "keywords": [
                "compatibility",
                "intl",
                "normalizer",
                "polyfill",
                "portable",
                "shim"
            ],
            "support": {
                "source": "https://github.com/symfony/polyfill-intl-normalizer/tree/v1.26.0"
            },
            "funding": [
                {
                    "url": "https://symfony.com/sponsor",
                    "type": "custom"
                },
                {
                    "url": "https://github.com/fabpot",
                    "type": "github"
                },
                {
                    "url": "https://tidelift.com/funding/github/packagist/symfony/symfony",
                    "type": "tidelift"
                }
            ],
            "time": "2022-05-24T11:49:31+00:00"
        },
        {
            "name": "symfony/polyfill-mbstring",
            "version": "v1.26.0",
            "source": {
                "type": "git",
                "url": "https://github.com/symfony/polyfill-mbstring.git",
                "reference": "9344f9cb97f3b19424af1a21a3b0e75b0a7d8d7e"
            },
            "dist": {
                "type": "zip",
                "url": "https://api.github.com/repos/symfony/polyfill-mbstring/zipball/9344f9cb97f3b19424af1a21a3b0e75b0a7d8d7e",
                "reference": "9344f9cb97f3b19424af1a21a3b0e75b0a7d8d7e",
                "shasum": ""
            },
            "require": {
                "php": ">=7.1"
            },
            "provide": {
                "ext-mbstring": "*"
            },
            "suggest": {
                "ext-mbstring": "For best performance"
            },
            "type": "library",
            "extra": {
                "branch-alias": {
                    "dev-main": "1.26-dev"
                },
                "thanks": {
                    "name": "symfony/polyfill",
                    "url": "https://github.com/symfony/polyfill"
                }
            },
            "autoload": {
                "files": [
                    "bootstrap.php"
                ],
                "psr-4": {
                    "Symfony\\Polyfill\\Mbstring\\": ""
                }
            },
            "notification-url": "https://packagist.org/downloads/",
            "license": [
                "MIT"
            ],
            "authors": [
                {
                    "name": "Nicolas Grekas",
                    "email": "p@tchwork.com"
                },
                {
                    "name": "Symfony Community",
                    "homepage": "https://symfony.com/contributors"
                }
            ],
            "description": "Symfony polyfill for the Mbstring extension",
            "homepage": "https://symfony.com",
            "keywords": [
                "compatibility",
                "mbstring",
                "polyfill",
                "portable",
                "shim"
            ],
            "support": {
                "source": "https://github.com/symfony/polyfill-mbstring/tree/v1.26.0"
            },
            "funding": [
                {
                    "url": "https://symfony.com/sponsor",
                    "type": "custom"
                },
                {
                    "url": "https://github.com/fabpot",
                    "type": "github"
                },
                {
                    "url": "https://tidelift.com/funding/github/packagist/symfony/symfony",
                    "type": "tidelift"
                }
            ],
            "time": "2022-05-24T11:49:31+00:00"
        },
        {
            "name": "symfony/process",
            "version": "v6.0.11",
            "source": {
                "type": "git",
                "url": "https://github.com/symfony/process.git",
                "reference": "44270a08ccb664143dede554ff1c00aaa2247a43"
            },
            "dist": {
                "type": "zip",
                "url": "https://api.github.com/repos/symfony/process/zipball/44270a08ccb664143dede554ff1c00aaa2247a43",
                "reference": "44270a08ccb664143dede554ff1c00aaa2247a43",
                "shasum": ""
            },
            "require": {
                "php": ">=8.0.2"
            },
            "type": "library",
            "autoload": {
                "psr-4": {
                    "Symfony\\Component\\Process\\": ""
                },
                "exclude-from-classmap": [
                    "/Tests/"
                ]
            },
            "notification-url": "https://packagist.org/downloads/",
            "license": [
                "MIT"
            ],
            "authors": [
                {
                    "name": "Fabien Potencier",
                    "email": "fabien@symfony.com"
                },
                {
                    "name": "Symfony Community",
                    "homepage": "https://symfony.com/contributors"
                }
            ],
            "description": "Executes commands in sub-processes",
            "homepage": "https://symfony.com",
            "support": {
                "source": "https://github.com/symfony/process/tree/v6.0.11"
            },
            "funding": [
                {
                    "url": "https://symfony.com/sponsor",
                    "type": "custom"
                },
                {
                    "url": "https://github.com/fabpot",
                    "type": "github"
                },
                {
                    "url": "https://tidelift.com/funding/github/packagist/symfony/symfony",
                    "type": "tidelift"
                }
            ],
            "time": "2022-06-27T17:10:44+00:00"
        },
        {
            "name": "symfony/service-contracts",
            "version": "v3.0.2",
            "source": {
                "type": "git",
                "url": "https://github.com/symfony/service-contracts.git",
                "reference": "d78d39c1599bd1188b8e26bb341da52c3c6d8a66"
            },
            "dist": {
                "type": "zip",
                "url": "https://api.github.com/repos/symfony/service-contracts/zipball/d78d39c1599bd1188b8e26bb341da52c3c6d8a66",
                "reference": "d78d39c1599bd1188b8e26bb341da52c3c6d8a66",
                "shasum": ""
            },
            "require": {
                "php": ">=8.0.2",
                "psr/container": "^2.0"
            },
            "conflict": {
                "ext-psr": "<1.1|>=2"
            },
            "suggest": {
                "symfony/service-implementation": ""
            },
            "type": "library",
            "extra": {
                "branch-alias": {
                    "dev-main": "3.0-dev"
                },
                "thanks": {
                    "name": "symfony/contracts",
                    "url": "https://github.com/symfony/contracts"
                }
            },
            "autoload": {
                "psr-4": {
                    "Symfony\\Contracts\\Service\\": ""
                }
            },
            "notification-url": "https://packagist.org/downloads/",
            "license": [
                "MIT"
            ],
            "authors": [
                {
                    "name": "Nicolas Grekas",
                    "email": "p@tchwork.com"
                },
                {
                    "name": "Symfony Community",
                    "homepage": "https://symfony.com/contributors"
                }
            ],
            "description": "Generic abstractions related to writing services",
            "homepage": "https://symfony.com",
            "keywords": [
                "abstractions",
                "contracts",
                "decoupling",
                "interfaces",
                "interoperability",
                "standards"
            ],
            "support": {
                "source": "https://github.com/symfony/service-contracts/tree/v3.0.2"
            },
            "funding": [
                {
                    "url": "https://symfony.com/sponsor",
                    "type": "custom"
                },
                {
                    "url": "https://github.com/fabpot",
                    "type": "github"
                },
                {
                    "url": "https://tidelift.com/funding/github/packagist/symfony/symfony",
                    "type": "tidelift"
                }
            ],
            "time": "2022-05-30T19:17:58+00:00"
        },
        {
            "name": "symfony/string",
            "version": "v6.0.15",
            "source": {
                "type": "git",
                "url": "https://github.com/symfony/string.git",
                "reference": "51ac0fa0ccf132a00519b87c97e8f775fa14e771"
            },
            "dist": {
                "type": "zip",
                "url": "https://api.github.com/repos/symfony/string/zipball/51ac0fa0ccf132a00519b87c97e8f775fa14e771",
                "reference": "51ac0fa0ccf132a00519b87c97e8f775fa14e771",
                "shasum": ""
            },
            "require": {
                "php": ">=8.0.2",
                "symfony/polyfill-ctype": "~1.8",
                "symfony/polyfill-intl-grapheme": "~1.0",
                "symfony/polyfill-intl-normalizer": "~1.0",
                "symfony/polyfill-mbstring": "~1.0"
            },
            "conflict": {
                "symfony/translation-contracts": "<2.0"
            },
            "require-dev": {
                "symfony/error-handler": "^5.4|^6.0",
                "symfony/http-client": "^5.4|^6.0",
                "symfony/translation-contracts": "^2.0|^3.0",
                "symfony/var-exporter": "^5.4|^6.0"
            },
            "type": "library",
            "autoload": {
                "files": [
                    "Resources/functions.php"
                ],
                "psr-4": {
                    "Symfony\\Component\\String\\": ""
                },
                "exclude-from-classmap": [
                    "/Tests/"
                ]
            },
            "notification-url": "https://packagist.org/downloads/",
            "license": [
                "MIT"
            ],
            "authors": [
                {
                    "name": "Nicolas Grekas",
                    "email": "p@tchwork.com"
                },
                {
                    "name": "Symfony Community",
                    "homepage": "https://symfony.com/contributors"
                }
            ],
            "description": "Provides an object-oriented API to strings and deals with bytes, UTF-8 code points and grapheme clusters in a unified way",
            "homepage": "https://symfony.com",
            "keywords": [
                "grapheme",
                "i18n",
                "string",
                "unicode",
                "utf-8",
                "utf8"
            ],
            "support": {
                "source": "https://github.com/symfony/string/tree/v6.0.15"
            },
            "funding": [
                {
                    "url": "https://symfony.com/sponsor",
                    "type": "custom"
                },
                {
                    "url": "https://github.com/fabpot",
                    "type": "github"
                },
                {
                    "url": "https://tidelift.com/funding/github/packagist/symfony/symfony",
                    "type": "tidelift"
                }
            ],
            "time": "2022-10-10T09:34:08+00:00"
        },
        {
            "name": "theseer/tokenizer",
            "version": "1.2.1",
            "source": {
                "type": "git",
                "url": "https://github.com/theseer/tokenizer.git",
                "reference": "34a41e998c2183e22995f158c581e7b5e755ab9e"
            },
            "dist": {
                "type": "zip",
                "url": "https://api.github.com/repos/theseer/tokenizer/zipball/34a41e998c2183e22995f158c581e7b5e755ab9e",
                "reference": "34a41e998c2183e22995f158c581e7b5e755ab9e",
                "shasum": ""
            },
            "require": {
                "ext-dom": "*",
                "ext-tokenizer": "*",
                "ext-xmlwriter": "*",
                "php": "^7.2 || ^8.0"
            },
            "type": "library",
            "autoload": {
                "classmap": [
                    "src/"
                ]
            },
            "notification-url": "https://packagist.org/downloads/",
            "license": [
                "BSD-3-Clause"
            ],
            "authors": [
                {
                    "name": "Arne Blankerts",
                    "email": "arne@blankerts.de",
                    "role": "Developer"
                }
            ],
            "description": "A small library for converting tokenized PHP source code into XML and potentially other formats",
            "support": {
                "issues": "https://github.com/theseer/tokenizer/issues",
                "source": "https://github.com/theseer/tokenizer/tree/1.2.1"
            },
            "funding": [
                {
                    "url": "https://github.com/theseer",
                    "type": "github"
                }
            ],
            "time": "2021-07-28T10:34:58+00:00"
        },
        {
            "name": "wikimedia/at-ease",
            "version": "v2.1.0",
            "source": {
                "type": "git",
                "url": "https://github.com/wikimedia/at-ease.git",
                "reference": "e8ebaa7bb7c8a8395481a05f6dc4deaceab11c33"
            },
            "dist": {
                "type": "zip",
                "url": "https://api.github.com/repos/wikimedia/at-ease/zipball/e8ebaa7bb7c8a8395481a05f6dc4deaceab11c33",
                "reference": "e8ebaa7bb7c8a8395481a05f6dc4deaceab11c33",
                "shasum": ""
            },
            "require": {
                "php": ">=7.2.9"
            },
            "require-dev": {
                "mediawiki/mediawiki-codesniffer": "35.0.0",
                "mediawiki/minus-x": "1.1.1",
                "ockcyp/covers-validator": "1.3.3",
                "php-parallel-lint/php-console-highlighter": "0.5.0",
                "php-parallel-lint/php-parallel-lint": "1.2.0",
                "phpunit/phpunit": "^8.5"
            },
            "type": "library",
            "autoload": {
                "files": [
                    "src/Wikimedia/Functions.php"
                ],
                "psr-4": {
                    "Wikimedia\\AtEase\\": "src/Wikimedia/AtEase/"
                }
            },
            "notification-url": "https://packagist.org/downloads/",
            "license": [
                "GPL-2.0-or-later"
            ],
            "authors": [
                {
                    "name": "Tim Starling",
                    "email": "tstarling@wikimedia.org"
                },
                {
                    "name": "MediaWiki developers",
                    "email": "wikitech-l@lists.wikimedia.org"
                }
            ],
            "description": "Safe replacement to @ for suppressing warnings.",
            "homepage": "https://www.mediawiki.org/wiki/at-ease",
            "support": {
                "source": "https://github.com/wikimedia/at-ease/tree/v2.1.0"
            },
            "time": "2021-02-27T15:53:37+00:00"
        },
        {
            "name": "yoast/phpunit-polyfills",
            "version": "1.0.3",
            "source": {
                "type": "git",
                "url": "https://github.com/Yoast/PHPUnit-Polyfills.git",
                "reference": "5ea3536428944955f969bc764bbe09738e151ada"
            },
            "dist": {
                "type": "zip",
                "url": "https://api.github.com/repos/Yoast/PHPUnit-Polyfills/zipball/5ea3536428944955f969bc764bbe09738e151ada",
                "reference": "5ea3536428944955f969bc764bbe09738e151ada",
                "shasum": ""
            },
            "require": {
                "php": ">=5.4",
                "phpunit/phpunit": "^4.8.36 || ^5.7.21 || ^6.0 || ^7.0 || ^8.0 || ^9.0"
            },
            "require-dev": {
                "yoast/yoastcs": "^2.2.0"
            },
            "type": "library",
            "extra": {
                "branch-alias": {
                    "dev-main": "1.x-dev",
                    "dev-develop": "1.x-dev"
                }
            },
            "autoload": {
                "files": [
                    "phpunitpolyfills-autoload.php"
                ]
            },
            "notification-url": "https://packagist.org/downloads/",
            "license": [
                "BSD-3-Clause"
            ],
            "authors": [
                {
                    "name": "Team Yoast",
                    "email": "support@yoast.com",
                    "homepage": "https://yoast.com"
                },
                {
                    "name": "Contributors",
                    "homepage": "https://github.com/Yoast/PHPUnit-Polyfills/graphs/contributors"
                }
            ],
            "description": "Set of polyfills for changed PHPUnit functionality to allow for creating PHPUnit cross-version compatible tests",
            "homepage": "https://github.com/Yoast/PHPUnit-Polyfills",
            "keywords": [
                "phpunit",
                "polyfill",
                "testing"
            ],
            "support": {
                "issues": "https://github.com/Yoast/PHPUnit-Polyfills/issues",
                "source": "https://github.com/Yoast/PHPUnit-Polyfills"
            },
            "time": "2021-11-23T01:37:03+00:00"
        }
    ],
    "aliases": [],
    "minimum-stability": "dev",
    "stability-flags": {
        "automattic/jetpack-autoloader": 20,
        "automattic/jetpack-backup": 20,
        "automattic/jetpack-composer-plugin": 20,
        "automattic/jetpack-plugins-installer": 20,
        "automattic/jetpack-changelogger": 20
    },
    "prefer-stable": true,
    "prefer-lowest": false,
    "platform": [],
    "platform-dev": [],
    "plugin-api-version": "2.3.0"
}<|MERGE_RESOLUTION|>--- conflicted
+++ resolved
@@ -238,11 +238,7 @@
             "dist": {
                 "type": "path",
                 "url": "../../packages/backup",
-<<<<<<< HEAD
-                "reference": "f60514a12df2d174c59538af57f6798b0289399d"
-=======
-                "reference": "49a3e67111b6d7bf7a7b1c67ee0cd24e34208911"
->>>>>>> 5e55986f
+                "reference": "a8f27f4eb2455a4121e1b0f85c0031143c89f12b"
             },
             "require": {
                 "automattic/jetpack-admin-ui": "^0.2",
@@ -254,7 +250,7 @@
                 "automattic/jetpack-identity-crisis": "^0.8",
                 "automattic/jetpack-my-jetpack": "^2.4",
                 "automattic/jetpack-status": "^1.15",
-                "automattic/jetpack-sync": "^1.43"
+                "automattic/jetpack-sync": "^1.42"
             },
             "require-dev": {
                 "automattic/jetpack-changelogger": "^3.2",
