--- conflicted
+++ resolved
@@ -238,11 +238,7 @@
             "dist": {
                 "type": "path",
                 "url": "../../packages/backup",
-<<<<<<< HEAD
-                "reference": "927f8a309528ae37337c310f62b98c46d1b330ae"
-=======
                 "reference": "4268058efedd9fb715a8d58ce1bb6c9dd5a5b7bb"
->>>>>>> 98869c53
             },
             "require": {
                 "automattic/jetpack-admin-ui": "^0.2",
