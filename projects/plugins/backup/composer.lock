{
    "_readme": [
        "This file locks the dependencies of your project to a known state",
        "Read more about it at https://getcomposer.org/doc/01-basic-usage.md#installing-dependencies",
        "This file is @generated automatically"
    ],
<<<<<<< HEAD
    "content-hash": "77bd6b87644d4bc31a2effa167f9c296",
=======
    "content-hash": "925044dd00ea7fdcdfb628ab5cc08fda",
>>>>>>> d723bd60
    "packages": [
        {
            "name": "automattic/jetpack-a8c-mc-stats",
            "version": "dev-master",
            "dist": {
                "type": "path",
                "url": "../../packages/a8c-mc-stats",
                "reference": "bbea9c55c383f3ae0872e0f3c28b6be498e10747"
            },
            "require-dev": {
                "automattic/jetpack-changelogger": "^3.0",
                "yoast/phpunit-polyfills": "1.0.2"
            },
            "type": "jetpack-library",
            "extra": {
                "autotagger": true,
                "mirror-repo": "Automattic/jetpack-a8c-mc-stats",
                "changelogger": {
                    "link-template": "https://github.com/Automattic/jetpack-a8c-mc-stats/compare/v${old}...v${new}"
                },
                "branch-alias": {
                    "dev-master": "1.4.x-dev"
                }
            },
            "autoload": {
                "classmap": [
                    "src/"
                ]
            },
            "scripts": {
                "phpunit": [
                    "./vendor/phpunit/phpunit/phpunit --colors=always"
                ],
                "test-coverage": [
                    "@composer update",
                    "phpdbg -d memory_limit=2048M -d max_execution_time=900 -qrr ./vendor/bin/phpunit --coverage-clover \"$COVERAGE_DIR/clover.xml\""
                ],
                "test-php": [
                    "@composer update",
                    "@composer phpunit"
                ]
            },
            "license": [
                "GPL-2.0-or-later"
            ],
            "description": "Used to record internal usage stats for Automattic. Not visible to site owners.",
            "transport-options": {
                "monorepo": true,
                "relative": true
            }
        },
        {
            "name": "automattic/jetpack-admin-ui",
            "version": "dev-master",
            "dist": {
                "type": "path",
                "url": "../../packages/admin-ui",
                "reference": "eda6e9f2a28a1b20f9622f06cd604e72e7591af3"
            },
            "require-dev": {
                "automattic/jetpack-changelogger": "^3.0",
                "automattic/wordbless": "dev-master",
                "yoast/phpunit-polyfills": "1.0.2"
            },
            "type": "jetpack-library",
            "extra": {
                "autotagger": true,
                "mirror-repo": "Automattic/jetpack-admin-ui",
                "changelogger": {
                    "link-template": "https://github.com/Automattic/jetpack-admin-ui/compare/${old}...${new}"
                },
                "branch-alias": {
                    "dev-master": "0.2.x-dev"
                },
                "version-constants": {
                    "::PACKAGE_VERSION": "src/class-admin-menu.php"
                }
            },
            "autoload": {
                "classmap": [
                    "src/"
                ]
            },
            "scripts": {
                "phpunit": [
                    "./vendor/phpunit/phpunit/phpunit --colors=always"
                ],
                "test-coverage": [
                    "@composer install",
                    "phpdbg -d memory_limit=2048M -d max_execution_time=900 -qrr ./vendor/bin/phpunit --coverage-clover \"$COVERAGE_DIR/clover.xml\""
                ],
                "test-php": [
                    "@composer install",
                    "@composer phpunit"
                ],
                "post-update-cmd": [
                    "php -r \"copy('vendor/automattic/wordbless/src/dbless-wpdb.php', 'wordpress/wp-content/db.php');\""
                ]
            },
            "license": [
                "GPL-2.0-or-later"
            ],
            "description": "Generic Jetpack wp-admin UI elements",
            "transport-options": {
                "monorepo": true,
                "relative": true
            }
        },
        {
            "name": "automattic/jetpack-assets",
            "version": "dev-master",
            "dist": {
                "type": "path",
                "url": "../../packages/assets",
                "reference": "79f3118db7691394547c3b21105a6e34efb919f0"
            },
            "require": {
                "automattic/jetpack-constants": "^1.6"
            },
            "require-dev": {
                "automattic/jetpack-changelogger": "^3.0",
                "brain/monkey": "2.6.1",
                "yoast/phpunit-polyfills": "1.0.2"
            },
            "type": "jetpack-library",
            "extra": {
                "autotagger": true,
                "mirror-repo": "Automattic/jetpack-assets",
                "changelogger": {
                    "link-template": "https://github.com/Automattic/jetpack-assets/compare/v${old}...v${new}"
                },
                "branch-alias": {
                    "dev-master": "1.14.x-dev"
                }
            },
            "autoload": {
                "files": [
                    "actions.php"
                ],
                "classmap": [
                    "src/"
                ]
            },
            "scripts": {
                "phpunit": [
                    "./vendor/phpunit/phpunit/phpunit --colors=always"
                ],
                "test-coverage": [
                    "@composer update",
                    "phpdbg -d memory_limit=2048M -d max_execution_time=900 -qrr ./vendor/bin/phpunit --coverage-clover \"$COVERAGE_DIR/clover.xml\""
                ],
                "test-php": [
                    "@composer update",
                    "@composer phpunit"
                ]
            },
            "license": [
                "GPL-2.0-or-later"
            ],
            "description": "Asset management utilities for Jetpack ecosystem packages",
            "transport-options": {
                "monorepo": true,
                "relative": true
            }
        },
        {
            "name": "automattic/jetpack-autoloader",
            "version": "dev-master",
            "dist": {
                "type": "path",
                "url": "../../packages/autoloader",
                "reference": "5498d51fdb8c0a7b50a818a52a419ef539c998fb"
            },
            "require": {
                "composer-plugin-api": "^1.1 || ^2.0"
            },
            "require-dev": {
                "automattic/jetpack-changelogger": "^3.0",
                "yoast/phpunit-polyfills": "1.0.2"
            },
            "type": "composer-plugin",
            "extra": {
                "autotagger": true,
                "class": "Automattic\\Jetpack\\Autoloader\\CustomAutoloaderPlugin",
                "mirror-repo": "Automattic/jetpack-autoloader",
                "changelogger": {
                    "link-template": "https://github.com/Automattic/jetpack-autoloader/compare/v${old}...v${new}"
                },
                "branch-alias": {
                    "dev-master": "2.10.x-dev"
                }
            },
            "autoload": {
                "classmap": [
                    "src/AutoloadGenerator.php"
                ],
                "psr-4": {
                    "Automattic\\Jetpack\\Autoloader\\": "src"
                }
            },
            "scripts": {
                "phpunit": [
                    "./vendor/phpunit/phpunit/phpunit --colors=always"
                ],
                "test-coverage": [
                    "@composer update",
                    "phpdbg -d memory_limit=2048M -d max_execution_time=900 -qrr ./vendor/bin/phpunit --coverage-php \"./tests/php/tmp/coverage-report.php\"",
                    "php ./tests/php/bin/test-coverage.php \"$COVERAGE_DIR/clover.xml\""
                ],
                "test-php": [
                    "@composer update",
                    "@composer phpunit"
                ]
            },
            "license": [
                "GPL-2.0-or-later"
            ],
            "description": "Creates a custom autoloader for a plugin or theme.",
            "transport-options": {
                "monorepo": true,
                "relative": true
            }
        },
        {
            "name": "automattic/jetpack-backup",
            "version": "dev-master",
            "dist": {
                "type": "path",
                "url": "../../packages/backup",
                "reference": "776794a0123d918e6b668a60fee916865b247181"
            },
            "require": {
                "automattic/jetpack-connection": "^1.33",
                "automattic/jetpack-sync": "^1.27"
            },
            "require-dev": {
                "automattic/jetpack-changelogger": "^3.0",
                "automattic/wordbless": "@dev",
                "yoast/phpunit-polyfills": "1.0.2"
            },
            "type": "jetpack-library",
            "extra": {
                "autotagger": true,
                "mirror-repo": "Automattic/jetpack-backup",
                "version-constants": {
                    "::PACKAGE_VERSION": "src/class-package-version.php"
                },
                "changelogger": {
                    "link-template": "https://github.com/Automattic/jetpack-backup/compare/v${old}...v${new}"
                },
                "branch-alias": {
                    "dev-master": "1.1.x-dev"
                }
            },
            "autoload": {
                "files": [
                    "actions.php"
                ],
                "classmap": [
                    "src/"
                ]
            },
            "scripts": {
                "phpunit": [
                    "./vendor/phpunit/phpunit/phpunit --colors=always"
                ],
                "test-coverage": [
                    "@composer install",
                    "phpdbg -d memory_limit=2048M -d max_execution_time=900 -qrr ./vendor/bin/phpunit --coverage-clover \"$COVERAGE_DIR/clover.xml\""
                ],
                "test-php": [
                    "@composer install",
                    "@composer phpunit"
                ],
                "post-update-cmd": [
                    "php -r \"copy('vendor/automattic/wordbless/src/dbless-wpdb.php', 'wordpress/wp-content/db.php');\""
                ]
            },
            "license": [
                "GPL-2.0-or-later"
            ],
            "description": "Tools to assist with backing up Jetpack sites.",
            "transport-options": {
                "monorepo": true,
                "relative": true
            }
        },
        {
            "name": "automattic/jetpack-composer-plugin",
            "version": "dev-master",
            "dist": {
                "type": "path",
                "url": "../../packages/composer-plugin",
                "reference": "31302c1993ebdbdc6a3b3f23ab296a108a71aaa4"
            },
            "require": {
                "composer-plugin-api": "^2.1.0"
            },
            "require-dev": {
                "automattic/jetpack-changelogger": "^3.0",
                "composer/composer": "^2.1",
                "yoast/phpunit-polyfills": "1.0.2"
            },
            "type": "composer-plugin",
            "extra": {
                "class": "Automattic\\Jetpack\\Composer\\Plugin",
                "mirror-repo": "Automattic/jetpack-composer-plugin",
                "changelogger": {
                    "link-template": "https://github.com/Automattic/jetpack-composer-plugin/compare/v${old}...v${new}"
                },
                "autotagger": true,
                "branch-alias": {
                    "dev-master": "0.1.x-dev"
                }
            },
            "autoload": {
                "classmap": [
                    "src/"
                ]
            },
            "scripts": {
                "phpunit": [
                    "./vendor/phpunit/phpunit/phpunit --colors=always"
                ],
                "test-coverage": [
                    "@composer install",
                    "phpdbg -d memory_limit=2048M -d max_execution_time=900 -qrr ./vendor/bin/phpunit --coverage-clover \"$COVERAGE_DIR/clover.xml\""
                ],
                "test-php": [
                    "@composer install",
                    "@composer phpunit"
                ]
            },
            "license": [
                "GPL-2.0-or-later"
            ],
            "description": "A custom installer plugin for Composer to move Jetpack packages out of `vendor/` so WordPress's translation infrastructure will find their strings.",
            "transport-options": {
                "monorepo": true,
                "relative": true
            }
        },
        {
            "name": "automattic/jetpack-config",
            "version": "dev-master",
            "dist": {
                "type": "path",
                "url": "../../packages/config",
                "reference": "a4dfba6a9d6855d65c29c5793713243eff5fc907"
            },
            "require-dev": {
                "automattic/jetpack-changelogger": "^3.0"
            },
            "type": "jetpack-library",
            "extra": {
                "autotagger": true,
                "mirror-repo": "Automattic/jetpack-config",
                "changelogger": {
                    "link-template": "https://github.com/Automattic/jetpack-config/compare/v${old}...v${new}"
                },
                "branch-alias": {
                    "dev-master": "1.5.x-dev"
                }
            },
            "autoload": {
                "classmap": [
                    "src/"
                ]
            },
            "license": [
                "GPL-2.0-or-later"
            ],
            "description": "Jetpack configuration package that initializes other packages and configures Jetpack's functionality. Can be used as a base for all variants of Jetpack package usage.",
            "transport-options": {
                "monorepo": true,
                "relative": true
            }
        },
        {
            "name": "automattic/jetpack-connection",
            "version": "dev-master",
            "dist": {
                "type": "path",
                "url": "../../packages/connection",
                "reference": "5dc2155ba0bc6dd3f7106bb9febf3210b09f72d5"
            },
            "require": {
                "automattic/jetpack-a8c-mc-stats": "^1.4",
                "automattic/jetpack-constants": "^1.6",
                "automattic/jetpack-heartbeat": "^1.3",
                "automattic/jetpack-options": "^1.14",
                "automattic/jetpack-redirect": "^1.7",
                "automattic/jetpack-roles": "^1.4",
                "automattic/jetpack-status": "^1.9",
                "automattic/jetpack-terms-of-service": "^1.9",
                "automattic/jetpack-tracking": "^1.13"
            },
            "require-dev": {
                "automattic/jetpack-changelogger": "^3.0",
                "automattic/wordbless": "@dev",
                "brain/monkey": "2.6.1",
                "yoast/phpunit-polyfills": "1.0.2"
            },
            "type": "jetpack-library",
            "extra": {
                "autotagger": true,
                "mirror-repo": "Automattic/jetpack-connection",
                "version-constants": {
                    "::PACKAGE_VERSION": "src/class-package-version.php"
                },
                "changelogger": {
                    "link-template": "https://github.com/Automattic/jetpack-connection/compare/v${old}...v${new}"
                },
                "branch-alias": {
                    "dev-master": "1.33.x-dev"
                }
            },
            "autoload": {
                "classmap": [
                    "legacy",
                    "src/"
                ]
            },
            "scripts": {
                "phpunit": [
                    "./vendor/phpunit/phpunit/phpunit --colors=always"
                ],
                "post-update-cmd": [
                    "php -r \"copy('vendor/automattic/wordbless/src/dbless-wpdb.php', 'wordpress/wp-content/db.php');\""
                ],
                "test-coverage": [
                    "@composer update",
                    "phpdbg -d memory_limit=2048M -d max_execution_time=900 -qrr ./vendor/bin/phpunit --coverage-clover \"$COVERAGE_DIR/clover.xml\""
                ],
                "test-php": [
                    "@composer update",
                    "@composer phpunit"
                ]
            },
            "license": [
                "GPL-2.0-or-later"
            ],
            "description": "Everything needed to connect to the Jetpack infrastructure",
            "transport-options": {
                "monorepo": true,
                "relative": true
            }
        },
        {
            "name": "automattic/jetpack-connection-ui",
            "version": "dev-master",
            "dist": {
                "type": "path",
                "url": "../../packages/connection-ui",
                "reference": "f640616a4351f4aebedca66cbf85f17bfdd732eb"
            },
            "require": {
                "automattic/jetpack-assets": "^1.14",
                "automattic/jetpack-connection": "^1.33",
                "automattic/jetpack-constants": "^1.6",
                "automattic/jetpack-device-detection": "^1.4",
                "automattic/jetpack-identity-crisis": "^0.4"
            },
            "require-dev": {
                "automattic/jetpack-changelogger": "^3.0"
            },
            "type": "jetpack-library",
            "extra": {
                "autotagger": true,
                "mirror-repo": "Automattic/jetpack-connection-ui",
                "changelogger": {
                    "link-template": "https://github.com/Automattic/jetpack-connection-ui/compare/v${old}...v${new}"
                },
                "branch-alias": {
                    "dev-master": "2.1.x-dev"
                }
            },
            "autoload": {
                "classmap": [
                    "src/"
                ]
            },
            "scripts": {
                "build-development": [
                    "Composer\\Config::disableProcessTimeout",
                    "pnpm run build"
                ],
                "build-production": [
                    "Composer\\Config::disableProcessTimeout",
                    "pnpm run build"
                ],
                "watch": [
                    "Composer\\Config::disableProcessTimeout",
                    "pnpm run watch"
                ]
            },
            "license": [
                "GPL-2.0-or-later"
            ],
            "description": "Jetpack Connection UI",
            "transport-options": {
                "monorepo": true,
                "relative": true
            }
        },
        {
            "name": "automattic/jetpack-constants",
            "version": "dev-master",
            "dist": {
                "type": "path",
                "url": "../../packages/constants",
                "reference": "d7297c5bb15e2d6bef458303fe95fff52c21a5b7"
            },
            "require-dev": {
                "automattic/jetpack-changelogger": "^3.0",
                "brain/monkey": "2.6.1",
                "yoast/phpunit-polyfills": "1.0.2"
            },
            "type": "jetpack-library",
            "extra": {
                "autotagger": true,
                "mirror-repo": "Automattic/jetpack-constants",
                "changelogger": {
                    "link-template": "https://github.com/Automattic/jetpack-constants/compare/v${old}...v${new}"
                },
                "branch-alias": {
                    "dev-master": "1.6.x-dev"
                }
            },
            "autoload": {
                "classmap": [
                    "src/"
                ]
            },
            "scripts": {
                "phpunit": [
                    "./vendor/phpunit/phpunit/phpunit --colors=always"
                ],
                "test-coverage": [
                    "@composer update",
                    "phpdbg -d memory_limit=2048M -d max_execution_time=900 -qrr ./vendor/bin/phpunit --coverage-clover \"$COVERAGE_DIR/clover.xml\""
                ],
                "test-php": [
                    "@composer update",
                    "@composer phpunit"
                ]
            },
            "license": [
                "GPL-2.0-or-later"
            ],
            "description": "A wrapper for defining constants in a more testable way.",
            "transport-options": {
                "monorepo": true,
                "relative": true
            }
        },
        {
            "name": "automattic/jetpack-device-detection",
            "version": "dev-master",
            "dist": {
                "type": "path",
                "url": "../../packages/device-detection",
                "reference": "db0745fd050867ffd825984404aee7e507618951"
            },
            "require-dev": {
                "automattic/jetpack-changelogger": "^3.0",
                "yoast/phpunit-polyfills": "1.0.2"
            },
            "type": "jetpack-library",
            "extra": {
                "autotagger": true,
                "mirror-repo": "Automattic/jetpack-device-detection",
                "changelogger": {
                    "link-template": "https://github.com/Automattic/jetpack-device-detection/compare/v${old}...v${new}"
                },
                "branch-alias": {
                    "dev-master": "1.4.x-dev"
                }
            },
            "autoload": {
                "classmap": [
                    "src/"
                ]
            },
            "scripts": {
                "phpunit": [
                    "./vendor/phpunit/phpunit/phpunit --colors=always"
                ],
                "test-coverage": [
                    "@composer update",
                    "phpdbg -d memory_limit=2048M -d max_execution_time=900 -qrr ./vendor/bin/phpunit --coverage-clover \"$COVERAGE_DIR/clover.xml\""
                ],
                "test-php": [
                    "@composer update",
                    "@composer phpunit"
                ]
            },
            "license": [
                "GPL-2.0-or-later"
            ],
            "description": "A way to detect device types based on User-Agent header.",
            "transport-options": {
                "monorepo": true,
                "relative": true
            }
        },
        {
            "name": "automattic/jetpack-heartbeat",
            "version": "dev-master",
            "dist": {
                "type": "path",
                "url": "../../packages/heartbeat",
                "reference": "b8eb07913b4161cc362e17fb0f6a64c836671b40"
            },
            "require": {
                "automattic/jetpack-a8c-mc-stats": "^1.4",
                "automattic/jetpack-options": "^1.14"
            },
            "require-dev": {
                "automattic/jetpack-changelogger": "^3.0"
            },
            "type": "jetpack-library",
            "extra": {
                "autotagger": true,
                "mirror-repo": "Automattic/jetpack-heartbeat",
                "changelogger": {
                    "link-template": "https://github.com/Automattic/jetpack-heartbeat/compare/v${old}...v${new}"
                },
                "branch-alias": {
                    "dev-master": "1.3.x-dev"
                }
            },
            "autoload": {
                "classmap": [
                    "src/"
                ]
            },
            "license": [
                "GPL-2.0-or-later"
            ],
            "description": "This adds a cronjob that sends a batch of internal automattic stats to wp.com once a day",
            "transport-options": {
                "monorepo": true,
                "relative": true
            }
        },
        {
            "name": "automattic/jetpack-identity-crisis",
            "version": "dev-master",
            "dist": {
                "type": "path",
                "url": "../../packages/identity-crisis",
                "reference": "7b9ecff83267056a21777f16e862b4dfb2c81f5f"
            },
            "require": {
                "automattic/jetpack-connection": "^1.33",
                "automattic/jetpack-constants": "^1.6",
                "automattic/jetpack-logo": "^1.5",
                "automattic/jetpack-options": "^1.14",
                "automattic/jetpack-status": "^1.9",
                "automattic/jetpack-tracking": "^1.13"
            },
            "require-dev": {
                "automattic/jetpack-changelogger": "^3.0",
                "automattic/wordbless": "@dev",
                "yoast/phpunit-polyfills": "1.0.2"
            },
            "type": "jetpack-library",
            "extra": {
                "autotagger": true,
                "mirror-repo": "Automattic/jetpack-identity-crisis",
                "version-constants": {
                    "::PACKAGE_VERSION": "src/class-identity-crisis.php"
                },
                "changelogger": {
                    "link-template": "https://github.com/Automattic/jetpack-identity-crisis/compare/v${old}...v${new}"
                },
                "branch-alias": {
                    "dev-master": "0.4.x-dev"
                }
            },
            "autoload": {
                "classmap": [
                    "src/"
                ]
            },
            "scripts": {
                "build-development": [
                    "Composer\\Config::disableProcessTimeout",
                    "pnpm run build"
                ],
                "build-production": [
                    "Composer\\Config::disableProcessTimeout",
                    "NODE_ENV='production' pnpm run build"
                ],
                "phpunit": [
                    "./vendor/phpunit/phpunit/phpunit --colors=always"
                ],
                "test-coverage": [
                    "@composer install",
                    "phpdbg -d memory_limit=2048M -d max_execution_time=900 -qrr ./vendor/bin/phpunit --coverage-clover \"$COVERAGE_DIR/clover.xml\""
                ],
                "test-php": [
                    "@composer install",
                    "@composer phpunit"
                ],
                "post-update-cmd": [
                    "php -r \"copy('vendor/automattic/wordbless/src/dbless-wpdb.php', 'wordpress/wp-content/db.php');\""
                ]
            },
            "license": [
                "GPL-2.0-or-later"
            ],
            "description": "Identity Crisis.",
            "transport-options": {
                "monorepo": true,
                "relative": true
            }
        },
        {
            "name": "automattic/jetpack-logo",
            "version": "dev-master",
            "dist": {
                "type": "path",
                "url": "../../packages/logo",
                "reference": "c8e44578d45745e1c9d0ab3afe1052bb33c6fde9"
            },
            "require-dev": {
                "automattic/jetpack-changelogger": "^3.0",
                "yoast/phpunit-polyfills": "1.0.2"
            },
            "type": "jetpack-library",
            "extra": {
                "autotagger": true,
                "mirror-repo": "Automattic/jetpack-logo",
                "changelogger": {
                    "link-template": "https://github.com/Automattic/jetpack-logo/compare/v${old}...v${new}"
                },
                "branch-alias": {
                    "dev-master": "1.5.x-dev"
                }
            },
            "autoload": {
                "classmap": [
                    "src/"
                ]
            },
            "scripts": {
                "phpunit": [
                    "./vendor/phpunit/phpunit/phpunit --colors=always"
                ],
                "test-coverage": [
                    "@composer update",
                    "phpdbg -d memory_limit=2048M -d max_execution_time=900 -qrr ./vendor/bin/phpunit --coverage-clover \"$COVERAGE_DIR/clover.xml\""
                ],
                "test-php": [
                    "@composer update",
                    "@composer phpunit"
                ]
            },
            "license": [
                "GPL-2.0-or-later"
            ],
            "description": "A logo for Jetpack",
            "transport-options": {
                "monorepo": true,
                "relative": true
            }
        },
        {
            "name": "automattic/jetpack-my-jetpack",
            "version": "dev-master",
            "dist": {
                "type": "path",
                "url": "../../packages/my-jetpack",
                "reference": "197fc96bfb4801abcd0f5985377bbd28a9213e41"
            },
            "require": {
                "automattic/jetpack-admin-ui": "^0.2",
                "automattic/jetpack-assets": "^1.14",
                "automattic/jetpack-connection": "^1.33"
            },
            "require-dev": {
                "automattic/jetpack-changelogger": "^3.0",
                "yoast/phpunit-polyfills": "1.0.2"
            },
            "type": "jetpack-library",
            "extra": {
                "autotagger": true,
                "mirror-repo": "Automattic/jetpack-my-jetpack",
                "changelogger": {
                    "link-template": "https://github.com/Automattic/jetpack-my-jetpack/compare/${old}...${new}"
                },
                "branch-alias": {
                    "dev-master": "0.2.x-dev"
                }
            },
            "autoload": {
                "classmap": [
                    "src/"
                ]
            },
            "scripts": {
                "phpunit": [
                    "./vendor/phpunit/phpunit/phpunit --colors=always"
                ],
                "test-coverage": [
                    "@composer install",
                    "phpdbg -d memory_limit=2048M -d max_execution_time=900 -qrr ./vendor/bin/phpunit --coverage-clover \"$COVERAGE_DIR/clover.xml\""
                ],
                "test-php": [
                    "@composer install",
                    "@composer phpunit"
                ],
                "build-development": [
                    "Composer\\Config::disableProcessTimeout",
                    "pnpm run build"
                ],
                "build-production": [
                    "Composer\\Config::disableProcessTimeout",
                    "pnpm run build"
                ],
                "watch": [
                    "Composer\\Config::disableProcessTimeout",
                    "pnpm run watch"
                ]
            },
            "license": [
                "GPL-2.0-or-later"
            ],
            "description": "WP Admin page with information and configuration shared among all Jetpack stand-alone plugins",
            "transport-options": {
                "monorepo": true,
                "relative": true
            }
        },
        {
            "name": "automattic/jetpack-options",
            "version": "dev-master",
            "dist": {
                "type": "path",
                "url": "../../packages/options",
                "reference": "f28127b14d488befa2f6375dc737286a1c1fed89"
            },
            "require": {
                "automattic/jetpack-constants": "^1.6"
            },
            "require-dev": {
                "automattic/jetpack-changelogger": "^3.0",
                "yoast/phpunit-polyfills": "1.0.2"
            },
            "type": "jetpack-library",
            "extra": {
                "autotagger": true,
                "mirror-repo": "Automattic/jetpack-options",
                "changelogger": {
                    "link-template": "https://github.com/Automattic/jetpack-options/compare/v${old}...v${new}"
                },
                "branch-alias": {
                    "dev-master": "1.14.x-dev"
                }
            },
            "autoload": {
                "classmap": [
                    "legacy"
                ]
            },
            "license": [
                "GPL-2.0-or-later"
            ],
            "description": "A wrapper for wp-options to manage specific Jetpack options.",
            "transport-options": {
                "monorepo": true,
                "relative": true
            }
        },
        {
            "name": "automattic/jetpack-password-checker",
            "version": "dev-master",
            "dist": {
                "type": "path",
                "url": "../../packages/password-checker",
                "reference": "0646cf50f4b435ad94dff4fd547a654021f5cc3b"
            },
            "require-dev": {
                "automattic/jetpack-changelogger": "^3.0",
                "automattic/wordbless": "@dev",
                "yoast/phpunit-polyfills": "1.0.2"
            },
            "type": "jetpack-library",
            "extra": {
                "autotagger": true,
                "mirror-repo": "Automattic/jetpack-password-checker",
                "changelogger": {
                    "link-template": "https://github.com/Automattic/jetpack-password-checker/compare/v${old}...v${new}"
                },
                "branch-alias": {
                    "dev-master": "0.1.x-dev"
                }
            },
            "autoload": {
                "classmap": [
                    "src/"
                ]
            },
            "scripts": {
                "phpunit": [
                    "./vendor/phpunit/phpunit/phpunit --colors=always"
                ],
                "test-coverage": [
                    "@composer update",
                    "phpdbg -d memory_limit=2048M -d max_execution_time=900 -qrr ./vendor/bin/phpunit --coverage-clover \"$COVERAGE_DIR/clover.xml\""
                ],
                "test-php": [
                    "@composer update",
                    "@composer phpunit"
                ],
                "post-update-cmd": [
                    "php -r \"copy('vendor/automattic/wordbless/src/dbless-wpdb.php', 'wordpress/wp-content/db.php');\""
                ]
            },
            "license": [
                "GPL-2.0-or-later"
            ],
            "description": "Password Checker.",
            "transport-options": {
                "monorepo": true,
                "relative": true
            }
        },
        {
            "name": "automattic/jetpack-redirect",
            "version": "dev-master",
            "dist": {
                "type": "path",
                "url": "../../packages/redirect",
                "reference": "f5b3b17f86739013e31061d4a7b3ed86bc2fedb0"
            },
            "require": {
                "automattic/jetpack-status": "^1.9"
            },
            "require-dev": {
                "automattic/jetpack-changelogger": "^3.0",
                "brain/monkey": "2.6.1",
                "yoast/phpunit-polyfills": "1.0.2"
            },
            "type": "jetpack-library",
            "extra": {
                "autotagger": true,
                "mirror-repo": "Automattic/jetpack-redirect",
                "changelogger": {
                    "link-template": "https://github.com/Automattic/jetpack-redirect/compare/v${old}...v${new}"
                },
                "branch-alias": {
                    "dev-master": "1.7.x-dev"
                }
            },
            "autoload": {
                "classmap": [
                    "src/"
                ]
            },
            "scripts": {
                "phpunit": [
                    "./vendor/phpunit/phpunit/phpunit --colors=always"
                ],
                "test-coverage": [
                    "@composer update",
                    "phpdbg -d memory_limit=2048M -d max_execution_time=900 -qrr ./vendor/bin/phpunit --coverage-clover \"$COVERAGE_DIR/clover.xml\""
                ],
                "test-php": [
                    "@composer update",
                    "@composer phpunit"
                ]
            },
            "license": [
                "GPL-2.0-or-later"
            ],
            "description": "Utilities to build URLs to the jetpack.com/redirect/ service",
            "transport-options": {
                "monorepo": true,
                "relative": true
            }
        },
        {
            "name": "automattic/jetpack-roles",
            "version": "dev-master",
            "dist": {
                "type": "path",
                "url": "../../packages/roles",
                "reference": "b9f9dc04a1989cead8ced1d8e49dc011dfc6edbc"
            },
            "require-dev": {
                "automattic/jetpack-changelogger": "^3.0",
                "brain/monkey": "2.6.1",
                "yoast/phpunit-polyfills": "1.0.2"
            },
            "type": "jetpack-library",
            "extra": {
                "autotagger": true,
                "mirror-repo": "Automattic/jetpack-roles",
                "changelogger": {
                    "link-template": "https://github.com/Automattic/jetpack-roles/compare/v${old}...v${new}"
                },
                "branch-alias": {
                    "dev-master": "1.4.x-dev"
                }
            },
            "autoload": {
                "classmap": [
                    "src/"
                ]
            },
            "scripts": {
                "phpunit": [
                    "./vendor/phpunit/phpunit/phpunit --colors=always"
                ],
                "test-coverage": [
                    "@composer update",
                    "phpdbg -d memory_limit=2048M -d max_execution_time=900 -qrr ./vendor/bin/phpunit --coverage-clover \"$COVERAGE_DIR/clover.xml\""
                ],
                "test-php": [
                    "@composer update",
                    "@composer phpunit"
                ]
            },
            "license": [
                "GPL-2.0-or-later"
            ],
            "description": "Utilities, related with user roles and capabilities.",
            "transport-options": {
                "monorepo": true,
                "relative": true
            }
        },
        {
            "name": "automattic/jetpack-status",
            "version": "dev-master",
            "dist": {
                "type": "path",
                "url": "../../packages/status",
                "reference": "5b06759038ff6bb74f330f1eb5ec09a643574242"
            },
            "require": {
                "automattic/jetpack-constants": "^1.6"
            },
            "require-dev": {
                "automattic/jetpack-changelogger": "^3.0",
                "brain/monkey": "2.6.1",
                "yoast/phpunit-polyfills": "1.0.2"
            },
            "type": "jetpack-library",
            "extra": {
                "autotagger": true,
                "mirror-repo": "Automattic/jetpack-status",
                "changelogger": {
                    "link-template": "https://github.com/Automattic/jetpack-status/compare/v${old}...v${new}"
                },
                "branch-alias": {
                    "dev-master": "1.9.x-dev"
                }
            },
            "autoload": {
                "classmap": [
                    "src/"
                ]
            },
            "scripts": {
                "phpunit": [
                    "./vendor/phpunit/phpunit/phpunit --colors=always"
                ],
                "test-coverage": [
                    "@composer update",
                    "phpdbg -d memory_limit=2048M -d max_execution_time=900 -qrr ./vendor/bin/phpunit --coverage-clover \"$COVERAGE_DIR/clover.xml\""
                ],
                "test-php": [
                    "@composer update",
                    "@composer phpunit"
                ]
            },
            "license": [
                "GPL-2.0-or-later"
            ],
            "description": "Used to retrieve information about the current status of Jetpack and the site overall.",
            "transport-options": {
                "monorepo": true,
                "relative": true
            }
        },
        {
            "name": "automattic/jetpack-sync",
            "version": "dev-master",
            "dist": {
                "type": "path",
                "url": "../../packages/sync",
                "reference": "a1d120dc8f22a9e8c10a517dab73ca85da86321d"
            },
            "require": {
                "automattic/jetpack-connection": "^1.33",
                "automattic/jetpack-constants": "^1.6",
                "automattic/jetpack-heartbeat": "^1.3",
                "automattic/jetpack-identity-crisis": "^0.4",
                "automattic/jetpack-options": "^1.14",
                "automattic/jetpack-password-checker": "^0.1",
                "automattic/jetpack-roles": "^1.4",
                "automattic/jetpack-status": "^1.9"
            },
            "require-dev": {
                "automattic/jetpack-changelogger": "^3.0",
                "automattic/wordbless": "@dev",
                "yoast/phpunit-polyfills": "1.0.2"
            },
            "type": "jetpack-library",
            "extra": {
                "autotagger": true,
                "mirror-repo": "Automattic/jetpack-sync",
                "version-constants": {
                    "::PACKAGE_VERSION": "src/class-package-version.php"
                },
                "changelogger": {
                    "link-template": "https://github.com/Automattic/jetpack-sync/compare/v${old}...v${new}"
                },
                "branch-alias": {
                    "dev-master": "1.27.x-dev"
                }
            },
            "autoload": {
                "classmap": [
                    "src/"
                ]
            },
            "scripts": {
                "phpunit": [
                    "./vendor/phpunit/phpunit/phpunit --colors=always"
                ],
                "test-coverage": [
                    "@composer install",
                    "phpdbg -d memory_limit=2048M -d max_execution_time=900 -qrr ./vendor/bin/phpunit --coverage-clover \"$COVERAGE_DIR/clover.xml\""
                ],
                "test-php": [
                    "@composer install",
                    "@composer phpunit"
                ],
                "post-update-cmd": [
                    "php -r \"copy('vendor/automattic/wordbless/src/dbless-wpdb.php', 'wordpress/wp-content/db.php');\""
                ]
            },
            "license": [
                "GPL-2.0-or-later"
            ],
            "description": "Everything needed to allow syncing to the WP.com infrastructure.",
            "transport-options": {
                "monorepo": true,
                "relative": true
            }
        },
        {
            "name": "automattic/jetpack-terms-of-service",
            "version": "dev-master",
            "dist": {
                "type": "path",
                "url": "../../packages/terms-of-service",
                "reference": "db81cc4045245eb03c85a2a6efe7dcdfde4be0ea"
            },
            "require": {
                "automattic/jetpack-options": "^1.14",
                "automattic/jetpack-status": "^1.9"
            },
            "require-dev": {
                "automattic/jetpack-changelogger": "^3.0",
                "brain/monkey": "2.6.1",
                "yoast/phpunit-polyfills": "1.0.2"
            },
            "type": "jetpack-library",
            "extra": {
                "autotagger": true,
                "mirror-repo": "Automattic/jetpack-terms-of-service",
                "changelogger": {
                    "link-template": "https://github.com/Automattic/jetpack-terms-of-service/compare/v${old}...v${new}"
                },
                "branch-alias": {
                    "dev-master": "1.9.x-dev"
                }
            },
            "autoload": {
                "classmap": [
                    "src/"
                ]
            },
            "scripts": {
                "phpunit": [
                    "./vendor/phpunit/phpunit/phpunit --colors=always"
                ],
                "test-coverage": [
                    "@composer update",
                    "phpdbg -d memory_limit=2048M -d max_execution_time=900 -qrr ./vendor/bin/phpunit --coverage-clover \"$COVERAGE_DIR/clover.xml\""
                ],
                "test-php": [
                    "@composer update",
                    "@composer phpunit"
                ]
            },
            "license": [
                "GPL-2.0-or-later"
            ],
            "description": "Everything need to manage the terms of service state",
            "transport-options": {
                "monorepo": true,
                "relative": true
            }
        },
        {
            "name": "automattic/jetpack-tracking",
            "version": "dev-master",
            "dist": {
                "type": "path",
                "url": "../../packages/tracking",
                "reference": "6ca70d07e77418303bb798c4cd430906af03509e"
            },
            "require": {
                "automattic/jetpack-assets": "^1.14",
                "automattic/jetpack-options": "^1.14",
                "automattic/jetpack-status": "^1.9",
                "automattic/jetpack-terms-of-service": "^1.9"
            },
            "require-dev": {
                "automattic/jetpack-changelogger": "^3.0",
                "brain/monkey": "2.6.1",
                "yoast/phpunit-polyfills": "1.0.2"
            },
            "type": "jetpack-library",
            "extra": {
                "autotagger": true,
                "mirror-repo": "Automattic/jetpack-tracking",
                "changelogger": {
                    "link-template": "https://github.com/Automattic/jetpack-tracking/compare/v${old}...v${new}"
                },
                "branch-alias": {
                    "dev-master": "1.13.x-dev"
                }
            },
            "autoload": {
                "classmap": [
                    "legacy",
                    "src/"
                ]
            },
            "scripts": {
                "phpunit": [
                    "./vendor/phpunit/phpunit/phpunit --colors=always"
                ],
                "test-coverage": [
                    "@composer update",
                    "phpdbg -d memory_limit=2048M -d max_execution_time=900 -qrr ./vendor/bin/phpunit --coverage-clover \"$COVERAGE_DIR/clover.xml\""
                ],
                "test-php": [
                    "@composer update",
                    "@composer phpunit"
                ]
            },
            "license": [
                "GPL-2.0-or-later"
            ],
            "description": "Tracking for Jetpack",
            "transport-options": {
                "monorepo": true,
                "relative": true
            }
        }
    ],
    "packages-dev": [
        {
            "name": "automattic/jetpack-changelogger",
            "version": "dev-master",
            "dist": {
                "type": "path",
                "url": "../../packages/changelogger",
                "reference": "d219e673c8cb1b6b9ce85dac0f6df570a2af4af8"
            },
            "require": {
                "php": ">=5.6",
                "symfony/console": "^3.4 | ^5.2",
                "symfony/process": "^3.4 | ^5.2",
                "wikimedia/at-ease": "^1.2 | ^2.0"
            },
            "require-dev": {
                "wikimedia/testing-access-wrapper": "^1.0 | ^2.0",
                "yoast/phpunit-polyfills": "1.0.2"
            },
            "bin": [
                "bin/changelogger"
            ],
            "type": "project",
            "extra": {
                "autotagger": true,
                "branch-alias": {
                    "dev-master": "3.0.x-dev"
                },
                "mirror-repo": "Automattic/jetpack-changelogger",
                "version-constants": {
                    "::VERSION": "src/Application.php"
                },
                "changelogger": {
                    "link-template": "https://github.com/Automattic/jetpack-changelogger/compare/${old}...${new}"
                }
            },
            "autoload": {
                "psr-4": {
                    "Automattic\\Jetpack\\Changelogger\\": "src",
                    "Automattic\\Jetpack\\Changelog\\": "lib"
                }
            },
            "autoload-dev": {
                "psr-4": {
                    "Automattic\\Jetpack\\Changelogger\\Tests\\": "tests/php/includes/src",
                    "Automattic\\Jetpack\\Changelog\\Tests\\": "tests/php/includes/lib"
                }
            },
            "scripts": {
                "phpunit": [
                    "./vendor/phpunit/phpunit/phpunit --colors=always"
                ],
                "test-coverage": [
                    "@composer update",
                    "phpdbg -d memory_limit=2048M -d max_execution_time=900 -qrr ./vendor/bin/phpunit --coverage-clover \"$COVERAGE_DIR/clover.xml\""
                ],
                "test-php": [
                    "@composer update",
                    "@composer phpunit"
                ],
                "post-install-cmd": [
                    "[ -e vendor/bin/changelogger ] || { cd vendor/bin && ln -s ../../bin/changelogger; }"
                ],
                "post-update-cmd": [
                    "[ -e vendor/bin/changelogger ] || { cd vendor/bin && ln -s ../../bin/changelogger; }"
                ]
            },
            "license": [
                "GPL-2.0-or-later"
            ],
            "description": "Jetpack Changelogger tool. Allows for managing changelogs by dropping change files into a changelog directory with each PR.",
            "transport-options": {
                "monorepo": true,
                "relative": true
            }
        },
        {
            "name": "doctrine/instantiator",
            "version": "1.4.0",
            "source": {
                "type": "git",
                "url": "https://github.com/doctrine/instantiator.git",
                "reference": "d56bf6102915de5702778fe20f2de3b2fe570b5b"
            },
            "dist": {
                "type": "zip",
                "url": "https://api.github.com/repos/doctrine/instantiator/zipball/d56bf6102915de5702778fe20f2de3b2fe570b5b",
                "reference": "d56bf6102915de5702778fe20f2de3b2fe570b5b",
                "shasum": ""
            },
            "require": {
                "php": "^7.1 || ^8.0"
            },
            "require-dev": {
                "doctrine/coding-standard": "^8.0",
                "ext-pdo": "*",
                "ext-phar": "*",
                "phpbench/phpbench": "^0.13 || 1.0.0-alpha2",
                "phpstan/phpstan": "^0.12",
                "phpstan/phpstan-phpunit": "^0.12",
                "phpunit/phpunit": "^7.0 || ^8.0 || ^9.0"
            },
            "type": "library",
            "autoload": {
                "psr-4": {
                    "Doctrine\\Instantiator\\": "src/Doctrine/Instantiator/"
                }
            },
            "notification-url": "https://packagist.org/downloads/",
            "license": [
                "MIT"
            ],
            "authors": [
                {
                    "name": "Marco Pivetta",
                    "email": "ocramius@gmail.com",
                    "homepage": "https://ocramius.github.io/"
                }
            ],
            "description": "A small, lightweight utility to instantiate objects in PHP without invoking their constructors",
            "homepage": "https://www.doctrine-project.org/projects/instantiator.html",
            "keywords": [
                "constructor",
                "instantiate"
            ],
            "support": {
                "issues": "https://github.com/doctrine/instantiator/issues",
                "source": "https://github.com/doctrine/instantiator/tree/1.4.0"
            },
            "funding": [
                {
                    "url": "https://www.doctrine-project.org/sponsorship.html",
                    "type": "custom"
                },
                {
                    "url": "https://www.patreon.com/phpdoctrine",
                    "type": "patreon"
                },
                {
                    "url": "https://tidelift.com/funding/github/packagist/doctrine%2Finstantiator",
                    "type": "tidelift"
                }
            ],
            "time": "2020-11-10T18:47:58+00:00"
        },
        {
            "name": "myclabs/deep-copy",
            "version": "1.10.2",
            "source": {
                "type": "git",
                "url": "https://github.com/myclabs/DeepCopy.git",
                "reference": "776f831124e9c62e1a2c601ecc52e776d8bb7220"
            },
            "dist": {
                "type": "zip",
                "url": "https://api.github.com/repos/myclabs/DeepCopy/zipball/776f831124e9c62e1a2c601ecc52e776d8bb7220",
                "reference": "776f831124e9c62e1a2c601ecc52e776d8bb7220",
                "shasum": ""
            },
            "require": {
                "php": "^7.1 || ^8.0"
            },
            "replace": {
                "myclabs/deep-copy": "self.version"
            },
            "require-dev": {
                "doctrine/collections": "^1.0",
                "doctrine/common": "^2.6",
                "phpunit/phpunit": "^7.1"
            },
            "type": "library",
            "autoload": {
                "psr-4": {
                    "DeepCopy\\": "src/DeepCopy/"
                },
                "files": [
                    "src/DeepCopy/deep_copy.php"
                ]
            },
            "notification-url": "https://packagist.org/downloads/",
            "license": [
                "MIT"
            ],
            "description": "Create deep copies (clones) of your objects",
            "keywords": [
                "clone",
                "copy",
                "duplicate",
                "object",
                "object graph"
            ],
            "support": {
                "issues": "https://github.com/myclabs/DeepCopy/issues",
                "source": "https://github.com/myclabs/DeepCopy/tree/1.10.2"
            },
            "funding": [
                {
                    "url": "https://tidelift.com/funding/github/packagist/myclabs/deep-copy",
                    "type": "tidelift"
                }
            ],
            "time": "2020-11-13T09:40:50+00:00"
        },
        {
            "name": "nikic/php-parser",
            "version": "v4.13.2",
            "source": {
                "type": "git",
                "url": "https://github.com/nikic/PHP-Parser.git",
                "reference": "210577fe3cf7badcc5814d99455df46564f3c077"
            },
            "dist": {
                "type": "zip",
                "url": "https://api.github.com/repos/nikic/PHP-Parser/zipball/210577fe3cf7badcc5814d99455df46564f3c077",
                "reference": "210577fe3cf7badcc5814d99455df46564f3c077",
                "shasum": ""
            },
            "require": {
                "ext-tokenizer": "*",
                "php": ">=7.0"
            },
            "require-dev": {
                "ircmaxell/php-yacc": "^0.0.7",
                "phpunit/phpunit": "^6.5 || ^7.0 || ^8.0 || ^9.0"
            },
            "bin": [
                "bin/php-parse"
            ],
            "type": "library",
            "extra": {
                "branch-alias": {
                    "dev-master": "4.9-dev"
                }
            },
            "autoload": {
                "psr-4": {
                    "PhpParser\\": "lib/PhpParser"
                }
            },
            "notification-url": "https://packagist.org/downloads/",
            "license": [
                "BSD-3-Clause"
            ],
            "authors": [
                {
                    "name": "Nikita Popov"
                }
            ],
            "description": "A PHP parser written in PHP",
            "keywords": [
                "parser",
                "php"
            ],
            "support": {
                "issues": "https://github.com/nikic/PHP-Parser/issues",
                "source": "https://github.com/nikic/PHP-Parser/tree/v4.13.2"
            },
            "time": "2021-11-30T19:35:32+00:00"
        },
        {
            "name": "phar-io/manifest",
            "version": "2.0.3",
            "source": {
                "type": "git",
                "url": "https://github.com/phar-io/manifest.git",
                "reference": "97803eca37d319dfa7826cc2437fc020857acb53"
            },
            "dist": {
                "type": "zip",
                "url": "https://api.github.com/repos/phar-io/manifest/zipball/97803eca37d319dfa7826cc2437fc020857acb53",
                "reference": "97803eca37d319dfa7826cc2437fc020857acb53",
                "shasum": ""
            },
            "require": {
                "ext-dom": "*",
                "ext-phar": "*",
                "ext-xmlwriter": "*",
                "phar-io/version": "^3.0.1",
                "php": "^7.2 || ^8.0"
            },
            "type": "library",
            "extra": {
                "branch-alias": {
                    "dev-master": "2.0.x-dev"
                }
            },
            "autoload": {
                "classmap": [
                    "src/"
                ]
            },
            "notification-url": "https://packagist.org/downloads/",
            "license": [
                "BSD-3-Clause"
            ],
            "authors": [
                {
                    "name": "Arne Blankerts",
                    "email": "arne@blankerts.de",
                    "role": "Developer"
                },
                {
                    "name": "Sebastian Heuer",
                    "email": "sebastian@phpeople.de",
                    "role": "Developer"
                },
                {
                    "name": "Sebastian Bergmann",
                    "email": "sebastian@phpunit.de",
                    "role": "Developer"
                }
            ],
            "description": "Component for reading phar.io manifest information from a PHP Archive (PHAR)",
            "support": {
                "issues": "https://github.com/phar-io/manifest/issues",
                "source": "https://github.com/phar-io/manifest/tree/2.0.3"
            },
            "time": "2021-07-20T11:28:43+00:00"
        },
        {
            "name": "phar-io/version",
            "version": "3.1.0",
            "source": {
                "type": "git",
                "url": "https://github.com/phar-io/version.git",
                "reference": "bae7c545bef187884426f042434e561ab1ddb182"
            },
            "dist": {
                "type": "zip",
                "url": "https://api.github.com/repos/phar-io/version/zipball/bae7c545bef187884426f042434e561ab1ddb182",
                "reference": "bae7c545bef187884426f042434e561ab1ddb182",
                "shasum": ""
            },
            "require": {
                "php": "^7.2 || ^8.0"
            },
            "type": "library",
            "autoload": {
                "classmap": [
                    "src/"
                ]
            },
            "notification-url": "https://packagist.org/downloads/",
            "license": [
                "BSD-3-Clause"
            ],
            "authors": [
                {
                    "name": "Arne Blankerts",
                    "email": "arne@blankerts.de",
                    "role": "Developer"
                },
                {
                    "name": "Sebastian Heuer",
                    "email": "sebastian@phpeople.de",
                    "role": "Developer"
                },
                {
                    "name": "Sebastian Bergmann",
                    "email": "sebastian@phpunit.de",
                    "role": "Developer"
                }
            ],
            "description": "Library for handling version information and constraints",
            "support": {
                "issues": "https://github.com/phar-io/version/issues",
                "source": "https://github.com/phar-io/version/tree/3.1.0"
            },
            "time": "2021-02-23T14:00:09+00:00"
        },
        {
            "name": "phpdocumentor/reflection-common",
            "version": "2.2.0",
            "source": {
                "type": "git",
                "url": "https://github.com/phpDocumentor/ReflectionCommon.git",
                "reference": "1d01c49d4ed62f25aa84a747ad35d5a16924662b"
            },
            "dist": {
                "type": "zip",
                "url": "https://api.github.com/repos/phpDocumentor/ReflectionCommon/zipball/1d01c49d4ed62f25aa84a747ad35d5a16924662b",
                "reference": "1d01c49d4ed62f25aa84a747ad35d5a16924662b",
                "shasum": ""
            },
            "require": {
                "php": "^7.2 || ^8.0"
            },
            "type": "library",
            "extra": {
                "branch-alias": {
                    "dev-2.x": "2.x-dev"
                }
            },
            "autoload": {
                "psr-4": {
                    "phpDocumentor\\Reflection\\": "src/"
                }
            },
            "notification-url": "https://packagist.org/downloads/",
            "license": [
                "MIT"
            ],
            "authors": [
                {
                    "name": "Jaap van Otterdijk",
                    "email": "opensource@ijaap.nl"
                }
            ],
            "description": "Common reflection classes used by phpdocumentor to reflect the code structure",
            "homepage": "http://www.phpdoc.org",
            "keywords": [
                "FQSEN",
                "phpDocumentor",
                "phpdoc",
                "reflection",
                "static analysis"
            ],
            "support": {
                "issues": "https://github.com/phpDocumentor/ReflectionCommon/issues",
                "source": "https://github.com/phpDocumentor/ReflectionCommon/tree/2.x"
            },
            "time": "2020-06-27T09:03:43+00:00"
        },
        {
            "name": "phpdocumentor/reflection-docblock",
            "version": "5.3.0",
            "source": {
                "type": "git",
                "url": "https://github.com/phpDocumentor/ReflectionDocBlock.git",
                "reference": "622548b623e81ca6d78b721c5e029f4ce664f170"
            },
            "dist": {
                "type": "zip",
                "url": "https://api.github.com/repos/phpDocumentor/ReflectionDocBlock/zipball/622548b623e81ca6d78b721c5e029f4ce664f170",
                "reference": "622548b623e81ca6d78b721c5e029f4ce664f170",
                "shasum": ""
            },
            "require": {
                "ext-filter": "*",
                "php": "^7.2 || ^8.0",
                "phpdocumentor/reflection-common": "^2.2",
                "phpdocumentor/type-resolver": "^1.3",
                "webmozart/assert": "^1.9.1"
            },
            "require-dev": {
                "mockery/mockery": "~1.3.2",
                "psalm/phar": "^4.8"
            },
            "type": "library",
            "extra": {
                "branch-alias": {
                    "dev-master": "5.x-dev"
                }
            },
            "autoload": {
                "psr-4": {
                    "phpDocumentor\\Reflection\\": "src"
                }
            },
            "notification-url": "https://packagist.org/downloads/",
            "license": [
                "MIT"
            ],
            "authors": [
                {
                    "name": "Mike van Riel",
                    "email": "me@mikevanriel.com"
                },
                {
                    "name": "Jaap van Otterdijk",
                    "email": "account@ijaap.nl"
                }
            ],
            "description": "With this component, a library can provide support for annotations via DocBlocks or otherwise retrieve information that is embedded in a DocBlock.",
            "support": {
                "issues": "https://github.com/phpDocumentor/ReflectionDocBlock/issues",
                "source": "https://github.com/phpDocumentor/ReflectionDocBlock/tree/5.3.0"
            },
            "time": "2021-10-19T17:43:47+00:00"
        },
        {
            "name": "phpdocumentor/type-resolver",
            "version": "1.5.1",
            "source": {
                "type": "git",
                "url": "https://github.com/phpDocumentor/TypeResolver.git",
                "reference": "a12f7e301eb7258bb68acd89d4aefa05c2906cae"
            },
            "dist": {
                "type": "zip",
                "url": "https://api.github.com/repos/phpDocumentor/TypeResolver/zipball/a12f7e301eb7258bb68acd89d4aefa05c2906cae",
                "reference": "a12f7e301eb7258bb68acd89d4aefa05c2906cae",
                "shasum": ""
            },
            "require": {
                "php": "^7.2 || ^8.0",
                "phpdocumentor/reflection-common": "^2.0"
            },
            "require-dev": {
                "ext-tokenizer": "*",
                "psalm/phar": "^4.8"
            },
            "type": "library",
            "extra": {
                "branch-alias": {
                    "dev-1.x": "1.x-dev"
                }
            },
            "autoload": {
                "psr-4": {
                    "phpDocumentor\\Reflection\\": "src"
                }
            },
            "notification-url": "https://packagist.org/downloads/",
            "license": [
                "MIT"
            ],
            "authors": [
                {
                    "name": "Mike van Riel",
                    "email": "me@mikevanriel.com"
                }
            ],
            "description": "A PSR-5 based resolver of Class names, Types and Structural Element Names",
            "support": {
                "issues": "https://github.com/phpDocumentor/TypeResolver/issues",
                "source": "https://github.com/phpDocumentor/TypeResolver/tree/1.5.1"
            },
            "time": "2021-10-02T14:08:47+00:00"
        },
        {
            "name": "phpspec/prophecy",
            "version": "v1.15.0",
            "source": {
                "type": "git",
                "url": "https://github.com/phpspec/prophecy.git",
                "reference": "bbcd7380b0ebf3961ee21409db7b38bc31d69a13"
            },
            "dist": {
                "type": "zip",
                "url": "https://api.github.com/repos/phpspec/prophecy/zipball/bbcd7380b0ebf3961ee21409db7b38bc31d69a13",
                "reference": "bbcd7380b0ebf3961ee21409db7b38bc31d69a13",
                "shasum": ""
            },
            "require": {
                "doctrine/instantiator": "^1.2",
                "php": "^7.2 || ~8.0, <8.2",
                "phpdocumentor/reflection-docblock": "^5.2",
                "sebastian/comparator": "^3.0 || ^4.0",
                "sebastian/recursion-context": "^3.0 || ^4.0"
            },
            "require-dev": {
                "phpspec/phpspec": "^6.0 || ^7.0",
                "phpunit/phpunit": "^8.0 || ^9.0"
            },
            "type": "library",
            "extra": {
                "branch-alias": {
                    "dev-master": "1.x-dev"
                }
            },
            "autoload": {
                "psr-4": {
                    "Prophecy\\": "src/Prophecy"
                }
            },
            "notification-url": "https://packagist.org/downloads/",
            "license": [
                "MIT"
            ],
            "authors": [
                {
                    "name": "Konstantin Kudryashov",
                    "email": "ever.zet@gmail.com",
                    "homepage": "http://everzet.com"
                },
                {
                    "name": "Marcello Duarte",
                    "email": "marcello.duarte@gmail.com"
                }
            ],
            "description": "Highly opinionated mocking framework for PHP 5.3+",
            "homepage": "https://github.com/phpspec/prophecy",
            "keywords": [
                "Double",
                "Dummy",
                "fake",
                "mock",
                "spy",
                "stub"
            ],
            "support": {
                "issues": "https://github.com/phpspec/prophecy/issues",
                "source": "https://github.com/phpspec/prophecy/tree/v1.15.0"
            },
            "time": "2021-12-08T12:19:24+00:00"
        },
        {
            "name": "phpunit/php-code-coverage",
            "version": "9.2.10",
            "source": {
                "type": "git",
                "url": "https://github.com/sebastianbergmann/php-code-coverage.git",
                "reference": "d5850aaf931743067f4bfc1ae4cbd06468400687"
            },
            "dist": {
                "type": "zip",
                "url": "https://api.github.com/repos/sebastianbergmann/php-code-coverage/zipball/d5850aaf931743067f4bfc1ae4cbd06468400687",
                "reference": "d5850aaf931743067f4bfc1ae4cbd06468400687",
                "shasum": ""
            },
            "require": {
                "ext-dom": "*",
                "ext-libxml": "*",
                "ext-xmlwriter": "*",
                "nikic/php-parser": "^4.13.0",
                "php": ">=7.3",
                "phpunit/php-file-iterator": "^3.0.3",
                "phpunit/php-text-template": "^2.0.2",
                "sebastian/code-unit-reverse-lookup": "^2.0.2",
                "sebastian/complexity": "^2.0",
                "sebastian/environment": "^5.1.2",
                "sebastian/lines-of-code": "^1.0.3",
                "sebastian/version": "^3.0.1",
                "theseer/tokenizer": "^1.2.0"
            },
            "require-dev": {
                "phpunit/phpunit": "^9.3"
            },
            "suggest": {
                "ext-pcov": "*",
                "ext-xdebug": "*"
            },
            "type": "library",
            "extra": {
                "branch-alias": {
                    "dev-master": "9.2-dev"
                }
            },
            "autoload": {
                "classmap": [
                    "src/"
                ]
            },
            "notification-url": "https://packagist.org/downloads/",
            "license": [
                "BSD-3-Clause"
            ],
            "authors": [
                {
                    "name": "Sebastian Bergmann",
                    "email": "sebastian@phpunit.de",
                    "role": "lead"
                }
            ],
            "description": "Library that provides collection, processing, and rendering functionality for PHP code coverage information.",
            "homepage": "https://github.com/sebastianbergmann/php-code-coverage",
            "keywords": [
                "coverage",
                "testing",
                "xunit"
            ],
            "support": {
                "issues": "https://github.com/sebastianbergmann/php-code-coverage/issues",
                "source": "https://github.com/sebastianbergmann/php-code-coverage/tree/9.2.10"
            },
            "funding": [
                {
                    "url": "https://github.com/sebastianbergmann",
                    "type": "github"
                }
            ],
            "time": "2021-12-05T09:12:13+00:00"
        },
        {
            "name": "phpunit/php-file-iterator",
            "version": "3.0.6",
            "source": {
                "type": "git",
                "url": "https://github.com/sebastianbergmann/php-file-iterator.git",
                "reference": "cf1c2e7c203ac650e352f4cc675a7021e7d1b3cf"
            },
            "dist": {
                "type": "zip",
                "url": "https://api.github.com/repos/sebastianbergmann/php-file-iterator/zipball/cf1c2e7c203ac650e352f4cc675a7021e7d1b3cf",
                "reference": "cf1c2e7c203ac650e352f4cc675a7021e7d1b3cf",
                "shasum": ""
            },
            "require": {
                "php": ">=7.3"
            },
            "require-dev": {
                "phpunit/phpunit": "^9.3"
            },
            "type": "library",
            "extra": {
                "branch-alias": {
                    "dev-master": "3.0-dev"
                }
            },
            "autoload": {
                "classmap": [
                    "src/"
                ]
            },
            "notification-url": "https://packagist.org/downloads/",
            "license": [
                "BSD-3-Clause"
            ],
            "authors": [
                {
                    "name": "Sebastian Bergmann",
                    "email": "sebastian@phpunit.de",
                    "role": "lead"
                }
            ],
            "description": "FilterIterator implementation that filters files based on a list of suffixes.",
            "homepage": "https://github.com/sebastianbergmann/php-file-iterator/",
            "keywords": [
                "filesystem",
                "iterator"
            ],
            "support": {
                "issues": "https://github.com/sebastianbergmann/php-file-iterator/issues",
                "source": "https://github.com/sebastianbergmann/php-file-iterator/tree/3.0.6"
            },
            "funding": [
                {
                    "url": "https://github.com/sebastianbergmann",
                    "type": "github"
                }
            ],
            "time": "2021-12-02T12:48:52+00:00"
        },
        {
            "name": "phpunit/php-invoker",
            "version": "3.1.1",
            "source": {
                "type": "git",
                "url": "https://github.com/sebastianbergmann/php-invoker.git",
                "reference": "5a10147d0aaf65b58940a0b72f71c9ac0423cc67"
            },
            "dist": {
                "type": "zip",
                "url": "https://api.github.com/repos/sebastianbergmann/php-invoker/zipball/5a10147d0aaf65b58940a0b72f71c9ac0423cc67",
                "reference": "5a10147d0aaf65b58940a0b72f71c9ac0423cc67",
                "shasum": ""
            },
            "require": {
                "php": ">=7.3"
            },
            "require-dev": {
                "ext-pcntl": "*",
                "phpunit/phpunit": "^9.3"
            },
            "suggest": {
                "ext-pcntl": "*"
            },
            "type": "library",
            "extra": {
                "branch-alias": {
                    "dev-master": "3.1-dev"
                }
            },
            "autoload": {
                "classmap": [
                    "src/"
                ]
            },
            "notification-url": "https://packagist.org/downloads/",
            "license": [
                "BSD-3-Clause"
            ],
            "authors": [
                {
                    "name": "Sebastian Bergmann",
                    "email": "sebastian@phpunit.de",
                    "role": "lead"
                }
            ],
            "description": "Invoke callables with a timeout",
            "homepage": "https://github.com/sebastianbergmann/php-invoker/",
            "keywords": [
                "process"
            ],
            "support": {
                "issues": "https://github.com/sebastianbergmann/php-invoker/issues",
                "source": "https://github.com/sebastianbergmann/php-invoker/tree/3.1.1"
            },
            "funding": [
                {
                    "url": "https://github.com/sebastianbergmann",
                    "type": "github"
                }
            ],
            "time": "2020-09-28T05:58:55+00:00"
        },
        {
            "name": "phpunit/php-text-template",
            "version": "2.0.4",
            "source": {
                "type": "git",
                "url": "https://github.com/sebastianbergmann/php-text-template.git",
                "reference": "5da5f67fc95621df9ff4c4e5a84d6a8a2acf7c28"
            },
            "dist": {
                "type": "zip",
                "url": "https://api.github.com/repos/sebastianbergmann/php-text-template/zipball/5da5f67fc95621df9ff4c4e5a84d6a8a2acf7c28",
                "reference": "5da5f67fc95621df9ff4c4e5a84d6a8a2acf7c28",
                "shasum": ""
            },
            "require": {
                "php": ">=7.3"
            },
            "require-dev": {
                "phpunit/phpunit": "^9.3"
            },
            "type": "library",
            "extra": {
                "branch-alias": {
                    "dev-master": "2.0-dev"
                }
            },
            "autoload": {
                "classmap": [
                    "src/"
                ]
            },
            "notification-url": "https://packagist.org/downloads/",
            "license": [
                "BSD-3-Clause"
            ],
            "authors": [
                {
                    "name": "Sebastian Bergmann",
                    "email": "sebastian@phpunit.de",
                    "role": "lead"
                }
            ],
            "description": "Simple template engine.",
            "homepage": "https://github.com/sebastianbergmann/php-text-template/",
            "keywords": [
                "template"
            ],
            "support": {
                "issues": "https://github.com/sebastianbergmann/php-text-template/issues",
                "source": "https://github.com/sebastianbergmann/php-text-template/tree/2.0.4"
            },
            "funding": [
                {
                    "url": "https://github.com/sebastianbergmann",
                    "type": "github"
                }
            ],
            "time": "2020-10-26T05:33:50+00:00"
        },
        {
            "name": "phpunit/php-timer",
            "version": "5.0.3",
            "source": {
                "type": "git",
                "url": "https://github.com/sebastianbergmann/php-timer.git",
                "reference": "5a63ce20ed1b5bf577850e2c4e87f4aa902afbd2"
            },
            "dist": {
                "type": "zip",
                "url": "https://api.github.com/repos/sebastianbergmann/php-timer/zipball/5a63ce20ed1b5bf577850e2c4e87f4aa902afbd2",
                "reference": "5a63ce20ed1b5bf577850e2c4e87f4aa902afbd2",
                "shasum": ""
            },
            "require": {
                "php": ">=7.3"
            },
            "require-dev": {
                "phpunit/phpunit": "^9.3"
            },
            "type": "library",
            "extra": {
                "branch-alias": {
                    "dev-master": "5.0-dev"
                }
            },
            "autoload": {
                "classmap": [
                    "src/"
                ]
            },
            "notification-url": "https://packagist.org/downloads/",
            "license": [
                "BSD-3-Clause"
            ],
            "authors": [
                {
                    "name": "Sebastian Bergmann",
                    "email": "sebastian@phpunit.de",
                    "role": "lead"
                }
            ],
            "description": "Utility class for timing",
            "homepage": "https://github.com/sebastianbergmann/php-timer/",
            "keywords": [
                "timer"
            ],
            "support": {
                "issues": "https://github.com/sebastianbergmann/php-timer/issues",
                "source": "https://github.com/sebastianbergmann/php-timer/tree/5.0.3"
            },
            "funding": [
                {
                    "url": "https://github.com/sebastianbergmann",
                    "type": "github"
                }
            ],
            "time": "2020-10-26T13:16:10+00:00"
        },
        {
            "name": "phpunit/phpunit",
            "version": "9.5.10",
            "source": {
                "type": "git",
                "url": "https://github.com/sebastianbergmann/phpunit.git",
                "reference": "c814a05837f2edb0d1471d6e3f4ab3501ca3899a"
            },
            "dist": {
                "type": "zip",
                "url": "https://api.github.com/repos/sebastianbergmann/phpunit/zipball/c814a05837f2edb0d1471d6e3f4ab3501ca3899a",
                "reference": "c814a05837f2edb0d1471d6e3f4ab3501ca3899a",
                "shasum": ""
            },
            "require": {
                "doctrine/instantiator": "^1.3.1",
                "ext-dom": "*",
                "ext-json": "*",
                "ext-libxml": "*",
                "ext-mbstring": "*",
                "ext-xml": "*",
                "ext-xmlwriter": "*",
                "myclabs/deep-copy": "^1.10.1",
                "phar-io/manifest": "^2.0.3",
                "phar-io/version": "^3.0.2",
                "php": ">=7.3",
                "phpspec/prophecy": "^1.12.1",
                "phpunit/php-code-coverage": "^9.2.7",
                "phpunit/php-file-iterator": "^3.0.5",
                "phpunit/php-invoker": "^3.1.1",
                "phpunit/php-text-template": "^2.0.3",
                "phpunit/php-timer": "^5.0.2",
                "sebastian/cli-parser": "^1.0.1",
                "sebastian/code-unit": "^1.0.6",
                "sebastian/comparator": "^4.0.5",
                "sebastian/diff": "^4.0.3",
                "sebastian/environment": "^5.1.3",
                "sebastian/exporter": "^4.0.3",
                "sebastian/global-state": "^5.0.1",
                "sebastian/object-enumerator": "^4.0.3",
                "sebastian/resource-operations": "^3.0.3",
                "sebastian/type": "^2.3.4",
                "sebastian/version": "^3.0.2"
            },
            "require-dev": {
                "ext-pdo": "*",
                "phpspec/prophecy-phpunit": "^2.0.1"
            },
            "suggest": {
                "ext-soap": "*",
                "ext-xdebug": "*"
            },
            "bin": [
                "phpunit"
            ],
            "type": "library",
            "extra": {
                "branch-alias": {
                    "dev-master": "9.5-dev"
                }
            },
            "autoload": {
                "classmap": [
                    "src/"
                ],
                "files": [
                    "src/Framework/Assert/Functions.php"
                ]
            },
            "notification-url": "https://packagist.org/downloads/",
            "license": [
                "BSD-3-Clause"
            ],
            "authors": [
                {
                    "name": "Sebastian Bergmann",
                    "email": "sebastian@phpunit.de",
                    "role": "lead"
                }
            ],
            "description": "The PHP Unit Testing framework.",
            "homepage": "https://phpunit.de/",
            "keywords": [
                "phpunit",
                "testing",
                "xunit"
            ],
            "support": {
                "issues": "https://github.com/sebastianbergmann/phpunit/issues",
                "source": "https://github.com/sebastianbergmann/phpunit/tree/9.5.10"
            },
            "funding": [
                {
                    "url": "https://phpunit.de/donate.html",
                    "type": "custom"
                },
                {
                    "url": "https://github.com/sebastianbergmann",
                    "type": "github"
                }
            ],
            "time": "2021-09-25T07:38:51+00:00"
        },
        {
            "name": "psr/container",
            "version": "1.1.2",
            "source": {
                "type": "git",
                "url": "https://github.com/php-fig/container.git",
                "reference": "513e0666f7216c7459170d56df27dfcefe1689ea"
            },
            "dist": {
                "type": "zip",
                "url": "https://api.github.com/repos/php-fig/container/zipball/513e0666f7216c7459170d56df27dfcefe1689ea",
                "reference": "513e0666f7216c7459170d56df27dfcefe1689ea",
                "shasum": ""
            },
            "require": {
                "php": ">=7.4.0"
            },
            "type": "library",
            "autoload": {
                "psr-4": {
                    "Psr\\Container\\": "src/"
                }
            },
            "notification-url": "https://packagist.org/downloads/",
            "license": [
                "MIT"
            ],
            "authors": [
                {
                    "name": "PHP-FIG",
                    "homepage": "https://www.php-fig.org/"
                }
            ],
            "description": "Common Container Interface (PHP FIG PSR-11)",
            "homepage": "https://github.com/php-fig/container",
            "keywords": [
                "PSR-11",
                "container",
                "container-interface",
                "container-interop",
                "psr"
            ],
            "support": {
                "issues": "https://github.com/php-fig/container/issues",
                "source": "https://github.com/php-fig/container/tree/1.1.2"
            },
            "time": "2021-11-05T16:50:12+00:00"
        },
        {
            "name": "sebastian/cli-parser",
            "version": "1.0.1",
            "source": {
                "type": "git",
                "url": "https://github.com/sebastianbergmann/cli-parser.git",
                "reference": "442e7c7e687e42adc03470c7b668bc4b2402c0b2"
            },
            "dist": {
                "type": "zip",
                "url": "https://api.github.com/repos/sebastianbergmann/cli-parser/zipball/442e7c7e687e42adc03470c7b668bc4b2402c0b2",
                "reference": "442e7c7e687e42adc03470c7b668bc4b2402c0b2",
                "shasum": ""
            },
            "require": {
                "php": ">=7.3"
            },
            "require-dev": {
                "phpunit/phpunit": "^9.3"
            },
            "type": "library",
            "extra": {
                "branch-alias": {
                    "dev-master": "1.0-dev"
                }
            },
            "autoload": {
                "classmap": [
                    "src/"
                ]
            },
            "notification-url": "https://packagist.org/downloads/",
            "license": [
                "BSD-3-Clause"
            ],
            "authors": [
                {
                    "name": "Sebastian Bergmann",
                    "email": "sebastian@phpunit.de",
                    "role": "lead"
                }
            ],
            "description": "Library for parsing CLI options",
            "homepage": "https://github.com/sebastianbergmann/cli-parser",
            "support": {
                "issues": "https://github.com/sebastianbergmann/cli-parser/issues",
                "source": "https://github.com/sebastianbergmann/cli-parser/tree/1.0.1"
            },
            "funding": [
                {
                    "url": "https://github.com/sebastianbergmann",
                    "type": "github"
                }
            ],
            "time": "2020-09-28T06:08:49+00:00"
        },
        {
            "name": "sebastian/code-unit",
            "version": "1.0.8",
            "source": {
                "type": "git",
                "url": "https://github.com/sebastianbergmann/code-unit.git",
                "reference": "1fc9f64c0927627ef78ba436c9b17d967e68e120"
            },
            "dist": {
                "type": "zip",
                "url": "https://api.github.com/repos/sebastianbergmann/code-unit/zipball/1fc9f64c0927627ef78ba436c9b17d967e68e120",
                "reference": "1fc9f64c0927627ef78ba436c9b17d967e68e120",
                "shasum": ""
            },
            "require": {
                "php": ">=7.3"
            },
            "require-dev": {
                "phpunit/phpunit": "^9.3"
            },
            "type": "library",
            "extra": {
                "branch-alias": {
                    "dev-master": "1.0-dev"
                }
            },
            "autoload": {
                "classmap": [
                    "src/"
                ]
            },
            "notification-url": "https://packagist.org/downloads/",
            "license": [
                "BSD-3-Clause"
            ],
            "authors": [
                {
                    "name": "Sebastian Bergmann",
                    "email": "sebastian@phpunit.de",
                    "role": "lead"
                }
            ],
            "description": "Collection of value objects that represent the PHP code units",
            "homepage": "https://github.com/sebastianbergmann/code-unit",
            "support": {
                "issues": "https://github.com/sebastianbergmann/code-unit/issues",
                "source": "https://github.com/sebastianbergmann/code-unit/tree/1.0.8"
            },
            "funding": [
                {
                    "url": "https://github.com/sebastianbergmann",
                    "type": "github"
                }
            ],
            "time": "2020-10-26T13:08:54+00:00"
        },
        {
            "name": "sebastian/code-unit-reverse-lookup",
            "version": "2.0.3",
            "source": {
                "type": "git",
                "url": "https://github.com/sebastianbergmann/code-unit-reverse-lookup.git",
                "reference": "ac91f01ccec49fb77bdc6fd1e548bc70f7faa3e5"
            },
            "dist": {
                "type": "zip",
                "url": "https://api.github.com/repos/sebastianbergmann/code-unit-reverse-lookup/zipball/ac91f01ccec49fb77bdc6fd1e548bc70f7faa3e5",
                "reference": "ac91f01ccec49fb77bdc6fd1e548bc70f7faa3e5",
                "shasum": ""
            },
            "require": {
                "php": ">=7.3"
            },
            "require-dev": {
                "phpunit/phpunit": "^9.3"
            },
            "type": "library",
            "extra": {
                "branch-alias": {
                    "dev-master": "2.0-dev"
                }
            },
            "autoload": {
                "classmap": [
                    "src/"
                ]
            },
            "notification-url": "https://packagist.org/downloads/",
            "license": [
                "BSD-3-Clause"
            ],
            "authors": [
                {
                    "name": "Sebastian Bergmann",
                    "email": "sebastian@phpunit.de"
                }
            ],
            "description": "Looks up which function or method a line of code belongs to",
            "homepage": "https://github.com/sebastianbergmann/code-unit-reverse-lookup/",
            "support": {
                "issues": "https://github.com/sebastianbergmann/code-unit-reverse-lookup/issues",
                "source": "https://github.com/sebastianbergmann/code-unit-reverse-lookup/tree/2.0.3"
            },
            "funding": [
                {
                    "url": "https://github.com/sebastianbergmann",
                    "type": "github"
                }
            ],
            "time": "2020-09-28T05:30:19+00:00"
        },
        {
            "name": "sebastian/comparator",
            "version": "4.0.6",
            "source": {
                "type": "git",
                "url": "https://github.com/sebastianbergmann/comparator.git",
                "reference": "55f4261989e546dc112258c7a75935a81a7ce382"
            },
            "dist": {
                "type": "zip",
                "url": "https://api.github.com/repos/sebastianbergmann/comparator/zipball/55f4261989e546dc112258c7a75935a81a7ce382",
                "reference": "55f4261989e546dc112258c7a75935a81a7ce382",
                "shasum": ""
            },
            "require": {
                "php": ">=7.3",
                "sebastian/diff": "^4.0",
                "sebastian/exporter": "^4.0"
            },
            "require-dev": {
                "phpunit/phpunit": "^9.3"
            },
            "type": "library",
            "extra": {
                "branch-alias": {
                    "dev-master": "4.0-dev"
                }
            },
            "autoload": {
                "classmap": [
                    "src/"
                ]
            },
            "notification-url": "https://packagist.org/downloads/",
            "license": [
                "BSD-3-Clause"
            ],
            "authors": [
                {
                    "name": "Sebastian Bergmann",
                    "email": "sebastian@phpunit.de"
                },
                {
                    "name": "Jeff Welch",
                    "email": "whatthejeff@gmail.com"
                },
                {
                    "name": "Volker Dusch",
                    "email": "github@wallbash.com"
                },
                {
                    "name": "Bernhard Schussek",
                    "email": "bschussek@2bepublished.at"
                }
            ],
            "description": "Provides the functionality to compare PHP values for equality",
            "homepage": "https://github.com/sebastianbergmann/comparator",
            "keywords": [
                "comparator",
                "compare",
                "equality"
            ],
            "support": {
                "issues": "https://github.com/sebastianbergmann/comparator/issues",
                "source": "https://github.com/sebastianbergmann/comparator/tree/4.0.6"
            },
            "funding": [
                {
                    "url": "https://github.com/sebastianbergmann",
                    "type": "github"
                }
            ],
            "time": "2020-10-26T15:49:45+00:00"
        },
        {
            "name": "sebastian/complexity",
            "version": "2.0.2",
            "source": {
                "type": "git",
                "url": "https://github.com/sebastianbergmann/complexity.git",
                "reference": "739b35e53379900cc9ac327b2147867b8b6efd88"
            },
            "dist": {
                "type": "zip",
                "url": "https://api.github.com/repos/sebastianbergmann/complexity/zipball/739b35e53379900cc9ac327b2147867b8b6efd88",
                "reference": "739b35e53379900cc9ac327b2147867b8b6efd88",
                "shasum": ""
            },
            "require": {
                "nikic/php-parser": "^4.7",
                "php": ">=7.3"
            },
            "require-dev": {
                "phpunit/phpunit": "^9.3"
            },
            "type": "library",
            "extra": {
                "branch-alias": {
                    "dev-master": "2.0-dev"
                }
            },
            "autoload": {
                "classmap": [
                    "src/"
                ]
            },
            "notification-url": "https://packagist.org/downloads/",
            "license": [
                "BSD-3-Clause"
            ],
            "authors": [
                {
                    "name": "Sebastian Bergmann",
                    "email": "sebastian@phpunit.de",
                    "role": "lead"
                }
            ],
            "description": "Library for calculating the complexity of PHP code units",
            "homepage": "https://github.com/sebastianbergmann/complexity",
            "support": {
                "issues": "https://github.com/sebastianbergmann/complexity/issues",
                "source": "https://github.com/sebastianbergmann/complexity/tree/2.0.2"
            },
            "funding": [
                {
                    "url": "https://github.com/sebastianbergmann",
                    "type": "github"
                }
            ],
            "time": "2020-10-26T15:52:27+00:00"
        },
        {
            "name": "sebastian/diff",
            "version": "4.0.4",
            "source": {
                "type": "git",
                "url": "https://github.com/sebastianbergmann/diff.git",
                "reference": "3461e3fccc7cfdfc2720be910d3bd73c69be590d"
            },
            "dist": {
                "type": "zip",
                "url": "https://api.github.com/repos/sebastianbergmann/diff/zipball/3461e3fccc7cfdfc2720be910d3bd73c69be590d",
                "reference": "3461e3fccc7cfdfc2720be910d3bd73c69be590d",
                "shasum": ""
            },
            "require": {
                "php": ">=7.3"
            },
            "require-dev": {
                "phpunit/phpunit": "^9.3",
                "symfony/process": "^4.2 || ^5"
            },
            "type": "library",
            "extra": {
                "branch-alias": {
                    "dev-master": "4.0-dev"
                }
            },
            "autoload": {
                "classmap": [
                    "src/"
                ]
            },
            "notification-url": "https://packagist.org/downloads/",
            "license": [
                "BSD-3-Clause"
            ],
            "authors": [
                {
                    "name": "Sebastian Bergmann",
                    "email": "sebastian@phpunit.de"
                },
                {
                    "name": "Kore Nordmann",
                    "email": "mail@kore-nordmann.de"
                }
            ],
            "description": "Diff implementation",
            "homepage": "https://github.com/sebastianbergmann/diff",
            "keywords": [
                "diff",
                "udiff",
                "unidiff",
                "unified diff"
            ],
            "support": {
                "issues": "https://github.com/sebastianbergmann/diff/issues",
                "source": "https://github.com/sebastianbergmann/diff/tree/4.0.4"
            },
            "funding": [
                {
                    "url": "https://github.com/sebastianbergmann",
                    "type": "github"
                }
            ],
            "time": "2020-10-26T13:10:38+00:00"
        },
        {
            "name": "sebastian/environment",
            "version": "5.1.3",
            "source": {
                "type": "git",
                "url": "https://github.com/sebastianbergmann/environment.git",
                "reference": "388b6ced16caa751030f6a69e588299fa09200ac"
            },
            "dist": {
                "type": "zip",
                "url": "https://api.github.com/repos/sebastianbergmann/environment/zipball/388b6ced16caa751030f6a69e588299fa09200ac",
                "reference": "388b6ced16caa751030f6a69e588299fa09200ac",
                "shasum": ""
            },
            "require": {
                "php": ">=7.3"
            },
            "require-dev": {
                "phpunit/phpunit": "^9.3"
            },
            "suggest": {
                "ext-posix": "*"
            },
            "type": "library",
            "extra": {
                "branch-alias": {
                    "dev-master": "5.1-dev"
                }
            },
            "autoload": {
                "classmap": [
                    "src/"
                ]
            },
            "notification-url": "https://packagist.org/downloads/",
            "license": [
                "BSD-3-Clause"
            ],
            "authors": [
                {
                    "name": "Sebastian Bergmann",
                    "email": "sebastian@phpunit.de"
                }
            ],
            "description": "Provides functionality to handle HHVM/PHP environments",
            "homepage": "http://www.github.com/sebastianbergmann/environment",
            "keywords": [
                "Xdebug",
                "environment",
                "hhvm"
            ],
            "support": {
                "issues": "https://github.com/sebastianbergmann/environment/issues",
                "source": "https://github.com/sebastianbergmann/environment/tree/5.1.3"
            },
            "funding": [
                {
                    "url": "https://github.com/sebastianbergmann",
                    "type": "github"
                }
            ],
            "time": "2020-09-28T05:52:38+00:00"
        },
        {
            "name": "sebastian/exporter",
            "version": "4.0.4",
            "source": {
                "type": "git",
                "url": "https://github.com/sebastianbergmann/exporter.git",
                "reference": "65e8b7db476c5dd267e65eea9cab77584d3cfff9"
            },
            "dist": {
                "type": "zip",
                "url": "https://api.github.com/repos/sebastianbergmann/exporter/zipball/65e8b7db476c5dd267e65eea9cab77584d3cfff9",
                "reference": "65e8b7db476c5dd267e65eea9cab77584d3cfff9",
                "shasum": ""
            },
            "require": {
                "php": ">=7.3",
                "sebastian/recursion-context": "^4.0"
            },
            "require-dev": {
                "ext-mbstring": "*",
                "phpunit/phpunit": "^9.3"
            },
            "type": "library",
            "extra": {
                "branch-alias": {
                    "dev-master": "4.0-dev"
                }
            },
            "autoload": {
                "classmap": [
                    "src/"
                ]
            },
            "notification-url": "https://packagist.org/downloads/",
            "license": [
                "BSD-3-Clause"
            ],
            "authors": [
                {
                    "name": "Sebastian Bergmann",
                    "email": "sebastian@phpunit.de"
                },
                {
                    "name": "Jeff Welch",
                    "email": "whatthejeff@gmail.com"
                },
                {
                    "name": "Volker Dusch",
                    "email": "github@wallbash.com"
                },
                {
                    "name": "Adam Harvey",
                    "email": "aharvey@php.net"
                },
                {
                    "name": "Bernhard Schussek",
                    "email": "bschussek@gmail.com"
                }
            ],
            "description": "Provides the functionality to export PHP variables for visualization",
            "homepage": "https://www.github.com/sebastianbergmann/exporter",
            "keywords": [
                "export",
                "exporter"
            ],
            "support": {
                "issues": "https://github.com/sebastianbergmann/exporter/issues",
                "source": "https://github.com/sebastianbergmann/exporter/tree/4.0.4"
            },
            "funding": [
                {
                    "url": "https://github.com/sebastianbergmann",
                    "type": "github"
                }
            ],
            "time": "2021-11-11T14:18:36+00:00"
        },
        {
            "name": "sebastian/global-state",
            "version": "5.0.3",
            "source": {
                "type": "git",
                "url": "https://github.com/sebastianbergmann/global-state.git",
                "reference": "23bd5951f7ff26f12d4e3242864df3e08dec4e49"
            },
            "dist": {
                "type": "zip",
                "url": "https://api.github.com/repos/sebastianbergmann/global-state/zipball/23bd5951f7ff26f12d4e3242864df3e08dec4e49",
                "reference": "23bd5951f7ff26f12d4e3242864df3e08dec4e49",
                "shasum": ""
            },
            "require": {
                "php": ">=7.3",
                "sebastian/object-reflector": "^2.0",
                "sebastian/recursion-context": "^4.0"
            },
            "require-dev": {
                "ext-dom": "*",
                "phpunit/phpunit": "^9.3"
            },
            "suggest": {
                "ext-uopz": "*"
            },
            "type": "library",
            "extra": {
                "branch-alias": {
                    "dev-master": "5.0-dev"
                }
            },
            "autoload": {
                "classmap": [
                    "src/"
                ]
            },
            "notification-url": "https://packagist.org/downloads/",
            "license": [
                "BSD-3-Clause"
            ],
            "authors": [
                {
                    "name": "Sebastian Bergmann",
                    "email": "sebastian@phpunit.de"
                }
            ],
            "description": "Snapshotting of global state",
            "homepage": "http://www.github.com/sebastianbergmann/global-state",
            "keywords": [
                "global state"
            ],
            "support": {
                "issues": "https://github.com/sebastianbergmann/global-state/issues",
                "source": "https://github.com/sebastianbergmann/global-state/tree/5.0.3"
            },
            "funding": [
                {
                    "url": "https://github.com/sebastianbergmann",
                    "type": "github"
                }
            ],
            "time": "2021-06-11T13:31:12+00:00"
        },
        {
            "name": "sebastian/lines-of-code",
            "version": "1.0.3",
            "source": {
                "type": "git",
                "url": "https://github.com/sebastianbergmann/lines-of-code.git",
                "reference": "c1c2e997aa3146983ed888ad08b15470a2e22ecc"
            },
            "dist": {
                "type": "zip",
                "url": "https://api.github.com/repos/sebastianbergmann/lines-of-code/zipball/c1c2e997aa3146983ed888ad08b15470a2e22ecc",
                "reference": "c1c2e997aa3146983ed888ad08b15470a2e22ecc",
                "shasum": ""
            },
            "require": {
                "nikic/php-parser": "^4.6",
                "php": ">=7.3"
            },
            "require-dev": {
                "phpunit/phpunit": "^9.3"
            },
            "type": "library",
            "extra": {
                "branch-alias": {
                    "dev-master": "1.0-dev"
                }
            },
            "autoload": {
                "classmap": [
                    "src/"
                ]
            },
            "notification-url": "https://packagist.org/downloads/",
            "license": [
                "BSD-3-Clause"
            ],
            "authors": [
                {
                    "name": "Sebastian Bergmann",
                    "email": "sebastian@phpunit.de",
                    "role": "lead"
                }
            ],
            "description": "Library for counting the lines of code in PHP source code",
            "homepage": "https://github.com/sebastianbergmann/lines-of-code",
            "support": {
                "issues": "https://github.com/sebastianbergmann/lines-of-code/issues",
                "source": "https://github.com/sebastianbergmann/lines-of-code/tree/1.0.3"
            },
            "funding": [
                {
                    "url": "https://github.com/sebastianbergmann",
                    "type": "github"
                }
            ],
            "time": "2020-11-28T06:42:11+00:00"
        },
        {
            "name": "sebastian/object-enumerator",
            "version": "4.0.4",
            "source": {
                "type": "git",
                "url": "https://github.com/sebastianbergmann/object-enumerator.git",
                "reference": "5c9eeac41b290a3712d88851518825ad78f45c71"
            },
            "dist": {
                "type": "zip",
                "url": "https://api.github.com/repos/sebastianbergmann/object-enumerator/zipball/5c9eeac41b290a3712d88851518825ad78f45c71",
                "reference": "5c9eeac41b290a3712d88851518825ad78f45c71",
                "shasum": ""
            },
            "require": {
                "php": ">=7.3",
                "sebastian/object-reflector": "^2.0",
                "sebastian/recursion-context": "^4.0"
            },
            "require-dev": {
                "phpunit/phpunit": "^9.3"
            },
            "type": "library",
            "extra": {
                "branch-alias": {
                    "dev-master": "4.0-dev"
                }
            },
            "autoload": {
                "classmap": [
                    "src/"
                ]
            },
            "notification-url": "https://packagist.org/downloads/",
            "license": [
                "BSD-3-Clause"
            ],
            "authors": [
                {
                    "name": "Sebastian Bergmann",
                    "email": "sebastian@phpunit.de"
                }
            ],
            "description": "Traverses array structures and object graphs to enumerate all referenced objects",
            "homepage": "https://github.com/sebastianbergmann/object-enumerator/",
            "support": {
                "issues": "https://github.com/sebastianbergmann/object-enumerator/issues",
                "source": "https://github.com/sebastianbergmann/object-enumerator/tree/4.0.4"
            },
            "funding": [
                {
                    "url": "https://github.com/sebastianbergmann",
                    "type": "github"
                }
            ],
            "time": "2020-10-26T13:12:34+00:00"
        },
        {
            "name": "sebastian/object-reflector",
            "version": "2.0.4",
            "source": {
                "type": "git",
                "url": "https://github.com/sebastianbergmann/object-reflector.git",
                "reference": "b4f479ebdbf63ac605d183ece17d8d7fe49c15c7"
            },
            "dist": {
                "type": "zip",
                "url": "https://api.github.com/repos/sebastianbergmann/object-reflector/zipball/b4f479ebdbf63ac605d183ece17d8d7fe49c15c7",
                "reference": "b4f479ebdbf63ac605d183ece17d8d7fe49c15c7",
                "shasum": ""
            },
            "require": {
                "php": ">=7.3"
            },
            "require-dev": {
                "phpunit/phpunit": "^9.3"
            },
            "type": "library",
            "extra": {
                "branch-alias": {
                    "dev-master": "2.0-dev"
                }
            },
            "autoload": {
                "classmap": [
                    "src/"
                ]
            },
            "notification-url": "https://packagist.org/downloads/",
            "license": [
                "BSD-3-Clause"
            ],
            "authors": [
                {
                    "name": "Sebastian Bergmann",
                    "email": "sebastian@phpunit.de"
                }
            ],
            "description": "Allows reflection of object attributes, including inherited and non-public ones",
            "homepage": "https://github.com/sebastianbergmann/object-reflector/",
            "support": {
                "issues": "https://github.com/sebastianbergmann/object-reflector/issues",
                "source": "https://github.com/sebastianbergmann/object-reflector/tree/2.0.4"
            },
            "funding": [
                {
                    "url": "https://github.com/sebastianbergmann",
                    "type": "github"
                }
            ],
            "time": "2020-10-26T13:14:26+00:00"
        },
        {
            "name": "sebastian/recursion-context",
            "version": "4.0.4",
            "source": {
                "type": "git",
                "url": "https://github.com/sebastianbergmann/recursion-context.git",
                "reference": "cd9d8cf3c5804de4341c283ed787f099f5506172"
            },
            "dist": {
                "type": "zip",
                "url": "https://api.github.com/repos/sebastianbergmann/recursion-context/zipball/cd9d8cf3c5804de4341c283ed787f099f5506172",
                "reference": "cd9d8cf3c5804de4341c283ed787f099f5506172",
                "shasum": ""
            },
            "require": {
                "php": ">=7.3"
            },
            "require-dev": {
                "phpunit/phpunit": "^9.3"
            },
            "type": "library",
            "extra": {
                "branch-alias": {
                    "dev-master": "4.0-dev"
                }
            },
            "autoload": {
                "classmap": [
                    "src/"
                ]
            },
            "notification-url": "https://packagist.org/downloads/",
            "license": [
                "BSD-3-Clause"
            ],
            "authors": [
                {
                    "name": "Sebastian Bergmann",
                    "email": "sebastian@phpunit.de"
                },
                {
                    "name": "Jeff Welch",
                    "email": "whatthejeff@gmail.com"
                },
                {
                    "name": "Adam Harvey",
                    "email": "aharvey@php.net"
                }
            ],
            "description": "Provides functionality to recursively process PHP variables",
            "homepage": "http://www.github.com/sebastianbergmann/recursion-context",
            "support": {
                "issues": "https://github.com/sebastianbergmann/recursion-context/issues",
                "source": "https://github.com/sebastianbergmann/recursion-context/tree/4.0.4"
            },
            "funding": [
                {
                    "url": "https://github.com/sebastianbergmann",
                    "type": "github"
                }
            ],
            "time": "2020-10-26T13:17:30+00:00"
        },
        {
            "name": "sebastian/resource-operations",
            "version": "3.0.3",
            "source": {
                "type": "git",
                "url": "https://github.com/sebastianbergmann/resource-operations.git",
                "reference": "0f4443cb3a1d92ce809899753bc0d5d5a8dd19a8"
            },
            "dist": {
                "type": "zip",
                "url": "https://api.github.com/repos/sebastianbergmann/resource-operations/zipball/0f4443cb3a1d92ce809899753bc0d5d5a8dd19a8",
                "reference": "0f4443cb3a1d92ce809899753bc0d5d5a8dd19a8",
                "shasum": ""
            },
            "require": {
                "php": ">=7.3"
            },
            "require-dev": {
                "phpunit/phpunit": "^9.0"
            },
            "type": "library",
            "extra": {
                "branch-alias": {
                    "dev-master": "3.0-dev"
                }
            },
            "autoload": {
                "classmap": [
                    "src/"
                ]
            },
            "notification-url": "https://packagist.org/downloads/",
            "license": [
                "BSD-3-Clause"
            ],
            "authors": [
                {
                    "name": "Sebastian Bergmann",
                    "email": "sebastian@phpunit.de"
                }
            ],
            "description": "Provides a list of PHP built-in functions that operate on resources",
            "homepage": "https://www.github.com/sebastianbergmann/resource-operations",
            "support": {
                "issues": "https://github.com/sebastianbergmann/resource-operations/issues",
                "source": "https://github.com/sebastianbergmann/resource-operations/tree/3.0.3"
            },
            "funding": [
                {
                    "url": "https://github.com/sebastianbergmann",
                    "type": "github"
                }
            ],
            "time": "2020-09-28T06:45:17+00:00"
        },
        {
            "name": "sebastian/type",
            "version": "2.3.4",
            "source": {
                "type": "git",
                "url": "https://github.com/sebastianbergmann/type.git",
                "reference": "b8cd8a1c753c90bc1a0f5372170e3e489136f914"
            },
            "dist": {
                "type": "zip",
                "url": "https://api.github.com/repos/sebastianbergmann/type/zipball/b8cd8a1c753c90bc1a0f5372170e3e489136f914",
                "reference": "b8cd8a1c753c90bc1a0f5372170e3e489136f914",
                "shasum": ""
            },
            "require": {
                "php": ">=7.3"
            },
            "require-dev": {
                "phpunit/phpunit": "^9.3"
            },
            "type": "library",
            "extra": {
                "branch-alias": {
                    "dev-master": "2.3-dev"
                }
            },
            "autoload": {
                "classmap": [
                    "src/"
                ]
            },
            "notification-url": "https://packagist.org/downloads/",
            "license": [
                "BSD-3-Clause"
            ],
            "authors": [
                {
                    "name": "Sebastian Bergmann",
                    "email": "sebastian@phpunit.de",
                    "role": "lead"
                }
            ],
            "description": "Collection of value objects that represent the types of the PHP type system",
            "homepage": "https://github.com/sebastianbergmann/type",
            "support": {
                "issues": "https://github.com/sebastianbergmann/type/issues",
                "source": "https://github.com/sebastianbergmann/type/tree/2.3.4"
            },
            "funding": [
                {
                    "url": "https://github.com/sebastianbergmann",
                    "type": "github"
                }
            ],
            "time": "2021-06-15T12:49:02+00:00"
        },
        {
            "name": "sebastian/version",
            "version": "3.0.2",
            "source": {
                "type": "git",
                "url": "https://github.com/sebastianbergmann/version.git",
                "reference": "c6c1022351a901512170118436c764e473f6de8c"
            },
            "dist": {
                "type": "zip",
                "url": "https://api.github.com/repos/sebastianbergmann/version/zipball/c6c1022351a901512170118436c764e473f6de8c",
                "reference": "c6c1022351a901512170118436c764e473f6de8c",
                "shasum": ""
            },
            "require": {
                "php": ">=7.3"
            },
            "type": "library",
            "extra": {
                "branch-alias": {
                    "dev-master": "3.0-dev"
                }
            },
            "autoload": {
                "classmap": [
                    "src/"
                ]
            },
            "notification-url": "https://packagist.org/downloads/",
            "license": [
                "BSD-3-Clause"
            ],
            "authors": [
                {
                    "name": "Sebastian Bergmann",
                    "email": "sebastian@phpunit.de",
                    "role": "lead"
                }
            ],
            "description": "Library that helps with managing the version number of Git-hosted PHP projects",
            "homepage": "https://github.com/sebastianbergmann/version",
            "support": {
                "issues": "https://github.com/sebastianbergmann/version/issues",
                "source": "https://github.com/sebastianbergmann/version/tree/3.0.2"
            },
            "funding": [
                {
                    "url": "https://github.com/sebastianbergmann",
                    "type": "github"
                }
            ],
            "time": "2020-09-28T06:39:44+00:00"
        },
        {
            "name": "symfony/console",
            "version": "v5.4.1",
            "source": {
                "type": "git",
                "url": "https://github.com/symfony/console.git",
                "reference": "9130e1a0fc93cb0faadca4ee917171bd2ca9e5f4"
            },
            "dist": {
                "type": "zip",
                "url": "https://api.github.com/repos/symfony/console/zipball/9130e1a0fc93cb0faadca4ee917171bd2ca9e5f4",
                "reference": "9130e1a0fc93cb0faadca4ee917171bd2ca9e5f4",
                "shasum": ""
            },
            "require": {
                "php": ">=7.2.5",
                "symfony/deprecation-contracts": "^2.1|^3",
                "symfony/polyfill-mbstring": "~1.0",
                "symfony/polyfill-php73": "^1.9",
                "symfony/polyfill-php80": "^1.16",
                "symfony/service-contracts": "^1.1|^2|^3",
                "symfony/string": "^5.1|^6.0"
            },
            "conflict": {
                "psr/log": ">=3",
                "symfony/dependency-injection": "<4.4",
                "symfony/dotenv": "<5.1",
                "symfony/event-dispatcher": "<4.4",
                "symfony/lock": "<4.4",
                "symfony/process": "<4.4"
            },
            "provide": {
                "psr/log-implementation": "1.0|2.0"
            },
            "require-dev": {
                "psr/log": "^1|^2",
                "symfony/config": "^4.4|^5.0|^6.0",
                "symfony/dependency-injection": "^4.4|^5.0|^6.0",
                "symfony/event-dispatcher": "^4.4|^5.0|^6.0",
                "symfony/lock": "^4.4|^5.0|^6.0",
                "symfony/process": "^4.4|^5.0|^6.0",
                "symfony/var-dumper": "^4.4|^5.0|^6.0"
            },
            "suggest": {
                "psr/log": "For using the console logger",
                "symfony/event-dispatcher": "",
                "symfony/lock": "",
                "symfony/process": ""
            },
            "type": "library",
            "autoload": {
                "psr-4": {
                    "Symfony\\Component\\Console\\": ""
                },
                "exclude-from-classmap": [
                    "/Tests/"
                ]
            },
            "notification-url": "https://packagist.org/downloads/",
            "license": [
                "MIT"
            ],
            "authors": [
                {
                    "name": "Fabien Potencier",
                    "email": "fabien@symfony.com"
                },
                {
                    "name": "Symfony Community",
                    "homepage": "https://symfony.com/contributors"
                }
            ],
            "description": "Eases the creation of beautiful and testable command line interfaces",
            "homepage": "https://symfony.com",
            "keywords": [
                "cli",
                "command line",
                "console",
                "terminal"
            ],
            "support": {
                "source": "https://github.com/symfony/console/tree/v5.4.1"
            },
            "funding": [
                {
                    "url": "https://symfony.com/sponsor",
                    "type": "custom"
                },
                {
                    "url": "https://github.com/fabpot",
                    "type": "github"
                },
                {
                    "url": "https://tidelift.com/funding/github/packagist/symfony/symfony",
                    "type": "tidelift"
                }
            ],
            "time": "2021-12-09T11:22:43+00:00"
        },
        {
            "name": "symfony/deprecation-contracts",
            "version": "v2.5.0",
            "source": {
                "type": "git",
                "url": "https://github.com/symfony/deprecation-contracts.git",
                "reference": "6f981ee24cf69ee7ce9736146d1c57c2780598a8"
            },
            "dist": {
                "type": "zip",
                "url": "https://api.github.com/repos/symfony/deprecation-contracts/zipball/6f981ee24cf69ee7ce9736146d1c57c2780598a8",
                "reference": "6f981ee24cf69ee7ce9736146d1c57c2780598a8",
                "shasum": ""
            },
            "require": {
                "php": ">=7.1"
            },
            "type": "library",
            "extra": {
                "branch-alias": {
                    "dev-main": "2.5-dev"
                },
                "thanks": {
                    "name": "symfony/contracts",
                    "url": "https://github.com/symfony/contracts"
                }
            },
            "autoload": {
                "files": [
                    "function.php"
                ]
            },
            "notification-url": "https://packagist.org/downloads/",
            "license": [
                "MIT"
            ],
            "authors": [
                {
                    "name": "Nicolas Grekas",
                    "email": "p@tchwork.com"
                },
                {
                    "name": "Symfony Community",
                    "homepage": "https://symfony.com/contributors"
                }
            ],
            "description": "A generic function and convention to trigger deprecation notices",
            "homepage": "https://symfony.com",
            "support": {
                "source": "https://github.com/symfony/deprecation-contracts/tree/v2.5.0"
            },
            "funding": [
                {
                    "url": "https://symfony.com/sponsor",
                    "type": "custom"
                },
                {
                    "url": "https://github.com/fabpot",
                    "type": "github"
                },
                {
                    "url": "https://tidelift.com/funding/github/packagist/symfony/symfony",
                    "type": "tidelift"
                }
            ],
            "time": "2021-07-12T14:48:14+00:00"
        },
        {
            "name": "symfony/polyfill-ctype",
            "version": "v1.23.0",
            "source": {
                "type": "git",
                "url": "https://github.com/symfony/polyfill-ctype.git",
                "reference": "46cd95797e9df938fdd2b03693b5fca5e64b01ce"
            },
            "dist": {
                "type": "zip",
                "url": "https://api.github.com/repos/symfony/polyfill-ctype/zipball/46cd95797e9df938fdd2b03693b5fca5e64b01ce",
                "reference": "46cd95797e9df938fdd2b03693b5fca5e64b01ce",
                "shasum": ""
            },
            "require": {
                "php": ">=7.1"
            },
            "suggest": {
                "ext-ctype": "For best performance"
            },
            "type": "library",
            "extra": {
                "branch-alias": {
                    "dev-main": "1.23-dev"
                },
                "thanks": {
                    "name": "symfony/polyfill",
                    "url": "https://github.com/symfony/polyfill"
                }
            },
            "autoload": {
                "psr-4": {
                    "Symfony\\Polyfill\\Ctype\\": ""
                },
                "files": [
                    "bootstrap.php"
                ]
            },
            "notification-url": "https://packagist.org/downloads/",
            "license": [
                "MIT"
            ],
            "authors": [
                {
                    "name": "Gert de Pagter",
                    "email": "BackEndTea@gmail.com"
                },
                {
                    "name": "Symfony Community",
                    "homepage": "https://symfony.com/contributors"
                }
            ],
            "description": "Symfony polyfill for ctype functions",
            "homepage": "https://symfony.com",
            "keywords": [
                "compatibility",
                "ctype",
                "polyfill",
                "portable"
            ],
            "support": {
                "source": "https://github.com/symfony/polyfill-ctype/tree/v1.23.0"
            },
            "funding": [
                {
                    "url": "https://symfony.com/sponsor",
                    "type": "custom"
                },
                {
                    "url": "https://github.com/fabpot",
                    "type": "github"
                },
                {
                    "url": "https://tidelift.com/funding/github/packagist/symfony/symfony",
                    "type": "tidelift"
                }
            ],
            "time": "2021-02-19T12:13:01+00:00"
        },
        {
            "name": "symfony/polyfill-intl-grapheme",
            "version": "v1.23.1",
            "source": {
                "type": "git",
                "url": "https://github.com/symfony/polyfill-intl-grapheme.git",
                "reference": "16880ba9c5ebe3642d1995ab866db29270b36535"
            },
            "dist": {
                "type": "zip",
                "url": "https://api.github.com/repos/symfony/polyfill-intl-grapheme/zipball/16880ba9c5ebe3642d1995ab866db29270b36535",
                "reference": "16880ba9c5ebe3642d1995ab866db29270b36535",
                "shasum": ""
            },
            "require": {
                "php": ">=7.1"
            },
            "suggest": {
                "ext-intl": "For best performance"
            },
            "type": "library",
            "extra": {
                "branch-alias": {
                    "dev-main": "1.23-dev"
                },
                "thanks": {
                    "name": "symfony/polyfill",
                    "url": "https://github.com/symfony/polyfill"
                }
            },
            "autoload": {
                "psr-4": {
                    "Symfony\\Polyfill\\Intl\\Grapheme\\": ""
                },
                "files": [
                    "bootstrap.php"
                ]
            },
            "notification-url": "https://packagist.org/downloads/",
            "license": [
                "MIT"
            ],
            "authors": [
                {
                    "name": "Nicolas Grekas",
                    "email": "p@tchwork.com"
                },
                {
                    "name": "Symfony Community",
                    "homepage": "https://symfony.com/contributors"
                }
            ],
            "description": "Symfony polyfill for intl's grapheme_* functions",
            "homepage": "https://symfony.com",
            "keywords": [
                "compatibility",
                "grapheme",
                "intl",
                "polyfill",
                "portable",
                "shim"
            ],
            "support": {
                "source": "https://github.com/symfony/polyfill-intl-grapheme/tree/v1.23.1"
            },
            "funding": [
                {
                    "url": "https://symfony.com/sponsor",
                    "type": "custom"
                },
                {
                    "url": "https://github.com/fabpot",
                    "type": "github"
                },
                {
                    "url": "https://tidelift.com/funding/github/packagist/symfony/symfony",
                    "type": "tidelift"
                }
            ],
            "time": "2021-05-27T12:26:48+00:00"
        },
        {
            "name": "symfony/polyfill-intl-normalizer",
            "version": "v1.23.0",
            "source": {
                "type": "git",
                "url": "https://github.com/symfony/polyfill-intl-normalizer.git",
                "reference": "8590a5f561694770bdcd3f9b5c69dde6945028e8"
            },
            "dist": {
                "type": "zip",
                "url": "https://api.github.com/repos/symfony/polyfill-intl-normalizer/zipball/8590a5f561694770bdcd3f9b5c69dde6945028e8",
                "reference": "8590a5f561694770bdcd3f9b5c69dde6945028e8",
                "shasum": ""
            },
            "require": {
                "php": ">=7.1"
            },
            "suggest": {
                "ext-intl": "For best performance"
            },
            "type": "library",
            "extra": {
                "branch-alias": {
                    "dev-main": "1.23-dev"
                },
                "thanks": {
                    "name": "symfony/polyfill",
                    "url": "https://github.com/symfony/polyfill"
                }
            },
            "autoload": {
                "psr-4": {
                    "Symfony\\Polyfill\\Intl\\Normalizer\\": ""
                },
                "files": [
                    "bootstrap.php"
                ],
                "classmap": [
                    "Resources/stubs"
                ]
            },
            "notification-url": "https://packagist.org/downloads/",
            "license": [
                "MIT"
            ],
            "authors": [
                {
                    "name": "Nicolas Grekas",
                    "email": "p@tchwork.com"
                },
                {
                    "name": "Symfony Community",
                    "homepage": "https://symfony.com/contributors"
                }
            ],
            "description": "Symfony polyfill for intl's Normalizer class and related functions",
            "homepage": "https://symfony.com",
            "keywords": [
                "compatibility",
                "intl",
                "normalizer",
                "polyfill",
                "portable",
                "shim"
            ],
            "support": {
                "source": "https://github.com/symfony/polyfill-intl-normalizer/tree/v1.23.0"
            },
            "funding": [
                {
                    "url": "https://symfony.com/sponsor",
                    "type": "custom"
                },
                {
                    "url": "https://github.com/fabpot",
                    "type": "github"
                },
                {
                    "url": "https://tidelift.com/funding/github/packagist/symfony/symfony",
                    "type": "tidelift"
                }
            ],
            "time": "2021-02-19T12:13:01+00:00"
        },
        {
            "name": "symfony/polyfill-mbstring",
            "version": "v1.23.1",
            "source": {
                "type": "git",
                "url": "https://github.com/symfony/polyfill-mbstring.git",
                "reference": "9174a3d80210dca8daa7f31fec659150bbeabfc6"
            },
            "dist": {
                "type": "zip",
                "url": "https://api.github.com/repos/symfony/polyfill-mbstring/zipball/9174a3d80210dca8daa7f31fec659150bbeabfc6",
                "reference": "9174a3d80210dca8daa7f31fec659150bbeabfc6",
                "shasum": ""
            },
            "require": {
                "php": ">=7.1"
            },
            "suggest": {
                "ext-mbstring": "For best performance"
            },
            "type": "library",
            "extra": {
                "branch-alias": {
                    "dev-main": "1.23-dev"
                },
                "thanks": {
                    "name": "symfony/polyfill",
                    "url": "https://github.com/symfony/polyfill"
                }
            },
            "autoload": {
                "psr-4": {
                    "Symfony\\Polyfill\\Mbstring\\": ""
                },
                "files": [
                    "bootstrap.php"
                ]
            },
            "notification-url": "https://packagist.org/downloads/",
            "license": [
                "MIT"
            ],
            "authors": [
                {
                    "name": "Nicolas Grekas",
                    "email": "p@tchwork.com"
                },
                {
                    "name": "Symfony Community",
                    "homepage": "https://symfony.com/contributors"
                }
            ],
            "description": "Symfony polyfill for the Mbstring extension",
            "homepage": "https://symfony.com",
            "keywords": [
                "compatibility",
                "mbstring",
                "polyfill",
                "portable",
                "shim"
            ],
            "support": {
                "source": "https://github.com/symfony/polyfill-mbstring/tree/v1.23.1"
            },
            "funding": [
                {
                    "url": "https://symfony.com/sponsor",
                    "type": "custom"
                },
                {
                    "url": "https://github.com/fabpot",
                    "type": "github"
                },
                {
                    "url": "https://tidelift.com/funding/github/packagist/symfony/symfony",
                    "type": "tidelift"
                }
            ],
            "time": "2021-05-27T12:26:48+00:00"
        },
        {
            "name": "symfony/polyfill-php73",
            "version": "v1.23.0",
            "source": {
                "type": "git",
                "url": "https://github.com/symfony/polyfill-php73.git",
                "reference": "fba8933c384d6476ab14fb7b8526e5287ca7e010"
            },
            "dist": {
                "type": "zip",
                "url": "https://api.github.com/repos/symfony/polyfill-php73/zipball/fba8933c384d6476ab14fb7b8526e5287ca7e010",
                "reference": "fba8933c384d6476ab14fb7b8526e5287ca7e010",
                "shasum": ""
            },
            "require": {
                "php": ">=7.1"
            },
            "type": "library",
            "extra": {
                "branch-alias": {
                    "dev-main": "1.23-dev"
                },
                "thanks": {
                    "name": "symfony/polyfill",
                    "url": "https://github.com/symfony/polyfill"
                }
            },
            "autoload": {
                "psr-4": {
                    "Symfony\\Polyfill\\Php73\\": ""
                },
                "files": [
                    "bootstrap.php"
                ],
                "classmap": [
                    "Resources/stubs"
                ]
            },
            "notification-url": "https://packagist.org/downloads/",
            "license": [
                "MIT"
            ],
            "authors": [
                {
                    "name": "Nicolas Grekas",
                    "email": "p@tchwork.com"
                },
                {
                    "name": "Symfony Community",
                    "homepage": "https://symfony.com/contributors"
                }
            ],
            "description": "Symfony polyfill backporting some PHP 7.3+ features to lower PHP versions",
            "homepage": "https://symfony.com",
            "keywords": [
                "compatibility",
                "polyfill",
                "portable",
                "shim"
            ],
            "support": {
                "source": "https://github.com/symfony/polyfill-php73/tree/v1.23.0"
            },
            "funding": [
                {
                    "url": "https://symfony.com/sponsor",
                    "type": "custom"
                },
                {
                    "url": "https://github.com/fabpot",
                    "type": "github"
                },
                {
                    "url": "https://tidelift.com/funding/github/packagist/symfony/symfony",
                    "type": "tidelift"
                }
            ],
            "time": "2021-02-19T12:13:01+00:00"
        },
        {
            "name": "symfony/polyfill-php80",
            "version": "v1.23.1",
            "source": {
                "type": "git",
                "url": "https://github.com/symfony/polyfill-php80.git",
                "reference": "1100343ed1a92e3a38f9ae122fc0eb21602547be"
            },
            "dist": {
                "type": "zip",
                "url": "https://api.github.com/repos/symfony/polyfill-php80/zipball/1100343ed1a92e3a38f9ae122fc0eb21602547be",
                "reference": "1100343ed1a92e3a38f9ae122fc0eb21602547be",
                "shasum": ""
            },
            "require": {
                "php": ">=7.1"
            },
            "type": "library",
            "extra": {
                "branch-alias": {
                    "dev-main": "1.23-dev"
                },
                "thanks": {
                    "name": "symfony/polyfill",
                    "url": "https://github.com/symfony/polyfill"
                }
            },
            "autoload": {
                "psr-4": {
                    "Symfony\\Polyfill\\Php80\\": ""
                },
                "files": [
                    "bootstrap.php"
                ],
                "classmap": [
                    "Resources/stubs"
                ]
            },
            "notification-url": "https://packagist.org/downloads/",
            "license": [
                "MIT"
            ],
            "authors": [
                {
                    "name": "Ion Bazan",
                    "email": "ion.bazan@gmail.com"
                },
                {
                    "name": "Nicolas Grekas",
                    "email": "p@tchwork.com"
                },
                {
                    "name": "Symfony Community",
                    "homepage": "https://symfony.com/contributors"
                }
            ],
            "description": "Symfony polyfill backporting some PHP 8.0+ features to lower PHP versions",
            "homepage": "https://symfony.com",
            "keywords": [
                "compatibility",
                "polyfill",
                "portable",
                "shim"
            ],
            "support": {
                "source": "https://github.com/symfony/polyfill-php80/tree/v1.23.1"
            },
            "funding": [
                {
                    "url": "https://symfony.com/sponsor",
                    "type": "custom"
                },
                {
                    "url": "https://github.com/fabpot",
                    "type": "github"
                },
                {
                    "url": "https://tidelift.com/funding/github/packagist/symfony/symfony",
                    "type": "tidelift"
                }
            ],
            "time": "2021-07-28T13:41:28+00:00"
        },
        {
            "name": "symfony/process",
            "version": "v5.4.0",
            "source": {
                "type": "git",
                "url": "https://github.com/symfony/process.git",
                "reference": "5be20b3830f726e019162b26223110c8f47cf274"
            },
            "dist": {
                "type": "zip",
                "url": "https://api.github.com/repos/symfony/process/zipball/5be20b3830f726e019162b26223110c8f47cf274",
                "reference": "5be20b3830f726e019162b26223110c8f47cf274",
                "shasum": ""
            },
            "require": {
                "php": ">=7.2.5",
                "symfony/polyfill-php80": "^1.16"
            },
            "type": "library",
            "autoload": {
                "psr-4": {
                    "Symfony\\Component\\Process\\": ""
                },
                "exclude-from-classmap": [
                    "/Tests/"
                ]
            },
            "notification-url": "https://packagist.org/downloads/",
            "license": [
                "MIT"
            ],
            "authors": [
                {
                    "name": "Fabien Potencier",
                    "email": "fabien@symfony.com"
                },
                {
                    "name": "Symfony Community",
                    "homepage": "https://symfony.com/contributors"
                }
            ],
            "description": "Executes commands in sub-processes",
            "homepage": "https://symfony.com",
            "support": {
                "source": "https://github.com/symfony/process/tree/v5.4.0"
            },
            "funding": [
                {
                    "url": "https://symfony.com/sponsor",
                    "type": "custom"
                },
                {
                    "url": "https://github.com/fabpot",
                    "type": "github"
                },
                {
                    "url": "https://tidelift.com/funding/github/packagist/symfony/symfony",
                    "type": "tidelift"
                }
            ],
            "time": "2021-11-28T15:25:38+00:00"
        },
        {
            "name": "symfony/service-contracts",
            "version": "v2.5.0",
            "source": {
                "type": "git",
                "url": "https://github.com/symfony/service-contracts.git",
                "reference": "1ab11b933cd6bc5464b08e81e2c5b07dec58b0fc"
            },
            "dist": {
                "type": "zip",
                "url": "https://api.github.com/repos/symfony/service-contracts/zipball/1ab11b933cd6bc5464b08e81e2c5b07dec58b0fc",
                "reference": "1ab11b933cd6bc5464b08e81e2c5b07dec58b0fc",
                "shasum": ""
            },
            "require": {
                "php": ">=7.2.5",
                "psr/container": "^1.1",
                "symfony/deprecation-contracts": "^2.1"
            },
            "conflict": {
                "ext-psr": "<1.1|>=2"
            },
            "suggest": {
                "symfony/service-implementation": ""
            },
            "type": "library",
            "extra": {
                "branch-alias": {
                    "dev-main": "2.5-dev"
                },
                "thanks": {
                    "name": "symfony/contracts",
                    "url": "https://github.com/symfony/contracts"
                }
            },
            "autoload": {
                "psr-4": {
                    "Symfony\\Contracts\\Service\\": ""
                }
            },
            "notification-url": "https://packagist.org/downloads/",
            "license": [
                "MIT"
            ],
            "authors": [
                {
                    "name": "Nicolas Grekas",
                    "email": "p@tchwork.com"
                },
                {
                    "name": "Symfony Community",
                    "homepage": "https://symfony.com/contributors"
                }
            ],
            "description": "Generic abstractions related to writing services",
            "homepage": "https://symfony.com",
            "keywords": [
                "abstractions",
                "contracts",
                "decoupling",
                "interfaces",
                "interoperability",
                "standards"
            ],
            "support": {
                "source": "https://github.com/symfony/service-contracts/tree/v2.5.0"
            },
            "funding": [
                {
                    "url": "https://symfony.com/sponsor",
                    "type": "custom"
                },
                {
                    "url": "https://github.com/fabpot",
                    "type": "github"
                },
                {
                    "url": "https://tidelift.com/funding/github/packagist/symfony/symfony",
                    "type": "tidelift"
                }
            ],
            "time": "2021-11-04T16:48:04+00:00"
        },
        {
            "name": "symfony/string",
            "version": "v5.4.0",
            "source": {
                "type": "git",
                "url": "https://github.com/symfony/string.git",
                "reference": "9ffaaba53c61ba75a3c7a3a779051d1e9ec4fd2d"
            },
            "dist": {
                "type": "zip",
                "url": "https://api.github.com/repos/symfony/string/zipball/9ffaaba53c61ba75a3c7a3a779051d1e9ec4fd2d",
                "reference": "9ffaaba53c61ba75a3c7a3a779051d1e9ec4fd2d",
                "shasum": ""
            },
            "require": {
                "php": ">=7.2.5",
                "symfony/polyfill-ctype": "~1.8",
                "symfony/polyfill-intl-grapheme": "~1.0",
                "symfony/polyfill-intl-normalizer": "~1.0",
                "symfony/polyfill-mbstring": "~1.0",
                "symfony/polyfill-php80": "~1.15"
            },
            "conflict": {
                "symfony/translation-contracts": ">=3.0"
            },
            "require-dev": {
                "symfony/error-handler": "^4.4|^5.0|^6.0",
                "symfony/http-client": "^4.4|^5.0|^6.0",
                "symfony/translation-contracts": "^1.1|^2",
                "symfony/var-exporter": "^4.4|^5.0|^6.0"
            },
            "type": "library",
            "autoload": {
                "psr-4": {
                    "Symfony\\Component\\String\\": ""
                },
                "files": [
                    "Resources/functions.php"
                ],
                "exclude-from-classmap": [
                    "/Tests/"
                ]
            },
            "notification-url": "https://packagist.org/downloads/",
            "license": [
                "MIT"
            ],
            "authors": [
                {
                    "name": "Nicolas Grekas",
                    "email": "p@tchwork.com"
                },
                {
                    "name": "Symfony Community",
                    "homepage": "https://symfony.com/contributors"
                }
            ],
            "description": "Provides an object-oriented API to strings and deals with bytes, UTF-8 code points and grapheme clusters in a unified way",
            "homepage": "https://symfony.com",
            "keywords": [
                "grapheme",
                "i18n",
                "string",
                "unicode",
                "utf-8",
                "utf8"
            ],
            "support": {
                "source": "https://github.com/symfony/string/tree/v5.4.0"
            },
            "funding": [
                {
                    "url": "https://symfony.com/sponsor",
                    "type": "custom"
                },
                {
                    "url": "https://github.com/fabpot",
                    "type": "github"
                },
                {
                    "url": "https://tidelift.com/funding/github/packagist/symfony/symfony",
                    "type": "tidelift"
                }
            ],
            "time": "2021-11-24T10:02:00+00:00"
        },
        {
            "name": "theseer/tokenizer",
            "version": "1.2.1",
            "source": {
                "type": "git",
                "url": "https://github.com/theseer/tokenizer.git",
                "reference": "34a41e998c2183e22995f158c581e7b5e755ab9e"
            },
            "dist": {
                "type": "zip",
                "url": "https://api.github.com/repos/theseer/tokenizer/zipball/34a41e998c2183e22995f158c581e7b5e755ab9e",
                "reference": "34a41e998c2183e22995f158c581e7b5e755ab9e",
                "shasum": ""
            },
            "require": {
                "ext-dom": "*",
                "ext-tokenizer": "*",
                "ext-xmlwriter": "*",
                "php": "^7.2 || ^8.0"
            },
            "type": "library",
            "autoload": {
                "classmap": [
                    "src/"
                ]
            },
            "notification-url": "https://packagist.org/downloads/",
            "license": [
                "BSD-3-Clause"
            ],
            "authors": [
                {
                    "name": "Arne Blankerts",
                    "email": "arne@blankerts.de",
                    "role": "Developer"
                }
            ],
            "description": "A small library for converting tokenized PHP source code into XML and potentially other formats",
            "support": {
                "issues": "https://github.com/theseer/tokenizer/issues",
                "source": "https://github.com/theseer/tokenizer/tree/1.2.1"
            },
            "funding": [
                {
                    "url": "https://github.com/theseer",
                    "type": "github"
                }
            ],
            "time": "2021-07-28T10:34:58+00:00"
        },
        {
            "name": "webmozart/assert",
            "version": "1.10.0",
            "source": {
                "type": "git",
                "url": "https://github.com/webmozarts/assert.git",
                "reference": "6964c76c7804814a842473e0c8fd15bab0f18e25"
            },
            "dist": {
                "type": "zip",
                "url": "https://api.github.com/repos/webmozarts/assert/zipball/6964c76c7804814a842473e0c8fd15bab0f18e25",
                "reference": "6964c76c7804814a842473e0c8fd15bab0f18e25",
                "shasum": ""
            },
            "require": {
                "php": "^7.2 || ^8.0",
                "symfony/polyfill-ctype": "^1.8"
            },
            "conflict": {
                "phpstan/phpstan": "<0.12.20",
                "vimeo/psalm": "<4.6.1 || 4.6.2"
            },
            "require-dev": {
                "phpunit/phpunit": "^8.5.13"
            },
            "type": "library",
            "extra": {
                "branch-alias": {
                    "dev-master": "1.10-dev"
                }
            },
            "autoload": {
                "psr-4": {
                    "Webmozart\\Assert\\": "src/"
                }
            },
            "notification-url": "https://packagist.org/downloads/",
            "license": [
                "MIT"
            ],
            "authors": [
                {
                    "name": "Bernhard Schussek",
                    "email": "bschussek@gmail.com"
                }
            ],
            "description": "Assertions to validate method input/output with nice error messages.",
            "keywords": [
                "assert",
                "check",
                "validate"
            ],
            "support": {
                "issues": "https://github.com/webmozarts/assert/issues",
                "source": "https://github.com/webmozarts/assert/tree/1.10.0"
            },
            "time": "2021-03-09T10:59:23+00:00"
        },
        {
            "name": "wikimedia/at-ease",
            "version": "v2.1.0",
            "source": {
                "type": "git",
                "url": "https://github.com/wikimedia/at-ease.git",
                "reference": "e8ebaa7bb7c8a8395481a05f6dc4deaceab11c33"
            },
            "dist": {
                "type": "zip",
                "url": "https://api.github.com/repos/wikimedia/at-ease/zipball/e8ebaa7bb7c8a8395481a05f6dc4deaceab11c33",
                "reference": "e8ebaa7bb7c8a8395481a05f6dc4deaceab11c33",
                "shasum": ""
            },
            "require": {
                "php": ">=7.2.9"
            },
            "require-dev": {
                "mediawiki/mediawiki-codesniffer": "35.0.0",
                "mediawiki/minus-x": "1.1.1",
                "ockcyp/covers-validator": "1.3.3",
                "php-parallel-lint/php-console-highlighter": "0.5.0",
                "php-parallel-lint/php-parallel-lint": "1.2.0",
                "phpunit/phpunit": "^8.5"
            },
            "type": "library",
            "autoload": {
                "psr-4": {
                    "Wikimedia\\AtEase\\": "src/Wikimedia/AtEase/"
                },
                "files": [
                    "src/Wikimedia/Functions.php"
                ]
            },
            "notification-url": "https://packagist.org/downloads/",
            "license": [
                "GPL-2.0-or-later"
            ],
            "authors": [
                {
                    "name": "Tim Starling",
                    "email": "tstarling@wikimedia.org"
                },
                {
                    "name": "MediaWiki developers",
                    "email": "wikitech-l@lists.wikimedia.org"
                }
            ],
            "description": "Safe replacement to @ for suppressing warnings.",
            "homepage": "https://www.mediawiki.org/wiki/at-ease",
            "support": {
                "source": "https://github.com/wikimedia/at-ease/tree/v2.1.0"
            },
            "time": "2021-02-27T15:53:37+00:00"
        },
        {
            "name": "yoast/phpunit-polyfills",
            "version": "1.0.2",
            "source": {
                "type": "git",
                "url": "https://github.com/Yoast/PHPUnit-Polyfills.git",
                "reference": "1a582ab1d91e86aa450340c4d35631a85314ff9f"
            },
            "dist": {
                "type": "zip",
                "url": "https://api.github.com/repos/Yoast/PHPUnit-Polyfills/zipball/1a582ab1d91e86aa450340c4d35631a85314ff9f",
                "reference": "1a582ab1d91e86aa450340c4d35631a85314ff9f",
                "shasum": ""
            },
            "require": {
                "php": ">=5.4",
                "phpunit/phpunit": "^4.8.36 || ^5.7.21 || ^6.0 || ^7.0 || ^8.0 || ^9.0"
            },
            "require-dev": {
                "yoast/yoastcs": "^2.2.0"
            },
            "type": "library",
            "extra": {
                "branch-alias": {
                    "dev-main": "1.x-dev",
                    "dev-develop": "1.x-dev"
                }
            },
            "autoload": {
                "files": [
                    "phpunitpolyfills-autoload.php"
                ]
            },
            "notification-url": "https://packagist.org/downloads/",
            "license": [
                "BSD-3-Clause"
            ],
            "authors": [
                {
                    "name": "Team Yoast",
                    "email": "support@yoast.com",
                    "homepage": "https://yoast.com"
                },
                {
                    "name": "Contributors",
                    "homepage": "https://github.com/Yoast/PHPUnit-Polyfills/graphs/contributors"
                }
            ],
            "description": "Set of polyfills for changed PHPUnit functionality to allow for creating PHPUnit cross-version compatible tests",
            "homepage": "https://github.com/Yoast/PHPUnit-Polyfills",
            "keywords": [
                "phpunit",
                "polyfill",
                "testing"
            ],
            "support": {
                "issues": "https://github.com/Yoast/PHPUnit-Polyfills/issues",
                "source": "https://github.com/Yoast/PHPUnit-Polyfills"
            },
            "time": "2021-10-03T08:40:26+00:00"
        }
    ],
    "aliases": [],
    "minimum-stability": "dev",
    "stability-flags": {
        "automattic/jetpack-assets": 20,
        "automattic/jetpack-admin-ui": 20,
        "automattic/jetpack-autoloader": 20,
        "automattic/jetpack-backup": 20,
        "automattic/jetpack-composer-plugin": 20,
        "automattic/jetpack-config": 20,
        "automattic/jetpack-connection": 20,
        "automattic/jetpack-connection-ui": 20,
        "automattic/jetpack-identity-crisis": 20,
        "automattic/jetpack-my-jetpack": 20,
        "automattic/jetpack-sync": 20,
        "automattic/jetpack-status": 20
    },
    "prefer-stable": true,
    "prefer-lowest": false,
    "platform": [],
    "platform-dev": [],
    "plugin-api-version": "2.1.0"
}<|MERGE_RESOLUTION|>--- conflicted
+++ resolved
@@ -4,11 +4,7 @@
         "Read more about it at https://getcomposer.org/doc/01-basic-usage.md#installing-dependencies",
         "This file is @generated automatically"
     ],
-<<<<<<< HEAD
     "content-hash": "77bd6b87644d4bc31a2effa167f9c296",
-=======
-    "content-hash": "925044dd00ea7fdcdfb628ab5cc08fda",
->>>>>>> d723bd60
     "packages": [
         {
             "name": "automattic/jetpack-a8c-mc-stats",
