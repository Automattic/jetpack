{
    "_readme": [
        "This file locks the dependencies of your project to a known state",
        "Read more about it at https://getcomposer.org/doc/01-basic-usage.md#installing-dependencies",
        "This file is @generated automatically"
    ],
    "content-hash": "cb7610baf75a733985c97c083d683381",
    "packages": [
        {
            "name": "automattic/jetpack-a8c-mc-stats",
            "version": "dev-master",
            "dist": {
                "type": "path",
                "url": "../../packages/a8c-mc-stats",
                "reference": "c922996fa6d50ef7288e3022c1531f20869aea86"
            },
            "require-dev": {
                "automattic/jetpack-changelogger": "^1.2",
                "yoast/phpunit-polyfills": "0.2.0"
            },
            "type": "library",
            "extra": {
                "autotagger": true,
                "mirror-repo": "Automattic/jetpack-a8c-mc-stats",
                "changelogger": {
                    "link-template": "https://github.com/Automattic/jetpack-a8c-mc-stats/compare/v${old}...v${new}"
                },
                "branch-alias": {
                    "dev-master": "1.4.x-dev"
                }
            },
            "autoload": {
                "classmap": [
                    "src/"
                ]
            },
            "scripts": {
                "phpunit": [
                    "@composer update",
                    "./vendor/phpunit/phpunit/phpunit --colors=always"
                ],
                "test-coverage": [
                    "@composer update",
                    "phpdbg -d memory_limit=2048M -d max_execution_time=900 -qrr ./vendor/bin/phpunit --coverage-clover \"$COVERAGE_DIR/clover.xml\""
                ],
                "test-php": [
                    "@composer phpunit"
                ]
            },
            "license": [
                "GPL-2.0-or-later"
            ],
            "description": "Used to record internal usage stats for Automattic. Not visible to site owners.",
            "transport-options": {
                "monorepo": true,
                "relative": true
            }
        },
        {
            "name": "automattic/jetpack-assets",
            "version": "dev-master",
            "dist": {
                "type": "path",
                "url": "../../packages/assets",
                "reference": "bd0e49700afef81db5bd04e9c0948956e1d89262"
            },
            "require": {
                "automattic/jetpack-constants": "^1.6"
            },
            "require-dev": {
                "automattic/jetpack-changelogger": "^1.2",
                "brain/monkey": "2.6.0",
                "yoast/phpunit-polyfills": "0.2.0"
            },
            "type": "library",
            "extra": {
                "autotagger": true,
                "mirror-repo": "Automattic/jetpack-assets",
                "changelogger": {
                    "link-template": "https://github.com/Automattic/jetpack-assets/compare/v${old}...v${new}"
                },
                "branch-alias": {
                    "dev-master": "1.11.x-dev"
                }
            },
            "autoload": {
                "classmap": [
                    "src/"
                ]
            },
            "scripts": {
                "phpunit": [
                    "@composer update",
                    "./vendor/phpunit/phpunit/phpunit --colors=always"
                ],
                "test-coverage": [
                    "@composer update",
                    "phpdbg -d memory_limit=2048M -d max_execution_time=900 -qrr ./vendor/bin/phpunit --coverage-clover \"$COVERAGE_DIR/clover.xml\""
                ],
                "test-php": [
                    "@composer phpunit"
                ]
            },
            "license": [
                "GPL-2.0-or-later"
            ],
            "description": "Asset management utilities for Jetpack ecosystem packages",
            "transport-options": {
                "monorepo": true,
                "relative": true
            }
        },
        {
            "name": "automattic/jetpack-autoloader",
            "version": "dev-master",
            "dist": {
                "type": "path",
                "url": "../../packages/autoloader",
                "reference": "95ff0278a5308e68e73dd68d1af98251fbbdbb4e"
            },
            "require": {
                "composer-plugin-api": "^1.1 || ^2.0"
            },
            "require-dev": {
                "automattic/jetpack-changelogger": "^1.2",
                "yoast/phpunit-polyfills": "0.2.0"
            },
            "type": "composer-plugin",
            "extra": {
                "autotagger": true,
                "class": "Automattic\\Jetpack\\Autoloader\\CustomAutoloaderPlugin",
                "mirror-repo": "Automattic/jetpack-autoloader",
                "changelogger": {
                    "link-template": "https://github.com/Automattic/jetpack-autoloader/compare/v${old}...v${new}"
                },
                "branch-alias": {
                    "dev-master": "2.10.x-dev"
                }
            },
            "autoload": {
                "classmap": [
                    "src/AutoloadGenerator.php"
                ],
                "psr-4": {
                    "Automattic\\Jetpack\\Autoloader\\": "src"
                }
            },
            "scripts": {
                "phpunit": [
                    "@composer update",
                    "./vendor/phpunit/phpunit/phpunit --colors=always"
                ],
                "test-coverage": [
                    "@composer update",
                    "phpdbg -d memory_limit=2048M -d max_execution_time=900 -qrr ./vendor/bin/phpunit --coverage-php \"./tests/php/tmp/coverage-report.php\"",
                    "php ./tests/php/bin/test-coverage.php \"$COVERAGE_DIR/clover.xml\""
                ],
                "test-php": [
                    "@composer phpunit"
                ]
            },
            "license": [
                "GPL-2.0-or-later"
            ],
            "description": "Creates a custom autoloader for a plugin or theme.",
            "transport-options": {
                "monorepo": true,
                "relative": true
            }
        },
        {
            "name": "automattic/jetpack-config",
            "version": "dev-master",
            "dist": {
                "type": "path",
                "url": "../../packages/config",
                "reference": "5cc8275ac867ff99e527da0df9e8f14ec53b11fd"
            },
            "require-dev": {
                "automattic/jetpack-changelogger": "^1.2"
            },
            "type": "library",
            "extra": {
                "autotagger": true,
                "mirror-repo": "Automattic/jetpack-config",
                "changelogger": {
                    "link-template": "https://github.com/Automattic/jetpack-config/compare/v${old}...v${new}"
                },
                "branch-alias": {
                    "dev-master": "1.4.x-dev"
                }
            },
            "autoload": {
                "classmap": [
                    "src/"
                ]
            },
            "license": [
                "GPL-2.0-or-later"
            ],
            "description": "Jetpack configuration package that initializes other packages and configures Jetpack's functionality. Can be used as a base for all variants of Jetpack package usage.",
            "transport-options": {
                "monorepo": true,
                "relative": true
            }
        },
        {
            "name": "automattic/jetpack-connection",
            "version": "dev-master",
            "dist": {
                "type": "path",
                "url": "../../packages/connection",
                "reference": "89075941c275ac160a2868cc8342a5a2625270d2"
            },
            "require": {
                "automattic/jetpack-constants": "^1.6",
                "automattic/jetpack-heartbeat": "^1.3",
                "automattic/jetpack-options": "^1.13",
                "automattic/jetpack-redirect": "^1.6",
                "automattic/jetpack-roles": "^1.4",
                "automattic/jetpack-status": "^1.8",
                "automattic/jetpack-terms-of-service": "^1.9",
                "automattic/jetpack-tracking": "^1.13"
            },
            "require-dev": {
                "automattic/jetpack-changelogger": "^1.2",
                "automattic/wordbless": "@dev",
                "brain/monkey": "2.6.0",
                "yoast/phpunit-polyfills": "0.2.0"
            },
            "type": "library",
            "extra": {
                "autotagger": true,
                "mirror-repo": "Automattic/jetpack-connection",
                "changelogger": {
                    "link-template": "https://github.com/Automattic/jetpack-connection/compare/v${old}...v${new}"
                },
                "branch-alias": {
                    "dev-master": "1.28.x-dev"
                }
            },
            "autoload": {
                "files": [
                    "legacy/load-ixr.php"
                ],
                "classmap": [
                    "legacy",
                    "src/"
                ]
            },
            "scripts": {
                "phpunit": [
                    "@composer update",
                    "./vendor/phpunit/phpunit/phpunit --colors=always"
                ],
                "post-update-cmd": [
                    "php -r \"copy('vendor/automattic/wordbless/src/dbless-wpdb.php', 'wordpress/wp-content/db.php');\""
                ],
                "test-coverage": [
                    "@composer update",
                    "phpdbg -d memory_limit=2048M -d max_execution_time=900 -qrr ./vendor/bin/phpunit --coverage-clover \"$COVERAGE_DIR/clover.xml\""
                ],
                "test-php": [
                    "@composer phpunit"
                ]
            },
            "license": [
                "GPL-2.0-or-later"
            ],
            "description": "Everything needed to connect to the Jetpack infrastructure",
            "transport-options": {
                "monorepo": true,
                "relative": true
            }
        },
        {
            "name": "automattic/jetpack-connection-ui",
            "version": "dev-master",
            "dist": {
                "type": "path",
                "url": "../../packages/connection-ui",
                "reference": "66fa4e7c0feed1c9ef99ea58aaabe2780b88f383"
            },
            "require": {
                "automattic/jetpack-connection": "^1.28",
                "automattic/jetpack-constants": "^1.6",
                "automattic/jetpack-device-detection": "^1.4"
            },
            "require-dev": {
                "automattic/jetpack-changelogger": "^1.2"
            },
            "type": "library",
            "extra": {
                "autotagger": true,
                "mirror-repo": "Automattic/jetpack-connection-ui",
                "changelogger": {
                    "link-template": "https://github.com/Automattic/jetpack-connection-ui/compare/v${old}...v${new}"
                },
                "branch-alias": {
                    "dev-master": "1.1.x-dev"
                }
            },
            "autoload": {
                "classmap": [
                    "src/"
                ]
            },
            "scripts": {
                "build-development": [
                    "Composer\\Config::disableProcessTimeout",
                    "pnpm run build"
                ],
                "build-production": [
                    "Composer\\Config::disableProcessTimeout",
                    "pnpm run build"
                ]
            },
            "license": [
                "GPL-2.0-or-later"
            ],
            "description": "Jetpack Connection UI",
            "transport-options": {
                "monorepo": true,
                "relative": true
            }
        },
        {
            "name": "automattic/jetpack-constants",
            "version": "dev-master",
            "dist": {
                "type": "path",
                "url": "../../packages/constants",
                "reference": "4af9f14f6a08c81318d4067b891ef610f343b963"
            },
            "require-dev": {
                "automattic/jetpack-changelogger": "^1.2",
                "brain/monkey": "2.6.0",
                "yoast/phpunit-polyfills": "0.2.0"
            },
            "type": "library",
            "extra": {
                "autotagger": true,
                "mirror-repo": "Automattic/jetpack-constants",
                "changelogger": {
                    "link-template": "https://github.com/Automattic/jetpack-constants/compare/v${old}...v${new}"
                },
                "branch-alias": {
                    "dev-master": "1.6.x-dev"
                }
            },
            "autoload": {
                "classmap": [
                    "src/"
                ]
            },
            "scripts": {
                "phpunit": [
                    "@composer update",
                    "./vendor/phpunit/phpunit/phpunit --colors=always"
                ],
                "test-coverage": [
                    "@composer update",
                    "phpdbg -d memory_limit=2048M -d max_execution_time=900 -qrr ./vendor/bin/phpunit --coverage-clover \"$COVERAGE_DIR/clover.xml\""
                ],
                "test-php": [
                    "@composer phpunit"
                ]
            },
            "license": [
                "GPL-2.0-or-later"
            ],
            "description": "A wrapper for defining constants in a more testable way.",
            "transport-options": {
                "monorepo": true,
                "relative": true
            }
        },
        {
            "name": "automattic/jetpack-device-detection",
            "version": "dev-master",
            "dist": {
                "type": "path",
                "url": "../../packages/device-detection",
                "reference": "68a5cff39e5295fecbc20d36812364fa38b9771c"
            },
            "require-dev": {
                "automattic/jetpack-changelogger": "^1.2",
                "yoast/phpunit-polyfills": "0.2.0"
            },
            "type": "library",
            "extra": {
                "autotagger": true,
                "mirror-repo": "Automattic/jetpack-device-detection",
                "changelogger": {
                    "link-template": "https://github.com/Automattic/jetpack-device-detection/compare/v${old}...v${new}"
                },
                "branch-alias": {
                    "dev-master": "1.4.x-dev"
                }
            },
            "autoload": {
                "classmap": [
                    "src/"
                ]
            },
            "scripts": {
                "phpunit": [
                    "@composer update",
                    "./vendor/phpunit/phpunit/phpunit --colors=always"
                ],
                "test-coverage": [
                    "@composer update",
                    "phpdbg -d memory_limit=2048M -d max_execution_time=900 -qrr ./vendor/bin/phpunit --coverage-clover \"$COVERAGE_DIR/clover.xml\""
                ],
                "test-php": [
                    "@composer phpunit"
                ]
            },
            "license": [
                "GPL-2.0-or-later"
            ],
            "description": "A way to detect device types based on User-Agent header.",
            "transport-options": {
                "monorepo": true,
                "relative": true
            }
        },
        {
            "name": "automattic/jetpack-heartbeat",
            "version": "dev-master",
            "dist": {
                "type": "path",
                "url": "../../packages/heartbeat",
                "reference": "61ace4b3610758699836e73aec6437886458ac89"
            },
            "require": {
                "automattic/jetpack-a8c-mc-stats": "^1.4",
                "automattic/jetpack-options": "^1.13"
            },
            "require-dev": {
                "automattic/jetpack-changelogger": "^1.2"
            },
            "type": "library",
            "extra": {
                "autotagger": true,
                "mirror-repo": "Automattic/jetpack-heartbeat",
                "changelogger": {
                    "link-template": "https://github.com/Automattic/jetpack-heartbeat/compare/v${old}...v${new}"
                },
                "branch-alias": {
                    "dev-master": "1.3.x-dev"
                }
            },
            "autoload": {
                "classmap": [
                    "src/"
                ]
            },
            "license": [
                "GPL-2.0-or-later"
            ],
            "description": "This adds a cronjob that sends a batch of internal automattic stats to wp.com once a day",
            "transport-options": {
                "monorepo": true,
                "relative": true
            }
        },
        {
            "name": "automattic/jetpack-identity-crisis",
            "version": "dev-master",
            "dist": {
                "type": "path",
                "url": "../../packages/identity-crisis",
                "reference": "1eb72f5a0f7ef1e4e8c72a416f39e1a9de2a059b"
            },
            "require": {
                "automattic/jetpack-connection": "^1.28",
                "automattic/jetpack-constants": "^1.6",
                "automattic/jetpack-logo": "^1.5",
                "automattic/jetpack-options": "^1.13",
                "automattic/jetpack-status": "^1.8",
                "automattic/jetpack-tracking": "^1.13"
            },
            "require-dev": {
                "automattic/jetpack-changelogger": "^1.2",
                "automattic/wordbless": "@dev",
                "yoast/phpunit-polyfills": "0.2.0"
            },
            "type": "library",
            "extra": {
                "autotagger": true,
                "mirror-repo": "Automattic/jetpack-identity-crisis",
                "version-constants": {
                    "::PACKAGE_VERSION": "src/class-identity-crisis.php"
                },
                "changelogger": {
                    "link-template": "https://github.com/Automattic/jetpack-identity-crisis/compare/v${old}...v${new}"
                },
                "branch-alias": {
                    "dev-master": "0.1.x-dev"
                }
            },
            "autoload": {
                "classmap": [
                    "src/"
                ]
            },
            "scripts": {
                "build-development": [
                    "Composer\\Config::disableProcessTimeout",
                    "pnpm run build"
                ],
                "build-production": [
                    "Composer\\Config::disableProcessTimeout",
                    "NODE_ENV='production' pnpm run build"
                ],
                "phpunit": [
                    "@composer install",
                    "./vendor/phpunit/phpunit/phpunit --colors=always"
                ],
                "test-coverage": [
                    "@composer install",
                    "phpdbg -d memory_limit=2048M -d max_execution_time=900 -qrr ./vendor/bin/phpunit --coverage-clover \"$COVERAGE_DIR/clover.xml\""
                ],
                "test-php": [
                    "@composer phpunit"
                ],
                "post-update-cmd": [
                    "php -r \"copy('vendor/automattic/wordbless/src/dbless-wpdb.php', 'wordpress/wp-content/db.php');\""
                ]
            },
            "license": [
                "GPL-2.0-or-later"
            ],
            "description": "Identity Crisis.",
            "transport-options": {
                "monorepo": true,
                "relative": true
            }
        },
        {
            "name": "automattic/jetpack-logo",
            "version": "dev-master",
            "dist": {
                "type": "path",
                "url": "../../packages/logo",
                "reference": "fded849729d28f06f5db6c986fc64a17a320b213"
            },
            "require-dev": {
                "automattic/jetpack-changelogger": "^1.2",
                "yoast/phpunit-polyfills": "0.2.0"
            },
            "type": "library",
            "extra": {
                "autotagger": true,
                "mirror-repo": "Automattic/jetpack-logo",
                "changelogger": {
                    "link-template": "https://github.com/Automattic/jetpack-logo/compare/v${old}...v${new}"
                },
                "branch-alias": {
                    "dev-master": "1.5.x-dev"
                }
            },
            "autoload": {
                "classmap": [
                    "src/"
                ]
            },
            "scripts": {
                "phpunit": [
                    "@composer update",
                    "./vendor/phpunit/phpunit/phpunit --colors=always"
                ],
                "test-coverage": [
                    "@composer update",
                    "phpdbg -d memory_limit=2048M -d max_execution_time=900 -qrr ./vendor/bin/phpunit --coverage-clover \"$COVERAGE_DIR/clover.xml\""
                ],
                "test-php": [
                    "@composer phpunit"
                ]
            },
            "license": [
                "GPL-2.0-or-later"
            ],
            "description": "A logo for Jetpack",
            "transport-options": {
                "monorepo": true,
                "relative": true
            }
        },
        {
            "name": "automattic/jetpack-options",
            "version": "dev-master",
            "dist": {
                "type": "path",
                "url": "../../packages/options",
                "reference": "de833a41411fb82163b4c08a52d3471c294b60cc"
            },
            "require": {
                "automattic/jetpack-constants": "^1.6"
            },
            "require-dev": {
                "automattic/jetpack-changelogger": "^1.2",
                "yoast/phpunit-polyfills": "0.2.0"
            },
            "type": "library",
            "extra": {
                "autotagger": true,
                "mirror-repo": "Automattic/jetpack-options",
                "changelogger": {
                    "link-template": "https://github.com/Automattic/jetpack-options/compare/v${old}...v${new}"
                },
                "branch-alias": {
                    "dev-master": "1.13.x-dev"
                }
            },
            "autoload": {
                "classmap": [
                    "legacy"
                ]
            },
            "license": [
                "GPL-2.0-or-later"
            ],
            "description": "A wrapper for wp-options to manage specific Jetpack options.",
            "transport-options": {
                "monorepo": true,
                "relative": true
            }
        },
        {
            "name": "automattic/jetpack-password-checker",
            "version": "dev-master",
            "dist": {
                "type": "path",
                "url": "../../packages/password-checker",
                "reference": "dec6ead3b3b26af31d8d46a608e97f4251cb036a"
            },
            "require-dev": {
                "automattic/jetpack-changelogger": "^1.2",
                "automattic/wordbless": "@dev",
                "yoast/phpunit-polyfills": "0.2.0"
            },
            "type": "library",
            "extra": {
                "autotagger": true,
                "mirror-repo": "Automattic/jetpack-password-checker",
                "changelogger": {
                    "link-template": "https://github.com/Automattic/jetpack-password-checker/compare/v${old}...v${new}"
                },
                "branch-alias": {
                    "dev-master": "0.1.x-dev"
                }
            },
            "autoload": {
                "classmap": [
                    "src/"
                ]
            },
            "scripts": {
                "phpunit": [
                    "@composer update",
                    "./vendor/phpunit/phpunit/phpunit --colors=always"
                ],
                "test-coverage": [
                    "@composer update",
                    "phpdbg -d memory_limit=2048M -d max_execution_time=900 -qrr ./vendor/bin/phpunit --coverage-clover \"$COVERAGE_DIR/clover.xml\""
                ],
                "test-php": [
                    "@composer phpunit"
                ],
                "post-update-cmd": [
                    "php -r \"copy('vendor/automattic/wordbless/src/dbless-wpdb.php', 'wordpress/wp-content/db.php');\""
                ]
            },
            "license": [
                "GPL-2.0-or-later"
            ],
            "description": "Password Checker.",
            "transport-options": {
                "monorepo": true,
                "relative": true
            }
        },
        {
            "name": "automattic/jetpack-redirect",
            "version": "dev-master",
            "dist": {
                "type": "path",
                "url": "../../packages/redirect",
                "reference": "3b8e138b90448c4c537dbdd205d8b01adf0c2a6d"
            },
            "require": {
                "automattic/jetpack-status": "^1.8"
            },
            "require-dev": {
                "automattic/jetpack-changelogger": "^1.2",
                "brain/monkey": "2.6.0",
                "yoast/phpunit-polyfills": "0.2.0"
            },
            "type": "library",
            "extra": {
                "autotagger": true,
                "mirror-repo": "Automattic/jetpack-redirect",
                "changelogger": {
                    "link-template": "https://github.com/Automattic/jetpack-redirect/compare/v${old}...v${new}"
                },
                "branch-alias": {
                    "dev-master": "1.6.x-dev"
                }
            },
            "autoload": {
                "classmap": [
                    "src/"
                ]
            },
            "scripts": {
                "phpunit": [
                    "@composer update",
                    "./vendor/phpunit/phpunit/phpunit --colors=always"
                ],
                "test-coverage": [
                    "@composer update",
                    "phpdbg -d memory_limit=2048M -d max_execution_time=900 -qrr ./vendor/bin/phpunit --coverage-clover \"$COVERAGE_DIR/clover.xml\""
                ],
                "test-php": [
                    "@composer phpunit"
                ]
            },
            "license": [
                "GPL-2.0-or-later"
            ],
            "description": "Utilities to build URLs to the jetpack.com/redirect/ service",
            "transport-options": {
                "monorepo": true,
                "relative": true
            }
        },
        {
            "name": "automattic/jetpack-roles",
            "version": "dev-master",
            "dist": {
                "type": "path",
                "url": "../../packages/roles",
                "reference": "bde868c2636fca7fca76b29a7df23fcd437481fc"
            },
            "require-dev": {
                "automattic/jetpack-changelogger": "^1.2",
                "brain/monkey": "2.6.0",
                "yoast/phpunit-polyfills": "0.2.0"
            },
            "type": "library",
            "extra": {
                "autotagger": true,
                "mirror-repo": "Automattic/jetpack-roles",
                "changelogger": {
                    "link-template": "https://github.com/Automattic/jetpack-roles/compare/v${old}...v${new}"
                },
                "branch-alias": {
                    "dev-master": "1.4.x-dev"
                }
            },
            "autoload": {
                "classmap": [
                    "src/"
                ]
            },
            "scripts": {
                "phpunit": [
                    "@composer update",
                    "./vendor/phpunit/phpunit/phpunit --colors=always"
                ],
                "test-coverage": [
                    "@composer update",
                    "phpdbg -d memory_limit=2048M -d max_execution_time=900 -qrr ./vendor/bin/phpunit --coverage-clover \"$COVERAGE_DIR/clover.xml\""
                ],
                "test-php": [
                    "@composer phpunit"
                ]
            },
            "license": [
                "GPL-2.0-or-later"
            ],
            "description": "Utilities, related with user roles and capabilities.",
            "transport-options": {
                "monorepo": true,
                "relative": true
            }
        },
        {
            "name": "automattic/jetpack-status",
            "version": "dev-master",
            "dist": {
                "type": "path",
                "url": "../../packages/status",
                "reference": "4a1ba2a67535fb016333d45dd16acdd6727fc99f"
            },
            "require-dev": {
                "automattic/jetpack-changelogger": "^1.2",
                "brain/monkey": "2.6.0",
                "yoast/phpunit-polyfills": "0.2.0"
            },
            "type": "library",
            "extra": {
                "autotagger": true,
                "mirror-repo": "Automattic/jetpack-status",
                "changelogger": {
                    "link-template": "https://github.com/Automattic/jetpack-status/compare/v${old}...v${new}"
                },
                "branch-alias": {
                    "dev-master": "1.8.x-dev"
                }
            },
            "autoload": {
                "classmap": [
                    "src/"
                ]
            },
            "scripts": {
                "phpunit": [
                    "@composer update",
                    "./vendor/phpunit/phpunit/phpunit --colors=always"
                ],
                "test-coverage": [
                    "@composer update",
                    "phpdbg -d memory_limit=2048M -d max_execution_time=900 -qrr ./vendor/bin/phpunit --coverage-clover \"$COVERAGE_DIR/clover.xml\""
                ],
                "test-php": [
                    "@composer phpunit"
                ]
            },
            "license": [
                "GPL-2.0-or-later"
            ],
            "description": "Used to retrieve information about the current status of Jetpack and the site overall.",
            "transport-options": {
                "monorepo": true,
                "relative": true
            }
        },
        {
            "name": "automattic/jetpack-sync",
            "version": "dev-master",
            "dist": {
                "type": "path",
                "url": "../../packages/sync",
<<<<<<< HEAD
                "reference": "e67eea7345716922468722f19178dc4941d23440"
=======
                "reference": "1e3b9e68d3a72e8b4caa7627100fbd81a0feb52d"
>>>>>>> e2d189ce
            },
            "require": {
                "automattic/jetpack-connection": "^1.28",
                "automattic/jetpack-constants": "^1.6",
                "automattic/jetpack-heartbeat": "^1.3",
                "automattic/jetpack-identity-crisis": "^0.1",
                "automattic/jetpack-options": "^1.13",
                "automattic/jetpack-password-checker": "^0.1",
                "automattic/jetpack-roles": "^1.4",
                "automattic/jetpack-status": "^1.8"
            },
            "require-dev": {
                "automattic/jetpack-changelogger": "^1.2",
                "automattic/wordbless": "@dev",
                "yoast/phpunit-polyfills": "0.2.0"
            },
            "type": "library",
            "extra": {
                "autotagger": true,
                "mirror-repo": "Automattic/jetpack-sync",
                "changelogger": {
                    "link-template": "https://github.com/Automattic/jetpack-sync/compare/v${old}...v${new}"
                },
                "branch-alias": {
                    "dev-master": "1.23.x-dev"
                }
            },
            "autoload": {
                "classmap": [
                    "src/"
                ]
            },
            "scripts": {
                "phpunit": [
                    "@composer install",
                    "./vendor/phpunit/phpunit/phpunit --colors=always"
                ],
                "test-coverage": [
                    "@composer install",
                    "phpdbg -d memory_limit=2048M -d max_execution_time=900 -qrr ./vendor/bin/phpunit --coverage-clover \"$COVERAGE_DIR/clover.xml\""
                ],
                "test-php": [
                    "@composer phpunit"
                ],
                "post-update-cmd": [
                    "php -r \"copy('vendor/automattic/wordbless/src/dbless-wpdb.php', 'wordpress/wp-content/db.php');\""
                ]
            },
            "license": [
                "GPL-2.0-or-later"
            ],
            "description": "Everything needed to allow syncing to the WP.com infrastructure.",
            "transport-options": {
                "monorepo": true,
                "relative": true
            }
        },
        {
            "name": "automattic/jetpack-terms-of-service",
            "version": "dev-master",
            "dist": {
                "type": "path",
                "url": "../../packages/terms-of-service",
                "reference": "59f0b86b1266b57bf1265ec53034ff4f68cca285"
            },
            "require": {
                "automattic/jetpack-options": "^1.13",
                "automattic/jetpack-status": "^1.8"
            },
            "require-dev": {
                "automattic/jetpack-changelogger": "^1.2",
                "brain/monkey": "2.6.0",
                "yoast/phpunit-polyfills": "0.2.0"
            },
            "type": "library",
            "extra": {
                "autotagger": true,
                "mirror-repo": "Automattic/jetpack-terms-of-service",
                "changelogger": {
                    "link-template": "https://github.com/Automattic/jetpack-terms-of-service/compare/v${old}...v${new}"
                },
                "branch-alias": {
                    "dev-master": "1.9.x-dev"
                }
            },
            "autoload": {
                "classmap": [
                    "src/"
                ]
            },
            "scripts": {
                "phpunit": [
                    "@composer update",
                    "./vendor/phpunit/phpunit/phpunit --colors=always"
                ],
                "test-coverage": [
                    "@composer update",
                    "phpdbg -d memory_limit=2048M -d max_execution_time=900 -qrr ./vendor/bin/phpunit --coverage-clover \"$COVERAGE_DIR/clover.xml\""
                ],
                "test-php": [
                    "@composer phpunit"
                ]
            },
            "license": [
                "GPL-2.0-or-later"
            ],
            "description": "Everything need to manage the terms of service state",
            "transport-options": {
                "monorepo": true,
                "relative": true
            }
        },
        {
            "name": "automattic/jetpack-tracking",
            "version": "dev-master",
            "dist": {
                "type": "path",
                "url": "../../packages/tracking",
                "reference": "4b86a2dbf128dff3f57cbbeb210d916a09ccdf61"
            },
            "require": {
                "automattic/jetpack-assets": "^1.11",
                "automattic/jetpack-options": "^1.13",
                "automattic/jetpack-status": "^1.8",
                "automattic/jetpack-terms-of-service": "^1.9"
            },
            "require-dev": {
                "automattic/jetpack-changelogger": "^1.2",
                "yoast/phpunit-polyfills": "0.2.0"
            },
            "type": "library",
            "extra": {
                "autotagger": true,
                "mirror-repo": "Automattic/jetpack-tracking",
                "changelogger": {
                    "link-template": "https://github.com/Automattic/jetpack-tracking/compare/v${old}...v${new}"
                },
                "branch-alias": {
                    "dev-master": "1.13.x-dev"
                }
            },
            "autoload": {
                "classmap": [
                    "legacy",
                    "src/"
                ]
            },
            "scripts": {
                "phpunit": [
                    "@composer update",
                    "./vendor/phpunit/phpunit/phpunit --colors=always"
                ],
                "test-coverage": [
                    "@composer update",
                    "phpdbg -d memory_limit=2048M -d max_execution_time=900 -qrr ./vendor/bin/phpunit --coverage-clover \"$COVERAGE_DIR/clover.xml\""
                ],
                "test-php": [
                    "@composer phpunit"
                ]
            },
            "license": [
                "GPL-2.0-or-later"
            ],
            "description": "Tracking for Jetpack",
            "transport-options": {
                "monorepo": true,
                "relative": true
            }
        }
    ],
    "packages-dev": [
        {
            "name": "automattic/jetpack-changelogger",
            "version": "dev-master",
            "dist": {
                "type": "path",
                "url": "../../packages/changelogger",
                "reference": "53fd89e7f369d1cb46106845aa91bac842cd70f9"
            },
            "require": {
                "php": ">=5.6",
                "symfony/console": "^3.4 | ^5.2",
                "symfony/process": "^3.4 | ^5.2",
                "wikimedia/at-ease": "^1.2 | ^2.0"
            },
            "require-dev": {
                "wikimedia/testing-access-wrapper": "^1.0 | ^2.0",
                "yoast/phpunit-polyfills": "0.2.0"
            },
            "bin": [
                "bin/changelogger"
            ],
            "type": "project",
            "extra": {
                "autotagger": true,
                "branch-alias": {
                    "dev-master": "1.2.x-dev"
                },
                "mirror-repo": "Automattic/jetpack-changelogger",
                "version-constants": {
                    "::VERSION": "src/Application.php"
                },
                "changelogger": {
                    "link-template": "https://github.com/Automattic/jetpack-changelogger/compare/${old}...${new}"
                }
            },
            "autoload": {
                "psr-4": {
                    "Automattic\\Jetpack\\Changelogger\\": "src",
                    "Automattic\\Jetpack\\Changelog\\": "lib"
                }
            },
            "autoload-dev": {
                "psr-4": {
                    "Automattic\\Jetpack\\Changelogger\\Tests\\": "tests/php/includes/src",
                    "Automattic\\Jetpack\\Changelog\\Tests\\": "tests/php/includes/lib"
                }
            },
            "scripts": {
                "phpunit": [
                    "@composer update",
                    "./vendor/phpunit/phpunit/phpunit --colors=always"
                ],
                "test-coverage": [
                    "@composer update",
                    "phpdbg -d memory_limit=2048M -d max_execution_time=900 -qrr ./vendor/bin/phpunit --coverage-clover \"$COVERAGE_DIR/clover.xml\""
                ],
                "test-php": [
                    "@composer phpunit"
                ]
            },
            "license": [
                "GPL-2.0-or-later"
            ],
            "description": "Jetpack Changelogger tool. Allows for managing changelogs by dropping change files into a changelog directory with each PR.",
            "transport-options": {
                "monorepo": true,
                "relative": true
            }
        },
        {
            "name": "doctrine/instantiator",
            "version": "1.4.0",
            "source": {
                "type": "git",
                "url": "https://github.com/doctrine/instantiator.git",
                "reference": "d56bf6102915de5702778fe20f2de3b2fe570b5b"
            },
            "dist": {
                "type": "zip",
                "url": "https://api.github.com/repos/doctrine/instantiator/zipball/d56bf6102915de5702778fe20f2de3b2fe570b5b",
                "reference": "d56bf6102915de5702778fe20f2de3b2fe570b5b",
                "shasum": ""
            },
            "require": {
                "php": "^7.1 || ^8.0"
            },
            "require-dev": {
                "doctrine/coding-standard": "^8.0",
                "ext-pdo": "*",
                "ext-phar": "*",
                "phpbench/phpbench": "^0.13 || 1.0.0-alpha2",
                "phpstan/phpstan": "^0.12",
                "phpstan/phpstan-phpunit": "^0.12",
                "phpunit/phpunit": "^7.0 || ^8.0 || ^9.0"
            },
            "type": "library",
            "autoload": {
                "psr-4": {
                    "Doctrine\\Instantiator\\": "src/Doctrine/Instantiator/"
                }
            },
            "notification-url": "https://packagist.org/downloads/",
            "license": [
                "MIT"
            ],
            "authors": [
                {
                    "name": "Marco Pivetta",
                    "email": "ocramius@gmail.com",
                    "homepage": "https://ocramius.github.io/"
                }
            ],
            "description": "A small, lightweight utility to instantiate objects in PHP without invoking their constructors",
            "homepage": "https://www.doctrine-project.org/projects/instantiator.html",
            "keywords": [
                "constructor",
                "instantiate"
            ],
            "support": {
                "issues": "https://github.com/doctrine/instantiator/issues",
                "source": "https://github.com/doctrine/instantiator/tree/1.4.0"
            },
            "funding": [
                {
                    "url": "https://www.doctrine-project.org/sponsorship.html",
                    "type": "custom"
                },
                {
                    "url": "https://www.patreon.com/phpdoctrine",
                    "type": "patreon"
                },
                {
                    "url": "https://tidelift.com/funding/github/packagist/doctrine%2Finstantiator",
                    "type": "tidelift"
                }
            ],
            "time": "2020-11-10T18:47:58+00:00"
        },
        {
            "name": "myclabs/deep-copy",
            "version": "1.10.2",
            "source": {
                "type": "git",
                "url": "https://github.com/myclabs/DeepCopy.git",
                "reference": "776f831124e9c62e1a2c601ecc52e776d8bb7220"
            },
            "dist": {
                "type": "zip",
                "url": "https://api.github.com/repos/myclabs/DeepCopy/zipball/776f831124e9c62e1a2c601ecc52e776d8bb7220",
                "reference": "776f831124e9c62e1a2c601ecc52e776d8bb7220",
                "shasum": ""
            },
            "require": {
                "php": "^7.1 || ^8.0"
            },
            "replace": {
                "myclabs/deep-copy": "self.version"
            },
            "require-dev": {
                "doctrine/collections": "^1.0",
                "doctrine/common": "^2.6",
                "phpunit/phpunit": "^7.1"
            },
            "type": "library",
            "autoload": {
                "psr-4": {
                    "DeepCopy\\": "src/DeepCopy/"
                },
                "files": [
                    "src/DeepCopy/deep_copy.php"
                ]
            },
            "notification-url": "https://packagist.org/downloads/",
            "license": [
                "MIT"
            ],
            "description": "Create deep copies (clones) of your objects",
            "keywords": [
                "clone",
                "copy",
                "duplicate",
                "object",
                "object graph"
            ],
            "support": {
                "issues": "https://github.com/myclabs/DeepCopy/issues",
                "source": "https://github.com/myclabs/DeepCopy/tree/1.10.2"
            },
            "funding": [
                {
                    "url": "https://tidelift.com/funding/github/packagist/myclabs/deep-copy",
                    "type": "tidelift"
                }
            ],
            "time": "2020-11-13T09:40:50+00:00"
        },
        {
            "name": "nikic/php-parser",
            "version": "v4.10.5",
            "source": {
                "type": "git",
                "url": "https://github.com/nikic/PHP-Parser.git",
                "reference": "4432ba399e47c66624bc73c8c0f811e5c109576f"
            },
            "dist": {
                "type": "zip",
                "url": "https://api.github.com/repos/nikic/PHP-Parser/zipball/4432ba399e47c66624bc73c8c0f811e5c109576f",
                "reference": "4432ba399e47c66624bc73c8c0f811e5c109576f",
                "shasum": ""
            },
            "require": {
                "ext-tokenizer": "*",
                "php": ">=7.0"
            },
            "require-dev": {
                "ircmaxell/php-yacc": "^0.0.7",
                "phpunit/phpunit": "^6.5 || ^7.0 || ^8.0 || ^9.0"
            },
            "bin": [
                "bin/php-parse"
            ],
            "type": "library",
            "extra": {
                "branch-alias": {
                    "dev-master": "4.9-dev"
                }
            },
            "autoload": {
                "psr-4": {
                    "PhpParser\\": "lib/PhpParser"
                }
            },
            "notification-url": "https://packagist.org/downloads/",
            "license": [
                "BSD-3-Clause"
            ],
            "authors": [
                {
                    "name": "Nikita Popov"
                }
            ],
            "description": "A PHP parser written in PHP",
            "keywords": [
                "parser",
                "php"
            ],
            "support": {
                "issues": "https://github.com/nikic/PHP-Parser/issues",
                "source": "https://github.com/nikic/PHP-Parser/tree/v4.10.5"
            },
            "time": "2021-05-03T19:11:20+00:00"
        },
        {
            "name": "phar-io/manifest",
            "version": "2.0.1",
            "source": {
                "type": "git",
                "url": "https://github.com/phar-io/manifest.git",
                "reference": "85265efd3af7ba3ca4b2a2c34dbfc5788dd29133"
            },
            "dist": {
                "type": "zip",
                "url": "https://api.github.com/repos/phar-io/manifest/zipball/85265efd3af7ba3ca4b2a2c34dbfc5788dd29133",
                "reference": "85265efd3af7ba3ca4b2a2c34dbfc5788dd29133",
                "shasum": ""
            },
            "require": {
                "ext-dom": "*",
                "ext-phar": "*",
                "ext-xmlwriter": "*",
                "phar-io/version": "^3.0.1",
                "php": "^7.2 || ^8.0"
            },
            "type": "library",
            "extra": {
                "branch-alias": {
                    "dev-master": "2.0.x-dev"
                }
            },
            "autoload": {
                "classmap": [
                    "src/"
                ]
            },
            "notification-url": "https://packagist.org/downloads/",
            "license": [
                "BSD-3-Clause"
            ],
            "authors": [
                {
                    "name": "Arne Blankerts",
                    "email": "arne@blankerts.de",
                    "role": "Developer"
                },
                {
                    "name": "Sebastian Heuer",
                    "email": "sebastian@phpeople.de",
                    "role": "Developer"
                },
                {
                    "name": "Sebastian Bergmann",
                    "email": "sebastian@phpunit.de",
                    "role": "Developer"
                }
            ],
            "description": "Component for reading phar.io manifest information from a PHP Archive (PHAR)",
            "support": {
                "issues": "https://github.com/phar-io/manifest/issues",
                "source": "https://github.com/phar-io/manifest/tree/master"
            },
            "time": "2020-06-27T14:33:11+00:00"
        },
        {
            "name": "phar-io/version",
            "version": "3.1.0",
            "source": {
                "type": "git",
                "url": "https://github.com/phar-io/version.git",
                "reference": "bae7c545bef187884426f042434e561ab1ddb182"
            },
            "dist": {
                "type": "zip",
                "url": "https://api.github.com/repos/phar-io/version/zipball/bae7c545bef187884426f042434e561ab1ddb182",
                "reference": "bae7c545bef187884426f042434e561ab1ddb182",
                "shasum": ""
            },
            "require": {
                "php": "^7.2 || ^8.0"
            },
            "type": "library",
            "autoload": {
                "classmap": [
                    "src/"
                ]
            },
            "notification-url": "https://packagist.org/downloads/",
            "license": [
                "BSD-3-Clause"
            ],
            "authors": [
                {
                    "name": "Arne Blankerts",
                    "email": "arne@blankerts.de",
                    "role": "Developer"
                },
                {
                    "name": "Sebastian Heuer",
                    "email": "sebastian@phpeople.de",
                    "role": "Developer"
                },
                {
                    "name": "Sebastian Bergmann",
                    "email": "sebastian@phpunit.de",
                    "role": "Developer"
                }
            ],
            "description": "Library for handling version information and constraints",
            "support": {
                "issues": "https://github.com/phar-io/version/issues",
                "source": "https://github.com/phar-io/version/tree/3.1.0"
            },
            "time": "2021-02-23T14:00:09+00:00"
        },
        {
            "name": "phpdocumentor/reflection-common",
            "version": "2.2.0",
            "source": {
                "type": "git",
                "url": "https://github.com/phpDocumentor/ReflectionCommon.git",
                "reference": "1d01c49d4ed62f25aa84a747ad35d5a16924662b"
            },
            "dist": {
                "type": "zip",
                "url": "https://api.github.com/repos/phpDocumentor/ReflectionCommon/zipball/1d01c49d4ed62f25aa84a747ad35d5a16924662b",
                "reference": "1d01c49d4ed62f25aa84a747ad35d5a16924662b",
                "shasum": ""
            },
            "require": {
                "php": "^7.2 || ^8.0"
            },
            "type": "library",
            "extra": {
                "branch-alias": {
                    "dev-2.x": "2.x-dev"
                }
            },
            "autoload": {
                "psr-4": {
                    "phpDocumentor\\Reflection\\": "src/"
                }
            },
            "notification-url": "https://packagist.org/downloads/",
            "license": [
                "MIT"
            ],
            "authors": [
                {
                    "name": "Jaap van Otterdijk",
                    "email": "opensource@ijaap.nl"
                }
            ],
            "description": "Common reflection classes used by phpdocumentor to reflect the code structure",
            "homepage": "http://www.phpdoc.org",
            "keywords": [
                "FQSEN",
                "phpDocumentor",
                "phpdoc",
                "reflection",
                "static analysis"
            ],
            "support": {
                "issues": "https://github.com/phpDocumentor/ReflectionCommon/issues",
                "source": "https://github.com/phpDocumentor/ReflectionCommon/tree/2.x"
            },
            "time": "2020-06-27T09:03:43+00:00"
        },
        {
            "name": "phpdocumentor/reflection-docblock",
            "version": "5.2.2",
            "source": {
                "type": "git",
                "url": "https://github.com/phpDocumentor/ReflectionDocBlock.git",
                "reference": "069a785b2141f5bcf49f3e353548dc1cce6df556"
            },
            "dist": {
                "type": "zip",
                "url": "https://api.github.com/repos/phpDocumentor/ReflectionDocBlock/zipball/069a785b2141f5bcf49f3e353548dc1cce6df556",
                "reference": "069a785b2141f5bcf49f3e353548dc1cce6df556",
                "shasum": ""
            },
            "require": {
                "ext-filter": "*",
                "php": "^7.2 || ^8.0",
                "phpdocumentor/reflection-common": "^2.2",
                "phpdocumentor/type-resolver": "^1.3",
                "webmozart/assert": "^1.9.1"
            },
            "require-dev": {
                "mockery/mockery": "~1.3.2"
            },
            "type": "library",
            "extra": {
                "branch-alias": {
                    "dev-master": "5.x-dev"
                }
            },
            "autoload": {
                "psr-4": {
                    "phpDocumentor\\Reflection\\": "src"
                }
            },
            "notification-url": "https://packagist.org/downloads/",
            "license": [
                "MIT"
            ],
            "authors": [
                {
                    "name": "Mike van Riel",
                    "email": "me@mikevanriel.com"
                },
                {
                    "name": "Jaap van Otterdijk",
                    "email": "account@ijaap.nl"
                }
            ],
            "description": "With this component, a library can provide support for annotations via DocBlocks or otherwise retrieve information that is embedded in a DocBlock.",
            "support": {
                "issues": "https://github.com/phpDocumentor/ReflectionDocBlock/issues",
                "source": "https://github.com/phpDocumentor/ReflectionDocBlock/tree/master"
            },
            "time": "2020-09-03T19:13:55+00:00"
        },
        {
            "name": "phpdocumentor/type-resolver",
            "version": "1.4.0",
            "source": {
                "type": "git",
                "url": "https://github.com/phpDocumentor/TypeResolver.git",
                "reference": "6a467b8989322d92aa1c8bf2bebcc6e5c2ba55c0"
            },
            "dist": {
                "type": "zip",
                "url": "https://api.github.com/repos/phpDocumentor/TypeResolver/zipball/6a467b8989322d92aa1c8bf2bebcc6e5c2ba55c0",
                "reference": "6a467b8989322d92aa1c8bf2bebcc6e5c2ba55c0",
                "shasum": ""
            },
            "require": {
                "php": "^7.2 || ^8.0",
                "phpdocumentor/reflection-common": "^2.0"
            },
            "require-dev": {
                "ext-tokenizer": "*"
            },
            "type": "library",
            "extra": {
                "branch-alias": {
                    "dev-1.x": "1.x-dev"
                }
            },
            "autoload": {
                "psr-4": {
                    "phpDocumentor\\Reflection\\": "src"
                }
            },
            "notification-url": "https://packagist.org/downloads/",
            "license": [
                "MIT"
            ],
            "authors": [
                {
                    "name": "Mike van Riel",
                    "email": "me@mikevanriel.com"
                }
            ],
            "description": "A PSR-5 based resolver of Class names, Types and Structural Element Names",
            "support": {
                "issues": "https://github.com/phpDocumentor/TypeResolver/issues",
                "source": "https://github.com/phpDocumentor/TypeResolver/tree/1.4.0"
            },
            "time": "2020-09-17T18:55:26+00:00"
        },
        {
            "name": "phpspec/prophecy",
            "version": "1.13.0",
            "source": {
                "type": "git",
                "url": "https://github.com/phpspec/prophecy.git",
                "reference": "be1996ed8adc35c3fd795488a653f4b518be70ea"
            },
            "dist": {
                "type": "zip",
                "url": "https://api.github.com/repos/phpspec/prophecy/zipball/be1996ed8adc35c3fd795488a653f4b518be70ea",
                "reference": "be1996ed8adc35c3fd795488a653f4b518be70ea",
                "shasum": ""
            },
            "require": {
                "doctrine/instantiator": "^1.2",
                "php": "^7.2 || ~8.0, <8.1",
                "phpdocumentor/reflection-docblock": "^5.2",
                "sebastian/comparator": "^3.0 || ^4.0",
                "sebastian/recursion-context": "^3.0 || ^4.0"
            },
            "require-dev": {
                "phpspec/phpspec": "^6.0",
                "phpunit/phpunit": "^8.0 || ^9.0"
            },
            "type": "library",
            "extra": {
                "branch-alias": {
                    "dev-master": "1.11.x-dev"
                }
            },
            "autoload": {
                "psr-4": {
                    "Prophecy\\": "src/Prophecy"
                }
            },
            "notification-url": "https://packagist.org/downloads/",
            "license": [
                "MIT"
            ],
            "authors": [
                {
                    "name": "Konstantin Kudryashov",
                    "email": "ever.zet@gmail.com",
                    "homepage": "http://everzet.com"
                },
                {
                    "name": "Marcello Duarte",
                    "email": "marcello.duarte@gmail.com"
                }
            ],
            "description": "Highly opinionated mocking framework for PHP 5.3+",
            "homepage": "https://github.com/phpspec/prophecy",
            "keywords": [
                "Double",
                "Dummy",
                "fake",
                "mock",
                "spy",
                "stub"
            ],
            "support": {
                "issues": "https://github.com/phpspec/prophecy/issues",
                "source": "https://github.com/phpspec/prophecy/tree/1.13.0"
            },
            "time": "2021-03-17T13:42:18+00:00"
        },
        {
            "name": "phpunit/php-code-coverage",
            "version": "9.2.6",
            "source": {
                "type": "git",
                "url": "https://github.com/sebastianbergmann/php-code-coverage.git",
                "reference": "f6293e1b30a2354e8428e004689671b83871edde"
            },
            "dist": {
                "type": "zip",
                "url": "https://api.github.com/repos/sebastianbergmann/php-code-coverage/zipball/f6293e1b30a2354e8428e004689671b83871edde",
                "reference": "f6293e1b30a2354e8428e004689671b83871edde",
                "shasum": ""
            },
            "require": {
                "ext-dom": "*",
                "ext-libxml": "*",
                "ext-xmlwriter": "*",
                "nikic/php-parser": "^4.10.2",
                "php": ">=7.3",
                "phpunit/php-file-iterator": "^3.0.3",
                "phpunit/php-text-template": "^2.0.2",
                "sebastian/code-unit-reverse-lookup": "^2.0.2",
                "sebastian/complexity": "^2.0",
                "sebastian/environment": "^5.1.2",
                "sebastian/lines-of-code": "^1.0.3",
                "sebastian/version": "^3.0.1",
                "theseer/tokenizer": "^1.2.0"
            },
            "require-dev": {
                "phpunit/phpunit": "^9.3"
            },
            "suggest": {
                "ext-pcov": "*",
                "ext-xdebug": "*"
            },
            "type": "library",
            "extra": {
                "branch-alias": {
                    "dev-master": "9.2-dev"
                }
            },
            "autoload": {
                "classmap": [
                    "src/"
                ]
            },
            "notification-url": "https://packagist.org/downloads/",
            "license": [
                "BSD-3-Clause"
            ],
            "authors": [
                {
                    "name": "Sebastian Bergmann",
                    "email": "sebastian@phpunit.de",
                    "role": "lead"
                }
            ],
            "description": "Library that provides collection, processing, and rendering functionality for PHP code coverage information.",
            "homepage": "https://github.com/sebastianbergmann/php-code-coverage",
            "keywords": [
                "coverage",
                "testing",
                "xunit"
            ],
            "support": {
                "issues": "https://github.com/sebastianbergmann/php-code-coverage/issues",
                "source": "https://github.com/sebastianbergmann/php-code-coverage/tree/9.2.6"
            },
            "funding": [
                {
                    "url": "https://github.com/sebastianbergmann",
                    "type": "github"
                }
            ],
            "time": "2021-03-28T07:26:59+00:00"
        },
        {
            "name": "phpunit/php-file-iterator",
            "version": "3.0.5",
            "source": {
                "type": "git",
                "url": "https://github.com/sebastianbergmann/php-file-iterator.git",
                "reference": "aa4be8575f26070b100fccb67faabb28f21f66f8"
            },
            "dist": {
                "type": "zip",
                "url": "https://api.github.com/repos/sebastianbergmann/php-file-iterator/zipball/aa4be8575f26070b100fccb67faabb28f21f66f8",
                "reference": "aa4be8575f26070b100fccb67faabb28f21f66f8",
                "shasum": ""
            },
            "require": {
                "php": ">=7.3"
            },
            "require-dev": {
                "phpunit/phpunit": "^9.3"
            },
            "type": "library",
            "extra": {
                "branch-alias": {
                    "dev-master": "3.0-dev"
                }
            },
            "autoload": {
                "classmap": [
                    "src/"
                ]
            },
            "notification-url": "https://packagist.org/downloads/",
            "license": [
                "BSD-3-Clause"
            ],
            "authors": [
                {
                    "name": "Sebastian Bergmann",
                    "email": "sebastian@phpunit.de",
                    "role": "lead"
                }
            ],
            "description": "FilterIterator implementation that filters files based on a list of suffixes.",
            "homepage": "https://github.com/sebastianbergmann/php-file-iterator/",
            "keywords": [
                "filesystem",
                "iterator"
            ],
            "support": {
                "issues": "https://github.com/sebastianbergmann/php-file-iterator/issues",
                "source": "https://github.com/sebastianbergmann/php-file-iterator/tree/3.0.5"
            },
            "funding": [
                {
                    "url": "https://github.com/sebastianbergmann",
                    "type": "github"
                }
            ],
            "time": "2020-09-28T05:57:25+00:00"
        },
        {
            "name": "phpunit/php-invoker",
            "version": "3.1.1",
            "source": {
                "type": "git",
                "url": "https://github.com/sebastianbergmann/php-invoker.git",
                "reference": "5a10147d0aaf65b58940a0b72f71c9ac0423cc67"
            },
            "dist": {
                "type": "zip",
                "url": "https://api.github.com/repos/sebastianbergmann/php-invoker/zipball/5a10147d0aaf65b58940a0b72f71c9ac0423cc67",
                "reference": "5a10147d0aaf65b58940a0b72f71c9ac0423cc67",
                "shasum": ""
            },
            "require": {
                "php": ">=7.3"
            },
            "require-dev": {
                "ext-pcntl": "*",
                "phpunit/phpunit": "^9.3"
            },
            "suggest": {
                "ext-pcntl": "*"
            },
            "type": "library",
            "extra": {
                "branch-alias": {
                    "dev-master": "3.1-dev"
                }
            },
            "autoload": {
                "classmap": [
                    "src/"
                ]
            },
            "notification-url": "https://packagist.org/downloads/",
            "license": [
                "BSD-3-Clause"
            ],
            "authors": [
                {
                    "name": "Sebastian Bergmann",
                    "email": "sebastian@phpunit.de",
                    "role": "lead"
                }
            ],
            "description": "Invoke callables with a timeout",
            "homepage": "https://github.com/sebastianbergmann/php-invoker/",
            "keywords": [
                "process"
            ],
            "support": {
                "issues": "https://github.com/sebastianbergmann/php-invoker/issues",
                "source": "https://github.com/sebastianbergmann/php-invoker/tree/3.1.1"
            },
            "funding": [
                {
                    "url": "https://github.com/sebastianbergmann",
                    "type": "github"
                }
            ],
            "time": "2020-09-28T05:58:55+00:00"
        },
        {
            "name": "phpunit/php-text-template",
            "version": "2.0.4",
            "source": {
                "type": "git",
                "url": "https://github.com/sebastianbergmann/php-text-template.git",
                "reference": "5da5f67fc95621df9ff4c4e5a84d6a8a2acf7c28"
            },
            "dist": {
                "type": "zip",
                "url": "https://api.github.com/repos/sebastianbergmann/php-text-template/zipball/5da5f67fc95621df9ff4c4e5a84d6a8a2acf7c28",
                "reference": "5da5f67fc95621df9ff4c4e5a84d6a8a2acf7c28",
                "shasum": ""
            },
            "require": {
                "php": ">=7.3"
            },
            "require-dev": {
                "phpunit/phpunit": "^9.3"
            },
            "type": "library",
            "extra": {
                "branch-alias": {
                    "dev-master": "2.0-dev"
                }
            },
            "autoload": {
                "classmap": [
                    "src/"
                ]
            },
            "notification-url": "https://packagist.org/downloads/",
            "license": [
                "BSD-3-Clause"
            ],
            "authors": [
                {
                    "name": "Sebastian Bergmann",
                    "email": "sebastian@phpunit.de",
                    "role": "lead"
                }
            ],
            "description": "Simple template engine.",
            "homepage": "https://github.com/sebastianbergmann/php-text-template/",
            "keywords": [
                "template"
            ],
            "support": {
                "issues": "https://github.com/sebastianbergmann/php-text-template/issues",
                "source": "https://github.com/sebastianbergmann/php-text-template/tree/2.0.4"
            },
            "funding": [
                {
                    "url": "https://github.com/sebastianbergmann",
                    "type": "github"
                }
            ],
            "time": "2020-10-26T05:33:50+00:00"
        },
        {
            "name": "phpunit/php-timer",
            "version": "5.0.3",
            "source": {
                "type": "git",
                "url": "https://github.com/sebastianbergmann/php-timer.git",
                "reference": "5a63ce20ed1b5bf577850e2c4e87f4aa902afbd2"
            },
            "dist": {
                "type": "zip",
                "url": "https://api.github.com/repos/sebastianbergmann/php-timer/zipball/5a63ce20ed1b5bf577850e2c4e87f4aa902afbd2",
                "reference": "5a63ce20ed1b5bf577850e2c4e87f4aa902afbd2",
                "shasum": ""
            },
            "require": {
                "php": ">=7.3"
            },
            "require-dev": {
                "phpunit/phpunit": "^9.3"
            },
            "type": "library",
            "extra": {
                "branch-alias": {
                    "dev-master": "5.0-dev"
                }
            },
            "autoload": {
                "classmap": [
                    "src/"
                ]
            },
            "notification-url": "https://packagist.org/downloads/",
            "license": [
                "BSD-3-Clause"
            ],
            "authors": [
                {
                    "name": "Sebastian Bergmann",
                    "email": "sebastian@phpunit.de",
                    "role": "lead"
                }
            ],
            "description": "Utility class for timing",
            "homepage": "https://github.com/sebastianbergmann/php-timer/",
            "keywords": [
                "timer"
            ],
            "support": {
                "issues": "https://github.com/sebastianbergmann/php-timer/issues",
                "source": "https://github.com/sebastianbergmann/php-timer/tree/5.0.3"
            },
            "funding": [
                {
                    "url": "https://github.com/sebastianbergmann",
                    "type": "github"
                }
            ],
            "time": "2020-10-26T13:16:10+00:00"
        },
        {
            "name": "phpunit/phpunit",
            "version": "9.5.5",
            "source": {
                "type": "git",
                "url": "https://github.com/sebastianbergmann/phpunit.git",
                "reference": "89ff45ea9d70e35522fb6654a2ebc221158de276"
            },
            "dist": {
                "type": "zip",
                "url": "https://api.github.com/repos/sebastianbergmann/phpunit/zipball/89ff45ea9d70e35522fb6654a2ebc221158de276",
                "reference": "89ff45ea9d70e35522fb6654a2ebc221158de276",
                "shasum": ""
            },
            "require": {
                "doctrine/instantiator": "^1.3.1",
                "ext-dom": "*",
                "ext-json": "*",
                "ext-libxml": "*",
                "ext-mbstring": "*",
                "ext-xml": "*",
                "ext-xmlwriter": "*",
                "myclabs/deep-copy": "^1.10.1",
                "phar-io/manifest": "^2.0.1",
                "phar-io/version": "^3.0.2",
                "php": ">=7.3",
                "phpspec/prophecy": "^1.12.1",
                "phpunit/php-code-coverage": "^9.2.3",
                "phpunit/php-file-iterator": "^3.0.5",
                "phpunit/php-invoker": "^3.1.1",
                "phpunit/php-text-template": "^2.0.3",
                "phpunit/php-timer": "^5.0.2",
                "sebastian/cli-parser": "^1.0.1",
                "sebastian/code-unit": "^1.0.6",
                "sebastian/comparator": "^4.0.5",
                "sebastian/diff": "^4.0.3",
                "sebastian/environment": "^5.1.3",
                "sebastian/exporter": "^4.0.3",
                "sebastian/global-state": "^5.0.1",
                "sebastian/object-enumerator": "^4.0.3",
                "sebastian/resource-operations": "^3.0.3",
                "sebastian/type": "^2.3.2",
                "sebastian/version": "^3.0.2"
            },
            "require-dev": {
                "ext-pdo": "*",
                "phpspec/prophecy-phpunit": "^2.0.1"
            },
            "suggest": {
                "ext-soap": "*",
                "ext-xdebug": "*"
            },
            "bin": [
                "phpunit"
            ],
            "type": "library",
            "extra": {
                "branch-alias": {
                    "dev-master": "9.5-dev"
                }
            },
            "autoload": {
                "classmap": [
                    "src/"
                ],
                "files": [
                    "src/Framework/Assert/Functions.php"
                ]
            },
            "notification-url": "https://packagist.org/downloads/",
            "license": [
                "BSD-3-Clause"
            ],
            "authors": [
                {
                    "name": "Sebastian Bergmann",
                    "email": "sebastian@phpunit.de",
                    "role": "lead"
                }
            ],
            "description": "The PHP Unit Testing framework.",
            "homepage": "https://phpunit.de/",
            "keywords": [
                "phpunit",
                "testing",
                "xunit"
            ],
            "support": {
                "issues": "https://github.com/sebastianbergmann/phpunit/issues",
                "source": "https://github.com/sebastianbergmann/phpunit/tree/9.5.5"
            },
            "funding": [
                {
                    "url": "https://phpunit.de/donate.html",
                    "type": "custom"
                },
                {
                    "url": "https://github.com/sebastianbergmann",
                    "type": "github"
                }
            ],
            "time": "2021-06-05T04:49:07+00:00"
        },
        {
            "name": "psr/container",
            "version": "1.1.1",
            "source": {
                "type": "git",
                "url": "https://github.com/php-fig/container.git",
                "reference": "8622567409010282b7aeebe4bb841fe98b58dcaf"
            },
            "dist": {
                "type": "zip",
                "url": "https://api.github.com/repos/php-fig/container/zipball/8622567409010282b7aeebe4bb841fe98b58dcaf",
                "reference": "8622567409010282b7aeebe4bb841fe98b58dcaf",
                "shasum": ""
            },
            "require": {
                "php": ">=7.2.0"
            },
            "type": "library",
            "autoload": {
                "psr-4": {
                    "Psr\\Container\\": "src/"
                }
            },
            "notification-url": "https://packagist.org/downloads/",
            "license": [
                "MIT"
            ],
            "authors": [
                {
                    "name": "PHP-FIG",
                    "homepage": "https://www.php-fig.org/"
                }
            ],
            "description": "Common Container Interface (PHP FIG PSR-11)",
            "homepage": "https://github.com/php-fig/container",
            "keywords": [
                "PSR-11",
                "container",
                "container-interface",
                "container-interop",
                "psr"
            ],
            "support": {
                "issues": "https://github.com/php-fig/container/issues",
                "source": "https://github.com/php-fig/container/tree/1.1.1"
            },
            "time": "2021-03-05T17:36:06+00:00"
        },
        {
            "name": "sebastian/cli-parser",
            "version": "1.0.1",
            "source": {
                "type": "git",
                "url": "https://github.com/sebastianbergmann/cli-parser.git",
                "reference": "442e7c7e687e42adc03470c7b668bc4b2402c0b2"
            },
            "dist": {
                "type": "zip",
                "url": "https://api.github.com/repos/sebastianbergmann/cli-parser/zipball/442e7c7e687e42adc03470c7b668bc4b2402c0b2",
                "reference": "442e7c7e687e42adc03470c7b668bc4b2402c0b2",
                "shasum": ""
            },
            "require": {
                "php": ">=7.3"
            },
            "require-dev": {
                "phpunit/phpunit": "^9.3"
            },
            "type": "library",
            "extra": {
                "branch-alias": {
                    "dev-master": "1.0-dev"
                }
            },
            "autoload": {
                "classmap": [
                    "src/"
                ]
            },
            "notification-url": "https://packagist.org/downloads/",
            "license": [
                "BSD-3-Clause"
            ],
            "authors": [
                {
                    "name": "Sebastian Bergmann",
                    "email": "sebastian@phpunit.de",
                    "role": "lead"
                }
            ],
            "description": "Library for parsing CLI options",
            "homepage": "https://github.com/sebastianbergmann/cli-parser",
            "support": {
                "issues": "https://github.com/sebastianbergmann/cli-parser/issues",
                "source": "https://github.com/sebastianbergmann/cli-parser/tree/1.0.1"
            },
            "funding": [
                {
                    "url": "https://github.com/sebastianbergmann",
                    "type": "github"
                }
            ],
            "time": "2020-09-28T06:08:49+00:00"
        },
        {
            "name": "sebastian/code-unit",
            "version": "1.0.8",
            "source": {
                "type": "git",
                "url": "https://github.com/sebastianbergmann/code-unit.git",
                "reference": "1fc9f64c0927627ef78ba436c9b17d967e68e120"
            },
            "dist": {
                "type": "zip",
                "url": "https://api.github.com/repos/sebastianbergmann/code-unit/zipball/1fc9f64c0927627ef78ba436c9b17d967e68e120",
                "reference": "1fc9f64c0927627ef78ba436c9b17d967e68e120",
                "shasum": ""
            },
            "require": {
                "php": ">=7.3"
            },
            "require-dev": {
                "phpunit/phpunit": "^9.3"
            },
            "type": "library",
            "extra": {
                "branch-alias": {
                    "dev-master": "1.0-dev"
                }
            },
            "autoload": {
                "classmap": [
                    "src/"
                ]
            },
            "notification-url": "https://packagist.org/downloads/",
            "license": [
                "BSD-3-Clause"
            ],
            "authors": [
                {
                    "name": "Sebastian Bergmann",
                    "email": "sebastian@phpunit.de",
                    "role": "lead"
                }
            ],
            "description": "Collection of value objects that represent the PHP code units",
            "homepage": "https://github.com/sebastianbergmann/code-unit",
            "support": {
                "issues": "https://github.com/sebastianbergmann/code-unit/issues",
                "source": "https://github.com/sebastianbergmann/code-unit/tree/1.0.8"
            },
            "funding": [
                {
                    "url": "https://github.com/sebastianbergmann",
                    "type": "github"
                }
            ],
            "time": "2020-10-26T13:08:54+00:00"
        },
        {
            "name": "sebastian/code-unit-reverse-lookup",
            "version": "2.0.3",
            "source": {
                "type": "git",
                "url": "https://github.com/sebastianbergmann/code-unit-reverse-lookup.git",
                "reference": "ac91f01ccec49fb77bdc6fd1e548bc70f7faa3e5"
            },
            "dist": {
                "type": "zip",
                "url": "https://api.github.com/repos/sebastianbergmann/code-unit-reverse-lookup/zipball/ac91f01ccec49fb77bdc6fd1e548bc70f7faa3e5",
                "reference": "ac91f01ccec49fb77bdc6fd1e548bc70f7faa3e5",
                "shasum": ""
            },
            "require": {
                "php": ">=7.3"
            },
            "require-dev": {
                "phpunit/phpunit": "^9.3"
            },
            "type": "library",
            "extra": {
                "branch-alias": {
                    "dev-master": "2.0-dev"
                }
            },
            "autoload": {
                "classmap": [
                    "src/"
                ]
            },
            "notification-url": "https://packagist.org/downloads/",
            "license": [
                "BSD-3-Clause"
            ],
            "authors": [
                {
                    "name": "Sebastian Bergmann",
                    "email": "sebastian@phpunit.de"
                }
            ],
            "description": "Looks up which function or method a line of code belongs to",
            "homepage": "https://github.com/sebastianbergmann/code-unit-reverse-lookup/",
            "support": {
                "issues": "https://github.com/sebastianbergmann/code-unit-reverse-lookup/issues",
                "source": "https://github.com/sebastianbergmann/code-unit-reverse-lookup/tree/2.0.3"
            },
            "funding": [
                {
                    "url": "https://github.com/sebastianbergmann",
                    "type": "github"
                }
            ],
            "time": "2020-09-28T05:30:19+00:00"
        },
        {
            "name": "sebastian/comparator",
            "version": "4.0.6",
            "source": {
                "type": "git",
                "url": "https://github.com/sebastianbergmann/comparator.git",
                "reference": "55f4261989e546dc112258c7a75935a81a7ce382"
            },
            "dist": {
                "type": "zip",
                "url": "https://api.github.com/repos/sebastianbergmann/comparator/zipball/55f4261989e546dc112258c7a75935a81a7ce382",
                "reference": "55f4261989e546dc112258c7a75935a81a7ce382",
                "shasum": ""
            },
            "require": {
                "php": ">=7.3",
                "sebastian/diff": "^4.0",
                "sebastian/exporter": "^4.0"
            },
            "require-dev": {
                "phpunit/phpunit": "^9.3"
            },
            "type": "library",
            "extra": {
                "branch-alias": {
                    "dev-master": "4.0-dev"
                }
            },
            "autoload": {
                "classmap": [
                    "src/"
                ]
            },
            "notification-url": "https://packagist.org/downloads/",
            "license": [
                "BSD-3-Clause"
            ],
            "authors": [
                {
                    "name": "Sebastian Bergmann",
                    "email": "sebastian@phpunit.de"
                },
                {
                    "name": "Jeff Welch",
                    "email": "whatthejeff@gmail.com"
                },
                {
                    "name": "Volker Dusch",
                    "email": "github@wallbash.com"
                },
                {
                    "name": "Bernhard Schussek",
                    "email": "bschussek@2bepublished.at"
                }
            ],
            "description": "Provides the functionality to compare PHP values for equality",
            "homepage": "https://github.com/sebastianbergmann/comparator",
            "keywords": [
                "comparator",
                "compare",
                "equality"
            ],
            "support": {
                "issues": "https://github.com/sebastianbergmann/comparator/issues",
                "source": "https://github.com/sebastianbergmann/comparator/tree/4.0.6"
            },
            "funding": [
                {
                    "url": "https://github.com/sebastianbergmann",
                    "type": "github"
                }
            ],
            "time": "2020-10-26T15:49:45+00:00"
        },
        {
            "name": "sebastian/complexity",
            "version": "2.0.2",
            "source": {
                "type": "git",
                "url": "https://github.com/sebastianbergmann/complexity.git",
                "reference": "739b35e53379900cc9ac327b2147867b8b6efd88"
            },
            "dist": {
                "type": "zip",
                "url": "https://api.github.com/repos/sebastianbergmann/complexity/zipball/739b35e53379900cc9ac327b2147867b8b6efd88",
                "reference": "739b35e53379900cc9ac327b2147867b8b6efd88",
                "shasum": ""
            },
            "require": {
                "nikic/php-parser": "^4.7",
                "php": ">=7.3"
            },
            "require-dev": {
                "phpunit/phpunit": "^9.3"
            },
            "type": "library",
            "extra": {
                "branch-alias": {
                    "dev-master": "2.0-dev"
                }
            },
            "autoload": {
                "classmap": [
                    "src/"
                ]
            },
            "notification-url": "https://packagist.org/downloads/",
            "license": [
                "BSD-3-Clause"
            ],
            "authors": [
                {
                    "name": "Sebastian Bergmann",
                    "email": "sebastian@phpunit.de",
                    "role": "lead"
                }
            ],
            "description": "Library for calculating the complexity of PHP code units",
            "homepage": "https://github.com/sebastianbergmann/complexity",
            "support": {
                "issues": "https://github.com/sebastianbergmann/complexity/issues",
                "source": "https://github.com/sebastianbergmann/complexity/tree/2.0.2"
            },
            "funding": [
                {
                    "url": "https://github.com/sebastianbergmann",
                    "type": "github"
                }
            ],
            "time": "2020-10-26T15:52:27+00:00"
        },
        {
            "name": "sebastian/diff",
            "version": "4.0.4",
            "source": {
                "type": "git",
                "url": "https://github.com/sebastianbergmann/diff.git",
                "reference": "3461e3fccc7cfdfc2720be910d3bd73c69be590d"
            },
            "dist": {
                "type": "zip",
                "url": "https://api.github.com/repos/sebastianbergmann/diff/zipball/3461e3fccc7cfdfc2720be910d3bd73c69be590d",
                "reference": "3461e3fccc7cfdfc2720be910d3bd73c69be590d",
                "shasum": ""
            },
            "require": {
                "php": ">=7.3"
            },
            "require-dev": {
                "phpunit/phpunit": "^9.3",
                "symfony/process": "^4.2 || ^5"
            },
            "type": "library",
            "extra": {
                "branch-alias": {
                    "dev-master": "4.0-dev"
                }
            },
            "autoload": {
                "classmap": [
                    "src/"
                ]
            },
            "notification-url": "https://packagist.org/downloads/",
            "license": [
                "BSD-3-Clause"
            ],
            "authors": [
                {
                    "name": "Sebastian Bergmann",
                    "email": "sebastian@phpunit.de"
                },
                {
                    "name": "Kore Nordmann",
                    "email": "mail@kore-nordmann.de"
                }
            ],
            "description": "Diff implementation",
            "homepage": "https://github.com/sebastianbergmann/diff",
            "keywords": [
                "diff",
                "udiff",
                "unidiff",
                "unified diff"
            ],
            "support": {
                "issues": "https://github.com/sebastianbergmann/diff/issues",
                "source": "https://github.com/sebastianbergmann/diff/tree/4.0.4"
            },
            "funding": [
                {
                    "url": "https://github.com/sebastianbergmann",
                    "type": "github"
                }
            ],
            "time": "2020-10-26T13:10:38+00:00"
        },
        {
            "name": "sebastian/environment",
            "version": "5.1.3",
            "source": {
                "type": "git",
                "url": "https://github.com/sebastianbergmann/environment.git",
                "reference": "388b6ced16caa751030f6a69e588299fa09200ac"
            },
            "dist": {
                "type": "zip",
                "url": "https://api.github.com/repos/sebastianbergmann/environment/zipball/388b6ced16caa751030f6a69e588299fa09200ac",
                "reference": "388b6ced16caa751030f6a69e588299fa09200ac",
                "shasum": ""
            },
            "require": {
                "php": ">=7.3"
            },
            "require-dev": {
                "phpunit/phpunit": "^9.3"
            },
            "suggest": {
                "ext-posix": "*"
            },
            "type": "library",
            "extra": {
                "branch-alias": {
                    "dev-master": "5.1-dev"
                }
            },
            "autoload": {
                "classmap": [
                    "src/"
                ]
            },
            "notification-url": "https://packagist.org/downloads/",
            "license": [
                "BSD-3-Clause"
            ],
            "authors": [
                {
                    "name": "Sebastian Bergmann",
                    "email": "sebastian@phpunit.de"
                }
            ],
            "description": "Provides functionality to handle HHVM/PHP environments",
            "homepage": "http://www.github.com/sebastianbergmann/environment",
            "keywords": [
                "Xdebug",
                "environment",
                "hhvm"
            ],
            "support": {
                "issues": "https://github.com/sebastianbergmann/environment/issues",
                "source": "https://github.com/sebastianbergmann/environment/tree/5.1.3"
            },
            "funding": [
                {
                    "url": "https://github.com/sebastianbergmann",
                    "type": "github"
                }
            ],
            "time": "2020-09-28T05:52:38+00:00"
        },
        {
            "name": "sebastian/exporter",
            "version": "4.0.3",
            "source": {
                "type": "git",
                "url": "https://github.com/sebastianbergmann/exporter.git",
                "reference": "d89cc98761b8cb5a1a235a6b703ae50d34080e65"
            },
            "dist": {
                "type": "zip",
                "url": "https://api.github.com/repos/sebastianbergmann/exporter/zipball/d89cc98761b8cb5a1a235a6b703ae50d34080e65",
                "reference": "d89cc98761b8cb5a1a235a6b703ae50d34080e65",
                "shasum": ""
            },
            "require": {
                "php": ">=7.3",
                "sebastian/recursion-context": "^4.0"
            },
            "require-dev": {
                "ext-mbstring": "*",
                "phpunit/phpunit": "^9.3"
            },
            "type": "library",
            "extra": {
                "branch-alias": {
                    "dev-master": "4.0-dev"
                }
            },
            "autoload": {
                "classmap": [
                    "src/"
                ]
            },
            "notification-url": "https://packagist.org/downloads/",
            "license": [
                "BSD-3-Clause"
            ],
            "authors": [
                {
                    "name": "Sebastian Bergmann",
                    "email": "sebastian@phpunit.de"
                },
                {
                    "name": "Jeff Welch",
                    "email": "whatthejeff@gmail.com"
                },
                {
                    "name": "Volker Dusch",
                    "email": "github@wallbash.com"
                },
                {
                    "name": "Adam Harvey",
                    "email": "aharvey@php.net"
                },
                {
                    "name": "Bernhard Schussek",
                    "email": "bschussek@gmail.com"
                }
            ],
            "description": "Provides the functionality to export PHP variables for visualization",
            "homepage": "http://www.github.com/sebastianbergmann/exporter",
            "keywords": [
                "export",
                "exporter"
            ],
            "support": {
                "issues": "https://github.com/sebastianbergmann/exporter/issues",
                "source": "https://github.com/sebastianbergmann/exporter/tree/4.0.3"
            },
            "funding": [
                {
                    "url": "https://github.com/sebastianbergmann",
                    "type": "github"
                }
            ],
            "time": "2020-09-28T05:24:23+00:00"
        },
        {
            "name": "sebastian/global-state",
            "version": "5.0.3",
            "source": {
                "type": "git",
                "url": "https://github.com/sebastianbergmann/global-state.git",
                "reference": "23bd5951f7ff26f12d4e3242864df3e08dec4e49"
            },
            "dist": {
                "type": "zip",
                "url": "https://api.github.com/repos/sebastianbergmann/global-state/zipball/23bd5951f7ff26f12d4e3242864df3e08dec4e49",
                "reference": "23bd5951f7ff26f12d4e3242864df3e08dec4e49",
                "shasum": ""
            },
            "require": {
                "php": ">=7.3",
                "sebastian/object-reflector": "^2.0",
                "sebastian/recursion-context": "^4.0"
            },
            "require-dev": {
                "ext-dom": "*",
                "phpunit/phpunit": "^9.3"
            },
            "suggest": {
                "ext-uopz": "*"
            },
            "type": "library",
            "extra": {
                "branch-alias": {
                    "dev-master": "5.0-dev"
                }
            },
            "autoload": {
                "classmap": [
                    "src/"
                ]
            },
            "notification-url": "https://packagist.org/downloads/",
            "license": [
                "BSD-3-Clause"
            ],
            "authors": [
                {
                    "name": "Sebastian Bergmann",
                    "email": "sebastian@phpunit.de"
                }
            ],
            "description": "Snapshotting of global state",
            "homepage": "http://www.github.com/sebastianbergmann/global-state",
            "keywords": [
                "global state"
            ],
            "support": {
                "issues": "https://github.com/sebastianbergmann/global-state/issues",
                "source": "https://github.com/sebastianbergmann/global-state/tree/5.0.3"
            },
            "funding": [
                {
                    "url": "https://github.com/sebastianbergmann",
                    "type": "github"
                }
            ],
            "time": "2021-06-11T13:31:12+00:00"
        },
        {
            "name": "sebastian/lines-of-code",
            "version": "1.0.3",
            "source": {
                "type": "git",
                "url": "https://github.com/sebastianbergmann/lines-of-code.git",
                "reference": "c1c2e997aa3146983ed888ad08b15470a2e22ecc"
            },
            "dist": {
                "type": "zip",
                "url": "https://api.github.com/repos/sebastianbergmann/lines-of-code/zipball/c1c2e997aa3146983ed888ad08b15470a2e22ecc",
                "reference": "c1c2e997aa3146983ed888ad08b15470a2e22ecc",
                "shasum": ""
            },
            "require": {
                "nikic/php-parser": "^4.6",
                "php": ">=7.3"
            },
            "require-dev": {
                "phpunit/phpunit": "^9.3"
            },
            "type": "library",
            "extra": {
                "branch-alias": {
                    "dev-master": "1.0-dev"
                }
            },
            "autoload": {
                "classmap": [
                    "src/"
                ]
            },
            "notification-url": "https://packagist.org/downloads/",
            "license": [
                "BSD-3-Clause"
            ],
            "authors": [
                {
                    "name": "Sebastian Bergmann",
                    "email": "sebastian@phpunit.de",
                    "role": "lead"
                }
            ],
            "description": "Library for counting the lines of code in PHP source code",
            "homepage": "https://github.com/sebastianbergmann/lines-of-code",
            "support": {
                "issues": "https://github.com/sebastianbergmann/lines-of-code/issues",
                "source": "https://github.com/sebastianbergmann/lines-of-code/tree/1.0.3"
            },
            "funding": [
                {
                    "url": "https://github.com/sebastianbergmann",
                    "type": "github"
                }
            ],
            "time": "2020-11-28T06:42:11+00:00"
        },
        {
            "name": "sebastian/object-enumerator",
            "version": "4.0.4",
            "source": {
                "type": "git",
                "url": "https://github.com/sebastianbergmann/object-enumerator.git",
                "reference": "5c9eeac41b290a3712d88851518825ad78f45c71"
            },
            "dist": {
                "type": "zip",
                "url": "https://api.github.com/repos/sebastianbergmann/object-enumerator/zipball/5c9eeac41b290a3712d88851518825ad78f45c71",
                "reference": "5c9eeac41b290a3712d88851518825ad78f45c71",
                "shasum": ""
            },
            "require": {
                "php": ">=7.3",
                "sebastian/object-reflector": "^2.0",
                "sebastian/recursion-context": "^4.0"
            },
            "require-dev": {
                "phpunit/phpunit": "^9.3"
            },
            "type": "library",
            "extra": {
                "branch-alias": {
                    "dev-master": "4.0-dev"
                }
            },
            "autoload": {
                "classmap": [
                    "src/"
                ]
            },
            "notification-url": "https://packagist.org/downloads/",
            "license": [
                "BSD-3-Clause"
            ],
            "authors": [
                {
                    "name": "Sebastian Bergmann",
                    "email": "sebastian@phpunit.de"
                }
            ],
            "description": "Traverses array structures and object graphs to enumerate all referenced objects",
            "homepage": "https://github.com/sebastianbergmann/object-enumerator/",
            "support": {
                "issues": "https://github.com/sebastianbergmann/object-enumerator/issues",
                "source": "https://github.com/sebastianbergmann/object-enumerator/tree/4.0.4"
            },
            "funding": [
                {
                    "url": "https://github.com/sebastianbergmann",
                    "type": "github"
                }
            ],
            "time": "2020-10-26T13:12:34+00:00"
        },
        {
            "name": "sebastian/object-reflector",
            "version": "2.0.4",
            "source": {
                "type": "git",
                "url": "https://github.com/sebastianbergmann/object-reflector.git",
                "reference": "b4f479ebdbf63ac605d183ece17d8d7fe49c15c7"
            },
            "dist": {
                "type": "zip",
                "url": "https://api.github.com/repos/sebastianbergmann/object-reflector/zipball/b4f479ebdbf63ac605d183ece17d8d7fe49c15c7",
                "reference": "b4f479ebdbf63ac605d183ece17d8d7fe49c15c7",
                "shasum": ""
            },
            "require": {
                "php": ">=7.3"
            },
            "require-dev": {
                "phpunit/phpunit": "^9.3"
            },
            "type": "library",
            "extra": {
                "branch-alias": {
                    "dev-master": "2.0-dev"
                }
            },
            "autoload": {
                "classmap": [
                    "src/"
                ]
            },
            "notification-url": "https://packagist.org/downloads/",
            "license": [
                "BSD-3-Clause"
            ],
            "authors": [
                {
                    "name": "Sebastian Bergmann",
                    "email": "sebastian@phpunit.de"
                }
            ],
            "description": "Allows reflection of object attributes, including inherited and non-public ones",
            "homepage": "https://github.com/sebastianbergmann/object-reflector/",
            "support": {
                "issues": "https://github.com/sebastianbergmann/object-reflector/issues",
                "source": "https://github.com/sebastianbergmann/object-reflector/tree/2.0.4"
            },
            "funding": [
                {
                    "url": "https://github.com/sebastianbergmann",
                    "type": "github"
                }
            ],
            "time": "2020-10-26T13:14:26+00:00"
        },
        {
            "name": "sebastian/recursion-context",
            "version": "4.0.4",
            "source": {
                "type": "git",
                "url": "https://github.com/sebastianbergmann/recursion-context.git",
                "reference": "cd9d8cf3c5804de4341c283ed787f099f5506172"
            },
            "dist": {
                "type": "zip",
                "url": "https://api.github.com/repos/sebastianbergmann/recursion-context/zipball/cd9d8cf3c5804de4341c283ed787f099f5506172",
                "reference": "cd9d8cf3c5804de4341c283ed787f099f5506172",
                "shasum": ""
            },
            "require": {
                "php": ">=7.3"
            },
            "require-dev": {
                "phpunit/phpunit": "^9.3"
            },
            "type": "library",
            "extra": {
                "branch-alias": {
                    "dev-master": "4.0-dev"
                }
            },
            "autoload": {
                "classmap": [
                    "src/"
                ]
            },
            "notification-url": "https://packagist.org/downloads/",
            "license": [
                "BSD-3-Clause"
            ],
            "authors": [
                {
                    "name": "Sebastian Bergmann",
                    "email": "sebastian@phpunit.de"
                },
                {
                    "name": "Jeff Welch",
                    "email": "whatthejeff@gmail.com"
                },
                {
                    "name": "Adam Harvey",
                    "email": "aharvey@php.net"
                }
            ],
            "description": "Provides functionality to recursively process PHP variables",
            "homepage": "http://www.github.com/sebastianbergmann/recursion-context",
            "support": {
                "issues": "https://github.com/sebastianbergmann/recursion-context/issues",
                "source": "https://github.com/sebastianbergmann/recursion-context/tree/4.0.4"
            },
            "funding": [
                {
                    "url": "https://github.com/sebastianbergmann",
                    "type": "github"
                }
            ],
            "time": "2020-10-26T13:17:30+00:00"
        },
        {
            "name": "sebastian/resource-operations",
            "version": "3.0.3",
            "source": {
                "type": "git",
                "url": "https://github.com/sebastianbergmann/resource-operations.git",
                "reference": "0f4443cb3a1d92ce809899753bc0d5d5a8dd19a8"
            },
            "dist": {
                "type": "zip",
                "url": "https://api.github.com/repos/sebastianbergmann/resource-operations/zipball/0f4443cb3a1d92ce809899753bc0d5d5a8dd19a8",
                "reference": "0f4443cb3a1d92ce809899753bc0d5d5a8dd19a8",
                "shasum": ""
            },
            "require": {
                "php": ">=7.3"
            },
            "require-dev": {
                "phpunit/phpunit": "^9.0"
            },
            "type": "library",
            "extra": {
                "branch-alias": {
                    "dev-master": "3.0-dev"
                }
            },
            "autoload": {
                "classmap": [
                    "src/"
                ]
            },
            "notification-url": "https://packagist.org/downloads/",
            "license": [
                "BSD-3-Clause"
            ],
            "authors": [
                {
                    "name": "Sebastian Bergmann",
                    "email": "sebastian@phpunit.de"
                }
            ],
            "description": "Provides a list of PHP built-in functions that operate on resources",
            "homepage": "https://www.github.com/sebastianbergmann/resource-operations",
            "support": {
                "issues": "https://github.com/sebastianbergmann/resource-operations/issues",
                "source": "https://github.com/sebastianbergmann/resource-operations/tree/3.0.3"
            },
            "funding": [
                {
                    "url": "https://github.com/sebastianbergmann",
                    "type": "github"
                }
            ],
            "time": "2020-09-28T06:45:17+00:00"
        },
        {
            "name": "sebastian/type",
<<<<<<< HEAD
            "version": "2.3.2",
            "source": {
                "type": "git",
                "url": "https://github.com/sebastianbergmann/type.git",
                "reference": "0d1c587401514d17e8f9258a27e23527cb1b06c1"
            },
            "dist": {
                "type": "zip",
                "url": "https://api.github.com/repos/sebastianbergmann/type/zipball/0d1c587401514d17e8f9258a27e23527cb1b06c1",
                "reference": "0d1c587401514d17e8f9258a27e23527cb1b06c1",
=======
            "version": "2.3.4",
            "source": {
                "type": "git",
                "url": "https://github.com/sebastianbergmann/type.git",
                "reference": "b8cd8a1c753c90bc1a0f5372170e3e489136f914"
            },
            "dist": {
                "type": "zip",
                "url": "https://api.github.com/repos/sebastianbergmann/type/zipball/b8cd8a1c753c90bc1a0f5372170e3e489136f914",
                "reference": "b8cd8a1c753c90bc1a0f5372170e3e489136f914",
>>>>>>> e2d189ce
                "shasum": ""
            },
            "require": {
                "php": ">=7.3"
            },
            "require-dev": {
                "phpunit/phpunit": "^9.3"
            },
            "type": "library",
            "extra": {
                "branch-alias": {
                    "dev-master": "2.3-dev"
                }
            },
            "autoload": {
                "classmap": [
                    "src/"
                ]
            },
            "notification-url": "https://packagist.org/downloads/",
            "license": [
                "BSD-3-Clause"
            ],
            "authors": [
                {
                    "name": "Sebastian Bergmann",
                    "email": "sebastian@phpunit.de",
                    "role": "lead"
                }
            ],
            "description": "Collection of value objects that represent the types of the PHP type system",
            "homepage": "https://github.com/sebastianbergmann/type",
            "support": {
                "issues": "https://github.com/sebastianbergmann/type/issues",
<<<<<<< HEAD
                "source": "https://github.com/sebastianbergmann/type/tree/2.3.2"
=======
                "source": "https://github.com/sebastianbergmann/type/tree/2.3.4"
>>>>>>> e2d189ce
            },
            "funding": [
                {
                    "url": "https://github.com/sebastianbergmann",
                    "type": "github"
                }
            ],
<<<<<<< HEAD
            "time": "2021-06-04T13:02:07+00:00"
=======
            "time": "2021-06-15T12:49:02+00:00"
>>>>>>> e2d189ce
        },
        {
            "name": "sebastian/version",
            "version": "3.0.2",
            "source": {
                "type": "git",
                "url": "https://github.com/sebastianbergmann/version.git",
                "reference": "c6c1022351a901512170118436c764e473f6de8c"
            },
            "dist": {
                "type": "zip",
                "url": "https://api.github.com/repos/sebastianbergmann/version/zipball/c6c1022351a901512170118436c764e473f6de8c",
                "reference": "c6c1022351a901512170118436c764e473f6de8c",
                "shasum": ""
            },
            "require": {
                "php": ">=7.3"
            },
            "type": "library",
            "extra": {
                "branch-alias": {
                    "dev-master": "3.0-dev"
                }
            },
            "autoload": {
                "classmap": [
                    "src/"
                ]
            },
            "notification-url": "https://packagist.org/downloads/",
            "license": [
                "BSD-3-Clause"
            ],
            "authors": [
                {
                    "name": "Sebastian Bergmann",
                    "email": "sebastian@phpunit.de",
                    "role": "lead"
                }
            ],
            "description": "Library that helps with managing the version number of Git-hosted PHP projects",
            "homepage": "https://github.com/sebastianbergmann/version",
            "support": {
                "issues": "https://github.com/sebastianbergmann/version/issues",
                "source": "https://github.com/sebastianbergmann/version/tree/3.0.2"
            },
            "funding": [
                {
                    "url": "https://github.com/sebastianbergmann",
                    "type": "github"
                }
            ],
            "time": "2020-09-28T06:39:44+00:00"
        },
        {
            "name": "symfony/console",
            "version": "v5.3.0",
            "source": {
                "type": "git",
                "url": "https://github.com/symfony/console.git",
                "reference": "058553870f7809087fa80fa734704a21b9bcaeb2"
            },
            "dist": {
                "type": "zip",
                "url": "https://api.github.com/repos/symfony/console/zipball/058553870f7809087fa80fa734704a21b9bcaeb2",
                "reference": "058553870f7809087fa80fa734704a21b9bcaeb2",
                "shasum": ""
            },
            "require": {
                "php": ">=7.2.5",
                "symfony/deprecation-contracts": "^2.1",
                "symfony/polyfill-mbstring": "~1.0",
                "symfony/polyfill-php73": "^1.8",
                "symfony/polyfill-php80": "^1.15",
                "symfony/service-contracts": "^1.1|^2",
                "symfony/string": "^5.1"
            },
            "conflict": {
                "symfony/dependency-injection": "<4.4",
                "symfony/dotenv": "<5.1",
                "symfony/event-dispatcher": "<4.4",
                "symfony/lock": "<4.4",
                "symfony/process": "<4.4"
            },
            "provide": {
                "psr/log-implementation": "1.0"
            },
            "require-dev": {
                "psr/log": "~1.0",
                "symfony/config": "^4.4|^5.0",
                "symfony/dependency-injection": "^4.4|^5.0",
                "symfony/event-dispatcher": "^4.4|^5.0",
                "symfony/lock": "^4.4|^5.0",
                "symfony/process": "^4.4|^5.0",
                "symfony/var-dumper": "^4.4|^5.0"
            },
            "suggest": {
                "psr/log": "For using the console logger",
                "symfony/event-dispatcher": "",
                "symfony/lock": "",
                "symfony/process": ""
            },
            "type": "library",
            "autoload": {
                "psr-4": {
                    "Symfony\\Component\\Console\\": ""
                },
                "exclude-from-classmap": [
                    "/Tests/"
                ]
            },
            "notification-url": "https://packagist.org/downloads/",
            "license": [
                "MIT"
            ],
            "authors": [
                {
                    "name": "Fabien Potencier",
                    "email": "fabien@symfony.com"
                },
                {
                    "name": "Symfony Community",
                    "homepage": "https://symfony.com/contributors"
                }
            ],
            "description": "Eases the creation of beautiful and testable command line interfaces",
            "homepage": "https://symfony.com",
            "keywords": [
                "cli",
                "command line",
                "console",
                "terminal"
            ],
            "support": {
                "source": "https://github.com/symfony/console/tree/v5.3.0"
            },
            "funding": [
                {
                    "url": "https://symfony.com/sponsor",
                    "type": "custom"
                },
                {
                    "url": "https://github.com/fabpot",
                    "type": "github"
                },
                {
                    "url": "https://tidelift.com/funding/github/packagist/symfony/symfony",
                    "type": "tidelift"
                }
            ],
            "time": "2021-05-26T17:43:10+00:00"
        },
        {
            "name": "symfony/deprecation-contracts",
            "version": "v2.4.0",
            "source": {
                "type": "git",
                "url": "https://github.com/symfony/deprecation-contracts.git",
                "reference": "5f38c8804a9e97d23e0c8d63341088cd8a22d627"
            },
            "dist": {
                "type": "zip",
                "url": "https://api.github.com/repos/symfony/deprecation-contracts/zipball/5f38c8804a9e97d23e0c8d63341088cd8a22d627",
                "reference": "5f38c8804a9e97d23e0c8d63341088cd8a22d627",
                "shasum": ""
            },
            "require": {
                "php": ">=7.1"
            },
            "type": "library",
            "extra": {
                "branch-alias": {
                    "dev-main": "2.4-dev"
                },
                "thanks": {
                    "name": "symfony/contracts",
                    "url": "https://github.com/symfony/contracts"
                }
            },
            "autoload": {
                "files": [
                    "function.php"
                ]
            },
            "notification-url": "https://packagist.org/downloads/",
            "license": [
                "MIT"
            ],
            "authors": [
                {
                    "name": "Nicolas Grekas",
                    "email": "p@tchwork.com"
                },
                {
                    "name": "Symfony Community",
                    "homepage": "https://symfony.com/contributors"
                }
            ],
            "description": "A generic function and convention to trigger deprecation notices",
            "homepage": "https://symfony.com",
            "support": {
                "source": "https://github.com/symfony/deprecation-contracts/tree/v2.4.0"
            },
            "funding": [
                {
                    "url": "https://symfony.com/sponsor",
                    "type": "custom"
                },
                {
                    "url": "https://github.com/fabpot",
                    "type": "github"
                },
                {
                    "url": "https://tidelift.com/funding/github/packagist/symfony/symfony",
                    "type": "tidelift"
                }
            ],
            "time": "2021-03-23T23:28:01+00:00"
        },
        {
            "name": "symfony/polyfill-ctype",
            "version": "v1.23.0",
            "source": {
                "type": "git",
                "url": "https://github.com/symfony/polyfill-ctype.git",
                "reference": "46cd95797e9df938fdd2b03693b5fca5e64b01ce"
            },
            "dist": {
                "type": "zip",
                "url": "https://api.github.com/repos/symfony/polyfill-ctype/zipball/46cd95797e9df938fdd2b03693b5fca5e64b01ce",
                "reference": "46cd95797e9df938fdd2b03693b5fca5e64b01ce",
                "shasum": ""
            },
            "require": {
                "php": ">=7.1"
            },
            "suggest": {
                "ext-ctype": "For best performance"
            },
            "type": "library",
            "extra": {
                "branch-alias": {
                    "dev-main": "1.23-dev"
                },
                "thanks": {
                    "name": "symfony/polyfill",
                    "url": "https://github.com/symfony/polyfill"
                }
            },
            "autoload": {
                "psr-4": {
                    "Symfony\\Polyfill\\Ctype\\": ""
                },
                "files": [
                    "bootstrap.php"
                ]
            },
            "notification-url": "https://packagist.org/downloads/",
            "license": [
                "MIT"
            ],
            "authors": [
                {
                    "name": "Gert de Pagter",
                    "email": "BackEndTea@gmail.com"
                },
                {
                    "name": "Symfony Community",
                    "homepage": "https://symfony.com/contributors"
                }
            ],
            "description": "Symfony polyfill for ctype functions",
            "homepage": "https://symfony.com",
            "keywords": [
                "compatibility",
                "ctype",
                "polyfill",
                "portable"
            ],
            "support": {
                "source": "https://github.com/symfony/polyfill-ctype/tree/v1.23.0"
            },
            "funding": [
                {
                    "url": "https://symfony.com/sponsor",
                    "type": "custom"
                },
                {
                    "url": "https://github.com/fabpot",
                    "type": "github"
                },
                {
                    "url": "https://tidelift.com/funding/github/packagist/symfony/symfony",
                    "type": "tidelift"
                }
            ],
            "time": "2021-02-19T12:13:01+00:00"
        },
        {
            "name": "symfony/polyfill-intl-grapheme",
            "version": "v1.23.0",
            "source": {
                "type": "git",
                "url": "https://github.com/symfony/polyfill-intl-grapheme.git",
                "reference": "24b72c6baa32c746a4d0840147c9715e42bb68ab"
            },
            "dist": {
                "type": "zip",
                "url": "https://api.github.com/repos/symfony/polyfill-intl-grapheme/zipball/24b72c6baa32c746a4d0840147c9715e42bb68ab",
                "reference": "24b72c6baa32c746a4d0840147c9715e42bb68ab",
                "shasum": ""
            },
            "require": {
                "php": ">=7.1"
            },
            "suggest": {
                "ext-intl": "For best performance"
            },
            "type": "library",
            "extra": {
                "branch-alias": {
                    "dev-main": "1.23-dev"
                },
                "thanks": {
                    "name": "symfony/polyfill",
                    "url": "https://github.com/symfony/polyfill"
                }
            },
            "autoload": {
                "psr-4": {
                    "Symfony\\Polyfill\\Intl\\Grapheme\\": ""
                },
                "files": [
                    "bootstrap.php"
                ]
            },
            "notification-url": "https://packagist.org/downloads/",
            "license": [
                "MIT"
            ],
            "authors": [
                {
                    "name": "Nicolas Grekas",
                    "email": "p@tchwork.com"
                },
                {
                    "name": "Symfony Community",
                    "homepage": "https://symfony.com/contributors"
                }
            ],
            "description": "Symfony polyfill for intl's grapheme_* functions",
            "homepage": "https://symfony.com",
            "keywords": [
                "compatibility",
                "grapheme",
                "intl",
                "polyfill",
                "portable",
                "shim"
            ],
            "support": {
                "source": "https://github.com/symfony/polyfill-intl-grapheme/tree/v1.23.0"
            },
            "funding": [
                {
                    "url": "https://symfony.com/sponsor",
                    "type": "custom"
                },
                {
                    "url": "https://github.com/fabpot",
                    "type": "github"
                },
                {
                    "url": "https://tidelift.com/funding/github/packagist/symfony/symfony",
                    "type": "tidelift"
                }
            ],
            "time": "2021-05-27T09:17:38+00:00"
        },
        {
            "name": "symfony/polyfill-intl-normalizer",
            "version": "v1.23.0",
            "source": {
                "type": "git",
                "url": "https://github.com/symfony/polyfill-intl-normalizer.git",
                "reference": "8590a5f561694770bdcd3f9b5c69dde6945028e8"
            },
            "dist": {
                "type": "zip",
                "url": "https://api.github.com/repos/symfony/polyfill-intl-normalizer/zipball/8590a5f561694770bdcd3f9b5c69dde6945028e8",
                "reference": "8590a5f561694770bdcd3f9b5c69dde6945028e8",
                "shasum": ""
            },
            "require": {
                "php": ">=7.1"
            },
            "suggest": {
                "ext-intl": "For best performance"
            },
            "type": "library",
            "extra": {
                "branch-alias": {
                    "dev-main": "1.23-dev"
                },
                "thanks": {
                    "name": "symfony/polyfill",
                    "url": "https://github.com/symfony/polyfill"
                }
            },
            "autoload": {
                "psr-4": {
                    "Symfony\\Polyfill\\Intl\\Normalizer\\": ""
                },
                "files": [
                    "bootstrap.php"
                ],
                "classmap": [
                    "Resources/stubs"
                ]
            },
            "notification-url": "https://packagist.org/downloads/",
            "license": [
                "MIT"
            ],
            "authors": [
                {
                    "name": "Nicolas Grekas",
                    "email": "p@tchwork.com"
                },
                {
                    "name": "Symfony Community",
                    "homepage": "https://symfony.com/contributors"
                }
            ],
            "description": "Symfony polyfill for intl's Normalizer class and related functions",
            "homepage": "https://symfony.com",
            "keywords": [
                "compatibility",
                "intl",
                "normalizer",
                "polyfill",
                "portable",
                "shim"
            ],
            "support": {
                "source": "https://github.com/symfony/polyfill-intl-normalizer/tree/v1.23.0"
            },
            "funding": [
                {
                    "url": "https://symfony.com/sponsor",
                    "type": "custom"
                },
                {
                    "url": "https://github.com/fabpot",
                    "type": "github"
                },
                {
                    "url": "https://tidelift.com/funding/github/packagist/symfony/symfony",
                    "type": "tidelift"
                }
            ],
            "time": "2021-02-19T12:13:01+00:00"
        },
        {
            "name": "symfony/polyfill-mbstring",
            "version": "v1.23.0",
            "source": {
                "type": "git",
                "url": "https://github.com/symfony/polyfill-mbstring.git",
                "reference": "2df51500adbaebdc4c38dea4c89a2e131c45c8a1"
            },
            "dist": {
                "type": "zip",
                "url": "https://api.github.com/repos/symfony/polyfill-mbstring/zipball/2df51500adbaebdc4c38dea4c89a2e131c45c8a1",
                "reference": "2df51500adbaebdc4c38dea4c89a2e131c45c8a1",
                "shasum": ""
            },
            "require": {
                "php": ">=7.1"
            },
            "suggest": {
                "ext-mbstring": "For best performance"
            },
            "type": "library",
            "extra": {
                "branch-alias": {
                    "dev-main": "1.23-dev"
                },
                "thanks": {
                    "name": "symfony/polyfill",
                    "url": "https://github.com/symfony/polyfill"
                }
            },
            "autoload": {
                "psr-4": {
                    "Symfony\\Polyfill\\Mbstring\\": ""
                },
                "files": [
                    "bootstrap.php"
                ]
            },
            "notification-url": "https://packagist.org/downloads/",
            "license": [
                "MIT"
            ],
            "authors": [
                {
                    "name": "Nicolas Grekas",
                    "email": "p@tchwork.com"
                },
                {
                    "name": "Symfony Community",
                    "homepage": "https://symfony.com/contributors"
                }
            ],
            "description": "Symfony polyfill for the Mbstring extension",
            "homepage": "https://symfony.com",
            "keywords": [
                "compatibility",
                "mbstring",
                "polyfill",
                "portable",
                "shim"
            ],
            "support": {
                "source": "https://github.com/symfony/polyfill-mbstring/tree/v1.23.0"
            },
            "funding": [
                {
                    "url": "https://symfony.com/sponsor",
                    "type": "custom"
                },
                {
                    "url": "https://github.com/fabpot",
                    "type": "github"
                },
                {
                    "url": "https://tidelift.com/funding/github/packagist/symfony/symfony",
                    "type": "tidelift"
                }
            ],
            "time": "2021-05-27T09:27:20+00:00"
        },
        {
            "name": "symfony/polyfill-php73",
            "version": "v1.23.0",
            "source": {
                "type": "git",
                "url": "https://github.com/symfony/polyfill-php73.git",
                "reference": "fba8933c384d6476ab14fb7b8526e5287ca7e010"
            },
            "dist": {
                "type": "zip",
                "url": "https://api.github.com/repos/symfony/polyfill-php73/zipball/fba8933c384d6476ab14fb7b8526e5287ca7e010",
                "reference": "fba8933c384d6476ab14fb7b8526e5287ca7e010",
                "shasum": ""
            },
            "require": {
                "php": ">=7.1"
            },
            "type": "library",
            "extra": {
                "branch-alias": {
                    "dev-main": "1.23-dev"
                },
                "thanks": {
                    "name": "symfony/polyfill",
                    "url": "https://github.com/symfony/polyfill"
                }
            },
            "autoload": {
                "psr-4": {
                    "Symfony\\Polyfill\\Php73\\": ""
                },
                "files": [
                    "bootstrap.php"
                ],
                "classmap": [
                    "Resources/stubs"
                ]
            },
            "notification-url": "https://packagist.org/downloads/",
            "license": [
                "MIT"
            ],
            "authors": [
                {
                    "name": "Nicolas Grekas",
                    "email": "p@tchwork.com"
                },
                {
                    "name": "Symfony Community",
                    "homepage": "https://symfony.com/contributors"
                }
            ],
            "description": "Symfony polyfill backporting some PHP 7.3+ features to lower PHP versions",
            "homepage": "https://symfony.com",
            "keywords": [
                "compatibility",
                "polyfill",
                "portable",
                "shim"
            ],
            "support": {
                "source": "https://github.com/symfony/polyfill-php73/tree/v1.23.0"
            },
            "funding": [
                {
                    "url": "https://symfony.com/sponsor",
                    "type": "custom"
                },
                {
                    "url": "https://github.com/fabpot",
                    "type": "github"
                },
                {
                    "url": "https://tidelift.com/funding/github/packagist/symfony/symfony",
                    "type": "tidelift"
                }
            ],
            "time": "2021-02-19T12:13:01+00:00"
        },
        {
            "name": "symfony/polyfill-php80",
            "version": "v1.23.0",
            "source": {
                "type": "git",
                "url": "https://github.com/symfony/polyfill-php80.git",
                "reference": "eca0bf41ed421bed1b57c4958bab16aa86b757d0"
            },
            "dist": {
                "type": "zip",
                "url": "https://api.github.com/repos/symfony/polyfill-php80/zipball/eca0bf41ed421bed1b57c4958bab16aa86b757d0",
                "reference": "eca0bf41ed421bed1b57c4958bab16aa86b757d0",
                "shasum": ""
            },
            "require": {
                "php": ">=7.1"
            },
            "type": "library",
            "extra": {
                "branch-alias": {
                    "dev-main": "1.23-dev"
                },
                "thanks": {
                    "name": "symfony/polyfill",
                    "url": "https://github.com/symfony/polyfill"
                }
            },
            "autoload": {
                "psr-4": {
                    "Symfony\\Polyfill\\Php80\\": ""
                },
                "files": [
                    "bootstrap.php"
                ],
                "classmap": [
                    "Resources/stubs"
                ]
            },
            "notification-url": "https://packagist.org/downloads/",
            "license": [
                "MIT"
            ],
            "authors": [
                {
                    "name": "Ion Bazan",
                    "email": "ion.bazan@gmail.com"
                },
                {
                    "name": "Nicolas Grekas",
                    "email": "p@tchwork.com"
                },
                {
                    "name": "Symfony Community",
                    "homepage": "https://symfony.com/contributors"
                }
            ],
            "description": "Symfony polyfill backporting some PHP 8.0+ features to lower PHP versions",
            "homepage": "https://symfony.com",
            "keywords": [
                "compatibility",
                "polyfill",
                "portable",
                "shim"
            ],
            "support": {
                "source": "https://github.com/symfony/polyfill-php80/tree/v1.23.0"
            },
            "funding": [
                {
                    "url": "https://symfony.com/sponsor",
                    "type": "custom"
                },
                {
                    "url": "https://github.com/fabpot",
                    "type": "github"
                },
                {
                    "url": "https://tidelift.com/funding/github/packagist/symfony/symfony",
                    "type": "tidelift"
                }
            ],
            "time": "2021-02-19T12:13:01+00:00"
        },
        {
            "name": "symfony/process",
            "version": "v5.3.0",
            "source": {
                "type": "git",
                "url": "https://github.com/symfony/process.git",
                "reference": "53e36cb1c160505cdaf1ef201501669c4c317191"
            },
            "dist": {
                "type": "zip",
                "url": "https://api.github.com/repos/symfony/process/zipball/53e36cb1c160505cdaf1ef201501669c4c317191",
                "reference": "53e36cb1c160505cdaf1ef201501669c4c317191",
                "shasum": ""
            },
            "require": {
                "php": ">=7.2.5",
                "symfony/polyfill-php80": "^1.15"
            },
            "type": "library",
            "autoload": {
                "psr-4": {
                    "Symfony\\Component\\Process\\": ""
                },
                "exclude-from-classmap": [
                    "/Tests/"
                ]
            },
            "notification-url": "https://packagist.org/downloads/",
            "license": [
                "MIT"
            ],
            "authors": [
                {
                    "name": "Fabien Potencier",
                    "email": "fabien@symfony.com"
                },
                {
                    "name": "Symfony Community",
                    "homepage": "https://symfony.com/contributors"
                }
            ],
            "description": "Executes commands in sub-processes",
            "homepage": "https://symfony.com",
            "support": {
                "source": "https://github.com/symfony/process/tree/v5.3.0"
            },
            "funding": [
                {
                    "url": "https://symfony.com/sponsor",
                    "type": "custom"
                },
                {
                    "url": "https://github.com/fabpot",
                    "type": "github"
                },
                {
                    "url": "https://tidelift.com/funding/github/packagist/symfony/symfony",
                    "type": "tidelift"
                }
            ],
            "time": "2021-05-26T12:52:38+00:00"
        },
        {
            "name": "symfony/service-contracts",
            "version": "v2.4.0",
            "source": {
                "type": "git",
                "url": "https://github.com/symfony/service-contracts.git",
                "reference": "f040a30e04b57fbcc9c6cbcf4dbaa96bd318b9bb"
            },
            "dist": {
                "type": "zip",
                "url": "https://api.github.com/repos/symfony/service-contracts/zipball/f040a30e04b57fbcc9c6cbcf4dbaa96bd318b9bb",
                "reference": "f040a30e04b57fbcc9c6cbcf4dbaa96bd318b9bb",
                "shasum": ""
            },
            "require": {
                "php": ">=7.2.5",
                "psr/container": "^1.1"
            },
            "suggest": {
                "symfony/service-implementation": ""
            },
            "type": "library",
            "extra": {
                "branch-alias": {
                    "dev-main": "2.4-dev"
                },
                "thanks": {
                    "name": "symfony/contracts",
                    "url": "https://github.com/symfony/contracts"
                }
            },
            "autoload": {
                "psr-4": {
                    "Symfony\\Contracts\\Service\\": ""
                }
            },
            "notification-url": "https://packagist.org/downloads/",
            "license": [
                "MIT"
            ],
            "authors": [
                {
                    "name": "Nicolas Grekas",
                    "email": "p@tchwork.com"
                },
                {
                    "name": "Symfony Community",
                    "homepage": "https://symfony.com/contributors"
                }
            ],
            "description": "Generic abstractions related to writing services",
            "homepage": "https://symfony.com",
            "keywords": [
                "abstractions",
                "contracts",
                "decoupling",
                "interfaces",
                "interoperability",
                "standards"
            ],
            "support": {
                "source": "https://github.com/symfony/service-contracts/tree/v2.4.0"
            },
            "funding": [
                {
                    "url": "https://symfony.com/sponsor",
                    "type": "custom"
                },
                {
                    "url": "https://github.com/fabpot",
                    "type": "github"
                },
                {
                    "url": "https://tidelift.com/funding/github/packagist/symfony/symfony",
                    "type": "tidelift"
                }
            ],
            "time": "2021-04-01T10:43:52+00:00"
        },
        {
            "name": "symfony/string",
            "version": "v5.3.0",
            "source": {
                "type": "git",
                "url": "https://github.com/symfony/string.git",
                "reference": "a9a0f8b6aafc5d2d1c116dcccd1573a95153515b"
            },
            "dist": {
                "type": "zip",
                "url": "https://api.github.com/repos/symfony/string/zipball/a9a0f8b6aafc5d2d1c116dcccd1573a95153515b",
                "reference": "a9a0f8b6aafc5d2d1c116dcccd1573a95153515b",
                "shasum": ""
            },
            "require": {
                "php": ">=7.2.5",
                "symfony/polyfill-ctype": "~1.8",
                "symfony/polyfill-intl-grapheme": "~1.0",
                "symfony/polyfill-intl-normalizer": "~1.0",
                "symfony/polyfill-mbstring": "~1.0",
                "symfony/polyfill-php80": "~1.15"
            },
            "require-dev": {
                "symfony/error-handler": "^4.4|^5.0",
                "symfony/http-client": "^4.4|^5.0",
                "symfony/translation-contracts": "^1.1|^2",
                "symfony/var-exporter": "^4.4|^5.0"
            },
            "type": "library",
            "autoload": {
                "psr-4": {
                    "Symfony\\Component\\String\\": ""
                },
                "files": [
                    "Resources/functions.php"
                ],
                "exclude-from-classmap": [
                    "/Tests/"
                ]
            },
            "notification-url": "https://packagist.org/downloads/",
            "license": [
                "MIT"
            ],
            "authors": [
                {
                    "name": "Nicolas Grekas",
                    "email": "p@tchwork.com"
                },
                {
                    "name": "Symfony Community",
                    "homepage": "https://symfony.com/contributors"
                }
            ],
            "description": "Provides an object-oriented API to strings and deals with bytes, UTF-8 code points and grapheme clusters in a unified way",
            "homepage": "https://symfony.com",
            "keywords": [
                "grapheme",
                "i18n",
                "string",
                "unicode",
                "utf-8",
                "utf8"
            ],
            "support": {
                "source": "https://github.com/symfony/string/tree/v5.3.0"
            },
            "funding": [
                {
                    "url": "https://symfony.com/sponsor",
                    "type": "custom"
                },
                {
                    "url": "https://github.com/fabpot",
                    "type": "github"
                },
                {
                    "url": "https://tidelift.com/funding/github/packagist/symfony/symfony",
                    "type": "tidelift"
                }
            ],
            "time": "2021-05-26T17:43:10+00:00"
        },
        {
            "name": "theseer/tokenizer",
            "version": "1.2.0",
            "source": {
                "type": "git",
                "url": "https://github.com/theseer/tokenizer.git",
                "reference": "75a63c33a8577608444246075ea0af0d052e452a"
            },
            "dist": {
                "type": "zip",
                "url": "https://api.github.com/repos/theseer/tokenizer/zipball/75a63c33a8577608444246075ea0af0d052e452a",
                "reference": "75a63c33a8577608444246075ea0af0d052e452a",
                "shasum": ""
            },
            "require": {
                "ext-dom": "*",
                "ext-tokenizer": "*",
                "ext-xmlwriter": "*",
                "php": "^7.2 || ^8.0"
            },
            "type": "library",
            "autoload": {
                "classmap": [
                    "src/"
                ]
            },
            "notification-url": "https://packagist.org/downloads/",
            "license": [
                "BSD-3-Clause"
            ],
            "authors": [
                {
                    "name": "Arne Blankerts",
                    "email": "arne@blankerts.de",
                    "role": "Developer"
                }
            ],
            "description": "A small library for converting tokenized PHP source code into XML and potentially other formats",
            "support": {
                "issues": "https://github.com/theseer/tokenizer/issues",
                "source": "https://github.com/theseer/tokenizer/tree/master"
            },
            "funding": [
                {
                    "url": "https://github.com/theseer",
                    "type": "github"
                }
            ],
            "time": "2020-07-12T23:59:07+00:00"
        },
        {
            "name": "webmozart/assert",
            "version": "1.10.0",
            "source": {
                "type": "git",
                "url": "https://github.com/webmozarts/assert.git",
                "reference": "6964c76c7804814a842473e0c8fd15bab0f18e25"
            },
            "dist": {
                "type": "zip",
                "url": "https://api.github.com/repos/webmozarts/assert/zipball/6964c76c7804814a842473e0c8fd15bab0f18e25",
                "reference": "6964c76c7804814a842473e0c8fd15bab0f18e25",
                "shasum": ""
            },
            "require": {
                "php": "^7.2 || ^8.0",
                "symfony/polyfill-ctype": "^1.8"
            },
            "conflict": {
                "phpstan/phpstan": "<0.12.20",
                "vimeo/psalm": "<4.6.1 || 4.6.2"
            },
            "require-dev": {
                "phpunit/phpunit": "^8.5.13"
            },
            "type": "library",
            "extra": {
                "branch-alias": {
                    "dev-master": "1.10-dev"
                }
            },
            "autoload": {
                "psr-4": {
                    "Webmozart\\Assert\\": "src/"
                }
            },
            "notification-url": "https://packagist.org/downloads/",
            "license": [
                "MIT"
            ],
            "authors": [
                {
                    "name": "Bernhard Schussek",
                    "email": "bschussek@gmail.com"
                }
            ],
            "description": "Assertions to validate method input/output with nice error messages.",
            "keywords": [
                "assert",
                "check",
                "validate"
            ],
            "support": {
                "issues": "https://github.com/webmozarts/assert/issues",
                "source": "https://github.com/webmozarts/assert/tree/1.10.0"
            },
            "time": "2021-03-09T10:59:23+00:00"
        },
        {
            "name": "wikimedia/at-ease",
            "version": "v2.1.0",
            "source": {
                "type": "git",
                "url": "https://github.com/wikimedia/at-ease.git",
                "reference": "e8ebaa7bb7c8a8395481a05f6dc4deaceab11c33"
            },
            "dist": {
                "type": "zip",
                "url": "https://api.github.com/repos/wikimedia/at-ease/zipball/e8ebaa7bb7c8a8395481a05f6dc4deaceab11c33",
                "reference": "e8ebaa7bb7c8a8395481a05f6dc4deaceab11c33",
                "shasum": ""
            },
            "require": {
                "php": ">=7.2.9"
            },
            "require-dev": {
                "mediawiki/mediawiki-codesniffer": "35.0.0",
                "mediawiki/minus-x": "1.1.1",
                "ockcyp/covers-validator": "1.3.3",
                "php-parallel-lint/php-console-highlighter": "0.5.0",
                "php-parallel-lint/php-parallel-lint": "1.2.0",
                "phpunit/phpunit": "^8.5"
            },
            "type": "library",
            "autoload": {
                "psr-4": {
                    "Wikimedia\\AtEase\\": "src/Wikimedia/AtEase/"
                },
                "files": [
                    "src/Wikimedia/Functions.php"
                ]
            },
            "notification-url": "https://packagist.org/downloads/",
            "license": [
                "GPL-2.0-or-later"
            ],
            "authors": [
                {
                    "name": "Tim Starling",
                    "email": "tstarling@wikimedia.org"
                },
                {
                    "name": "MediaWiki developers",
                    "email": "wikitech-l@lists.wikimedia.org"
                }
            ],
            "description": "Safe replacement to @ for suppressing warnings.",
            "homepage": "https://www.mediawiki.org/wiki/at-ease",
            "support": {
                "source": "https://github.com/wikimedia/at-ease/tree/v2.1.0"
            },
            "time": "2021-02-27T15:53:37+00:00"
        },
        {
            "name": "yoast/phpunit-polyfills",
            "version": "0.2.0",
            "source": {
                "type": "git",
                "url": "https://github.com/Yoast/PHPUnit-Polyfills.git",
                "reference": "c48e4cf0c44b2d892540846aff19fb0468627bab"
            },
            "dist": {
                "type": "zip",
                "url": "https://api.github.com/repos/Yoast/PHPUnit-Polyfills/zipball/c48e4cf0c44b2d892540846aff19fb0468627bab",
                "reference": "c48e4cf0c44b2d892540846aff19fb0468627bab",
                "shasum": ""
            },
            "require": {
                "php": ">=5.5",
                "phpunit/phpunit": "^4.8.36 || ^5.7.21 || ^6.0 || ^7.0 || ^8.0 || ^9.0"
            },
            "require-dev": {
                "php-parallel-lint/php-console-highlighter": "^0.5",
                "php-parallel-lint/php-parallel-lint": "^1.2.0",
                "yoast/yoastcs": "^2.1.0"
            },
            "type": "library",
            "extra": {
                "branch-alias": {
                    "dev-main": "1.x-dev",
                    "dev-develop": "1.x-dev"
                }
            },
            "autoload": {
                "files": [
                    "phpunitpolyfills-autoload.php"
                ]
            },
            "notification-url": "https://packagist.org/downloads/",
            "license": [
                "BSD-3-Clause"
            ],
            "authors": [
                {
                    "name": "Team Yoast",
                    "email": "support@yoast.com",
                    "homepage": "https://yoast.com"
                },
                {
                    "name": "Contributors",
                    "homepage": "https://github.com/Yoast/PHPUnit-Polyfills/graphs/contributors"
                }
            ],
            "description": "Set of polyfills for changed PHPUnit functionality to allow for creating PHPUnit cross-version compatible tests",
            "homepage": "https://github.com/Yoast/PHPUnit-Polyfills",
            "keywords": [
                "phpunit",
                "polyfill",
                "testing"
            ],
            "support": {
                "issues": "https://github.com/Yoast/PHPUnit-Polyfills/issues",
                "source": "https://github.com/Yoast/PHPUnit-Polyfills"
            },
            "time": "2020-11-25T02:59:57+00:00"
        }
    ],
    "aliases": [],
    "minimum-stability": "dev",
    "stability-flags": {
        "automattic/jetpack-autoloader": 20,
        "automattic/jetpack-config": 20,
        "automattic/jetpack-connection": 20,
        "automattic/jetpack-connection-ui": 20,
        "automattic/jetpack-sync": 20
    },
    "prefer-stable": true,
    "prefer-lowest": false,
    "platform": [],
    "platform-dev": [],
    "plugin-api-version": "2.0.0"
}<|MERGE_RESOLUTION|>--- conflicted
+++ resolved
@@ -844,11 +844,7 @@
             "dist": {
                 "type": "path",
                 "url": "../../packages/sync",
-<<<<<<< HEAD
-                "reference": "e67eea7345716922468722f19178dc4941d23440"
-=======
                 "reference": "1e3b9e68d3a72e8b4caa7627100fbd81a0feb52d"
->>>>>>> e2d189ce
             },
             "require": {
                 "automattic/jetpack-connection": "^1.28",
@@ -2934,18 +2930,6 @@
         },
         {
             "name": "sebastian/type",
-<<<<<<< HEAD
-            "version": "2.3.2",
-            "source": {
-                "type": "git",
-                "url": "https://github.com/sebastianbergmann/type.git",
-                "reference": "0d1c587401514d17e8f9258a27e23527cb1b06c1"
-            },
-            "dist": {
-                "type": "zip",
-                "url": "https://api.github.com/repos/sebastianbergmann/type/zipball/0d1c587401514d17e8f9258a27e23527cb1b06c1",
-                "reference": "0d1c587401514d17e8f9258a27e23527cb1b06c1",
-=======
             "version": "2.3.4",
             "source": {
                 "type": "git",
@@ -2956,7 +2940,6 @@
                 "type": "zip",
                 "url": "https://api.github.com/repos/sebastianbergmann/type/zipball/b8cd8a1c753c90bc1a0f5372170e3e489136f914",
                 "reference": "b8cd8a1c753c90bc1a0f5372170e3e489136f914",
->>>>>>> e2d189ce
                 "shasum": ""
             },
             "require": {
@@ -2991,11 +2974,7 @@
             "homepage": "https://github.com/sebastianbergmann/type",
             "support": {
                 "issues": "https://github.com/sebastianbergmann/type/issues",
-<<<<<<< HEAD
-                "source": "https://github.com/sebastianbergmann/type/tree/2.3.2"
-=======
                 "source": "https://github.com/sebastianbergmann/type/tree/2.3.4"
->>>>>>> e2d189ce
             },
             "funding": [
                 {
@@ -3003,11 +2982,7 @@
                     "type": "github"
                 }
             ],
-<<<<<<< HEAD
-            "time": "2021-06-04T13:02:07+00:00"
-=======
             "time": "2021-06-15T12:49:02+00:00"
->>>>>>> e2d189ce
         },
         {
             "name": "sebastian/version",
