--- conflicted
+++ resolved
@@ -4,11 +4,7 @@
         "Read more about it at https://getcomposer.org/doc/01-basic-usage.md#installing-dependencies",
         "This file is @generated automatically"
     ],
-<<<<<<< HEAD
-    "content-hash": "78bd7394e563fc6881eb5f2fecde7390",
-=======
     "content-hash": "80023d1927cba4ebea6a6260c17f573d",
->>>>>>> db266239
     "packages": [
         {
             "name": "automattic/jetpack-a8c-mc-stats",
@@ -458,11 +454,7 @@
             "dist": {
                 "type": "path",
                 "url": "../../packages/connection-ui",
-<<<<<<< HEAD
-                "reference": "aa9c371465bbcf557feea4e55730a7bcc00c217a"
-=======
                 "reference": "35bdbe11f1eea0a90d2005fb00c971964b2b4ba5"
->>>>>>> db266239
             },
             "require": {
                 "automattic/jetpack-assets": "^1.17",
@@ -772,11 +764,7 @@
             "dist": {
                 "type": "path",
                 "url": "../../packages/my-jetpack",
-<<<<<<< HEAD
-                "reference": "fd9569d632fd853932963d5115e8be6695a148bd"
-=======
                 "reference": "6baa42d9f139fe8115cfedee1b7b649acad66b45"
->>>>>>> db266239
             },
             "require": {
                 "automattic/jetpack-admin-ui": "^0.2",
