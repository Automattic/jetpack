{
    "_readme": [
        "This file locks the dependencies of your project to a known state",
        "Read more about it at https://getcomposer.org/doc/01-basic-usage.md#installing-dependencies",
        "This file is @generated automatically"
    ],
<<<<<<< HEAD
    "content-hash": "d462df22d685c543ff7f6e541d720412",
=======
    "content-hash": "8d8b6ecfebc8ba4f6991d83e3903e3a8",
>>>>>>> dda18c52
    "packages": [
        {
            "name": "automattic/jetpack-a8c-mc-stats",
            "version": "dev-master",
            "dist": {
                "type": "path",
                "url": "../../packages/a8c-mc-stats",
                "reference": "9f12441261373e9fd35e289ecc7a47c938515e03"
            },
            "require-dev": {
                "automattic/jetpack-changelogger": "^3.0",
                "yoast/phpunit-polyfills": "1.0.2"
            },
            "type": "jetpack-library",
            "extra": {
                "autotagger": true,
                "mirror-repo": "Automattic/jetpack-a8c-mc-stats",
                "changelogger": {
                    "link-template": "https://github.com/Automattic/jetpack-a8c-mc-stats/compare/v${old}...v${new}"
                },
                "branch-alias": {
                    "dev-master": "1.4.x-dev"
                }
            },
            "autoload": {
                "classmap": [
                    "src/"
                ]
            },
            "scripts": {
                "phpunit": [
                    "./vendor/phpunit/phpunit/phpunit --colors=always"
                ],
                "test-coverage": [
                    "@composer update",
                    "php -dpcov.directory=. ./vendor/bin/phpunit --coverage-clover \"$COVERAGE_DIR/clover.xml\""
                ],
                "test-php": [
                    "@composer update",
                    "@composer phpunit"
                ]
            },
            "license": [
                "GPL-2.0-or-later"
            ],
            "description": "Used to record internal usage stats for Automattic. Not visible to site owners.",
            "transport-options": {
                "monorepo": true,
                "relative": true
            }
        },
        {
            "name": "automattic/jetpack-admin-ui",
            "version": "dev-master",
            "dist": {
                "type": "path",
                "url": "../../packages/admin-ui",
                "reference": "e30cfedc1dafa44bf50d0ce7db469a18b67cf835"
            },
            "require-dev": {
                "automattic/jetpack-changelogger": "^3.0",
                "automattic/wordbless": "dev-master",
                "yoast/phpunit-polyfills": "1.0.2"
            },
            "type": "jetpack-library",
            "extra": {
                "autotagger": true,
                "mirror-repo": "Automattic/jetpack-admin-ui",
                "changelogger": {
                    "link-template": "https://github.com/Automattic/jetpack-admin-ui/compare/${old}...${new}"
                },
                "branch-alias": {
                    "dev-master": "0.2.x-dev"
                },
                "version-constants": {
                    "::PACKAGE_VERSION": "src/class-admin-menu.php"
                }
            },
            "autoload": {
                "classmap": [
                    "src/"
                ]
            },
            "scripts": {
                "phpunit": [
                    "./vendor/phpunit/phpunit/phpunit --colors=always"
                ],
                "test-coverage": [
                    "@composer install",
                    "php -dpcov.directory=. ./vendor/bin/phpunit --coverage-clover \"$COVERAGE_DIR/clover.xml\""
                ],
                "test-php": [
                    "@composer install",
                    "@composer phpunit"
                ],
                "post-update-cmd": [
                    "php -r \"copy('vendor/automattic/wordbless/src/dbless-wpdb.php', 'wordpress/wp-content/db.php');\""
                ]
            },
            "license": [
                "GPL-2.0-or-later"
            ],
            "description": "Generic Jetpack wp-admin UI elements",
            "transport-options": {
                "monorepo": true,
                "relative": true
            }
        },
        {
            "name": "automattic/jetpack-assets",
            "version": "dev-master",
            "dist": {
                "type": "path",
                "url": "../../packages/assets",
                "reference": "fd4766788501a357500805f789b4c07daa865222"
            },
            "require": {
                "automattic/jetpack-constants": "^1.6"
            },
            "require-dev": {
                "automattic/jetpack-changelogger": "^3.0",
                "brain/monkey": "2.6.1",
                "wikimedia/testing-access-wrapper": "^1.0 | ^2.0",
                "yoast/phpunit-polyfills": "1.0.2"
            },
            "type": "jetpack-library",
            "extra": {
                "autotagger": true,
                "mirror-repo": "Automattic/jetpack-assets",
                "textdomain": "jetpack-assets",
                "changelogger": {
                    "link-template": "https://github.com/Automattic/jetpack-assets/compare/v${old}...v${new}"
                },
                "branch-alias": {
                    "dev-master": "1.16.x-dev"
                }
            },
            "autoload": {
                "files": [
                    "actions.php"
                ],
                "classmap": [
                    "src/"
                ]
            },
            "scripts": {
                "phpunit": [
                    "./vendor/phpunit/phpunit/phpunit --colors=always"
                ],
                "test-coverage": [
                    "@composer update",
                    "php -dpcov.directory=. ./vendor/bin/phpunit --coverage-clover \"$COVERAGE_DIR/clover.xml\""
                ],
                "test-php": [
                    "@composer update",
                    "@composer phpunit"
                ]
            },
            "license": [
                "GPL-2.0-or-later"
            ],
            "description": "Asset management utilities for Jetpack ecosystem packages",
            "transport-options": {
                "monorepo": true,
                "relative": true
            }
        },
        {
            "name": "automattic/jetpack-autoloader",
            "version": "dev-master",
            "dist": {
                "type": "path",
                "url": "../../packages/autoloader",
                "reference": "0364d9a359da9ff0796ead02241074e70c4115f9"
            },
            "require": {
                "composer-plugin-api": "^1.1 || ^2.0"
            },
            "require-dev": {
                "automattic/jetpack-changelogger": "^3.0",
                "yoast/phpunit-polyfills": "1.0.2"
            },
            "type": "composer-plugin",
            "extra": {
                "autotagger": true,
                "class": "Automattic\\Jetpack\\Autoloader\\CustomAutoloaderPlugin",
                "mirror-repo": "Automattic/jetpack-autoloader",
                "changelogger": {
                    "link-template": "https://github.com/Automattic/jetpack-autoloader/compare/v${old}...v${new}"
                },
                "branch-alias": {
                    "dev-master": "2.10.x-dev"
                }
            },
            "autoload": {
                "classmap": [
                    "src/AutoloadGenerator.php"
                ],
                "psr-4": {
                    "Automattic\\Jetpack\\Autoloader\\": "src"
                }
            },
            "scripts": {
                "phpunit": [
                    "./vendor/phpunit/phpunit/phpunit --colors=always"
                ],
                "test-coverage": [
                    "@composer update",
                    "php -dpcov.directory=. ./vendor/bin/phpunit --coverage-php \"./tests/php/tmp/coverage-report.php\"",
                    "php ./tests/php/bin/test-coverage.php \"$COVERAGE_DIR/clover.xml\""
                ],
                "test-php": [
                    "@composer update",
                    "@composer phpunit"
                ]
            },
            "license": [
                "GPL-2.0-or-later"
            ],
            "description": "Creates a custom autoloader for a plugin or theme.",
            "transport-options": {
                "monorepo": true,
                "relative": true
            }
        },
        {
            "name": "automattic/jetpack-backup",
            "version": "dev-master",
            "dist": {
                "type": "path",
                "url": "../../packages/backup",
<<<<<<< HEAD
                "reference": "aa9d5f18ad73a5041878b9a10fd5b571c870d186"
            },
            "require": {
                "automattic/jetpack-connection": "^1.34",
                "automattic/jetpack-sync": "^1.27"
=======
                "reference": "f0313f3e43d952b9d2c0b0306a95f0f708bedc6b"
            },
            "require": {
                "automattic/jetpack-connection": "^1.34",
                "automattic/jetpack-sync": "^1.28"
>>>>>>> dda18c52
            },
            "require-dev": {
                "automattic/jetpack-changelogger": "^3.0",
                "automattic/wordbless": "@dev",
                "yoast/phpunit-polyfills": "1.0.2"
            },
            "type": "jetpack-library",
            "extra": {
                "autotagger": true,
                "mirror-repo": "Automattic/jetpack-backup",
                "textdomain": "jetpack-backup-pkg",
                "version-constants": {
                    "::PACKAGE_VERSION": "src/class-package-version.php"
                },
                "changelogger": {
                    "link-template": "https://github.com/Automattic/jetpack-backup/compare/v${old}...v${new}"
                },
                "branch-alias": {
                    "dev-master": "1.2.x-dev"
                }
            },
            "autoload": {
                "files": [
                    "actions.php"
                ],
                "classmap": [
                    "src/"
                ]
            },
            "scripts": {
                "phpunit": [
                    "./vendor/phpunit/phpunit/phpunit --colors=always"
                ],
                "test-coverage": [
                    "@composer install",
                    "php -dpcov.directory=. ./vendor/bin/phpunit --coverage-clover \"$COVERAGE_DIR/clover.xml\""
                ],
                "test-php": [
                    "@composer install",
                    "@composer phpunit"
                ],
                "post-update-cmd": [
                    "php -r \"copy('vendor/automattic/wordbless/src/dbless-wpdb.php', 'wordpress/wp-content/db.php');\""
                ]
            },
            "license": [
                "GPL-2.0-or-later"
            ],
            "description": "Tools to assist with backing up Jetpack sites.",
            "transport-options": {
                "monorepo": true,
                "relative": true
            }
        },
        {
            "name": "automattic/jetpack-composer-plugin",
            "version": "dev-master",
            "dist": {
                "type": "path",
                "url": "../../packages/composer-plugin",
                "reference": "b3e07e78bf7efa9e715dc2de2d9a0e6ede2c0a93"
            },
            "require": {
                "composer-plugin-api": "^2.1.0"
            },
            "require-dev": {
                "automattic/jetpack-changelogger": "^3.0",
                "composer/composer": "^2.1",
                "yoast/phpunit-polyfills": "1.0.2"
            },
            "type": "composer-plugin",
            "extra": {
                "class": "Automattic\\Jetpack\\Composer\\Plugin",
                "mirror-repo": "Automattic/jetpack-composer-plugin",
                "changelogger": {
                    "link-template": "https://github.com/Automattic/jetpack-composer-plugin/compare/v${old}...v${new}"
                },
                "autotagger": true,
                "branch-alias": {
                    "dev-master": "1.0.x-dev"
                }
            },
            "autoload": {
                "classmap": [
                    "src/"
                ]
            },
            "scripts": {
                "phpunit": [
                    "./vendor/phpunit/phpunit/phpunit --colors=always"
                ],
                "test-coverage": [
                    "@composer install",
                    "php -dpcov.directory=. ./vendor/bin/phpunit --coverage-clover \"$COVERAGE_DIR/clover.xml\""
                ],
                "test-php": [
                    "@composer install",
                    "@composer phpunit"
                ]
            },
            "license": [
                "GPL-2.0-or-later"
            ],
            "description": "A custom installer plugin for Composer to move Jetpack packages out of `vendor/` so WordPress's translation infrastructure will find their strings.",
            "transport-options": {
                "monorepo": true,
                "relative": true
            }
        },
        {
            "name": "automattic/jetpack-config",
            "version": "dev-master",
            "dist": {
                "type": "path",
                "url": "../../packages/config",
                "reference": "fbcaa06ae1311c15b42f9e6c9330658592829af5"
            },
            "require-dev": {
                "automattic/jetpack-changelogger": "^3.0"
            },
            "type": "jetpack-library",
            "extra": {
                "autotagger": true,
                "mirror-repo": "Automattic/jetpack-config",
                "textdomain": "jetpack-config",
                "changelogger": {
                    "link-template": "https://github.com/Automattic/jetpack-config/compare/v${old}...v${new}"
                },
                "branch-alias": {
                    "dev-master": "1.6.x-dev"
                }
            },
            "autoload": {
                "classmap": [
                    "src/"
                ]
            },
            "license": [
                "GPL-2.0-or-later"
            ],
            "description": "Jetpack configuration package that initializes other packages and configures Jetpack's functionality. Can be used as a base for all variants of Jetpack package usage.",
            "transport-options": {
                "monorepo": true,
                "relative": true
            }
        },
        {
            "name": "automattic/jetpack-connection",
            "version": "dev-master",
            "dist": {
                "type": "path",
                "url": "../../packages/connection",
<<<<<<< HEAD
                "reference": "54e58ce0813a86b5a81db216e42f79292f04d337"
=======
                "reference": "168aed5ce92b4b28bd76e0c5ae1327218688879d"
>>>>>>> dda18c52
            },
            "require": {
                "automattic/jetpack-a8c-mc-stats": "^1.4",
                "automattic/jetpack-constants": "^1.6",
                "automattic/jetpack-heartbeat": "^1.4",
                "automattic/jetpack-options": "^1.14",
                "automattic/jetpack-redirect": "^1.7",
                "automattic/jetpack-roles": "^1.4",
                "automattic/jetpack-status": "^1.9",
                "automattic/jetpack-terms-of-service": "^1.9",
                "automattic/jetpack-tracking": "^1.14"
            },
            "require-dev": {
                "automattic/jetpack-changelogger": "^3.0",
                "automattic/wordbless": "@dev",
                "brain/monkey": "2.6.1",
                "yoast/phpunit-polyfills": "1.0.2"
            },
            "type": "jetpack-library",
            "extra": {
                "autotagger": true,
                "mirror-repo": "Automattic/jetpack-connection",
                "textdomain": "jetpack-connection",
                "version-constants": {
                    "::PACKAGE_VERSION": "src/class-package-version.php"
                },
                "changelogger": {
                    "link-template": "https://github.com/Automattic/jetpack-connection/compare/v${old}...v${new}"
                },
                "branch-alias": {
                    "dev-master": "1.34.x-dev"
                }
            },
            "autoload": {
                "classmap": [
                    "legacy",
                    "src/"
                ]
            },
            "scripts": {
                "phpunit": [
                    "./vendor/phpunit/phpunit/phpunit --colors=always"
                ],
                "post-update-cmd": [
                    "php -r \"copy('vendor/automattic/wordbless/src/dbless-wpdb.php', 'wordpress/wp-content/db.php');\""
                ],
                "test-coverage": [
                    "@composer update",
                    "php -dpcov.directory=. ./vendor/bin/phpunit --coverage-clover \"$COVERAGE_DIR/clover.xml\""
                ],
                "test-php": [
                    "@composer update",
                    "@composer phpunit"
                ]
            },
            "license": [
                "GPL-2.0-or-later"
            ],
            "description": "Everything needed to connect to the Jetpack infrastructure",
            "transport-options": {
                "monorepo": true,
                "relative": true
            }
        },
        {
            "name": "automattic/jetpack-connection-ui",
            "version": "dev-master",
            "dist": {
                "type": "path",
                "url": "../../packages/connection-ui",
<<<<<<< HEAD
                "reference": "e302e11e839a4a142890278950686fc874cdd420"
            },
            "require": {
                "automattic/jetpack-assets": "^1.15",
=======
                "reference": "141221fe12b83df9d5a76ff3d609d0933c65542c"
            },
            "require": {
                "automattic/jetpack-assets": "^1.16",
>>>>>>> dda18c52
                "automattic/jetpack-connection": "^1.34",
                "automattic/jetpack-constants": "^1.6",
                "automattic/jetpack-device-detection": "^1.4",
                "automattic/jetpack-identity-crisis": "^0.6"
            },
            "require-dev": {
                "automattic/jetpack-changelogger": "^3.0"
            },
            "type": "jetpack-library",
            "extra": {
                "autotagger": true,
                "mirror-repo": "Automattic/jetpack-connection-ui",
                "textdomain": "jetpack-connection-ui",
                "changelogger": {
                    "link-template": "https://github.com/Automattic/jetpack-connection-ui/compare/v${old}...v${new}"
                },
                "branch-alias": {
                    "dev-master": "2.3.x-dev"
                }
            },
            "autoload": {
                "classmap": [
                    "src/"
                ]
            },
            "scripts": {
                "build-development": [
                    "Composer\\Config::disableProcessTimeout",
                    "pnpm run build"
                ],
                "build-production": [
                    "Composer\\Config::disableProcessTimeout",
                    "NODE_ENV=production pnpm run build"
                ],
                "watch": [
                    "Composer\\Config::disableProcessTimeout",
                    "pnpm run watch"
                ]
            },
            "license": [
                "GPL-2.0-or-later"
            ],
            "description": "Jetpack Connection UI",
            "transport-options": {
                "monorepo": true,
                "relative": true
            }
        },
        {
            "name": "automattic/jetpack-constants",
            "version": "dev-master",
            "dist": {
                "type": "path",
                "url": "../../packages/constants",
                "reference": "1ba81dfc3c69cd883ebda352c165b3548bacf857"
            },
            "require-dev": {
                "automattic/jetpack-changelogger": "^3.0",
                "brain/monkey": "2.6.1",
                "yoast/phpunit-polyfills": "1.0.2"
            },
            "type": "jetpack-library",
            "extra": {
                "autotagger": true,
                "mirror-repo": "Automattic/jetpack-constants",
                "changelogger": {
                    "link-template": "https://github.com/Automattic/jetpack-constants/compare/v${old}...v${new}"
                },
                "branch-alias": {
                    "dev-master": "1.6.x-dev"
                }
            },
            "autoload": {
                "classmap": [
                    "src/"
                ]
            },
            "scripts": {
                "phpunit": [
                    "./vendor/phpunit/phpunit/phpunit --colors=always"
                ],
                "test-coverage": [
                    "@composer update",
                    "php -dpcov.directory=. ./vendor/bin/phpunit --coverage-clover \"$COVERAGE_DIR/clover.xml\""
                ],
                "test-php": [
                    "@composer update",
                    "@composer phpunit"
                ]
            },
            "license": [
                "GPL-2.0-or-later"
            ],
            "description": "A wrapper for defining constants in a more testable way.",
            "transport-options": {
                "monorepo": true,
                "relative": true
            }
        },
        {
            "name": "automattic/jetpack-device-detection",
            "version": "dev-master",
            "dist": {
                "type": "path",
                "url": "../../packages/device-detection",
                "reference": "4d56251aa6965f36b5d64f34496bcad76879e270"
            },
            "require-dev": {
                "automattic/jetpack-changelogger": "^3.0",
                "yoast/phpunit-polyfills": "1.0.2"
            },
            "type": "jetpack-library",
            "extra": {
                "autotagger": true,
                "mirror-repo": "Automattic/jetpack-device-detection",
                "changelogger": {
                    "link-template": "https://github.com/Automattic/jetpack-device-detection/compare/v${old}...v${new}"
                },
                "branch-alias": {
                    "dev-master": "1.4.x-dev"
                }
            },
            "autoload": {
                "classmap": [
                    "src/"
                ]
            },
            "scripts": {
                "phpunit": [
                    "./vendor/phpunit/phpunit/phpunit --colors=always"
                ],
                "test-coverage": [
                    "@composer update",
                    "php -dpcov.directory=. ./vendor/bin/phpunit --coverage-clover \"$COVERAGE_DIR/clover.xml\""
                ],
                "test-php": [
                    "@composer update",
                    "@composer phpunit"
                ]
            },
            "license": [
                "GPL-2.0-or-later"
            ],
            "description": "A way to detect device types based on User-Agent header.",
            "transport-options": {
                "monorepo": true,
                "relative": true
            }
        },
        {
            "name": "automattic/jetpack-heartbeat",
            "version": "dev-master",
            "dist": {
                "type": "path",
                "url": "../../packages/heartbeat",
                "reference": "14c401c013c64fea324ea7fee4559aa90366293c"
            },
            "require": {
                "automattic/jetpack-a8c-mc-stats": "^1.4",
                "automattic/jetpack-options": "^1.14"
            },
            "require-dev": {
                "automattic/jetpack-changelogger": "^3.0"
            },
            "type": "jetpack-library",
            "extra": {
                "autotagger": true,
                "mirror-repo": "Automattic/jetpack-heartbeat",
                "textdomain": "jetpack-heartbeat",
                "changelogger": {
                    "link-template": "https://github.com/Automattic/jetpack-heartbeat/compare/v${old}...v${new}"
                },
                "branch-alias": {
                    "dev-master": "1.4.x-dev"
                }
            },
            "autoload": {
                "classmap": [
                    "src/"
                ]
            },
            "license": [
                "GPL-2.0-or-later"
            ],
            "description": "This adds a cronjob that sends a batch of internal automattic stats to wp.com once a day",
            "transport-options": {
                "monorepo": true,
                "relative": true
            }
        },
        {
            "name": "automattic/jetpack-identity-crisis",
            "version": "dev-master",
            "dist": {
                "type": "path",
                "url": "../../packages/identity-crisis",
<<<<<<< HEAD
                "reference": "8ae9150f883faf0e1146650d3e56d97ea6514ef0"
            },
            "require": {
=======
                "reference": "1749188f9f1389fc2bd5373ee0cd8dad0086c501"
            },
            "require": {
                "automattic/jetpack-assets": "^1.16",
>>>>>>> dda18c52
                "automattic/jetpack-connection": "^1.34",
                "automattic/jetpack-constants": "^1.6",
                "automattic/jetpack-logo": "^1.5",
                "automattic/jetpack-options": "^1.14",
                "automattic/jetpack-status": "^1.9",
                "automattic/jetpack-tracking": "^1.14"
            },
            "require-dev": {
                "automattic/jetpack-changelogger": "^3.0",
                "automattic/wordbless": "@dev",
                "yoast/phpunit-polyfills": "1.0.2"
            },
            "type": "jetpack-library",
            "extra": {
                "autotagger": true,
                "mirror-repo": "Automattic/jetpack-identity-crisis",
                "textdomain": "jetpack-idc",
                "version-constants": {
                    "::PACKAGE_VERSION": "src/class-identity-crisis.php"
                },
                "changelogger": {
                    "link-template": "https://github.com/Automattic/jetpack-identity-crisis/compare/v${old}...v${new}"
                },
                "branch-alias": {
                    "dev-master": "0.6.x-dev"
                }
            },
            "autoload": {
                "classmap": [
                    "src/"
                ]
            },
            "scripts": {
                "build-development": [
                    "Composer\\Config::disableProcessTimeout",
                    "pnpm run build"
                ],
                "build-production": [
                    "Composer\\Config::disableProcessTimeout",
                    "NODE_ENV='production' pnpm run build"
                ],
                "phpunit": [
                    "./vendor/phpunit/phpunit/phpunit --colors=always"
                ],
                "test-coverage": [
                    "@composer install",
                    "php -dpcov.directory=. ./vendor/bin/phpunit --coverage-clover \"$COVERAGE_DIR/clover.xml\""
                ],
                "test-php": [
                    "@composer install",
                    "@composer phpunit"
                ],
                "post-update-cmd": [
                    "php -r \"copy('vendor/automattic/wordbless/src/dbless-wpdb.php', 'wordpress/wp-content/db.php');\""
                ],
                "watch": [
                    "Composer\\Config::disableProcessTimeout",
                    "pnpm run watch"
                ]
            },
            "license": [
                "GPL-2.0-or-later"
            ],
            "description": "Identity Crisis.",
            "transport-options": {
                "monorepo": true,
                "relative": true
            }
        },
        {
            "name": "automattic/jetpack-logo",
            "version": "dev-master",
            "dist": {
                "type": "path",
                "url": "../../packages/logo",
                "reference": "19e77419fe312ab0bbbe914c620eda9450e9ee58"
            },
            "require-dev": {
                "automattic/jetpack-changelogger": "^3.0",
                "yoast/phpunit-polyfills": "1.0.2"
            },
            "type": "jetpack-library",
            "extra": {
                "autotagger": true,
                "mirror-repo": "Automattic/jetpack-logo",
                "changelogger": {
                    "link-template": "https://github.com/Automattic/jetpack-logo/compare/v${old}...v${new}"
                },
                "branch-alias": {
                    "dev-master": "1.5.x-dev"
                }
            },
            "autoload": {
                "classmap": [
                    "src/"
                ]
            },
            "scripts": {
                "phpunit": [
                    "./vendor/phpunit/phpunit/phpunit --colors=always"
                ],
                "test-coverage": [
                    "@composer update",
                    "php -dpcov.directory=. ./vendor/bin/phpunit --coverage-clover \"$COVERAGE_DIR/clover.xml\""
                ],
                "test-php": [
                    "@composer update",
                    "@composer phpunit"
                ]
            },
            "license": [
                "GPL-2.0-or-later"
            ],
            "description": "A logo for Jetpack",
            "transport-options": {
                "monorepo": true,
                "relative": true
            }
        },
        {
            "name": "automattic/jetpack-my-jetpack",
            "version": "dev-master",
            "dist": {
                "type": "path",
                "url": "../../packages/my-jetpack",
<<<<<<< HEAD
                "reference": "56d0b7fc860803d756732cc6c2fa7311324fa9ab"
            },
            "require": {
                "automattic/jetpack-admin-ui": "^0.2",
                "automattic/jetpack-assets": "^1.15",
=======
                "reference": "671a55b6382b98ae9d9a68444d5556a5e969363b"
            },
            "require": {
                "automattic/jetpack-admin-ui": "^0.2",
                "automattic/jetpack-assets": "^1.16",
>>>>>>> dda18c52
                "automattic/jetpack-connection": "^1.34"
            },
            "require-dev": {
                "automattic/jetpack-changelogger": "^3.0",
                "yoast/phpunit-polyfills": "1.0.2"
            },
            "type": "jetpack-library",
            "extra": {
                "autotagger": true,
                "mirror-repo": "Automattic/jetpack-my-jetpack",
                "textdomain": "jetpack-my-jetpack",
                "changelogger": {
                    "link-template": "https://github.com/Automattic/jetpack-my-jetpack/compare/${old}...${new}"
                },
                "branch-alias": {
                    "dev-master": "0.3.x-dev"
                }
            },
            "autoload": {
                "classmap": [
                    "src/"
                ]
            },
            "scripts": {
                "phpunit": [
                    "./vendor/phpunit/phpunit/phpunit --colors=always"
                ],
                "test-coverage": [
                    "@composer install",
                    "php -dpcov.directory=. ./vendor/bin/phpunit --coverage-clover \"$COVERAGE_DIR/clover.xml\""
                ],
                "test-php": [
                    "@composer install",
                    "@composer phpunit"
                ],
                "build-development": [
                    "Composer\\Config::disableProcessTimeout",
                    "pnpm run build"
                ],
                "build-production": [
                    "Composer\\Config::disableProcessTimeout",
                    "NODE_ENV=production pnpm run build"
                ],
                "watch": [
                    "Composer\\Config::disableProcessTimeout",
                    "pnpm run watch"
                ]
            },
            "license": [
                "GPL-2.0-or-later"
            ],
            "description": "WP Admin page with information and configuration shared among all Jetpack stand-alone plugins",
            "transport-options": {
                "monorepo": true,
                "relative": true
            }
        },
        {
            "name": "automattic/jetpack-options",
            "version": "dev-master",
            "dist": {
                "type": "path",
                "url": "../../packages/options",
                "reference": "f28127b14d488befa2f6375dc737286a1c1fed89"
            },
            "require": {
                "automattic/jetpack-constants": "^1.6"
            },
            "require-dev": {
                "automattic/jetpack-changelogger": "^3.0",
                "yoast/phpunit-polyfills": "1.0.2"
            },
            "type": "jetpack-library",
            "extra": {
                "autotagger": true,
                "mirror-repo": "Automattic/jetpack-options",
                "changelogger": {
                    "link-template": "https://github.com/Automattic/jetpack-options/compare/v${old}...v${new}"
                },
                "branch-alias": {
                    "dev-master": "1.14.x-dev"
                }
            },
            "autoload": {
                "classmap": [
                    "legacy"
                ]
            },
            "license": [
                "GPL-2.0-or-later"
            ],
            "description": "A wrapper for wp-options to manage specific Jetpack options.",
            "transport-options": {
                "monorepo": true,
                "relative": true
            }
        },
        {
            "name": "automattic/jetpack-password-checker",
            "version": "dev-master",
            "dist": {
                "type": "path",
                "url": "../../packages/password-checker",
                "reference": "998fdabec0384a752bc33f39e02efe70ec289047"
            },
            "require-dev": {
                "automattic/jetpack-changelogger": "^3.0",
                "automattic/wordbless": "@dev",
                "yoast/phpunit-polyfills": "1.0.2"
            },
            "type": "jetpack-library",
            "extra": {
                "autotagger": true,
                "mirror-repo": "Automattic/jetpack-password-checker",
                "textdomain": "jetpack-password-checker",
                "changelogger": {
                    "link-template": "https://github.com/Automattic/jetpack-password-checker/compare/v${old}...v${new}"
                },
                "branch-alias": {
                    "dev-master": "0.2.x-dev"
                }
            },
            "autoload": {
                "classmap": [
                    "src/"
                ]
            },
            "scripts": {
                "phpunit": [
                    "./vendor/phpunit/phpunit/phpunit --colors=always"
                ],
                "test-coverage": [
                    "@composer update",
                    "php -dpcov.directory=. ./vendor/bin/phpunit --coverage-clover \"$COVERAGE_DIR/clover.xml\""
                ],
                "test-php": [
                    "@composer update",
                    "@composer phpunit"
                ],
                "post-update-cmd": [
                    "php -r \"copy('vendor/automattic/wordbless/src/dbless-wpdb.php', 'wordpress/wp-content/db.php');\""
                ]
            },
            "license": [
                "GPL-2.0-or-later"
            ],
            "description": "Password Checker.",
            "transport-options": {
                "monorepo": true,
                "relative": true
            }
        },
        {
            "name": "automattic/jetpack-redirect",
            "version": "dev-master",
            "dist": {
                "type": "path",
                "url": "../../packages/redirect",
                "reference": "de427b273925641527ec3370f52d2f3ca360fb96"
            },
            "require": {
                "automattic/jetpack-status": "^1.9"
            },
            "require-dev": {
                "automattic/jetpack-changelogger": "^3.0",
                "brain/monkey": "2.6.1",
                "yoast/phpunit-polyfills": "1.0.2"
            },
            "type": "jetpack-library",
            "extra": {
                "autotagger": true,
                "mirror-repo": "Automattic/jetpack-redirect",
                "changelogger": {
                    "link-template": "https://github.com/Automattic/jetpack-redirect/compare/v${old}...v${new}"
                },
                "branch-alias": {
                    "dev-master": "1.7.x-dev"
                }
            },
            "autoload": {
                "classmap": [
                    "src/"
                ]
            },
            "scripts": {
                "phpunit": [
                    "./vendor/phpunit/phpunit/phpunit --colors=always"
                ],
                "test-coverage": [
                    "@composer update",
                    "php -dpcov.directory=. ./vendor/bin/phpunit --coverage-clover \"$COVERAGE_DIR/clover.xml\""
                ],
                "test-php": [
                    "@composer update",
                    "@composer phpunit"
                ]
            },
            "license": [
                "GPL-2.0-or-later"
            ],
            "description": "Utilities to build URLs to the jetpack.com/redirect/ service",
            "transport-options": {
                "monorepo": true,
                "relative": true
            }
        },
        {
            "name": "automattic/jetpack-roles",
            "version": "dev-master",
            "dist": {
                "type": "path",
                "url": "../../packages/roles",
                "reference": "84cce87bfef42de2b4217f9f80d97ec3f5fd5d4e"
            },
            "require-dev": {
                "automattic/jetpack-changelogger": "^3.0",
                "brain/monkey": "2.6.1",
                "yoast/phpunit-polyfills": "1.0.2"
            },
            "type": "jetpack-library",
            "extra": {
                "autotagger": true,
                "mirror-repo": "Automattic/jetpack-roles",
                "changelogger": {
                    "link-template": "https://github.com/Automattic/jetpack-roles/compare/v${old}...v${new}"
                },
                "branch-alias": {
                    "dev-master": "1.4.x-dev"
                }
            },
            "autoload": {
                "classmap": [
                    "src/"
                ]
            },
            "scripts": {
                "phpunit": [
                    "./vendor/phpunit/phpunit/phpunit --colors=always"
                ],
                "test-coverage": [
                    "@composer update",
                    "php -dpcov.directory=. ./vendor/bin/phpunit --coverage-clover \"$COVERAGE_DIR/clover.xml\""
                ],
                "test-php": [
                    "@composer update",
                    "@composer phpunit"
                ]
            },
            "license": [
                "GPL-2.0-or-later"
            ],
            "description": "Utilities, related with user roles and capabilities.",
            "transport-options": {
                "monorepo": true,
                "relative": true
            }
        },
        {
            "name": "automattic/jetpack-status",
            "version": "dev-master",
            "dist": {
                "type": "path",
                "url": "../../packages/status",
                "reference": "96de9218a8f6f4d752e71d58e2e9e6c0e81ca377"
            },
            "require": {
                "automattic/jetpack-constants": "^1.6"
            },
            "require-dev": {
                "automattic/jetpack-changelogger": "^3.0",
                "brain/monkey": "2.6.1",
                "yoast/phpunit-polyfills": "1.0.2"
            },
            "type": "jetpack-library",
            "extra": {
                "autotagger": true,
                "mirror-repo": "Automattic/jetpack-status",
                "changelogger": {
                    "link-template": "https://github.com/Automattic/jetpack-status/compare/v${old}...v${new}"
                },
                "branch-alias": {
                    "dev-master": "1.9.x-dev"
                }
            },
            "autoload": {
                "classmap": [
                    "src/"
                ]
            },
            "scripts": {
                "phpunit": [
                    "./vendor/phpunit/phpunit/phpunit --colors=always"
                ],
                "test-coverage": [
                    "@composer update",
                    "php -dpcov.directory=. ./vendor/bin/phpunit --coverage-clover \"$COVERAGE_DIR/clover.xml\""
                ],
                "test-php": [
                    "@composer update",
                    "@composer phpunit"
                ]
            },
            "license": [
                "GPL-2.0-or-later"
            ],
            "description": "Used to retrieve information about the current status of Jetpack and the site overall.",
            "transport-options": {
                "monorepo": true,
                "relative": true
            }
        },
        {
            "name": "automattic/jetpack-sync",
            "version": "dev-master",
            "dist": {
                "type": "path",
                "url": "../../packages/sync",
<<<<<<< HEAD
                "reference": "4257001162cf820a65153a4f5a76e98487d82904"
=======
                "reference": "37106298584401e7eba9054c87a7c11f86eeea5d"
>>>>>>> dda18c52
            },
            "require": {
                "automattic/jetpack-connection": "^1.34",
                "automattic/jetpack-constants": "^1.6",
                "automattic/jetpack-heartbeat": "^1.4",
                "automattic/jetpack-identity-crisis": "^0.6",
                "automattic/jetpack-options": "^1.14",
                "automattic/jetpack-password-checker": "^0.2",
                "automattic/jetpack-roles": "^1.4",
                "automattic/jetpack-status": "^1.9"
            },
            "require-dev": {
                "automattic/jetpack-changelogger": "^3.0",
                "automattic/wordbless": "@dev",
                "yoast/phpunit-polyfills": "1.0.2"
            },
            "type": "jetpack-library",
            "extra": {
                "autotagger": true,
                "mirror-repo": "Automattic/jetpack-sync",
                "textdomain": "jetpack-sync",
                "version-constants": {
                    "::PACKAGE_VERSION": "src/class-package-version.php"
                },
                "changelogger": {
                    "link-template": "https://github.com/Automattic/jetpack-sync/compare/v${old}...v${new}"
                },
                "branch-alias": {
                    "dev-master": "1.28.x-dev"
                }
            },
            "autoload": {
                "classmap": [
                    "src/"
                ]
            },
            "scripts": {
                "phpunit": [
                    "./vendor/phpunit/phpunit/phpunit --colors=always"
                ],
                "test-coverage": [
                    "@composer install",
                    "php -dpcov.directory=. ./vendor/bin/phpunit --coverage-clover \"$COVERAGE_DIR/clover.xml\""
                ],
                "test-php": [
                    "@composer install",
                    "@composer phpunit"
                ],
                "post-update-cmd": [
                    "php -r \"copy('vendor/automattic/wordbless/src/dbless-wpdb.php', 'wordpress/wp-content/db.php');\""
                ]
            },
            "license": [
                "GPL-2.0-or-later"
            ],
            "description": "Everything needed to allow syncing to the WP.com infrastructure.",
            "transport-options": {
                "monorepo": true,
                "relative": true
            }
        },
        {
            "name": "automattic/jetpack-terms-of-service",
            "version": "dev-master",
            "dist": {
                "type": "path",
                "url": "../../packages/terms-of-service",
                "reference": "ccde0a08dd89b551211a8081de37caec598ea862"
            },
            "require": {
                "automattic/jetpack-options": "^1.14",
                "automattic/jetpack-status": "^1.9"
            },
            "require-dev": {
                "automattic/jetpack-changelogger": "^3.0",
                "brain/monkey": "2.6.1",
                "yoast/phpunit-polyfills": "1.0.2"
            },
            "type": "jetpack-library",
            "extra": {
                "autotagger": true,
                "mirror-repo": "Automattic/jetpack-terms-of-service",
                "changelogger": {
                    "link-template": "https://github.com/Automattic/jetpack-terms-of-service/compare/v${old}...v${new}"
                },
                "branch-alias": {
                    "dev-master": "1.9.x-dev"
                }
            },
            "autoload": {
                "classmap": [
                    "src/"
                ]
            },
            "scripts": {
                "phpunit": [
                    "./vendor/phpunit/phpunit/phpunit --colors=always"
                ],
                "test-coverage": [
                    "@composer update",
                    "php -dpcov.directory=. ./vendor/bin/phpunit --coverage-clover \"$COVERAGE_DIR/clover.xml\""
                ],
                "test-php": [
                    "@composer update",
                    "@composer phpunit"
                ]
            },
            "license": [
                "GPL-2.0-or-later"
            ],
            "description": "Everything need to manage the terms of service state",
            "transport-options": {
                "monorepo": true,
                "relative": true
            }
        },
        {
            "name": "automattic/jetpack-tracking",
            "version": "dev-master",
            "dist": {
                "type": "path",
                "url": "../../packages/tracking",
                "reference": "001399fd0304cd835150da4843a3d314f6207ca4"
            },
            "require": {
                "automattic/jetpack-assets": "^1.16",
                "automattic/jetpack-options": "^1.14",
                "automattic/jetpack-status": "^1.9",
                "automattic/jetpack-terms-of-service": "^1.9"
            },
            "require-dev": {
                "automattic/jetpack-changelogger": "^3.0",
                "brain/monkey": "2.6.1",
                "yoast/phpunit-polyfills": "1.0.2"
            },
            "type": "jetpack-library",
            "extra": {
                "autotagger": true,
                "mirror-repo": "Automattic/jetpack-tracking",
                "textdomain": "jetpack-tracking",
                "changelogger": {
                    "link-template": "https://github.com/Automattic/jetpack-tracking/compare/v${old}...v${new}"
                },
                "branch-alias": {
                    "dev-master": "1.14.x-dev"
                }
            },
            "autoload": {
                "classmap": [
                    "legacy",
                    "src/"
                ]
            },
            "scripts": {
                "phpunit": [
                    "./vendor/phpunit/phpunit/phpunit --colors=always"
                ],
                "test-coverage": [
                    "@composer update",
                    "php -dpcov.directory=. ./vendor/bin/phpunit --coverage-clover \"$COVERAGE_DIR/clover.xml\""
                ],
                "test-php": [
                    "@composer update",
                    "@composer phpunit"
                ]
            },
            "license": [
                "GPL-2.0-or-later"
            ],
            "description": "Tracking for Jetpack",
            "transport-options": {
                "monorepo": true,
                "relative": true
            }
        }
    ],
    "packages-dev": [
        {
            "name": "automattic/jetpack-changelogger",
            "version": "dev-master",
            "dist": {
                "type": "path",
                "url": "../../packages/changelogger",
                "reference": "ed5842ee826136274b0926ea3aa2db22159cb5f8"
            },
            "require": {
                "php": ">=5.6",
                "symfony/console": "^3.4 | ^5.2",
                "symfony/process": "^3.4 | ^5.2",
                "wikimedia/at-ease": "^1.2 | ^2.0"
            },
            "require-dev": {
                "wikimedia/testing-access-wrapper": "^1.0 | ^2.0",
                "yoast/phpunit-polyfills": "1.0.2"
            },
            "bin": [
                "bin/changelogger"
            ],
            "type": "project",
            "extra": {
                "autotagger": true,
                "branch-alias": {
                    "dev-master": "3.0.x-dev"
                },
                "mirror-repo": "Automattic/jetpack-changelogger",
                "version-constants": {
                    "::VERSION": "src/Application.php"
                },
                "changelogger": {
                    "link-template": "https://github.com/Automattic/jetpack-changelogger/compare/${old}...${new}"
                }
            },
            "autoload": {
                "psr-4": {
                    "Automattic\\Jetpack\\Changelogger\\": "src",
                    "Automattic\\Jetpack\\Changelog\\": "lib"
                }
            },
            "autoload-dev": {
                "psr-4": {
                    "Automattic\\Jetpack\\Changelogger\\Tests\\": "tests/php/includes/src",
                    "Automattic\\Jetpack\\Changelog\\Tests\\": "tests/php/includes/lib"
                }
            },
            "scripts": {
                "phpunit": [
                    "./vendor/phpunit/phpunit/phpunit --colors=always"
                ],
                "test-coverage": [
                    "@composer update",
                    "php -dpcov.directory=. ./vendor/bin/phpunit --coverage-clover \"$COVERAGE_DIR/clover.xml\""
                ],
                "test-php": [
                    "@composer update",
                    "@composer phpunit"
                ],
                "post-install-cmd": [
                    "[ -e vendor/bin/changelogger ] || { cd vendor/bin && ln -s ../../bin/changelogger; }"
                ],
                "post-update-cmd": [
                    "[ -e vendor/bin/changelogger ] || { cd vendor/bin && ln -s ../../bin/changelogger; }"
                ]
            },
            "license": [
                "GPL-2.0-or-later"
            ],
            "description": "Jetpack Changelogger tool. Allows for managing changelogs by dropping change files into a changelog directory with each PR.",
            "transport-options": {
                "monorepo": true,
                "relative": true
            }
        },
        {
            "name": "doctrine/instantiator",
            "version": "1.4.0",
            "source": {
                "type": "git",
                "url": "https://github.com/doctrine/instantiator.git",
                "reference": "d56bf6102915de5702778fe20f2de3b2fe570b5b"
            },
            "dist": {
                "type": "zip",
                "url": "https://api.github.com/repos/doctrine/instantiator/zipball/d56bf6102915de5702778fe20f2de3b2fe570b5b",
                "reference": "d56bf6102915de5702778fe20f2de3b2fe570b5b",
                "shasum": ""
            },
            "require": {
                "php": "^7.1 || ^8.0"
            },
            "require-dev": {
                "doctrine/coding-standard": "^8.0",
                "ext-pdo": "*",
                "ext-phar": "*",
                "phpbench/phpbench": "^0.13 || 1.0.0-alpha2",
                "phpstan/phpstan": "^0.12",
                "phpstan/phpstan-phpunit": "^0.12",
                "phpunit/phpunit": "^7.0 || ^8.0 || ^9.0"
            },
            "type": "library",
            "autoload": {
                "psr-4": {
                    "Doctrine\\Instantiator\\": "src/Doctrine/Instantiator/"
                }
            },
            "notification-url": "https://packagist.org/downloads/",
            "license": [
                "MIT"
            ],
            "authors": [
                {
                    "name": "Marco Pivetta",
                    "email": "ocramius@gmail.com",
                    "homepage": "https://ocramius.github.io/"
                }
            ],
            "description": "A small, lightweight utility to instantiate objects in PHP without invoking their constructors",
            "homepage": "https://www.doctrine-project.org/projects/instantiator.html",
            "keywords": [
                "constructor",
                "instantiate"
            ],
            "support": {
                "issues": "https://github.com/doctrine/instantiator/issues",
                "source": "https://github.com/doctrine/instantiator/tree/1.4.0"
            },
            "funding": [
                {
                    "url": "https://www.doctrine-project.org/sponsorship.html",
                    "type": "custom"
                },
                {
                    "url": "https://www.patreon.com/phpdoctrine",
                    "type": "patreon"
                },
                {
                    "url": "https://tidelift.com/funding/github/packagist/doctrine%2Finstantiator",
                    "type": "tidelift"
                }
            ],
            "time": "2020-11-10T18:47:58+00:00"
        },
        {
            "name": "myclabs/deep-copy",
            "version": "1.10.2",
            "source": {
                "type": "git",
                "url": "https://github.com/myclabs/DeepCopy.git",
                "reference": "776f831124e9c62e1a2c601ecc52e776d8bb7220"
            },
            "dist": {
                "type": "zip",
                "url": "https://api.github.com/repos/myclabs/DeepCopy/zipball/776f831124e9c62e1a2c601ecc52e776d8bb7220",
                "reference": "776f831124e9c62e1a2c601ecc52e776d8bb7220",
                "shasum": ""
            },
            "require": {
                "php": "^7.1 || ^8.0"
            },
            "replace": {
                "myclabs/deep-copy": "self.version"
            },
            "require-dev": {
                "doctrine/collections": "^1.0",
                "doctrine/common": "^2.6",
                "phpunit/phpunit": "^7.1"
            },
            "type": "library",
            "autoload": {
                "psr-4": {
                    "DeepCopy\\": "src/DeepCopy/"
                },
                "files": [
                    "src/DeepCopy/deep_copy.php"
                ]
            },
            "notification-url": "https://packagist.org/downloads/",
            "license": [
                "MIT"
            ],
            "description": "Create deep copies (clones) of your objects",
            "keywords": [
                "clone",
                "copy",
                "duplicate",
                "object",
                "object graph"
            ],
            "support": {
                "issues": "https://github.com/myclabs/DeepCopy/issues",
                "source": "https://github.com/myclabs/DeepCopy/tree/1.10.2"
            },
            "funding": [
                {
                    "url": "https://tidelift.com/funding/github/packagist/myclabs/deep-copy",
                    "type": "tidelift"
                }
            ],
            "time": "2020-11-13T09:40:50+00:00"
        },
        {
            "name": "nikic/php-parser",
            "version": "v4.13.2",
            "source": {
                "type": "git",
                "url": "https://github.com/nikic/PHP-Parser.git",
                "reference": "210577fe3cf7badcc5814d99455df46564f3c077"
            },
            "dist": {
                "type": "zip",
                "url": "https://api.github.com/repos/nikic/PHP-Parser/zipball/210577fe3cf7badcc5814d99455df46564f3c077",
                "reference": "210577fe3cf7badcc5814d99455df46564f3c077",
                "shasum": ""
            },
            "require": {
                "ext-tokenizer": "*",
                "php": ">=7.0"
            },
            "require-dev": {
                "ircmaxell/php-yacc": "^0.0.7",
                "phpunit/phpunit": "^6.5 || ^7.0 || ^8.0 || ^9.0"
            },
            "bin": [
                "bin/php-parse"
            ],
            "type": "library",
            "extra": {
                "branch-alias": {
                    "dev-master": "4.9-dev"
                }
            },
            "autoload": {
                "psr-4": {
                    "PhpParser\\": "lib/PhpParser"
                }
            },
            "notification-url": "https://packagist.org/downloads/",
            "license": [
                "BSD-3-Clause"
            ],
            "authors": [
                {
                    "name": "Nikita Popov"
                }
            ],
            "description": "A PHP parser written in PHP",
            "keywords": [
                "parser",
                "php"
            ],
            "support": {
                "issues": "https://github.com/nikic/PHP-Parser/issues",
                "source": "https://github.com/nikic/PHP-Parser/tree/v4.13.2"
            },
            "time": "2021-11-30T19:35:32+00:00"
        },
        {
            "name": "phar-io/manifest",
            "version": "2.0.3",
            "source": {
                "type": "git",
                "url": "https://github.com/phar-io/manifest.git",
                "reference": "97803eca37d319dfa7826cc2437fc020857acb53"
            },
            "dist": {
                "type": "zip",
                "url": "https://api.github.com/repos/phar-io/manifest/zipball/97803eca37d319dfa7826cc2437fc020857acb53",
                "reference": "97803eca37d319dfa7826cc2437fc020857acb53",
                "shasum": ""
            },
            "require": {
                "ext-dom": "*",
                "ext-phar": "*",
                "ext-xmlwriter": "*",
                "phar-io/version": "^3.0.1",
                "php": "^7.2 || ^8.0"
            },
            "type": "library",
            "extra": {
                "branch-alias": {
                    "dev-master": "2.0.x-dev"
                }
            },
            "autoload": {
                "classmap": [
                    "src/"
                ]
            },
            "notification-url": "https://packagist.org/downloads/",
            "license": [
                "BSD-3-Clause"
            ],
            "authors": [
                {
                    "name": "Arne Blankerts",
                    "email": "arne@blankerts.de",
                    "role": "Developer"
                },
                {
                    "name": "Sebastian Heuer",
                    "email": "sebastian@phpeople.de",
                    "role": "Developer"
                },
                {
                    "name": "Sebastian Bergmann",
                    "email": "sebastian@phpunit.de",
                    "role": "Developer"
                }
            ],
            "description": "Component for reading phar.io manifest information from a PHP Archive (PHAR)",
            "support": {
                "issues": "https://github.com/phar-io/manifest/issues",
                "source": "https://github.com/phar-io/manifest/tree/2.0.3"
            },
            "time": "2021-07-20T11:28:43+00:00"
        },
        {
            "name": "phar-io/version",
            "version": "3.1.0",
            "source": {
                "type": "git",
                "url": "https://github.com/phar-io/version.git",
                "reference": "bae7c545bef187884426f042434e561ab1ddb182"
            },
            "dist": {
                "type": "zip",
                "url": "https://api.github.com/repos/phar-io/version/zipball/bae7c545bef187884426f042434e561ab1ddb182",
                "reference": "bae7c545bef187884426f042434e561ab1ddb182",
                "shasum": ""
            },
            "require": {
                "php": "^7.2 || ^8.0"
            },
            "type": "library",
            "autoload": {
                "classmap": [
                    "src/"
                ]
            },
            "notification-url": "https://packagist.org/downloads/",
            "license": [
                "BSD-3-Clause"
            ],
            "authors": [
                {
                    "name": "Arne Blankerts",
                    "email": "arne@blankerts.de",
                    "role": "Developer"
                },
                {
                    "name": "Sebastian Heuer",
                    "email": "sebastian@phpeople.de",
                    "role": "Developer"
                },
                {
                    "name": "Sebastian Bergmann",
                    "email": "sebastian@phpunit.de",
                    "role": "Developer"
                }
            ],
            "description": "Library for handling version information and constraints",
            "support": {
                "issues": "https://github.com/phar-io/version/issues",
                "source": "https://github.com/phar-io/version/tree/3.1.0"
            },
            "time": "2021-02-23T14:00:09+00:00"
        },
        {
            "name": "phpdocumentor/reflection-common",
            "version": "2.2.0",
            "source": {
                "type": "git",
                "url": "https://github.com/phpDocumentor/ReflectionCommon.git",
                "reference": "1d01c49d4ed62f25aa84a747ad35d5a16924662b"
            },
            "dist": {
                "type": "zip",
                "url": "https://api.github.com/repos/phpDocumentor/ReflectionCommon/zipball/1d01c49d4ed62f25aa84a747ad35d5a16924662b",
                "reference": "1d01c49d4ed62f25aa84a747ad35d5a16924662b",
                "shasum": ""
            },
            "require": {
                "php": "^7.2 || ^8.0"
            },
            "type": "library",
            "extra": {
                "branch-alias": {
                    "dev-2.x": "2.x-dev"
                }
            },
            "autoload": {
                "psr-4": {
                    "phpDocumentor\\Reflection\\": "src/"
                }
            },
            "notification-url": "https://packagist.org/downloads/",
            "license": [
                "MIT"
            ],
            "authors": [
                {
                    "name": "Jaap van Otterdijk",
                    "email": "opensource@ijaap.nl"
                }
            ],
            "description": "Common reflection classes used by phpdocumentor to reflect the code structure",
            "homepage": "http://www.phpdoc.org",
            "keywords": [
                "FQSEN",
                "phpDocumentor",
                "phpdoc",
                "reflection",
                "static analysis"
            ],
            "support": {
                "issues": "https://github.com/phpDocumentor/ReflectionCommon/issues",
                "source": "https://github.com/phpDocumentor/ReflectionCommon/tree/2.x"
            },
            "time": "2020-06-27T09:03:43+00:00"
        },
        {
            "name": "phpdocumentor/reflection-docblock",
            "version": "5.3.0",
            "source": {
                "type": "git",
                "url": "https://github.com/phpDocumentor/ReflectionDocBlock.git",
                "reference": "622548b623e81ca6d78b721c5e029f4ce664f170"
            },
            "dist": {
                "type": "zip",
                "url": "https://api.github.com/repos/phpDocumentor/ReflectionDocBlock/zipball/622548b623e81ca6d78b721c5e029f4ce664f170",
                "reference": "622548b623e81ca6d78b721c5e029f4ce664f170",
                "shasum": ""
            },
            "require": {
                "ext-filter": "*",
                "php": "^7.2 || ^8.0",
                "phpdocumentor/reflection-common": "^2.2",
                "phpdocumentor/type-resolver": "^1.3",
                "webmozart/assert": "^1.9.1"
            },
            "require-dev": {
                "mockery/mockery": "~1.3.2",
                "psalm/phar": "^4.8"
            },
            "type": "library",
            "extra": {
                "branch-alias": {
                    "dev-master": "5.x-dev"
                }
            },
            "autoload": {
                "psr-4": {
                    "phpDocumentor\\Reflection\\": "src"
                }
            },
            "notification-url": "https://packagist.org/downloads/",
            "license": [
                "MIT"
            ],
            "authors": [
                {
                    "name": "Mike van Riel",
                    "email": "me@mikevanriel.com"
                },
                {
                    "name": "Jaap van Otterdijk",
                    "email": "account@ijaap.nl"
                }
            ],
            "description": "With this component, a library can provide support for annotations via DocBlocks or otherwise retrieve information that is embedded in a DocBlock.",
            "support": {
                "issues": "https://github.com/phpDocumentor/ReflectionDocBlock/issues",
                "source": "https://github.com/phpDocumentor/ReflectionDocBlock/tree/5.3.0"
            },
            "time": "2021-10-19T17:43:47+00:00"
        },
        {
            "name": "phpdocumentor/type-resolver",
            "version": "1.5.1",
            "source": {
                "type": "git",
                "url": "https://github.com/phpDocumentor/TypeResolver.git",
                "reference": "a12f7e301eb7258bb68acd89d4aefa05c2906cae"
            },
            "dist": {
                "type": "zip",
                "url": "https://api.github.com/repos/phpDocumentor/TypeResolver/zipball/a12f7e301eb7258bb68acd89d4aefa05c2906cae",
                "reference": "a12f7e301eb7258bb68acd89d4aefa05c2906cae",
                "shasum": ""
            },
            "require": {
                "php": "^7.2 || ^8.0",
                "phpdocumentor/reflection-common": "^2.0"
            },
            "require-dev": {
                "ext-tokenizer": "*",
                "psalm/phar": "^4.8"
            },
            "type": "library",
            "extra": {
                "branch-alias": {
                    "dev-1.x": "1.x-dev"
                }
            },
            "autoload": {
                "psr-4": {
                    "phpDocumentor\\Reflection\\": "src"
                }
            },
            "notification-url": "https://packagist.org/downloads/",
            "license": [
                "MIT"
            ],
            "authors": [
                {
                    "name": "Mike van Riel",
                    "email": "me@mikevanriel.com"
                }
            ],
            "description": "A PSR-5 based resolver of Class names, Types and Structural Element Names",
            "support": {
                "issues": "https://github.com/phpDocumentor/TypeResolver/issues",
                "source": "https://github.com/phpDocumentor/TypeResolver/tree/1.5.1"
            },
            "time": "2021-10-02T14:08:47+00:00"
        },
        {
            "name": "phpspec/prophecy",
            "version": "v1.15.0",
            "source": {
                "type": "git",
                "url": "https://github.com/phpspec/prophecy.git",
                "reference": "bbcd7380b0ebf3961ee21409db7b38bc31d69a13"
            },
            "dist": {
                "type": "zip",
                "url": "https://api.github.com/repos/phpspec/prophecy/zipball/bbcd7380b0ebf3961ee21409db7b38bc31d69a13",
                "reference": "bbcd7380b0ebf3961ee21409db7b38bc31d69a13",
                "shasum": ""
            },
            "require": {
                "doctrine/instantiator": "^1.2",
                "php": "^7.2 || ~8.0, <8.2",
                "phpdocumentor/reflection-docblock": "^5.2",
                "sebastian/comparator": "^3.0 || ^4.0",
                "sebastian/recursion-context": "^3.0 || ^4.0"
            },
            "require-dev": {
                "phpspec/phpspec": "^6.0 || ^7.0",
                "phpunit/phpunit": "^8.0 || ^9.0"
            },
            "type": "library",
            "extra": {
                "branch-alias": {
                    "dev-master": "1.x-dev"
                }
            },
            "autoload": {
                "psr-4": {
                    "Prophecy\\": "src/Prophecy"
                }
            },
            "notification-url": "https://packagist.org/downloads/",
            "license": [
                "MIT"
            ],
            "authors": [
                {
                    "name": "Konstantin Kudryashov",
                    "email": "ever.zet@gmail.com",
                    "homepage": "http://everzet.com"
                },
                {
                    "name": "Marcello Duarte",
                    "email": "marcello.duarte@gmail.com"
                }
            ],
            "description": "Highly opinionated mocking framework for PHP 5.3+",
            "homepage": "https://github.com/phpspec/prophecy",
            "keywords": [
                "Double",
                "Dummy",
                "fake",
                "mock",
                "spy",
                "stub"
            ],
            "support": {
                "issues": "https://github.com/phpspec/prophecy/issues",
                "source": "https://github.com/phpspec/prophecy/tree/v1.15.0"
            },
            "time": "2021-12-08T12:19:24+00:00"
        },
        {
            "name": "phpunit/php-code-coverage",
            "version": "9.2.10",
            "source": {
                "type": "git",
                "url": "https://github.com/sebastianbergmann/php-code-coverage.git",
                "reference": "d5850aaf931743067f4bfc1ae4cbd06468400687"
            },
            "dist": {
                "type": "zip",
                "url": "https://api.github.com/repos/sebastianbergmann/php-code-coverage/zipball/d5850aaf931743067f4bfc1ae4cbd06468400687",
                "reference": "d5850aaf931743067f4bfc1ae4cbd06468400687",
                "shasum": ""
            },
            "require": {
                "ext-dom": "*",
                "ext-libxml": "*",
                "ext-xmlwriter": "*",
                "nikic/php-parser": "^4.13.0",
                "php": ">=7.3",
                "phpunit/php-file-iterator": "^3.0.3",
                "phpunit/php-text-template": "^2.0.2",
                "sebastian/code-unit-reverse-lookup": "^2.0.2",
                "sebastian/complexity": "^2.0",
                "sebastian/environment": "^5.1.2",
                "sebastian/lines-of-code": "^1.0.3",
                "sebastian/version": "^3.0.1",
                "theseer/tokenizer": "^1.2.0"
            },
            "require-dev": {
                "phpunit/phpunit": "^9.3"
            },
            "suggest": {
                "ext-pcov": "*",
                "ext-xdebug": "*"
            },
            "type": "library",
            "extra": {
                "branch-alias": {
                    "dev-master": "9.2-dev"
                }
            },
            "autoload": {
                "classmap": [
                    "src/"
                ]
            },
            "notification-url": "https://packagist.org/downloads/",
            "license": [
                "BSD-3-Clause"
            ],
            "authors": [
                {
                    "name": "Sebastian Bergmann",
                    "email": "sebastian@phpunit.de",
                    "role": "lead"
                }
            ],
            "description": "Library that provides collection, processing, and rendering functionality for PHP code coverage information.",
            "homepage": "https://github.com/sebastianbergmann/php-code-coverage",
            "keywords": [
                "coverage",
                "testing",
                "xunit"
            ],
            "support": {
                "issues": "https://github.com/sebastianbergmann/php-code-coverage/issues",
                "source": "https://github.com/sebastianbergmann/php-code-coverage/tree/9.2.10"
            },
            "funding": [
                {
                    "url": "https://github.com/sebastianbergmann",
                    "type": "github"
                }
            ],
            "time": "2021-12-05T09:12:13+00:00"
        },
        {
            "name": "phpunit/php-file-iterator",
            "version": "3.0.6",
            "source": {
                "type": "git",
                "url": "https://github.com/sebastianbergmann/php-file-iterator.git",
                "reference": "cf1c2e7c203ac650e352f4cc675a7021e7d1b3cf"
            },
            "dist": {
                "type": "zip",
                "url": "https://api.github.com/repos/sebastianbergmann/php-file-iterator/zipball/cf1c2e7c203ac650e352f4cc675a7021e7d1b3cf",
                "reference": "cf1c2e7c203ac650e352f4cc675a7021e7d1b3cf",
                "shasum": ""
            },
            "require": {
                "php": ">=7.3"
            },
            "require-dev": {
                "phpunit/phpunit": "^9.3"
            },
            "type": "library",
            "extra": {
                "branch-alias": {
                    "dev-master": "3.0-dev"
                }
            },
            "autoload": {
                "classmap": [
                    "src/"
                ]
            },
            "notification-url": "https://packagist.org/downloads/",
            "license": [
                "BSD-3-Clause"
            ],
            "authors": [
                {
                    "name": "Sebastian Bergmann",
                    "email": "sebastian@phpunit.de",
                    "role": "lead"
                }
            ],
            "description": "FilterIterator implementation that filters files based on a list of suffixes.",
            "homepage": "https://github.com/sebastianbergmann/php-file-iterator/",
            "keywords": [
                "filesystem",
                "iterator"
            ],
            "support": {
                "issues": "https://github.com/sebastianbergmann/php-file-iterator/issues",
                "source": "https://github.com/sebastianbergmann/php-file-iterator/tree/3.0.6"
            },
            "funding": [
                {
                    "url": "https://github.com/sebastianbergmann",
                    "type": "github"
                }
            ],
            "time": "2021-12-02T12:48:52+00:00"
        },
        {
            "name": "phpunit/php-invoker",
            "version": "3.1.1",
            "source": {
                "type": "git",
                "url": "https://github.com/sebastianbergmann/php-invoker.git",
                "reference": "5a10147d0aaf65b58940a0b72f71c9ac0423cc67"
            },
            "dist": {
                "type": "zip",
                "url": "https://api.github.com/repos/sebastianbergmann/php-invoker/zipball/5a10147d0aaf65b58940a0b72f71c9ac0423cc67",
                "reference": "5a10147d0aaf65b58940a0b72f71c9ac0423cc67",
                "shasum": ""
            },
            "require": {
                "php": ">=7.3"
            },
            "require-dev": {
                "ext-pcntl": "*",
                "phpunit/phpunit": "^9.3"
            },
            "suggest": {
                "ext-pcntl": "*"
            },
            "type": "library",
            "extra": {
                "branch-alias": {
                    "dev-master": "3.1-dev"
                }
            },
            "autoload": {
                "classmap": [
                    "src/"
                ]
            },
            "notification-url": "https://packagist.org/downloads/",
            "license": [
                "BSD-3-Clause"
            ],
            "authors": [
                {
                    "name": "Sebastian Bergmann",
                    "email": "sebastian@phpunit.de",
                    "role": "lead"
                }
            ],
            "description": "Invoke callables with a timeout",
            "homepage": "https://github.com/sebastianbergmann/php-invoker/",
            "keywords": [
                "process"
            ],
            "support": {
                "issues": "https://github.com/sebastianbergmann/php-invoker/issues",
                "source": "https://github.com/sebastianbergmann/php-invoker/tree/3.1.1"
            },
            "funding": [
                {
                    "url": "https://github.com/sebastianbergmann",
                    "type": "github"
                }
            ],
            "time": "2020-09-28T05:58:55+00:00"
        },
        {
            "name": "phpunit/php-text-template",
            "version": "2.0.4",
            "source": {
                "type": "git",
                "url": "https://github.com/sebastianbergmann/php-text-template.git",
                "reference": "5da5f67fc95621df9ff4c4e5a84d6a8a2acf7c28"
            },
            "dist": {
                "type": "zip",
                "url": "https://api.github.com/repos/sebastianbergmann/php-text-template/zipball/5da5f67fc95621df9ff4c4e5a84d6a8a2acf7c28",
                "reference": "5da5f67fc95621df9ff4c4e5a84d6a8a2acf7c28",
                "shasum": ""
            },
            "require": {
                "php": ">=7.3"
            },
            "require-dev": {
                "phpunit/phpunit": "^9.3"
            },
            "type": "library",
            "extra": {
                "branch-alias": {
                    "dev-master": "2.0-dev"
                }
            },
            "autoload": {
                "classmap": [
                    "src/"
                ]
            },
            "notification-url": "https://packagist.org/downloads/",
            "license": [
                "BSD-3-Clause"
            ],
            "authors": [
                {
                    "name": "Sebastian Bergmann",
                    "email": "sebastian@phpunit.de",
                    "role": "lead"
                }
            ],
            "description": "Simple template engine.",
            "homepage": "https://github.com/sebastianbergmann/php-text-template/",
            "keywords": [
                "template"
            ],
            "support": {
                "issues": "https://github.com/sebastianbergmann/php-text-template/issues",
                "source": "https://github.com/sebastianbergmann/php-text-template/tree/2.0.4"
            },
            "funding": [
                {
                    "url": "https://github.com/sebastianbergmann",
                    "type": "github"
                }
            ],
            "time": "2020-10-26T05:33:50+00:00"
        },
        {
            "name": "phpunit/php-timer",
            "version": "5.0.3",
            "source": {
                "type": "git",
                "url": "https://github.com/sebastianbergmann/php-timer.git",
                "reference": "5a63ce20ed1b5bf577850e2c4e87f4aa902afbd2"
            },
            "dist": {
                "type": "zip",
                "url": "https://api.github.com/repos/sebastianbergmann/php-timer/zipball/5a63ce20ed1b5bf577850e2c4e87f4aa902afbd2",
                "reference": "5a63ce20ed1b5bf577850e2c4e87f4aa902afbd2",
                "shasum": ""
            },
            "require": {
                "php": ">=7.3"
            },
            "require-dev": {
                "phpunit/phpunit": "^9.3"
            },
            "type": "library",
            "extra": {
                "branch-alias": {
                    "dev-master": "5.0-dev"
                }
            },
            "autoload": {
                "classmap": [
                    "src/"
                ]
            },
            "notification-url": "https://packagist.org/downloads/",
            "license": [
                "BSD-3-Clause"
            ],
            "authors": [
                {
                    "name": "Sebastian Bergmann",
                    "email": "sebastian@phpunit.de",
                    "role": "lead"
                }
            ],
            "description": "Utility class for timing",
            "homepage": "https://github.com/sebastianbergmann/php-timer/",
            "keywords": [
                "timer"
            ],
            "support": {
                "issues": "https://github.com/sebastianbergmann/php-timer/issues",
                "source": "https://github.com/sebastianbergmann/php-timer/tree/5.0.3"
            },
            "funding": [
                {
                    "url": "https://github.com/sebastianbergmann",
                    "type": "github"
                }
            ],
            "time": "2020-10-26T13:16:10+00:00"
        },
        {
            "name": "phpunit/phpunit",
            "version": "9.5.10",
            "source": {
                "type": "git",
                "url": "https://github.com/sebastianbergmann/phpunit.git",
                "reference": "c814a05837f2edb0d1471d6e3f4ab3501ca3899a"
            },
            "dist": {
                "type": "zip",
                "url": "https://api.github.com/repos/sebastianbergmann/phpunit/zipball/c814a05837f2edb0d1471d6e3f4ab3501ca3899a",
                "reference": "c814a05837f2edb0d1471d6e3f4ab3501ca3899a",
                "shasum": ""
            },
            "require": {
                "doctrine/instantiator": "^1.3.1",
                "ext-dom": "*",
                "ext-json": "*",
                "ext-libxml": "*",
                "ext-mbstring": "*",
                "ext-xml": "*",
                "ext-xmlwriter": "*",
                "myclabs/deep-copy": "^1.10.1",
                "phar-io/manifest": "^2.0.3",
                "phar-io/version": "^3.0.2",
                "php": ">=7.3",
                "phpspec/prophecy": "^1.12.1",
                "phpunit/php-code-coverage": "^9.2.7",
                "phpunit/php-file-iterator": "^3.0.5",
                "phpunit/php-invoker": "^3.1.1",
                "phpunit/php-text-template": "^2.0.3",
                "phpunit/php-timer": "^5.0.2",
                "sebastian/cli-parser": "^1.0.1",
                "sebastian/code-unit": "^1.0.6",
                "sebastian/comparator": "^4.0.5",
                "sebastian/diff": "^4.0.3",
                "sebastian/environment": "^5.1.3",
                "sebastian/exporter": "^4.0.3",
                "sebastian/global-state": "^5.0.1",
                "sebastian/object-enumerator": "^4.0.3",
                "sebastian/resource-operations": "^3.0.3",
                "sebastian/type": "^2.3.4",
                "sebastian/version": "^3.0.2"
            },
            "require-dev": {
                "ext-pdo": "*",
                "phpspec/prophecy-phpunit": "^2.0.1"
            },
            "suggest": {
                "ext-soap": "*",
                "ext-xdebug": "*"
            },
            "bin": [
                "phpunit"
            ],
            "type": "library",
            "extra": {
                "branch-alias": {
                    "dev-master": "9.5-dev"
                }
            },
            "autoload": {
                "classmap": [
                    "src/"
                ],
                "files": [
                    "src/Framework/Assert/Functions.php"
                ]
            },
            "notification-url": "https://packagist.org/downloads/",
            "license": [
                "BSD-3-Clause"
            ],
            "authors": [
                {
                    "name": "Sebastian Bergmann",
                    "email": "sebastian@phpunit.de",
                    "role": "lead"
                }
            ],
            "description": "The PHP Unit Testing framework.",
            "homepage": "https://phpunit.de/",
            "keywords": [
                "phpunit",
                "testing",
                "xunit"
            ],
            "support": {
                "issues": "https://github.com/sebastianbergmann/phpunit/issues",
                "source": "https://github.com/sebastianbergmann/phpunit/tree/9.5.10"
            },
            "funding": [
                {
                    "url": "https://phpunit.de/donate.html",
                    "type": "custom"
                },
                {
                    "url": "https://github.com/sebastianbergmann",
                    "type": "github"
                }
            ],
            "time": "2021-09-25T07:38:51+00:00"
        },
        {
            "name": "psr/container",
            "version": "1.1.2",
            "source": {
                "type": "git",
                "url": "https://github.com/php-fig/container.git",
                "reference": "513e0666f7216c7459170d56df27dfcefe1689ea"
            },
            "dist": {
                "type": "zip",
                "url": "https://api.github.com/repos/php-fig/container/zipball/513e0666f7216c7459170d56df27dfcefe1689ea",
                "reference": "513e0666f7216c7459170d56df27dfcefe1689ea",
                "shasum": ""
            },
            "require": {
                "php": ">=7.4.0"
            },
            "type": "library",
            "autoload": {
                "psr-4": {
                    "Psr\\Container\\": "src/"
                }
            },
            "notification-url": "https://packagist.org/downloads/",
            "license": [
                "MIT"
            ],
            "authors": [
                {
                    "name": "PHP-FIG",
                    "homepage": "https://www.php-fig.org/"
                }
            ],
            "description": "Common Container Interface (PHP FIG PSR-11)",
            "homepage": "https://github.com/php-fig/container",
            "keywords": [
                "PSR-11",
                "container",
                "container-interface",
                "container-interop",
                "psr"
            ],
            "support": {
                "issues": "https://github.com/php-fig/container/issues",
                "source": "https://github.com/php-fig/container/tree/1.1.2"
            },
            "time": "2021-11-05T16:50:12+00:00"
        },
        {
            "name": "sebastian/cli-parser",
            "version": "1.0.1",
            "source": {
                "type": "git",
                "url": "https://github.com/sebastianbergmann/cli-parser.git",
                "reference": "442e7c7e687e42adc03470c7b668bc4b2402c0b2"
            },
            "dist": {
                "type": "zip",
                "url": "https://api.github.com/repos/sebastianbergmann/cli-parser/zipball/442e7c7e687e42adc03470c7b668bc4b2402c0b2",
                "reference": "442e7c7e687e42adc03470c7b668bc4b2402c0b2",
                "shasum": ""
            },
            "require": {
                "php": ">=7.3"
            },
            "require-dev": {
                "phpunit/phpunit": "^9.3"
            },
            "type": "library",
            "extra": {
                "branch-alias": {
                    "dev-master": "1.0-dev"
                }
            },
            "autoload": {
                "classmap": [
                    "src/"
                ]
            },
            "notification-url": "https://packagist.org/downloads/",
            "license": [
                "BSD-3-Clause"
            ],
            "authors": [
                {
                    "name": "Sebastian Bergmann",
                    "email": "sebastian@phpunit.de",
                    "role": "lead"
                }
            ],
            "description": "Library for parsing CLI options",
            "homepage": "https://github.com/sebastianbergmann/cli-parser",
            "support": {
                "issues": "https://github.com/sebastianbergmann/cli-parser/issues",
                "source": "https://github.com/sebastianbergmann/cli-parser/tree/1.0.1"
            },
            "funding": [
                {
                    "url": "https://github.com/sebastianbergmann",
                    "type": "github"
                }
            ],
            "time": "2020-09-28T06:08:49+00:00"
        },
        {
            "name": "sebastian/code-unit",
            "version": "1.0.8",
            "source": {
                "type": "git",
                "url": "https://github.com/sebastianbergmann/code-unit.git",
                "reference": "1fc9f64c0927627ef78ba436c9b17d967e68e120"
            },
            "dist": {
                "type": "zip",
                "url": "https://api.github.com/repos/sebastianbergmann/code-unit/zipball/1fc9f64c0927627ef78ba436c9b17d967e68e120",
                "reference": "1fc9f64c0927627ef78ba436c9b17d967e68e120",
                "shasum": ""
            },
            "require": {
                "php": ">=7.3"
            },
            "require-dev": {
                "phpunit/phpunit": "^9.3"
            },
            "type": "library",
            "extra": {
                "branch-alias": {
                    "dev-master": "1.0-dev"
                }
            },
            "autoload": {
                "classmap": [
                    "src/"
                ]
            },
            "notification-url": "https://packagist.org/downloads/",
            "license": [
                "BSD-3-Clause"
            ],
            "authors": [
                {
                    "name": "Sebastian Bergmann",
                    "email": "sebastian@phpunit.de",
                    "role": "lead"
                }
            ],
            "description": "Collection of value objects that represent the PHP code units",
            "homepage": "https://github.com/sebastianbergmann/code-unit",
            "support": {
                "issues": "https://github.com/sebastianbergmann/code-unit/issues",
                "source": "https://github.com/sebastianbergmann/code-unit/tree/1.0.8"
            },
            "funding": [
                {
                    "url": "https://github.com/sebastianbergmann",
                    "type": "github"
                }
            ],
            "time": "2020-10-26T13:08:54+00:00"
        },
        {
            "name": "sebastian/code-unit-reverse-lookup",
            "version": "2.0.3",
            "source": {
                "type": "git",
                "url": "https://github.com/sebastianbergmann/code-unit-reverse-lookup.git",
                "reference": "ac91f01ccec49fb77bdc6fd1e548bc70f7faa3e5"
            },
            "dist": {
                "type": "zip",
                "url": "https://api.github.com/repos/sebastianbergmann/code-unit-reverse-lookup/zipball/ac91f01ccec49fb77bdc6fd1e548bc70f7faa3e5",
                "reference": "ac91f01ccec49fb77bdc6fd1e548bc70f7faa3e5",
                "shasum": ""
            },
            "require": {
                "php": ">=7.3"
            },
            "require-dev": {
                "phpunit/phpunit": "^9.3"
            },
            "type": "library",
            "extra": {
                "branch-alias": {
                    "dev-master": "2.0-dev"
                }
            },
            "autoload": {
                "classmap": [
                    "src/"
                ]
            },
            "notification-url": "https://packagist.org/downloads/",
            "license": [
                "BSD-3-Clause"
            ],
            "authors": [
                {
                    "name": "Sebastian Bergmann",
                    "email": "sebastian@phpunit.de"
                }
            ],
            "description": "Looks up which function or method a line of code belongs to",
            "homepage": "https://github.com/sebastianbergmann/code-unit-reverse-lookup/",
            "support": {
                "issues": "https://github.com/sebastianbergmann/code-unit-reverse-lookup/issues",
                "source": "https://github.com/sebastianbergmann/code-unit-reverse-lookup/tree/2.0.3"
            },
            "funding": [
                {
                    "url": "https://github.com/sebastianbergmann",
                    "type": "github"
                }
            ],
            "time": "2020-09-28T05:30:19+00:00"
        },
        {
            "name": "sebastian/comparator",
            "version": "4.0.6",
            "source": {
                "type": "git",
                "url": "https://github.com/sebastianbergmann/comparator.git",
                "reference": "55f4261989e546dc112258c7a75935a81a7ce382"
            },
            "dist": {
                "type": "zip",
                "url": "https://api.github.com/repos/sebastianbergmann/comparator/zipball/55f4261989e546dc112258c7a75935a81a7ce382",
                "reference": "55f4261989e546dc112258c7a75935a81a7ce382",
                "shasum": ""
            },
            "require": {
                "php": ">=7.3",
                "sebastian/diff": "^4.0",
                "sebastian/exporter": "^4.0"
            },
            "require-dev": {
                "phpunit/phpunit": "^9.3"
            },
            "type": "library",
            "extra": {
                "branch-alias": {
                    "dev-master": "4.0-dev"
                }
            },
            "autoload": {
                "classmap": [
                    "src/"
                ]
            },
            "notification-url": "https://packagist.org/downloads/",
            "license": [
                "BSD-3-Clause"
            ],
            "authors": [
                {
                    "name": "Sebastian Bergmann",
                    "email": "sebastian@phpunit.de"
                },
                {
                    "name": "Jeff Welch",
                    "email": "whatthejeff@gmail.com"
                },
                {
                    "name": "Volker Dusch",
                    "email": "github@wallbash.com"
                },
                {
                    "name": "Bernhard Schussek",
                    "email": "bschussek@2bepublished.at"
                }
            ],
            "description": "Provides the functionality to compare PHP values for equality",
            "homepage": "https://github.com/sebastianbergmann/comparator",
            "keywords": [
                "comparator",
                "compare",
                "equality"
            ],
            "support": {
                "issues": "https://github.com/sebastianbergmann/comparator/issues",
                "source": "https://github.com/sebastianbergmann/comparator/tree/4.0.6"
            },
            "funding": [
                {
                    "url": "https://github.com/sebastianbergmann",
                    "type": "github"
                }
            ],
            "time": "2020-10-26T15:49:45+00:00"
        },
        {
            "name": "sebastian/complexity",
            "version": "2.0.2",
            "source": {
                "type": "git",
                "url": "https://github.com/sebastianbergmann/complexity.git",
                "reference": "739b35e53379900cc9ac327b2147867b8b6efd88"
            },
            "dist": {
                "type": "zip",
                "url": "https://api.github.com/repos/sebastianbergmann/complexity/zipball/739b35e53379900cc9ac327b2147867b8b6efd88",
                "reference": "739b35e53379900cc9ac327b2147867b8b6efd88",
                "shasum": ""
            },
            "require": {
                "nikic/php-parser": "^4.7",
                "php": ">=7.3"
            },
            "require-dev": {
                "phpunit/phpunit": "^9.3"
            },
            "type": "library",
            "extra": {
                "branch-alias": {
                    "dev-master": "2.0-dev"
                }
            },
            "autoload": {
                "classmap": [
                    "src/"
                ]
            },
            "notification-url": "https://packagist.org/downloads/",
            "license": [
                "BSD-3-Clause"
            ],
            "authors": [
                {
                    "name": "Sebastian Bergmann",
                    "email": "sebastian@phpunit.de",
                    "role": "lead"
                }
            ],
            "description": "Library for calculating the complexity of PHP code units",
            "homepage": "https://github.com/sebastianbergmann/complexity",
            "support": {
                "issues": "https://github.com/sebastianbergmann/complexity/issues",
                "source": "https://github.com/sebastianbergmann/complexity/tree/2.0.2"
            },
            "funding": [
                {
                    "url": "https://github.com/sebastianbergmann",
                    "type": "github"
                }
            ],
            "time": "2020-10-26T15:52:27+00:00"
        },
        {
            "name": "sebastian/diff",
            "version": "4.0.4",
            "source": {
                "type": "git",
                "url": "https://github.com/sebastianbergmann/diff.git",
                "reference": "3461e3fccc7cfdfc2720be910d3bd73c69be590d"
            },
            "dist": {
                "type": "zip",
                "url": "https://api.github.com/repos/sebastianbergmann/diff/zipball/3461e3fccc7cfdfc2720be910d3bd73c69be590d",
                "reference": "3461e3fccc7cfdfc2720be910d3bd73c69be590d",
                "shasum": ""
            },
            "require": {
                "php": ">=7.3"
            },
            "require-dev": {
                "phpunit/phpunit": "^9.3",
                "symfony/process": "^4.2 || ^5"
            },
            "type": "library",
            "extra": {
                "branch-alias": {
                    "dev-master": "4.0-dev"
                }
            },
            "autoload": {
                "classmap": [
                    "src/"
                ]
            },
            "notification-url": "https://packagist.org/downloads/",
            "license": [
                "BSD-3-Clause"
            ],
            "authors": [
                {
                    "name": "Sebastian Bergmann",
                    "email": "sebastian@phpunit.de"
                },
                {
                    "name": "Kore Nordmann",
                    "email": "mail@kore-nordmann.de"
                }
            ],
            "description": "Diff implementation",
            "homepage": "https://github.com/sebastianbergmann/diff",
            "keywords": [
                "diff",
                "udiff",
                "unidiff",
                "unified diff"
            ],
            "support": {
                "issues": "https://github.com/sebastianbergmann/diff/issues",
                "source": "https://github.com/sebastianbergmann/diff/tree/4.0.4"
            },
            "funding": [
                {
                    "url": "https://github.com/sebastianbergmann",
                    "type": "github"
                }
            ],
            "time": "2020-10-26T13:10:38+00:00"
        },
        {
            "name": "sebastian/environment",
            "version": "5.1.3",
            "source": {
                "type": "git",
                "url": "https://github.com/sebastianbergmann/environment.git",
                "reference": "388b6ced16caa751030f6a69e588299fa09200ac"
            },
            "dist": {
                "type": "zip",
                "url": "https://api.github.com/repos/sebastianbergmann/environment/zipball/388b6ced16caa751030f6a69e588299fa09200ac",
                "reference": "388b6ced16caa751030f6a69e588299fa09200ac",
                "shasum": ""
            },
            "require": {
                "php": ">=7.3"
            },
            "require-dev": {
                "phpunit/phpunit": "^9.3"
            },
            "suggest": {
                "ext-posix": "*"
            },
            "type": "library",
            "extra": {
                "branch-alias": {
                    "dev-master": "5.1-dev"
                }
            },
            "autoload": {
                "classmap": [
                    "src/"
                ]
            },
            "notification-url": "https://packagist.org/downloads/",
            "license": [
                "BSD-3-Clause"
            ],
            "authors": [
                {
                    "name": "Sebastian Bergmann",
                    "email": "sebastian@phpunit.de"
                }
            ],
            "description": "Provides functionality to handle HHVM/PHP environments",
            "homepage": "http://www.github.com/sebastianbergmann/environment",
            "keywords": [
                "Xdebug",
                "environment",
                "hhvm"
            ],
            "support": {
                "issues": "https://github.com/sebastianbergmann/environment/issues",
                "source": "https://github.com/sebastianbergmann/environment/tree/5.1.3"
            },
            "funding": [
                {
                    "url": "https://github.com/sebastianbergmann",
                    "type": "github"
                }
            ],
            "time": "2020-09-28T05:52:38+00:00"
        },
        {
            "name": "sebastian/exporter",
            "version": "4.0.4",
            "source": {
                "type": "git",
                "url": "https://github.com/sebastianbergmann/exporter.git",
                "reference": "65e8b7db476c5dd267e65eea9cab77584d3cfff9"
            },
            "dist": {
                "type": "zip",
                "url": "https://api.github.com/repos/sebastianbergmann/exporter/zipball/65e8b7db476c5dd267e65eea9cab77584d3cfff9",
                "reference": "65e8b7db476c5dd267e65eea9cab77584d3cfff9",
                "shasum": ""
            },
            "require": {
                "php": ">=7.3",
                "sebastian/recursion-context": "^4.0"
            },
            "require-dev": {
                "ext-mbstring": "*",
                "phpunit/phpunit": "^9.3"
            },
            "type": "library",
            "extra": {
                "branch-alias": {
                    "dev-master": "4.0-dev"
                }
            },
            "autoload": {
                "classmap": [
                    "src/"
                ]
            },
            "notification-url": "https://packagist.org/downloads/",
            "license": [
                "BSD-3-Clause"
            ],
            "authors": [
                {
                    "name": "Sebastian Bergmann",
                    "email": "sebastian@phpunit.de"
                },
                {
                    "name": "Jeff Welch",
                    "email": "whatthejeff@gmail.com"
                },
                {
                    "name": "Volker Dusch",
                    "email": "github@wallbash.com"
                },
                {
                    "name": "Adam Harvey",
                    "email": "aharvey@php.net"
                },
                {
                    "name": "Bernhard Schussek",
                    "email": "bschussek@gmail.com"
                }
            ],
            "description": "Provides the functionality to export PHP variables for visualization",
            "homepage": "https://www.github.com/sebastianbergmann/exporter",
            "keywords": [
                "export",
                "exporter"
            ],
            "support": {
                "issues": "https://github.com/sebastianbergmann/exporter/issues",
                "source": "https://github.com/sebastianbergmann/exporter/tree/4.0.4"
            },
            "funding": [
                {
                    "url": "https://github.com/sebastianbergmann",
                    "type": "github"
                }
            ],
            "time": "2021-11-11T14:18:36+00:00"
        },
        {
            "name": "sebastian/global-state",
            "version": "5.0.3",
            "source": {
                "type": "git",
                "url": "https://github.com/sebastianbergmann/global-state.git",
                "reference": "23bd5951f7ff26f12d4e3242864df3e08dec4e49"
            },
            "dist": {
                "type": "zip",
                "url": "https://api.github.com/repos/sebastianbergmann/global-state/zipball/23bd5951f7ff26f12d4e3242864df3e08dec4e49",
                "reference": "23bd5951f7ff26f12d4e3242864df3e08dec4e49",
                "shasum": ""
            },
            "require": {
                "php": ">=7.3",
                "sebastian/object-reflector": "^2.0",
                "sebastian/recursion-context": "^4.0"
            },
            "require-dev": {
                "ext-dom": "*",
                "phpunit/phpunit": "^9.3"
            },
            "suggest": {
                "ext-uopz": "*"
            },
            "type": "library",
            "extra": {
                "branch-alias": {
                    "dev-master": "5.0-dev"
                }
            },
            "autoload": {
                "classmap": [
                    "src/"
                ]
            },
            "notification-url": "https://packagist.org/downloads/",
            "license": [
                "BSD-3-Clause"
            ],
            "authors": [
                {
                    "name": "Sebastian Bergmann",
                    "email": "sebastian@phpunit.de"
                }
            ],
            "description": "Snapshotting of global state",
            "homepage": "http://www.github.com/sebastianbergmann/global-state",
            "keywords": [
                "global state"
            ],
            "support": {
                "issues": "https://github.com/sebastianbergmann/global-state/issues",
                "source": "https://github.com/sebastianbergmann/global-state/tree/5.0.3"
            },
            "funding": [
                {
                    "url": "https://github.com/sebastianbergmann",
                    "type": "github"
                }
            ],
            "time": "2021-06-11T13:31:12+00:00"
        },
        {
            "name": "sebastian/lines-of-code",
            "version": "1.0.3",
            "source": {
                "type": "git",
                "url": "https://github.com/sebastianbergmann/lines-of-code.git",
                "reference": "c1c2e997aa3146983ed888ad08b15470a2e22ecc"
            },
            "dist": {
                "type": "zip",
                "url": "https://api.github.com/repos/sebastianbergmann/lines-of-code/zipball/c1c2e997aa3146983ed888ad08b15470a2e22ecc",
                "reference": "c1c2e997aa3146983ed888ad08b15470a2e22ecc",
                "shasum": ""
            },
            "require": {
                "nikic/php-parser": "^4.6",
                "php": ">=7.3"
            },
            "require-dev": {
                "phpunit/phpunit": "^9.3"
            },
            "type": "library",
            "extra": {
                "branch-alias": {
                    "dev-master": "1.0-dev"
                }
            },
            "autoload": {
                "classmap": [
                    "src/"
                ]
            },
            "notification-url": "https://packagist.org/downloads/",
            "license": [
                "BSD-3-Clause"
            ],
            "authors": [
                {
                    "name": "Sebastian Bergmann",
                    "email": "sebastian@phpunit.de",
                    "role": "lead"
                }
            ],
            "description": "Library for counting the lines of code in PHP source code",
            "homepage": "https://github.com/sebastianbergmann/lines-of-code",
            "support": {
                "issues": "https://github.com/sebastianbergmann/lines-of-code/issues",
                "source": "https://github.com/sebastianbergmann/lines-of-code/tree/1.0.3"
            },
            "funding": [
                {
                    "url": "https://github.com/sebastianbergmann",
                    "type": "github"
                }
            ],
            "time": "2020-11-28T06:42:11+00:00"
        },
        {
            "name": "sebastian/object-enumerator",
            "version": "4.0.4",
            "source": {
                "type": "git",
                "url": "https://github.com/sebastianbergmann/object-enumerator.git",
                "reference": "5c9eeac41b290a3712d88851518825ad78f45c71"
            },
            "dist": {
                "type": "zip",
                "url": "https://api.github.com/repos/sebastianbergmann/object-enumerator/zipball/5c9eeac41b290a3712d88851518825ad78f45c71",
                "reference": "5c9eeac41b290a3712d88851518825ad78f45c71",
                "shasum": ""
            },
            "require": {
                "php": ">=7.3",
                "sebastian/object-reflector": "^2.0",
                "sebastian/recursion-context": "^4.0"
            },
            "require-dev": {
                "phpunit/phpunit": "^9.3"
            },
            "type": "library",
            "extra": {
                "branch-alias": {
                    "dev-master": "4.0-dev"
                }
            },
            "autoload": {
                "classmap": [
                    "src/"
                ]
            },
            "notification-url": "https://packagist.org/downloads/",
            "license": [
                "BSD-3-Clause"
            ],
            "authors": [
                {
                    "name": "Sebastian Bergmann",
                    "email": "sebastian@phpunit.de"
                }
            ],
            "description": "Traverses array structures and object graphs to enumerate all referenced objects",
            "homepage": "https://github.com/sebastianbergmann/object-enumerator/",
            "support": {
                "issues": "https://github.com/sebastianbergmann/object-enumerator/issues",
                "source": "https://github.com/sebastianbergmann/object-enumerator/tree/4.0.4"
            },
            "funding": [
                {
                    "url": "https://github.com/sebastianbergmann",
                    "type": "github"
                }
            ],
            "time": "2020-10-26T13:12:34+00:00"
        },
        {
            "name": "sebastian/object-reflector",
            "version": "2.0.4",
            "source": {
                "type": "git",
                "url": "https://github.com/sebastianbergmann/object-reflector.git",
                "reference": "b4f479ebdbf63ac605d183ece17d8d7fe49c15c7"
            },
            "dist": {
                "type": "zip",
                "url": "https://api.github.com/repos/sebastianbergmann/object-reflector/zipball/b4f479ebdbf63ac605d183ece17d8d7fe49c15c7",
                "reference": "b4f479ebdbf63ac605d183ece17d8d7fe49c15c7",
                "shasum": ""
            },
            "require": {
                "php": ">=7.3"
            },
            "require-dev": {
                "phpunit/phpunit": "^9.3"
            },
            "type": "library",
            "extra": {
                "branch-alias": {
                    "dev-master": "2.0-dev"
                }
            },
            "autoload": {
                "classmap": [
                    "src/"
                ]
            },
            "notification-url": "https://packagist.org/downloads/",
            "license": [
                "BSD-3-Clause"
            ],
            "authors": [
                {
                    "name": "Sebastian Bergmann",
                    "email": "sebastian@phpunit.de"
                }
            ],
            "description": "Allows reflection of object attributes, including inherited and non-public ones",
            "homepage": "https://github.com/sebastianbergmann/object-reflector/",
            "support": {
                "issues": "https://github.com/sebastianbergmann/object-reflector/issues",
                "source": "https://github.com/sebastianbergmann/object-reflector/tree/2.0.4"
            },
            "funding": [
                {
                    "url": "https://github.com/sebastianbergmann",
                    "type": "github"
                }
            ],
            "time": "2020-10-26T13:14:26+00:00"
        },
        {
            "name": "sebastian/recursion-context",
            "version": "4.0.4",
            "source": {
                "type": "git",
                "url": "https://github.com/sebastianbergmann/recursion-context.git",
                "reference": "cd9d8cf3c5804de4341c283ed787f099f5506172"
            },
            "dist": {
                "type": "zip",
                "url": "https://api.github.com/repos/sebastianbergmann/recursion-context/zipball/cd9d8cf3c5804de4341c283ed787f099f5506172",
                "reference": "cd9d8cf3c5804de4341c283ed787f099f5506172",
                "shasum": ""
            },
            "require": {
                "php": ">=7.3"
            },
            "require-dev": {
                "phpunit/phpunit": "^9.3"
            },
            "type": "library",
            "extra": {
                "branch-alias": {
                    "dev-master": "4.0-dev"
                }
            },
            "autoload": {
                "classmap": [
                    "src/"
                ]
            },
            "notification-url": "https://packagist.org/downloads/",
            "license": [
                "BSD-3-Clause"
            ],
            "authors": [
                {
                    "name": "Sebastian Bergmann",
                    "email": "sebastian@phpunit.de"
                },
                {
                    "name": "Jeff Welch",
                    "email": "whatthejeff@gmail.com"
                },
                {
                    "name": "Adam Harvey",
                    "email": "aharvey@php.net"
                }
            ],
            "description": "Provides functionality to recursively process PHP variables",
            "homepage": "http://www.github.com/sebastianbergmann/recursion-context",
            "support": {
                "issues": "https://github.com/sebastianbergmann/recursion-context/issues",
                "source": "https://github.com/sebastianbergmann/recursion-context/tree/4.0.4"
            },
            "funding": [
                {
                    "url": "https://github.com/sebastianbergmann",
                    "type": "github"
                }
            ],
            "time": "2020-10-26T13:17:30+00:00"
        },
        {
            "name": "sebastian/resource-operations",
            "version": "3.0.3",
            "source": {
                "type": "git",
                "url": "https://github.com/sebastianbergmann/resource-operations.git",
                "reference": "0f4443cb3a1d92ce809899753bc0d5d5a8dd19a8"
            },
            "dist": {
                "type": "zip",
                "url": "https://api.github.com/repos/sebastianbergmann/resource-operations/zipball/0f4443cb3a1d92ce809899753bc0d5d5a8dd19a8",
                "reference": "0f4443cb3a1d92ce809899753bc0d5d5a8dd19a8",
                "shasum": ""
            },
            "require": {
                "php": ">=7.3"
            },
            "require-dev": {
                "phpunit/phpunit": "^9.0"
            },
            "type": "library",
            "extra": {
                "branch-alias": {
                    "dev-master": "3.0-dev"
                }
            },
            "autoload": {
                "classmap": [
                    "src/"
                ]
            },
            "notification-url": "https://packagist.org/downloads/",
            "license": [
                "BSD-3-Clause"
            ],
            "authors": [
                {
                    "name": "Sebastian Bergmann",
                    "email": "sebastian@phpunit.de"
                }
            ],
            "description": "Provides a list of PHP built-in functions that operate on resources",
            "homepage": "https://www.github.com/sebastianbergmann/resource-operations",
            "support": {
                "issues": "https://github.com/sebastianbergmann/resource-operations/issues",
                "source": "https://github.com/sebastianbergmann/resource-operations/tree/3.0.3"
            },
            "funding": [
                {
                    "url": "https://github.com/sebastianbergmann",
                    "type": "github"
                }
            ],
            "time": "2020-09-28T06:45:17+00:00"
        },
        {
            "name": "sebastian/type",
            "version": "2.3.4",
            "source": {
                "type": "git",
                "url": "https://github.com/sebastianbergmann/type.git",
                "reference": "b8cd8a1c753c90bc1a0f5372170e3e489136f914"
            },
            "dist": {
                "type": "zip",
                "url": "https://api.github.com/repos/sebastianbergmann/type/zipball/b8cd8a1c753c90bc1a0f5372170e3e489136f914",
                "reference": "b8cd8a1c753c90bc1a0f5372170e3e489136f914",
                "shasum": ""
            },
            "require": {
                "php": ">=7.3"
            },
            "require-dev": {
                "phpunit/phpunit": "^9.3"
            },
            "type": "library",
            "extra": {
                "branch-alias": {
                    "dev-master": "2.3-dev"
                }
            },
            "autoload": {
                "classmap": [
                    "src/"
                ]
            },
            "notification-url": "https://packagist.org/downloads/",
            "license": [
                "BSD-3-Clause"
            ],
            "authors": [
                {
                    "name": "Sebastian Bergmann",
                    "email": "sebastian@phpunit.de",
                    "role": "lead"
                }
            ],
            "description": "Collection of value objects that represent the types of the PHP type system",
            "homepage": "https://github.com/sebastianbergmann/type",
            "support": {
                "issues": "https://github.com/sebastianbergmann/type/issues",
                "source": "https://github.com/sebastianbergmann/type/tree/2.3.4"
            },
            "funding": [
                {
                    "url": "https://github.com/sebastianbergmann",
                    "type": "github"
                }
            ],
            "time": "2021-06-15T12:49:02+00:00"
        },
        {
            "name": "sebastian/version",
            "version": "3.0.2",
            "source": {
                "type": "git",
                "url": "https://github.com/sebastianbergmann/version.git",
                "reference": "c6c1022351a901512170118436c764e473f6de8c"
            },
            "dist": {
                "type": "zip",
                "url": "https://api.github.com/repos/sebastianbergmann/version/zipball/c6c1022351a901512170118436c764e473f6de8c",
                "reference": "c6c1022351a901512170118436c764e473f6de8c",
                "shasum": ""
            },
            "require": {
                "php": ">=7.3"
            },
            "type": "library",
            "extra": {
                "branch-alias": {
                    "dev-master": "3.0-dev"
                }
            },
            "autoload": {
                "classmap": [
                    "src/"
                ]
            },
            "notification-url": "https://packagist.org/downloads/",
            "license": [
                "BSD-3-Clause"
            ],
            "authors": [
                {
                    "name": "Sebastian Bergmann",
                    "email": "sebastian@phpunit.de",
                    "role": "lead"
                }
            ],
            "description": "Library that helps with managing the version number of Git-hosted PHP projects",
            "homepage": "https://github.com/sebastianbergmann/version",
            "support": {
                "issues": "https://github.com/sebastianbergmann/version/issues",
                "source": "https://github.com/sebastianbergmann/version/tree/3.0.2"
            },
            "funding": [
                {
                    "url": "https://github.com/sebastianbergmann",
                    "type": "github"
                }
            ],
            "time": "2020-09-28T06:39:44+00:00"
        },
        {
            "name": "symfony/console",
            "version": "v5.4.1",
            "source": {
                "type": "git",
                "url": "https://github.com/symfony/console.git",
                "reference": "9130e1a0fc93cb0faadca4ee917171bd2ca9e5f4"
            },
            "dist": {
                "type": "zip",
                "url": "https://api.github.com/repos/symfony/console/zipball/9130e1a0fc93cb0faadca4ee917171bd2ca9e5f4",
                "reference": "9130e1a0fc93cb0faadca4ee917171bd2ca9e5f4",
                "shasum": ""
            },
            "require": {
                "php": ">=7.2.5",
                "symfony/deprecation-contracts": "^2.1|^3",
                "symfony/polyfill-mbstring": "~1.0",
                "symfony/polyfill-php73": "^1.9",
                "symfony/polyfill-php80": "^1.16",
                "symfony/service-contracts": "^1.1|^2|^3",
                "symfony/string": "^5.1|^6.0"
            },
            "conflict": {
                "psr/log": ">=3",
                "symfony/dependency-injection": "<4.4",
                "symfony/dotenv": "<5.1",
                "symfony/event-dispatcher": "<4.4",
                "symfony/lock": "<4.4",
                "symfony/process": "<4.4"
            },
            "provide": {
                "psr/log-implementation": "1.0|2.0"
            },
            "require-dev": {
                "psr/log": "^1|^2",
                "symfony/config": "^4.4|^5.0|^6.0",
                "symfony/dependency-injection": "^4.4|^5.0|^6.0",
                "symfony/event-dispatcher": "^4.4|^5.0|^6.0",
                "symfony/lock": "^4.4|^5.0|^6.0",
                "symfony/process": "^4.4|^5.0|^6.0",
                "symfony/var-dumper": "^4.4|^5.0|^6.0"
            },
            "suggest": {
                "psr/log": "For using the console logger",
                "symfony/event-dispatcher": "",
                "symfony/lock": "",
                "symfony/process": ""
            },
            "type": "library",
            "autoload": {
                "psr-4": {
                    "Symfony\\Component\\Console\\": ""
                },
                "exclude-from-classmap": [
                    "/Tests/"
                ]
            },
            "notification-url": "https://packagist.org/downloads/",
            "license": [
                "MIT"
            ],
            "authors": [
                {
                    "name": "Fabien Potencier",
                    "email": "fabien@symfony.com"
                },
                {
                    "name": "Symfony Community",
                    "homepage": "https://symfony.com/contributors"
                }
            ],
            "description": "Eases the creation of beautiful and testable command line interfaces",
            "homepage": "https://symfony.com",
            "keywords": [
                "cli",
                "command line",
                "console",
                "terminal"
            ],
            "support": {
                "source": "https://github.com/symfony/console/tree/v5.4.1"
            },
            "funding": [
                {
                    "url": "https://symfony.com/sponsor",
                    "type": "custom"
                },
                {
                    "url": "https://github.com/fabpot",
                    "type": "github"
                },
                {
                    "url": "https://tidelift.com/funding/github/packagist/symfony/symfony",
                    "type": "tidelift"
                }
            ],
            "time": "2021-12-09T11:22:43+00:00"
        },
        {
            "name": "symfony/deprecation-contracts",
            "version": "v2.5.0",
            "source": {
                "type": "git",
                "url": "https://github.com/symfony/deprecation-contracts.git",
                "reference": "6f981ee24cf69ee7ce9736146d1c57c2780598a8"
            },
            "dist": {
                "type": "zip",
                "url": "https://api.github.com/repos/symfony/deprecation-contracts/zipball/6f981ee24cf69ee7ce9736146d1c57c2780598a8",
                "reference": "6f981ee24cf69ee7ce9736146d1c57c2780598a8",
                "shasum": ""
            },
            "require": {
                "php": ">=7.1"
            },
            "type": "library",
            "extra": {
                "branch-alias": {
                    "dev-main": "2.5-dev"
                },
                "thanks": {
                    "name": "symfony/contracts",
                    "url": "https://github.com/symfony/contracts"
                }
            },
            "autoload": {
                "files": [
                    "function.php"
                ]
            },
            "notification-url": "https://packagist.org/downloads/",
            "license": [
                "MIT"
            ],
            "authors": [
                {
                    "name": "Nicolas Grekas",
                    "email": "p@tchwork.com"
                },
                {
                    "name": "Symfony Community",
                    "homepage": "https://symfony.com/contributors"
                }
            ],
            "description": "A generic function and convention to trigger deprecation notices",
            "homepage": "https://symfony.com",
            "support": {
                "source": "https://github.com/symfony/deprecation-contracts/tree/v2.5.0"
            },
            "funding": [
                {
                    "url": "https://symfony.com/sponsor",
                    "type": "custom"
                },
                {
                    "url": "https://github.com/fabpot",
                    "type": "github"
                },
                {
                    "url": "https://tidelift.com/funding/github/packagist/symfony/symfony",
                    "type": "tidelift"
                }
            ],
            "time": "2021-07-12T14:48:14+00:00"
        },
        {
            "name": "symfony/polyfill-ctype",
            "version": "v1.23.0",
            "source": {
                "type": "git",
                "url": "https://github.com/symfony/polyfill-ctype.git",
                "reference": "46cd95797e9df938fdd2b03693b5fca5e64b01ce"
            },
            "dist": {
                "type": "zip",
                "url": "https://api.github.com/repos/symfony/polyfill-ctype/zipball/46cd95797e9df938fdd2b03693b5fca5e64b01ce",
                "reference": "46cd95797e9df938fdd2b03693b5fca5e64b01ce",
                "shasum": ""
            },
            "require": {
                "php": ">=7.1"
            },
            "suggest": {
                "ext-ctype": "For best performance"
            },
            "type": "library",
            "extra": {
                "branch-alias": {
                    "dev-main": "1.23-dev"
                },
                "thanks": {
                    "name": "symfony/polyfill",
                    "url": "https://github.com/symfony/polyfill"
                }
            },
            "autoload": {
                "psr-4": {
                    "Symfony\\Polyfill\\Ctype\\": ""
                },
                "files": [
                    "bootstrap.php"
                ]
            },
            "notification-url": "https://packagist.org/downloads/",
            "license": [
                "MIT"
            ],
            "authors": [
                {
                    "name": "Gert de Pagter",
                    "email": "BackEndTea@gmail.com"
                },
                {
                    "name": "Symfony Community",
                    "homepage": "https://symfony.com/contributors"
                }
            ],
            "description": "Symfony polyfill for ctype functions",
            "homepage": "https://symfony.com",
            "keywords": [
                "compatibility",
                "ctype",
                "polyfill",
                "portable"
            ],
            "support": {
                "source": "https://github.com/symfony/polyfill-ctype/tree/v1.23.0"
            },
            "funding": [
                {
                    "url": "https://symfony.com/sponsor",
                    "type": "custom"
                },
                {
                    "url": "https://github.com/fabpot",
                    "type": "github"
                },
                {
                    "url": "https://tidelift.com/funding/github/packagist/symfony/symfony",
                    "type": "tidelift"
                }
            ],
            "time": "2021-02-19T12:13:01+00:00"
        },
        {
            "name": "symfony/polyfill-intl-grapheme",
            "version": "v1.23.1",
            "source": {
                "type": "git",
                "url": "https://github.com/symfony/polyfill-intl-grapheme.git",
                "reference": "16880ba9c5ebe3642d1995ab866db29270b36535"
            },
            "dist": {
                "type": "zip",
                "url": "https://api.github.com/repos/symfony/polyfill-intl-grapheme/zipball/16880ba9c5ebe3642d1995ab866db29270b36535",
                "reference": "16880ba9c5ebe3642d1995ab866db29270b36535",
                "shasum": ""
            },
            "require": {
                "php": ">=7.1"
            },
            "suggest": {
                "ext-intl": "For best performance"
            },
            "type": "library",
            "extra": {
                "branch-alias": {
                    "dev-main": "1.23-dev"
                },
                "thanks": {
                    "name": "symfony/polyfill",
                    "url": "https://github.com/symfony/polyfill"
                }
            },
            "autoload": {
                "psr-4": {
                    "Symfony\\Polyfill\\Intl\\Grapheme\\": ""
                },
                "files": [
                    "bootstrap.php"
                ]
            },
            "notification-url": "https://packagist.org/downloads/",
            "license": [
                "MIT"
            ],
            "authors": [
                {
                    "name": "Nicolas Grekas",
                    "email": "p@tchwork.com"
                },
                {
                    "name": "Symfony Community",
                    "homepage": "https://symfony.com/contributors"
                }
            ],
            "description": "Symfony polyfill for intl's grapheme_* functions",
            "homepage": "https://symfony.com",
            "keywords": [
                "compatibility",
                "grapheme",
                "intl",
                "polyfill",
                "portable",
                "shim"
            ],
            "support": {
                "source": "https://github.com/symfony/polyfill-intl-grapheme/tree/v1.23.1"
            },
            "funding": [
                {
                    "url": "https://symfony.com/sponsor",
                    "type": "custom"
                },
                {
                    "url": "https://github.com/fabpot",
                    "type": "github"
                },
                {
                    "url": "https://tidelift.com/funding/github/packagist/symfony/symfony",
                    "type": "tidelift"
                }
            ],
            "time": "2021-05-27T12:26:48+00:00"
        },
        {
            "name": "symfony/polyfill-intl-normalizer",
            "version": "v1.23.0",
            "source": {
                "type": "git",
                "url": "https://github.com/symfony/polyfill-intl-normalizer.git",
                "reference": "8590a5f561694770bdcd3f9b5c69dde6945028e8"
            },
            "dist": {
                "type": "zip",
                "url": "https://api.github.com/repos/symfony/polyfill-intl-normalizer/zipball/8590a5f561694770bdcd3f9b5c69dde6945028e8",
                "reference": "8590a5f561694770bdcd3f9b5c69dde6945028e8",
                "shasum": ""
            },
            "require": {
                "php": ">=7.1"
            },
            "suggest": {
                "ext-intl": "For best performance"
            },
            "type": "library",
            "extra": {
                "branch-alias": {
                    "dev-main": "1.23-dev"
                },
                "thanks": {
                    "name": "symfony/polyfill",
                    "url": "https://github.com/symfony/polyfill"
                }
            },
            "autoload": {
                "psr-4": {
                    "Symfony\\Polyfill\\Intl\\Normalizer\\": ""
                },
                "files": [
                    "bootstrap.php"
                ],
                "classmap": [
                    "Resources/stubs"
                ]
            },
            "notification-url": "https://packagist.org/downloads/",
            "license": [
                "MIT"
            ],
            "authors": [
                {
                    "name": "Nicolas Grekas",
                    "email": "p@tchwork.com"
                },
                {
                    "name": "Symfony Community",
                    "homepage": "https://symfony.com/contributors"
                }
            ],
            "description": "Symfony polyfill for intl's Normalizer class and related functions",
            "homepage": "https://symfony.com",
            "keywords": [
                "compatibility",
                "intl",
                "normalizer",
                "polyfill",
                "portable",
                "shim"
            ],
            "support": {
                "source": "https://github.com/symfony/polyfill-intl-normalizer/tree/v1.23.0"
            },
            "funding": [
                {
                    "url": "https://symfony.com/sponsor",
                    "type": "custom"
                },
                {
                    "url": "https://github.com/fabpot",
                    "type": "github"
                },
                {
                    "url": "https://tidelift.com/funding/github/packagist/symfony/symfony",
                    "type": "tidelift"
                }
            ],
            "time": "2021-02-19T12:13:01+00:00"
        },
        {
            "name": "symfony/polyfill-mbstring",
            "version": "v1.23.1",
            "source": {
                "type": "git",
                "url": "https://github.com/symfony/polyfill-mbstring.git",
                "reference": "9174a3d80210dca8daa7f31fec659150bbeabfc6"
            },
            "dist": {
                "type": "zip",
                "url": "https://api.github.com/repos/symfony/polyfill-mbstring/zipball/9174a3d80210dca8daa7f31fec659150bbeabfc6",
                "reference": "9174a3d80210dca8daa7f31fec659150bbeabfc6",
                "shasum": ""
            },
            "require": {
                "php": ">=7.1"
            },
            "suggest": {
                "ext-mbstring": "For best performance"
            },
            "type": "library",
            "extra": {
                "branch-alias": {
                    "dev-main": "1.23-dev"
                },
                "thanks": {
                    "name": "symfony/polyfill",
                    "url": "https://github.com/symfony/polyfill"
                }
            },
            "autoload": {
                "psr-4": {
                    "Symfony\\Polyfill\\Mbstring\\": ""
                },
                "files": [
                    "bootstrap.php"
                ]
            },
            "notification-url": "https://packagist.org/downloads/",
            "license": [
                "MIT"
            ],
            "authors": [
                {
                    "name": "Nicolas Grekas",
                    "email": "p@tchwork.com"
                },
                {
                    "name": "Symfony Community",
                    "homepage": "https://symfony.com/contributors"
                }
            ],
            "description": "Symfony polyfill for the Mbstring extension",
            "homepage": "https://symfony.com",
            "keywords": [
                "compatibility",
                "mbstring",
                "polyfill",
                "portable",
                "shim"
            ],
            "support": {
                "source": "https://github.com/symfony/polyfill-mbstring/tree/v1.23.1"
            },
            "funding": [
                {
                    "url": "https://symfony.com/sponsor",
                    "type": "custom"
                },
                {
                    "url": "https://github.com/fabpot",
                    "type": "github"
                },
                {
                    "url": "https://tidelift.com/funding/github/packagist/symfony/symfony",
                    "type": "tidelift"
                }
            ],
            "time": "2021-05-27T12:26:48+00:00"
        },
        {
            "name": "symfony/polyfill-php73",
            "version": "v1.23.0",
            "source": {
                "type": "git",
                "url": "https://github.com/symfony/polyfill-php73.git",
                "reference": "fba8933c384d6476ab14fb7b8526e5287ca7e010"
            },
            "dist": {
                "type": "zip",
                "url": "https://api.github.com/repos/symfony/polyfill-php73/zipball/fba8933c384d6476ab14fb7b8526e5287ca7e010",
                "reference": "fba8933c384d6476ab14fb7b8526e5287ca7e010",
                "shasum": ""
            },
            "require": {
                "php": ">=7.1"
            },
            "type": "library",
            "extra": {
                "branch-alias": {
                    "dev-main": "1.23-dev"
                },
                "thanks": {
                    "name": "symfony/polyfill",
                    "url": "https://github.com/symfony/polyfill"
                }
            },
            "autoload": {
                "psr-4": {
                    "Symfony\\Polyfill\\Php73\\": ""
                },
                "files": [
                    "bootstrap.php"
                ],
                "classmap": [
                    "Resources/stubs"
                ]
            },
            "notification-url": "https://packagist.org/downloads/",
            "license": [
                "MIT"
            ],
            "authors": [
                {
                    "name": "Nicolas Grekas",
                    "email": "p@tchwork.com"
                },
                {
                    "name": "Symfony Community",
                    "homepage": "https://symfony.com/contributors"
                }
            ],
            "description": "Symfony polyfill backporting some PHP 7.3+ features to lower PHP versions",
            "homepage": "https://symfony.com",
            "keywords": [
                "compatibility",
                "polyfill",
                "portable",
                "shim"
            ],
            "support": {
                "source": "https://github.com/symfony/polyfill-php73/tree/v1.23.0"
            },
            "funding": [
                {
                    "url": "https://symfony.com/sponsor",
                    "type": "custom"
                },
                {
                    "url": "https://github.com/fabpot",
                    "type": "github"
                },
                {
                    "url": "https://tidelift.com/funding/github/packagist/symfony/symfony",
                    "type": "tidelift"
                }
            ],
            "time": "2021-02-19T12:13:01+00:00"
        },
        {
            "name": "symfony/polyfill-php80",
            "version": "v1.23.1",
            "source": {
                "type": "git",
                "url": "https://github.com/symfony/polyfill-php80.git",
                "reference": "1100343ed1a92e3a38f9ae122fc0eb21602547be"
            },
            "dist": {
                "type": "zip",
                "url": "https://api.github.com/repos/symfony/polyfill-php80/zipball/1100343ed1a92e3a38f9ae122fc0eb21602547be",
                "reference": "1100343ed1a92e3a38f9ae122fc0eb21602547be",
                "shasum": ""
            },
            "require": {
                "php": ">=7.1"
            },
            "type": "library",
            "extra": {
                "branch-alias": {
                    "dev-main": "1.23-dev"
                },
                "thanks": {
                    "name": "symfony/polyfill",
                    "url": "https://github.com/symfony/polyfill"
                }
            },
            "autoload": {
                "psr-4": {
                    "Symfony\\Polyfill\\Php80\\": ""
                },
                "files": [
                    "bootstrap.php"
                ],
                "classmap": [
                    "Resources/stubs"
                ]
            },
            "notification-url": "https://packagist.org/downloads/",
            "license": [
                "MIT"
            ],
            "authors": [
                {
                    "name": "Ion Bazan",
                    "email": "ion.bazan@gmail.com"
                },
                {
                    "name": "Nicolas Grekas",
                    "email": "p@tchwork.com"
                },
                {
                    "name": "Symfony Community",
                    "homepage": "https://symfony.com/contributors"
                }
            ],
            "description": "Symfony polyfill backporting some PHP 8.0+ features to lower PHP versions",
            "homepage": "https://symfony.com",
            "keywords": [
                "compatibility",
                "polyfill",
                "portable",
                "shim"
            ],
            "support": {
                "source": "https://github.com/symfony/polyfill-php80/tree/v1.23.1"
            },
            "funding": [
                {
                    "url": "https://symfony.com/sponsor",
                    "type": "custom"
                },
                {
                    "url": "https://github.com/fabpot",
                    "type": "github"
                },
                {
                    "url": "https://tidelift.com/funding/github/packagist/symfony/symfony",
                    "type": "tidelift"
                }
            ],
            "time": "2021-07-28T13:41:28+00:00"
        },
        {
            "name": "symfony/process",
            "version": "v5.4.0",
            "source": {
                "type": "git",
                "url": "https://github.com/symfony/process.git",
                "reference": "5be20b3830f726e019162b26223110c8f47cf274"
            },
            "dist": {
                "type": "zip",
                "url": "https://api.github.com/repos/symfony/process/zipball/5be20b3830f726e019162b26223110c8f47cf274",
                "reference": "5be20b3830f726e019162b26223110c8f47cf274",
                "shasum": ""
            },
            "require": {
                "php": ">=7.2.5",
                "symfony/polyfill-php80": "^1.16"
            },
            "type": "library",
            "autoload": {
                "psr-4": {
                    "Symfony\\Component\\Process\\": ""
                },
                "exclude-from-classmap": [
                    "/Tests/"
                ]
            },
            "notification-url": "https://packagist.org/downloads/",
            "license": [
                "MIT"
            ],
            "authors": [
                {
                    "name": "Fabien Potencier",
                    "email": "fabien@symfony.com"
                },
                {
                    "name": "Symfony Community",
                    "homepage": "https://symfony.com/contributors"
                }
            ],
            "description": "Executes commands in sub-processes",
            "homepage": "https://symfony.com",
            "support": {
                "source": "https://github.com/symfony/process/tree/v5.4.0"
            },
            "funding": [
                {
                    "url": "https://symfony.com/sponsor",
                    "type": "custom"
                },
                {
                    "url": "https://github.com/fabpot",
                    "type": "github"
                },
                {
                    "url": "https://tidelift.com/funding/github/packagist/symfony/symfony",
                    "type": "tidelift"
                }
            ],
            "time": "2021-11-28T15:25:38+00:00"
        },
        {
            "name": "symfony/service-contracts",
            "version": "v2.5.0",
            "source": {
                "type": "git",
                "url": "https://github.com/symfony/service-contracts.git",
                "reference": "1ab11b933cd6bc5464b08e81e2c5b07dec58b0fc"
            },
            "dist": {
                "type": "zip",
                "url": "https://api.github.com/repos/symfony/service-contracts/zipball/1ab11b933cd6bc5464b08e81e2c5b07dec58b0fc",
                "reference": "1ab11b933cd6bc5464b08e81e2c5b07dec58b0fc",
                "shasum": ""
            },
            "require": {
                "php": ">=7.2.5",
                "psr/container": "^1.1",
                "symfony/deprecation-contracts": "^2.1"
            },
            "conflict": {
                "ext-psr": "<1.1|>=2"
            },
            "suggest": {
                "symfony/service-implementation": ""
            },
            "type": "library",
            "extra": {
                "branch-alias": {
                    "dev-main": "2.5-dev"
                },
                "thanks": {
                    "name": "symfony/contracts",
                    "url": "https://github.com/symfony/contracts"
                }
            },
            "autoload": {
                "psr-4": {
                    "Symfony\\Contracts\\Service\\": ""
                }
            },
            "notification-url": "https://packagist.org/downloads/",
            "license": [
                "MIT"
            ],
            "authors": [
                {
                    "name": "Nicolas Grekas",
                    "email": "p@tchwork.com"
                },
                {
                    "name": "Symfony Community",
                    "homepage": "https://symfony.com/contributors"
                }
            ],
            "description": "Generic abstractions related to writing services",
            "homepage": "https://symfony.com",
            "keywords": [
                "abstractions",
                "contracts",
                "decoupling",
                "interfaces",
                "interoperability",
                "standards"
            ],
            "support": {
                "source": "https://github.com/symfony/service-contracts/tree/v2.5.0"
            },
            "funding": [
                {
                    "url": "https://symfony.com/sponsor",
                    "type": "custom"
                },
                {
                    "url": "https://github.com/fabpot",
                    "type": "github"
                },
                {
                    "url": "https://tidelift.com/funding/github/packagist/symfony/symfony",
                    "type": "tidelift"
                }
            ],
            "time": "2021-11-04T16:48:04+00:00"
        },
        {
            "name": "symfony/string",
            "version": "v5.4.0",
            "source": {
                "type": "git",
                "url": "https://github.com/symfony/string.git",
                "reference": "9ffaaba53c61ba75a3c7a3a779051d1e9ec4fd2d"
            },
            "dist": {
                "type": "zip",
                "url": "https://api.github.com/repos/symfony/string/zipball/9ffaaba53c61ba75a3c7a3a779051d1e9ec4fd2d",
                "reference": "9ffaaba53c61ba75a3c7a3a779051d1e9ec4fd2d",
                "shasum": ""
            },
            "require": {
                "php": ">=7.2.5",
                "symfony/polyfill-ctype": "~1.8",
                "symfony/polyfill-intl-grapheme": "~1.0",
                "symfony/polyfill-intl-normalizer": "~1.0",
                "symfony/polyfill-mbstring": "~1.0",
                "symfony/polyfill-php80": "~1.15"
            },
            "conflict": {
                "symfony/translation-contracts": ">=3.0"
            },
            "require-dev": {
                "symfony/error-handler": "^4.4|^5.0|^6.0",
                "symfony/http-client": "^4.4|^5.0|^6.0",
                "symfony/translation-contracts": "^1.1|^2",
                "symfony/var-exporter": "^4.4|^5.0|^6.0"
            },
            "type": "library",
            "autoload": {
                "psr-4": {
                    "Symfony\\Component\\String\\": ""
                },
                "files": [
                    "Resources/functions.php"
                ],
                "exclude-from-classmap": [
                    "/Tests/"
                ]
            },
            "notification-url": "https://packagist.org/downloads/",
            "license": [
                "MIT"
            ],
            "authors": [
                {
                    "name": "Nicolas Grekas",
                    "email": "p@tchwork.com"
                },
                {
                    "name": "Symfony Community",
                    "homepage": "https://symfony.com/contributors"
                }
            ],
            "description": "Provides an object-oriented API to strings and deals with bytes, UTF-8 code points and grapheme clusters in a unified way",
            "homepage": "https://symfony.com",
            "keywords": [
                "grapheme",
                "i18n",
                "string",
                "unicode",
                "utf-8",
                "utf8"
            ],
            "support": {
                "source": "https://github.com/symfony/string/tree/v5.4.0"
            },
            "funding": [
                {
                    "url": "https://symfony.com/sponsor",
                    "type": "custom"
                },
                {
                    "url": "https://github.com/fabpot",
                    "type": "github"
                },
                {
                    "url": "https://tidelift.com/funding/github/packagist/symfony/symfony",
                    "type": "tidelift"
                }
            ],
            "time": "2021-11-24T10:02:00+00:00"
        },
        {
            "name": "theseer/tokenizer",
            "version": "1.2.1",
            "source": {
                "type": "git",
                "url": "https://github.com/theseer/tokenizer.git",
                "reference": "34a41e998c2183e22995f158c581e7b5e755ab9e"
            },
            "dist": {
                "type": "zip",
                "url": "https://api.github.com/repos/theseer/tokenizer/zipball/34a41e998c2183e22995f158c581e7b5e755ab9e",
                "reference": "34a41e998c2183e22995f158c581e7b5e755ab9e",
                "shasum": ""
            },
            "require": {
                "ext-dom": "*",
                "ext-tokenizer": "*",
                "ext-xmlwriter": "*",
                "php": "^7.2 || ^8.0"
            },
            "type": "library",
            "autoload": {
                "classmap": [
                    "src/"
                ]
            },
            "notification-url": "https://packagist.org/downloads/",
            "license": [
                "BSD-3-Clause"
            ],
            "authors": [
                {
                    "name": "Arne Blankerts",
                    "email": "arne@blankerts.de",
                    "role": "Developer"
                }
            ],
            "description": "A small library for converting tokenized PHP source code into XML and potentially other formats",
            "support": {
                "issues": "https://github.com/theseer/tokenizer/issues",
                "source": "https://github.com/theseer/tokenizer/tree/1.2.1"
            },
            "funding": [
                {
                    "url": "https://github.com/theseer",
                    "type": "github"
                }
            ],
            "time": "2021-07-28T10:34:58+00:00"
        },
        {
            "name": "webmozart/assert",
            "version": "1.10.0",
            "source": {
                "type": "git",
                "url": "https://github.com/webmozarts/assert.git",
                "reference": "6964c76c7804814a842473e0c8fd15bab0f18e25"
            },
            "dist": {
                "type": "zip",
                "url": "https://api.github.com/repos/webmozarts/assert/zipball/6964c76c7804814a842473e0c8fd15bab0f18e25",
                "reference": "6964c76c7804814a842473e0c8fd15bab0f18e25",
                "shasum": ""
            },
            "require": {
                "php": "^7.2 || ^8.0",
                "symfony/polyfill-ctype": "^1.8"
            },
            "conflict": {
                "phpstan/phpstan": "<0.12.20",
                "vimeo/psalm": "<4.6.1 || 4.6.2"
            },
            "require-dev": {
                "phpunit/phpunit": "^8.5.13"
            },
            "type": "library",
            "extra": {
                "branch-alias": {
                    "dev-master": "1.10-dev"
                }
            },
            "autoload": {
                "psr-4": {
                    "Webmozart\\Assert\\": "src/"
                }
            },
            "notification-url": "https://packagist.org/downloads/",
            "license": [
                "MIT"
            ],
            "authors": [
                {
                    "name": "Bernhard Schussek",
                    "email": "bschussek@gmail.com"
                }
            ],
            "description": "Assertions to validate method input/output with nice error messages.",
            "keywords": [
                "assert",
                "check",
                "validate"
            ],
            "support": {
                "issues": "https://github.com/webmozarts/assert/issues",
                "source": "https://github.com/webmozarts/assert/tree/1.10.0"
            },
            "time": "2021-03-09T10:59:23+00:00"
        },
        {
            "name": "wikimedia/at-ease",
            "version": "v2.1.0",
            "source": {
                "type": "git",
                "url": "https://github.com/wikimedia/at-ease.git",
                "reference": "e8ebaa7bb7c8a8395481a05f6dc4deaceab11c33"
            },
            "dist": {
                "type": "zip",
                "url": "https://api.github.com/repos/wikimedia/at-ease/zipball/e8ebaa7bb7c8a8395481a05f6dc4deaceab11c33",
                "reference": "e8ebaa7bb7c8a8395481a05f6dc4deaceab11c33",
                "shasum": ""
            },
            "require": {
                "php": ">=7.2.9"
            },
            "require-dev": {
                "mediawiki/mediawiki-codesniffer": "35.0.0",
                "mediawiki/minus-x": "1.1.1",
                "ockcyp/covers-validator": "1.3.3",
                "php-parallel-lint/php-console-highlighter": "0.5.0",
                "php-parallel-lint/php-parallel-lint": "1.2.0",
                "phpunit/phpunit": "^8.5"
            },
            "type": "library",
            "autoload": {
                "psr-4": {
                    "Wikimedia\\AtEase\\": "src/Wikimedia/AtEase/"
                },
                "files": [
                    "src/Wikimedia/Functions.php"
                ]
            },
            "notification-url": "https://packagist.org/downloads/",
            "license": [
                "GPL-2.0-or-later"
            ],
            "authors": [
                {
                    "name": "Tim Starling",
                    "email": "tstarling@wikimedia.org"
                },
                {
                    "name": "MediaWiki developers",
                    "email": "wikitech-l@lists.wikimedia.org"
                }
            ],
            "description": "Safe replacement to @ for suppressing warnings.",
            "homepage": "https://www.mediawiki.org/wiki/at-ease",
            "support": {
                "source": "https://github.com/wikimedia/at-ease/tree/v2.1.0"
            },
            "time": "2021-02-27T15:53:37+00:00"
        },
        {
            "name": "yoast/phpunit-polyfills",
            "version": "1.0.2",
            "source": {
                "type": "git",
                "url": "https://github.com/Yoast/PHPUnit-Polyfills.git",
                "reference": "1a582ab1d91e86aa450340c4d35631a85314ff9f"
            },
            "dist": {
                "type": "zip",
                "url": "https://api.github.com/repos/Yoast/PHPUnit-Polyfills/zipball/1a582ab1d91e86aa450340c4d35631a85314ff9f",
                "reference": "1a582ab1d91e86aa450340c4d35631a85314ff9f",
                "shasum": ""
            },
            "require": {
                "php": ">=5.4",
                "phpunit/phpunit": "^4.8.36 || ^5.7.21 || ^6.0 || ^7.0 || ^8.0 || ^9.0"
            },
            "require-dev": {
                "yoast/yoastcs": "^2.2.0"
            },
            "type": "library",
            "extra": {
                "branch-alias": {
                    "dev-main": "1.x-dev",
                    "dev-develop": "1.x-dev"
                }
            },
            "autoload": {
                "files": [
                    "phpunitpolyfills-autoload.php"
                ]
            },
            "notification-url": "https://packagist.org/downloads/",
            "license": [
                "BSD-3-Clause"
            ],
            "authors": [
                {
                    "name": "Team Yoast",
                    "email": "support@yoast.com",
                    "homepage": "https://yoast.com"
                },
                {
                    "name": "Contributors",
                    "homepage": "https://github.com/Yoast/PHPUnit-Polyfills/graphs/contributors"
                }
            ],
            "description": "Set of polyfills for changed PHPUnit functionality to allow for creating PHPUnit cross-version compatible tests",
            "homepage": "https://github.com/Yoast/PHPUnit-Polyfills",
            "keywords": [
                "phpunit",
                "polyfill",
                "testing"
            ],
            "support": {
                "issues": "https://github.com/Yoast/PHPUnit-Polyfills/issues",
                "source": "https://github.com/Yoast/PHPUnit-Polyfills"
            },
            "time": "2021-10-03T08:40:26+00:00"
        }
    ],
    "aliases": [],
    "minimum-stability": "dev",
    "stability-flags": {
        "automattic/jetpack-assets": 20,
        "automattic/jetpack-admin-ui": 20,
        "automattic/jetpack-autoloader": 20,
        "automattic/jetpack-backup": 20,
        "automattic/jetpack-composer-plugin": 20,
        "automattic/jetpack-config": 20,
        "automattic/jetpack-connection": 20,
        "automattic/jetpack-connection-ui": 20,
        "automattic/jetpack-identity-crisis": 20,
        "automattic/jetpack-my-jetpack": 20,
        "automattic/jetpack-sync": 20,
        "automattic/jetpack-status": 20
    },
    "prefer-stable": true,
    "prefer-lowest": false,
    "platform": [],
    "platform-dev": [],
    "plugin-api-version": "2.1.0"
}<|MERGE_RESOLUTION|>--- conflicted
+++ resolved
@@ -4,11 +4,7 @@
         "Read more about it at https://getcomposer.org/doc/01-basic-usage.md#installing-dependencies",
         "This file is @generated automatically"
     ],
-<<<<<<< HEAD
-    "content-hash": "d462df22d685c543ff7f6e541d720412",
-=======
     "content-hash": "8d8b6ecfebc8ba4f6991d83e3903e3a8",
->>>>>>> dda18c52
     "packages": [
         {
             "name": "automattic/jetpack-a8c-mc-stats",
@@ -240,19 +236,11 @@
             "dist": {
                 "type": "path",
                 "url": "../../packages/backup",
-<<<<<<< HEAD
-                "reference": "aa9d5f18ad73a5041878b9a10fd5b571c870d186"
-            },
-            "require": {
-                "automattic/jetpack-connection": "^1.34",
-                "automattic/jetpack-sync": "^1.27"
-=======
                 "reference": "f0313f3e43d952b9d2c0b0306a95f0f708bedc6b"
             },
             "require": {
                 "automattic/jetpack-connection": "^1.34",
                 "automattic/jetpack-sync": "^1.28"
->>>>>>> dda18c52
             },
             "require-dev": {
                 "automattic/jetpack-changelogger": "^3.0",
@@ -405,11 +393,7 @@
             "dist": {
                 "type": "path",
                 "url": "../../packages/connection",
-<<<<<<< HEAD
-                "reference": "54e58ce0813a86b5a81db216e42f79292f04d337"
-=======
                 "reference": "168aed5ce92b4b28bd76e0c5ae1327218688879d"
->>>>>>> dda18c52
             },
             "require": {
                 "automattic/jetpack-a8c-mc-stats": "^1.4",
@@ -480,17 +464,10 @@
             "dist": {
                 "type": "path",
                 "url": "../../packages/connection-ui",
-<<<<<<< HEAD
-                "reference": "e302e11e839a4a142890278950686fc874cdd420"
-            },
-            "require": {
-                "automattic/jetpack-assets": "^1.15",
-=======
                 "reference": "141221fe12b83df9d5a76ff3d609d0933c65542c"
             },
             "require": {
                 "automattic/jetpack-assets": "^1.16",
->>>>>>> dda18c52
                 "automattic/jetpack-connection": "^1.34",
                 "automattic/jetpack-constants": "^1.6",
                 "automattic/jetpack-device-detection": "^1.4",
@@ -687,16 +664,10 @@
             "dist": {
                 "type": "path",
                 "url": "../../packages/identity-crisis",
-<<<<<<< HEAD
-                "reference": "8ae9150f883faf0e1146650d3e56d97ea6514ef0"
-            },
-            "require": {
-=======
                 "reference": "1749188f9f1389fc2bd5373ee0cd8dad0086c501"
             },
             "require": {
                 "automattic/jetpack-assets": "^1.16",
->>>>>>> dda18c52
                 "automattic/jetpack-connection": "^1.34",
                 "automattic/jetpack-constants": "^1.6",
                 "automattic/jetpack-logo": "^1.5",
@@ -822,19 +793,11 @@
             "dist": {
                 "type": "path",
                 "url": "../../packages/my-jetpack",
-<<<<<<< HEAD
-                "reference": "56d0b7fc860803d756732cc6c2fa7311324fa9ab"
-            },
-            "require": {
-                "automattic/jetpack-admin-ui": "^0.2",
-                "automattic/jetpack-assets": "^1.15",
-=======
                 "reference": "671a55b6382b98ae9d9a68444d5556a5e969363b"
             },
             "require": {
                 "automattic/jetpack-admin-ui": "^0.2",
                 "automattic/jetpack-assets": "^1.16",
->>>>>>> dda18c52
                 "automattic/jetpack-connection": "^1.34"
             },
             "require-dev": {
@@ -1152,11 +1115,7 @@
             "dist": {
                 "type": "path",
                 "url": "../../packages/sync",
-<<<<<<< HEAD
-                "reference": "4257001162cf820a65153a4f5a76e98487d82904"
-=======
                 "reference": "37106298584401e7eba9054c87a7c11f86eeea5d"
->>>>>>> dda18c52
             },
             "require": {
                 "automattic/jetpack-connection": "^1.34",
@@ -2250,16 +2209,16 @@
         },
         {
             "name": "phpunit/phpunit",
-            "version": "9.5.10",
+            "version": "9.5.11",
             "source": {
                 "type": "git",
                 "url": "https://github.com/sebastianbergmann/phpunit.git",
-                "reference": "c814a05837f2edb0d1471d6e3f4ab3501ca3899a"
-            },
-            "dist": {
-                "type": "zip",
-                "url": "https://api.github.com/repos/sebastianbergmann/phpunit/zipball/c814a05837f2edb0d1471d6e3f4ab3501ca3899a",
-                "reference": "c814a05837f2edb0d1471d6e3f4ab3501ca3899a",
+                "reference": "2406855036db1102126125537adb1406f7242fdd"
+            },
+            "dist": {
+                "type": "zip",
+                "url": "https://api.github.com/repos/sebastianbergmann/phpunit/zipball/2406855036db1102126125537adb1406f7242fdd",
+                "reference": "2406855036db1102126125537adb1406f7242fdd",
                 "shasum": ""
             },
             "require": {
@@ -2337,11 +2296,11 @@
             ],
             "support": {
                 "issues": "https://github.com/sebastianbergmann/phpunit/issues",
-                "source": "https://github.com/sebastianbergmann/phpunit/tree/9.5.10"
+                "source": "https://github.com/sebastianbergmann/phpunit/tree/9.5.11"
             },
             "funding": [
                 {
-                    "url": "https://phpunit.de/donate.html",
+                    "url": "https://phpunit.de/sponsors.html",
                     "type": "custom"
                 },
                 {
@@ -2349,26 +2308,31 @@
                     "type": "github"
                 }
             ],
-            "time": "2021-09-25T07:38:51+00:00"
+            "time": "2021-12-25T07:07:57+00:00"
         },
         {
             "name": "psr/container",
-            "version": "1.1.2",
+            "version": "2.0.2",
             "source": {
                 "type": "git",
                 "url": "https://github.com/php-fig/container.git",
-                "reference": "513e0666f7216c7459170d56df27dfcefe1689ea"
-            },
-            "dist": {
-                "type": "zip",
-                "url": "https://api.github.com/repos/php-fig/container/zipball/513e0666f7216c7459170d56df27dfcefe1689ea",
-                "reference": "513e0666f7216c7459170d56df27dfcefe1689ea",
+                "reference": "c71ecc56dfe541dbd90c5360474fbc405f8d5963"
+            },
+            "dist": {
+                "type": "zip",
+                "url": "https://api.github.com/repos/php-fig/container/zipball/c71ecc56dfe541dbd90c5360474fbc405f8d5963",
+                "reference": "c71ecc56dfe541dbd90c5360474fbc405f8d5963",
                 "shasum": ""
             },
             "require": {
                 "php": ">=7.4.0"
             },
             "type": "library",
+            "extra": {
+                "branch-alias": {
+                    "dev-master": "2.0.x-dev"
+                }
+            },
             "autoload": {
                 "psr-4": {
                     "Psr\\Container\\": "src/"
@@ -2395,9 +2359,9 @@
             ],
             "support": {
                 "issues": "https://github.com/php-fig/container/issues",
-                "source": "https://github.com/php-fig/container/tree/1.1.2"
-            },
-            "time": "2021-11-05T16:50:12+00:00"
+                "source": "https://github.com/php-fig/container/tree/2.0.2"
+            },
+            "time": "2021-11-05T16:47:00+00:00"
         },
         {
             "name": "sebastian/cli-parser",
@@ -3365,16 +3329,16 @@
         },
         {
             "name": "symfony/console",
-            "version": "v5.4.1",
+            "version": "v5.4.2",
             "source": {
                 "type": "git",
                 "url": "https://github.com/symfony/console.git",
-                "reference": "9130e1a0fc93cb0faadca4ee917171bd2ca9e5f4"
-            },
-            "dist": {
-                "type": "zip",
-                "url": "https://api.github.com/repos/symfony/console/zipball/9130e1a0fc93cb0faadca4ee917171bd2ca9e5f4",
-                "reference": "9130e1a0fc93cb0faadca4ee917171bd2ca9e5f4",
+                "reference": "a2c6b7ced2eb7799a35375fb9022519282b5405e"
+            },
+            "dist": {
+                "type": "zip",
+                "url": "https://api.github.com/repos/symfony/console/zipball/a2c6b7ced2eb7799a35375fb9022519282b5405e",
+                "reference": "a2c6b7ced2eb7799a35375fb9022519282b5405e",
                 "shasum": ""
             },
             "require": {
@@ -3444,7 +3408,7 @@
                 "terminal"
             ],
             "support": {
-                "source": "https://github.com/symfony/console/tree/v5.4.1"
+                "source": "https://github.com/symfony/console/tree/v5.4.2"
             },
             "funding": [
                 {
@@ -3460,29 +3424,29 @@
                     "type": "tidelift"
                 }
             ],
-            "time": "2021-12-09T11:22:43+00:00"
+            "time": "2021-12-20T16:11:12+00:00"
         },
         {
             "name": "symfony/deprecation-contracts",
-            "version": "v2.5.0",
+            "version": "v3.0.0",
             "source": {
                 "type": "git",
                 "url": "https://github.com/symfony/deprecation-contracts.git",
-                "reference": "6f981ee24cf69ee7ce9736146d1c57c2780598a8"
-            },
-            "dist": {
-                "type": "zip",
-                "url": "https://api.github.com/repos/symfony/deprecation-contracts/zipball/6f981ee24cf69ee7ce9736146d1c57c2780598a8",
-                "reference": "6f981ee24cf69ee7ce9736146d1c57c2780598a8",
-                "shasum": ""
-            },
-            "require": {
-                "php": ">=7.1"
-            },
-            "type": "library",
-            "extra": {
-                "branch-alias": {
-                    "dev-main": "2.5-dev"
+                "reference": "c726b64c1ccfe2896cb7df2e1331c357ad1c8ced"
+            },
+            "dist": {
+                "type": "zip",
+                "url": "https://api.github.com/repos/symfony/deprecation-contracts/zipball/c726b64c1ccfe2896cb7df2e1331c357ad1c8ced",
+                "reference": "c726b64c1ccfe2896cb7df2e1331c357ad1c8ced",
+                "shasum": ""
+            },
+            "require": {
+                "php": ">=8.0.2"
+            },
+            "type": "library",
+            "extra": {
+                "branch-alias": {
+                    "dev-main": "3.0-dev"
                 },
                 "thanks": {
                     "name": "symfony/contracts",
@@ -3511,7 +3475,7 @@
             "description": "A generic function and convention to trigger deprecation notices",
             "homepage": "https://symfony.com",
             "support": {
-                "source": "https://github.com/symfony/deprecation-contracts/tree/v2.5.0"
+                "source": "https://github.com/symfony/deprecation-contracts/tree/v3.0.0"
             },
             "funding": [
                 {
@@ -3527,7 +3491,7 @@
                     "type": "tidelift"
                 }
             ],
-            "time": "2021-07-12T14:48:14+00:00"
+            "time": "2021-11-01T23:48:49+00:00"
         },
         {
             "name": "symfony/polyfill-ctype",
@@ -4017,16 +3981,16 @@
         },
         {
             "name": "symfony/process",
-            "version": "v5.4.0",
+            "version": "v5.4.2",
             "source": {
                 "type": "git",
                 "url": "https://github.com/symfony/process.git",
-                "reference": "5be20b3830f726e019162b26223110c8f47cf274"
-            },
-            "dist": {
-                "type": "zip",
-                "url": "https://api.github.com/repos/symfony/process/zipball/5be20b3830f726e019162b26223110c8f47cf274",
-                "reference": "5be20b3830f726e019162b26223110c8f47cf274",
+                "reference": "2b3ba8722c4aaf3e88011be5e7f48710088fb5e4"
+            },
+            "dist": {
+                "type": "zip",
+                "url": "https://api.github.com/repos/symfony/process/zipball/2b3ba8722c4aaf3e88011be5e7f48710088fb5e4",
+                "reference": "2b3ba8722c4aaf3e88011be5e7f48710088fb5e4",
                 "shasum": ""
             },
             "require": {
@@ -4059,7 +4023,7 @@
             "description": "Executes commands in sub-processes",
             "homepage": "https://symfony.com",
             "support": {
-                "source": "https://github.com/symfony/process/tree/v5.4.0"
+                "source": "https://github.com/symfony/process/tree/v5.4.2"
             },
             "funding": [
                 {
@@ -4075,26 +4039,25 @@
                     "type": "tidelift"
                 }
             ],
-            "time": "2021-11-28T15:25:38+00:00"
+            "time": "2021-12-27T21:01:00+00:00"
         },
         {
             "name": "symfony/service-contracts",
-            "version": "v2.5.0",
+            "version": "v3.0.0",
             "source": {
                 "type": "git",
                 "url": "https://github.com/symfony/service-contracts.git",
-                "reference": "1ab11b933cd6bc5464b08e81e2c5b07dec58b0fc"
-            },
-            "dist": {
-                "type": "zip",
-                "url": "https://api.github.com/repos/symfony/service-contracts/zipball/1ab11b933cd6bc5464b08e81e2c5b07dec58b0fc",
-                "reference": "1ab11b933cd6bc5464b08e81e2c5b07dec58b0fc",
-                "shasum": ""
-            },
-            "require": {
-                "php": ">=7.2.5",
-                "psr/container": "^1.1",
-                "symfony/deprecation-contracts": "^2.1"
+                "reference": "36715ebf9fb9db73db0cb24263c79077c6fe8603"
+            },
+            "dist": {
+                "type": "zip",
+                "url": "https://api.github.com/repos/symfony/service-contracts/zipball/36715ebf9fb9db73db0cb24263c79077c6fe8603",
+                "reference": "36715ebf9fb9db73db0cb24263c79077c6fe8603",
+                "shasum": ""
+            },
+            "require": {
+                "php": ">=8.0.2",
+                "psr/container": "^2.0"
             },
             "conflict": {
                 "ext-psr": "<1.1|>=2"
@@ -4105,7 +4068,7 @@
             "type": "library",
             "extra": {
                 "branch-alias": {
-                    "dev-main": "2.5-dev"
+                    "dev-main": "3.0-dev"
                 },
                 "thanks": {
                     "name": "symfony/contracts",
@@ -4142,7 +4105,7 @@
                 "standards"
             ],
             "support": {
-                "source": "https://github.com/symfony/service-contracts/tree/v2.5.0"
+                "source": "https://github.com/symfony/service-contracts/tree/v3.0.0"
             },
             "funding": [
                 {
@@ -4158,38 +4121,37 @@
                     "type": "tidelift"
                 }
             ],
-            "time": "2021-11-04T16:48:04+00:00"
+            "time": "2021-11-04T17:53:12+00:00"
         },
         {
             "name": "symfony/string",
-            "version": "v5.4.0",
+            "version": "v6.0.2",
             "source": {
                 "type": "git",
                 "url": "https://github.com/symfony/string.git",
-                "reference": "9ffaaba53c61ba75a3c7a3a779051d1e9ec4fd2d"
-            },
-            "dist": {
-                "type": "zip",
-                "url": "https://api.github.com/repos/symfony/string/zipball/9ffaaba53c61ba75a3c7a3a779051d1e9ec4fd2d",
-                "reference": "9ffaaba53c61ba75a3c7a3a779051d1e9ec4fd2d",
-                "shasum": ""
-            },
-            "require": {
-                "php": ">=7.2.5",
+                "reference": "bae261d0c3ac38a1f802b4dfed42094296100631"
+            },
+            "dist": {
+                "type": "zip",
+                "url": "https://api.github.com/repos/symfony/string/zipball/bae261d0c3ac38a1f802b4dfed42094296100631",
+                "reference": "bae261d0c3ac38a1f802b4dfed42094296100631",
+                "shasum": ""
+            },
+            "require": {
+                "php": ">=8.0.2",
                 "symfony/polyfill-ctype": "~1.8",
                 "symfony/polyfill-intl-grapheme": "~1.0",
                 "symfony/polyfill-intl-normalizer": "~1.0",
-                "symfony/polyfill-mbstring": "~1.0",
-                "symfony/polyfill-php80": "~1.15"
+                "symfony/polyfill-mbstring": "~1.0"
             },
             "conflict": {
-                "symfony/translation-contracts": ">=3.0"
-            },
-            "require-dev": {
-                "symfony/error-handler": "^4.4|^5.0|^6.0",
-                "symfony/http-client": "^4.4|^5.0|^6.0",
-                "symfony/translation-contracts": "^1.1|^2",
-                "symfony/var-exporter": "^4.4|^5.0|^6.0"
+                "symfony/translation-contracts": "<2.0"
+            },
+            "require-dev": {
+                "symfony/error-handler": "^5.4|^6.0",
+                "symfony/http-client": "^5.4|^6.0",
+                "symfony/translation-contracts": "^2.0|^3.0",
+                "symfony/var-exporter": "^5.4|^6.0"
             },
             "type": "library",
             "autoload": {
@@ -4228,7 +4190,7 @@
                 "utf8"
             ],
             "support": {
-                "source": "https://github.com/symfony/string/tree/v5.4.0"
+                "source": "https://github.com/symfony/string/tree/v6.0.2"
             },
             "funding": [
                 {
@@ -4244,7 +4206,7 @@
                     "type": "tidelift"
                 }
             ],
-            "time": "2021-11-24T10:02:00+00:00"
+            "time": "2021-12-16T22:13:01+00:00"
         },
         {
             "name": "theseer/tokenizer",
