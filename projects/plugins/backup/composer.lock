{
    "_readme": [
        "This file locks the dependencies of your project to a known state",
        "Read more about it at https://getcomposer.org/doc/01-basic-usage.md#installing-dependencies",
        "This file is @generated automatically"
    ],
    "content-hash": "5ec4ebe360579bccf59f6a4500383b54",
    "packages": [
        {
            "name": "automattic/jetpack-a8c-mc-stats",
            "version": "dev-master",
            "dist": {
                "type": "path",
                "url": "../../packages/a8c-mc-stats",
                "reference": "c922996fa6d50ef7288e3022c1531f20869aea86"
            },
            "require-dev": {
                "automattic/jetpack-changelogger": "^1.2",
                "yoast/phpunit-polyfills": "0.2.0"
            },
            "type": "library",
            "extra": {
                "autotagger": true,
                "mirror-repo": "Automattic/jetpack-a8c-mc-stats",
                "changelogger": {
                    "link-template": "https://github.com/Automattic/jetpack-a8c-mc-stats/compare/v${old}...v${new}"
                },
                "branch-alias": {
                    "dev-master": "1.4.x-dev"
                }
            },
            "autoload": {
                "classmap": [
                    "src/"
                ]
            },
            "scripts": {
                "phpunit": [
                    "@composer update",
                    "./vendor/phpunit/phpunit/phpunit --colors=always"
                ],
                "test-coverage": [
                    "@composer update",
                    "phpdbg -d memory_limit=2048M -d max_execution_time=900 -qrr ./vendor/bin/phpunit --coverage-clover \"$COVERAGE_DIR/clover.xml\""
                ],
                "test-php": [
                    "@composer phpunit"
                ]
            },
            "license": [
                "GPL-2.0-or-later"
            ],
            "description": "Used to record internal usage stats for Automattic. Not visible to site owners.",
            "transport-options": {
                "monorepo": true,
                "relative": true
            }
        },
        {
            "name": "automattic/jetpack-assets",
            "version": "dev-master",
            "dist": {
                "type": "path",
                "url": "../../packages/assets",
                "reference": "bd0e49700afef81db5bd04e9c0948956e1d89262"
            },
            "require": {
                "automattic/jetpack-constants": "^1.6"
            },
            "require-dev": {
                "automattic/jetpack-changelogger": "^1.2",
                "brain/monkey": "2.6.0",
                "yoast/phpunit-polyfills": "0.2.0"
            },
            "type": "library",
            "extra": {
                "autotagger": true,
                "mirror-repo": "Automattic/jetpack-assets",
                "changelogger": {
                    "link-template": "https://github.com/Automattic/jetpack-assets/compare/v${old}...v${new}"
                },
                "branch-alias": {
                    "dev-master": "1.11.x-dev"
                }
            },
            "autoload": {
                "classmap": [
                    "src/"
                ]
            },
            "scripts": {
                "phpunit": [
                    "@composer update",
                    "./vendor/phpunit/phpunit/phpunit --colors=always"
                ],
                "test-coverage": [
                    "@composer update",
                    "phpdbg -d memory_limit=2048M -d max_execution_time=900 -qrr ./vendor/bin/phpunit --coverage-clover \"$COVERAGE_DIR/clover.xml\""
                ],
                "test-php": [
                    "@composer phpunit"
                ]
            },
            "license": [
                "GPL-2.0-or-later"
            ],
            "description": "Asset management utilities for Jetpack ecosystem packages",
            "transport-options": {
                "monorepo": true,
                "relative": true
            }
        },
        {
            "name": "automattic/jetpack-autoloader",
            "version": "dev-master",
            "dist": {
                "type": "path",
                "url": "../../packages/autoloader",
                "reference": "95ff0278a5308e68e73dd68d1af98251fbbdbb4e"
            },
            "require": {
                "composer-plugin-api": "^1.1 || ^2.0"
            },
            "require-dev": {
                "automattic/jetpack-changelogger": "^1.2",
                "yoast/phpunit-polyfills": "0.2.0"
            },
            "type": "composer-plugin",
            "extra": {
                "autotagger": true,
                "class": "Automattic\\Jetpack\\Autoloader\\CustomAutoloaderPlugin",
                "mirror-repo": "Automattic/jetpack-autoloader",
                "changelogger": {
                    "link-template": "https://github.com/Automattic/jetpack-autoloader/compare/v${old}...v${new}"
                },
                "branch-alias": {
                    "dev-master": "2.10.x-dev"
                }
            },
            "autoload": {
                "classmap": [
                    "src/AutoloadGenerator.php"
                ],
                "psr-4": {
                    "Automattic\\Jetpack\\Autoloader\\": "src"
                }
            },
            "scripts": {
                "phpunit": [
                    "@composer update",
                    "./vendor/phpunit/phpunit/phpunit --colors=always"
                ],
                "test-coverage": [
                    "@composer update",
                    "phpdbg -d memory_limit=2048M -d max_execution_time=900 -qrr ./vendor/bin/phpunit --coverage-php \"./tests/php/tmp/coverage-report.php\"",
                    "php ./tests/php/bin/test-coverage.php \"$COVERAGE_DIR/clover.xml\""
                ],
                "test-php": [
                    "@composer phpunit"
                ]
            },
            "license": [
                "GPL-2.0-or-later"
            ],
            "description": "Creates a custom autoloader for a plugin or theme.",
            "transport-options": {
                "monorepo": true,
                "relative": true
            }
        },
        {
            "name": "automattic/jetpack-connection",
            "version": "dev-master",
            "dist": {
                "type": "path",
                "url": "../../packages/connection",
                "reference": "3bee7d1b23146e684488ea8dbbaf76ee5e8b65f5"
            },
            "require": {
                "automattic/jetpack-constants": "^1.6",
                "automattic/jetpack-heartbeat": "^1.3",
                "automattic/jetpack-options": "^1.12",
                "automattic/jetpack-roles": "^1.4",
                "automattic/jetpack-status": "^1.7",
                "automattic/jetpack-terms-of-service": "^1.9",
                "automattic/jetpack-tracking": "^1.13"
            },
            "require-dev": {
                "automattic/jetpack-changelogger": "^1.2",
                "automattic/wordbless": "@dev",
                "brain/monkey": "2.6.0",
                "yoast/phpunit-polyfills": "0.2.0"
            },
            "type": "library",
            "extra": {
                "autotagger": true,
                "mirror-repo": "Automattic/jetpack-connection",
                "changelogger": {
                    "link-template": "https://github.com/Automattic/jetpack-connection/compare/v${old}...v${new}"
                },
                "branch-alias": {
                    "dev-master": "1.28.x-dev"
                }
            },
            "autoload": {
                "files": [
                    "legacy/load-ixr.php"
                ],
                "classmap": [
                    "legacy",
                    "src/"
                ]
            },
            "scripts": {
                "phpunit": [
                    "@composer update",
                    "./vendor/phpunit/phpunit/phpunit --colors=always"
                ],
                "post-update-cmd": [
                    "php -r \"copy('vendor/automattic/wordbless/src/dbless-wpdb.php', 'wordpress/wp-content/db.php');\""
                ],
                "test-coverage": [
                    "@composer update",
                    "phpdbg -d memory_limit=2048M -d max_execution_time=900 -qrr ./vendor/bin/phpunit --coverage-clover \"$COVERAGE_DIR/clover.xml\""
                ],
                "test-php": [
                    "@composer phpunit"
                ]
            },
            "license": [
                "GPL-2.0-or-later"
            ],
            "description": "Everything needed to connect to the Jetpack infrastructure",
            "transport-options": {
                "monorepo": true,
                "relative": true
            }
        },
        {
            "name": "automattic/jetpack-connection-ui",
            "version": "dev-master",
            "dist": {
                "type": "path",
                "url": "../../packages/connection-ui",
<<<<<<< HEAD
                "reference": "076d51e5a8ff3061015180922a2e19e50b616571"
=======
                "reference": "72a09bbe875a4f439afaa2b0b79ef84ac404d34d"
>>>>>>> 2ef1ffcc
            },
            "require": {
                "automattic/jetpack-connection": "^1.28",
                "automattic/jetpack-constants": "^1.6",
                "automattic/jetpack-device-detection": "^1.4"
            },
            "require-dev": {
                "automattic/jetpack-changelogger": "^1.2"
            },
            "type": "library",
            "extra": {
                "autotagger": true,
                "mirror-repo": "Automattic/jetpack-connection-ui",
                "changelogger": {
                    "link-template": "https://github.com/Automattic/jetpack-connection-ui/compare/v${old}...v${new}"
                },
                "branch-alias": {
                    "dev-master": "1.1.x-dev"
                }
            },
            "autoload": {
                "classmap": [
                    "src/"
                ]
            },
            "scripts": {
                "build-development": [
                    "Composer\\Config::disableProcessTimeout",
                    "pnpm run build"
                ],
                "build-production": [
                    "Composer\\Config::disableProcessTimeout",
                    "pnpm run build"
                ]
            },
            "license": [
                "GPL-2.0-or-later"
            ],
            "description": "Jetpack Connection UI",
            "transport-options": {
                "monorepo": true,
                "relative": true
            }
        },
        {
            "name": "automattic/jetpack-constants",
            "version": "dev-master",
            "dist": {
                "type": "path",
                "url": "../../packages/constants",
                "reference": "4af9f14f6a08c81318d4067b891ef610f343b963"
            },
            "require-dev": {
                "automattic/jetpack-changelogger": "^1.2",
                "brain/monkey": "2.6.0",
                "yoast/phpunit-polyfills": "0.2.0"
            },
            "type": "library",
            "extra": {
                "autotagger": true,
                "mirror-repo": "Automattic/jetpack-constants",
                "changelogger": {
                    "link-template": "https://github.com/Automattic/jetpack-constants/compare/v${old}...v${new}"
                },
                "branch-alias": {
                    "dev-master": "1.6.x-dev"
                }
            },
            "autoload": {
                "classmap": [
                    "src/"
                ]
            },
            "scripts": {
                "phpunit": [
                    "@composer update",
                    "./vendor/phpunit/phpunit/phpunit --colors=always"
                ],
                "test-coverage": [
                    "@composer update",
                    "phpdbg -d memory_limit=2048M -d max_execution_time=900 -qrr ./vendor/bin/phpunit --coverage-clover \"$COVERAGE_DIR/clover.xml\""
                ],
                "test-php": [
                    "@composer phpunit"
                ]
            },
            "license": [
                "GPL-2.0-or-later"
            ],
            "description": "A wrapper for defining constants in a more testable way.",
            "transport-options": {
                "monorepo": true,
                "relative": true
            }
        },
        {
            "name": "automattic/jetpack-device-detection",
            "version": "dev-master",
            "dist": {
                "type": "path",
                "url": "../../packages/device-detection",
                "reference": "68a5cff39e5295fecbc20d36812364fa38b9771c"
            },
            "require-dev": {
                "automattic/jetpack-changelogger": "^1.2",
                "yoast/phpunit-polyfills": "0.2.0"
            },
            "type": "library",
            "extra": {
                "autotagger": true,
                "mirror-repo": "Automattic/jetpack-device-detection",
                "changelogger": {
                    "link-template": "https://github.com/Automattic/jetpack-device-detection/compare/v${old}...v${new}"
                },
                "branch-alias": {
                    "dev-master": "1.4.x-dev"
                }
            },
            "autoload": {
                "classmap": [
                    "src/"
                ]
            },
            "scripts": {
                "phpunit": [
                    "@composer update",
                    "./vendor/phpunit/phpunit/phpunit --colors=always"
                ],
                "test-coverage": [
                    "@composer update",
                    "phpdbg -d memory_limit=2048M -d max_execution_time=900 -qrr ./vendor/bin/phpunit --coverage-clover \"$COVERAGE_DIR/clover.xml\""
                ],
                "test-php": [
                    "@composer phpunit"
                ]
            },
            "license": [
                "GPL-2.0-or-later"
            ],
            "description": "A way to detect device types based on User-Agent header.",
            "transport-options": {
                "monorepo": true,
                "relative": true
            }
        },
        {
            "name": "automattic/jetpack-heartbeat",
            "version": "dev-master",
            "dist": {
                "type": "path",
                "url": "../../packages/heartbeat",
                "reference": "c054b09d4c4501623b04d93525b06b880f5a62c3"
            },
            "require": {
                "automattic/jetpack-a8c-mc-stats": "^1.4",
                "automattic/jetpack-options": "^1.12"
            },
            "require-dev": {
                "automattic/jetpack-changelogger": "^1.2"
            },
            "type": "library",
            "extra": {
                "autotagger": true,
                "mirror-repo": "Automattic/jetpack-heartbeat",
                "changelogger": {
                    "link-template": "https://github.com/Automattic/jetpack-heartbeat/compare/v${old}...v${new}"
                },
                "branch-alias": {
                    "dev-master": "1.3.x-dev"
                }
            },
            "autoload": {
                "classmap": [
                    "src/"
                ]
            },
            "license": [
                "GPL-2.0-or-later"
            ],
            "description": "This adds a cronjob that sends a batch of internal automattic stats to wp.com once a day",
            "transport-options": {
                "monorepo": true,
                "relative": true
            }
        },
        {
            "name": "automattic/jetpack-options",
            "version": "dev-master",
            "dist": {
                "type": "path",
                "url": "../../packages/options",
                "reference": "f8cb7c3731146ebdb63f703b8674504dd2708c3e"
            },
            "require": {
                "automattic/jetpack-constants": "^1.6"
            },
            "require-dev": {
                "automattic/jetpack-changelogger": "^1.2",
                "yoast/phpunit-polyfills": "0.2.0"
            },
            "type": "library",
            "extra": {
                "autotagger": true,
                "mirror-repo": "Automattic/jetpack-options",
                "changelogger": {
                    "link-template": "https://github.com/Automattic/jetpack-options/compare/v${old}...v${new}"
                },
                "branch-alias": {
                    "dev-master": "1.12.x-dev"
                }
            },
            "autoload": {
                "classmap": [
                    "legacy"
                ]
            },
            "license": [
                "GPL-2.0-or-later"
            ],
            "description": "A wrapper for wp-options to manage specific Jetpack options.",
            "transport-options": {
                "monorepo": true,
                "relative": true
            }
        },
        {
            "name": "automattic/jetpack-roles",
            "version": "dev-master",
            "dist": {
                "type": "path",
                "url": "../../packages/roles",
                "reference": "bde868c2636fca7fca76b29a7df23fcd437481fc"
            },
            "require-dev": {
                "automattic/jetpack-changelogger": "^1.2",
                "brain/monkey": "2.6.0",
                "yoast/phpunit-polyfills": "0.2.0"
            },
            "type": "library",
            "extra": {
                "autotagger": true,
                "mirror-repo": "Automattic/jetpack-roles",
                "changelogger": {
                    "link-template": "https://github.com/Automattic/jetpack-roles/compare/v${old}...v${new}"
                },
                "branch-alias": {
                    "dev-master": "1.4.x-dev"
                }
            },
            "autoload": {
                "classmap": [
                    "src/"
                ]
            },
            "scripts": {
                "phpunit": [
                    "@composer update",
                    "./vendor/phpunit/phpunit/phpunit --colors=always"
                ],
                "test-coverage": [
                    "@composer update",
                    "phpdbg -d memory_limit=2048M -d max_execution_time=900 -qrr ./vendor/bin/phpunit --coverage-clover \"$COVERAGE_DIR/clover.xml\""
                ],
                "test-php": [
                    "@composer phpunit"
                ]
            },
            "license": [
                "GPL-2.0-or-later"
            ],
            "description": "Utilities, related with user roles and capabilities.",
            "transport-options": {
                "monorepo": true,
                "relative": true
            }
        },
        {
            "name": "automattic/jetpack-status",
            "version": "dev-master",
            "dist": {
                "type": "path",
                "url": "../../packages/status",
                "reference": "ae573385f7a9623e68b979ba67c5ae7148a773b3"
            },
            "require-dev": {
                "automattic/jetpack-changelogger": "^1.2",
                "brain/monkey": "2.6.0",
                "yoast/phpunit-polyfills": "0.2.0"
            },
            "type": "library",
            "extra": {
                "autotagger": true,
                "mirror-repo": "Automattic/jetpack-status",
                "changelogger": {
                    "link-template": "https://github.com/Automattic/jetpack-status/compare/v${old}...v${new}"
                },
                "branch-alias": {
                    "dev-master": "1.7.x-dev"
                }
            },
            "autoload": {
                "classmap": [
                    "src/"
                ]
            },
            "scripts": {
                "phpunit": [
                    "@composer update",
                    "./vendor/phpunit/phpunit/phpunit --colors=always"
                ],
                "test-coverage": [
                    "@composer update",
                    "phpdbg -d memory_limit=2048M -d max_execution_time=900 -qrr ./vendor/bin/phpunit --coverage-clover \"$COVERAGE_DIR/clover.xml\""
                ],
                "test-php": [
                    "@composer phpunit"
                ]
            },
            "license": [
                "GPL-2.0-or-later"
            ],
            "description": "Used to retrieve information about the current status of Jetpack and the site overall.",
            "transport-options": {
                "monorepo": true,
                "relative": true
            }
        },
        {
            "name": "automattic/jetpack-terms-of-service",
            "version": "dev-master",
            "dist": {
                "type": "path",
                "url": "../../packages/terms-of-service",
                "reference": "cef777fc474f8b4cc8f331daa255ddac9f30cf99"
            },
            "require": {
                "automattic/jetpack-options": "^1.12",
                "automattic/jetpack-status": "^1.7"
            },
            "require-dev": {
                "automattic/jetpack-changelogger": "^1.2",
                "brain/monkey": "2.6.0",
                "yoast/phpunit-polyfills": "0.2.0"
            },
            "type": "library",
            "extra": {
                "autotagger": true,
                "mirror-repo": "Automattic/jetpack-terms-of-service",
                "changelogger": {
                    "link-template": "https://github.com/Automattic/jetpack-terms-of-service/compare/v${old}...v${new}"
                },
                "branch-alias": {
                    "dev-master": "1.9.x-dev"
                }
            },
            "autoload": {
                "classmap": [
                    "src/"
                ]
            },
            "scripts": {
                "phpunit": [
                    "@composer update",
                    "./vendor/phpunit/phpunit/phpunit --colors=always"
                ],
                "test-coverage": [
                    "@composer update",
                    "phpdbg -d memory_limit=2048M -d max_execution_time=900 -qrr ./vendor/bin/phpunit --coverage-clover \"$COVERAGE_DIR/clover.xml\""
                ],
                "test-php": [
                    "@composer phpunit"
                ]
            },
            "license": [
                "GPL-2.0-or-later"
            ],
            "description": "Everything need to manage the terms of service state",
            "transport-options": {
                "monorepo": true,
                "relative": true
            }
        },
        {
            "name": "automattic/jetpack-tracking",
            "version": "dev-master",
            "dist": {
                "type": "path",
                "url": "../../packages/tracking",
                "reference": "0b22d20d6bc3e8239a193e3195c7789e9c9bbcd7"
            },
            "require": {
                "automattic/jetpack-assets": "^1.11",
                "automattic/jetpack-options": "^1.12",
                "automattic/jetpack-status": "^1.7",
                "automattic/jetpack-terms-of-service": "^1.9"
            },
            "require-dev": {
                "automattic/jetpack-changelogger": "^1.2",
                "yoast/phpunit-polyfills": "0.2.0"
            },
            "type": "library",
            "extra": {
                "autotagger": true,
                "mirror-repo": "Automattic/jetpack-tracking",
                "changelogger": {
                    "link-template": "https://github.com/Automattic/jetpack-tracking/compare/v${old}...v${new}"
                },
                "branch-alias": {
                    "dev-master": "1.13.x-dev"
                }
            },
            "autoload": {
                "classmap": [
                    "legacy",
                    "src/"
                ]
            },
            "scripts": {
                "phpunit": [
                    "@composer update",
                    "./vendor/phpunit/phpunit/phpunit --colors=always"
                ],
                "test-coverage": [
                    "@composer update",
                    "phpdbg -d memory_limit=2048M -d max_execution_time=900 -qrr ./vendor/bin/phpunit --coverage-clover \"$COVERAGE_DIR/clover.xml\""
                ],
                "test-php": [
                    "@composer phpunit"
                ]
            },
            "license": [
                "GPL-2.0-or-later"
            ],
            "description": "Tracking for Jetpack",
            "transport-options": {
                "monorepo": true,
                "relative": true
            }
        }
    ],
    "packages-dev": [
        {
            "name": "automattic/jetpack-changelogger",
            "version": "dev-master",
            "dist": {
                "type": "path",
                "url": "../../packages/changelogger",
                "reference": "53fd89e7f369d1cb46106845aa91bac842cd70f9"
            },
            "require": {
                "php": ">=5.6",
                "symfony/console": "^3.4 | ^5.2",
                "symfony/process": "^3.4 | ^5.2",
                "wikimedia/at-ease": "^1.2 | ^2.0"
            },
            "require-dev": {
                "wikimedia/testing-access-wrapper": "^1.0 | ^2.0",
                "yoast/phpunit-polyfills": "0.2.0"
            },
            "bin": [
                "bin/changelogger"
            ],
            "type": "project",
            "extra": {
                "autotagger": true,
                "branch-alias": {
                    "dev-master": "1.2.x-dev"
                },
                "mirror-repo": "Automattic/jetpack-changelogger",
                "version-constants": {
                    "::VERSION": "src/Application.php"
                },
                "changelogger": {
                    "link-template": "https://github.com/Automattic/jetpack-changelogger/compare/${old}...${new}"
                }
            },
            "autoload": {
                "psr-4": {
                    "Automattic\\Jetpack\\Changelogger\\": "src",
                    "Automattic\\Jetpack\\Changelog\\": "lib"
                }
            },
            "autoload-dev": {
                "psr-4": {
                    "Automattic\\Jetpack\\Changelogger\\Tests\\": "tests/php/includes/src",
                    "Automattic\\Jetpack\\Changelog\\Tests\\": "tests/php/includes/lib"
                }
            },
            "scripts": {
                "phpunit": [
                    "@composer update",
                    "./vendor/phpunit/phpunit/phpunit --colors=always"
                ],
                "test-coverage": [
                    "@composer update",
                    "phpdbg -d memory_limit=2048M -d max_execution_time=900 -qrr ./vendor/bin/phpunit --coverage-clover \"$COVERAGE_DIR/clover.xml\""
                ],
                "test-php": [
                    "@composer phpunit"
                ]
            },
            "license": [
                "GPL-2.0-or-later"
            ],
            "description": "Jetpack Changelogger tool. Allows for managing changelogs by dropping change files into a changelog directory with each PR.",
            "transport-options": {
                "monorepo": true,
                "relative": true
            }
        },
        {
            "name": "doctrine/instantiator",
            "version": "1.4.0",
            "source": {
                "type": "git",
                "url": "https://github.com/doctrine/instantiator.git",
                "reference": "d56bf6102915de5702778fe20f2de3b2fe570b5b"
            },
            "dist": {
                "type": "zip",
                "url": "https://api.github.com/repos/doctrine/instantiator/zipball/d56bf6102915de5702778fe20f2de3b2fe570b5b",
                "reference": "d56bf6102915de5702778fe20f2de3b2fe570b5b",
                "shasum": ""
            },
            "require": {
                "php": "^7.1 || ^8.0"
            },
            "require-dev": {
                "doctrine/coding-standard": "^8.0",
                "ext-pdo": "*",
                "ext-phar": "*",
                "phpbench/phpbench": "^0.13 || 1.0.0-alpha2",
                "phpstan/phpstan": "^0.12",
                "phpstan/phpstan-phpunit": "^0.12",
                "phpunit/phpunit": "^7.0 || ^8.0 || ^9.0"
            },
            "type": "library",
            "autoload": {
                "psr-4": {
                    "Doctrine\\Instantiator\\": "src/Doctrine/Instantiator/"
                }
            },
            "notification-url": "https://packagist.org/downloads/",
            "license": [
                "MIT"
            ],
            "authors": [
                {
                    "name": "Marco Pivetta",
                    "email": "ocramius@gmail.com",
                    "homepage": "https://ocramius.github.io/"
                }
            ],
            "description": "A small, lightweight utility to instantiate objects in PHP without invoking their constructors",
            "homepage": "https://www.doctrine-project.org/projects/instantiator.html",
            "keywords": [
                "constructor",
                "instantiate"
            ],
            "support": {
                "issues": "https://github.com/doctrine/instantiator/issues",
                "source": "https://github.com/doctrine/instantiator/tree/1.4.0"
            },
            "funding": [
                {
                    "url": "https://www.doctrine-project.org/sponsorship.html",
                    "type": "custom"
                },
                {
                    "url": "https://www.patreon.com/phpdoctrine",
                    "type": "patreon"
                },
                {
                    "url": "https://tidelift.com/funding/github/packagist/doctrine%2Finstantiator",
                    "type": "tidelift"
                }
            ],
            "time": "2020-11-10T18:47:58+00:00"
        },
        {
            "name": "myclabs/deep-copy",
            "version": "1.10.2",
            "source": {
                "type": "git",
                "url": "https://github.com/myclabs/DeepCopy.git",
                "reference": "776f831124e9c62e1a2c601ecc52e776d8bb7220"
            },
            "dist": {
                "type": "zip",
                "url": "https://api.github.com/repos/myclabs/DeepCopy/zipball/776f831124e9c62e1a2c601ecc52e776d8bb7220",
                "reference": "776f831124e9c62e1a2c601ecc52e776d8bb7220",
                "shasum": ""
            },
            "require": {
                "php": "^7.1 || ^8.0"
            },
            "replace": {
                "myclabs/deep-copy": "self.version"
            },
            "require-dev": {
                "doctrine/collections": "^1.0",
                "doctrine/common": "^2.6",
                "phpunit/phpunit": "^7.1"
            },
            "type": "library",
            "autoload": {
                "psr-4": {
                    "DeepCopy\\": "src/DeepCopy/"
                },
                "files": [
                    "src/DeepCopy/deep_copy.php"
                ]
            },
            "notification-url": "https://packagist.org/downloads/",
            "license": [
                "MIT"
            ],
            "description": "Create deep copies (clones) of your objects",
            "keywords": [
                "clone",
                "copy",
                "duplicate",
                "object",
                "object graph"
            ],
            "support": {
                "issues": "https://github.com/myclabs/DeepCopy/issues",
                "source": "https://github.com/myclabs/DeepCopy/tree/1.10.2"
            },
            "funding": [
                {
                    "url": "https://tidelift.com/funding/github/packagist/myclabs/deep-copy",
                    "type": "tidelift"
                }
            ],
            "time": "2020-11-13T09:40:50+00:00"
        },
        {
            "name": "nikic/php-parser",
            "version": "v4.10.4",
            "source": {
                "type": "git",
                "url": "https://github.com/nikic/PHP-Parser.git",
                "reference": "c6d052fc58cb876152f89f532b95a8d7907e7f0e"
            },
            "dist": {
                "type": "zip",
                "url": "https://api.github.com/repos/nikic/PHP-Parser/zipball/c6d052fc58cb876152f89f532b95a8d7907e7f0e",
                "reference": "c6d052fc58cb876152f89f532b95a8d7907e7f0e",
                "shasum": ""
            },
            "require": {
                "ext-tokenizer": "*",
                "php": ">=7.0"
            },
            "require-dev": {
                "ircmaxell/php-yacc": "^0.0.7",
                "phpunit/phpunit": "^6.5 || ^7.0 || ^8.0 || ^9.0"
            },
            "bin": [
                "bin/php-parse"
            ],
            "type": "library",
            "extra": {
                "branch-alias": {
                    "dev-master": "4.9-dev"
                }
            },
            "autoload": {
                "psr-4": {
                    "PhpParser\\": "lib/PhpParser"
                }
            },
            "notification-url": "https://packagist.org/downloads/",
            "license": [
                "BSD-3-Clause"
            ],
            "authors": [
                {
                    "name": "Nikita Popov"
                }
            ],
            "description": "A PHP parser written in PHP",
            "keywords": [
                "parser",
                "php"
            ],
            "support": {
                "issues": "https://github.com/nikic/PHP-Parser/issues",
                "source": "https://github.com/nikic/PHP-Parser/tree/v4.10.4"
            },
            "time": "2020-12-20T10:01:03+00:00"
        },
        {
            "name": "phar-io/manifest",
            "version": "2.0.1",
            "source": {
                "type": "git",
                "url": "https://github.com/phar-io/manifest.git",
                "reference": "85265efd3af7ba3ca4b2a2c34dbfc5788dd29133"
            },
            "dist": {
                "type": "zip",
                "url": "https://api.github.com/repos/phar-io/manifest/zipball/85265efd3af7ba3ca4b2a2c34dbfc5788dd29133",
                "reference": "85265efd3af7ba3ca4b2a2c34dbfc5788dd29133",
                "shasum": ""
            },
            "require": {
                "ext-dom": "*",
                "ext-phar": "*",
                "ext-xmlwriter": "*",
                "phar-io/version": "^3.0.1",
                "php": "^7.2 || ^8.0"
            },
            "type": "library",
            "extra": {
                "branch-alias": {
                    "dev-master": "2.0.x-dev"
                }
            },
            "autoload": {
                "classmap": [
                    "src/"
                ]
            },
            "notification-url": "https://packagist.org/downloads/",
            "license": [
                "BSD-3-Clause"
            ],
            "authors": [
                {
                    "name": "Arne Blankerts",
                    "email": "arne@blankerts.de",
                    "role": "Developer"
                },
                {
                    "name": "Sebastian Heuer",
                    "email": "sebastian@phpeople.de",
                    "role": "Developer"
                },
                {
                    "name": "Sebastian Bergmann",
                    "email": "sebastian@phpunit.de",
                    "role": "Developer"
                }
            ],
            "description": "Component for reading phar.io manifest information from a PHP Archive (PHAR)",
            "support": {
                "issues": "https://github.com/phar-io/manifest/issues",
                "source": "https://github.com/phar-io/manifest/tree/master"
            },
            "time": "2020-06-27T14:33:11+00:00"
        },
        {
            "name": "phar-io/version",
            "version": "3.1.0",
            "source": {
                "type": "git",
                "url": "https://github.com/phar-io/version.git",
                "reference": "bae7c545bef187884426f042434e561ab1ddb182"
            },
            "dist": {
                "type": "zip",
                "url": "https://api.github.com/repos/phar-io/version/zipball/bae7c545bef187884426f042434e561ab1ddb182",
                "reference": "bae7c545bef187884426f042434e561ab1ddb182",
                "shasum": ""
            },
            "require": {
                "php": "^7.2 || ^8.0"
            },
            "type": "library",
            "autoload": {
                "classmap": [
                    "src/"
                ]
            },
            "notification-url": "https://packagist.org/downloads/",
            "license": [
                "BSD-3-Clause"
            ],
            "authors": [
                {
                    "name": "Arne Blankerts",
                    "email": "arne@blankerts.de",
                    "role": "Developer"
                },
                {
                    "name": "Sebastian Heuer",
                    "email": "sebastian@phpeople.de",
                    "role": "Developer"
                },
                {
                    "name": "Sebastian Bergmann",
                    "email": "sebastian@phpunit.de",
                    "role": "Developer"
                }
            ],
            "description": "Library for handling version information and constraints",
            "support": {
                "issues": "https://github.com/phar-io/version/issues",
                "source": "https://github.com/phar-io/version/tree/3.1.0"
            },
            "time": "2021-02-23T14:00:09+00:00"
        },
        {
            "name": "phpdocumentor/reflection-common",
            "version": "2.2.0",
            "source": {
                "type": "git",
                "url": "https://github.com/phpDocumentor/ReflectionCommon.git",
                "reference": "1d01c49d4ed62f25aa84a747ad35d5a16924662b"
            },
            "dist": {
                "type": "zip",
                "url": "https://api.github.com/repos/phpDocumentor/ReflectionCommon/zipball/1d01c49d4ed62f25aa84a747ad35d5a16924662b",
                "reference": "1d01c49d4ed62f25aa84a747ad35d5a16924662b",
                "shasum": ""
            },
            "require": {
                "php": "^7.2 || ^8.0"
            },
            "type": "library",
            "extra": {
                "branch-alias": {
                    "dev-2.x": "2.x-dev"
                }
            },
            "autoload": {
                "psr-4": {
                    "phpDocumentor\\Reflection\\": "src/"
                }
            },
            "notification-url": "https://packagist.org/downloads/",
            "license": [
                "MIT"
            ],
            "authors": [
                {
                    "name": "Jaap van Otterdijk",
                    "email": "opensource@ijaap.nl"
                }
            ],
            "description": "Common reflection classes used by phpdocumentor to reflect the code structure",
            "homepage": "http://www.phpdoc.org",
            "keywords": [
                "FQSEN",
                "phpDocumentor",
                "phpdoc",
                "reflection",
                "static analysis"
            ],
            "support": {
                "issues": "https://github.com/phpDocumentor/ReflectionCommon/issues",
                "source": "https://github.com/phpDocumentor/ReflectionCommon/tree/2.x"
            },
            "time": "2020-06-27T09:03:43+00:00"
        },
        {
            "name": "phpdocumentor/reflection-docblock",
            "version": "5.2.2",
            "source": {
                "type": "git",
                "url": "https://github.com/phpDocumentor/ReflectionDocBlock.git",
                "reference": "069a785b2141f5bcf49f3e353548dc1cce6df556"
            },
            "dist": {
                "type": "zip",
                "url": "https://api.github.com/repos/phpDocumentor/ReflectionDocBlock/zipball/069a785b2141f5bcf49f3e353548dc1cce6df556",
                "reference": "069a785b2141f5bcf49f3e353548dc1cce6df556",
                "shasum": ""
            },
            "require": {
                "ext-filter": "*",
                "php": "^7.2 || ^8.0",
                "phpdocumentor/reflection-common": "^2.2",
                "phpdocumentor/type-resolver": "^1.3",
                "webmozart/assert": "^1.9.1"
            },
            "require-dev": {
                "mockery/mockery": "~1.3.2"
            },
            "type": "library",
            "extra": {
                "branch-alias": {
                    "dev-master": "5.x-dev"
                }
            },
            "autoload": {
                "psr-4": {
                    "phpDocumentor\\Reflection\\": "src"
                }
            },
            "notification-url": "https://packagist.org/downloads/",
            "license": [
                "MIT"
            ],
            "authors": [
                {
                    "name": "Mike van Riel",
                    "email": "me@mikevanriel.com"
                },
                {
                    "name": "Jaap van Otterdijk",
                    "email": "account@ijaap.nl"
                }
            ],
            "description": "With this component, a library can provide support for annotations via DocBlocks or otherwise retrieve information that is embedded in a DocBlock.",
            "support": {
                "issues": "https://github.com/phpDocumentor/ReflectionDocBlock/issues",
                "source": "https://github.com/phpDocumentor/ReflectionDocBlock/tree/master"
            },
            "time": "2020-09-03T19:13:55+00:00"
        },
        {
            "name": "phpdocumentor/type-resolver",
            "version": "1.4.0",
            "source": {
                "type": "git",
                "url": "https://github.com/phpDocumentor/TypeResolver.git",
                "reference": "6a467b8989322d92aa1c8bf2bebcc6e5c2ba55c0"
            },
            "dist": {
                "type": "zip",
                "url": "https://api.github.com/repos/phpDocumentor/TypeResolver/zipball/6a467b8989322d92aa1c8bf2bebcc6e5c2ba55c0",
                "reference": "6a467b8989322d92aa1c8bf2bebcc6e5c2ba55c0",
                "shasum": ""
            },
            "require": {
                "php": "^7.2 || ^8.0",
                "phpdocumentor/reflection-common": "^2.0"
            },
            "require-dev": {
                "ext-tokenizer": "*"
            },
            "type": "library",
            "extra": {
                "branch-alias": {
                    "dev-1.x": "1.x-dev"
                }
            },
            "autoload": {
                "psr-4": {
                    "phpDocumentor\\Reflection\\": "src"
                }
            },
            "notification-url": "https://packagist.org/downloads/",
            "license": [
                "MIT"
            ],
            "authors": [
                {
                    "name": "Mike van Riel",
                    "email": "me@mikevanriel.com"
                }
            ],
            "description": "A PSR-5 based resolver of Class names, Types and Structural Element Names",
            "support": {
                "issues": "https://github.com/phpDocumentor/TypeResolver/issues",
                "source": "https://github.com/phpDocumentor/TypeResolver/tree/1.4.0"
            },
            "time": "2020-09-17T18:55:26+00:00"
        },
        {
            "name": "phpspec/prophecy",
            "version": "1.13.0",
            "source": {
                "type": "git",
                "url": "https://github.com/phpspec/prophecy.git",
                "reference": "be1996ed8adc35c3fd795488a653f4b518be70ea"
            },
            "dist": {
                "type": "zip",
                "url": "https://api.github.com/repos/phpspec/prophecy/zipball/be1996ed8adc35c3fd795488a653f4b518be70ea",
                "reference": "be1996ed8adc35c3fd795488a653f4b518be70ea",
                "shasum": ""
            },
            "require": {
                "doctrine/instantiator": "^1.2",
                "php": "^7.2 || ~8.0, <8.1",
                "phpdocumentor/reflection-docblock": "^5.2",
                "sebastian/comparator": "^3.0 || ^4.0",
                "sebastian/recursion-context": "^3.0 || ^4.0"
            },
            "require-dev": {
                "phpspec/phpspec": "^6.0",
                "phpunit/phpunit": "^8.0 || ^9.0"
            },
            "type": "library",
            "extra": {
                "branch-alias": {
                    "dev-master": "1.11.x-dev"
                }
            },
            "autoload": {
                "psr-4": {
                    "Prophecy\\": "src/Prophecy"
                }
            },
            "notification-url": "https://packagist.org/downloads/",
            "license": [
                "MIT"
            ],
            "authors": [
                {
                    "name": "Konstantin Kudryashov",
                    "email": "ever.zet@gmail.com",
                    "homepage": "http://everzet.com"
                },
                {
                    "name": "Marcello Duarte",
                    "email": "marcello.duarte@gmail.com"
                }
            ],
            "description": "Highly opinionated mocking framework for PHP 5.3+",
            "homepage": "https://github.com/phpspec/prophecy",
            "keywords": [
                "Double",
                "Dummy",
                "fake",
                "mock",
                "spy",
                "stub"
            ],
            "support": {
                "issues": "https://github.com/phpspec/prophecy/issues",
                "source": "https://github.com/phpspec/prophecy/tree/1.13.0"
            },
            "time": "2021-03-17T13:42:18+00:00"
        },
        {
            "name": "phpunit/php-code-coverage",
            "version": "9.2.6",
            "source": {
                "type": "git",
                "url": "https://github.com/sebastianbergmann/php-code-coverage.git",
                "reference": "f6293e1b30a2354e8428e004689671b83871edde"
            },
            "dist": {
                "type": "zip",
                "url": "https://api.github.com/repos/sebastianbergmann/php-code-coverage/zipball/f6293e1b30a2354e8428e004689671b83871edde",
                "reference": "f6293e1b30a2354e8428e004689671b83871edde",
                "shasum": ""
            },
            "require": {
                "ext-dom": "*",
                "ext-libxml": "*",
                "ext-xmlwriter": "*",
                "nikic/php-parser": "^4.10.2",
                "php": ">=7.3",
                "phpunit/php-file-iterator": "^3.0.3",
                "phpunit/php-text-template": "^2.0.2",
                "sebastian/code-unit-reverse-lookup": "^2.0.2",
                "sebastian/complexity": "^2.0",
                "sebastian/environment": "^5.1.2",
                "sebastian/lines-of-code": "^1.0.3",
                "sebastian/version": "^3.0.1",
                "theseer/tokenizer": "^1.2.0"
            },
            "require-dev": {
                "phpunit/phpunit": "^9.3"
            },
            "suggest": {
                "ext-pcov": "*",
                "ext-xdebug": "*"
            },
            "type": "library",
            "extra": {
                "branch-alias": {
                    "dev-master": "9.2-dev"
                }
            },
            "autoload": {
                "classmap": [
                    "src/"
                ]
            },
            "notification-url": "https://packagist.org/downloads/",
            "license": [
                "BSD-3-Clause"
            ],
            "authors": [
                {
                    "name": "Sebastian Bergmann",
                    "email": "sebastian@phpunit.de",
                    "role": "lead"
                }
            ],
            "description": "Library that provides collection, processing, and rendering functionality for PHP code coverage information.",
            "homepage": "https://github.com/sebastianbergmann/php-code-coverage",
            "keywords": [
                "coverage",
                "testing",
                "xunit"
            ],
            "support": {
                "issues": "https://github.com/sebastianbergmann/php-code-coverage/issues",
                "source": "https://github.com/sebastianbergmann/php-code-coverage/tree/9.2.6"
            },
            "funding": [
                {
                    "url": "https://github.com/sebastianbergmann",
                    "type": "github"
                }
            ],
            "time": "2021-03-28T07:26:59+00:00"
        },
        {
            "name": "phpunit/php-file-iterator",
            "version": "3.0.5",
            "source": {
                "type": "git",
                "url": "https://github.com/sebastianbergmann/php-file-iterator.git",
                "reference": "aa4be8575f26070b100fccb67faabb28f21f66f8"
            },
            "dist": {
                "type": "zip",
                "url": "https://api.github.com/repos/sebastianbergmann/php-file-iterator/zipball/aa4be8575f26070b100fccb67faabb28f21f66f8",
                "reference": "aa4be8575f26070b100fccb67faabb28f21f66f8",
                "shasum": ""
            },
            "require": {
                "php": ">=7.3"
            },
            "require-dev": {
                "phpunit/phpunit": "^9.3"
            },
            "type": "library",
            "extra": {
                "branch-alias": {
                    "dev-master": "3.0-dev"
                }
            },
            "autoload": {
                "classmap": [
                    "src/"
                ]
            },
            "notification-url": "https://packagist.org/downloads/",
            "license": [
                "BSD-3-Clause"
            ],
            "authors": [
                {
                    "name": "Sebastian Bergmann",
                    "email": "sebastian@phpunit.de",
                    "role": "lead"
                }
            ],
            "description": "FilterIterator implementation that filters files based on a list of suffixes.",
            "homepage": "https://github.com/sebastianbergmann/php-file-iterator/",
            "keywords": [
                "filesystem",
                "iterator"
            ],
            "support": {
                "issues": "https://github.com/sebastianbergmann/php-file-iterator/issues",
                "source": "https://github.com/sebastianbergmann/php-file-iterator/tree/3.0.5"
            },
            "funding": [
                {
                    "url": "https://github.com/sebastianbergmann",
                    "type": "github"
                }
            ],
            "time": "2020-09-28T05:57:25+00:00"
        },
        {
            "name": "phpunit/php-invoker",
            "version": "3.1.1",
            "source": {
                "type": "git",
                "url": "https://github.com/sebastianbergmann/php-invoker.git",
                "reference": "5a10147d0aaf65b58940a0b72f71c9ac0423cc67"
            },
            "dist": {
                "type": "zip",
                "url": "https://api.github.com/repos/sebastianbergmann/php-invoker/zipball/5a10147d0aaf65b58940a0b72f71c9ac0423cc67",
                "reference": "5a10147d0aaf65b58940a0b72f71c9ac0423cc67",
                "shasum": ""
            },
            "require": {
                "php": ">=7.3"
            },
            "require-dev": {
                "ext-pcntl": "*",
                "phpunit/phpunit": "^9.3"
            },
            "suggest": {
                "ext-pcntl": "*"
            },
            "type": "library",
            "extra": {
                "branch-alias": {
                    "dev-master": "3.1-dev"
                }
            },
            "autoload": {
                "classmap": [
                    "src/"
                ]
            },
            "notification-url": "https://packagist.org/downloads/",
            "license": [
                "BSD-3-Clause"
            ],
            "authors": [
                {
                    "name": "Sebastian Bergmann",
                    "email": "sebastian@phpunit.de",
                    "role": "lead"
                }
            ],
            "description": "Invoke callables with a timeout",
            "homepage": "https://github.com/sebastianbergmann/php-invoker/",
            "keywords": [
                "process"
            ],
            "support": {
                "issues": "https://github.com/sebastianbergmann/php-invoker/issues",
                "source": "https://github.com/sebastianbergmann/php-invoker/tree/3.1.1"
            },
            "funding": [
                {
                    "url": "https://github.com/sebastianbergmann",
                    "type": "github"
                }
            ],
            "time": "2020-09-28T05:58:55+00:00"
        },
        {
            "name": "phpunit/php-text-template",
            "version": "2.0.4",
            "source": {
                "type": "git",
                "url": "https://github.com/sebastianbergmann/php-text-template.git",
                "reference": "5da5f67fc95621df9ff4c4e5a84d6a8a2acf7c28"
            },
            "dist": {
                "type": "zip",
                "url": "https://api.github.com/repos/sebastianbergmann/php-text-template/zipball/5da5f67fc95621df9ff4c4e5a84d6a8a2acf7c28",
                "reference": "5da5f67fc95621df9ff4c4e5a84d6a8a2acf7c28",
                "shasum": ""
            },
            "require": {
                "php": ">=7.3"
            },
            "require-dev": {
                "phpunit/phpunit": "^9.3"
            },
            "type": "library",
            "extra": {
                "branch-alias": {
                    "dev-master": "2.0-dev"
                }
            },
            "autoload": {
                "classmap": [
                    "src/"
                ]
            },
            "notification-url": "https://packagist.org/downloads/",
            "license": [
                "BSD-3-Clause"
            ],
            "authors": [
                {
                    "name": "Sebastian Bergmann",
                    "email": "sebastian@phpunit.de",
                    "role": "lead"
                }
            ],
            "description": "Simple template engine.",
            "homepage": "https://github.com/sebastianbergmann/php-text-template/",
            "keywords": [
                "template"
            ],
            "support": {
                "issues": "https://github.com/sebastianbergmann/php-text-template/issues",
                "source": "https://github.com/sebastianbergmann/php-text-template/tree/2.0.4"
            },
            "funding": [
                {
                    "url": "https://github.com/sebastianbergmann",
                    "type": "github"
                }
            ],
            "time": "2020-10-26T05:33:50+00:00"
        },
        {
            "name": "phpunit/php-timer",
            "version": "5.0.3",
            "source": {
                "type": "git",
                "url": "https://github.com/sebastianbergmann/php-timer.git",
                "reference": "5a63ce20ed1b5bf577850e2c4e87f4aa902afbd2"
            },
            "dist": {
                "type": "zip",
                "url": "https://api.github.com/repos/sebastianbergmann/php-timer/zipball/5a63ce20ed1b5bf577850e2c4e87f4aa902afbd2",
                "reference": "5a63ce20ed1b5bf577850e2c4e87f4aa902afbd2",
                "shasum": ""
            },
            "require": {
                "php": ">=7.3"
            },
            "require-dev": {
                "phpunit/phpunit": "^9.3"
            },
            "type": "library",
            "extra": {
                "branch-alias": {
                    "dev-master": "5.0-dev"
                }
            },
            "autoload": {
                "classmap": [
                    "src/"
                ]
            },
            "notification-url": "https://packagist.org/downloads/",
            "license": [
                "BSD-3-Clause"
            ],
            "authors": [
                {
                    "name": "Sebastian Bergmann",
                    "email": "sebastian@phpunit.de",
                    "role": "lead"
                }
            ],
            "description": "Utility class for timing",
            "homepage": "https://github.com/sebastianbergmann/php-timer/",
            "keywords": [
                "timer"
            ],
            "support": {
                "issues": "https://github.com/sebastianbergmann/php-timer/issues",
                "source": "https://github.com/sebastianbergmann/php-timer/tree/5.0.3"
            },
            "funding": [
                {
                    "url": "https://github.com/sebastianbergmann",
                    "type": "github"
                }
            ],
            "time": "2020-10-26T13:16:10+00:00"
        },
        {
            "name": "phpunit/phpunit",
            "version": "9.5.4",
            "source": {
                "type": "git",
                "url": "https://github.com/sebastianbergmann/phpunit.git",
                "reference": "c73c6737305e779771147af66c96ca6a7ed8a741"
            },
            "dist": {
                "type": "zip",
                "url": "https://api.github.com/repos/sebastianbergmann/phpunit/zipball/c73c6737305e779771147af66c96ca6a7ed8a741",
                "reference": "c73c6737305e779771147af66c96ca6a7ed8a741",
                "shasum": ""
            },
            "require": {
                "doctrine/instantiator": "^1.3.1",
                "ext-dom": "*",
                "ext-json": "*",
                "ext-libxml": "*",
                "ext-mbstring": "*",
                "ext-xml": "*",
                "ext-xmlwriter": "*",
                "myclabs/deep-copy": "^1.10.1",
                "phar-io/manifest": "^2.0.1",
                "phar-io/version": "^3.0.2",
                "php": ">=7.3",
                "phpspec/prophecy": "^1.12.1",
                "phpunit/php-code-coverage": "^9.2.3",
                "phpunit/php-file-iterator": "^3.0.5",
                "phpunit/php-invoker": "^3.1.1",
                "phpunit/php-text-template": "^2.0.3",
                "phpunit/php-timer": "^5.0.2",
                "sebastian/cli-parser": "^1.0.1",
                "sebastian/code-unit": "^1.0.6",
                "sebastian/comparator": "^4.0.5",
                "sebastian/diff": "^4.0.3",
                "sebastian/environment": "^5.1.3",
                "sebastian/exporter": "^4.0.3",
                "sebastian/global-state": "^5.0.1",
                "sebastian/object-enumerator": "^4.0.3",
                "sebastian/resource-operations": "^3.0.3",
                "sebastian/type": "^2.3",
                "sebastian/version": "^3.0.2"
            },
            "require-dev": {
                "ext-pdo": "*",
                "phpspec/prophecy-phpunit": "^2.0.1"
            },
            "suggest": {
                "ext-soap": "*",
                "ext-xdebug": "*"
            },
            "bin": [
                "phpunit"
            ],
            "type": "library",
            "extra": {
                "branch-alias": {
                    "dev-master": "9.5-dev"
                }
            },
            "autoload": {
                "classmap": [
                    "src/"
                ],
                "files": [
                    "src/Framework/Assert/Functions.php"
                ]
            },
            "notification-url": "https://packagist.org/downloads/",
            "license": [
                "BSD-3-Clause"
            ],
            "authors": [
                {
                    "name": "Sebastian Bergmann",
                    "email": "sebastian@phpunit.de",
                    "role": "lead"
                }
            ],
            "description": "The PHP Unit Testing framework.",
            "homepage": "https://phpunit.de/",
            "keywords": [
                "phpunit",
                "testing",
                "xunit"
            ],
            "support": {
                "issues": "https://github.com/sebastianbergmann/phpunit/issues",
                "source": "https://github.com/sebastianbergmann/phpunit/tree/9.5.4"
            },
            "funding": [
                {
                    "url": "https://phpunit.de/donate.html",
                    "type": "custom"
                },
                {
                    "url": "https://github.com/sebastianbergmann",
                    "type": "github"
                }
            ],
            "time": "2021-03-23T07:16:29+00:00"
        },
        {
            "name": "psr/container",
            "version": "1.1.1",
            "source": {
                "type": "git",
                "url": "https://github.com/php-fig/container.git",
                "reference": "8622567409010282b7aeebe4bb841fe98b58dcaf"
            },
            "dist": {
                "type": "zip",
                "url": "https://api.github.com/repos/php-fig/container/zipball/8622567409010282b7aeebe4bb841fe98b58dcaf",
                "reference": "8622567409010282b7aeebe4bb841fe98b58dcaf",
                "shasum": ""
            },
            "require": {
                "php": ">=7.2.0"
            },
            "type": "library",
            "autoload": {
                "psr-4": {
                    "Psr\\Container\\": "src/"
                }
            },
            "notification-url": "https://packagist.org/downloads/",
            "license": [
                "MIT"
            ],
            "authors": [
                {
                    "name": "PHP-FIG",
                    "homepage": "https://www.php-fig.org/"
                }
            ],
            "description": "Common Container Interface (PHP FIG PSR-11)",
            "homepage": "https://github.com/php-fig/container",
            "keywords": [
                "PSR-11",
                "container",
                "container-interface",
                "container-interop",
                "psr"
            ],
            "support": {
                "issues": "https://github.com/php-fig/container/issues",
                "source": "https://github.com/php-fig/container/tree/1.1.1"
            },
            "time": "2021-03-05T17:36:06+00:00"
        },
        {
            "name": "sebastian/cli-parser",
            "version": "1.0.1",
            "source": {
                "type": "git",
                "url": "https://github.com/sebastianbergmann/cli-parser.git",
                "reference": "442e7c7e687e42adc03470c7b668bc4b2402c0b2"
            },
            "dist": {
                "type": "zip",
                "url": "https://api.github.com/repos/sebastianbergmann/cli-parser/zipball/442e7c7e687e42adc03470c7b668bc4b2402c0b2",
                "reference": "442e7c7e687e42adc03470c7b668bc4b2402c0b2",
                "shasum": ""
            },
            "require": {
                "php": ">=7.3"
            },
            "require-dev": {
                "phpunit/phpunit": "^9.3"
            },
            "type": "library",
            "extra": {
                "branch-alias": {
                    "dev-master": "1.0-dev"
                }
            },
            "autoload": {
                "classmap": [
                    "src/"
                ]
            },
            "notification-url": "https://packagist.org/downloads/",
            "license": [
                "BSD-3-Clause"
            ],
            "authors": [
                {
                    "name": "Sebastian Bergmann",
                    "email": "sebastian@phpunit.de",
                    "role": "lead"
                }
            ],
            "description": "Library for parsing CLI options",
            "homepage": "https://github.com/sebastianbergmann/cli-parser",
            "support": {
                "issues": "https://github.com/sebastianbergmann/cli-parser/issues",
                "source": "https://github.com/sebastianbergmann/cli-parser/tree/1.0.1"
            },
            "funding": [
                {
                    "url": "https://github.com/sebastianbergmann",
                    "type": "github"
                }
            ],
            "time": "2020-09-28T06:08:49+00:00"
        },
        {
            "name": "sebastian/code-unit",
            "version": "1.0.8",
            "source": {
                "type": "git",
                "url": "https://github.com/sebastianbergmann/code-unit.git",
                "reference": "1fc9f64c0927627ef78ba436c9b17d967e68e120"
            },
            "dist": {
                "type": "zip",
                "url": "https://api.github.com/repos/sebastianbergmann/code-unit/zipball/1fc9f64c0927627ef78ba436c9b17d967e68e120",
                "reference": "1fc9f64c0927627ef78ba436c9b17d967e68e120",
                "shasum": ""
            },
            "require": {
                "php": ">=7.3"
            },
            "require-dev": {
                "phpunit/phpunit": "^9.3"
            },
            "type": "library",
            "extra": {
                "branch-alias": {
                    "dev-master": "1.0-dev"
                }
            },
            "autoload": {
                "classmap": [
                    "src/"
                ]
            },
            "notification-url": "https://packagist.org/downloads/",
            "license": [
                "BSD-3-Clause"
            ],
            "authors": [
                {
                    "name": "Sebastian Bergmann",
                    "email": "sebastian@phpunit.de",
                    "role": "lead"
                }
            ],
            "description": "Collection of value objects that represent the PHP code units",
            "homepage": "https://github.com/sebastianbergmann/code-unit",
            "support": {
                "issues": "https://github.com/sebastianbergmann/code-unit/issues",
                "source": "https://github.com/sebastianbergmann/code-unit/tree/1.0.8"
            },
            "funding": [
                {
                    "url": "https://github.com/sebastianbergmann",
                    "type": "github"
                }
            ],
            "time": "2020-10-26T13:08:54+00:00"
        },
        {
            "name": "sebastian/code-unit-reverse-lookup",
            "version": "2.0.3",
            "source": {
                "type": "git",
                "url": "https://github.com/sebastianbergmann/code-unit-reverse-lookup.git",
                "reference": "ac91f01ccec49fb77bdc6fd1e548bc70f7faa3e5"
            },
            "dist": {
                "type": "zip",
                "url": "https://api.github.com/repos/sebastianbergmann/code-unit-reverse-lookup/zipball/ac91f01ccec49fb77bdc6fd1e548bc70f7faa3e5",
                "reference": "ac91f01ccec49fb77bdc6fd1e548bc70f7faa3e5",
                "shasum": ""
            },
            "require": {
                "php": ">=7.3"
            },
            "require-dev": {
                "phpunit/phpunit": "^9.3"
            },
            "type": "library",
            "extra": {
                "branch-alias": {
                    "dev-master": "2.0-dev"
                }
            },
            "autoload": {
                "classmap": [
                    "src/"
                ]
            },
            "notification-url": "https://packagist.org/downloads/",
            "license": [
                "BSD-3-Clause"
            ],
            "authors": [
                {
                    "name": "Sebastian Bergmann",
                    "email": "sebastian@phpunit.de"
                }
            ],
            "description": "Looks up which function or method a line of code belongs to",
            "homepage": "https://github.com/sebastianbergmann/code-unit-reverse-lookup/",
            "support": {
                "issues": "https://github.com/sebastianbergmann/code-unit-reverse-lookup/issues",
                "source": "https://github.com/sebastianbergmann/code-unit-reverse-lookup/tree/2.0.3"
            },
            "funding": [
                {
                    "url": "https://github.com/sebastianbergmann",
                    "type": "github"
                }
            ],
            "time": "2020-09-28T05:30:19+00:00"
        },
        {
            "name": "sebastian/comparator",
            "version": "4.0.6",
            "source": {
                "type": "git",
                "url": "https://github.com/sebastianbergmann/comparator.git",
                "reference": "55f4261989e546dc112258c7a75935a81a7ce382"
            },
            "dist": {
                "type": "zip",
                "url": "https://api.github.com/repos/sebastianbergmann/comparator/zipball/55f4261989e546dc112258c7a75935a81a7ce382",
                "reference": "55f4261989e546dc112258c7a75935a81a7ce382",
                "shasum": ""
            },
            "require": {
                "php": ">=7.3",
                "sebastian/diff": "^4.0",
                "sebastian/exporter": "^4.0"
            },
            "require-dev": {
                "phpunit/phpunit": "^9.3"
            },
            "type": "library",
            "extra": {
                "branch-alias": {
                    "dev-master": "4.0-dev"
                }
            },
            "autoload": {
                "classmap": [
                    "src/"
                ]
            },
            "notification-url": "https://packagist.org/downloads/",
            "license": [
                "BSD-3-Clause"
            ],
            "authors": [
                {
                    "name": "Sebastian Bergmann",
                    "email": "sebastian@phpunit.de"
                },
                {
                    "name": "Jeff Welch",
                    "email": "whatthejeff@gmail.com"
                },
                {
                    "name": "Volker Dusch",
                    "email": "github@wallbash.com"
                },
                {
                    "name": "Bernhard Schussek",
                    "email": "bschussek@2bepublished.at"
                }
            ],
            "description": "Provides the functionality to compare PHP values for equality",
            "homepage": "https://github.com/sebastianbergmann/comparator",
            "keywords": [
                "comparator",
                "compare",
                "equality"
            ],
            "support": {
                "issues": "https://github.com/sebastianbergmann/comparator/issues",
                "source": "https://github.com/sebastianbergmann/comparator/tree/4.0.6"
            },
            "funding": [
                {
                    "url": "https://github.com/sebastianbergmann",
                    "type": "github"
                }
            ],
            "time": "2020-10-26T15:49:45+00:00"
        },
        {
            "name": "sebastian/complexity",
            "version": "2.0.2",
            "source": {
                "type": "git",
                "url": "https://github.com/sebastianbergmann/complexity.git",
                "reference": "739b35e53379900cc9ac327b2147867b8b6efd88"
            },
            "dist": {
                "type": "zip",
                "url": "https://api.github.com/repos/sebastianbergmann/complexity/zipball/739b35e53379900cc9ac327b2147867b8b6efd88",
                "reference": "739b35e53379900cc9ac327b2147867b8b6efd88",
                "shasum": ""
            },
            "require": {
                "nikic/php-parser": "^4.7",
                "php": ">=7.3"
            },
            "require-dev": {
                "phpunit/phpunit": "^9.3"
            },
            "type": "library",
            "extra": {
                "branch-alias": {
                    "dev-master": "2.0-dev"
                }
            },
            "autoload": {
                "classmap": [
                    "src/"
                ]
            },
            "notification-url": "https://packagist.org/downloads/",
            "license": [
                "BSD-3-Clause"
            ],
            "authors": [
                {
                    "name": "Sebastian Bergmann",
                    "email": "sebastian@phpunit.de",
                    "role": "lead"
                }
            ],
            "description": "Library for calculating the complexity of PHP code units",
            "homepage": "https://github.com/sebastianbergmann/complexity",
            "support": {
                "issues": "https://github.com/sebastianbergmann/complexity/issues",
                "source": "https://github.com/sebastianbergmann/complexity/tree/2.0.2"
            },
            "funding": [
                {
                    "url": "https://github.com/sebastianbergmann",
                    "type": "github"
                }
            ],
            "time": "2020-10-26T15:52:27+00:00"
        },
        {
            "name": "sebastian/diff",
            "version": "4.0.4",
            "source": {
                "type": "git",
                "url": "https://github.com/sebastianbergmann/diff.git",
                "reference": "3461e3fccc7cfdfc2720be910d3bd73c69be590d"
            },
            "dist": {
                "type": "zip",
                "url": "https://api.github.com/repos/sebastianbergmann/diff/zipball/3461e3fccc7cfdfc2720be910d3bd73c69be590d",
                "reference": "3461e3fccc7cfdfc2720be910d3bd73c69be590d",
                "shasum": ""
            },
            "require": {
                "php": ">=7.3"
            },
            "require-dev": {
                "phpunit/phpunit": "^9.3",
                "symfony/process": "^4.2 || ^5"
            },
            "type": "library",
            "extra": {
                "branch-alias": {
                    "dev-master": "4.0-dev"
                }
            },
            "autoload": {
                "classmap": [
                    "src/"
                ]
            },
            "notification-url": "https://packagist.org/downloads/",
            "license": [
                "BSD-3-Clause"
            ],
            "authors": [
                {
                    "name": "Sebastian Bergmann",
                    "email": "sebastian@phpunit.de"
                },
                {
                    "name": "Kore Nordmann",
                    "email": "mail@kore-nordmann.de"
                }
            ],
            "description": "Diff implementation",
            "homepage": "https://github.com/sebastianbergmann/diff",
            "keywords": [
                "diff",
                "udiff",
                "unidiff",
                "unified diff"
            ],
            "support": {
                "issues": "https://github.com/sebastianbergmann/diff/issues",
                "source": "https://github.com/sebastianbergmann/diff/tree/4.0.4"
            },
            "funding": [
                {
                    "url": "https://github.com/sebastianbergmann",
                    "type": "github"
                }
            ],
            "time": "2020-10-26T13:10:38+00:00"
        },
        {
            "name": "sebastian/environment",
            "version": "5.1.3",
            "source": {
                "type": "git",
                "url": "https://github.com/sebastianbergmann/environment.git",
                "reference": "388b6ced16caa751030f6a69e588299fa09200ac"
            },
            "dist": {
                "type": "zip",
                "url": "https://api.github.com/repos/sebastianbergmann/environment/zipball/388b6ced16caa751030f6a69e588299fa09200ac",
                "reference": "388b6ced16caa751030f6a69e588299fa09200ac",
                "shasum": ""
            },
            "require": {
                "php": ">=7.3"
            },
            "require-dev": {
                "phpunit/phpunit": "^9.3"
            },
            "suggest": {
                "ext-posix": "*"
            },
            "type": "library",
            "extra": {
                "branch-alias": {
                    "dev-master": "5.1-dev"
                }
            },
            "autoload": {
                "classmap": [
                    "src/"
                ]
            },
            "notification-url": "https://packagist.org/downloads/",
            "license": [
                "BSD-3-Clause"
            ],
            "authors": [
                {
                    "name": "Sebastian Bergmann",
                    "email": "sebastian@phpunit.de"
                }
            ],
            "description": "Provides functionality to handle HHVM/PHP environments",
            "homepage": "http://www.github.com/sebastianbergmann/environment",
            "keywords": [
                "Xdebug",
                "environment",
                "hhvm"
            ],
            "support": {
                "issues": "https://github.com/sebastianbergmann/environment/issues",
                "source": "https://github.com/sebastianbergmann/environment/tree/5.1.3"
            },
            "funding": [
                {
                    "url": "https://github.com/sebastianbergmann",
                    "type": "github"
                }
            ],
            "time": "2020-09-28T05:52:38+00:00"
        },
        {
            "name": "sebastian/exporter",
            "version": "4.0.3",
            "source": {
                "type": "git",
                "url": "https://github.com/sebastianbergmann/exporter.git",
                "reference": "d89cc98761b8cb5a1a235a6b703ae50d34080e65"
            },
            "dist": {
                "type": "zip",
                "url": "https://api.github.com/repos/sebastianbergmann/exporter/zipball/d89cc98761b8cb5a1a235a6b703ae50d34080e65",
                "reference": "d89cc98761b8cb5a1a235a6b703ae50d34080e65",
                "shasum": ""
            },
            "require": {
                "php": ">=7.3",
                "sebastian/recursion-context": "^4.0"
            },
            "require-dev": {
                "ext-mbstring": "*",
                "phpunit/phpunit": "^9.3"
            },
            "type": "library",
            "extra": {
                "branch-alias": {
                    "dev-master": "4.0-dev"
                }
            },
            "autoload": {
                "classmap": [
                    "src/"
                ]
            },
            "notification-url": "https://packagist.org/downloads/",
            "license": [
                "BSD-3-Clause"
            ],
            "authors": [
                {
                    "name": "Sebastian Bergmann",
                    "email": "sebastian@phpunit.de"
                },
                {
                    "name": "Jeff Welch",
                    "email": "whatthejeff@gmail.com"
                },
                {
                    "name": "Volker Dusch",
                    "email": "github@wallbash.com"
                },
                {
                    "name": "Adam Harvey",
                    "email": "aharvey@php.net"
                },
                {
                    "name": "Bernhard Schussek",
                    "email": "bschussek@gmail.com"
                }
            ],
            "description": "Provides the functionality to export PHP variables for visualization",
            "homepage": "http://www.github.com/sebastianbergmann/exporter",
            "keywords": [
                "export",
                "exporter"
            ],
            "support": {
                "issues": "https://github.com/sebastianbergmann/exporter/issues",
                "source": "https://github.com/sebastianbergmann/exporter/tree/4.0.3"
            },
            "funding": [
                {
                    "url": "https://github.com/sebastianbergmann",
                    "type": "github"
                }
            ],
            "time": "2020-09-28T05:24:23+00:00"
        },
        {
            "name": "sebastian/global-state",
            "version": "5.0.2",
            "source": {
                "type": "git",
                "url": "https://github.com/sebastianbergmann/global-state.git",
                "reference": "a90ccbddffa067b51f574dea6eb25d5680839455"
            },
            "dist": {
                "type": "zip",
                "url": "https://api.github.com/repos/sebastianbergmann/global-state/zipball/a90ccbddffa067b51f574dea6eb25d5680839455",
                "reference": "a90ccbddffa067b51f574dea6eb25d5680839455",
                "shasum": ""
            },
            "require": {
                "php": ">=7.3",
                "sebastian/object-reflector": "^2.0",
                "sebastian/recursion-context": "^4.0"
            },
            "require-dev": {
                "ext-dom": "*",
                "phpunit/phpunit": "^9.3"
            },
            "suggest": {
                "ext-uopz": "*"
            },
            "type": "library",
            "extra": {
                "branch-alias": {
                    "dev-master": "5.0-dev"
                }
            },
            "autoload": {
                "classmap": [
                    "src/"
                ]
            },
            "notification-url": "https://packagist.org/downloads/",
            "license": [
                "BSD-3-Clause"
            ],
            "authors": [
                {
                    "name": "Sebastian Bergmann",
                    "email": "sebastian@phpunit.de"
                }
            ],
            "description": "Snapshotting of global state",
            "homepage": "http://www.github.com/sebastianbergmann/global-state",
            "keywords": [
                "global state"
            ],
            "support": {
                "issues": "https://github.com/sebastianbergmann/global-state/issues",
                "source": "https://github.com/sebastianbergmann/global-state/tree/5.0.2"
            },
            "funding": [
                {
                    "url": "https://github.com/sebastianbergmann",
                    "type": "github"
                }
            ],
            "time": "2020-10-26T15:55:19+00:00"
        },
        {
            "name": "sebastian/lines-of-code",
            "version": "1.0.3",
            "source": {
                "type": "git",
                "url": "https://github.com/sebastianbergmann/lines-of-code.git",
                "reference": "c1c2e997aa3146983ed888ad08b15470a2e22ecc"
            },
            "dist": {
                "type": "zip",
                "url": "https://api.github.com/repos/sebastianbergmann/lines-of-code/zipball/c1c2e997aa3146983ed888ad08b15470a2e22ecc",
                "reference": "c1c2e997aa3146983ed888ad08b15470a2e22ecc",
                "shasum": ""
            },
            "require": {
                "nikic/php-parser": "^4.6",
                "php": ">=7.3"
            },
            "require-dev": {
                "phpunit/phpunit": "^9.3"
            },
            "type": "library",
            "extra": {
                "branch-alias": {
                    "dev-master": "1.0-dev"
                }
            },
            "autoload": {
                "classmap": [
                    "src/"
                ]
            },
            "notification-url": "https://packagist.org/downloads/",
            "license": [
                "BSD-3-Clause"
            ],
            "authors": [
                {
                    "name": "Sebastian Bergmann",
                    "email": "sebastian@phpunit.de",
                    "role": "lead"
                }
            ],
            "description": "Library for counting the lines of code in PHP source code",
            "homepage": "https://github.com/sebastianbergmann/lines-of-code",
            "support": {
                "issues": "https://github.com/sebastianbergmann/lines-of-code/issues",
                "source": "https://github.com/sebastianbergmann/lines-of-code/tree/1.0.3"
            },
            "funding": [
                {
                    "url": "https://github.com/sebastianbergmann",
                    "type": "github"
                }
            ],
            "time": "2020-11-28T06:42:11+00:00"
        },
        {
            "name": "sebastian/object-enumerator",
            "version": "4.0.4",
            "source": {
                "type": "git",
                "url": "https://github.com/sebastianbergmann/object-enumerator.git",
                "reference": "5c9eeac41b290a3712d88851518825ad78f45c71"
            },
            "dist": {
                "type": "zip",
                "url": "https://api.github.com/repos/sebastianbergmann/object-enumerator/zipball/5c9eeac41b290a3712d88851518825ad78f45c71",
                "reference": "5c9eeac41b290a3712d88851518825ad78f45c71",
                "shasum": ""
            },
            "require": {
                "php": ">=7.3",
                "sebastian/object-reflector": "^2.0",
                "sebastian/recursion-context": "^4.0"
            },
            "require-dev": {
                "phpunit/phpunit": "^9.3"
            },
            "type": "library",
            "extra": {
                "branch-alias": {
                    "dev-master": "4.0-dev"
                }
            },
            "autoload": {
                "classmap": [
                    "src/"
                ]
            },
            "notification-url": "https://packagist.org/downloads/",
            "license": [
                "BSD-3-Clause"
            ],
            "authors": [
                {
                    "name": "Sebastian Bergmann",
                    "email": "sebastian@phpunit.de"
                }
            ],
            "description": "Traverses array structures and object graphs to enumerate all referenced objects",
            "homepage": "https://github.com/sebastianbergmann/object-enumerator/",
            "support": {
                "issues": "https://github.com/sebastianbergmann/object-enumerator/issues",
                "source": "https://github.com/sebastianbergmann/object-enumerator/tree/4.0.4"
            },
            "funding": [
                {
                    "url": "https://github.com/sebastianbergmann",
                    "type": "github"
                }
            ],
            "time": "2020-10-26T13:12:34+00:00"
        },
        {
            "name": "sebastian/object-reflector",
            "version": "2.0.4",
            "source": {
                "type": "git",
                "url": "https://github.com/sebastianbergmann/object-reflector.git",
                "reference": "b4f479ebdbf63ac605d183ece17d8d7fe49c15c7"
            },
            "dist": {
                "type": "zip",
                "url": "https://api.github.com/repos/sebastianbergmann/object-reflector/zipball/b4f479ebdbf63ac605d183ece17d8d7fe49c15c7",
                "reference": "b4f479ebdbf63ac605d183ece17d8d7fe49c15c7",
                "shasum": ""
            },
            "require": {
                "php": ">=7.3"
            },
            "require-dev": {
                "phpunit/phpunit": "^9.3"
            },
            "type": "library",
            "extra": {
                "branch-alias": {
                    "dev-master": "2.0-dev"
                }
            },
            "autoload": {
                "classmap": [
                    "src/"
                ]
            },
            "notification-url": "https://packagist.org/downloads/",
            "license": [
                "BSD-3-Clause"
            ],
            "authors": [
                {
                    "name": "Sebastian Bergmann",
                    "email": "sebastian@phpunit.de"
                }
            ],
            "description": "Allows reflection of object attributes, including inherited and non-public ones",
            "homepage": "https://github.com/sebastianbergmann/object-reflector/",
            "support": {
                "issues": "https://github.com/sebastianbergmann/object-reflector/issues",
                "source": "https://github.com/sebastianbergmann/object-reflector/tree/2.0.4"
            },
            "funding": [
                {
                    "url": "https://github.com/sebastianbergmann",
                    "type": "github"
                }
            ],
            "time": "2020-10-26T13:14:26+00:00"
        },
        {
            "name": "sebastian/recursion-context",
            "version": "4.0.4",
            "source": {
                "type": "git",
                "url": "https://github.com/sebastianbergmann/recursion-context.git",
                "reference": "cd9d8cf3c5804de4341c283ed787f099f5506172"
            },
            "dist": {
                "type": "zip",
                "url": "https://api.github.com/repos/sebastianbergmann/recursion-context/zipball/cd9d8cf3c5804de4341c283ed787f099f5506172",
                "reference": "cd9d8cf3c5804de4341c283ed787f099f5506172",
                "shasum": ""
            },
            "require": {
                "php": ">=7.3"
            },
            "require-dev": {
                "phpunit/phpunit": "^9.3"
            },
            "type": "library",
            "extra": {
                "branch-alias": {
                    "dev-master": "4.0-dev"
                }
            },
            "autoload": {
                "classmap": [
                    "src/"
                ]
            },
            "notification-url": "https://packagist.org/downloads/",
            "license": [
                "BSD-3-Clause"
            ],
            "authors": [
                {
                    "name": "Sebastian Bergmann",
                    "email": "sebastian@phpunit.de"
                },
                {
                    "name": "Jeff Welch",
                    "email": "whatthejeff@gmail.com"
                },
                {
                    "name": "Adam Harvey",
                    "email": "aharvey@php.net"
                }
            ],
            "description": "Provides functionality to recursively process PHP variables",
            "homepage": "http://www.github.com/sebastianbergmann/recursion-context",
            "support": {
                "issues": "https://github.com/sebastianbergmann/recursion-context/issues",
                "source": "https://github.com/sebastianbergmann/recursion-context/tree/4.0.4"
            },
            "funding": [
                {
                    "url": "https://github.com/sebastianbergmann",
                    "type": "github"
                }
            ],
            "time": "2020-10-26T13:17:30+00:00"
        },
        {
            "name": "sebastian/resource-operations",
            "version": "3.0.3",
            "source": {
                "type": "git",
                "url": "https://github.com/sebastianbergmann/resource-operations.git",
                "reference": "0f4443cb3a1d92ce809899753bc0d5d5a8dd19a8"
            },
            "dist": {
                "type": "zip",
                "url": "https://api.github.com/repos/sebastianbergmann/resource-operations/zipball/0f4443cb3a1d92ce809899753bc0d5d5a8dd19a8",
                "reference": "0f4443cb3a1d92ce809899753bc0d5d5a8dd19a8",
                "shasum": ""
            },
            "require": {
                "php": ">=7.3"
            },
            "require-dev": {
                "phpunit/phpunit": "^9.0"
            },
            "type": "library",
            "extra": {
                "branch-alias": {
                    "dev-master": "3.0-dev"
                }
            },
            "autoload": {
                "classmap": [
                    "src/"
                ]
            },
            "notification-url": "https://packagist.org/downloads/",
            "license": [
                "BSD-3-Clause"
            ],
            "authors": [
                {
                    "name": "Sebastian Bergmann",
                    "email": "sebastian@phpunit.de"
                }
            ],
            "description": "Provides a list of PHP built-in functions that operate on resources",
            "homepage": "https://www.github.com/sebastianbergmann/resource-operations",
            "support": {
                "issues": "https://github.com/sebastianbergmann/resource-operations/issues",
                "source": "https://github.com/sebastianbergmann/resource-operations/tree/3.0.3"
            },
            "funding": [
                {
                    "url": "https://github.com/sebastianbergmann",
                    "type": "github"
                }
            ],
            "time": "2020-09-28T06:45:17+00:00"
        },
        {
            "name": "sebastian/type",
            "version": "2.3.1",
            "source": {
                "type": "git",
                "url": "https://github.com/sebastianbergmann/type.git",
                "reference": "81cd61ab7bbf2de744aba0ea61fae32f721df3d2"
            },
            "dist": {
                "type": "zip",
                "url": "https://api.github.com/repos/sebastianbergmann/type/zipball/81cd61ab7bbf2de744aba0ea61fae32f721df3d2",
                "reference": "81cd61ab7bbf2de744aba0ea61fae32f721df3d2",
                "shasum": ""
            },
            "require": {
                "php": ">=7.3"
            },
            "require-dev": {
                "phpunit/phpunit": "^9.3"
            },
            "type": "library",
            "extra": {
                "branch-alias": {
                    "dev-master": "2.3-dev"
                }
            },
            "autoload": {
                "classmap": [
                    "src/"
                ]
            },
            "notification-url": "https://packagist.org/downloads/",
            "license": [
                "BSD-3-Clause"
            ],
            "authors": [
                {
                    "name": "Sebastian Bergmann",
                    "email": "sebastian@phpunit.de",
                    "role": "lead"
                }
            ],
            "description": "Collection of value objects that represent the types of the PHP type system",
            "homepage": "https://github.com/sebastianbergmann/type",
            "support": {
                "issues": "https://github.com/sebastianbergmann/type/issues",
                "source": "https://github.com/sebastianbergmann/type/tree/2.3.1"
            },
            "funding": [
                {
                    "url": "https://github.com/sebastianbergmann",
                    "type": "github"
                }
            ],
            "time": "2020-10-26T13:18:59+00:00"
        },
        {
            "name": "sebastian/version",
            "version": "3.0.2",
            "source": {
                "type": "git",
                "url": "https://github.com/sebastianbergmann/version.git",
                "reference": "c6c1022351a901512170118436c764e473f6de8c"
            },
            "dist": {
                "type": "zip",
                "url": "https://api.github.com/repos/sebastianbergmann/version/zipball/c6c1022351a901512170118436c764e473f6de8c",
                "reference": "c6c1022351a901512170118436c764e473f6de8c",
                "shasum": ""
            },
            "require": {
                "php": ">=7.3"
            },
            "type": "library",
            "extra": {
                "branch-alias": {
                    "dev-master": "3.0-dev"
                }
            },
            "autoload": {
                "classmap": [
                    "src/"
                ]
            },
            "notification-url": "https://packagist.org/downloads/",
            "license": [
                "BSD-3-Clause"
            ],
            "authors": [
                {
                    "name": "Sebastian Bergmann",
                    "email": "sebastian@phpunit.de",
                    "role": "lead"
                }
            ],
            "description": "Library that helps with managing the version number of Git-hosted PHP projects",
            "homepage": "https://github.com/sebastianbergmann/version",
            "support": {
                "issues": "https://github.com/sebastianbergmann/version/issues",
                "source": "https://github.com/sebastianbergmann/version/tree/3.0.2"
            },
            "funding": [
                {
                    "url": "https://github.com/sebastianbergmann",
                    "type": "github"
                }
            ],
            "time": "2020-09-28T06:39:44+00:00"
        },
        {
            "name": "symfony/console",
            "version": "v5.2.7",
            "source": {
                "type": "git",
                "url": "https://github.com/symfony/console.git",
                "reference": "90374b8ed059325b49a29b55b3f8bb4062c87629"
            },
            "dist": {
                "type": "zip",
                "url": "https://api.github.com/repos/symfony/console/zipball/90374b8ed059325b49a29b55b3f8bb4062c87629",
                "reference": "90374b8ed059325b49a29b55b3f8bb4062c87629",
                "shasum": ""
            },
            "require": {
                "php": ">=7.2.5",
                "symfony/polyfill-mbstring": "~1.0",
                "symfony/polyfill-php73": "^1.8",
                "symfony/polyfill-php80": "^1.15",
                "symfony/service-contracts": "^1.1|^2",
                "symfony/string": "^5.1"
            },
            "conflict": {
                "symfony/dependency-injection": "<4.4",
                "symfony/dotenv": "<5.1",
                "symfony/event-dispatcher": "<4.4",
                "symfony/lock": "<4.4",
                "symfony/process": "<4.4"
            },
            "provide": {
                "psr/log-implementation": "1.0"
            },
            "require-dev": {
                "psr/log": "~1.0",
                "symfony/config": "^4.4|^5.0",
                "symfony/dependency-injection": "^4.4|^5.0",
                "symfony/event-dispatcher": "^4.4|^5.0",
                "symfony/lock": "^4.4|^5.0",
                "symfony/process": "^4.4|^5.0",
                "symfony/var-dumper": "^4.4|^5.0"
            },
            "suggest": {
                "psr/log": "For using the console logger",
                "symfony/event-dispatcher": "",
                "symfony/lock": "",
                "symfony/process": ""
            },
            "type": "library",
            "autoload": {
                "psr-4": {
                    "Symfony\\Component\\Console\\": ""
                },
                "exclude-from-classmap": [
                    "/Tests/"
                ]
            },
            "notification-url": "https://packagist.org/downloads/",
            "license": [
                "MIT"
            ],
            "authors": [
                {
                    "name": "Fabien Potencier",
                    "email": "fabien@symfony.com"
                },
                {
                    "name": "Symfony Community",
                    "homepage": "https://symfony.com/contributors"
                }
            ],
            "description": "Eases the creation of beautiful and testable command line interfaces",
            "homepage": "https://symfony.com",
            "keywords": [
                "cli",
                "command line",
                "console",
                "terminal"
            ],
            "support": {
                "source": "https://github.com/symfony/console/tree/v5.2.7"
            },
            "funding": [
                {
                    "url": "https://symfony.com/sponsor",
                    "type": "custom"
                },
                {
                    "url": "https://github.com/fabpot",
                    "type": "github"
                },
                {
                    "url": "https://tidelift.com/funding/github/packagist/symfony/symfony",
                    "type": "tidelift"
                }
            ],
            "time": "2021-04-19T14:07:32+00:00"
        },
        {
            "name": "symfony/polyfill-ctype",
            "version": "v1.22.1",
            "source": {
                "type": "git",
                "url": "https://github.com/symfony/polyfill-ctype.git",
                "reference": "c6c942b1ac76c82448322025e084cadc56048b4e"
            },
            "dist": {
                "type": "zip",
                "url": "https://api.github.com/repos/symfony/polyfill-ctype/zipball/c6c942b1ac76c82448322025e084cadc56048b4e",
                "reference": "c6c942b1ac76c82448322025e084cadc56048b4e",
                "shasum": ""
            },
            "require": {
                "php": ">=7.1"
            },
            "suggest": {
                "ext-ctype": "For best performance"
            },
            "type": "library",
            "extra": {
                "branch-alias": {
                    "dev-main": "1.22-dev"
                },
                "thanks": {
                    "name": "symfony/polyfill",
                    "url": "https://github.com/symfony/polyfill"
                }
            },
            "autoload": {
                "psr-4": {
                    "Symfony\\Polyfill\\Ctype\\": ""
                },
                "files": [
                    "bootstrap.php"
                ]
            },
            "notification-url": "https://packagist.org/downloads/",
            "license": [
                "MIT"
            ],
            "authors": [
                {
                    "name": "Gert de Pagter",
                    "email": "BackEndTea@gmail.com"
                },
                {
                    "name": "Symfony Community",
                    "homepage": "https://symfony.com/contributors"
                }
            ],
            "description": "Symfony polyfill for ctype functions",
            "homepage": "https://symfony.com",
            "keywords": [
                "compatibility",
                "ctype",
                "polyfill",
                "portable"
            ],
            "support": {
                "source": "https://github.com/symfony/polyfill-ctype/tree/v1.22.1"
            },
            "funding": [
                {
                    "url": "https://symfony.com/sponsor",
                    "type": "custom"
                },
                {
                    "url": "https://github.com/fabpot",
                    "type": "github"
                },
                {
                    "url": "https://tidelift.com/funding/github/packagist/symfony/symfony",
                    "type": "tidelift"
                }
            ],
            "time": "2021-01-07T16:49:33+00:00"
        },
        {
            "name": "symfony/polyfill-intl-grapheme",
            "version": "v1.22.1",
            "source": {
                "type": "git",
                "url": "https://github.com/symfony/polyfill-intl-grapheme.git",
                "reference": "5601e09b69f26c1828b13b6bb87cb07cddba3170"
            },
            "dist": {
                "type": "zip",
                "url": "https://api.github.com/repos/symfony/polyfill-intl-grapheme/zipball/5601e09b69f26c1828b13b6bb87cb07cddba3170",
                "reference": "5601e09b69f26c1828b13b6bb87cb07cddba3170",
                "shasum": ""
            },
            "require": {
                "php": ">=7.1"
            },
            "suggest": {
                "ext-intl": "For best performance"
            },
            "type": "library",
            "extra": {
                "branch-alias": {
                    "dev-main": "1.22-dev"
                },
                "thanks": {
                    "name": "symfony/polyfill",
                    "url": "https://github.com/symfony/polyfill"
                }
            },
            "autoload": {
                "psr-4": {
                    "Symfony\\Polyfill\\Intl\\Grapheme\\": ""
                },
                "files": [
                    "bootstrap.php"
                ]
            },
            "notification-url": "https://packagist.org/downloads/",
            "license": [
                "MIT"
            ],
            "authors": [
                {
                    "name": "Nicolas Grekas",
                    "email": "p@tchwork.com"
                },
                {
                    "name": "Symfony Community",
                    "homepage": "https://symfony.com/contributors"
                }
            ],
            "description": "Symfony polyfill for intl's grapheme_* functions",
            "homepage": "https://symfony.com",
            "keywords": [
                "compatibility",
                "grapheme",
                "intl",
                "polyfill",
                "portable",
                "shim"
            ],
            "support": {
                "source": "https://github.com/symfony/polyfill-intl-grapheme/tree/v1.22.1"
            },
            "funding": [
                {
                    "url": "https://symfony.com/sponsor",
                    "type": "custom"
                },
                {
                    "url": "https://github.com/fabpot",
                    "type": "github"
                },
                {
                    "url": "https://tidelift.com/funding/github/packagist/symfony/symfony",
                    "type": "tidelift"
                }
            ],
            "time": "2021-01-22T09:19:47+00:00"
        },
        {
            "name": "symfony/polyfill-intl-normalizer",
            "version": "v1.22.1",
            "source": {
                "type": "git",
                "url": "https://github.com/symfony/polyfill-intl-normalizer.git",
                "reference": "43a0283138253ed1d48d352ab6d0bdb3f809f248"
            },
            "dist": {
                "type": "zip",
                "url": "https://api.github.com/repos/symfony/polyfill-intl-normalizer/zipball/43a0283138253ed1d48d352ab6d0bdb3f809f248",
                "reference": "43a0283138253ed1d48d352ab6d0bdb3f809f248",
                "shasum": ""
            },
            "require": {
                "php": ">=7.1"
            },
            "suggest": {
                "ext-intl": "For best performance"
            },
            "type": "library",
            "extra": {
                "branch-alias": {
                    "dev-main": "1.22-dev"
                },
                "thanks": {
                    "name": "symfony/polyfill",
                    "url": "https://github.com/symfony/polyfill"
                }
            },
            "autoload": {
                "psr-4": {
                    "Symfony\\Polyfill\\Intl\\Normalizer\\": ""
                },
                "files": [
                    "bootstrap.php"
                ],
                "classmap": [
                    "Resources/stubs"
                ]
            },
            "notification-url": "https://packagist.org/downloads/",
            "license": [
                "MIT"
            ],
            "authors": [
                {
                    "name": "Nicolas Grekas",
                    "email": "p@tchwork.com"
                },
                {
                    "name": "Symfony Community",
                    "homepage": "https://symfony.com/contributors"
                }
            ],
            "description": "Symfony polyfill for intl's Normalizer class and related functions",
            "homepage": "https://symfony.com",
            "keywords": [
                "compatibility",
                "intl",
                "normalizer",
                "polyfill",
                "portable",
                "shim"
            ],
            "support": {
                "source": "https://github.com/symfony/polyfill-intl-normalizer/tree/v1.22.1"
            },
            "funding": [
                {
                    "url": "https://symfony.com/sponsor",
                    "type": "custom"
                },
                {
                    "url": "https://github.com/fabpot",
                    "type": "github"
                },
                {
                    "url": "https://tidelift.com/funding/github/packagist/symfony/symfony",
                    "type": "tidelift"
                }
            ],
            "time": "2021-01-22T09:19:47+00:00"
        },
        {
            "name": "symfony/polyfill-mbstring",
            "version": "v1.22.1",
            "source": {
                "type": "git",
                "url": "https://github.com/symfony/polyfill-mbstring.git",
                "reference": "5232de97ee3b75b0360528dae24e73db49566ab1"
            },
            "dist": {
                "type": "zip",
                "url": "https://api.github.com/repos/symfony/polyfill-mbstring/zipball/5232de97ee3b75b0360528dae24e73db49566ab1",
                "reference": "5232de97ee3b75b0360528dae24e73db49566ab1",
                "shasum": ""
            },
            "require": {
                "php": ">=7.1"
            },
            "suggest": {
                "ext-mbstring": "For best performance"
            },
            "type": "library",
            "extra": {
                "branch-alias": {
                    "dev-main": "1.22-dev"
                },
                "thanks": {
                    "name": "symfony/polyfill",
                    "url": "https://github.com/symfony/polyfill"
                }
            },
            "autoload": {
                "psr-4": {
                    "Symfony\\Polyfill\\Mbstring\\": ""
                },
                "files": [
                    "bootstrap.php"
                ]
            },
            "notification-url": "https://packagist.org/downloads/",
            "license": [
                "MIT"
            ],
            "authors": [
                {
                    "name": "Nicolas Grekas",
                    "email": "p@tchwork.com"
                },
                {
                    "name": "Symfony Community",
                    "homepage": "https://symfony.com/contributors"
                }
            ],
            "description": "Symfony polyfill for the Mbstring extension",
            "homepage": "https://symfony.com",
            "keywords": [
                "compatibility",
                "mbstring",
                "polyfill",
                "portable",
                "shim"
            ],
            "support": {
                "source": "https://github.com/symfony/polyfill-mbstring/tree/v1.22.1"
            },
            "funding": [
                {
                    "url": "https://symfony.com/sponsor",
                    "type": "custom"
                },
                {
                    "url": "https://github.com/fabpot",
                    "type": "github"
                },
                {
                    "url": "https://tidelift.com/funding/github/packagist/symfony/symfony",
                    "type": "tidelift"
                }
            ],
            "time": "2021-01-22T09:19:47+00:00"
        },
        {
            "name": "symfony/polyfill-php73",
            "version": "v1.22.1",
            "source": {
                "type": "git",
                "url": "https://github.com/symfony/polyfill-php73.git",
                "reference": "a678b42e92f86eca04b7fa4c0f6f19d097fb69e2"
            },
            "dist": {
                "type": "zip",
                "url": "https://api.github.com/repos/symfony/polyfill-php73/zipball/a678b42e92f86eca04b7fa4c0f6f19d097fb69e2",
                "reference": "a678b42e92f86eca04b7fa4c0f6f19d097fb69e2",
                "shasum": ""
            },
            "require": {
                "php": ">=7.1"
            },
            "type": "library",
            "extra": {
                "branch-alias": {
                    "dev-main": "1.22-dev"
                },
                "thanks": {
                    "name": "symfony/polyfill",
                    "url": "https://github.com/symfony/polyfill"
                }
            },
            "autoload": {
                "psr-4": {
                    "Symfony\\Polyfill\\Php73\\": ""
                },
                "files": [
                    "bootstrap.php"
                ],
                "classmap": [
                    "Resources/stubs"
                ]
            },
            "notification-url": "https://packagist.org/downloads/",
            "license": [
                "MIT"
            ],
            "authors": [
                {
                    "name": "Nicolas Grekas",
                    "email": "p@tchwork.com"
                },
                {
                    "name": "Symfony Community",
                    "homepage": "https://symfony.com/contributors"
                }
            ],
            "description": "Symfony polyfill backporting some PHP 7.3+ features to lower PHP versions",
            "homepage": "https://symfony.com",
            "keywords": [
                "compatibility",
                "polyfill",
                "portable",
                "shim"
            ],
            "support": {
                "source": "https://github.com/symfony/polyfill-php73/tree/v1.22.1"
            },
            "funding": [
                {
                    "url": "https://symfony.com/sponsor",
                    "type": "custom"
                },
                {
                    "url": "https://github.com/fabpot",
                    "type": "github"
                },
                {
                    "url": "https://tidelift.com/funding/github/packagist/symfony/symfony",
                    "type": "tidelift"
                }
            ],
            "time": "2021-01-07T16:49:33+00:00"
        },
        {
            "name": "symfony/polyfill-php80",
            "version": "v1.22.1",
            "source": {
                "type": "git",
                "url": "https://github.com/symfony/polyfill-php80.git",
                "reference": "dc3063ba22c2a1fd2f45ed856374d79114998f91"
            },
            "dist": {
                "type": "zip",
                "url": "https://api.github.com/repos/symfony/polyfill-php80/zipball/dc3063ba22c2a1fd2f45ed856374d79114998f91",
                "reference": "dc3063ba22c2a1fd2f45ed856374d79114998f91",
                "shasum": ""
            },
            "require": {
                "php": ">=7.1"
            },
            "type": "library",
            "extra": {
                "branch-alias": {
                    "dev-main": "1.22-dev"
                },
                "thanks": {
                    "name": "symfony/polyfill",
                    "url": "https://github.com/symfony/polyfill"
                }
            },
            "autoload": {
                "psr-4": {
                    "Symfony\\Polyfill\\Php80\\": ""
                },
                "files": [
                    "bootstrap.php"
                ],
                "classmap": [
                    "Resources/stubs"
                ]
            },
            "notification-url": "https://packagist.org/downloads/",
            "license": [
                "MIT"
            ],
            "authors": [
                {
                    "name": "Ion Bazan",
                    "email": "ion.bazan@gmail.com"
                },
                {
                    "name": "Nicolas Grekas",
                    "email": "p@tchwork.com"
                },
                {
                    "name": "Symfony Community",
                    "homepage": "https://symfony.com/contributors"
                }
            ],
            "description": "Symfony polyfill backporting some PHP 8.0+ features to lower PHP versions",
            "homepage": "https://symfony.com",
            "keywords": [
                "compatibility",
                "polyfill",
                "portable",
                "shim"
            ],
            "support": {
                "source": "https://github.com/symfony/polyfill-php80/tree/v1.22.1"
            },
            "funding": [
                {
                    "url": "https://symfony.com/sponsor",
                    "type": "custom"
                },
                {
                    "url": "https://github.com/fabpot",
                    "type": "github"
                },
                {
                    "url": "https://tidelift.com/funding/github/packagist/symfony/symfony",
                    "type": "tidelift"
                }
            ],
            "time": "2021-01-07T16:49:33+00:00"
        },
        {
            "name": "symfony/process",
            "version": "v5.2.7",
            "source": {
                "type": "git",
                "url": "https://github.com/symfony/process.git",
                "reference": "98cb8eeb72e55d4196dd1e36f1f16e7b3a9a088e"
            },
            "dist": {
                "type": "zip",
                "url": "https://api.github.com/repos/symfony/process/zipball/98cb8eeb72e55d4196dd1e36f1f16e7b3a9a088e",
                "reference": "98cb8eeb72e55d4196dd1e36f1f16e7b3a9a088e",
                "shasum": ""
            },
            "require": {
                "php": ">=7.2.5",
                "symfony/polyfill-php80": "^1.15"
            },
            "type": "library",
            "autoload": {
                "psr-4": {
                    "Symfony\\Component\\Process\\": ""
                },
                "exclude-from-classmap": [
                    "/Tests/"
                ]
            },
            "notification-url": "https://packagist.org/downloads/",
            "license": [
                "MIT"
            ],
            "authors": [
                {
                    "name": "Fabien Potencier",
                    "email": "fabien@symfony.com"
                },
                {
                    "name": "Symfony Community",
                    "homepage": "https://symfony.com/contributors"
                }
            ],
            "description": "Executes commands in sub-processes",
            "homepage": "https://symfony.com",
            "support": {
                "source": "https://github.com/symfony/process/tree/v5.3.0-BETA1"
            },
            "funding": [
                {
                    "url": "https://symfony.com/sponsor",
                    "type": "custom"
                },
                {
                    "url": "https://github.com/fabpot",
                    "type": "github"
                },
                {
                    "url": "https://tidelift.com/funding/github/packagist/symfony/symfony",
                    "type": "tidelift"
                }
            ],
            "time": "2021-04-08T10:27:02+00:00"
        },
        {
            "name": "symfony/service-contracts",
            "version": "v2.4.0",
            "source": {
                "type": "git",
                "url": "https://github.com/symfony/service-contracts.git",
                "reference": "f040a30e04b57fbcc9c6cbcf4dbaa96bd318b9bb"
            },
            "dist": {
                "type": "zip",
                "url": "https://api.github.com/repos/symfony/service-contracts/zipball/f040a30e04b57fbcc9c6cbcf4dbaa96bd318b9bb",
                "reference": "f040a30e04b57fbcc9c6cbcf4dbaa96bd318b9bb",
                "shasum": ""
            },
            "require": {
                "php": ">=7.2.5",
                "psr/container": "^1.1"
            },
            "suggest": {
                "symfony/service-implementation": ""
            },
            "type": "library",
            "extra": {
                "branch-alias": {
                    "dev-main": "2.4-dev"
                },
                "thanks": {
                    "name": "symfony/contracts",
                    "url": "https://github.com/symfony/contracts"
                }
            },
            "autoload": {
                "psr-4": {
                    "Symfony\\Contracts\\Service\\": ""
                }
            },
            "notification-url": "https://packagist.org/downloads/",
            "license": [
                "MIT"
            ],
            "authors": [
                {
                    "name": "Nicolas Grekas",
                    "email": "p@tchwork.com"
                },
                {
                    "name": "Symfony Community",
                    "homepage": "https://symfony.com/contributors"
                }
            ],
            "description": "Generic abstractions related to writing services",
            "homepage": "https://symfony.com",
            "keywords": [
                "abstractions",
                "contracts",
                "decoupling",
                "interfaces",
                "interoperability",
                "standards"
            ],
            "support": {
                "source": "https://github.com/symfony/service-contracts/tree/v2.4.0"
            },
            "funding": [
                {
                    "url": "https://symfony.com/sponsor",
                    "type": "custom"
                },
                {
                    "url": "https://github.com/fabpot",
                    "type": "github"
                },
                {
                    "url": "https://tidelift.com/funding/github/packagist/symfony/symfony",
                    "type": "tidelift"
                }
            ],
            "time": "2021-04-01T10:43:52+00:00"
        },
        {
            "name": "symfony/string",
            "version": "v5.2.6",
            "source": {
                "type": "git",
                "url": "https://github.com/symfony/string.git",
                "reference": "ad0bd91bce2054103f5eaa18ebeba8d3bc2a0572"
            },
            "dist": {
                "type": "zip",
                "url": "https://api.github.com/repos/symfony/string/zipball/ad0bd91bce2054103f5eaa18ebeba8d3bc2a0572",
                "reference": "ad0bd91bce2054103f5eaa18ebeba8d3bc2a0572",
                "shasum": ""
            },
            "require": {
                "php": ">=7.2.5",
                "symfony/polyfill-ctype": "~1.8",
                "symfony/polyfill-intl-grapheme": "~1.0",
                "symfony/polyfill-intl-normalizer": "~1.0",
                "symfony/polyfill-mbstring": "~1.0",
                "symfony/polyfill-php80": "~1.15"
            },
            "require-dev": {
                "symfony/error-handler": "^4.4|^5.0",
                "symfony/http-client": "^4.4|^5.0",
                "symfony/translation-contracts": "^1.1|^2",
                "symfony/var-exporter": "^4.4|^5.0"
            },
            "type": "library",
            "autoload": {
                "psr-4": {
                    "Symfony\\Component\\String\\": ""
                },
                "files": [
                    "Resources/functions.php"
                ],
                "exclude-from-classmap": [
                    "/Tests/"
                ]
            },
            "notification-url": "https://packagist.org/downloads/",
            "license": [
                "MIT"
            ],
            "authors": [
                {
                    "name": "Nicolas Grekas",
                    "email": "p@tchwork.com"
                },
                {
                    "name": "Symfony Community",
                    "homepage": "https://symfony.com/contributors"
                }
            ],
            "description": "Provides an object-oriented API to strings and deals with bytes, UTF-8 code points and grapheme clusters in a unified way",
            "homepage": "https://symfony.com",
            "keywords": [
                "grapheme",
                "i18n",
                "string",
                "unicode",
                "utf-8",
                "utf8"
            ],
            "support": {
                "source": "https://github.com/symfony/string/tree/v5.2.6"
            },
            "funding": [
                {
                    "url": "https://symfony.com/sponsor",
                    "type": "custom"
                },
                {
                    "url": "https://github.com/fabpot",
                    "type": "github"
                },
                {
                    "url": "https://tidelift.com/funding/github/packagist/symfony/symfony",
                    "type": "tidelift"
                }
            ],
            "time": "2021-03-17T17:12:15+00:00"
        },
        {
            "name": "theseer/tokenizer",
            "version": "1.2.0",
            "source": {
                "type": "git",
                "url": "https://github.com/theseer/tokenizer.git",
                "reference": "75a63c33a8577608444246075ea0af0d052e452a"
            },
            "dist": {
                "type": "zip",
                "url": "https://api.github.com/repos/theseer/tokenizer/zipball/75a63c33a8577608444246075ea0af0d052e452a",
                "reference": "75a63c33a8577608444246075ea0af0d052e452a",
                "shasum": ""
            },
            "require": {
                "ext-dom": "*",
                "ext-tokenizer": "*",
                "ext-xmlwriter": "*",
                "php": "^7.2 || ^8.0"
            },
            "type": "library",
            "autoload": {
                "classmap": [
                    "src/"
                ]
            },
            "notification-url": "https://packagist.org/downloads/",
            "license": [
                "BSD-3-Clause"
            ],
            "authors": [
                {
                    "name": "Arne Blankerts",
                    "email": "arne@blankerts.de",
                    "role": "Developer"
                }
            ],
            "description": "A small library for converting tokenized PHP source code into XML and potentially other formats",
            "support": {
                "issues": "https://github.com/theseer/tokenizer/issues",
                "source": "https://github.com/theseer/tokenizer/tree/master"
            },
            "funding": [
                {
                    "url": "https://github.com/theseer",
                    "type": "github"
                }
            ],
            "time": "2020-07-12T23:59:07+00:00"
        },
        {
            "name": "webmozart/assert",
            "version": "1.10.0",
            "source": {
                "type": "git",
                "url": "https://github.com/webmozarts/assert.git",
                "reference": "6964c76c7804814a842473e0c8fd15bab0f18e25"
            },
            "dist": {
                "type": "zip",
                "url": "https://api.github.com/repos/webmozarts/assert/zipball/6964c76c7804814a842473e0c8fd15bab0f18e25",
                "reference": "6964c76c7804814a842473e0c8fd15bab0f18e25",
                "shasum": ""
            },
            "require": {
                "php": "^7.2 || ^8.0",
                "symfony/polyfill-ctype": "^1.8"
            },
            "conflict": {
                "phpstan/phpstan": "<0.12.20",
                "vimeo/psalm": "<4.6.1 || 4.6.2"
            },
            "require-dev": {
                "phpunit/phpunit": "^8.5.13"
            },
            "type": "library",
            "extra": {
                "branch-alias": {
                    "dev-master": "1.10-dev"
                }
            },
            "autoload": {
                "psr-4": {
                    "Webmozart\\Assert\\": "src/"
                }
            },
            "notification-url": "https://packagist.org/downloads/",
            "license": [
                "MIT"
            ],
            "authors": [
                {
                    "name": "Bernhard Schussek",
                    "email": "bschussek@gmail.com"
                }
            ],
            "description": "Assertions to validate method input/output with nice error messages.",
            "keywords": [
                "assert",
                "check",
                "validate"
            ],
            "support": {
                "issues": "https://github.com/webmozarts/assert/issues",
                "source": "https://github.com/webmozarts/assert/tree/1.10.0"
            },
            "time": "2021-03-09T10:59:23+00:00"
        },
        {
            "name": "wikimedia/at-ease",
            "version": "v2.1.0",
            "source": {
                "type": "git",
                "url": "https://github.com/wikimedia/at-ease.git",
                "reference": "e8ebaa7bb7c8a8395481a05f6dc4deaceab11c33"
            },
            "dist": {
                "type": "zip",
                "url": "https://api.github.com/repos/wikimedia/at-ease/zipball/e8ebaa7bb7c8a8395481a05f6dc4deaceab11c33",
                "reference": "e8ebaa7bb7c8a8395481a05f6dc4deaceab11c33",
                "shasum": ""
            },
            "require": {
                "php": ">=7.2.9"
            },
            "require-dev": {
                "mediawiki/mediawiki-codesniffer": "35.0.0",
                "mediawiki/minus-x": "1.1.1",
                "ockcyp/covers-validator": "1.3.3",
                "php-parallel-lint/php-console-highlighter": "0.5.0",
                "php-parallel-lint/php-parallel-lint": "1.2.0",
                "phpunit/phpunit": "^8.5"
            },
            "type": "library",
            "autoload": {
                "psr-4": {
                    "Wikimedia\\AtEase\\": "src/Wikimedia/AtEase/"
                },
                "files": [
                    "src/Wikimedia/Functions.php"
                ]
            },
            "notification-url": "https://packagist.org/downloads/",
            "license": [
                "GPL-2.0-or-later"
            ],
            "authors": [
                {
                    "name": "Tim Starling",
                    "email": "tstarling@wikimedia.org"
                },
                {
                    "name": "MediaWiki developers",
                    "email": "wikitech-l@lists.wikimedia.org"
                }
            ],
            "description": "Safe replacement to @ for suppressing warnings.",
            "homepage": "https://www.mediawiki.org/wiki/at-ease",
            "support": {
                "source": "https://github.com/wikimedia/at-ease/tree/v2.1.0"
            },
            "time": "2021-02-27T15:53:37+00:00"
        },
        {
            "name": "yoast/phpunit-polyfills",
            "version": "0.2.0",
            "source": {
                "type": "git",
                "url": "https://github.com/Yoast/PHPUnit-Polyfills.git",
                "reference": "c48e4cf0c44b2d892540846aff19fb0468627bab"
            },
            "dist": {
                "type": "zip",
                "url": "https://api.github.com/repos/Yoast/PHPUnit-Polyfills/zipball/c48e4cf0c44b2d892540846aff19fb0468627bab",
                "reference": "c48e4cf0c44b2d892540846aff19fb0468627bab",
                "shasum": ""
            },
            "require": {
                "php": ">=5.5",
                "phpunit/phpunit": "^4.8.36 || ^5.7.21 || ^6.0 || ^7.0 || ^8.0 || ^9.0"
            },
            "require-dev": {
                "php-parallel-lint/php-console-highlighter": "^0.5",
                "php-parallel-lint/php-parallel-lint": "^1.2.0",
                "yoast/yoastcs": "^2.1.0"
            },
            "type": "library",
            "extra": {
                "branch-alias": {
                    "dev-main": "1.x-dev",
                    "dev-develop": "1.x-dev"
                }
            },
            "autoload": {
                "files": [
                    "phpunitpolyfills-autoload.php"
                ]
            },
            "notification-url": "https://packagist.org/downloads/",
            "license": [
                "BSD-3-Clause"
            ],
            "authors": [
                {
                    "name": "Team Yoast",
                    "email": "support@yoast.com",
                    "homepage": "https://yoast.com"
                },
                {
                    "name": "Contributors",
                    "homepage": "https://github.com/Yoast/PHPUnit-Polyfills/graphs/contributors"
                }
            ],
            "description": "Set of polyfills for changed PHPUnit functionality to allow for creating PHPUnit cross-version compatible tests",
            "homepage": "https://github.com/Yoast/PHPUnit-Polyfills",
            "keywords": [
                "phpunit",
                "polyfill",
                "testing"
            ],
            "support": {
                "issues": "https://github.com/Yoast/PHPUnit-Polyfills/issues",
                "source": "https://github.com/Yoast/PHPUnit-Polyfills"
            },
            "time": "2020-11-25T02:59:57+00:00"
        }
    ],
    "aliases": [],
    "minimum-stability": "dev",
    "stability-flags": {
        "automattic/jetpack-autoloader": 20,
        "automattic/jetpack-connection": 20,
        "automattic/jetpack-connection-ui": 20
    },
    "prefer-stable": true,
    "prefer-lowest": false,
    "platform": [],
    "platform-dev": [],
    "plugin-api-version": "2.0.0"
}<|MERGE_RESOLUTION|>--- conflicted
+++ resolved
@@ -242,11 +242,7 @@
             "dist": {
                 "type": "path",
                 "url": "../../packages/connection-ui",
-<<<<<<< HEAD
-                "reference": "076d51e5a8ff3061015180922a2e19e50b616571"
-=======
-                "reference": "72a09bbe875a4f439afaa2b0b79ef84ac404d34d"
->>>>>>> 2ef1ffcc
+                "reference": "66fa4e7c0feed1c9ef99ea58aaabe2780b88f383"
             },
             "require": {
                 "automattic/jetpack-connection": "^1.28",
