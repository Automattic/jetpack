{
    "_readme": [
        "This file locks the dependencies of your project to a known state",
        "Read more about it at https://getcomposer.org/doc/01-basic-usage.md#installing-dependencies",
        "This file is @generated automatically"
    ],
<<<<<<< HEAD
    "content-hash": "f92e4e95e4e64b977c4f2cd30714b552",
=======
    "content-hash": "80023d1927cba4ebea6a6260c17f573d",
>>>>>>> db266239
    "packages": [
        {
            "name": "automattic/jetpack-a8c-mc-stats",
            "version": "dev-master",
            "dist": {
                "type": "path",
                "url": "../../packages/a8c-mc-stats",
                "reference": "05c1399080a50526afc06f85e6494959ca3c1941"
            },
            "require-dev": {
                "automattic/jetpack-changelogger": "^3.0",
                "yoast/phpunit-polyfills": "1.0.3"
            },
            "type": "jetpack-library",
            "extra": {
                "autotagger": true,
                "mirror-repo": "Automattic/jetpack-a8c-mc-stats",
                "changelogger": {
                    "link-template": "https://github.com/Automattic/jetpack-a8c-mc-stats/compare/v${old}...v${new}"
                },
                "branch-alias": {
                    "dev-master": "1.4.x-dev"
                }
            },
            "autoload": {
                "classmap": [
                    "src/"
                ]
            },
            "scripts": {
                "phpunit": [
                    "./vendor/phpunit/phpunit/phpunit --colors=always"
                ],
                "test-coverage": [
                    "php -dpcov.directory=. ./vendor/bin/phpunit --coverage-clover \"$COVERAGE_DIR/clover.xml\""
                ],
                "test-php": [
                    "@composer phpunit"
                ]
            },
            "license": [
                "GPL-2.0-or-later"
            ],
            "description": "Used to record internal usage stats for Automattic. Not visible to site owners.",
            "transport-options": {
                "relative": true
            }
        },
        {
            "name": "automattic/jetpack-admin-ui",
            "version": "dev-master",
            "dist": {
                "type": "path",
                "url": "../../packages/admin-ui",
                "reference": "bbb92b9b9852760e84b7aaee877ee081616efcb3"
            },
            "require-dev": {
                "automattic/jetpack-changelogger": "^3.0",
                "automattic/wordbless": "dev-master",
                "yoast/phpunit-polyfills": "1.0.3"
            },
            "type": "jetpack-library",
            "extra": {
                "autotagger": true,
                "mirror-repo": "Automattic/jetpack-admin-ui",
                "textdomain": "jetpack-admin-ui",
                "changelogger": {
                    "link-template": "https://github.com/Automattic/jetpack-admin-ui/compare/${old}...${new}"
                },
                "branch-alias": {
                    "dev-master": "0.2.x-dev"
                },
                "version-constants": {
                    "::PACKAGE_VERSION": "src/class-admin-menu.php"
                }
            },
            "autoload": {
                "classmap": [
                    "src/"
                ]
            },
            "scripts": {
                "phpunit": [
                    "./vendor/phpunit/phpunit/phpunit --colors=always"
                ],
                "test-coverage": [
                    "php -dpcov.directory=. ./vendor/bin/phpunit --coverage-clover \"$COVERAGE_DIR/clover.xml\""
                ],
                "test-php": [
                    "@composer phpunit"
                ],
                "post-update-cmd": [
                    "php -r \"copy('vendor/automattic/wordbless/src/dbless-wpdb.php', 'wordpress/wp-content/db.php');\""
                ]
            },
            "license": [
                "GPL-2.0-or-later"
            ],
            "description": "Generic Jetpack wp-admin UI elements",
            "transport-options": {
                "relative": true
            }
        },
        {
            "name": "automattic/jetpack-assets",
            "version": "dev-master",
            "dist": {
                "type": "path",
                "url": "../../packages/assets",
                "reference": "52fb1f734112badb778f56637476365c7c81af35"
            },
            "require": {
                "automattic/jetpack-constants": "^1.6"
            },
            "require-dev": {
                "automattic/jetpack-changelogger": "^3.0",
                "brain/monkey": "2.6.1",
                "wikimedia/testing-access-wrapper": "^1.0 || ^2.0",
                "yoast/phpunit-polyfills": "1.0.3"
            },
            "type": "jetpack-library",
            "extra": {
                "autotagger": true,
                "mirror-repo": "Automattic/jetpack-assets",
                "textdomain": "jetpack-assets",
                "changelogger": {
                    "link-template": "https://github.com/Automattic/jetpack-assets/compare/v${old}...v${new}"
                },
                "branch-alias": {
                    "dev-master": "1.17.x-dev"
                }
            },
            "autoload": {
                "files": [
                    "actions.php"
                ],
                "classmap": [
                    "src/"
                ]
            },
            "scripts": {
                "build-development": [
                    "pnpm run build"
                ],
                "build-production": [
                    "pnpm run build-production"
                ],
                "phpunit": [
                    "./vendor/phpunit/phpunit/phpunit --colors=always"
                ],
                "test-coverage": [
                    "php -dpcov.directory=. ./vendor/bin/phpunit --coverage-clover \"$COVERAGE_DIR/php/clover.xml\"",
                    "pnpm run test-coverage"
                ],
                "test-js": [
                    "pnpm run test"
                ],
                "test-php": [
                    "@composer phpunit"
                ]
            },
            "license": [
                "GPL-2.0-or-later"
            ],
            "description": "Asset management utilities for Jetpack ecosystem packages",
            "transport-options": {
                "relative": true
            }
        },
        {
            "name": "automattic/jetpack-autoloader",
            "version": "dev-master",
            "dist": {
                "type": "path",
                "url": "../../packages/autoloader",
                "reference": "0d14c81f42c4da64b4d3b2a7878e3b058d1af7c8"
            },
            "require": {
                "composer-plugin-api": "^1.1 || ^2.0"
            },
            "require-dev": {
                "automattic/jetpack-changelogger": "^3.0",
                "yoast/phpunit-polyfills": "1.0.3"
            },
            "type": "composer-plugin",
            "extra": {
                "autotagger": true,
                "class": "Automattic\\Jetpack\\Autoloader\\CustomAutoloaderPlugin",
                "mirror-repo": "Automattic/jetpack-autoloader",
                "changelogger": {
                    "link-template": "https://github.com/Automattic/jetpack-autoloader/compare/v${old}...v${new}"
                },
                "branch-alias": {
                    "dev-master": "2.11.x-dev"
                }
            },
            "autoload": {
                "classmap": [
                    "src/AutoloadGenerator.php"
                ],
                "psr-4": {
                    "Automattic\\Jetpack\\Autoloader\\": "src"
                }
            },
            "scripts": {
                "phpunit": [
                    "./vendor/phpunit/phpunit/phpunit --colors=always"
                ],
                "test-coverage": [
                    "php -dpcov.directory=. ./vendor/bin/phpunit --coverage-php \"./tests/php/tmp/coverage-report.php\"",
                    "php ./tests/php/bin/test-coverage.php \"$COVERAGE_DIR/clover.xml\""
                ],
                "test-php": [
                    "@composer phpunit"
                ]
            },
            "license": [
                "GPL-2.0-or-later"
            ],
            "description": "Creates a custom autoloader for a plugin or theme.",
            "transport-options": {
                "relative": true
            }
        },
        {
            "name": "automattic/jetpack-backup",
            "version": "dev-master",
            "dist": {
                "type": "path",
                "url": "../../packages/backup",
                "reference": "78502e5546d6f1292832b98398eaaf61d99539e9"
            },
            "require": {
                "automattic/jetpack-connection": "^1.38",
                "automattic/jetpack-sync": "^1.30"
            },
            "require-dev": {
                "automattic/jetpack-changelogger": "^3.0",
                "automattic/wordbless": "@dev",
                "yoast/phpunit-polyfills": "1.0.3"
            },
            "type": "jetpack-library",
            "extra": {
                "autotagger": true,
                "mirror-repo": "Automattic/jetpack-backup",
                "textdomain": "jetpack-backup-pkg",
                "version-constants": {
                    "::PACKAGE_VERSION": "src/class-package-version.php"
                },
                "changelogger": {
                    "link-template": "https://github.com/Automattic/jetpack-backup/compare/v${old}...v${new}"
                },
                "branch-alias": {
                    "dev-master": "1.2.x-dev"
                }
            },
            "autoload": {
                "files": [
                    "actions.php"
                ],
                "classmap": [
                    "src/"
                ]
            },
            "scripts": {
                "phpunit": [
                    "./vendor/phpunit/phpunit/phpunit --colors=always"
                ],
                "test-coverage": [
                    "php -dpcov.directory=. ./vendor/bin/phpunit --coverage-clover \"$COVERAGE_DIR/clover.xml\""
                ],
                "test-php": [
                    "@composer phpunit"
                ],
                "post-update-cmd": [
                    "php -r \"copy('vendor/automattic/wordbless/src/dbless-wpdb.php', 'wordpress/wp-content/db.php');\""
                ]
            },
            "license": [
                "GPL-2.0-or-later"
            ],
            "description": "Tools to assist with backing up Jetpack sites.",
            "transport-options": {
                "relative": true
            }
        },
        {
            "name": "automattic/jetpack-composer-plugin",
            "version": "dev-master",
            "dist": {
                "type": "path",
                "url": "../../packages/composer-plugin",
                "reference": "fd26ae83f0d0d8b8b3dcf3bd75ae5ce89403360c"
            },
            "require": {
                "composer-plugin-api": "^2.1.0"
            },
            "require-dev": {
                "automattic/jetpack-changelogger": "^3.0",
                "composer/composer": "2.2.3",
                "yoast/phpunit-polyfills": "1.0.3"
            },
            "type": "composer-plugin",
            "extra": {
                "plugin-modifies-install-path": true,
                "class": "Automattic\\Jetpack\\Composer\\Plugin",
                "mirror-repo": "Automattic/jetpack-composer-plugin",
                "changelogger": {
                    "link-template": "https://github.com/Automattic/jetpack-composer-plugin/compare/v${old}...v${new}"
                },
                "autotagger": true,
                "branch-alias": {
                    "dev-master": "1.1.x-dev"
                }
            },
            "autoload": {
                "classmap": [
                    "src/"
                ]
            },
            "scripts": {
                "phpunit": [
                    "./vendor/phpunit/phpunit/phpunit --colors=always"
                ],
                "test-coverage": [
                    "php -dpcov.directory=. ./vendor/bin/phpunit --coverage-clover \"$COVERAGE_DIR/clover.xml\""
                ],
                "test-php": [
                    "@composer phpunit"
                ]
            },
            "license": [
                "GPL-2.0-or-later"
            ],
            "description": "A custom installer plugin for Composer to move Jetpack packages out of `vendor/` so WordPress's translation infrastructure will find their strings.",
            "transport-options": {
                "relative": true
            }
        },
        {
            "name": "automattic/jetpack-config",
            "version": "dev-master",
            "dist": {
                "type": "path",
                "url": "../../packages/config",
                "reference": "990b87542a104209e1228a441346eaee82ef95a6"
            },
            "require-dev": {
                "automattic/jetpack-changelogger": "^3.0"
            },
            "type": "jetpack-library",
            "extra": {
                "autotagger": true,
                "mirror-repo": "Automattic/jetpack-config",
                "textdomain": "jetpack-config",
                "changelogger": {
                    "link-template": "https://github.com/Automattic/jetpack-config/compare/v${old}...v${new}"
                },
                "branch-alias": {
                    "dev-master": "1.8.x-dev"
                }
            },
            "autoload": {
                "classmap": [
                    "src/"
                ]
            },
            "license": [
                "GPL-2.0-or-later"
            ],
            "description": "Jetpack configuration package that initializes other packages and configures Jetpack's functionality. Can be used as a base for all variants of Jetpack package usage.",
            "transport-options": {
                "relative": true
            }
        },
        {
            "name": "automattic/jetpack-connection",
            "version": "dev-master",
            "dist": {
                "type": "path",
                "url": "../../packages/connection",
                "reference": "58967f97bcd012aa2389824c42ca1da24d9fc180"
            },
            "require": {
                "automattic/jetpack-a8c-mc-stats": "^1.4",
                "automattic/jetpack-admin-ui": "^0.2",
                "automattic/jetpack-constants": "^1.6",
                "automattic/jetpack-heartbeat": "^1.4",
                "automattic/jetpack-options": "^1.15",
                "automattic/jetpack-redirect": "^1.7",
                "automattic/jetpack-roles": "^1.4",
                "automattic/jetpack-status": "^1.13"
            },
            "require-dev": {
                "automattic/jetpack-changelogger": "^3.0",
                "automattic/wordbless": "@dev",
                "brain/monkey": "2.6.1",
                "yoast/phpunit-polyfills": "1.0.3"
            },
            "type": "jetpack-library",
            "extra": {
                "autotagger": true,
                "mirror-repo": "Automattic/jetpack-connection",
                "textdomain": "jetpack-connection",
                "version-constants": {
                    "::PACKAGE_VERSION": "src/class-package-version.php"
                },
                "changelogger": {
                    "link-template": "https://github.com/Automattic/jetpack-connection/compare/v${old}...v${new}"
                },
                "branch-alias": {
                    "dev-master": "1.38.x-dev"
                }
            },
            "autoload": {
                "classmap": [
                    "legacy",
                    "src/",
                    "src/webhooks"
                ]
            },
            "scripts": {
                "phpunit": [
                    "./vendor/phpunit/phpunit/phpunit --colors=always"
                ],
                "post-update-cmd": [
                    "php -r \"copy('vendor/automattic/wordbless/src/dbless-wpdb.php', 'wordpress/wp-content/db.php');\""
                ],
                "test-coverage": [
                    "php -dpcov.directory=. ./vendor/bin/phpunit --coverage-clover \"$COVERAGE_DIR/clover.xml\""
                ],
                "test-php": [
                    "@composer phpunit"
                ]
            },
            "license": [
                "GPL-2.0-or-later"
            ],
            "description": "Everything needed to connect to the Jetpack infrastructure",
            "transport-options": {
                "relative": true
            }
        },
        {
            "name": "automattic/jetpack-connection-ui",
            "version": "dev-master",
            "dist": {
                "type": "path",
                "url": "../../packages/connection-ui",
                "reference": "35bdbe11f1eea0a90d2005fb00c971964b2b4ba5"
            },
            "require": {
                "automattic/jetpack-assets": "^1.17",
                "automattic/jetpack-connection": "^1.38",
                "automattic/jetpack-constants": "^1.6",
                "automattic/jetpack-device-detection": "^1.4",
                "automattic/jetpack-identity-crisis": "^0.8"
            },
            "require-dev": {
                "automattic/jetpack-changelogger": "^3.0"
            },
            "type": "jetpack-library",
            "extra": {
                "autotagger": true,
                "mirror-repo": "Automattic/jetpack-connection-ui",
                "textdomain": "jetpack-connection-ui",
                "changelogger": {
                    "link-template": "https://github.com/Automattic/jetpack-connection-ui/compare/v${old}...v${new}"
                },
                "branch-alias": {
                    "dev-master": "2.4.x-dev"
                }
            },
            "autoload": {
                "classmap": [
                    "src/"
                ]
            },
            "scripts": {
                "build-development": [
                    "pnpm run build"
                ],
                "build-production": [
                    "NODE_ENV=production pnpm run build"
                ],
                "watch": [
                    "Composer\\Config::disableProcessTimeout",
                    "pnpm run watch"
                ]
            },
            "license": [
                "GPL-2.0-or-later"
            ],
            "description": "Jetpack Connection UI",
            "transport-options": {
                "relative": true
            }
        },
        {
            "name": "automattic/jetpack-constants",
            "version": "dev-master",
            "dist": {
                "type": "path",
                "url": "../../packages/constants",
                "reference": "c707667b702d06091f8183df68a2a2b0d230c2b3"
            },
            "require-dev": {
                "automattic/jetpack-changelogger": "^3.0",
                "brain/monkey": "2.6.1",
                "yoast/phpunit-polyfills": "1.0.3"
            },
            "type": "jetpack-library",
            "extra": {
                "autotagger": true,
                "mirror-repo": "Automattic/jetpack-constants",
                "changelogger": {
                    "link-template": "https://github.com/Automattic/jetpack-constants/compare/v${old}...v${new}"
                },
                "branch-alias": {
                    "dev-master": "1.6.x-dev"
                }
            },
            "autoload": {
                "classmap": [
                    "src/"
                ]
            },
            "scripts": {
                "phpunit": [
                    "./vendor/phpunit/phpunit/phpunit --colors=always"
                ],
                "test-coverage": [
                    "php -dpcov.directory=. ./vendor/bin/phpunit --coverage-clover \"$COVERAGE_DIR/clover.xml\""
                ],
                "test-php": [
                    "@composer phpunit"
                ]
            },
            "license": [
                "GPL-2.0-or-later"
            ],
            "description": "A wrapper for defining constants in a more testable way.",
            "transport-options": {
                "relative": true
            }
        },
        {
            "name": "automattic/jetpack-device-detection",
            "version": "dev-master",
            "dist": {
                "type": "path",
                "url": "../../packages/device-detection",
                "reference": "9e6dca88fa7d4e8d264d32f3f50007c124f98c97"
            },
            "require-dev": {
                "automattic/jetpack-changelogger": "^3.0",
                "yoast/phpunit-polyfills": "1.0.3"
            },
            "type": "jetpack-library",
            "extra": {
                "autotagger": true,
                "mirror-repo": "Automattic/jetpack-device-detection",
                "changelogger": {
                    "link-template": "https://github.com/Automattic/jetpack-device-detection/compare/v${old}...v${new}"
                },
                "branch-alias": {
                    "dev-master": "1.4.x-dev"
                }
            },
            "autoload": {
                "classmap": [
                    "src/"
                ]
            },
            "scripts": {
                "phpunit": [
                    "./vendor/phpunit/phpunit/phpunit --colors=always"
                ],
                "test-coverage": [
                    "php -dpcov.directory=. ./vendor/bin/phpunit --coverage-clover \"$COVERAGE_DIR/clover.xml\""
                ],
                "test-php": [
                    "@composer phpunit"
                ]
            },
            "license": [
                "GPL-2.0-or-later"
            ],
            "description": "A way to detect device types based on User-Agent header.",
            "transport-options": {
                "relative": true
            }
        },
        {
            "name": "automattic/jetpack-heartbeat",
            "version": "dev-master",
            "dist": {
                "type": "path",
                "url": "../../packages/heartbeat",
                "reference": "89d4466f3ccf924afcbe3f6e80a15f2b39895def"
            },
            "require": {
                "automattic/jetpack-a8c-mc-stats": "^1.4",
                "automattic/jetpack-options": "^1.15"
            },
            "require-dev": {
                "automattic/jetpack-changelogger": "^3.0"
            },
            "type": "jetpack-library",
            "extra": {
                "autotagger": true,
                "mirror-repo": "Automattic/jetpack-heartbeat",
                "textdomain": "jetpack-heartbeat",
                "changelogger": {
                    "link-template": "https://github.com/Automattic/jetpack-heartbeat/compare/v${old}...v${new}"
                },
                "branch-alias": {
                    "dev-master": "1.4.x-dev"
                }
            },
            "autoload": {
                "classmap": [
                    "src/"
                ]
            },
            "license": [
                "GPL-2.0-or-later"
            ],
            "description": "This adds a cronjob that sends a batch of internal automattic stats to wp.com once a day",
            "transport-options": {
                "relative": true
            }
        },
        {
            "name": "automattic/jetpack-identity-crisis",
            "version": "dev-master",
            "dist": {
                "type": "path",
                "url": "../../packages/identity-crisis",
                "reference": "3c5fa5d4829eb86d387b727915c3b21928ace466"
            },
            "require": {
                "automattic/jetpack-assets": "^1.17",
                "automattic/jetpack-connection": "^1.38",
                "automattic/jetpack-constants": "^1.6",
                "automattic/jetpack-logo": "^1.5",
                "automattic/jetpack-options": "^1.15",
                "automattic/jetpack-status": "^1.13"
            },
            "require-dev": {
                "automattic/jetpack-changelogger": "^3.0",
                "automattic/wordbless": "@dev",
                "yoast/phpunit-polyfills": "1.0.3"
            },
            "type": "jetpack-library",
            "extra": {
                "autotagger": true,
                "mirror-repo": "Automattic/jetpack-identity-crisis",
                "textdomain": "jetpack-idc",
                "version-constants": {
                    "::PACKAGE_VERSION": "src/class-identity-crisis.php"
                },
                "changelogger": {
                    "link-template": "https://github.com/Automattic/jetpack-identity-crisis/compare/v${old}...v${new}"
                },
                "branch-alias": {
                    "dev-master": "0.8.x-dev"
                }
            },
            "autoload": {
                "classmap": [
                    "src/"
                ]
            },
            "scripts": {
                "build-development": [
                    "pnpm run build"
                ],
                "build-production": [
                    "NODE_ENV='production' pnpm run build"
                ],
                "phpunit": [
                    "./vendor/phpunit/phpunit/phpunit --colors=always"
                ],
                "test-coverage": [
                    "php -dpcov.directory=. ./vendor/bin/phpunit --coverage-clover \"$COVERAGE_DIR/clover.xml\""
                ],
                "test-php": [
                    "@composer phpunit"
                ],
                "post-update-cmd": [
                    "php -r \"copy('vendor/automattic/wordbless/src/dbless-wpdb.php', 'wordpress/wp-content/db.php');\""
                ],
                "watch": [
                    "Composer\\Config::disableProcessTimeout",
                    "pnpm run watch"
                ]
            },
            "license": [
                "GPL-2.0-or-later"
            ],
            "description": "Identity Crisis.",
            "transport-options": {
                "relative": true
            }
        },
        {
            "name": "automattic/jetpack-logo",
            "version": "dev-master",
            "dist": {
                "type": "path",
                "url": "../../packages/logo",
                "reference": "c0d7df78e0ea4d9d09a22ff937fce5ec13a08379"
            },
            "require-dev": {
                "automattic/jetpack-changelogger": "^3.0",
                "yoast/phpunit-polyfills": "1.0.3"
            },
            "type": "jetpack-library",
            "extra": {
                "autotagger": true,
                "mirror-repo": "Automattic/jetpack-logo",
                "changelogger": {
                    "link-template": "https://github.com/Automattic/jetpack-logo/compare/v${old}...v${new}"
                },
                "branch-alias": {
                    "dev-master": "1.5.x-dev"
                }
            },
            "autoload": {
                "classmap": [
                    "src/"
                ]
            },
            "scripts": {
                "phpunit": [
                    "./vendor/phpunit/phpunit/phpunit --colors=always"
                ],
                "test-coverage": [
                    "php -dpcov.directory=. ./vendor/bin/phpunit --coverage-clover \"$COVERAGE_DIR/clover.xml\""
                ],
                "test-php": [
                    "@composer phpunit"
                ]
            },
            "license": [
                "GPL-2.0-or-later"
            ],
            "description": "A logo for Jetpack",
            "transport-options": {
                "relative": true
            }
        },
        {
            "name": "automattic/jetpack-my-jetpack",
            "version": "dev-master",
            "dist": {
                "type": "path",
                "url": "../../packages/my-jetpack",
                "reference": "6baa42d9f139fe8115cfedee1b7b649acad66b45"
            },
            "require": {
                "automattic/jetpack-admin-ui": "^0.2",
                "automattic/jetpack-assets": "^1.17",
                "automattic/jetpack-connection": "^1.38",
                "automattic/jetpack-plugins-installer": "^0.1",
                "automattic/jetpack-redirect": "^1.7"
            },
            "require-dev": {
                "automattic/jetpack-changelogger": "^3.0",
                "automattic/jetpack-constants": "^1.6",
                "automattic/jetpack-options": "^1.15",
                "automattic/wordbless": "@dev",
                "yoast/phpunit-polyfills": "1.0.3"
            },
            "type": "jetpack-library",
            "extra": {
                "autotagger": true,
                "mirror-repo": "Automattic/jetpack-my-jetpack",
                "textdomain": "jetpack-my-jetpack",
                "changelogger": {
                    "link-template": "https://github.com/Automattic/jetpack-my-jetpack/compare/${old}...${new}"
                },
                "branch-alias": {
                    "dev-master": "1.1.x-dev"
                },
                "version-constants": {
                    "::PACKAGE_VERSION": "src/class-initializer.php"
                }
            },
            "autoload": {
                "classmap": [
                    "src/",
                    "src/products"
                ]
            },
            "scripts": {
                "phpunit": [
                    "./vendor/phpunit/phpunit/phpunit --colors=always"
                ],
                "test-coverage": [
                    "php -dpcov.directory=. ./vendor/bin/phpunit --coverage-clover \"$COVERAGE_DIR/coverage.xml\"",
                    "pnpm run test -- --coverageDirectory=\"$COVERAGE_DIR\" --coverage --coverageReporters=clover"
                ],
                "test-php": [
                    "@composer phpunit"
                ],
                "test-js": [
                    "pnpm run test"
                ],
                "test-js-watch": [
                    "Composer\\Config::disableProcessTimeout",
                    "pnpm run test -- --watch"
                ],
                "build-development": [
                    "pnpm run build"
                ],
                "build-production": [
                    "NODE_ENV=production pnpm run build"
                ],
                "watch": [
                    "Composer\\Config::disableProcessTimeout",
                    "pnpm run watch"
                ],
                "post-update-cmd": [
                    "php -r \"copy('vendor/automattic/wordbless/src/dbless-wpdb.php', 'wordpress/wp-content/db.php');\""
                ]
            },
            "license": [
                "GPL-2.0-or-later"
            ],
            "description": "WP Admin page with information and configuration shared among all Jetpack stand-alone plugins",
            "transport-options": {
                "relative": true
            }
        },
        {
            "name": "automattic/jetpack-options",
            "version": "dev-master",
            "dist": {
                "type": "path",
                "url": "../../packages/options",
                "reference": "780c1a02e1e7040fc0855438f9d57094e3314173"
            },
            "require": {
                "automattic/jetpack-constants": "^1.6"
            },
            "require-dev": {
                "automattic/jetpack-changelogger": "^3.0",
                "yoast/phpunit-polyfills": "1.0.3"
            },
            "type": "jetpack-library",
            "extra": {
                "autotagger": true,
                "mirror-repo": "Automattic/jetpack-options",
                "changelogger": {
                    "link-template": "https://github.com/Automattic/jetpack-options/compare/v${old}...v${new}"
                },
                "branch-alias": {
                    "dev-master": "1.15.x-dev"
                }
            },
            "autoload": {
                "classmap": [
                    "legacy"
                ]
            },
            "license": [
                "GPL-2.0-or-later"
            ],
            "description": "A wrapper for wp-options to manage specific Jetpack options.",
            "transport-options": {
                "relative": true
            }
        },
        {
            "name": "automattic/jetpack-password-checker",
            "version": "dev-master",
            "dist": {
                "type": "path",
                "url": "../../packages/password-checker",
                "reference": "a9dd0d76a2a18a042898111f5ac279e5f32c2258"
            },
            "require-dev": {
                "automattic/jetpack-changelogger": "^3.0",
                "automattic/wordbless": "@dev",
                "yoast/phpunit-polyfills": "1.0.3"
            },
            "type": "jetpack-library",
            "extra": {
                "autotagger": true,
                "mirror-repo": "Automattic/jetpack-password-checker",
                "textdomain": "jetpack-password-checker",
                "changelogger": {
                    "link-template": "https://github.com/Automattic/jetpack-password-checker/compare/v${old}...v${new}"
                },
                "branch-alias": {
                    "dev-master": "0.2.x-dev"
                }
            },
            "autoload": {
                "classmap": [
                    "src/"
                ]
            },
            "scripts": {
                "phpunit": [
                    "./vendor/phpunit/phpunit/phpunit --colors=always"
                ],
                "test-coverage": [
                    "php -dpcov.directory=. ./vendor/bin/phpunit --coverage-clover \"$COVERAGE_DIR/clover.xml\""
                ],
                "test-php": [
                    "@composer phpunit"
                ],
                "post-update-cmd": [
                    "php -r \"copy('vendor/automattic/wordbless/src/dbless-wpdb.php', 'wordpress/wp-content/db.php');\""
                ]
            },
            "license": [
                "GPL-2.0-or-later"
            ],
            "description": "Password Checker.",
            "transport-options": {
                "relative": true
            }
        },
        {
            "name": "automattic/jetpack-plugins-installer",
            "version": "dev-master",
            "dist": {
                "type": "path",
                "url": "../../packages/plugins-installer",
                "reference": "0b68b85dd5075ccbecfe63a877b31a848feecca0"
            },
            "require": {
                "automattic/jetpack-a8c-mc-stats": "^1.4"
            },
            "require-dev": {
                "automattic/jetpack-changelogger": "^3.0",
                "yoast/phpunit-polyfills": "1.0.3"
            },
            "type": "jetpack-library",
            "extra": {
                "branch-alias": {
                    "dev-master": "0.1.x-dev"
                },
                "mirror-repo": "Automattic/jetpack-plugins-installer",
                "changelogger": {
                    "link-template": "https://github.com/Automattic/jetpack-plugins-installer/compare/v${old}...v${new}"
                },
                "autotagger": true,
                "textdomain": "jetpack-plugins-installer"
            },
            "autoload": {
                "classmap": [
                    "src/"
                ]
            },
            "scripts": {
                "phpunit": [
                    "./vendor/phpunit/phpunit/phpunit --colors=always"
                ],
                "test-coverage": [
                    "php -dpcov.directory=. ./vendor/bin/phpunit --coverage-clover \"$COVERAGE_DIR/clover.xml\""
                ],
                "test-php": [
                    "@composer phpunit"
                ]
            },
            "license": [
                "GPL-2.0-or-later"
            ],
            "description": "Handle installation of plugins from WP.org",
            "transport-options": {
                "relative": true
            }
        },
        {
            "name": "automattic/jetpack-redirect",
            "version": "dev-master",
            "dist": {
                "type": "path",
                "url": "../../packages/redirect",
                "reference": "6f4d901d139ae90d55cb772c0cdbe8d08d202792"
            },
            "require": {
                "automattic/jetpack-status": "^1.13"
            },
            "require-dev": {
                "automattic/jetpack-changelogger": "^3.0",
                "brain/monkey": "2.6.1",
                "yoast/phpunit-polyfills": "1.0.3"
            },
            "type": "jetpack-library",
            "extra": {
                "autotagger": true,
                "mirror-repo": "Automattic/jetpack-redirect",
                "changelogger": {
                    "link-template": "https://github.com/Automattic/jetpack-redirect/compare/v${old}...v${new}"
                },
                "branch-alias": {
                    "dev-master": "1.7.x-dev"
                }
            },
            "autoload": {
                "classmap": [
                    "src/"
                ]
            },
            "scripts": {
                "phpunit": [
                    "./vendor/phpunit/phpunit/phpunit --colors=always"
                ],
                "test-coverage": [
                    "php -dpcov.directory=. ./vendor/bin/phpunit --coverage-clover \"$COVERAGE_DIR/clover.xml\""
                ],
                "test-php": [
                    "@composer phpunit"
                ]
            },
            "license": [
                "GPL-2.0-or-later"
            ],
            "description": "Utilities to build URLs to the jetpack.com/redirect/ service",
            "transport-options": {
                "relative": true
            }
        },
        {
            "name": "automattic/jetpack-roles",
            "version": "dev-master",
            "dist": {
                "type": "path",
                "url": "../../packages/roles",
                "reference": "865b6ca769a59af99b25f560a1f0e7e6a19bff1f"
            },
            "require-dev": {
                "automattic/jetpack-changelogger": "^3.0",
                "brain/monkey": "2.6.1",
                "yoast/phpunit-polyfills": "1.0.3"
            },
            "type": "jetpack-library",
            "extra": {
                "autotagger": true,
                "mirror-repo": "Automattic/jetpack-roles",
                "changelogger": {
                    "link-template": "https://github.com/Automattic/jetpack-roles/compare/v${old}...v${new}"
                },
                "branch-alias": {
                    "dev-master": "1.4.x-dev"
                }
            },
            "autoload": {
                "classmap": [
                    "src/"
                ]
            },
            "scripts": {
                "phpunit": [
                    "./vendor/phpunit/phpunit/phpunit --colors=always"
                ],
                "test-coverage": [
                    "php -dpcov.directory=. ./vendor/bin/phpunit --coverage-clover \"$COVERAGE_DIR/clover.xml\""
                ],
                "test-php": [
                    "@composer phpunit"
                ]
            },
            "license": [
                "GPL-2.0-or-later"
            ],
            "description": "Utilities, related with user roles and capabilities.",
            "transport-options": {
                "relative": true
            }
        },
        {
            "name": "automattic/jetpack-status",
            "version": "dev-master",
            "dist": {
                "type": "path",
                "url": "../../packages/status",
                "reference": "818ba9c80f04d1c68607832d91a3e5286662dd12"
            },
            "require": {
                "automattic/jetpack-constants": "^1.6"
            },
            "require-dev": {
                "automattic/jetpack-changelogger": "^3.0",
                "brain/monkey": "2.6.1",
                "yoast/phpunit-polyfills": "1.0.3"
            },
            "type": "jetpack-library",
            "extra": {
                "autotagger": true,
                "mirror-repo": "Automattic/jetpack-status",
                "changelogger": {
                    "link-template": "https://github.com/Automattic/jetpack-status/compare/v${old}...v${new}"
                },
                "branch-alias": {
                    "dev-master": "1.13.x-dev"
                }
            },
            "autoload": {
                "classmap": [
                    "src/"
                ]
            },
            "scripts": {
                "phpunit": [
                    "./vendor/phpunit/phpunit/phpunit --colors=always"
                ],
                "test-coverage": [
                    "php -dpcov.directory=. ./vendor/bin/phpunit --coverage-clover \"$COVERAGE_DIR/clover.xml\""
                ],
                "test-php": [
                    "@composer phpunit"
                ]
            },
            "license": [
                "GPL-2.0-or-later"
            ],
            "description": "Used to retrieve information about the current status of Jetpack and the site overall.",
            "transport-options": {
                "relative": true
            }
        },
        {
            "name": "automattic/jetpack-sync",
            "version": "dev-master",
            "dist": {
                "type": "path",
                "url": "../../packages/sync",
                "reference": "ebda0afe1e63fe9d159beac10baa988ee965351c"
            },
            "require": {
                "automattic/jetpack-connection": "^1.38",
                "automattic/jetpack-constants": "^1.6",
                "automattic/jetpack-heartbeat": "^1.4",
                "automattic/jetpack-identity-crisis": "^0.8",
                "automattic/jetpack-options": "^1.15",
                "automattic/jetpack-password-checker": "^0.2",
                "automattic/jetpack-roles": "^1.4",
                "automattic/jetpack-status": "^1.13"
            },
            "require-dev": {
                "automattic/jetpack-changelogger": "^3.0",
                "automattic/wordbless": "@dev",
                "yoast/phpunit-polyfills": "1.0.3"
            },
            "type": "jetpack-library",
            "extra": {
                "autotagger": true,
                "mirror-repo": "Automattic/jetpack-sync",
                "textdomain": "jetpack-sync",
                "version-constants": {
                    "::PACKAGE_VERSION": "src/class-package-version.php"
                },
                "changelogger": {
                    "link-template": "https://github.com/Automattic/jetpack-sync/compare/v${old}...v${new}"
                },
                "branch-alias": {
                    "dev-master": "1.30.x-dev"
                }
            },
            "autoload": {
                "classmap": [
                    "src/"
                ]
            },
            "scripts": {
                "phpunit": [
                    "./vendor/phpunit/phpunit/phpunit --colors=always"
                ],
                "test-coverage": [
                    "php -dpcov.directory=. ./vendor/bin/phpunit --coverage-clover \"$COVERAGE_DIR/clover.xml\""
                ],
                "test-php": [
                    "@composer phpunit"
                ],
                "post-update-cmd": [
                    "php -r \"copy('vendor/automattic/wordbless/src/dbless-wpdb.php', 'wordpress/wp-content/db.php');\""
                ]
            },
            "license": [
                "GPL-2.0-or-later"
            ],
            "description": "Everything needed to allow syncing to the WP.com infrastructure.",
            "transport-options": {
                "relative": true
            }
        }
    ],
    "packages-dev": [
        {
            "name": "automattic/jetpack-changelogger",
            "version": "dev-master",
            "dist": {
                "type": "path",
                "url": "../../packages/changelogger",
                "reference": "370ad5f2cc8af110c19227a87686028ae8e468b7"
            },
            "require": {
                "php": ">=5.6",
                "symfony/console": "^3.4 || ^5.2",
                "symfony/process": "^3.4 || ^5.2",
                "wikimedia/at-ease": "^1.2 || ^2.0"
            },
            "require-dev": {
                "wikimedia/testing-access-wrapper": "^1.0 || ^2.0",
                "yoast/phpunit-polyfills": "1.0.3"
            },
            "bin": [
                "bin/changelogger"
            ],
            "type": "project",
            "extra": {
                "autotagger": true,
                "branch-alias": {
                    "dev-master": "3.0.x-dev"
                },
                "mirror-repo": "Automattic/jetpack-changelogger",
                "version-constants": {
                    "::VERSION": "src/Application.php"
                },
                "changelogger": {
                    "link-template": "https://github.com/Automattic/jetpack-changelogger/compare/${old}...${new}"
                }
            },
            "autoload": {
                "psr-4": {
                    "Automattic\\Jetpack\\Changelogger\\": "src",
                    "Automattic\\Jetpack\\Changelog\\": "lib"
                }
            },
            "autoload-dev": {
                "psr-4": {
                    "Automattic\\Jetpack\\Changelogger\\Tests\\": "tests/php/includes/src",
                    "Automattic\\Jetpack\\Changelog\\Tests\\": "tests/php/includes/lib"
                }
            },
            "scripts": {
                "phpunit": [
                    "./vendor/phpunit/phpunit/phpunit --colors=always"
                ],
                "test-coverage": [
                    "php -dpcov.directory=. ./vendor/bin/phpunit --coverage-clover \"$COVERAGE_DIR/clover.xml\""
                ],
                "test-php": [
                    "@composer phpunit"
                ],
                "post-install-cmd": [
                    "[ -e vendor/bin/changelogger ] || { cd vendor/bin && ln -s ../../bin/changelogger; }"
                ],
                "post-update-cmd": [
                    "[ -e vendor/bin/changelogger ] || { cd vendor/bin && ln -s ../../bin/changelogger; }"
                ]
            },
            "license": [
                "GPL-2.0-or-later"
            ],
            "description": "Jetpack Changelogger tool. Allows for managing changelogs by dropping change files into a changelog directory with each PR.",
            "transport-options": {
                "relative": true
            }
        },
        {
            "name": "doctrine/instantiator",
            "version": "1.4.1",
            "source": {
                "type": "git",
                "url": "https://github.com/doctrine/instantiator.git",
                "reference": "10dcfce151b967d20fde1b34ae6640712c3891bc"
            },
            "dist": {
                "type": "zip",
                "url": "https://api.github.com/repos/doctrine/instantiator/zipball/10dcfce151b967d20fde1b34ae6640712c3891bc",
                "reference": "10dcfce151b967d20fde1b34ae6640712c3891bc",
                "shasum": ""
            },
            "require": {
                "php": "^7.1 || ^8.0"
            },
            "require-dev": {
                "doctrine/coding-standard": "^9",
                "ext-pdo": "*",
                "ext-phar": "*",
                "phpbench/phpbench": "^0.16 || ^1",
                "phpstan/phpstan": "^1.4",
                "phpstan/phpstan-phpunit": "^1",
                "phpunit/phpunit": "^7.5 || ^8.5 || ^9.5",
                "vimeo/psalm": "^4.22"
            },
            "type": "library",
            "autoload": {
                "psr-4": {
                    "Doctrine\\Instantiator\\": "src/Doctrine/Instantiator/"
                }
            },
            "notification-url": "https://packagist.org/downloads/",
            "license": [
                "MIT"
            ],
            "authors": [
                {
                    "name": "Marco Pivetta",
                    "email": "ocramius@gmail.com",
                    "homepage": "https://ocramius.github.io/"
                }
            ],
            "description": "A small, lightweight utility to instantiate objects in PHP without invoking their constructors",
            "homepage": "https://www.doctrine-project.org/projects/instantiator.html",
            "keywords": [
                "constructor",
                "instantiate"
            ],
            "support": {
                "issues": "https://github.com/doctrine/instantiator/issues",
                "source": "https://github.com/doctrine/instantiator/tree/1.4.1"
            },
            "funding": [
                {
                    "url": "https://www.doctrine-project.org/sponsorship.html",
                    "type": "custom"
                },
                {
                    "url": "https://www.patreon.com/phpdoctrine",
                    "type": "patreon"
                },
                {
                    "url": "https://tidelift.com/funding/github/packagist/doctrine%2Finstantiator",
                    "type": "tidelift"
                }
            ],
            "time": "2022-03-03T08:28:38+00:00"
        },
        {
            "name": "myclabs/deep-copy",
            "version": "1.11.0",
            "source": {
                "type": "git",
                "url": "https://github.com/myclabs/DeepCopy.git",
                "reference": "14daed4296fae74d9e3201d2c4925d1acb7aa614"
            },
            "dist": {
                "type": "zip",
                "url": "https://api.github.com/repos/myclabs/DeepCopy/zipball/14daed4296fae74d9e3201d2c4925d1acb7aa614",
                "reference": "14daed4296fae74d9e3201d2c4925d1acb7aa614",
                "shasum": ""
            },
            "require": {
                "php": "^7.1 || ^8.0"
            },
            "conflict": {
                "doctrine/collections": "<1.6.8",
                "doctrine/common": "<2.13.3 || >=3,<3.2.2"
            },
            "require-dev": {
                "doctrine/collections": "^1.6.8",
                "doctrine/common": "^2.13.3 || ^3.2.2",
                "phpunit/phpunit": "^7.5.20 || ^8.5.23 || ^9.5.13"
            },
            "type": "library",
            "autoload": {
                "files": [
                    "src/DeepCopy/deep_copy.php"
                ],
                "psr-4": {
                    "DeepCopy\\": "src/DeepCopy/"
                }
            },
            "notification-url": "https://packagist.org/downloads/",
            "license": [
                "MIT"
            ],
            "description": "Create deep copies (clones) of your objects",
            "keywords": [
                "clone",
                "copy",
                "duplicate",
                "object",
                "object graph"
            ],
            "support": {
                "issues": "https://github.com/myclabs/DeepCopy/issues",
                "source": "https://github.com/myclabs/DeepCopy/tree/1.11.0"
            },
            "funding": [
                {
                    "url": "https://tidelift.com/funding/github/packagist/myclabs/deep-copy",
                    "type": "tidelift"
                }
            ],
            "time": "2022-03-03T13:19:32+00:00"
        },
        {
            "name": "nikic/php-parser",
            "version": "v4.13.2",
            "source": {
                "type": "git",
                "url": "https://github.com/nikic/PHP-Parser.git",
                "reference": "210577fe3cf7badcc5814d99455df46564f3c077"
            },
            "dist": {
                "type": "zip",
                "url": "https://api.github.com/repos/nikic/PHP-Parser/zipball/210577fe3cf7badcc5814d99455df46564f3c077",
                "reference": "210577fe3cf7badcc5814d99455df46564f3c077",
                "shasum": ""
            },
            "require": {
                "ext-tokenizer": "*",
                "php": ">=7.0"
            },
            "require-dev": {
                "ircmaxell/php-yacc": "^0.0.7",
                "phpunit/phpunit": "^6.5 || ^7.0 || ^8.0 || ^9.0"
            },
            "bin": [
                "bin/php-parse"
            ],
            "type": "library",
            "extra": {
                "branch-alias": {
                    "dev-master": "4.9-dev"
                }
            },
            "autoload": {
                "psr-4": {
                    "PhpParser\\": "lib/PhpParser"
                }
            },
            "notification-url": "https://packagist.org/downloads/",
            "license": [
                "BSD-3-Clause"
            ],
            "authors": [
                {
                    "name": "Nikita Popov"
                }
            ],
            "description": "A PHP parser written in PHP",
            "keywords": [
                "parser",
                "php"
            ],
            "support": {
                "issues": "https://github.com/nikic/PHP-Parser/issues",
                "source": "https://github.com/nikic/PHP-Parser/tree/v4.13.2"
            },
            "time": "2021-11-30T19:35:32+00:00"
        },
        {
            "name": "phar-io/manifest",
            "version": "2.0.3",
            "source": {
                "type": "git",
                "url": "https://github.com/phar-io/manifest.git",
                "reference": "97803eca37d319dfa7826cc2437fc020857acb53"
            },
            "dist": {
                "type": "zip",
                "url": "https://api.github.com/repos/phar-io/manifest/zipball/97803eca37d319dfa7826cc2437fc020857acb53",
                "reference": "97803eca37d319dfa7826cc2437fc020857acb53",
                "shasum": ""
            },
            "require": {
                "ext-dom": "*",
                "ext-phar": "*",
                "ext-xmlwriter": "*",
                "phar-io/version": "^3.0.1",
                "php": "^7.2 || ^8.0"
            },
            "type": "library",
            "extra": {
                "branch-alias": {
                    "dev-master": "2.0.x-dev"
                }
            },
            "autoload": {
                "classmap": [
                    "src/"
                ]
            },
            "notification-url": "https://packagist.org/downloads/",
            "license": [
                "BSD-3-Clause"
            ],
            "authors": [
                {
                    "name": "Arne Blankerts",
                    "email": "arne@blankerts.de",
                    "role": "Developer"
                },
                {
                    "name": "Sebastian Heuer",
                    "email": "sebastian@phpeople.de",
                    "role": "Developer"
                },
                {
                    "name": "Sebastian Bergmann",
                    "email": "sebastian@phpunit.de",
                    "role": "Developer"
                }
            ],
            "description": "Component for reading phar.io manifest information from a PHP Archive (PHAR)",
            "support": {
                "issues": "https://github.com/phar-io/manifest/issues",
                "source": "https://github.com/phar-io/manifest/tree/2.0.3"
            },
            "time": "2021-07-20T11:28:43+00:00"
        },
        {
            "name": "phar-io/version",
            "version": "3.2.1",
            "source": {
                "type": "git",
                "url": "https://github.com/phar-io/version.git",
                "reference": "4f7fd7836c6f332bb2933569e566a0d6c4cbed74"
            },
            "dist": {
                "type": "zip",
                "url": "https://api.github.com/repos/phar-io/version/zipball/4f7fd7836c6f332bb2933569e566a0d6c4cbed74",
                "reference": "4f7fd7836c6f332bb2933569e566a0d6c4cbed74",
                "shasum": ""
            },
            "require": {
                "php": "^7.2 || ^8.0"
            },
            "type": "library",
            "autoload": {
                "classmap": [
                    "src/"
                ]
            },
            "notification-url": "https://packagist.org/downloads/",
            "license": [
                "BSD-3-Clause"
            ],
            "authors": [
                {
                    "name": "Arne Blankerts",
                    "email": "arne@blankerts.de",
                    "role": "Developer"
                },
                {
                    "name": "Sebastian Heuer",
                    "email": "sebastian@phpeople.de",
                    "role": "Developer"
                },
                {
                    "name": "Sebastian Bergmann",
                    "email": "sebastian@phpunit.de",
                    "role": "Developer"
                }
            ],
            "description": "Library for handling version information and constraints",
            "support": {
                "issues": "https://github.com/phar-io/version/issues",
                "source": "https://github.com/phar-io/version/tree/3.2.1"
            },
            "time": "2022-02-21T01:04:05+00:00"
        },
        {
            "name": "phpdocumentor/reflection-common",
            "version": "2.2.0",
            "source": {
                "type": "git",
                "url": "https://github.com/phpDocumentor/ReflectionCommon.git",
                "reference": "1d01c49d4ed62f25aa84a747ad35d5a16924662b"
            },
            "dist": {
                "type": "zip",
                "url": "https://api.github.com/repos/phpDocumentor/ReflectionCommon/zipball/1d01c49d4ed62f25aa84a747ad35d5a16924662b",
                "reference": "1d01c49d4ed62f25aa84a747ad35d5a16924662b",
                "shasum": ""
            },
            "require": {
                "php": "^7.2 || ^8.0"
            },
            "type": "library",
            "extra": {
                "branch-alias": {
                    "dev-2.x": "2.x-dev"
                }
            },
            "autoload": {
                "psr-4": {
                    "phpDocumentor\\Reflection\\": "src/"
                }
            },
            "notification-url": "https://packagist.org/downloads/",
            "license": [
                "MIT"
            ],
            "authors": [
                {
                    "name": "Jaap van Otterdijk",
                    "email": "opensource@ijaap.nl"
                }
            ],
            "description": "Common reflection classes used by phpdocumentor to reflect the code structure",
            "homepage": "http://www.phpdoc.org",
            "keywords": [
                "FQSEN",
                "phpDocumentor",
                "phpdoc",
                "reflection",
                "static analysis"
            ],
            "support": {
                "issues": "https://github.com/phpDocumentor/ReflectionCommon/issues",
                "source": "https://github.com/phpDocumentor/ReflectionCommon/tree/2.x"
            },
            "time": "2020-06-27T09:03:43+00:00"
        },
        {
            "name": "phpdocumentor/reflection-docblock",
            "version": "5.3.0",
            "source": {
                "type": "git",
                "url": "https://github.com/phpDocumentor/ReflectionDocBlock.git",
                "reference": "622548b623e81ca6d78b721c5e029f4ce664f170"
            },
            "dist": {
                "type": "zip",
                "url": "https://api.github.com/repos/phpDocumentor/ReflectionDocBlock/zipball/622548b623e81ca6d78b721c5e029f4ce664f170",
                "reference": "622548b623e81ca6d78b721c5e029f4ce664f170",
                "shasum": ""
            },
            "require": {
                "ext-filter": "*",
                "php": "^7.2 || ^8.0",
                "phpdocumentor/reflection-common": "^2.2",
                "phpdocumentor/type-resolver": "^1.3",
                "webmozart/assert": "^1.9.1"
            },
            "require-dev": {
                "mockery/mockery": "~1.3.2",
                "psalm/phar": "^4.8"
            },
            "type": "library",
            "extra": {
                "branch-alias": {
                    "dev-master": "5.x-dev"
                }
            },
            "autoload": {
                "psr-4": {
                    "phpDocumentor\\Reflection\\": "src"
                }
            },
            "notification-url": "https://packagist.org/downloads/",
            "license": [
                "MIT"
            ],
            "authors": [
                {
                    "name": "Mike van Riel",
                    "email": "me@mikevanriel.com"
                },
                {
                    "name": "Jaap van Otterdijk",
                    "email": "account@ijaap.nl"
                }
            ],
            "description": "With this component, a library can provide support for annotations via DocBlocks or otherwise retrieve information that is embedded in a DocBlock.",
            "support": {
                "issues": "https://github.com/phpDocumentor/ReflectionDocBlock/issues",
                "source": "https://github.com/phpDocumentor/ReflectionDocBlock/tree/5.3.0"
            },
            "time": "2021-10-19T17:43:47+00:00"
        },
        {
            "name": "phpdocumentor/type-resolver",
            "version": "1.6.1",
            "source": {
                "type": "git",
                "url": "https://github.com/phpDocumentor/TypeResolver.git",
                "reference": "77a32518733312af16a44300404e945338981de3"
            },
            "dist": {
                "type": "zip",
                "url": "https://api.github.com/repos/phpDocumentor/TypeResolver/zipball/77a32518733312af16a44300404e945338981de3",
                "reference": "77a32518733312af16a44300404e945338981de3",
                "shasum": ""
            },
            "require": {
                "php": "^7.2 || ^8.0",
                "phpdocumentor/reflection-common": "^2.0"
            },
            "require-dev": {
                "ext-tokenizer": "*",
                "psalm/phar": "^4.8"
            },
            "type": "library",
            "extra": {
                "branch-alias": {
                    "dev-1.x": "1.x-dev"
                }
            },
            "autoload": {
                "psr-4": {
                    "phpDocumentor\\Reflection\\": "src"
                }
            },
            "notification-url": "https://packagist.org/downloads/",
            "license": [
                "MIT"
            ],
            "authors": [
                {
                    "name": "Mike van Riel",
                    "email": "me@mikevanriel.com"
                }
            ],
            "description": "A PSR-5 based resolver of Class names, Types and Structural Element Names",
            "support": {
                "issues": "https://github.com/phpDocumentor/TypeResolver/issues",
                "source": "https://github.com/phpDocumentor/TypeResolver/tree/1.6.1"
            },
            "time": "2022-03-15T21:29:03+00:00"
        },
        {
            "name": "phpspec/prophecy",
            "version": "v1.15.0",
            "source": {
                "type": "git",
                "url": "https://github.com/phpspec/prophecy.git",
                "reference": "bbcd7380b0ebf3961ee21409db7b38bc31d69a13"
            },
            "dist": {
                "type": "zip",
                "url": "https://api.github.com/repos/phpspec/prophecy/zipball/bbcd7380b0ebf3961ee21409db7b38bc31d69a13",
                "reference": "bbcd7380b0ebf3961ee21409db7b38bc31d69a13",
                "shasum": ""
            },
            "require": {
                "doctrine/instantiator": "^1.2",
                "php": "^7.2 || ~8.0, <8.2",
                "phpdocumentor/reflection-docblock": "^5.2",
                "sebastian/comparator": "^3.0 || ^4.0",
                "sebastian/recursion-context": "^3.0 || ^4.0"
            },
            "require-dev": {
                "phpspec/phpspec": "^6.0 || ^7.0",
                "phpunit/phpunit": "^8.0 || ^9.0"
            },
            "type": "library",
            "extra": {
                "branch-alias": {
                    "dev-master": "1.x-dev"
                }
            },
            "autoload": {
                "psr-4": {
                    "Prophecy\\": "src/Prophecy"
                }
            },
            "notification-url": "https://packagist.org/downloads/",
            "license": [
                "MIT"
            ],
            "authors": [
                {
                    "name": "Konstantin Kudryashov",
                    "email": "ever.zet@gmail.com",
                    "homepage": "http://everzet.com"
                },
                {
                    "name": "Marcello Duarte",
                    "email": "marcello.duarte@gmail.com"
                }
            ],
            "description": "Highly opinionated mocking framework for PHP 5.3+",
            "homepage": "https://github.com/phpspec/prophecy",
            "keywords": [
                "Double",
                "Dummy",
                "fake",
                "mock",
                "spy",
                "stub"
            ],
            "support": {
                "issues": "https://github.com/phpspec/prophecy/issues",
                "source": "https://github.com/phpspec/prophecy/tree/v1.15.0"
            },
            "time": "2021-12-08T12:19:24+00:00"
        },
        {
            "name": "phpunit/php-code-coverage",
            "version": "9.2.15",
            "source": {
                "type": "git",
                "url": "https://github.com/sebastianbergmann/php-code-coverage.git",
                "reference": "2e9da11878c4202f97915c1cb4bb1ca318a63f5f"
            },
            "dist": {
                "type": "zip",
                "url": "https://api.github.com/repos/sebastianbergmann/php-code-coverage/zipball/2e9da11878c4202f97915c1cb4bb1ca318a63f5f",
                "reference": "2e9da11878c4202f97915c1cb4bb1ca318a63f5f",
                "shasum": ""
            },
            "require": {
                "ext-dom": "*",
                "ext-libxml": "*",
                "ext-xmlwriter": "*",
                "nikic/php-parser": "^4.13.0",
                "php": ">=7.3",
                "phpunit/php-file-iterator": "^3.0.3",
                "phpunit/php-text-template": "^2.0.2",
                "sebastian/code-unit-reverse-lookup": "^2.0.2",
                "sebastian/complexity": "^2.0",
                "sebastian/environment": "^5.1.2",
                "sebastian/lines-of-code": "^1.0.3",
                "sebastian/version": "^3.0.1",
                "theseer/tokenizer": "^1.2.0"
            },
            "require-dev": {
                "phpunit/phpunit": "^9.3"
            },
            "suggest": {
                "ext-pcov": "*",
                "ext-xdebug": "*"
            },
            "type": "library",
            "extra": {
                "branch-alias": {
                    "dev-master": "9.2-dev"
                }
            },
            "autoload": {
                "classmap": [
                    "src/"
                ]
            },
            "notification-url": "https://packagist.org/downloads/",
            "license": [
                "BSD-3-Clause"
            ],
            "authors": [
                {
                    "name": "Sebastian Bergmann",
                    "email": "sebastian@phpunit.de",
                    "role": "lead"
                }
            ],
            "description": "Library that provides collection, processing, and rendering functionality for PHP code coverage information.",
            "homepage": "https://github.com/sebastianbergmann/php-code-coverage",
            "keywords": [
                "coverage",
                "testing",
                "xunit"
            ],
            "support": {
                "issues": "https://github.com/sebastianbergmann/php-code-coverage/issues",
                "source": "https://github.com/sebastianbergmann/php-code-coverage/tree/9.2.15"
            },
            "funding": [
                {
                    "url": "https://github.com/sebastianbergmann",
                    "type": "github"
                }
            ],
            "time": "2022-03-07T09:28:20+00:00"
        },
        {
            "name": "phpunit/php-file-iterator",
            "version": "3.0.6",
            "source": {
                "type": "git",
                "url": "https://github.com/sebastianbergmann/php-file-iterator.git",
                "reference": "cf1c2e7c203ac650e352f4cc675a7021e7d1b3cf"
            },
            "dist": {
                "type": "zip",
                "url": "https://api.github.com/repos/sebastianbergmann/php-file-iterator/zipball/cf1c2e7c203ac650e352f4cc675a7021e7d1b3cf",
                "reference": "cf1c2e7c203ac650e352f4cc675a7021e7d1b3cf",
                "shasum": ""
            },
            "require": {
                "php": ">=7.3"
            },
            "require-dev": {
                "phpunit/phpunit": "^9.3"
            },
            "type": "library",
            "extra": {
                "branch-alias": {
                    "dev-master": "3.0-dev"
                }
            },
            "autoload": {
                "classmap": [
                    "src/"
                ]
            },
            "notification-url": "https://packagist.org/downloads/",
            "license": [
                "BSD-3-Clause"
            ],
            "authors": [
                {
                    "name": "Sebastian Bergmann",
                    "email": "sebastian@phpunit.de",
                    "role": "lead"
                }
            ],
            "description": "FilterIterator implementation that filters files based on a list of suffixes.",
            "homepage": "https://github.com/sebastianbergmann/php-file-iterator/",
            "keywords": [
                "filesystem",
                "iterator"
            ],
            "support": {
                "issues": "https://github.com/sebastianbergmann/php-file-iterator/issues",
                "source": "https://github.com/sebastianbergmann/php-file-iterator/tree/3.0.6"
            },
            "funding": [
                {
                    "url": "https://github.com/sebastianbergmann",
                    "type": "github"
                }
            ],
            "time": "2021-12-02T12:48:52+00:00"
        },
        {
            "name": "phpunit/php-invoker",
            "version": "3.1.1",
            "source": {
                "type": "git",
                "url": "https://github.com/sebastianbergmann/php-invoker.git",
                "reference": "5a10147d0aaf65b58940a0b72f71c9ac0423cc67"
            },
            "dist": {
                "type": "zip",
                "url": "https://api.github.com/repos/sebastianbergmann/php-invoker/zipball/5a10147d0aaf65b58940a0b72f71c9ac0423cc67",
                "reference": "5a10147d0aaf65b58940a0b72f71c9ac0423cc67",
                "shasum": ""
            },
            "require": {
                "php": ">=7.3"
            },
            "require-dev": {
                "ext-pcntl": "*",
                "phpunit/phpunit": "^9.3"
            },
            "suggest": {
                "ext-pcntl": "*"
            },
            "type": "library",
            "extra": {
                "branch-alias": {
                    "dev-master": "3.1-dev"
                }
            },
            "autoload": {
                "classmap": [
                    "src/"
                ]
            },
            "notification-url": "https://packagist.org/downloads/",
            "license": [
                "BSD-3-Clause"
            ],
            "authors": [
                {
                    "name": "Sebastian Bergmann",
                    "email": "sebastian@phpunit.de",
                    "role": "lead"
                }
            ],
            "description": "Invoke callables with a timeout",
            "homepage": "https://github.com/sebastianbergmann/php-invoker/",
            "keywords": [
                "process"
            ],
            "support": {
                "issues": "https://github.com/sebastianbergmann/php-invoker/issues",
                "source": "https://github.com/sebastianbergmann/php-invoker/tree/3.1.1"
            },
            "funding": [
                {
                    "url": "https://github.com/sebastianbergmann",
                    "type": "github"
                }
            ],
            "time": "2020-09-28T05:58:55+00:00"
        },
        {
            "name": "phpunit/php-text-template",
            "version": "2.0.4",
            "source": {
                "type": "git",
                "url": "https://github.com/sebastianbergmann/php-text-template.git",
                "reference": "5da5f67fc95621df9ff4c4e5a84d6a8a2acf7c28"
            },
            "dist": {
                "type": "zip",
                "url": "https://api.github.com/repos/sebastianbergmann/php-text-template/zipball/5da5f67fc95621df9ff4c4e5a84d6a8a2acf7c28",
                "reference": "5da5f67fc95621df9ff4c4e5a84d6a8a2acf7c28",
                "shasum": ""
            },
            "require": {
                "php": ">=7.3"
            },
            "require-dev": {
                "phpunit/phpunit": "^9.3"
            },
            "type": "library",
            "extra": {
                "branch-alias": {
                    "dev-master": "2.0-dev"
                }
            },
            "autoload": {
                "classmap": [
                    "src/"
                ]
            },
            "notification-url": "https://packagist.org/downloads/",
            "license": [
                "BSD-3-Clause"
            ],
            "authors": [
                {
                    "name": "Sebastian Bergmann",
                    "email": "sebastian@phpunit.de",
                    "role": "lead"
                }
            ],
            "description": "Simple template engine.",
            "homepage": "https://github.com/sebastianbergmann/php-text-template/",
            "keywords": [
                "template"
            ],
            "support": {
                "issues": "https://github.com/sebastianbergmann/php-text-template/issues",
                "source": "https://github.com/sebastianbergmann/php-text-template/tree/2.0.4"
            },
            "funding": [
                {
                    "url": "https://github.com/sebastianbergmann",
                    "type": "github"
                }
            ],
            "time": "2020-10-26T05:33:50+00:00"
        },
        {
            "name": "phpunit/php-timer",
            "version": "5.0.3",
            "source": {
                "type": "git",
                "url": "https://github.com/sebastianbergmann/php-timer.git",
                "reference": "5a63ce20ed1b5bf577850e2c4e87f4aa902afbd2"
            },
            "dist": {
                "type": "zip",
                "url": "https://api.github.com/repos/sebastianbergmann/php-timer/zipball/5a63ce20ed1b5bf577850e2c4e87f4aa902afbd2",
                "reference": "5a63ce20ed1b5bf577850e2c4e87f4aa902afbd2",
                "shasum": ""
            },
            "require": {
                "php": ">=7.3"
            },
            "require-dev": {
                "phpunit/phpunit": "^9.3"
            },
            "type": "library",
            "extra": {
                "branch-alias": {
                    "dev-master": "5.0-dev"
                }
            },
            "autoload": {
                "classmap": [
                    "src/"
                ]
            },
            "notification-url": "https://packagist.org/downloads/",
            "license": [
                "BSD-3-Clause"
            ],
            "authors": [
                {
                    "name": "Sebastian Bergmann",
                    "email": "sebastian@phpunit.de",
                    "role": "lead"
                }
            ],
            "description": "Utility class for timing",
            "homepage": "https://github.com/sebastianbergmann/php-timer/",
            "keywords": [
                "timer"
            ],
            "support": {
                "issues": "https://github.com/sebastianbergmann/php-timer/issues",
                "source": "https://github.com/sebastianbergmann/php-timer/tree/5.0.3"
            },
            "funding": [
                {
                    "url": "https://github.com/sebastianbergmann",
                    "type": "github"
                }
            ],
            "time": "2020-10-26T13:16:10+00:00"
        },
        {
            "name": "phpunit/phpunit",
            "version": "9.5.20",
            "source": {
                "type": "git",
                "url": "https://github.com/sebastianbergmann/phpunit.git",
                "reference": "12bc8879fb65aef2138b26fc633cb1e3620cffba"
            },
            "dist": {
                "type": "zip",
                "url": "https://api.github.com/repos/sebastianbergmann/phpunit/zipball/12bc8879fb65aef2138b26fc633cb1e3620cffba",
                "reference": "12bc8879fb65aef2138b26fc633cb1e3620cffba",
                "shasum": ""
            },
            "require": {
                "doctrine/instantiator": "^1.3.1",
                "ext-dom": "*",
                "ext-json": "*",
                "ext-libxml": "*",
                "ext-mbstring": "*",
                "ext-xml": "*",
                "ext-xmlwriter": "*",
                "myclabs/deep-copy": "^1.10.1",
                "phar-io/manifest": "^2.0.3",
                "phar-io/version": "^3.0.2",
                "php": ">=7.3",
                "phpspec/prophecy": "^1.12.1",
                "phpunit/php-code-coverage": "^9.2.13",
                "phpunit/php-file-iterator": "^3.0.5",
                "phpunit/php-invoker": "^3.1.1",
                "phpunit/php-text-template": "^2.0.3",
                "phpunit/php-timer": "^5.0.2",
                "sebastian/cli-parser": "^1.0.1",
                "sebastian/code-unit": "^1.0.6",
                "sebastian/comparator": "^4.0.5",
                "sebastian/diff": "^4.0.3",
                "sebastian/environment": "^5.1.3",
                "sebastian/exporter": "^4.0.3",
                "sebastian/global-state": "^5.0.1",
                "sebastian/object-enumerator": "^4.0.3",
                "sebastian/resource-operations": "^3.0.3",
                "sebastian/type": "^3.0",
                "sebastian/version": "^3.0.2"
            },
            "require-dev": {
                "ext-pdo": "*",
                "phpspec/prophecy-phpunit": "^2.0.1"
            },
            "suggest": {
                "ext-soap": "*",
                "ext-xdebug": "*"
            },
            "bin": [
                "phpunit"
            ],
            "type": "library",
            "extra": {
                "branch-alias": {
                    "dev-master": "9.5-dev"
                }
            },
            "autoload": {
                "files": [
                    "src/Framework/Assert/Functions.php"
                ],
                "classmap": [
                    "src/"
                ]
            },
            "notification-url": "https://packagist.org/downloads/",
            "license": [
                "BSD-3-Clause"
            ],
            "authors": [
                {
                    "name": "Sebastian Bergmann",
                    "email": "sebastian@phpunit.de",
                    "role": "lead"
                }
            ],
            "description": "The PHP Unit Testing framework.",
            "homepage": "https://phpunit.de/",
            "keywords": [
                "phpunit",
                "testing",
                "xunit"
            ],
            "support": {
                "issues": "https://github.com/sebastianbergmann/phpunit/issues",
                "source": "https://github.com/sebastianbergmann/phpunit/tree/9.5.20"
            },
            "funding": [
                {
                    "url": "https://phpunit.de/sponsors.html",
                    "type": "custom"
                },
                {
                    "url": "https://github.com/sebastianbergmann",
                    "type": "github"
                }
            ],
            "time": "2022-04-01T12:37:26+00:00"
        },
        {
            "name": "psr/container",
            "version": "1.1.2",
            "source": {
                "type": "git",
                "url": "https://github.com/php-fig/container.git",
                "reference": "513e0666f7216c7459170d56df27dfcefe1689ea"
            },
            "dist": {
                "type": "zip",
                "url": "https://api.github.com/repos/php-fig/container/zipball/513e0666f7216c7459170d56df27dfcefe1689ea",
                "reference": "513e0666f7216c7459170d56df27dfcefe1689ea",
                "shasum": ""
            },
            "require": {
                "php": ">=7.4.0"
            },
            "type": "library",
            "autoload": {
                "psr-4": {
                    "Psr\\Container\\": "src/"
                }
            },
            "notification-url": "https://packagist.org/downloads/",
            "license": [
                "MIT"
            ],
            "authors": [
                {
                    "name": "PHP-FIG",
                    "homepage": "https://www.php-fig.org/"
                }
            ],
            "description": "Common Container Interface (PHP FIG PSR-11)",
            "homepage": "https://github.com/php-fig/container",
            "keywords": [
                "PSR-11",
                "container",
                "container-interface",
                "container-interop",
                "psr"
            ],
            "support": {
                "issues": "https://github.com/php-fig/container/issues",
                "source": "https://github.com/php-fig/container/tree/1.1.2"
            },
            "time": "2021-11-05T16:50:12+00:00"
        },
        {
            "name": "sebastian/cli-parser",
            "version": "1.0.1",
            "source": {
                "type": "git",
                "url": "https://github.com/sebastianbergmann/cli-parser.git",
                "reference": "442e7c7e687e42adc03470c7b668bc4b2402c0b2"
            },
            "dist": {
                "type": "zip",
                "url": "https://api.github.com/repos/sebastianbergmann/cli-parser/zipball/442e7c7e687e42adc03470c7b668bc4b2402c0b2",
                "reference": "442e7c7e687e42adc03470c7b668bc4b2402c0b2",
                "shasum": ""
            },
            "require": {
                "php": ">=7.3"
            },
            "require-dev": {
                "phpunit/phpunit": "^9.3"
            },
            "type": "library",
            "extra": {
                "branch-alias": {
                    "dev-master": "1.0-dev"
                }
            },
            "autoload": {
                "classmap": [
                    "src/"
                ]
            },
            "notification-url": "https://packagist.org/downloads/",
            "license": [
                "BSD-3-Clause"
            ],
            "authors": [
                {
                    "name": "Sebastian Bergmann",
                    "email": "sebastian@phpunit.de",
                    "role": "lead"
                }
            ],
            "description": "Library for parsing CLI options",
            "homepage": "https://github.com/sebastianbergmann/cli-parser",
            "support": {
                "issues": "https://github.com/sebastianbergmann/cli-parser/issues",
                "source": "https://github.com/sebastianbergmann/cli-parser/tree/1.0.1"
            },
            "funding": [
                {
                    "url": "https://github.com/sebastianbergmann",
                    "type": "github"
                }
            ],
            "time": "2020-09-28T06:08:49+00:00"
        },
        {
            "name": "sebastian/code-unit",
            "version": "1.0.8",
            "source": {
                "type": "git",
                "url": "https://github.com/sebastianbergmann/code-unit.git",
                "reference": "1fc9f64c0927627ef78ba436c9b17d967e68e120"
            },
            "dist": {
                "type": "zip",
                "url": "https://api.github.com/repos/sebastianbergmann/code-unit/zipball/1fc9f64c0927627ef78ba436c9b17d967e68e120",
                "reference": "1fc9f64c0927627ef78ba436c9b17d967e68e120",
                "shasum": ""
            },
            "require": {
                "php": ">=7.3"
            },
            "require-dev": {
                "phpunit/phpunit": "^9.3"
            },
            "type": "library",
            "extra": {
                "branch-alias": {
                    "dev-master": "1.0-dev"
                }
            },
            "autoload": {
                "classmap": [
                    "src/"
                ]
            },
            "notification-url": "https://packagist.org/downloads/",
            "license": [
                "BSD-3-Clause"
            ],
            "authors": [
                {
                    "name": "Sebastian Bergmann",
                    "email": "sebastian@phpunit.de",
                    "role": "lead"
                }
            ],
            "description": "Collection of value objects that represent the PHP code units",
            "homepage": "https://github.com/sebastianbergmann/code-unit",
            "support": {
                "issues": "https://github.com/sebastianbergmann/code-unit/issues",
                "source": "https://github.com/sebastianbergmann/code-unit/tree/1.0.8"
            },
            "funding": [
                {
                    "url": "https://github.com/sebastianbergmann",
                    "type": "github"
                }
            ],
            "time": "2020-10-26T13:08:54+00:00"
        },
        {
            "name": "sebastian/code-unit-reverse-lookup",
            "version": "2.0.3",
            "source": {
                "type": "git",
                "url": "https://github.com/sebastianbergmann/code-unit-reverse-lookup.git",
                "reference": "ac91f01ccec49fb77bdc6fd1e548bc70f7faa3e5"
            },
            "dist": {
                "type": "zip",
                "url": "https://api.github.com/repos/sebastianbergmann/code-unit-reverse-lookup/zipball/ac91f01ccec49fb77bdc6fd1e548bc70f7faa3e5",
                "reference": "ac91f01ccec49fb77bdc6fd1e548bc70f7faa3e5",
                "shasum": ""
            },
            "require": {
                "php": ">=7.3"
            },
            "require-dev": {
                "phpunit/phpunit": "^9.3"
            },
            "type": "library",
            "extra": {
                "branch-alias": {
                    "dev-master": "2.0-dev"
                }
            },
            "autoload": {
                "classmap": [
                    "src/"
                ]
            },
            "notification-url": "https://packagist.org/downloads/",
            "license": [
                "BSD-3-Clause"
            ],
            "authors": [
                {
                    "name": "Sebastian Bergmann",
                    "email": "sebastian@phpunit.de"
                }
            ],
            "description": "Looks up which function or method a line of code belongs to",
            "homepage": "https://github.com/sebastianbergmann/code-unit-reverse-lookup/",
            "support": {
                "issues": "https://github.com/sebastianbergmann/code-unit-reverse-lookup/issues",
                "source": "https://github.com/sebastianbergmann/code-unit-reverse-lookup/tree/2.0.3"
            },
            "funding": [
                {
                    "url": "https://github.com/sebastianbergmann",
                    "type": "github"
                }
            ],
            "time": "2020-09-28T05:30:19+00:00"
        },
        {
            "name": "sebastian/comparator",
            "version": "4.0.6",
            "source": {
                "type": "git",
                "url": "https://github.com/sebastianbergmann/comparator.git",
                "reference": "55f4261989e546dc112258c7a75935a81a7ce382"
            },
            "dist": {
                "type": "zip",
                "url": "https://api.github.com/repos/sebastianbergmann/comparator/zipball/55f4261989e546dc112258c7a75935a81a7ce382",
                "reference": "55f4261989e546dc112258c7a75935a81a7ce382",
                "shasum": ""
            },
            "require": {
                "php": ">=7.3",
                "sebastian/diff": "^4.0",
                "sebastian/exporter": "^4.0"
            },
            "require-dev": {
                "phpunit/phpunit": "^9.3"
            },
            "type": "library",
            "extra": {
                "branch-alias": {
                    "dev-master": "4.0-dev"
                }
            },
            "autoload": {
                "classmap": [
                    "src/"
                ]
            },
            "notification-url": "https://packagist.org/downloads/",
            "license": [
                "BSD-3-Clause"
            ],
            "authors": [
                {
                    "name": "Sebastian Bergmann",
                    "email": "sebastian@phpunit.de"
                },
                {
                    "name": "Jeff Welch",
                    "email": "whatthejeff@gmail.com"
                },
                {
                    "name": "Volker Dusch",
                    "email": "github@wallbash.com"
                },
                {
                    "name": "Bernhard Schussek",
                    "email": "bschussek@2bepublished.at"
                }
            ],
            "description": "Provides the functionality to compare PHP values for equality",
            "homepage": "https://github.com/sebastianbergmann/comparator",
            "keywords": [
                "comparator",
                "compare",
                "equality"
            ],
            "support": {
                "issues": "https://github.com/sebastianbergmann/comparator/issues",
                "source": "https://github.com/sebastianbergmann/comparator/tree/4.0.6"
            },
            "funding": [
                {
                    "url": "https://github.com/sebastianbergmann",
                    "type": "github"
                }
            ],
            "time": "2020-10-26T15:49:45+00:00"
        },
        {
            "name": "sebastian/complexity",
            "version": "2.0.2",
            "source": {
                "type": "git",
                "url": "https://github.com/sebastianbergmann/complexity.git",
                "reference": "739b35e53379900cc9ac327b2147867b8b6efd88"
            },
            "dist": {
                "type": "zip",
                "url": "https://api.github.com/repos/sebastianbergmann/complexity/zipball/739b35e53379900cc9ac327b2147867b8b6efd88",
                "reference": "739b35e53379900cc9ac327b2147867b8b6efd88",
                "shasum": ""
            },
            "require": {
                "nikic/php-parser": "^4.7",
                "php": ">=7.3"
            },
            "require-dev": {
                "phpunit/phpunit": "^9.3"
            },
            "type": "library",
            "extra": {
                "branch-alias": {
                    "dev-master": "2.0-dev"
                }
            },
            "autoload": {
                "classmap": [
                    "src/"
                ]
            },
            "notification-url": "https://packagist.org/downloads/",
            "license": [
                "BSD-3-Clause"
            ],
            "authors": [
                {
                    "name": "Sebastian Bergmann",
                    "email": "sebastian@phpunit.de",
                    "role": "lead"
                }
            ],
            "description": "Library for calculating the complexity of PHP code units",
            "homepage": "https://github.com/sebastianbergmann/complexity",
            "support": {
                "issues": "https://github.com/sebastianbergmann/complexity/issues",
                "source": "https://github.com/sebastianbergmann/complexity/tree/2.0.2"
            },
            "funding": [
                {
                    "url": "https://github.com/sebastianbergmann",
                    "type": "github"
                }
            ],
            "time": "2020-10-26T15:52:27+00:00"
        },
        {
            "name": "sebastian/diff",
            "version": "4.0.4",
            "source": {
                "type": "git",
                "url": "https://github.com/sebastianbergmann/diff.git",
                "reference": "3461e3fccc7cfdfc2720be910d3bd73c69be590d"
            },
            "dist": {
                "type": "zip",
                "url": "https://api.github.com/repos/sebastianbergmann/diff/zipball/3461e3fccc7cfdfc2720be910d3bd73c69be590d",
                "reference": "3461e3fccc7cfdfc2720be910d3bd73c69be590d",
                "shasum": ""
            },
            "require": {
                "php": ">=7.3"
            },
            "require-dev": {
                "phpunit/phpunit": "^9.3",
                "symfony/process": "^4.2 || ^5"
            },
            "type": "library",
            "extra": {
                "branch-alias": {
                    "dev-master": "4.0-dev"
                }
            },
            "autoload": {
                "classmap": [
                    "src/"
                ]
            },
            "notification-url": "https://packagist.org/downloads/",
            "license": [
                "BSD-3-Clause"
            ],
            "authors": [
                {
                    "name": "Sebastian Bergmann",
                    "email": "sebastian@phpunit.de"
                },
                {
                    "name": "Kore Nordmann",
                    "email": "mail@kore-nordmann.de"
                }
            ],
            "description": "Diff implementation",
            "homepage": "https://github.com/sebastianbergmann/diff",
            "keywords": [
                "diff",
                "udiff",
                "unidiff",
                "unified diff"
            ],
            "support": {
                "issues": "https://github.com/sebastianbergmann/diff/issues",
                "source": "https://github.com/sebastianbergmann/diff/tree/4.0.4"
            },
            "funding": [
                {
                    "url": "https://github.com/sebastianbergmann",
                    "type": "github"
                }
            ],
            "time": "2020-10-26T13:10:38+00:00"
        },
        {
            "name": "sebastian/environment",
            "version": "5.1.4",
            "source": {
                "type": "git",
                "url": "https://github.com/sebastianbergmann/environment.git",
                "reference": "1b5dff7bb151a4db11d49d90e5408e4e938270f7"
            },
            "dist": {
                "type": "zip",
                "url": "https://api.github.com/repos/sebastianbergmann/environment/zipball/1b5dff7bb151a4db11d49d90e5408e4e938270f7",
                "reference": "1b5dff7bb151a4db11d49d90e5408e4e938270f7",
                "shasum": ""
            },
            "require": {
                "php": ">=7.3"
            },
            "require-dev": {
                "phpunit/phpunit": "^9.3"
            },
            "suggest": {
                "ext-posix": "*"
            },
            "type": "library",
            "extra": {
                "branch-alias": {
                    "dev-master": "5.1-dev"
                }
            },
            "autoload": {
                "classmap": [
                    "src/"
                ]
            },
            "notification-url": "https://packagist.org/downloads/",
            "license": [
                "BSD-3-Clause"
            ],
            "authors": [
                {
                    "name": "Sebastian Bergmann",
                    "email": "sebastian@phpunit.de"
                }
            ],
            "description": "Provides functionality to handle HHVM/PHP environments",
            "homepage": "http://www.github.com/sebastianbergmann/environment",
            "keywords": [
                "Xdebug",
                "environment",
                "hhvm"
            ],
            "support": {
                "issues": "https://github.com/sebastianbergmann/environment/issues",
                "source": "https://github.com/sebastianbergmann/environment/tree/5.1.4"
            },
            "funding": [
                {
                    "url": "https://github.com/sebastianbergmann",
                    "type": "github"
                }
            ],
            "time": "2022-04-03T09:37:03+00:00"
        },
        {
            "name": "sebastian/exporter",
            "version": "4.0.4",
            "source": {
                "type": "git",
                "url": "https://github.com/sebastianbergmann/exporter.git",
                "reference": "65e8b7db476c5dd267e65eea9cab77584d3cfff9"
            },
            "dist": {
                "type": "zip",
                "url": "https://api.github.com/repos/sebastianbergmann/exporter/zipball/65e8b7db476c5dd267e65eea9cab77584d3cfff9",
                "reference": "65e8b7db476c5dd267e65eea9cab77584d3cfff9",
                "shasum": ""
            },
            "require": {
                "php": ">=7.3",
                "sebastian/recursion-context": "^4.0"
            },
            "require-dev": {
                "ext-mbstring": "*",
                "phpunit/phpunit": "^9.3"
            },
            "type": "library",
            "extra": {
                "branch-alias": {
                    "dev-master": "4.0-dev"
                }
            },
            "autoload": {
                "classmap": [
                    "src/"
                ]
            },
            "notification-url": "https://packagist.org/downloads/",
            "license": [
                "BSD-3-Clause"
            ],
            "authors": [
                {
                    "name": "Sebastian Bergmann",
                    "email": "sebastian@phpunit.de"
                },
                {
                    "name": "Jeff Welch",
                    "email": "whatthejeff@gmail.com"
                },
                {
                    "name": "Volker Dusch",
                    "email": "github@wallbash.com"
                },
                {
                    "name": "Adam Harvey",
                    "email": "aharvey@php.net"
                },
                {
                    "name": "Bernhard Schussek",
                    "email": "bschussek@gmail.com"
                }
            ],
            "description": "Provides the functionality to export PHP variables for visualization",
            "homepage": "https://www.github.com/sebastianbergmann/exporter",
            "keywords": [
                "export",
                "exporter"
            ],
            "support": {
                "issues": "https://github.com/sebastianbergmann/exporter/issues",
                "source": "https://github.com/sebastianbergmann/exporter/tree/4.0.4"
            },
            "funding": [
                {
                    "url": "https://github.com/sebastianbergmann",
                    "type": "github"
                }
            ],
            "time": "2021-11-11T14:18:36+00:00"
        },
        {
            "name": "sebastian/global-state",
            "version": "5.0.5",
            "source": {
                "type": "git",
                "url": "https://github.com/sebastianbergmann/global-state.git",
                "reference": "0ca8db5a5fc9c8646244e629625ac486fa286bf2"
            },
            "dist": {
                "type": "zip",
                "url": "https://api.github.com/repos/sebastianbergmann/global-state/zipball/0ca8db5a5fc9c8646244e629625ac486fa286bf2",
                "reference": "0ca8db5a5fc9c8646244e629625ac486fa286bf2",
                "shasum": ""
            },
            "require": {
                "php": ">=7.3",
                "sebastian/object-reflector": "^2.0",
                "sebastian/recursion-context": "^4.0"
            },
            "require-dev": {
                "ext-dom": "*",
                "phpunit/phpunit": "^9.3"
            },
            "suggest": {
                "ext-uopz": "*"
            },
            "type": "library",
            "extra": {
                "branch-alias": {
                    "dev-master": "5.0-dev"
                }
            },
            "autoload": {
                "classmap": [
                    "src/"
                ]
            },
            "notification-url": "https://packagist.org/downloads/",
            "license": [
                "BSD-3-Clause"
            ],
            "authors": [
                {
                    "name": "Sebastian Bergmann",
                    "email": "sebastian@phpunit.de"
                }
            ],
            "description": "Snapshotting of global state",
            "homepage": "http://www.github.com/sebastianbergmann/global-state",
            "keywords": [
                "global state"
            ],
            "support": {
                "issues": "https://github.com/sebastianbergmann/global-state/issues",
                "source": "https://github.com/sebastianbergmann/global-state/tree/5.0.5"
            },
            "funding": [
                {
                    "url": "https://github.com/sebastianbergmann",
                    "type": "github"
                }
            ],
            "time": "2022-02-14T08:28:10+00:00"
        },
        {
            "name": "sebastian/lines-of-code",
            "version": "1.0.3",
            "source": {
                "type": "git",
                "url": "https://github.com/sebastianbergmann/lines-of-code.git",
                "reference": "c1c2e997aa3146983ed888ad08b15470a2e22ecc"
            },
            "dist": {
                "type": "zip",
                "url": "https://api.github.com/repos/sebastianbergmann/lines-of-code/zipball/c1c2e997aa3146983ed888ad08b15470a2e22ecc",
                "reference": "c1c2e997aa3146983ed888ad08b15470a2e22ecc",
                "shasum": ""
            },
            "require": {
                "nikic/php-parser": "^4.6",
                "php": ">=7.3"
            },
            "require-dev": {
                "phpunit/phpunit": "^9.3"
            },
            "type": "library",
            "extra": {
                "branch-alias": {
                    "dev-master": "1.0-dev"
                }
            },
            "autoload": {
                "classmap": [
                    "src/"
                ]
            },
            "notification-url": "https://packagist.org/downloads/",
            "license": [
                "BSD-3-Clause"
            ],
            "authors": [
                {
                    "name": "Sebastian Bergmann",
                    "email": "sebastian@phpunit.de",
                    "role": "lead"
                }
            ],
            "description": "Library for counting the lines of code in PHP source code",
            "homepage": "https://github.com/sebastianbergmann/lines-of-code",
            "support": {
                "issues": "https://github.com/sebastianbergmann/lines-of-code/issues",
                "source": "https://github.com/sebastianbergmann/lines-of-code/tree/1.0.3"
            },
            "funding": [
                {
                    "url": "https://github.com/sebastianbergmann",
                    "type": "github"
                }
            ],
            "time": "2020-11-28T06:42:11+00:00"
        },
        {
            "name": "sebastian/object-enumerator",
            "version": "4.0.4",
            "source": {
                "type": "git",
                "url": "https://github.com/sebastianbergmann/object-enumerator.git",
                "reference": "5c9eeac41b290a3712d88851518825ad78f45c71"
            },
            "dist": {
                "type": "zip",
                "url": "https://api.github.com/repos/sebastianbergmann/object-enumerator/zipball/5c9eeac41b290a3712d88851518825ad78f45c71",
                "reference": "5c9eeac41b290a3712d88851518825ad78f45c71",
                "shasum": ""
            },
            "require": {
                "php": ">=7.3",
                "sebastian/object-reflector": "^2.0",
                "sebastian/recursion-context": "^4.0"
            },
            "require-dev": {
                "phpunit/phpunit": "^9.3"
            },
            "type": "library",
            "extra": {
                "branch-alias": {
                    "dev-master": "4.0-dev"
                }
            },
            "autoload": {
                "classmap": [
                    "src/"
                ]
            },
            "notification-url": "https://packagist.org/downloads/",
            "license": [
                "BSD-3-Clause"
            ],
            "authors": [
                {
                    "name": "Sebastian Bergmann",
                    "email": "sebastian@phpunit.de"
                }
            ],
            "description": "Traverses array structures and object graphs to enumerate all referenced objects",
            "homepage": "https://github.com/sebastianbergmann/object-enumerator/",
            "support": {
                "issues": "https://github.com/sebastianbergmann/object-enumerator/issues",
                "source": "https://github.com/sebastianbergmann/object-enumerator/tree/4.0.4"
            },
            "funding": [
                {
                    "url": "https://github.com/sebastianbergmann",
                    "type": "github"
                }
            ],
            "time": "2020-10-26T13:12:34+00:00"
        },
        {
            "name": "sebastian/object-reflector",
            "version": "2.0.4",
            "source": {
                "type": "git",
                "url": "https://github.com/sebastianbergmann/object-reflector.git",
                "reference": "b4f479ebdbf63ac605d183ece17d8d7fe49c15c7"
            },
            "dist": {
                "type": "zip",
                "url": "https://api.github.com/repos/sebastianbergmann/object-reflector/zipball/b4f479ebdbf63ac605d183ece17d8d7fe49c15c7",
                "reference": "b4f479ebdbf63ac605d183ece17d8d7fe49c15c7",
                "shasum": ""
            },
            "require": {
                "php": ">=7.3"
            },
            "require-dev": {
                "phpunit/phpunit": "^9.3"
            },
            "type": "library",
            "extra": {
                "branch-alias": {
                    "dev-master": "2.0-dev"
                }
            },
            "autoload": {
                "classmap": [
                    "src/"
                ]
            },
            "notification-url": "https://packagist.org/downloads/",
            "license": [
                "BSD-3-Clause"
            ],
            "authors": [
                {
                    "name": "Sebastian Bergmann",
                    "email": "sebastian@phpunit.de"
                }
            ],
            "description": "Allows reflection of object attributes, including inherited and non-public ones",
            "homepage": "https://github.com/sebastianbergmann/object-reflector/",
            "support": {
                "issues": "https://github.com/sebastianbergmann/object-reflector/issues",
                "source": "https://github.com/sebastianbergmann/object-reflector/tree/2.0.4"
            },
            "funding": [
                {
                    "url": "https://github.com/sebastianbergmann",
                    "type": "github"
                }
            ],
            "time": "2020-10-26T13:14:26+00:00"
        },
        {
            "name": "sebastian/recursion-context",
            "version": "4.0.4",
            "source": {
                "type": "git",
                "url": "https://github.com/sebastianbergmann/recursion-context.git",
                "reference": "cd9d8cf3c5804de4341c283ed787f099f5506172"
            },
            "dist": {
                "type": "zip",
                "url": "https://api.github.com/repos/sebastianbergmann/recursion-context/zipball/cd9d8cf3c5804de4341c283ed787f099f5506172",
                "reference": "cd9d8cf3c5804de4341c283ed787f099f5506172",
                "shasum": ""
            },
            "require": {
                "php": ">=7.3"
            },
            "require-dev": {
                "phpunit/phpunit": "^9.3"
            },
            "type": "library",
            "extra": {
                "branch-alias": {
                    "dev-master": "4.0-dev"
                }
            },
            "autoload": {
                "classmap": [
                    "src/"
                ]
            },
            "notification-url": "https://packagist.org/downloads/",
            "license": [
                "BSD-3-Clause"
            ],
            "authors": [
                {
                    "name": "Sebastian Bergmann",
                    "email": "sebastian@phpunit.de"
                },
                {
                    "name": "Jeff Welch",
                    "email": "whatthejeff@gmail.com"
                },
                {
                    "name": "Adam Harvey",
                    "email": "aharvey@php.net"
                }
            ],
            "description": "Provides functionality to recursively process PHP variables",
            "homepage": "http://www.github.com/sebastianbergmann/recursion-context",
            "support": {
                "issues": "https://github.com/sebastianbergmann/recursion-context/issues",
                "source": "https://github.com/sebastianbergmann/recursion-context/tree/4.0.4"
            },
            "funding": [
                {
                    "url": "https://github.com/sebastianbergmann",
                    "type": "github"
                }
            ],
            "time": "2020-10-26T13:17:30+00:00"
        },
        {
            "name": "sebastian/resource-operations",
            "version": "3.0.3",
            "source": {
                "type": "git",
                "url": "https://github.com/sebastianbergmann/resource-operations.git",
                "reference": "0f4443cb3a1d92ce809899753bc0d5d5a8dd19a8"
            },
            "dist": {
                "type": "zip",
                "url": "https://api.github.com/repos/sebastianbergmann/resource-operations/zipball/0f4443cb3a1d92ce809899753bc0d5d5a8dd19a8",
                "reference": "0f4443cb3a1d92ce809899753bc0d5d5a8dd19a8",
                "shasum": ""
            },
            "require": {
                "php": ">=7.3"
            },
            "require-dev": {
                "phpunit/phpunit": "^9.0"
            },
            "type": "library",
            "extra": {
                "branch-alias": {
                    "dev-master": "3.0-dev"
                }
            },
            "autoload": {
                "classmap": [
                    "src/"
                ]
            },
            "notification-url": "https://packagist.org/downloads/",
            "license": [
                "BSD-3-Clause"
            ],
            "authors": [
                {
                    "name": "Sebastian Bergmann",
                    "email": "sebastian@phpunit.de"
                }
            ],
            "description": "Provides a list of PHP built-in functions that operate on resources",
            "homepage": "https://www.github.com/sebastianbergmann/resource-operations",
            "support": {
                "issues": "https://github.com/sebastianbergmann/resource-operations/issues",
                "source": "https://github.com/sebastianbergmann/resource-operations/tree/3.0.3"
            },
            "funding": [
                {
                    "url": "https://github.com/sebastianbergmann",
                    "type": "github"
                }
            ],
            "time": "2020-09-28T06:45:17+00:00"
        },
        {
            "name": "sebastian/type",
            "version": "3.0.0",
            "source": {
                "type": "git",
                "url": "https://github.com/sebastianbergmann/type.git",
                "reference": "b233b84bc4465aff7b57cf1c4bc75c86d00d6dad"
            },
            "dist": {
                "type": "zip",
                "url": "https://api.github.com/repos/sebastianbergmann/type/zipball/b233b84bc4465aff7b57cf1c4bc75c86d00d6dad",
                "reference": "b233b84bc4465aff7b57cf1c4bc75c86d00d6dad",
                "shasum": ""
            },
            "require": {
                "php": ">=7.3"
            },
            "require-dev": {
                "phpunit/phpunit": "^9.5"
            },
            "type": "library",
            "extra": {
                "branch-alias": {
                    "dev-master": "3.0-dev"
                }
            },
            "autoload": {
                "classmap": [
                    "src/"
                ]
            },
            "notification-url": "https://packagist.org/downloads/",
            "license": [
                "BSD-3-Clause"
            ],
            "authors": [
                {
                    "name": "Sebastian Bergmann",
                    "email": "sebastian@phpunit.de",
                    "role": "lead"
                }
            ],
            "description": "Collection of value objects that represent the types of the PHP type system",
            "homepage": "https://github.com/sebastianbergmann/type",
            "support": {
                "issues": "https://github.com/sebastianbergmann/type/issues",
                "source": "https://github.com/sebastianbergmann/type/tree/3.0.0"
            },
            "funding": [
                {
                    "url": "https://github.com/sebastianbergmann",
                    "type": "github"
                }
            ],
            "time": "2022-03-15T09:54:48+00:00"
        },
        {
            "name": "sebastian/version",
            "version": "3.0.2",
            "source": {
                "type": "git",
                "url": "https://github.com/sebastianbergmann/version.git",
                "reference": "c6c1022351a901512170118436c764e473f6de8c"
            },
            "dist": {
                "type": "zip",
                "url": "https://api.github.com/repos/sebastianbergmann/version/zipball/c6c1022351a901512170118436c764e473f6de8c",
                "reference": "c6c1022351a901512170118436c764e473f6de8c",
                "shasum": ""
            },
            "require": {
                "php": ">=7.3"
            },
            "type": "library",
            "extra": {
                "branch-alias": {
                    "dev-master": "3.0-dev"
                }
            },
            "autoload": {
                "classmap": [
                    "src/"
                ]
            },
            "notification-url": "https://packagist.org/downloads/",
            "license": [
                "BSD-3-Clause"
            ],
            "authors": [
                {
                    "name": "Sebastian Bergmann",
                    "email": "sebastian@phpunit.de",
                    "role": "lead"
                }
            ],
            "description": "Library that helps with managing the version number of Git-hosted PHP projects",
            "homepage": "https://github.com/sebastianbergmann/version",
            "support": {
                "issues": "https://github.com/sebastianbergmann/version/issues",
                "source": "https://github.com/sebastianbergmann/version/tree/3.0.2"
            },
            "funding": [
                {
                    "url": "https://github.com/sebastianbergmann",
                    "type": "github"
                }
            ],
            "time": "2020-09-28T06:39:44+00:00"
        },
        {
            "name": "symfony/console",
            "version": "v5.4.7",
            "source": {
                "type": "git",
                "url": "https://github.com/symfony/console.git",
                "reference": "900275254f0a1a2afff1ab0e11abd5587a10e1d6"
            },
            "dist": {
                "type": "zip",
                "url": "https://api.github.com/repos/symfony/console/zipball/900275254f0a1a2afff1ab0e11abd5587a10e1d6",
                "reference": "900275254f0a1a2afff1ab0e11abd5587a10e1d6",
                "shasum": ""
            },
            "require": {
                "php": ">=7.2.5",
                "symfony/deprecation-contracts": "^2.1|^3",
                "symfony/polyfill-mbstring": "~1.0",
                "symfony/polyfill-php73": "^1.9",
                "symfony/polyfill-php80": "^1.16",
                "symfony/service-contracts": "^1.1|^2|^3",
                "symfony/string": "^5.1|^6.0"
            },
            "conflict": {
                "psr/log": ">=3",
                "symfony/dependency-injection": "<4.4",
                "symfony/dotenv": "<5.1",
                "symfony/event-dispatcher": "<4.4",
                "symfony/lock": "<4.4",
                "symfony/process": "<4.4"
            },
            "provide": {
                "psr/log-implementation": "1.0|2.0"
            },
            "require-dev": {
                "psr/log": "^1|^2",
                "symfony/config": "^4.4|^5.0|^6.0",
                "symfony/dependency-injection": "^4.4|^5.0|^6.0",
                "symfony/event-dispatcher": "^4.4|^5.0|^6.0",
                "symfony/lock": "^4.4|^5.0|^6.0",
                "symfony/process": "^4.4|^5.0|^6.0",
                "symfony/var-dumper": "^4.4|^5.0|^6.0"
            },
            "suggest": {
                "psr/log": "For using the console logger",
                "symfony/event-dispatcher": "",
                "symfony/lock": "",
                "symfony/process": ""
            },
            "type": "library",
            "autoload": {
                "psr-4": {
                    "Symfony\\Component\\Console\\": ""
                },
                "exclude-from-classmap": [
                    "/Tests/"
                ]
            },
            "notification-url": "https://packagist.org/downloads/",
            "license": [
                "MIT"
            ],
            "authors": [
                {
                    "name": "Fabien Potencier",
                    "email": "fabien@symfony.com"
                },
                {
                    "name": "Symfony Community",
                    "homepage": "https://symfony.com/contributors"
                }
            ],
            "description": "Eases the creation of beautiful and testable command line interfaces",
            "homepage": "https://symfony.com",
            "keywords": [
                "cli",
                "command line",
                "console",
                "terminal"
            ],
            "support": {
                "source": "https://github.com/symfony/console/tree/v5.4.7"
            },
            "funding": [
                {
                    "url": "https://symfony.com/sponsor",
                    "type": "custom"
                },
                {
                    "url": "https://github.com/fabpot",
                    "type": "github"
                },
                {
                    "url": "https://tidelift.com/funding/github/packagist/symfony/symfony",
                    "type": "tidelift"
                }
            ],
            "time": "2022-03-31T17:09:19+00:00"
        },
        {
            "name": "symfony/deprecation-contracts",
            "version": "v2.5.1",
            "source": {
                "type": "git",
                "url": "https://github.com/symfony/deprecation-contracts.git",
                "reference": "e8b495ea28c1d97b5e0c121748d6f9b53d075c66"
            },
            "dist": {
                "type": "zip",
                "url": "https://api.github.com/repos/symfony/deprecation-contracts/zipball/e8b495ea28c1d97b5e0c121748d6f9b53d075c66",
                "reference": "e8b495ea28c1d97b5e0c121748d6f9b53d075c66",
                "shasum": ""
            },
            "require": {
                "php": ">=7.1"
            },
            "type": "library",
            "extra": {
                "branch-alias": {
                    "dev-main": "2.5-dev"
                },
                "thanks": {
                    "name": "symfony/contracts",
                    "url": "https://github.com/symfony/contracts"
                }
            },
            "autoload": {
                "files": [
                    "function.php"
                ]
            },
            "notification-url": "https://packagist.org/downloads/",
            "license": [
                "MIT"
            ],
            "authors": [
                {
                    "name": "Nicolas Grekas",
                    "email": "p@tchwork.com"
                },
                {
                    "name": "Symfony Community",
                    "homepage": "https://symfony.com/contributors"
                }
            ],
            "description": "A generic function and convention to trigger deprecation notices",
            "homepage": "https://symfony.com",
            "support": {
                "source": "https://github.com/symfony/deprecation-contracts/tree/v2.5.1"
            },
            "funding": [
                {
                    "url": "https://symfony.com/sponsor",
                    "type": "custom"
                },
                {
                    "url": "https://github.com/fabpot",
                    "type": "github"
                },
                {
                    "url": "https://tidelift.com/funding/github/packagist/symfony/symfony",
                    "type": "tidelift"
                }
            ],
            "time": "2022-01-02T09:53:40+00:00"
        },
        {
            "name": "symfony/polyfill-ctype",
            "version": "v1.25.0",
            "source": {
                "type": "git",
                "url": "https://github.com/symfony/polyfill-ctype.git",
                "reference": "30885182c981ab175d4d034db0f6f469898070ab"
            },
            "dist": {
                "type": "zip",
                "url": "https://api.github.com/repos/symfony/polyfill-ctype/zipball/30885182c981ab175d4d034db0f6f469898070ab",
                "reference": "30885182c981ab175d4d034db0f6f469898070ab",
                "shasum": ""
            },
            "require": {
                "php": ">=7.1"
            },
            "provide": {
                "ext-ctype": "*"
            },
            "suggest": {
                "ext-ctype": "For best performance"
            },
            "type": "library",
            "extra": {
                "branch-alias": {
                    "dev-main": "1.23-dev"
                },
                "thanks": {
                    "name": "symfony/polyfill",
                    "url": "https://github.com/symfony/polyfill"
                }
            },
            "autoload": {
                "files": [
                    "bootstrap.php"
                ],
                "psr-4": {
                    "Symfony\\Polyfill\\Ctype\\": ""
                }
            },
            "notification-url": "https://packagist.org/downloads/",
            "license": [
                "MIT"
            ],
            "authors": [
                {
                    "name": "Gert de Pagter",
                    "email": "BackEndTea@gmail.com"
                },
                {
                    "name": "Symfony Community",
                    "homepage": "https://symfony.com/contributors"
                }
            ],
            "description": "Symfony polyfill for ctype functions",
            "homepage": "https://symfony.com",
            "keywords": [
                "compatibility",
                "ctype",
                "polyfill",
                "portable"
            ],
            "support": {
                "source": "https://github.com/symfony/polyfill-ctype/tree/v1.25.0"
            },
            "funding": [
                {
                    "url": "https://symfony.com/sponsor",
                    "type": "custom"
                },
                {
                    "url": "https://github.com/fabpot",
                    "type": "github"
                },
                {
                    "url": "https://tidelift.com/funding/github/packagist/symfony/symfony",
                    "type": "tidelift"
                }
            ],
            "time": "2021-10-20T20:35:02+00:00"
        },
        {
            "name": "symfony/polyfill-intl-grapheme",
            "version": "v1.25.0",
            "source": {
                "type": "git",
                "url": "https://github.com/symfony/polyfill-intl-grapheme.git",
                "reference": "81b86b50cf841a64252b439e738e97f4a34e2783"
            },
            "dist": {
                "type": "zip",
                "url": "https://api.github.com/repos/symfony/polyfill-intl-grapheme/zipball/81b86b50cf841a64252b439e738e97f4a34e2783",
                "reference": "81b86b50cf841a64252b439e738e97f4a34e2783",
                "shasum": ""
            },
            "require": {
                "php": ">=7.1"
            },
            "suggest": {
                "ext-intl": "For best performance"
            },
            "type": "library",
            "extra": {
                "branch-alias": {
                    "dev-main": "1.23-dev"
                },
                "thanks": {
                    "name": "symfony/polyfill",
                    "url": "https://github.com/symfony/polyfill"
                }
            },
            "autoload": {
                "files": [
                    "bootstrap.php"
                ],
                "psr-4": {
                    "Symfony\\Polyfill\\Intl\\Grapheme\\": ""
                }
            },
            "notification-url": "https://packagist.org/downloads/",
            "license": [
                "MIT"
            ],
            "authors": [
                {
                    "name": "Nicolas Grekas",
                    "email": "p@tchwork.com"
                },
                {
                    "name": "Symfony Community",
                    "homepage": "https://symfony.com/contributors"
                }
            ],
            "description": "Symfony polyfill for intl's grapheme_* functions",
            "homepage": "https://symfony.com",
            "keywords": [
                "compatibility",
                "grapheme",
                "intl",
                "polyfill",
                "portable",
                "shim"
            ],
            "support": {
                "source": "https://github.com/symfony/polyfill-intl-grapheme/tree/v1.25.0"
            },
            "funding": [
                {
                    "url": "https://symfony.com/sponsor",
                    "type": "custom"
                },
                {
                    "url": "https://github.com/fabpot",
                    "type": "github"
                },
                {
                    "url": "https://tidelift.com/funding/github/packagist/symfony/symfony",
                    "type": "tidelift"
                }
            ],
            "time": "2021-11-23T21:10:46+00:00"
        },
        {
            "name": "symfony/polyfill-intl-normalizer",
            "version": "v1.25.0",
            "source": {
                "type": "git",
                "url": "https://github.com/symfony/polyfill-intl-normalizer.git",
                "reference": "8590a5f561694770bdcd3f9b5c69dde6945028e8"
            },
            "dist": {
                "type": "zip",
                "url": "https://api.github.com/repos/symfony/polyfill-intl-normalizer/zipball/8590a5f561694770bdcd3f9b5c69dde6945028e8",
                "reference": "8590a5f561694770bdcd3f9b5c69dde6945028e8",
                "shasum": ""
            },
            "require": {
                "php": ">=7.1"
            },
            "suggest": {
                "ext-intl": "For best performance"
            },
            "type": "library",
            "extra": {
                "branch-alias": {
                    "dev-main": "1.23-dev"
                },
                "thanks": {
                    "name": "symfony/polyfill",
                    "url": "https://github.com/symfony/polyfill"
                }
            },
            "autoload": {
                "files": [
                    "bootstrap.php"
                ],
                "psr-4": {
                    "Symfony\\Polyfill\\Intl\\Normalizer\\": ""
                },
                "classmap": [
                    "Resources/stubs"
                ]
            },
            "notification-url": "https://packagist.org/downloads/",
            "license": [
                "MIT"
            ],
            "authors": [
                {
                    "name": "Nicolas Grekas",
                    "email": "p@tchwork.com"
                },
                {
                    "name": "Symfony Community",
                    "homepage": "https://symfony.com/contributors"
                }
            ],
            "description": "Symfony polyfill for intl's Normalizer class and related functions",
            "homepage": "https://symfony.com",
            "keywords": [
                "compatibility",
                "intl",
                "normalizer",
                "polyfill",
                "portable",
                "shim"
            ],
            "support": {
                "source": "https://github.com/symfony/polyfill-intl-normalizer/tree/v1.25.0"
            },
            "funding": [
                {
                    "url": "https://symfony.com/sponsor",
                    "type": "custom"
                },
                {
                    "url": "https://github.com/fabpot",
                    "type": "github"
                },
                {
                    "url": "https://tidelift.com/funding/github/packagist/symfony/symfony",
                    "type": "tidelift"
                }
            ],
            "time": "2021-02-19T12:13:01+00:00"
        },
        {
            "name": "symfony/polyfill-mbstring",
            "version": "v1.25.0",
            "source": {
                "type": "git",
                "url": "https://github.com/symfony/polyfill-mbstring.git",
                "reference": "0abb51d2f102e00a4eefcf46ba7fec406d245825"
            },
            "dist": {
                "type": "zip",
                "url": "https://api.github.com/repos/symfony/polyfill-mbstring/zipball/0abb51d2f102e00a4eefcf46ba7fec406d245825",
                "reference": "0abb51d2f102e00a4eefcf46ba7fec406d245825",
                "shasum": ""
            },
            "require": {
                "php": ">=7.1"
            },
            "provide": {
                "ext-mbstring": "*"
            },
            "suggest": {
                "ext-mbstring": "For best performance"
            },
            "type": "library",
            "extra": {
                "branch-alias": {
                    "dev-main": "1.23-dev"
                },
                "thanks": {
                    "name": "symfony/polyfill",
                    "url": "https://github.com/symfony/polyfill"
                }
            },
            "autoload": {
                "files": [
                    "bootstrap.php"
                ],
                "psr-4": {
                    "Symfony\\Polyfill\\Mbstring\\": ""
                }
            },
            "notification-url": "https://packagist.org/downloads/",
            "license": [
                "MIT"
            ],
            "authors": [
                {
                    "name": "Nicolas Grekas",
                    "email": "p@tchwork.com"
                },
                {
                    "name": "Symfony Community",
                    "homepage": "https://symfony.com/contributors"
                }
            ],
            "description": "Symfony polyfill for the Mbstring extension",
            "homepage": "https://symfony.com",
            "keywords": [
                "compatibility",
                "mbstring",
                "polyfill",
                "portable",
                "shim"
            ],
            "support": {
                "source": "https://github.com/symfony/polyfill-mbstring/tree/v1.25.0"
            },
            "funding": [
                {
                    "url": "https://symfony.com/sponsor",
                    "type": "custom"
                },
                {
                    "url": "https://github.com/fabpot",
                    "type": "github"
                },
                {
                    "url": "https://tidelift.com/funding/github/packagist/symfony/symfony",
                    "type": "tidelift"
                }
            ],
            "time": "2021-11-30T18:21:41+00:00"
        },
        {
            "name": "symfony/polyfill-php73",
            "version": "v1.25.0",
            "source": {
                "type": "git",
                "url": "https://github.com/symfony/polyfill-php73.git",
                "reference": "cc5db0e22b3cb4111010e48785a97f670b350ca5"
            },
            "dist": {
                "type": "zip",
                "url": "https://api.github.com/repos/symfony/polyfill-php73/zipball/cc5db0e22b3cb4111010e48785a97f670b350ca5",
                "reference": "cc5db0e22b3cb4111010e48785a97f670b350ca5",
                "shasum": ""
            },
            "require": {
                "php": ">=7.1"
            },
            "type": "library",
            "extra": {
                "branch-alias": {
                    "dev-main": "1.23-dev"
                },
                "thanks": {
                    "name": "symfony/polyfill",
                    "url": "https://github.com/symfony/polyfill"
                }
            },
            "autoload": {
                "files": [
                    "bootstrap.php"
                ],
                "psr-4": {
                    "Symfony\\Polyfill\\Php73\\": ""
                },
                "classmap": [
                    "Resources/stubs"
                ]
            },
            "notification-url": "https://packagist.org/downloads/",
            "license": [
                "MIT"
            ],
            "authors": [
                {
                    "name": "Nicolas Grekas",
                    "email": "p@tchwork.com"
                },
                {
                    "name": "Symfony Community",
                    "homepage": "https://symfony.com/contributors"
                }
            ],
            "description": "Symfony polyfill backporting some PHP 7.3+ features to lower PHP versions",
            "homepage": "https://symfony.com",
            "keywords": [
                "compatibility",
                "polyfill",
                "portable",
                "shim"
            ],
            "support": {
                "source": "https://github.com/symfony/polyfill-php73/tree/v1.25.0"
            },
            "funding": [
                {
                    "url": "https://symfony.com/sponsor",
                    "type": "custom"
                },
                {
                    "url": "https://github.com/fabpot",
                    "type": "github"
                },
                {
                    "url": "https://tidelift.com/funding/github/packagist/symfony/symfony",
                    "type": "tidelift"
                }
            ],
            "time": "2021-06-05T21:20:04+00:00"
        },
        {
            "name": "symfony/polyfill-php80",
            "version": "v1.25.0",
            "source": {
                "type": "git",
                "url": "https://github.com/symfony/polyfill-php80.git",
                "reference": "4407588e0d3f1f52efb65fbe92babe41f37fe50c"
            },
            "dist": {
                "type": "zip",
                "url": "https://api.github.com/repos/symfony/polyfill-php80/zipball/4407588e0d3f1f52efb65fbe92babe41f37fe50c",
                "reference": "4407588e0d3f1f52efb65fbe92babe41f37fe50c",
                "shasum": ""
            },
            "require": {
                "php": ">=7.1"
            },
            "type": "library",
            "extra": {
                "branch-alias": {
                    "dev-main": "1.23-dev"
                },
                "thanks": {
                    "name": "symfony/polyfill",
                    "url": "https://github.com/symfony/polyfill"
                }
            },
            "autoload": {
                "files": [
                    "bootstrap.php"
                ],
                "psr-4": {
                    "Symfony\\Polyfill\\Php80\\": ""
                },
                "classmap": [
                    "Resources/stubs"
                ]
            },
            "notification-url": "https://packagist.org/downloads/",
            "license": [
                "MIT"
            ],
            "authors": [
                {
                    "name": "Ion Bazan",
                    "email": "ion.bazan@gmail.com"
                },
                {
                    "name": "Nicolas Grekas",
                    "email": "p@tchwork.com"
                },
                {
                    "name": "Symfony Community",
                    "homepage": "https://symfony.com/contributors"
                }
            ],
            "description": "Symfony polyfill backporting some PHP 8.0+ features to lower PHP versions",
            "homepage": "https://symfony.com",
            "keywords": [
                "compatibility",
                "polyfill",
                "portable",
                "shim"
            ],
            "support": {
                "source": "https://github.com/symfony/polyfill-php80/tree/v1.25.0"
            },
            "funding": [
                {
                    "url": "https://symfony.com/sponsor",
                    "type": "custom"
                },
                {
                    "url": "https://github.com/fabpot",
                    "type": "github"
                },
                {
                    "url": "https://tidelift.com/funding/github/packagist/symfony/symfony",
                    "type": "tidelift"
                }
            ],
            "time": "2022-03-04T08:16:47+00:00"
        },
        {
            "name": "symfony/process",
            "version": "v5.4.7",
            "source": {
                "type": "git",
                "url": "https://github.com/symfony/process.git",
                "reference": "38a44b2517b470a436e1c944bf9b9ba3961137fb"
            },
            "dist": {
                "type": "zip",
                "url": "https://api.github.com/repos/symfony/process/zipball/38a44b2517b470a436e1c944bf9b9ba3961137fb",
                "reference": "38a44b2517b470a436e1c944bf9b9ba3961137fb",
                "shasum": ""
            },
            "require": {
                "php": ">=7.2.5",
                "symfony/polyfill-php80": "^1.16"
            },
            "type": "library",
            "autoload": {
                "psr-4": {
                    "Symfony\\Component\\Process\\": ""
                },
                "exclude-from-classmap": [
                    "/Tests/"
                ]
            },
            "notification-url": "https://packagist.org/downloads/",
            "license": [
                "MIT"
            ],
            "authors": [
                {
                    "name": "Fabien Potencier",
                    "email": "fabien@symfony.com"
                },
                {
                    "name": "Symfony Community",
                    "homepage": "https://symfony.com/contributors"
                }
            ],
            "description": "Executes commands in sub-processes",
            "homepage": "https://symfony.com",
            "support": {
                "source": "https://github.com/symfony/process/tree/v5.4.7"
            },
            "funding": [
                {
                    "url": "https://symfony.com/sponsor",
                    "type": "custom"
                },
                {
                    "url": "https://github.com/fabpot",
                    "type": "github"
                },
                {
                    "url": "https://tidelift.com/funding/github/packagist/symfony/symfony",
                    "type": "tidelift"
                }
            ],
            "time": "2022-03-18T16:18:52+00:00"
        },
        {
            "name": "symfony/service-contracts",
            "version": "v2.5.1",
            "source": {
                "type": "git",
                "url": "https://github.com/symfony/service-contracts.git",
                "reference": "24d9dc654b83e91aa59f9d167b131bc3b5bea24c"
            },
            "dist": {
                "type": "zip",
                "url": "https://api.github.com/repos/symfony/service-contracts/zipball/24d9dc654b83e91aa59f9d167b131bc3b5bea24c",
                "reference": "24d9dc654b83e91aa59f9d167b131bc3b5bea24c",
                "shasum": ""
            },
            "require": {
                "php": ">=7.2.5",
                "psr/container": "^1.1",
                "symfony/deprecation-contracts": "^2.1|^3"
            },
            "conflict": {
                "ext-psr": "<1.1|>=2"
            },
            "suggest": {
                "symfony/service-implementation": ""
            },
            "type": "library",
            "extra": {
                "branch-alias": {
                    "dev-main": "2.5-dev"
                },
                "thanks": {
                    "name": "symfony/contracts",
                    "url": "https://github.com/symfony/contracts"
                }
            },
            "autoload": {
                "psr-4": {
                    "Symfony\\Contracts\\Service\\": ""
                }
            },
            "notification-url": "https://packagist.org/downloads/",
            "license": [
                "MIT"
            ],
            "authors": [
                {
                    "name": "Nicolas Grekas",
                    "email": "p@tchwork.com"
                },
                {
                    "name": "Symfony Community",
                    "homepage": "https://symfony.com/contributors"
                }
            ],
            "description": "Generic abstractions related to writing services",
            "homepage": "https://symfony.com",
            "keywords": [
                "abstractions",
                "contracts",
                "decoupling",
                "interfaces",
                "interoperability",
                "standards"
            ],
            "support": {
                "source": "https://github.com/symfony/service-contracts/tree/v2.5.1"
            },
            "funding": [
                {
                    "url": "https://symfony.com/sponsor",
                    "type": "custom"
                },
                {
                    "url": "https://github.com/fabpot",
                    "type": "github"
                },
                {
                    "url": "https://tidelift.com/funding/github/packagist/symfony/symfony",
                    "type": "tidelift"
                }
            ],
            "time": "2022-03-13T20:07:29+00:00"
        },
        {
            "name": "symfony/string",
            "version": "v5.4.3",
            "source": {
                "type": "git",
                "url": "https://github.com/symfony/string.git",
                "reference": "92043b7d8383e48104e411bc9434b260dbeb5a10"
            },
            "dist": {
                "type": "zip",
                "url": "https://api.github.com/repos/symfony/string/zipball/92043b7d8383e48104e411bc9434b260dbeb5a10",
                "reference": "92043b7d8383e48104e411bc9434b260dbeb5a10",
                "shasum": ""
            },
            "require": {
                "php": ">=7.2.5",
                "symfony/polyfill-ctype": "~1.8",
                "symfony/polyfill-intl-grapheme": "~1.0",
                "symfony/polyfill-intl-normalizer": "~1.0",
                "symfony/polyfill-mbstring": "~1.0",
                "symfony/polyfill-php80": "~1.15"
            },
            "conflict": {
                "symfony/translation-contracts": ">=3.0"
            },
            "require-dev": {
                "symfony/error-handler": "^4.4|^5.0|^6.0",
                "symfony/http-client": "^4.4|^5.0|^6.0",
                "symfony/translation-contracts": "^1.1|^2",
                "symfony/var-exporter": "^4.4|^5.0|^6.0"
            },
            "type": "library",
            "autoload": {
                "files": [
                    "Resources/functions.php"
                ],
                "psr-4": {
                    "Symfony\\Component\\String\\": ""
                },
                "exclude-from-classmap": [
                    "/Tests/"
                ]
            },
            "notification-url": "https://packagist.org/downloads/",
            "license": [
                "MIT"
            ],
            "authors": [
                {
                    "name": "Nicolas Grekas",
                    "email": "p@tchwork.com"
                },
                {
                    "name": "Symfony Community",
                    "homepage": "https://symfony.com/contributors"
                }
            ],
            "description": "Provides an object-oriented API to strings and deals with bytes, UTF-8 code points and grapheme clusters in a unified way",
            "homepage": "https://symfony.com",
            "keywords": [
                "grapheme",
                "i18n",
                "string",
                "unicode",
                "utf-8",
                "utf8"
            ],
            "support": {
                "source": "https://github.com/symfony/string/tree/v5.4.3"
            },
            "funding": [
                {
                    "url": "https://symfony.com/sponsor",
                    "type": "custom"
                },
                {
                    "url": "https://github.com/fabpot",
                    "type": "github"
                },
                {
                    "url": "https://tidelift.com/funding/github/packagist/symfony/symfony",
                    "type": "tidelift"
                }
            ],
            "time": "2022-01-02T09:53:40+00:00"
        },
        {
            "name": "theseer/tokenizer",
            "version": "1.2.1",
            "source": {
                "type": "git",
                "url": "https://github.com/theseer/tokenizer.git",
                "reference": "34a41e998c2183e22995f158c581e7b5e755ab9e"
            },
            "dist": {
                "type": "zip",
                "url": "https://api.github.com/repos/theseer/tokenizer/zipball/34a41e998c2183e22995f158c581e7b5e755ab9e",
                "reference": "34a41e998c2183e22995f158c581e7b5e755ab9e",
                "shasum": ""
            },
            "require": {
                "ext-dom": "*",
                "ext-tokenizer": "*",
                "ext-xmlwriter": "*",
                "php": "^7.2 || ^8.0"
            },
            "type": "library",
            "autoload": {
                "classmap": [
                    "src/"
                ]
            },
            "notification-url": "https://packagist.org/downloads/",
            "license": [
                "BSD-3-Clause"
            ],
            "authors": [
                {
                    "name": "Arne Blankerts",
                    "email": "arne@blankerts.de",
                    "role": "Developer"
                }
            ],
            "description": "A small library for converting tokenized PHP source code into XML and potentially other formats",
            "support": {
                "issues": "https://github.com/theseer/tokenizer/issues",
                "source": "https://github.com/theseer/tokenizer/tree/1.2.1"
            },
            "funding": [
                {
                    "url": "https://github.com/theseer",
                    "type": "github"
                }
            ],
            "time": "2021-07-28T10:34:58+00:00"
        },
        {
            "name": "webmozart/assert",
            "version": "1.10.0",
            "source": {
                "type": "git",
                "url": "https://github.com/webmozarts/assert.git",
                "reference": "6964c76c7804814a842473e0c8fd15bab0f18e25"
            },
            "dist": {
                "type": "zip",
                "url": "https://api.github.com/repos/webmozarts/assert/zipball/6964c76c7804814a842473e0c8fd15bab0f18e25",
                "reference": "6964c76c7804814a842473e0c8fd15bab0f18e25",
                "shasum": ""
            },
            "require": {
                "php": "^7.2 || ^8.0",
                "symfony/polyfill-ctype": "^1.8"
            },
            "conflict": {
                "phpstan/phpstan": "<0.12.20",
                "vimeo/psalm": "<4.6.1 || 4.6.2"
            },
            "require-dev": {
                "phpunit/phpunit": "^8.5.13"
            },
            "type": "library",
            "extra": {
                "branch-alias": {
                    "dev-master": "1.10-dev"
                }
            },
            "autoload": {
                "psr-4": {
                    "Webmozart\\Assert\\": "src/"
                }
            },
            "notification-url": "https://packagist.org/downloads/",
            "license": [
                "MIT"
            ],
            "authors": [
                {
                    "name": "Bernhard Schussek",
                    "email": "bschussek@gmail.com"
                }
            ],
            "description": "Assertions to validate method input/output with nice error messages.",
            "keywords": [
                "assert",
                "check",
                "validate"
            ],
            "support": {
                "issues": "https://github.com/webmozarts/assert/issues",
                "source": "https://github.com/webmozarts/assert/tree/1.10.0"
            },
            "time": "2021-03-09T10:59:23+00:00"
        },
        {
            "name": "wikimedia/at-ease",
            "version": "v2.1.0",
            "source": {
                "type": "git",
                "url": "https://github.com/wikimedia/at-ease.git",
                "reference": "e8ebaa7bb7c8a8395481a05f6dc4deaceab11c33"
            },
            "dist": {
                "type": "zip",
                "url": "https://api.github.com/repos/wikimedia/at-ease/zipball/e8ebaa7bb7c8a8395481a05f6dc4deaceab11c33",
                "reference": "e8ebaa7bb7c8a8395481a05f6dc4deaceab11c33",
                "shasum": ""
            },
            "require": {
                "php": ">=7.2.9"
            },
            "require-dev": {
                "mediawiki/mediawiki-codesniffer": "35.0.0",
                "mediawiki/minus-x": "1.1.1",
                "ockcyp/covers-validator": "1.3.3",
                "php-parallel-lint/php-console-highlighter": "0.5.0",
                "php-parallel-lint/php-parallel-lint": "1.2.0",
                "phpunit/phpunit": "^8.5"
            },
            "type": "library",
            "autoload": {
                "files": [
                    "src/Wikimedia/Functions.php"
                ],
                "psr-4": {
                    "Wikimedia\\AtEase\\": "src/Wikimedia/AtEase/"
                }
            },
            "notification-url": "https://packagist.org/downloads/",
            "license": [
                "GPL-2.0-or-later"
            ],
            "authors": [
                {
                    "name": "Tim Starling",
                    "email": "tstarling@wikimedia.org"
                },
                {
                    "name": "MediaWiki developers",
                    "email": "wikitech-l@lists.wikimedia.org"
                }
            ],
            "description": "Safe replacement to @ for suppressing warnings.",
            "homepage": "https://www.mediawiki.org/wiki/at-ease",
            "support": {
                "source": "https://github.com/wikimedia/at-ease/tree/v2.1.0"
            },
            "time": "2021-02-27T15:53:37+00:00"
        },
        {
            "name": "yoast/phpunit-polyfills",
            "version": "1.0.3",
            "source": {
                "type": "git",
                "url": "https://github.com/Yoast/PHPUnit-Polyfills.git",
                "reference": "5ea3536428944955f969bc764bbe09738e151ada"
            },
            "dist": {
                "type": "zip",
                "url": "https://api.github.com/repos/Yoast/PHPUnit-Polyfills/zipball/5ea3536428944955f969bc764bbe09738e151ada",
                "reference": "5ea3536428944955f969bc764bbe09738e151ada",
                "shasum": ""
            },
            "require": {
                "php": ">=5.4",
                "phpunit/phpunit": "^4.8.36 || ^5.7.21 || ^6.0 || ^7.0 || ^8.0 || ^9.0"
            },
            "require-dev": {
                "yoast/yoastcs": "^2.2.0"
            },
            "type": "library",
            "extra": {
                "branch-alias": {
                    "dev-main": "1.x-dev",
                    "dev-develop": "1.x-dev"
                }
            },
            "autoload": {
                "files": [
                    "phpunitpolyfills-autoload.php"
                ]
            },
            "notification-url": "https://packagist.org/downloads/",
            "license": [
                "BSD-3-Clause"
            ],
            "authors": [
                {
                    "name": "Team Yoast",
                    "email": "support@yoast.com",
                    "homepage": "https://yoast.com"
                },
                {
                    "name": "Contributors",
                    "homepage": "https://github.com/Yoast/PHPUnit-Polyfills/graphs/contributors"
                }
            ],
            "description": "Set of polyfills for changed PHPUnit functionality to allow for creating PHPUnit cross-version compatible tests",
            "homepage": "https://github.com/Yoast/PHPUnit-Polyfills",
            "keywords": [
                "phpunit",
                "polyfill",
                "testing"
            ],
            "support": {
                "issues": "https://github.com/Yoast/PHPUnit-Polyfills/issues",
                "source": "https://github.com/Yoast/PHPUnit-Polyfills"
            },
            "time": "2021-11-23T01:37:03+00:00"
        }
    ],
    "aliases": [],
    "minimum-stability": "dev",
    "stability-flags": {
        "automattic/jetpack-assets": 20,
        "automattic/jetpack-admin-ui": 20,
        "automattic/jetpack-autoloader": 20,
        "automattic/jetpack-backup": 20,
        "automattic/jetpack-composer-plugin": 20,
        "automattic/jetpack-config": 20,
        "automattic/jetpack-connection": 20,
        "automattic/jetpack-connection-ui": 20,
        "automattic/jetpack-identity-crisis": 20,
        "automattic/jetpack-my-jetpack": 20,
        "automattic/jetpack-sync": 20,
        "automattic/jetpack-status": 20
    },
    "prefer-stable": true,
    "prefer-lowest": false,
    "platform": [],
    "platform-dev": [],
    "plugin-api-version": "2.2.0"
}<|MERGE_RESOLUTION|>--- conflicted
+++ resolved
@@ -4,11 +4,7 @@
         "Read more about it at https://getcomposer.org/doc/01-basic-usage.md#installing-dependencies",
         "This file is @generated automatically"
     ],
-<<<<<<< HEAD
-    "content-hash": "f92e4e95e4e64b977c4f2cd30714b552",
-=======
     "content-hash": "80023d1927cba4ebea6a6260c17f573d",
->>>>>>> db266239
     "packages": [
         {
             "name": "automattic/jetpack-a8c-mc-stats",
