--- conflicted
+++ resolved
@@ -3,13 +3,8 @@
 Tags: jetpack
 Requires at least: 6.0
 Requires PHP: 5.6
-<<<<<<< HEAD
 Tested up to: 6.2
-Stable tag: 1.4.4
-=======
-Tested up to: 6.1
 Stable tag: 1.5
->>>>>>> 832d4059
 License: GPLv2 or later
 License URI: http://www.gnu.org/licenses/gpl-2.0.html
 
