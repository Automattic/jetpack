--- conflicted
+++ resolved
@@ -1,13 +1,8 @@
 === Jetpack VaultPress Backup ===
 Contributors: automattic, bjorsch, fgiannar, initsogar, jeherve, jwebbdev, kraftbj, macbre, samiff, sermitr, williamvianas
 Tags: jetpack, backup, restore
-<<<<<<< HEAD
-Requires at least: 6.2
+Requires at least: 6.3
 Requires PHP: 7.0
-=======
-Requires at least: 6.3
-Requires PHP: 5.6
->>>>>>> c56d70d2
 Tested up to: 6.4
 Stable tag: 2.2
 License: GPLv2 or later
