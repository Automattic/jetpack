/**
 * External dependencies
 */
<<<<<<< HEAD
import React, { useCallback } from 'react';
import { useState, useEffect } from '@wordpress/element';
import apiFetch from '@wordpress/api-fetch';
import { useSelect, useDispatch } from '@wordpress/data';
import {
	withConnectionStatus,
	ConnectionStatusCard,
	ConnectScreenRequiredPlan,
=======
import React from 'react';
import { useSelect } from '@wordpress/data';
import {
	ConnectScreen,
	ConnectionStatusCard,
	CONNECTION_STORE_ID,
>>>>>>> 81676095
} from '@automattic/jetpack-connection';
import { __ } from '@wordpress/i18n';

/**
 * Internal dependencies
 */
import { STORE_ID } from '../store';
<<<<<<< HEAD
=======
import ConnectRight from './assets/connect-right.png';
>>>>>>> 81676095

/**
 * Expose the `connectionStatus` state object and `renderConnectScreen()` to show a component used for connection.
 *
 * @returns {Array} connectionStatus, renderConnectScreen
 */
export default function useConnection() {
	const APINonce = useSelect( select => select( STORE_ID ).getAPINonce(), [] );
	const APIRoot = useSelect( select => select( STORE_ID ).getAPIRoot(), [] );
	const registrationNonce = useSelect( select => select( STORE_ID ).getRegistrationNonce(), [] );
<<<<<<< HEAD
	const [ price, setPrice ] = useState( null );
	const [ priceAfter, setPriceAfter ] = useState( null );

	const connectionStatus = useSelect( select => select( STORE_ID ).getConnectionStatus(), [] );
	const { setConnectionStatus } = useDispatch( STORE_ID );

	useEffect( () => {
		apiFetch( { path: '/jetpack/v4/backup-product-info' } ).then( res => {
			setPrice( res.cost / 12 );
			if ( res.introductory_offer ) {
				setPriceAfter( res.introductory_offer.cost_per_interval / 12 );
			} else {
				setPriceAfter( res.cost / 12 );
			}
		} );
	}, [] );

	const ConnectScreenRequiredPlanWithConnectionStatus = withConnectionStatus(
		ConnectScreenRequiredPlan
	);
	const statusCallback = useCallback(
		status => {
			setConnectionStatus( status );
		},
		[ setConnectionStatus ]
=======
	const connectionStatus = useSelect(
		select => select( CONNECTION_STORE_ID ).getConnectionStatus(),
		[]
>>>>>>> 81676095
	);

	const renderConnectScreen = () => {
<<<<<<< HEAD
		if ( price !== null ) {
			return (
				<ConnectScreenRequiredPlanWithConnectionStatus
					buttonLabel="Get Jetpack Backup"
					connectionStatus={ {
						isRegistered: connectionStatus.isRegistered,
						isUserConnected: connectionStatus.isUserConnected,
					} }
					priceAfter={ priceAfter }
					priceBefore={ price }
					pricingIcon="data:image/svg+xml,%3Csvg width='32' height='32' fill='none' xmlns='http://www.w3.org/2000/svg'%3E%3Cpath fill-rule='evenodd' clip-rule='evenodd' d='m21.092 15.164.019-1.703v-.039c0-1.975-1.803-3.866-4.4-3.866-2.17 0-3.828 1.351-4.274 2.943l-.426 1.524-1.581-.065a2.92 2.92 0 0 0-.12-.002c-1.586 0-2.977 1.344-2.977 3.133 0 1.787 1.388 3.13 2.973 3.133H22.399c1.194 0 2.267-1.016 2.267-2.4 0-1.235-.865-2.19-1.897-2.368l-1.677-.29Zm-10.58-3.204a4.944 4.944 0 0 0-.201-.004c-2.75 0-4.978 2.298-4.978 5.133s2.229 5.133 4.978 5.133h12.088c2.357 0 4.267-1.97 4.267-4.4 0-2.18-1.538-3.99-3.556-4.339v-.06c0-3.24-2.865-5.867-6.4-5.867-2.983 0-5.49 1.871-6.199 4.404Z' fill='%23000'/%3E%3C/svg%3E"
					pricingTitle={ __( 'Jetpack Backup', 'jetpack-backup' ) }
					title={ __( 'The best real‑time WordPress backups', 'jetpack-backup' ) }
					apiRoot={ APIRoot }
					apiNonce={ APINonce }
					registrationNonce={ registrationNonce }
					from="jetpack-backup"
					redirectUri="admin.php?page=jetpack-backup"
					statusCallback={ statusCallback }
				>
					<h3>
						{ __(
							'Save every change and get back online quickly with one‑click restores.',
							'jetpack-backup'
						) }
					</h3>
					<ul>
						<li>{ __( 'Automated real-time backups', 'jetpack-backup' ) }</li>
						<li>{ __( 'Easy one-click restores', 'jetpack-backup' ) }</li>
						<li>{ __( 'Complete list of all site changes', 'jetpack-backup' ) }</li>
						<li>{ __( 'Global server infrastructure', 'jetpack-backup' ) }</li>
						<li>{ __( 'Best-in-class support', 'jetpack-backup' ) }</li>
					</ul>
				</ConnectScreenRequiredPlanWithConnectionStatus>
			);
		}
=======
		return (
			<ConnectScreen
				apiRoot={ APIRoot }
				apiNonce={ APINonce }
				registrationNonce={ registrationNonce }
				from="jetpack-backup"
				redirectUri="admin.php?page=jetpack-backup"
				images={ [ ConnectRight ] }
			>
				<p>
					{ __(
						'Jetpack Backup requires a user connection to WordPress.com to be able to backup your website.',
						'jetpack-backup'
					) }
				</p>
			</ConnectScreen>
		);
>>>>>>> 81676095
	};

	const renderConnectionStatusCard = () => {
		return (
			<ConnectionStatusCard
				isRegistered={ connectionStatus.isRegistered }
				isUserConnected={ connectionStatus.isUserConnected }
				apiRoot={ APIRoot }
				apiNonce={ APINonce }
				redirectUri="admin.php?page=jetpack-backup"
			/>
		);
	};

	return [ connectionStatus, renderConnectScreen, renderConnectionStatusCard ];
}<|MERGE_RESOLUTION|>--- conflicted
+++ resolved
@@ -1,23 +1,14 @@
 /**
  * External dependencies
  */
-<<<<<<< HEAD
-import React, { useCallback } from 'react';
+import React from 'react';
 import { useState, useEffect } from '@wordpress/element';
 import apiFetch from '@wordpress/api-fetch';
-import { useSelect, useDispatch } from '@wordpress/data';
-import {
-	withConnectionStatus,
-	ConnectionStatusCard,
-	ConnectScreenRequiredPlan,
-=======
-import React from 'react';
 import { useSelect } from '@wordpress/data';
 import {
-	ConnectScreen,
+	ConnectScreenRequiredPlan,
 	ConnectionStatusCard,
 	CONNECTION_STORE_ID,
->>>>>>> 81676095
 } from '@automattic/jetpack-connection';
 import { __ } from '@wordpress/i18n';
 
@@ -25,10 +16,6 @@
  * Internal dependencies
  */
 import { STORE_ID } from '../store';
-<<<<<<< HEAD
-=======
-import ConnectRight from './assets/connect-right.png';
->>>>>>> 81676095
 
 /**
  * Expose the `connectionStatus` state object and `renderConnectScreen()` to show a component used for connection.
@@ -39,12 +26,12 @@
 	const APINonce = useSelect( select => select( STORE_ID ).getAPINonce(), [] );
 	const APIRoot = useSelect( select => select( STORE_ID ).getAPIRoot(), [] );
 	const registrationNonce = useSelect( select => select( STORE_ID ).getRegistrationNonce(), [] );
-<<<<<<< HEAD
+	const connectionStatus = useSelect(
+		select => select( CONNECTION_STORE_ID ).getConnectionStatus(),
+		[]
+	);
 	const [ price, setPrice ] = useState( null );
 	const [ priceAfter, setPriceAfter ] = useState( null );
-
-	const connectionStatus = useSelect( select => select( STORE_ID ).getConnectionStatus(), [] );
-	const { setConnectionStatus } = useDispatch( STORE_ID );
 
 	useEffect( () => {
 		apiFetch( { path: '/jetpack/v4/backup-product-info' } ).then( res => {
@@ -57,78 +44,36 @@
 		} );
 	}, [] );
 
-	const ConnectScreenRequiredPlanWithConnectionStatus = withConnectionStatus(
-		ConnectScreenRequiredPlan
-	);
-	const statusCallback = useCallback(
-		status => {
-			setConnectionStatus( status );
-		},
-		[ setConnectionStatus ]
-=======
-	const connectionStatus = useSelect(
-		select => select( CONNECTION_STORE_ID ).getConnectionStatus(),
-		[]
->>>>>>> 81676095
-	);
-
 	const renderConnectScreen = () => {
-<<<<<<< HEAD
-		if ( price !== null ) {
-			return (
-				<ConnectScreenRequiredPlanWithConnectionStatus
-					buttonLabel="Get Jetpack Backup"
-					connectionStatus={ {
-						isRegistered: connectionStatus.isRegistered,
-						isUserConnected: connectionStatus.isUserConnected,
-					} }
-					priceAfter={ priceAfter }
-					priceBefore={ price }
-					pricingIcon="data:image/svg+xml,%3Csvg width='32' height='32' fill='none' xmlns='http://www.w3.org/2000/svg'%3E%3Cpath fill-rule='evenodd' clip-rule='evenodd' d='m21.092 15.164.019-1.703v-.039c0-1.975-1.803-3.866-4.4-3.866-2.17 0-3.828 1.351-4.274 2.943l-.426 1.524-1.581-.065a2.92 2.92 0 0 0-.12-.002c-1.586 0-2.977 1.344-2.977 3.133 0 1.787 1.388 3.13 2.973 3.133H22.399c1.194 0 2.267-1.016 2.267-2.4 0-1.235-.865-2.19-1.897-2.368l-1.677-.29Zm-10.58-3.204a4.944 4.944 0 0 0-.201-.004c-2.75 0-4.978 2.298-4.978 5.133s2.229 5.133 4.978 5.133h12.088c2.357 0 4.267-1.97 4.267-4.4 0-2.18-1.538-3.99-3.556-4.339v-.06c0-3.24-2.865-5.867-6.4-5.867-2.983 0-5.49 1.871-6.199 4.404Z' fill='%23000'/%3E%3C/svg%3E"
-					pricingTitle={ __( 'Jetpack Backup', 'jetpack-backup' ) }
-					title={ __( 'The best real‑time WordPress backups', 'jetpack-backup' ) }
-					apiRoot={ APIRoot }
-					apiNonce={ APINonce }
-					registrationNonce={ registrationNonce }
-					from="jetpack-backup"
-					redirectUri="admin.php?page=jetpack-backup"
-					statusCallback={ statusCallback }
-				>
-					<h3>
-						{ __(
-							'Save every change and get back online quickly with one‑click restores.',
-							'jetpack-backup'
-						) }
-					</h3>
-					<ul>
-						<li>{ __( 'Automated real-time backups', 'jetpack-backup' ) }</li>
-						<li>{ __( 'Easy one-click restores', 'jetpack-backup' ) }</li>
-						<li>{ __( 'Complete list of all site changes', 'jetpack-backup' ) }</li>
-						<li>{ __( 'Global server infrastructure', 'jetpack-backup' ) }</li>
-						<li>{ __( 'Best-in-class support', 'jetpack-backup' ) }</li>
-					</ul>
-				</ConnectScreenRequiredPlanWithConnectionStatus>
-			);
-		}
-=======
 		return (
-			<ConnectScreen
+			<ConnectScreenRequiredPlan
+				buttonLabel="Get Jetpack Backup"
+				priceAfter={ priceAfter }
+				priceBefore={ price }
+				pricingIcon="data:image/svg+xml,%3Csvg width='32' height='32' fill='none' xmlns='http://www.w3.org/2000/svg'%3E%3Cpath fill-rule='evenodd' clip-rule='evenodd' d='m21.092 15.164.019-1.703v-.039c0-1.975-1.803-3.866-4.4-3.866-2.17 0-3.828 1.351-4.274 2.943l-.426 1.524-1.581-.065a2.92 2.92 0 0 0-.12-.002c-1.586 0-2.977 1.344-2.977 3.133 0 1.787 1.388 3.13 2.973 3.133H22.399c1.194 0 2.267-1.016 2.267-2.4 0-1.235-.865-2.19-1.897-2.368l-1.677-.29Zm-10.58-3.204a4.944 4.944 0 0 0-.201-.004c-2.75 0-4.978 2.298-4.978 5.133s2.229 5.133 4.978 5.133h12.088c2.357 0 4.267-1.97 4.267-4.4 0-2.18-1.538-3.99-3.556-4.339v-.06c0-3.24-2.865-5.867-6.4-5.867-2.983 0-5.49 1.871-6.199 4.404Z' fill='%23000'/%3E%3C/svg%3E"
+				pricingTitle={ __( 'Jetpack Backup', 'jetpack-backup' ) }
+				title={ __( 'The best real‑time WordPress backups', 'jetpack-backup' ) }
 				apiRoot={ APIRoot }
 				apiNonce={ APINonce }
 				registrationNonce={ registrationNonce }
 				from="jetpack-backup"
 				redirectUri="admin.php?page=jetpack-backup"
-				images={ [ ConnectRight ] }
 			>
-				<p>
+				<h3>
 					{ __(
-						'Jetpack Backup requires a user connection to WordPress.com to be able to backup your website.',
+						'Save every change and get back online quickly with one‑click restores.',
 						'jetpack-backup'
 					) }
-				</p>
-			</ConnectScreen>
+				</h3>
+				<ul>
+					<li>{ __( 'Automated real-time backups', 'jetpack-backup' ) }</li>
+					<li>{ __( 'Easy one-click restores', 'jetpack-backup' ) }</li>
+					<li>{ __( 'Complete list of all site changes', 'jetpack-backup' ) }</li>
+					<li>{ __( 'Global server infrastructure', 'jetpack-backup' ) }</li>
+					<li>{ __( 'Best-in-class support', 'jetpack-backup' ) }</li>
+				</ul>
+			</ConnectScreenRequiredPlan>
 		);
->>>>>>> 81676095
 	};
 
 	const renderConnectionStatusCard = () => {
