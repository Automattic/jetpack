/**
 * External dependencies
 */
import { useState, useEffect } from '@wordpress/element';
import { __ } from '@wordpress/i18n';
import apiFetch from '@wordpress/api-fetch';
import { useSelect } from '@wordpress/data';
import {
	AdminPage,
	AdminSection,
	AdminSectionHero,
	Row,
	Col,
	getRedirectUrl,
} from '@automattic/jetpack-components';

/**
 * Internal dependencies
 */
import Backups from './Backups';
import MyPlan from './MyPlan';
import useConnection from '../hooks/useConnection';
import './admin-style.scss';
import './masthead/masthead-style.scss';
import { STORE_ID } from '../store';

/* eslint react/react-in-jsx-scope: 0 */
const Admin = () => {
	const [ connectionStatus, renderConnectScreen, renderConnectionStatusCard ] = useConnection();
	const [ capabilities, setCapabilities ] = useState( [] );
	const [ capabilitiesError, setCapabilitiesError ] = useState( null );
	const [ connectionLoaded, setConnectionLoaded ] = useState( false );
	const [ capabilitiesLoaded, setCapabilitiesLoaded ] = useState( false );
	const [ showHeaderFooter, setShowHeaderFooter ] = useState( true );
	const [ sitePurchases, setSitePurchases ] = useState( [] );
	const [ sitePurchasesError, setSitePurchasesError ] = useState( null );
	const [ sitePurchasesLoaded, setSitePurchasesLoaded ] = useState( false );

	const domain = useSelect( select => select( STORE_ID ).getCalypsoSlug(), [] );

	useEffect( () => {
		if ( 0 < Object.keys( connectionStatus ).length ) {
			setConnectionLoaded( true );
		}
	}, [ connectionStatus ] );

	useEffect( () => {
		apiFetch( { path: 'jetpack/v4/backup-capabilities' } ).then(
			res => {
				setCapabilities( res.capabilities );
				setCapabilitiesLoaded( true );
			},
			() => {
				setCapabilitiesLoaded( true );
				setCapabilitiesError( 'Failed to fetch site capabilities' );
			}
		);
	}, [] );

	useEffect( () => {
		apiFetch( { path: '/jetpack/v4/site/purchases' } ).then(
			res => {
				setSitePurchases( JSON.parse( res.data ) );
				setSitePurchasesLoaded( true );
			},
			() => {
				setSitePurchasesLoaded( true );
				setSitePurchasesError( 'Failed to fetch site purchases' );
			}
		);
	}, [] );

	const isFullyConnected = () => {
		return connectionLoaded && connectionStatus.isUserConnected && connectionStatus.isRegistered;
	};

	const hasBackupPlan = () => {
		return capabilities.includes( 'backup' );
	};

	const renderNoBackupCapabilities = () => {
		return (
<<<<<<< HEAD
			<div className="jp-wrap">
				<div className="jp-row">
					<div class="lg-col-span-8 md-col-span-8 sm-col-span-4">
						<h1>{ __( 'Your site does not have backups', 'jetpack-backup' ) }</h1>
						<p>
							{ __(
								'Get peace of mind knowing your work will be saved, add backups today.',
								'jetpack-backup'
							) }
						</p>
						<a
							className="button"
							href={ getRedirectUrl( 'backup-plugin-upgrade-10gb', { site: domain } ) }
							target="_blank"
							rel="noreferrer"
						>
							{ __( 'Upgrade now', 'jetpack-backup' ) }
						</a>
					</div>
					<div className="lg-col-span-4 md-col-span-0 sm-col-span-0"></div>
				</div>
			</div>
=======
			<Row>
				<Col lg={ 8 } md={ 8 } sm={ 4 }>
					<h1>{ __( 'Your site does not have backups', 'jetpack-backup' ) }</h1>
					<p>
						{ __(
							'Get peace of mind knowing your work will be saved, add backups today.',
							'jetpack-backup'
						) }
					</p>
					<a
						class="button"
						href={ getRedirectUrl( 'backup-plugin-upgrade-10gb', { site: domain } ) }
						target="_blank"
						rel="noreferrer"
					>
						{ __( 'Upgrade now', 'jetpack-backup' ) }
					</a>
				</Col>
				<Col lg={ 4 } md={ 0 } sm={ 0 } />
			</Row>
>>>>>>> 3a8c304a
		);
	};

	const renderLoadedState = () => {
		if (
			! connectionLoaded ||
			! connectionStatus.isUserConnected ||
			! connectionStatus.isRegistered
		) {
			if ( showHeaderFooter ) {
				setShowHeaderFooter( false );
			}

			return (
<<<<<<< HEAD
				<div className="jp-wrap">
					<div className="jp-row">
						<div className="lg-col-span-12 md-col-span-8 sm-col-span-4">
							{ renderConnectScreen() }
						</div>
					</div>
				</div>
=======
				<Row>
					<Col lg={ 12 } md={ 8 } sm={ 4 }>
						{ renderConnectScreen() }
					</Col>
				</Row>
>>>>>>> 3a8c304a
			);
		}

		// Show header and footer on all screens except ConnectScreen
		if ( ! showHeaderFooter ) {
			setShowHeaderFooter( true );
		}

		if ( ! capabilitiesLoaded ) {
			return <div></div>;
		}

		if ( hasBackupPlan() ) {
			return <Backups />;
		}

		// Render an error state, this shouldn't occurr since we've passed userConnected checks
		if ( capabilitiesError ) {
			return (
				<Row>
					<Col lg={ 12 } md={ 8 } sm={ 4 }>
						{ capabilitiesError }
					</Col>
				</Row>
			);
		}

<<<<<<< HEAD
	const renderFooter = () => {
		if ( showHeaderFooter ) {
			return (
				<div className="jp-wrap">
					<div className="jp-row">
						<div className="lg-col-span-12 md-col-span-8 sm-col-span-4">
							<JetpackFooter
								moduleName={ __( 'Jetpack Backup', 'jetpack-backup' ) }
								a8cLogoHref="https://www.jetpack.com"
							/>
						</div>
					</div>
				</div>
			);
		}
=======
		return renderNoBackupCapabilities();
>>>>>>> 3a8c304a
	};

	// Renders additional segments under the jp-hero area condition on having a backup plan
	const renderBackupSegments = () => {
		return (
<<<<<<< HEAD
			<div className="jp-row">
				<div className="lg-col-span-6 md-col-span-4 sm-col-span-4">
					<h2>{ __( 'Your cloud backups', 'jetpack-backup' ) }</h2>
=======
			<Row>
				<Col lg={ 6 } md={ 4 }>
					<h2>{ __( 'Where are my backups stored?', 'jetpack-backup' ) }</h2>
>>>>>>> 3a8c304a
					<p>
						{ __(
							'All the backups are safely stored in the cloud and available for you at any time on Jetpack.com, with full details about status and content.',
							'jetpack-backup'
						) }
					</p>
					{ hasBackupPlan() && sitePurchases && (
						<>
							<p>
								<a
									href={ getRedirectUrl( 'jetpack-backup', { site: domain } ) }
									target="_blank"
									rel="noreferrer"
								>
									{ __( 'See all your backups', 'jetpack-backup' ) }
								</a>
							</p>
							<MyPlan
								loaded={ sitePurchasesLoaded }
								error={ sitePurchasesError }
								purchases={ sitePurchases }
								redirectUrl={ getRedirectUrl( 'backup-plugin-my-plan', { site: domain } ) }
							/>
						</>
					) }
<<<<<<< HEAD
				</div>
				<div className="lg-col-span-1 md-col-span-1 sm-col-span-0"></div>
				<div className="lg-col-span-5 md-col-span-3 sm-col-span-4">
=======
				</Col>
				<Col lg={ 1 } md={ 1 } sm={ 0 } />
				<Col lg={ 5 } md={ 3 } sm={ 4 }>
>>>>>>> 3a8c304a
					<h2>{ __( "Your site's heartbeat", 'jetpack-backup' ) }</h2>
					<p>
						{ __(
							'The activity log lets you see everything that’s going on with your site outlined in an organized, readable way.',
							'jetpack-backup'
						) }
					</p>
					{ hasBackupPlan() && (
						<p>
							<a
								href={ getRedirectUrl( 'backup-plugin-activity-log', { site: domain } ) }
								target="_blank"
								rel="noreferrer"
							>
								{ __( "See your site's activity", 'jetpack-backup' ) }
							</a>
						</p>
					) }

					{ renderConnectionStatusCard() }
				</Col>
			</Row>
		);
	};

	const renderContent = () => {
		return (
			<div className="content">
				<AdminSectionHero>{ renderLoadedState() }</AdminSectionHero>
				<AdminSection>{ isFullyConnected() && renderBackupSegments() }</AdminSection>
			</div>
		);
	};

	return (
		<AdminPage
			withHeader={ showHeaderFooter }
			withFooter={ showHeaderFooter }
			moduleName={ __( 'Jetpack Backup', 'jetpack-backup' ) }
			a8cLogoHref="https://www.jetpack.com"
		>
			<div id="jetpack-backup-admin-container" className="jp-content">
				{ renderContent() }
			</div>
		</AdminPage>
	);
};

export default Admin;<|MERGE_RESOLUTION|>--- conflicted
+++ resolved
@@ -80,30 +80,6 @@
 
 	const renderNoBackupCapabilities = () => {
 		return (
-<<<<<<< HEAD
-			<div className="jp-wrap">
-				<div className="jp-row">
-					<div class="lg-col-span-8 md-col-span-8 sm-col-span-4">
-						<h1>{ __( 'Your site does not have backups', 'jetpack-backup' ) }</h1>
-						<p>
-							{ __(
-								'Get peace of mind knowing your work will be saved, add backups today.',
-								'jetpack-backup'
-							) }
-						</p>
-						<a
-							className="button"
-							href={ getRedirectUrl( 'backup-plugin-upgrade-10gb', { site: domain } ) }
-							target="_blank"
-							rel="noreferrer"
-						>
-							{ __( 'Upgrade now', 'jetpack-backup' ) }
-						</a>
-					</div>
-					<div className="lg-col-span-4 md-col-span-0 sm-col-span-0"></div>
-				</div>
-			</div>
-=======
 			<Row>
 				<Col lg={ 8 } md={ 8 } sm={ 4 }>
 					<h1>{ __( 'Your site does not have backups', 'jetpack-backup' ) }</h1>
@@ -124,7 +100,6 @@
 				</Col>
 				<Col lg={ 4 } md={ 0 } sm={ 0 } />
 			</Row>
->>>>>>> 3a8c304a
 		);
 	};
 
@@ -139,21 +114,11 @@
 			}
 
 			return (
-<<<<<<< HEAD
-				<div className="jp-wrap">
-					<div className="jp-row">
-						<div className="lg-col-span-12 md-col-span-8 sm-col-span-4">
-							{ renderConnectScreen() }
-						</div>
-					</div>
-				</div>
-=======
 				<Row>
 					<Col lg={ 12 } md={ 8 } sm={ 4 }>
 						{ renderConnectScreen() }
 					</Col>
 				</Row>
->>>>>>> 3a8c304a
 			);
 		}
 
@@ -181,39 +146,15 @@
 			);
 		}
 
-<<<<<<< HEAD
-	const renderFooter = () => {
-		if ( showHeaderFooter ) {
-			return (
-				<div className="jp-wrap">
-					<div className="jp-row">
-						<div className="lg-col-span-12 md-col-span-8 sm-col-span-4">
-							<JetpackFooter
-								moduleName={ __( 'Jetpack Backup', 'jetpack-backup' ) }
-								a8cLogoHref="https://www.jetpack.com"
-							/>
-						</div>
-					</div>
-				</div>
-			);
-		}
-=======
 		return renderNoBackupCapabilities();
->>>>>>> 3a8c304a
 	};
 
 	// Renders additional segments under the jp-hero area condition on having a backup plan
 	const renderBackupSegments = () => {
 		return (
-<<<<<<< HEAD
-			<div className="jp-row">
-				<div className="lg-col-span-6 md-col-span-4 sm-col-span-4">
-					<h2>{ __( 'Your cloud backups', 'jetpack-backup' ) }</h2>
-=======
 			<Row>
 				<Col lg={ 6 } md={ 4 }>
-					<h2>{ __( 'Where are my backups stored?', 'jetpack-backup' ) }</h2>
->>>>>>> 3a8c304a
+					<h2>{ __( 'Your cloud backups', 'jetpack-backup' ) }</h2>
 					<p>
 						{ __(
 							'All the backups are safely stored in the cloud and available for you at any time on Jetpack.com, with full details about status and content.',
@@ -239,15 +180,9 @@
 							/>
 						</>
 					) }
-<<<<<<< HEAD
-				</div>
-				<div className="lg-col-span-1 md-col-span-1 sm-col-span-0"></div>
-				<div className="lg-col-span-5 md-col-span-3 sm-col-span-4">
-=======
 				</Col>
 				<Col lg={ 1 } md={ 1 } sm={ 0 } />
 				<Col lg={ 5 } md={ 3 } sm={ 4 }>
->>>>>>> 3a8c304a
 					<h2>{ __( "Your site's heartbeat", 'jetpack-backup' ) }</h2>
 					<p>
 						{ __(
