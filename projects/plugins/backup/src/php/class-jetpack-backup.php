--- conflicted
+++ resolved
@@ -158,7 +158,6 @@
 			)
 		);
 
-<<<<<<< HEAD
 		// Get information on site products.
 		// Backup plugin version of /site/purchases from JP plugin.
 		// Revert once this route and MyPlan component are extracted to a common package.
@@ -168,17 +167,20 @@
 			array(
 				'methods'             => WP_REST_Server::READABLE,
 				'callback'            => __CLASS__ . '::get_site_current_purchases',
-=======
-		register_rest_route(
-			'jetpack/v4',
-			'/backup-promoted-product-info',
-			array(
-				'methods'             => WP_REST_Server::READABLE,
-				'callback'            => __CLASS__ . '::get_backup_promoted_product_info',
->>>>>>> 9e0d09f1
 				'permission_callback' => __CLASS__ . '::backups_permissions_callback',
 			)
 		);
+
+		// Get currently promoted product from the product's endpoint.
+			register_rest_route(
+				'jetpack/v4',
+				'/backup-promoted-product-info',
+				array(
+					'methods'             => WP_REST_Server::READABLE,
+					'callback'            => __CLASS__ . '::get_backup_promoted_product_info',
+					'permission_callback' => __CLASS__ . '::backups_permissions_callback',
+				)
+			);
 	}
 	/**
 	 * The backup calls should only occur from a signed in admin user
