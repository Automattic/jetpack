--- conflicted
+++ resolved
@@ -257,11 +257,7 @@
 			// Something went wrong so we'll just return the response without caching.
 			return new WP_Error(
 				'failed_to_fetch_data',
-<<<<<<< HEAD
-				esc_html__( 'Unable to fetch the requested data.', 'jetpack' ),
-=======
 				esc_html__( 'Unable to fetch the requested data.', 'jetpack-backup' ),
->>>>>>> 0a27df3d
 				array(
 					'status'  => $response_code,
 					'request' => $wpcom_request,
