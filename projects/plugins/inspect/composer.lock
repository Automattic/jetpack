{
    "_readme": [
        "This file locks the dependencies of your project to a known state",
        "Read more about it at https://getcomposer.org/doc/01-basic-usage.md#installing-dependencies",
        "This file is @generated automatically"
    ],
    "content-hash": "5488cdd18711b9b96901a4a1ce424c1e",
    "packages": [
        {
            "name": "automattic/jetpack-a8c-mc-stats",
            "version": "dev-trunk",
            "dist": {
                "type": "path",
                "url": "../../packages/a8c-mc-stats",
                "reference": "29e2de602fcb803984eed4229ffa60a2f96a53f9"
            },
            "require": {
                "php": ">=7.0"
            },
            "require-dev": {
                "automattic/jetpack-changelogger": "@dev",
                "yoast/phpunit-polyfills": "1.1.0"
            },
            "suggest": {
                "automattic/jetpack-autoloader": "Allow for better interoperability with other plugins that use this package."
            },
            "type": "jetpack-library",
            "extra": {
                "autotagger": true,
                "mirror-repo": "Automattic/jetpack-a8c-mc-stats",
                "changelogger": {
                    "link-template": "https://github.com/Automattic/jetpack-a8c-mc-stats/compare/v${old}...v${new}"
                },
                "branch-alias": {
                    "dev-trunk": "2.0.x-dev"
                }
            },
            "autoload": {
                "classmap": [
                    "src/"
                ]
            },
            "scripts": {
                "phpunit": [
                    "./vendor/phpunit/phpunit/phpunit --colors=always"
                ],
                "test-php": [
                    "@composer phpunit"
                ]
            },
            "license": [
                "GPL-2.0-or-later"
            ],
            "description": "Used to record internal usage stats for Automattic. Not visible to site owners.",
            "transport-options": {
                "relative": true
            }
        },
        {
            "name": "automattic/jetpack-admin-ui",
            "version": "dev-trunk",
            "dist": {
                "type": "path",
                "url": "../../packages/admin-ui",
                "reference": "b191c34a0e21f625069eab0c054d8827b9542dfa"
            },
            "require": {
                "php": ">=7.0"
            },
            "require-dev": {
                "automattic/jetpack-changelogger": "@dev",
                "automattic/jetpack-logo": "@dev",
                "automattic/wordbless": "dev-master",
                "yoast/phpunit-polyfills": "1.1.0"
            },
            "suggest": {
                "automattic/jetpack-autoloader": "Allow for better interoperability with other plugins that use this package."
            },
            "type": "jetpack-library",
            "extra": {
                "autotagger": true,
                "mirror-repo": "Automattic/jetpack-admin-ui",
                "textdomain": "jetpack-admin-ui",
                "changelogger": {
                    "link-template": "https://github.com/Automattic/jetpack-admin-ui/compare/${old}...${new}"
                },
                "branch-alias": {
                    "dev-trunk": "0.4.x-dev"
                },
                "version-constants": {
                    "::PACKAGE_VERSION": "src/class-admin-menu.php"
                }
            },
            "autoload": {
                "classmap": [
                    "src/"
                ]
            },
            "scripts": {
                "phpunit": [
                    "./vendor/phpunit/phpunit/phpunit --colors=always"
                ],
                "test-php": [
                    "@composer phpunit"
                ],
                "post-install-cmd": [
                    "WorDBless\\Composer\\InstallDropin::copy"
                ],
                "post-update-cmd": [
                    "WorDBless\\Composer\\InstallDropin::copy"
                ]
            },
            "license": [
                "GPL-2.0-or-later"
            ],
            "description": "Generic Jetpack wp-admin UI elements",
            "transport-options": {
                "relative": true
            }
        },
        {
            "name": "automattic/jetpack-assets",
            "version": "dev-trunk",
            "dist": {
                "type": "path",
                "url": "../../packages/assets",
                "reference": "d5648e0a4f0a8bffbbc805d0f6a5ed0f3cedd521"
            },
            "require": {
                "automattic/jetpack-constants": "@dev",
                "php": ">=7.0"
            },
            "require-dev": {
                "automattic/jetpack-changelogger": "@dev",
                "brain/monkey": "2.6.1",
                "wikimedia/testing-access-wrapper": "^1.0 || ^2.0 || ^3.0",
                "yoast/phpunit-polyfills": "1.1.0"
            },
            "suggest": {
                "automattic/jetpack-autoloader": "Allow for better interoperability with other plugins that use this package."
            },
            "type": "jetpack-library",
            "extra": {
                "autotagger": true,
                "mirror-repo": "Automattic/jetpack-assets",
                "textdomain": "jetpack-assets",
                "changelogger": {
                    "link-template": "https://github.com/Automattic/jetpack-assets/compare/v${old}...v${new}"
                },
                "branch-alias": {
                    "dev-trunk": "2.1.x-dev"
                }
            },
            "autoload": {
                "files": [
                    "actions.php"
                ],
                "classmap": [
                    "src/"
                ]
            },
            "scripts": {
                "build-development": [
                    "pnpm run build"
                ],
                "build-production": [
                    "pnpm run build-production"
                ],
                "phpunit": [
                    "./vendor/phpunit/phpunit/phpunit --colors=always"
                ],
                "test-js": [
                    "pnpm run test"
                ],
                "test-php": [
                    "@composer phpunit"
                ]
            },
            "license": [
                "GPL-2.0-or-later"
            ],
            "description": "Asset management utilities for Jetpack ecosystem packages",
            "transport-options": {
                "relative": true
            }
        },
        {
            "name": "automattic/jetpack-autoloader",
            "version": "dev-trunk",
            "dist": {
                "type": "path",
                "url": "../../packages/autoloader",
                "reference": "6bb097db25b5b249079fcb03ff39d493f59076a6"
            },
            "require": {
                "composer-plugin-api": "^1.1 || ^2.0",
                "php": ">=7.0"
            },
            "require-dev": {
                "automattic/jetpack-changelogger": "@dev",
                "composer/composer": "^1.1 || ^2.0",
                "yoast/phpunit-polyfills": "1.1.0"
            },
            "type": "composer-plugin",
            "extra": {
                "autotagger": true,
                "class": "Automattic\\Jetpack\\Autoloader\\CustomAutoloaderPlugin",
                "mirror-repo": "Automattic/jetpack-autoloader",
                "changelogger": {
                    "link-template": "https://github.com/Automattic/jetpack-autoloader/compare/v${old}...v${new}"
                },
                "version-constants": {
                    "::VERSION": "src/AutoloadGenerator.php"
                },
                "branch-alias": {
                    "dev-trunk": "3.0.x-dev"
                }
            },
            "autoload": {
                "classmap": [
                    "src/AutoloadGenerator.php"
                ],
                "psr-4": {
                    "Automattic\\Jetpack\\Autoloader\\": "src"
                }
            },
            "scripts": {
                "phpunit": [
                    "./vendor/phpunit/phpunit/phpunit --colors=always"
                ],
                "test-php": [
                    "@composer phpunit"
                ]
            },
            "license": [
                "GPL-2.0-or-later"
            ],
            "description": "Creates a custom autoloader for a plugin or theme.",
            "keywords": [
                "autoload",
                "autoloader",
                "composer",
                "jetpack",
                "plugin",
                "wordpress"
            ],
            "transport-options": {
                "relative": true
            }
        },
        {
            "name": "automattic/jetpack-composer-plugin",
            "version": "dev-trunk",
            "dist": {
                "type": "path",
                "url": "../../packages/composer-plugin",
                "reference": "9dd2a092b3de5ed00ee778f1f40704f7d913a836"
            },
            "require": {
                "composer-plugin-api": "^2.1.0",
                "php": ">=7.0"
            },
            "require-dev": {
                "automattic/jetpack-changelogger": "@dev",
                "composer/composer": "^2.2 || ^2.4",
                "yoast/phpunit-polyfills": "1.1.0"
            },
            "type": "composer-plugin",
            "extra": {
                "plugin-modifies-install-path": true,
                "class": "Automattic\\Jetpack\\Composer\\Plugin",
                "mirror-repo": "Automattic/jetpack-composer-plugin",
                "changelogger": {
                    "link-template": "https://github.com/Automattic/jetpack-composer-plugin/compare/v${old}...v${new}"
                },
                "autotagger": true,
                "branch-alias": {
                    "dev-trunk": "2.0.x-dev"
                }
            },
            "autoload": {
                "classmap": [
                    "src/"
                ]
            },
            "scripts": {
                "phpunit": [
                    "./vendor/phpunit/phpunit/phpunit --colors=always"
                ],
                "test-php": [
                    "@composer phpunit"
                ]
            },
            "license": [
                "GPL-2.0-or-later"
            ],
            "description": "A custom installer plugin for Composer to move Jetpack packages out of `vendor/` so WordPress's translation infrastructure will find their strings.",
            "keywords": [
                "composer",
                "i18n",
                "jetpack",
                "plugin"
            ],
            "transport-options": {
                "relative": true
            }
        },
        {
            "name": "automattic/jetpack-config",
            "version": "dev-trunk",
            "dist": {
                "type": "path",
                "url": "../../packages/config",
                "reference": "f465e7cdeb06c75b52922d05fc5c17f7d7686a0e"
            },
            "require": {
                "php": ">=7.0"
            },
            "require-dev": {
                "automattic/jetpack-changelogger": "@dev",
                "automattic/jetpack-connection": "@dev",
                "automattic/jetpack-identity-crisis": "@dev",
                "automattic/jetpack-import": "@dev",
                "automattic/jetpack-jitm": "@dev",
                "automattic/jetpack-post-list": "@dev",
                "automattic/jetpack-publicize": "@dev",
                "automattic/jetpack-search": "@dev",
                "automattic/jetpack-stats": "@dev",
                "automattic/jetpack-stats-admin": "@dev",
                "automattic/jetpack-sync": "@dev",
                "automattic/jetpack-videopress": "@dev",
                "automattic/jetpack-waf": "@dev",
                "automattic/jetpack-wordads": "@dev",
                "automattic/jetpack-yoast-promo": "@dev"
            },
            "suggest": {
                "automattic/jetpack-autoloader": "Allow for better interoperability with other plugins that use this package."
            },
            "type": "jetpack-library",
            "extra": {
                "autotagger": true,
                "mirror-repo": "Automattic/jetpack-config",
                "textdomain": "jetpack-config",
                "changelogger": {
                    "link-template": "https://github.com/Automattic/jetpack-config/compare/v${old}...v${new}"
                },
                "branch-alias": {
                    "dev-trunk": "2.0.x-dev"
                },
                "dependencies": {
                    "test-only": [
                        "packages/connection",
                        "packages/identity-crisis",
                        "packages/import",
                        "packages/jitm",
                        "packages/post-list",
                        "packages/publicize",
                        "packages/search",
                        "packages/stats",
                        "packages/stats-admin",
                        "packages/sync",
                        "packages/videopress",
                        "packages/waf",
                        "packages/wordads",
                        "packages/yoast-promo"
                    ]
                }
            },
            "autoload": {
                "classmap": [
                    "src/"
                ]
            },
            "license": [
                "GPL-2.0-or-later"
            ],
            "description": "Jetpack configuration package that initializes other packages and configures Jetpack's functionality. Can be used as a base for all variants of Jetpack package usage.",
            "transport-options": {
                "relative": true
            }
        },
        {
            "name": "automattic/jetpack-connection",
            "version": "dev-trunk",
            "dist": {
                "type": "path",
                "url": "../../packages/connection",
<<<<<<< HEAD
                "reference": "27a1221bc5e126566b6365268ca79ba4b3ebead8"
=======
                "reference": "bba49ffca10ebb3868ca3db25ddbf34c5eb72120"
>>>>>>> b51bdf2b
            },
            "require": {
                "automattic/jetpack-a8c-mc-stats": "@dev",
                "automattic/jetpack-admin-ui": "@dev",
                "automattic/jetpack-assets": "@dev",
                "automattic/jetpack-constants": "@dev",
                "automattic/jetpack-redirect": "@dev",
                "automattic/jetpack-roles": "@dev",
                "automattic/jetpack-status": "@dev",
                "php": ">=7.0"
            },
            "require-dev": {
                "automattic/jetpack-changelogger": "@dev",
                "automattic/jetpack-licensing": "@dev",
                "automattic/jetpack-sync": "@dev",
                "automattic/wordbless": "@dev",
                "brain/monkey": "2.6.1",
                "yoast/phpunit-polyfills": "1.1.0"
            },
            "suggest": {
                "automattic/jetpack-autoloader": "Allow for better interoperability with other plugins that use this package."
            },
            "type": "jetpack-library",
            "extra": {
                "autotagger": true,
                "mirror-repo": "Automattic/jetpack-connection",
                "textdomain": "jetpack-connection",
                "version-constants": {
                    "::PACKAGE_VERSION": "src/class-package-version.php"
                },
                "changelogger": {
                    "link-template": "https://github.com/Automattic/jetpack-connection/compare/v${old}...v${new}"
                },
                "branch-alias": {
                    "dev-trunk": "2.8.x-dev"
<<<<<<< HEAD
=======
                },
                "dependencies": {
                    "test-only": [
                        "packages/licensing",
                        "packages/sync"
                    ]
>>>>>>> b51bdf2b
                }
            },
            "autoload": {
                "classmap": [
                    "legacy",
                    "src/",
                    "src/webhooks",
                    "src/identity-crisis"
                ]
            },
            "scripts": {
                "build-production": [
                    "pnpm run build-production"
                ],
                "build-development": [
                    "pnpm run build"
                ],
                "phpunit": [
                    "./vendor/phpunit/phpunit/phpunit --colors=always"
                ],
                "post-install-cmd": [
                    "WorDBless\\Composer\\InstallDropin::copy"
                ],
                "post-update-cmd": [
                    "WorDBless\\Composer\\InstallDropin::copy"
                ],
                "test-php": [
                    "@composer phpunit"
                ]
            },
            "license": [
                "GPL-2.0-or-later"
            ],
            "description": "Everything needed to connect to the Jetpack infrastructure",
            "transport-options": {
                "relative": true
            }
        },
        {
            "name": "automattic/jetpack-constants",
            "version": "dev-trunk",
            "dist": {
                "type": "path",
                "url": "../../packages/constants",
                "reference": "3fd2bf1d1ba0bb374918e6b7dd670735ce554c2b"
            },
            "require": {
                "php": ">=7.0"
            },
            "require-dev": {
                "automattic/jetpack-changelogger": "@dev",
                "brain/monkey": "2.6.1",
                "yoast/phpunit-polyfills": "1.1.0"
            },
            "suggest": {
                "automattic/jetpack-autoloader": "Allow for better interoperability with other plugins that use this package."
            },
            "type": "jetpack-library",
            "extra": {
                "autotagger": true,
                "mirror-repo": "Automattic/jetpack-constants",
                "changelogger": {
                    "link-template": "https://github.com/Automattic/jetpack-constants/compare/v${old}...v${new}"
                },
                "branch-alias": {
                    "dev-trunk": "2.0.x-dev"
                }
            },
            "autoload": {
                "classmap": [
                    "src/"
                ]
            },
            "scripts": {
                "phpunit": [
                    "./vendor/phpunit/phpunit/phpunit --colors=always"
                ],
                "test-php": [
                    "@composer phpunit"
                ]
            },
            "license": [
                "GPL-2.0-or-later"
            ],
            "description": "A wrapper for defining constants in a more testable way.",
            "transport-options": {
                "relative": true
            }
        },
        {
            "name": "automattic/jetpack-redirect",
            "version": "dev-trunk",
            "dist": {
                "type": "path",
                "url": "../../packages/redirect",
                "reference": "effd6fdea78e9c3cb1bebf479474b4a9262444a1"
            },
            "require": {
                "automattic/jetpack-status": "@dev",
                "php": ">=7.0"
            },
            "require-dev": {
                "automattic/jetpack-changelogger": "@dev",
                "brain/monkey": "2.6.1",
                "yoast/phpunit-polyfills": "1.1.0"
            },
            "suggest": {
                "automattic/jetpack-autoloader": "Allow for better interoperability with other plugins that use this package."
            },
            "type": "jetpack-library",
            "extra": {
                "autotagger": true,
                "mirror-repo": "Automattic/jetpack-redirect",
                "changelogger": {
                    "link-template": "https://github.com/Automattic/jetpack-redirect/compare/v${old}...v${new}"
                },
                "branch-alias": {
                    "dev-trunk": "2.0.x-dev"
                }
            },
            "autoload": {
                "classmap": [
                    "src/"
                ]
            },
            "scripts": {
                "phpunit": [
                    "./vendor/phpunit/phpunit/phpunit --colors=always"
                ],
                "test-php": [
                    "@composer phpunit"
                ]
            },
            "license": [
                "GPL-2.0-or-later"
            ],
            "description": "Utilities to build URLs to the jetpack.com/redirect/ service",
            "transport-options": {
                "relative": true
            }
        },
        {
            "name": "automattic/jetpack-roles",
            "version": "dev-trunk",
            "dist": {
                "type": "path",
                "url": "../../packages/roles",
                "reference": "0ac6d02e8ef2adb058f8f52e80a4924a33fa9b86"
            },
            "require": {
                "php": ">=7.0"
            },
            "require-dev": {
                "automattic/jetpack-changelogger": "@dev",
                "brain/monkey": "2.6.1",
                "yoast/phpunit-polyfills": "1.1.0"
            },
            "suggest": {
                "automattic/jetpack-autoloader": "Allow for better interoperability with other plugins that use this package."
            },
            "type": "jetpack-library",
            "extra": {
                "autotagger": true,
                "mirror-repo": "Automattic/jetpack-roles",
                "changelogger": {
                    "link-template": "https://github.com/Automattic/jetpack-roles/compare/v${old}...v${new}"
                },
                "branch-alias": {
                    "dev-trunk": "2.0.x-dev"
                }
            },
            "autoload": {
                "classmap": [
                    "src/"
                ]
            },
            "scripts": {
                "phpunit": [
                    "./vendor/phpunit/phpunit/phpunit --colors=always"
                ],
                "test-php": [
                    "@composer phpunit"
                ]
            },
            "license": [
                "GPL-2.0-or-later"
            ],
            "description": "Utilities, related with user roles and capabilities.",
            "transport-options": {
                "relative": true
            }
        },
        {
            "name": "automattic/jetpack-status",
            "version": "dev-trunk",
            "dist": {
                "type": "path",
                "url": "../../packages/status",
                "reference": "eee141b034cb8d535ac9466d8e0434c2e5053aa6"
            },
            "require": {
                "automattic/jetpack-constants": "@dev",
                "php": ">=7.0"
            },
            "require-dev": {
                "automattic/jetpack-changelogger": "@dev",
                "automattic/jetpack-connection": "@dev",
                "automattic/jetpack-identity-crisis": "@dev",
                "automattic/jetpack-ip": "@dev",
                "automattic/jetpack-plans": "@dev",
                "brain/monkey": "2.6.1",
                "yoast/phpunit-polyfills": "1.1.0"
            },
            "suggest": {
                "automattic/jetpack-autoloader": "Allow for better interoperability with other plugins that use this package."
            },
            "type": "jetpack-library",
            "extra": {
                "autotagger": true,
                "mirror-repo": "Automattic/jetpack-status",
                "changelogger": {
                    "link-template": "https://github.com/Automattic/jetpack-status/compare/v${old}...v${new}"
                },
                "branch-alias": {
                    "dev-trunk": "3.0.x-dev"
                },
                "dependencies": {
                    "test-only": [
                        "packages/connection",
                        "packages/identity-crisis",
                        "packages/plans"
                    ]
                }
            },
            "autoload": {
                "classmap": [
                    "src/"
                ]
            },
            "scripts": {
                "phpunit": [
                    "./vendor/phpunit/phpunit/phpunit --colors=always"
                ],
                "test-php": [
                    "@composer phpunit"
                ]
            },
            "license": [
                "GPL-2.0-or-later"
            ],
            "description": "Used to retrieve information about the current status of Jetpack and the site overall.",
            "transport-options": {
                "relative": true
            }
        }
    ],
    "packages-dev": [
        {
            "name": "automattic/jetpack-changelogger",
            "version": "dev-trunk",
            "dist": {
                "type": "path",
                "url": "../../packages/changelogger",
                "reference": "d945e0cd8dec218ab24445d5ddc95894c9f24534"
            },
            "require": {
                "php": ">=7.0",
                "symfony/console": "^3.4 || ^4.4 || ^5.2 || ^6.0 || ^7.0",
                "symfony/process": "^3.4 || ^4.4 || ^5.2 || ^6.0 || ^7.0"
            },
            "require-dev": {
                "wikimedia/testing-access-wrapper": "^1.0 || ^2.0 || ^3.0",
                "yoast/phpunit-polyfills": "1.1.0"
            },
            "bin": [
                "bin/changelogger"
            ],
            "type": "project",
            "extra": {
                "autotagger": true,
                "branch-alias": {
                    "dev-trunk": "4.2.x-dev"
                },
                "mirror-repo": "Automattic/jetpack-changelogger",
                "version-constants": {
                    "::VERSION": "src/Application.php"
                },
                "changelogger": {
                    "link-template": "https://github.com/Automattic/jetpack-changelogger/compare/${old}...${new}"
                }
            },
            "autoload": {
                "psr-4": {
                    "Automattic\\Jetpack\\Changelogger\\": "src",
                    "Automattic\\Jetpack\\Changelog\\": "lib"
                }
            },
            "autoload-dev": {
                "psr-4": {
                    "Automattic\\Jetpack\\Changelogger\\Tests\\": "tests/php/includes/src",
                    "Automattic\\Jetpack\\Changelog\\Tests\\": "tests/php/includes/lib"
                }
            },
            "scripts": {
                "phpunit": [
                    "./vendor/phpunit/phpunit/phpunit --colors=always"
                ],
                "test-php": [
                    "@composer phpunit"
                ],
                "post-install-cmd": [
                    "[ -e vendor/bin/changelogger ] || { cd vendor/bin && ln -s ../../bin/changelogger; }"
                ],
                "post-update-cmd": [
                    "[ -e vendor/bin/changelogger ] || { cd vendor/bin && ln -s ../../bin/changelogger; }"
                ]
            },
            "license": [
                "GPL-2.0-or-later"
            ],
            "description": "Jetpack Changelogger tool. Allows for managing changelogs by dropping change files into a changelog directory with each PR.",
            "keywords": [
                "changelog",
                "cli",
                "dev",
                "keepachangelog"
            ],
            "transport-options": {
                "relative": true
            }
        },
        {
            "name": "doctrine/instantiator",
            "version": "2.0.0",
            "source": {
                "type": "git",
                "url": "https://github.com/doctrine/instantiator.git",
                "reference": "c6222283fa3f4ac679f8b9ced9a4e23f163e80d0"
            },
            "dist": {
                "type": "zip",
                "url": "https://api.github.com/repos/doctrine/instantiator/zipball/c6222283fa3f4ac679f8b9ced9a4e23f163e80d0",
                "reference": "c6222283fa3f4ac679f8b9ced9a4e23f163e80d0",
                "shasum": ""
            },
            "require": {
                "php": "^8.1"
            },
            "require-dev": {
                "doctrine/coding-standard": "^11",
                "ext-pdo": "*",
                "ext-phar": "*",
                "phpbench/phpbench": "^1.2",
                "phpstan/phpstan": "^1.9.4",
                "phpstan/phpstan-phpunit": "^1.3",
                "phpunit/phpunit": "^9.5.27",
                "vimeo/psalm": "^5.4"
            },
            "type": "library",
            "autoload": {
                "psr-4": {
                    "Doctrine\\Instantiator\\": "src/Doctrine/Instantiator/"
                }
            },
            "notification-url": "https://packagist.org/downloads/",
            "license": [
                "MIT"
            ],
            "authors": [
                {
                    "name": "Marco Pivetta",
                    "email": "ocramius@gmail.com",
                    "homepage": "https://ocramius.github.io/"
                }
            ],
            "description": "A small, lightweight utility to instantiate objects in PHP without invoking their constructors",
            "homepage": "https://www.doctrine-project.org/projects/instantiator.html",
            "keywords": [
                "constructor",
                "instantiate"
            ],
            "support": {
                "issues": "https://github.com/doctrine/instantiator/issues",
                "source": "https://github.com/doctrine/instantiator/tree/2.0.0"
            },
            "funding": [
                {
                    "url": "https://www.doctrine-project.org/sponsorship.html",
                    "type": "custom"
                },
                {
                    "url": "https://www.patreon.com/phpdoctrine",
                    "type": "patreon"
                },
                {
                    "url": "https://tidelift.com/funding/github/packagist/doctrine%2Finstantiator",
                    "type": "tidelift"
                }
            ],
            "time": "2022-12-30T00:23:10+00:00"
        },
        {
            "name": "myclabs/deep-copy",
            "version": "1.11.1",
            "source": {
                "type": "git",
                "url": "https://github.com/myclabs/DeepCopy.git",
                "reference": "7284c22080590fb39f2ffa3e9057f10a4ddd0e0c"
            },
            "dist": {
                "type": "zip",
                "url": "https://api.github.com/repos/myclabs/DeepCopy/zipball/7284c22080590fb39f2ffa3e9057f10a4ddd0e0c",
                "reference": "7284c22080590fb39f2ffa3e9057f10a4ddd0e0c",
                "shasum": ""
            },
            "require": {
                "php": "^7.1 || ^8.0"
            },
            "conflict": {
                "doctrine/collections": "<1.6.8",
                "doctrine/common": "<2.13.3 || >=3,<3.2.2"
            },
            "require-dev": {
                "doctrine/collections": "^1.6.8",
                "doctrine/common": "^2.13.3 || ^3.2.2",
                "phpunit/phpunit": "^7.5.20 || ^8.5.23 || ^9.5.13"
            },
            "type": "library",
            "autoload": {
                "files": [
                    "src/DeepCopy/deep_copy.php"
                ],
                "psr-4": {
                    "DeepCopy\\": "src/DeepCopy/"
                }
            },
            "notification-url": "https://packagist.org/downloads/",
            "license": [
                "MIT"
            ],
            "description": "Create deep copies (clones) of your objects",
            "keywords": [
                "clone",
                "copy",
                "duplicate",
                "object",
                "object graph"
            ],
            "support": {
                "issues": "https://github.com/myclabs/DeepCopy/issues",
                "source": "https://github.com/myclabs/DeepCopy/tree/1.11.1"
            },
            "funding": [
                {
                    "url": "https://tidelift.com/funding/github/packagist/myclabs/deep-copy",
                    "type": "tidelift"
                }
            ],
            "time": "2023-03-08T13:26:56+00:00"
        },
        {
            "name": "nikic/php-parser",
            "version": "v5.0.2",
            "source": {
                "type": "git",
                "url": "https://github.com/nikic/PHP-Parser.git",
                "reference": "139676794dc1e9231bf7bcd123cfc0c99182cb13"
            },
            "dist": {
                "type": "zip",
                "url": "https://api.github.com/repos/nikic/PHP-Parser/zipball/139676794dc1e9231bf7bcd123cfc0c99182cb13",
                "reference": "139676794dc1e9231bf7bcd123cfc0c99182cb13",
                "shasum": ""
            },
            "require": {
                "ext-ctype": "*",
                "ext-json": "*",
                "ext-tokenizer": "*",
                "php": ">=7.4"
            },
            "require-dev": {
                "ircmaxell/php-yacc": "^0.0.7",
                "phpunit/phpunit": "^7.0 || ^8.0 || ^9.0"
            },
            "bin": [
                "bin/php-parse"
            ],
            "type": "library",
            "extra": {
                "branch-alias": {
                    "dev-master": "5.0-dev"
                }
            },
            "autoload": {
                "psr-4": {
                    "PhpParser\\": "lib/PhpParser"
                }
            },
            "notification-url": "https://packagist.org/downloads/",
            "license": [
                "BSD-3-Clause"
            ],
            "authors": [
                {
                    "name": "Nikita Popov"
                }
            ],
            "description": "A PHP parser written in PHP",
            "keywords": [
                "parser",
                "php"
            ],
            "support": {
                "issues": "https://github.com/nikic/PHP-Parser/issues",
                "source": "https://github.com/nikic/PHP-Parser/tree/v5.0.2"
            },
            "time": "2024-03-05T20:51:40+00:00"
        },
        {
            "name": "phar-io/manifest",
            "version": "2.0.4",
            "source": {
                "type": "git",
                "url": "https://github.com/phar-io/manifest.git",
                "reference": "54750ef60c58e43759730615a392c31c80e23176"
            },
            "dist": {
                "type": "zip",
                "url": "https://api.github.com/repos/phar-io/manifest/zipball/54750ef60c58e43759730615a392c31c80e23176",
                "reference": "54750ef60c58e43759730615a392c31c80e23176",
                "shasum": ""
            },
            "require": {
                "ext-dom": "*",
                "ext-libxml": "*",
                "ext-phar": "*",
                "ext-xmlwriter": "*",
                "phar-io/version": "^3.0.1",
                "php": "^7.2 || ^8.0"
            },
            "type": "library",
            "extra": {
                "branch-alias": {
                    "dev-master": "2.0.x-dev"
                }
            },
            "autoload": {
                "classmap": [
                    "src/"
                ]
            },
            "notification-url": "https://packagist.org/downloads/",
            "license": [
                "BSD-3-Clause"
            ],
            "authors": [
                {
                    "name": "Arne Blankerts",
                    "email": "arne@blankerts.de",
                    "role": "Developer"
                },
                {
                    "name": "Sebastian Heuer",
                    "email": "sebastian@phpeople.de",
                    "role": "Developer"
                },
                {
                    "name": "Sebastian Bergmann",
                    "email": "sebastian@phpunit.de",
                    "role": "Developer"
                }
            ],
            "description": "Component for reading phar.io manifest information from a PHP Archive (PHAR)",
            "support": {
                "issues": "https://github.com/phar-io/manifest/issues",
                "source": "https://github.com/phar-io/manifest/tree/2.0.4"
            },
            "funding": [
                {
                    "url": "https://github.com/theseer",
                    "type": "github"
                }
            ],
            "time": "2024-03-03T12:33:53+00:00"
        },
        {
            "name": "phar-io/version",
            "version": "3.2.1",
            "source": {
                "type": "git",
                "url": "https://github.com/phar-io/version.git",
                "reference": "4f7fd7836c6f332bb2933569e566a0d6c4cbed74"
            },
            "dist": {
                "type": "zip",
                "url": "https://api.github.com/repos/phar-io/version/zipball/4f7fd7836c6f332bb2933569e566a0d6c4cbed74",
                "reference": "4f7fd7836c6f332bb2933569e566a0d6c4cbed74",
                "shasum": ""
            },
            "require": {
                "php": "^7.2 || ^8.0"
            },
            "type": "library",
            "autoload": {
                "classmap": [
                    "src/"
                ]
            },
            "notification-url": "https://packagist.org/downloads/",
            "license": [
                "BSD-3-Clause"
            ],
            "authors": [
                {
                    "name": "Arne Blankerts",
                    "email": "arne@blankerts.de",
                    "role": "Developer"
                },
                {
                    "name": "Sebastian Heuer",
                    "email": "sebastian@phpeople.de",
                    "role": "Developer"
                },
                {
                    "name": "Sebastian Bergmann",
                    "email": "sebastian@phpunit.de",
                    "role": "Developer"
                }
            ],
            "description": "Library for handling version information and constraints",
            "support": {
                "issues": "https://github.com/phar-io/version/issues",
                "source": "https://github.com/phar-io/version/tree/3.2.1"
            },
            "time": "2022-02-21T01:04:05+00:00"
        },
        {
            "name": "phpunit/php-code-coverage",
            "version": "9.2.31",
            "source": {
                "type": "git",
                "url": "https://github.com/sebastianbergmann/php-code-coverage.git",
                "reference": "48c34b5d8d983006bd2adc2d0de92963b9155965"
            },
            "dist": {
                "type": "zip",
                "url": "https://api.github.com/repos/sebastianbergmann/php-code-coverage/zipball/48c34b5d8d983006bd2adc2d0de92963b9155965",
                "reference": "48c34b5d8d983006bd2adc2d0de92963b9155965",
                "shasum": ""
            },
            "require": {
                "ext-dom": "*",
                "ext-libxml": "*",
                "ext-xmlwriter": "*",
                "nikic/php-parser": "^4.18 || ^5.0",
                "php": ">=7.3",
                "phpunit/php-file-iterator": "^3.0.3",
                "phpunit/php-text-template": "^2.0.2",
                "sebastian/code-unit-reverse-lookup": "^2.0.2",
                "sebastian/complexity": "^2.0",
                "sebastian/environment": "^5.1.2",
                "sebastian/lines-of-code": "^1.0.3",
                "sebastian/version": "^3.0.1",
                "theseer/tokenizer": "^1.2.0"
            },
            "require-dev": {
                "phpunit/phpunit": "^9.3"
            },
            "suggest": {
                "ext-pcov": "PHP extension that provides line coverage",
                "ext-xdebug": "PHP extension that provides line coverage as well as branch and path coverage"
            },
            "type": "library",
            "extra": {
                "branch-alias": {
                    "dev-master": "9.2-dev"
                }
            },
            "autoload": {
                "classmap": [
                    "src/"
                ]
            },
            "notification-url": "https://packagist.org/downloads/",
            "license": [
                "BSD-3-Clause"
            ],
            "authors": [
                {
                    "name": "Sebastian Bergmann",
                    "email": "sebastian@phpunit.de",
                    "role": "lead"
                }
            ],
            "description": "Library that provides collection, processing, and rendering functionality for PHP code coverage information.",
            "homepage": "https://github.com/sebastianbergmann/php-code-coverage",
            "keywords": [
                "coverage",
                "testing",
                "xunit"
            ],
            "support": {
                "issues": "https://github.com/sebastianbergmann/php-code-coverage/issues",
                "security": "https://github.com/sebastianbergmann/php-code-coverage/security/policy",
                "source": "https://github.com/sebastianbergmann/php-code-coverage/tree/9.2.31"
            },
            "funding": [
                {
                    "url": "https://github.com/sebastianbergmann",
                    "type": "github"
                }
            ],
            "time": "2024-03-02T06:37:42+00:00"
        },
        {
            "name": "phpunit/php-file-iterator",
            "version": "3.0.6",
            "source": {
                "type": "git",
                "url": "https://github.com/sebastianbergmann/php-file-iterator.git",
                "reference": "cf1c2e7c203ac650e352f4cc675a7021e7d1b3cf"
            },
            "dist": {
                "type": "zip",
                "url": "https://api.github.com/repos/sebastianbergmann/php-file-iterator/zipball/cf1c2e7c203ac650e352f4cc675a7021e7d1b3cf",
                "reference": "cf1c2e7c203ac650e352f4cc675a7021e7d1b3cf",
                "shasum": ""
            },
            "require": {
                "php": ">=7.3"
            },
            "require-dev": {
                "phpunit/phpunit": "^9.3"
            },
            "type": "library",
            "extra": {
                "branch-alias": {
                    "dev-master": "3.0-dev"
                }
            },
            "autoload": {
                "classmap": [
                    "src/"
                ]
            },
            "notification-url": "https://packagist.org/downloads/",
            "license": [
                "BSD-3-Clause"
            ],
            "authors": [
                {
                    "name": "Sebastian Bergmann",
                    "email": "sebastian@phpunit.de",
                    "role": "lead"
                }
            ],
            "description": "FilterIterator implementation that filters files based on a list of suffixes.",
            "homepage": "https://github.com/sebastianbergmann/php-file-iterator/",
            "keywords": [
                "filesystem",
                "iterator"
            ],
            "support": {
                "issues": "https://github.com/sebastianbergmann/php-file-iterator/issues",
                "source": "https://github.com/sebastianbergmann/php-file-iterator/tree/3.0.6"
            },
            "funding": [
                {
                    "url": "https://github.com/sebastianbergmann",
                    "type": "github"
                }
            ],
            "time": "2021-12-02T12:48:52+00:00"
        },
        {
            "name": "phpunit/php-invoker",
            "version": "3.1.1",
            "source": {
                "type": "git",
                "url": "https://github.com/sebastianbergmann/php-invoker.git",
                "reference": "5a10147d0aaf65b58940a0b72f71c9ac0423cc67"
            },
            "dist": {
                "type": "zip",
                "url": "https://api.github.com/repos/sebastianbergmann/php-invoker/zipball/5a10147d0aaf65b58940a0b72f71c9ac0423cc67",
                "reference": "5a10147d0aaf65b58940a0b72f71c9ac0423cc67",
                "shasum": ""
            },
            "require": {
                "php": ">=7.3"
            },
            "require-dev": {
                "ext-pcntl": "*",
                "phpunit/phpunit": "^9.3"
            },
            "suggest": {
                "ext-pcntl": "*"
            },
            "type": "library",
            "extra": {
                "branch-alias": {
                    "dev-master": "3.1-dev"
                }
            },
            "autoload": {
                "classmap": [
                    "src/"
                ]
            },
            "notification-url": "https://packagist.org/downloads/",
            "license": [
                "BSD-3-Clause"
            ],
            "authors": [
                {
                    "name": "Sebastian Bergmann",
                    "email": "sebastian@phpunit.de",
                    "role": "lead"
                }
            ],
            "description": "Invoke callables with a timeout",
            "homepage": "https://github.com/sebastianbergmann/php-invoker/",
            "keywords": [
                "process"
            ],
            "support": {
                "issues": "https://github.com/sebastianbergmann/php-invoker/issues",
                "source": "https://github.com/sebastianbergmann/php-invoker/tree/3.1.1"
            },
            "funding": [
                {
                    "url": "https://github.com/sebastianbergmann",
                    "type": "github"
                }
            ],
            "time": "2020-09-28T05:58:55+00:00"
        },
        {
            "name": "phpunit/php-text-template",
            "version": "2.0.4",
            "source": {
                "type": "git",
                "url": "https://github.com/sebastianbergmann/php-text-template.git",
                "reference": "5da5f67fc95621df9ff4c4e5a84d6a8a2acf7c28"
            },
            "dist": {
                "type": "zip",
                "url": "https://api.github.com/repos/sebastianbergmann/php-text-template/zipball/5da5f67fc95621df9ff4c4e5a84d6a8a2acf7c28",
                "reference": "5da5f67fc95621df9ff4c4e5a84d6a8a2acf7c28",
                "shasum": ""
            },
            "require": {
                "php": ">=7.3"
            },
            "require-dev": {
                "phpunit/phpunit": "^9.3"
            },
            "type": "library",
            "extra": {
                "branch-alias": {
                    "dev-master": "2.0-dev"
                }
            },
            "autoload": {
                "classmap": [
                    "src/"
                ]
            },
            "notification-url": "https://packagist.org/downloads/",
            "license": [
                "BSD-3-Clause"
            ],
            "authors": [
                {
                    "name": "Sebastian Bergmann",
                    "email": "sebastian@phpunit.de",
                    "role": "lead"
                }
            ],
            "description": "Simple template engine.",
            "homepage": "https://github.com/sebastianbergmann/php-text-template/",
            "keywords": [
                "template"
            ],
            "support": {
                "issues": "https://github.com/sebastianbergmann/php-text-template/issues",
                "source": "https://github.com/sebastianbergmann/php-text-template/tree/2.0.4"
            },
            "funding": [
                {
                    "url": "https://github.com/sebastianbergmann",
                    "type": "github"
                }
            ],
            "time": "2020-10-26T05:33:50+00:00"
        },
        {
            "name": "phpunit/php-timer",
            "version": "5.0.3",
            "source": {
                "type": "git",
                "url": "https://github.com/sebastianbergmann/php-timer.git",
                "reference": "5a63ce20ed1b5bf577850e2c4e87f4aa902afbd2"
            },
            "dist": {
                "type": "zip",
                "url": "https://api.github.com/repos/sebastianbergmann/php-timer/zipball/5a63ce20ed1b5bf577850e2c4e87f4aa902afbd2",
                "reference": "5a63ce20ed1b5bf577850e2c4e87f4aa902afbd2",
                "shasum": ""
            },
            "require": {
                "php": ">=7.3"
            },
            "require-dev": {
                "phpunit/phpunit": "^9.3"
            },
            "type": "library",
            "extra": {
                "branch-alias": {
                    "dev-master": "5.0-dev"
                }
            },
            "autoload": {
                "classmap": [
                    "src/"
                ]
            },
            "notification-url": "https://packagist.org/downloads/",
            "license": [
                "BSD-3-Clause"
            ],
            "authors": [
                {
                    "name": "Sebastian Bergmann",
                    "email": "sebastian@phpunit.de",
                    "role": "lead"
                }
            ],
            "description": "Utility class for timing",
            "homepage": "https://github.com/sebastianbergmann/php-timer/",
            "keywords": [
                "timer"
            ],
            "support": {
                "issues": "https://github.com/sebastianbergmann/php-timer/issues",
                "source": "https://github.com/sebastianbergmann/php-timer/tree/5.0.3"
            },
            "funding": [
                {
                    "url": "https://github.com/sebastianbergmann",
                    "type": "github"
                }
            ],
            "time": "2020-10-26T13:16:10+00:00"
        },
        {
            "name": "phpunit/phpunit",
            "version": "9.6.19",
            "source": {
                "type": "git",
                "url": "https://github.com/sebastianbergmann/phpunit.git",
                "reference": "a1a54a473501ef4cdeaae4e06891674114d79db8"
            },
            "dist": {
                "type": "zip",
                "url": "https://api.github.com/repos/sebastianbergmann/phpunit/zipball/a1a54a473501ef4cdeaae4e06891674114d79db8",
                "reference": "a1a54a473501ef4cdeaae4e06891674114d79db8",
                "shasum": ""
            },
            "require": {
                "doctrine/instantiator": "^1.3.1 || ^2",
                "ext-dom": "*",
                "ext-json": "*",
                "ext-libxml": "*",
                "ext-mbstring": "*",
                "ext-xml": "*",
                "ext-xmlwriter": "*",
                "myclabs/deep-copy": "^1.10.1",
                "phar-io/manifest": "^2.0.3",
                "phar-io/version": "^3.0.2",
                "php": ">=7.3",
                "phpunit/php-code-coverage": "^9.2.28",
                "phpunit/php-file-iterator": "^3.0.5",
                "phpunit/php-invoker": "^3.1.1",
                "phpunit/php-text-template": "^2.0.3",
                "phpunit/php-timer": "^5.0.2",
                "sebastian/cli-parser": "^1.0.1",
                "sebastian/code-unit": "^1.0.6",
                "sebastian/comparator": "^4.0.8",
                "sebastian/diff": "^4.0.3",
                "sebastian/environment": "^5.1.3",
                "sebastian/exporter": "^4.0.5",
                "sebastian/global-state": "^5.0.1",
                "sebastian/object-enumerator": "^4.0.3",
                "sebastian/resource-operations": "^3.0.3",
                "sebastian/type": "^3.2",
                "sebastian/version": "^3.0.2"
            },
            "suggest": {
                "ext-soap": "To be able to generate mocks based on WSDL files",
                "ext-xdebug": "PHP extension that provides line coverage as well as branch and path coverage"
            },
            "bin": [
                "phpunit"
            ],
            "type": "library",
            "extra": {
                "branch-alias": {
                    "dev-master": "9.6-dev"
                }
            },
            "autoload": {
                "files": [
                    "src/Framework/Assert/Functions.php"
                ],
                "classmap": [
                    "src/"
                ]
            },
            "notification-url": "https://packagist.org/downloads/",
            "license": [
                "BSD-3-Clause"
            ],
            "authors": [
                {
                    "name": "Sebastian Bergmann",
                    "email": "sebastian@phpunit.de",
                    "role": "lead"
                }
            ],
            "description": "The PHP Unit Testing framework.",
            "homepage": "https://phpunit.de/",
            "keywords": [
                "phpunit",
                "testing",
                "xunit"
            ],
            "support": {
                "issues": "https://github.com/sebastianbergmann/phpunit/issues",
                "security": "https://github.com/sebastianbergmann/phpunit/security/policy",
                "source": "https://github.com/sebastianbergmann/phpunit/tree/9.6.19"
            },
            "funding": [
                {
                    "url": "https://phpunit.de/sponsors.html",
                    "type": "custom"
                },
                {
                    "url": "https://github.com/sebastianbergmann",
                    "type": "github"
                },
                {
                    "url": "https://tidelift.com/funding/github/packagist/phpunit/phpunit",
                    "type": "tidelift"
                }
            ],
            "time": "2024-04-05T04:35:58+00:00"
        },
        {
            "name": "psr/container",
            "version": "2.0.2",
            "source": {
                "type": "git",
                "url": "https://github.com/php-fig/container.git",
                "reference": "c71ecc56dfe541dbd90c5360474fbc405f8d5963"
            },
            "dist": {
                "type": "zip",
                "url": "https://api.github.com/repos/php-fig/container/zipball/c71ecc56dfe541dbd90c5360474fbc405f8d5963",
                "reference": "c71ecc56dfe541dbd90c5360474fbc405f8d5963",
                "shasum": ""
            },
            "require": {
                "php": ">=7.4.0"
            },
            "type": "library",
            "extra": {
                "branch-alias": {
                    "dev-master": "2.0.x-dev"
                }
            },
            "autoload": {
                "psr-4": {
                    "Psr\\Container\\": "src/"
                }
            },
            "notification-url": "https://packagist.org/downloads/",
            "license": [
                "MIT"
            ],
            "authors": [
                {
                    "name": "PHP-FIG",
                    "homepage": "https://www.php-fig.org/"
                }
            ],
            "description": "Common Container Interface (PHP FIG PSR-11)",
            "homepage": "https://github.com/php-fig/container",
            "keywords": [
                "PSR-11",
                "container",
                "container-interface",
                "container-interop",
                "psr"
            ],
            "support": {
                "issues": "https://github.com/php-fig/container/issues",
                "source": "https://github.com/php-fig/container/tree/2.0.2"
            },
            "time": "2021-11-05T16:47:00+00:00"
        },
        {
            "name": "sebastian/cli-parser",
            "version": "1.0.2",
            "source": {
                "type": "git",
                "url": "https://github.com/sebastianbergmann/cli-parser.git",
                "reference": "2b56bea83a09de3ac06bb18b92f068e60cc6f50b"
            },
            "dist": {
                "type": "zip",
                "url": "https://api.github.com/repos/sebastianbergmann/cli-parser/zipball/2b56bea83a09de3ac06bb18b92f068e60cc6f50b",
                "reference": "2b56bea83a09de3ac06bb18b92f068e60cc6f50b",
                "shasum": ""
            },
            "require": {
                "php": ">=7.3"
            },
            "require-dev": {
                "phpunit/phpunit": "^9.3"
            },
            "type": "library",
            "extra": {
                "branch-alias": {
                    "dev-master": "1.0-dev"
                }
            },
            "autoload": {
                "classmap": [
                    "src/"
                ]
            },
            "notification-url": "https://packagist.org/downloads/",
            "license": [
                "BSD-3-Clause"
            ],
            "authors": [
                {
                    "name": "Sebastian Bergmann",
                    "email": "sebastian@phpunit.de",
                    "role": "lead"
                }
            ],
            "description": "Library for parsing CLI options",
            "homepage": "https://github.com/sebastianbergmann/cli-parser",
            "support": {
                "issues": "https://github.com/sebastianbergmann/cli-parser/issues",
                "source": "https://github.com/sebastianbergmann/cli-parser/tree/1.0.2"
            },
            "funding": [
                {
                    "url": "https://github.com/sebastianbergmann",
                    "type": "github"
                }
            ],
            "time": "2024-03-02T06:27:43+00:00"
        },
        {
            "name": "sebastian/code-unit",
            "version": "1.0.8",
            "source": {
                "type": "git",
                "url": "https://github.com/sebastianbergmann/code-unit.git",
                "reference": "1fc9f64c0927627ef78ba436c9b17d967e68e120"
            },
            "dist": {
                "type": "zip",
                "url": "https://api.github.com/repos/sebastianbergmann/code-unit/zipball/1fc9f64c0927627ef78ba436c9b17d967e68e120",
                "reference": "1fc9f64c0927627ef78ba436c9b17d967e68e120",
                "shasum": ""
            },
            "require": {
                "php": ">=7.3"
            },
            "require-dev": {
                "phpunit/phpunit": "^9.3"
            },
            "type": "library",
            "extra": {
                "branch-alias": {
                    "dev-master": "1.0-dev"
                }
            },
            "autoload": {
                "classmap": [
                    "src/"
                ]
            },
            "notification-url": "https://packagist.org/downloads/",
            "license": [
                "BSD-3-Clause"
            ],
            "authors": [
                {
                    "name": "Sebastian Bergmann",
                    "email": "sebastian@phpunit.de",
                    "role": "lead"
                }
            ],
            "description": "Collection of value objects that represent the PHP code units",
            "homepage": "https://github.com/sebastianbergmann/code-unit",
            "support": {
                "issues": "https://github.com/sebastianbergmann/code-unit/issues",
                "source": "https://github.com/sebastianbergmann/code-unit/tree/1.0.8"
            },
            "funding": [
                {
                    "url": "https://github.com/sebastianbergmann",
                    "type": "github"
                }
            ],
            "time": "2020-10-26T13:08:54+00:00"
        },
        {
            "name": "sebastian/code-unit-reverse-lookup",
            "version": "2.0.3",
            "source": {
                "type": "git",
                "url": "https://github.com/sebastianbergmann/code-unit-reverse-lookup.git",
                "reference": "ac91f01ccec49fb77bdc6fd1e548bc70f7faa3e5"
            },
            "dist": {
                "type": "zip",
                "url": "https://api.github.com/repos/sebastianbergmann/code-unit-reverse-lookup/zipball/ac91f01ccec49fb77bdc6fd1e548bc70f7faa3e5",
                "reference": "ac91f01ccec49fb77bdc6fd1e548bc70f7faa3e5",
                "shasum": ""
            },
            "require": {
                "php": ">=7.3"
            },
            "require-dev": {
                "phpunit/phpunit": "^9.3"
            },
            "type": "library",
            "extra": {
                "branch-alias": {
                    "dev-master": "2.0-dev"
                }
            },
            "autoload": {
                "classmap": [
                    "src/"
                ]
            },
            "notification-url": "https://packagist.org/downloads/",
            "license": [
                "BSD-3-Clause"
            ],
            "authors": [
                {
                    "name": "Sebastian Bergmann",
                    "email": "sebastian@phpunit.de"
                }
            ],
            "description": "Looks up which function or method a line of code belongs to",
            "homepage": "https://github.com/sebastianbergmann/code-unit-reverse-lookup/",
            "support": {
                "issues": "https://github.com/sebastianbergmann/code-unit-reverse-lookup/issues",
                "source": "https://github.com/sebastianbergmann/code-unit-reverse-lookup/tree/2.0.3"
            },
            "funding": [
                {
                    "url": "https://github.com/sebastianbergmann",
                    "type": "github"
                }
            ],
            "time": "2020-09-28T05:30:19+00:00"
        },
        {
            "name": "sebastian/comparator",
            "version": "4.0.8",
            "source": {
                "type": "git",
                "url": "https://github.com/sebastianbergmann/comparator.git",
                "reference": "fa0f136dd2334583309d32b62544682ee972b51a"
            },
            "dist": {
                "type": "zip",
                "url": "https://api.github.com/repos/sebastianbergmann/comparator/zipball/fa0f136dd2334583309d32b62544682ee972b51a",
                "reference": "fa0f136dd2334583309d32b62544682ee972b51a",
                "shasum": ""
            },
            "require": {
                "php": ">=7.3",
                "sebastian/diff": "^4.0",
                "sebastian/exporter": "^4.0"
            },
            "require-dev": {
                "phpunit/phpunit": "^9.3"
            },
            "type": "library",
            "extra": {
                "branch-alias": {
                    "dev-master": "4.0-dev"
                }
            },
            "autoload": {
                "classmap": [
                    "src/"
                ]
            },
            "notification-url": "https://packagist.org/downloads/",
            "license": [
                "BSD-3-Clause"
            ],
            "authors": [
                {
                    "name": "Sebastian Bergmann",
                    "email": "sebastian@phpunit.de"
                },
                {
                    "name": "Jeff Welch",
                    "email": "whatthejeff@gmail.com"
                },
                {
                    "name": "Volker Dusch",
                    "email": "github@wallbash.com"
                },
                {
                    "name": "Bernhard Schussek",
                    "email": "bschussek@2bepublished.at"
                }
            ],
            "description": "Provides the functionality to compare PHP values for equality",
            "homepage": "https://github.com/sebastianbergmann/comparator",
            "keywords": [
                "comparator",
                "compare",
                "equality"
            ],
            "support": {
                "issues": "https://github.com/sebastianbergmann/comparator/issues",
                "source": "https://github.com/sebastianbergmann/comparator/tree/4.0.8"
            },
            "funding": [
                {
                    "url": "https://github.com/sebastianbergmann",
                    "type": "github"
                }
            ],
            "time": "2022-09-14T12:41:17+00:00"
        },
        {
            "name": "sebastian/complexity",
            "version": "2.0.3",
            "source": {
                "type": "git",
                "url": "https://github.com/sebastianbergmann/complexity.git",
                "reference": "25f207c40d62b8b7aa32f5ab026c53561964053a"
            },
            "dist": {
                "type": "zip",
                "url": "https://api.github.com/repos/sebastianbergmann/complexity/zipball/25f207c40d62b8b7aa32f5ab026c53561964053a",
                "reference": "25f207c40d62b8b7aa32f5ab026c53561964053a",
                "shasum": ""
            },
            "require": {
                "nikic/php-parser": "^4.18 || ^5.0",
                "php": ">=7.3"
            },
            "require-dev": {
                "phpunit/phpunit": "^9.3"
            },
            "type": "library",
            "extra": {
                "branch-alias": {
                    "dev-master": "2.0-dev"
                }
            },
            "autoload": {
                "classmap": [
                    "src/"
                ]
            },
            "notification-url": "https://packagist.org/downloads/",
            "license": [
                "BSD-3-Clause"
            ],
            "authors": [
                {
                    "name": "Sebastian Bergmann",
                    "email": "sebastian@phpunit.de",
                    "role": "lead"
                }
            ],
            "description": "Library for calculating the complexity of PHP code units",
            "homepage": "https://github.com/sebastianbergmann/complexity",
            "support": {
                "issues": "https://github.com/sebastianbergmann/complexity/issues",
                "source": "https://github.com/sebastianbergmann/complexity/tree/2.0.3"
            },
            "funding": [
                {
                    "url": "https://github.com/sebastianbergmann",
                    "type": "github"
                }
            ],
            "time": "2023-12-22T06:19:30+00:00"
        },
        {
            "name": "sebastian/diff",
            "version": "4.0.6",
            "source": {
                "type": "git",
                "url": "https://github.com/sebastianbergmann/diff.git",
                "reference": "ba01945089c3a293b01ba9badc29ad55b106b0bc"
            },
            "dist": {
                "type": "zip",
                "url": "https://api.github.com/repos/sebastianbergmann/diff/zipball/ba01945089c3a293b01ba9badc29ad55b106b0bc",
                "reference": "ba01945089c3a293b01ba9badc29ad55b106b0bc",
                "shasum": ""
            },
            "require": {
                "php": ">=7.3"
            },
            "require-dev": {
                "phpunit/phpunit": "^9.3",
                "symfony/process": "^4.2 || ^5"
            },
            "type": "library",
            "extra": {
                "branch-alias": {
                    "dev-master": "4.0-dev"
                }
            },
            "autoload": {
                "classmap": [
                    "src/"
                ]
            },
            "notification-url": "https://packagist.org/downloads/",
            "license": [
                "BSD-3-Clause"
            ],
            "authors": [
                {
                    "name": "Sebastian Bergmann",
                    "email": "sebastian@phpunit.de"
                },
                {
                    "name": "Kore Nordmann",
                    "email": "mail@kore-nordmann.de"
                }
            ],
            "description": "Diff implementation",
            "homepage": "https://github.com/sebastianbergmann/diff",
            "keywords": [
                "diff",
                "udiff",
                "unidiff",
                "unified diff"
            ],
            "support": {
                "issues": "https://github.com/sebastianbergmann/diff/issues",
                "source": "https://github.com/sebastianbergmann/diff/tree/4.0.6"
            },
            "funding": [
                {
                    "url": "https://github.com/sebastianbergmann",
                    "type": "github"
                }
            ],
            "time": "2024-03-02T06:30:58+00:00"
        },
        {
            "name": "sebastian/environment",
            "version": "5.1.5",
            "source": {
                "type": "git",
                "url": "https://github.com/sebastianbergmann/environment.git",
                "reference": "830c43a844f1f8d5b7a1f6d6076b784454d8b7ed"
            },
            "dist": {
                "type": "zip",
                "url": "https://api.github.com/repos/sebastianbergmann/environment/zipball/830c43a844f1f8d5b7a1f6d6076b784454d8b7ed",
                "reference": "830c43a844f1f8d5b7a1f6d6076b784454d8b7ed",
                "shasum": ""
            },
            "require": {
                "php": ">=7.3"
            },
            "require-dev": {
                "phpunit/phpunit": "^9.3"
            },
            "suggest": {
                "ext-posix": "*"
            },
            "type": "library",
            "extra": {
                "branch-alias": {
                    "dev-master": "5.1-dev"
                }
            },
            "autoload": {
                "classmap": [
                    "src/"
                ]
            },
            "notification-url": "https://packagist.org/downloads/",
            "license": [
                "BSD-3-Clause"
            ],
            "authors": [
                {
                    "name": "Sebastian Bergmann",
                    "email": "sebastian@phpunit.de"
                }
            ],
            "description": "Provides functionality to handle HHVM/PHP environments",
            "homepage": "http://www.github.com/sebastianbergmann/environment",
            "keywords": [
                "Xdebug",
                "environment",
                "hhvm"
            ],
            "support": {
                "issues": "https://github.com/sebastianbergmann/environment/issues",
                "source": "https://github.com/sebastianbergmann/environment/tree/5.1.5"
            },
            "funding": [
                {
                    "url": "https://github.com/sebastianbergmann",
                    "type": "github"
                }
            ],
            "time": "2023-02-03T06:03:51+00:00"
        },
        {
            "name": "sebastian/exporter",
            "version": "4.0.6",
            "source": {
                "type": "git",
                "url": "https://github.com/sebastianbergmann/exporter.git",
                "reference": "78c00df8f170e02473b682df15bfcdacc3d32d72"
            },
            "dist": {
                "type": "zip",
                "url": "https://api.github.com/repos/sebastianbergmann/exporter/zipball/78c00df8f170e02473b682df15bfcdacc3d32d72",
                "reference": "78c00df8f170e02473b682df15bfcdacc3d32d72",
                "shasum": ""
            },
            "require": {
                "php": ">=7.3",
                "sebastian/recursion-context": "^4.0"
            },
            "require-dev": {
                "ext-mbstring": "*",
                "phpunit/phpunit": "^9.3"
            },
            "type": "library",
            "extra": {
                "branch-alias": {
                    "dev-master": "4.0-dev"
                }
            },
            "autoload": {
                "classmap": [
                    "src/"
                ]
            },
            "notification-url": "https://packagist.org/downloads/",
            "license": [
                "BSD-3-Clause"
            ],
            "authors": [
                {
                    "name": "Sebastian Bergmann",
                    "email": "sebastian@phpunit.de"
                },
                {
                    "name": "Jeff Welch",
                    "email": "whatthejeff@gmail.com"
                },
                {
                    "name": "Volker Dusch",
                    "email": "github@wallbash.com"
                },
                {
                    "name": "Adam Harvey",
                    "email": "aharvey@php.net"
                },
                {
                    "name": "Bernhard Schussek",
                    "email": "bschussek@gmail.com"
                }
            ],
            "description": "Provides the functionality to export PHP variables for visualization",
            "homepage": "https://www.github.com/sebastianbergmann/exporter",
            "keywords": [
                "export",
                "exporter"
            ],
            "support": {
                "issues": "https://github.com/sebastianbergmann/exporter/issues",
                "source": "https://github.com/sebastianbergmann/exporter/tree/4.0.6"
            },
            "funding": [
                {
                    "url": "https://github.com/sebastianbergmann",
                    "type": "github"
                }
            ],
            "time": "2024-03-02T06:33:00+00:00"
        },
        {
            "name": "sebastian/global-state",
            "version": "5.0.7",
            "source": {
                "type": "git",
                "url": "https://github.com/sebastianbergmann/global-state.git",
                "reference": "bca7df1f32ee6fe93b4d4a9abbf69e13a4ada2c9"
            },
            "dist": {
                "type": "zip",
                "url": "https://api.github.com/repos/sebastianbergmann/global-state/zipball/bca7df1f32ee6fe93b4d4a9abbf69e13a4ada2c9",
                "reference": "bca7df1f32ee6fe93b4d4a9abbf69e13a4ada2c9",
                "shasum": ""
            },
            "require": {
                "php": ">=7.3",
                "sebastian/object-reflector": "^2.0",
                "sebastian/recursion-context": "^4.0"
            },
            "require-dev": {
                "ext-dom": "*",
                "phpunit/phpunit": "^9.3"
            },
            "suggest": {
                "ext-uopz": "*"
            },
            "type": "library",
            "extra": {
                "branch-alias": {
                    "dev-master": "5.0-dev"
                }
            },
            "autoload": {
                "classmap": [
                    "src/"
                ]
            },
            "notification-url": "https://packagist.org/downloads/",
            "license": [
                "BSD-3-Clause"
            ],
            "authors": [
                {
                    "name": "Sebastian Bergmann",
                    "email": "sebastian@phpunit.de"
                }
            ],
            "description": "Snapshotting of global state",
            "homepage": "http://www.github.com/sebastianbergmann/global-state",
            "keywords": [
                "global state"
            ],
            "support": {
                "issues": "https://github.com/sebastianbergmann/global-state/issues",
                "source": "https://github.com/sebastianbergmann/global-state/tree/5.0.7"
            },
            "funding": [
                {
                    "url": "https://github.com/sebastianbergmann",
                    "type": "github"
                }
            ],
            "time": "2024-03-02T06:35:11+00:00"
        },
        {
            "name": "sebastian/lines-of-code",
            "version": "1.0.4",
            "source": {
                "type": "git",
                "url": "https://github.com/sebastianbergmann/lines-of-code.git",
                "reference": "e1e4a170560925c26d424b6a03aed157e7dcc5c5"
            },
            "dist": {
                "type": "zip",
                "url": "https://api.github.com/repos/sebastianbergmann/lines-of-code/zipball/e1e4a170560925c26d424b6a03aed157e7dcc5c5",
                "reference": "e1e4a170560925c26d424b6a03aed157e7dcc5c5",
                "shasum": ""
            },
            "require": {
                "nikic/php-parser": "^4.18 || ^5.0",
                "php": ">=7.3"
            },
            "require-dev": {
                "phpunit/phpunit": "^9.3"
            },
            "type": "library",
            "extra": {
                "branch-alias": {
                    "dev-master": "1.0-dev"
                }
            },
            "autoload": {
                "classmap": [
                    "src/"
                ]
            },
            "notification-url": "https://packagist.org/downloads/",
            "license": [
                "BSD-3-Clause"
            ],
            "authors": [
                {
                    "name": "Sebastian Bergmann",
                    "email": "sebastian@phpunit.de",
                    "role": "lead"
                }
            ],
            "description": "Library for counting the lines of code in PHP source code",
            "homepage": "https://github.com/sebastianbergmann/lines-of-code",
            "support": {
                "issues": "https://github.com/sebastianbergmann/lines-of-code/issues",
                "source": "https://github.com/sebastianbergmann/lines-of-code/tree/1.0.4"
            },
            "funding": [
                {
                    "url": "https://github.com/sebastianbergmann",
                    "type": "github"
                }
            ],
            "time": "2023-12-22T06:20:34+00:00"
        },
        {
            "name": "sebastian/object-enumerator",
            "version": "4.0.4",
            "source": {
                "type": "git",
                "url": "https://github.com/sebastianbergmann/object-enumerator.git",
                "reference": "5c9eeac41b290a3712d88851518825ad78f45c71"
            },
            "dist": {
                "type": "zip",
                "url": "https://api.github.com/repos/sebastianbergmann/object-enumerator/zipball/5c9eeac41b290a3712d88851518825ad78f45c71",
                "reference": "5c9eeac41b290a3712d88851518825ad78f45c71",
                "shasum": ""
            },
            "require": {
                "php": ">=7.3",
                "sebastian/object-reflector": "^2.0",
                "sebastian/recursion-context": "^4.0"
            },
            "require-dev": {
                "phpunit/phpunit": "^9.3"
            },
            "type": "library",
            "extra": {
                "branch-alias": {
                    "dev-master": "4.0-dev"
                }
            },
            "autoload": {
                "classmap": [
                    "src/"
                ]
            },
            "notification-url": "https://packagist.org/downloads/",
            "license": [
                "BSD-3-Clause"
            ],
            "authors": [
                {
                    "name": "Sebastian Bergmann",
                    "email": "sebastian@phpunit.de"
                }
            ],
            "description": "Traverses array structures and object graphs to enumerate all referenced objects",
            "homepage": "https://github.com/sebastianbergmann/object-enumerator/",
            "support": {
                "issues": "https://github.com/sebastianbergmann/object-enumerator/issues",
                "source": "https://github.com/sebastianbergmann/object-enumerator/tree/4.0.4"
            },
            "funding": [
                {
                    "url": "https://github.com/sebastianbergmann",
                    "type": "github"
                }
            ],
            "time": "2020-10-26T13:12:34+00:00"
        },
        {
            "name": "sebastian/object-reflector",
            "version": "2.0.4",
            "source": {
                "type": "git",
                "url": "https://github.com/sebastianbergmann/object-reflector.git",
                "reference": "b4f479ebdbf63ac605d183ece17d8d7fe49c15c7"
            },
            "dist": {
                "type": "zip",
                "url": "https://api.github.com/repos/sebastianbergmann/object-reflector/zipball/b4f479ebdbf63ac605d183ece17d8d7fe49c15c7",
                "reference": "b4f479ebdbf63ac605d183ece17d8d7fe49c15c7",
                "shasum": ""
            },
            "require": {
                "php": ">=7.3"
            },
            "require-dev": {
                "phpunit/phpunit": "^9.3"
            },
            "type": "library",
            "extra": {
                "branch-alias": {
                    "dev-master": "2.0-dev"
                }
            },
            "autoload": {
                "classmap": [
                    "src/"
                ]
            },
            "notification-url": "https://packagist.org/downloads/",
            "license": [
                "BSD-3-Clause"
            ],
            "authors": [
                {
                    "name": "Sebastian Bergmann",
                    "email": "sebastian@phpunit.de"
                }
            ],
            "description": "Allows reflection of object attributes, including inherited and non-public ones",
            "homepage": "https://github.com/sebastianbergmann/object-reflector/",
            "support": {
                "issues": "https://github.com/sebastianbergmann/object-reflector/issues",
                "source": "https://github.com/sebastianbergmann/object-reflector/tree/2.0.4"
            },
            "funding": [
                {
                    "url": "https://github.com/sebastianbergmann",
                    "type": "github"
                }
            ],
            "time": "2020-10-26T13:14:26+00:00"
        },
        {
            "name": "sebastian/recursion-context",
            "version": "4.0.5",
            "source": {
                "type": "git",
                "url": "https://github.com/sebastianbergmann/recursion-context.git",
                "reference": "e75bd0f07204fec2a0af9b0f3cfe97d05f92efc1"
            },
            "dist": {
                "type": "zip",
                "url": "https://api.github.com/repos/sebastianbergmann/recursion-context/zipball/e75bd0f07204fec2a0af9b0f3cfe97d05f92efc1",
                "reference": "e75bd0f07204fec2a0af9b0f3cfe97d05f92efc1",
                "shasum": ""
            },
            "require": {
                "php": ">=7.3"
            },
            "require-dev": {
                "phpunit/phpunit": "^9.3"
            },
            "type": "library",
            "extra": {
                "branch-alias": {
                    "dev-master": "4.0-dev"
                }
            },
            "autoload": {
                "classmap": [
                    "src/"
                ]
            },
            "notification-url": "https://packagist.org/downloads/",
            "license": [
                "BSD-3-Clause"
            ],
            "authors": [
                {
                    "name": "Sebastian Bergmann",
                    "email": "sebastian@phpunit.de"
                },
                {
                    "name": "Jeff Welch",
                    "email": "whatthejeff@gmail.com"
                },
                {
                    "name": "Adam Harvey",
                    "email": "aharvey@php.net"
                }
            ],
            "description": "Provides functionality to recursively process PHP variables",
            "homepage": "https://github.com/sebastianbergmann/recursion-context",
            "support": {
                "issues": "https://github.com/sebastianbergmann/recursion-context/issues",
                "source": "https://github.com/sebastianbergmann/recursion-context/tree/4.0.5"
            },
            "funding": [
                {
                    "url": "https://github.com/sebastianbergmann",
                    "type": "github"
                }
            ],
            "time": "2023-02-03T06:07:39+00:00"
        },
        {
            "name": "sebastian/resource-operations",
            "version": "3.0.4",
            "source": {
                "type": "git",
                "url": "https://github.com/sebastianbergmann/resource-operations.git",
                "reference": "05d5692a7993ecccd56a03e40cd7e5b09b1d404e"
            },
            "dist": {
                "type": "zip",
                "url": "https://api.github.com/repos/sebastianbergmann/resource-operations/zipball/05d5692a7993ecccd56a03e40cd7e5b09b1d404e",
                "reference": "05d5692a7993ecccd56a03e40cd7e5b09b1d404e",
                "shasum": ""
            },
            "require": {
                "php": ">=7.3"
            },
            "require-dev": {
                "phpunit/phpunit": "^9.0"
            },
            "type": "library",
            "extra": {
                "branch-alias": {
                    "dev-main": "3.0-dev"
                }
            },
            "autoload": {
                "classmap": [
                    "src/"
                ]
            },
            "notification-url": "https://packagist.org/downloads/",
            "license": [
                "BSD-3-Clause"
            ],
            "authors": [
                {
                    "name": "Sebastian Bergmann",
                    "email": "sebastian@phpunit.de"
                }
            ],
            "description": "Provides a list of PHP built-in functions that operate on resources",
            "homepage": "https://www.github.com/sebastianbergmann/resource-operations",
            "support": {
                "source": "https://github.com/sebastianbergmann/resource-operations/tree/3.0.4"
            },
            "funding": [
                {
                    "url": "https://github.com/sebastianbergmann",
                    "type": "github"
                }
            ],
            "time": "2024-03-14T16:00:52+00:00"
        },
        {
            "name": "sebastian/type",
            "version": "3.2.1",
            "source": {
                "type": "git",
                "url": "https://github.com/sebastianbergmann/type.git",
                "reference": "75e2c2a32f5e0b3aef905b9ed0b179b953b3d7c7"
            },
            "dist": {
                "type": "zip",
                "url": "https://api.github.com/repos/sebastianbergmann/type/zipball/75e2c2a32f5e0b3aef905b9ed0b179b953b3d7c7",
                "reference": "75e2c2a32f5e0b3aef905b9ed0b179b953b3d7c7",
                "shasum": ""
            },
            "require": {
                "php": ">=7.3"
            },
            "require-dev": {
                "phpunit/phpunit": "^9.5"
            },
            "type": "library",
            "extra": {
                "branch-alias": {
                    "dev-master": "3.2-dev"
                }
            },
            "autoload": {
                "classmap": [
                    "src/"
                ]
            },
            "notification-url": "https://packagist.org/downloads/",
            "license": [
                "BSD-3-Clause"
            ],
            "authors": [
                {
                    "name": "Sebastian Bergmann",
                    "email": "sebastian@phpunit.de",
                    "role": "lead"
                }
            ],
            "description": "Collection of value objects that represent the types of the PHP type system",
            "homepage": "https://github.com/sebastianbergmann/type",
            "support": {
                "issues": "https://github.com/sebastianbergmann/type/issues",
                "source": "https://github.com/sebastianbergmann/type/tree/3.2.1"
            },
            "funding": [
                {
                    "url": "https://github.com/sebastianbergmann",
                    "type": "github"
                }
            ],
            "time": "2023-02-03T06:13:03+00:00"
        },
        {
            "name": "sebastian/version",
            "version": "3.0.2",
            "source": {
                "type": "git",
                "url": "https://github.com/sebastianbergmann/version.git",
                "reference": "c6c1022351a901512170118436c764e473f6de8c"
            },
            "dist": {
                "type": "zip",
                "url": "https://api.github.com/repos/sebastianbergmann/version/zipball/c6c1022351a901512170118436c764e473f6de8c",
                "reference": "c6c1022351a901512170118436c764e473f6de8c",
                "shasum": ""
            },
            "require": {
                "php": ">=7.3"
            },
            "type": "library",
            "extra": {
                "branch-alias": {
                    "dev-master": "3.0-dev"
                }
            },
            "autoload": {
                "classmap": [
                    "src/"
                ]
            },
            "notification-url": "https://packagist.org/downloads/",
            "license": [
                "BSD-3-Clause"
            ],
            "authors": [
                {
                    "name": "Sebastian Bergmann",
                    "email": "sebastian@phpunit.de",
                    "role": "lead"
                }
            ],
            "description": "Library that helps with managing the version number of Git-hosted PHP projects",
            "homepage": "https://github.com/sebastianbergmann/version",
            "support": {
                "issues": "https://github.com/sebastianbergmann/version/issues",
                "source": "https://github.com/sebastianbergmann/version/tree/3.0.2"
            },
            "funding": [
                {
                    "url": "https://github.com/sebastianbergmann",
                    "type": "github"
                }
            ],
            "time": "2020-09-28T06:39:44+00:00"
        },
        {
            "name": "symfony/console",
            "version": "v7.0.7",
            "source": {
                "type": "git",
                "url": "https://github.com/symfony/console.git",
                "reference": "c981e0e9380ce9f146416bde3150c79197ce9986"
            },
            "dist": {
                "type": "zip",
                "url": "https://api.github.com/repos/symfony/console/zipball/c981e0e9380ce9f146416bde3150c79197ce9986",
                "reference": "c981e0e9380ce9f146416bde3150c79197ce9986",
                "shasum": ""
            },
            "require": {
                "php": ">=8.2",
                "symfony/polyfill-mbstring": "~1.0",
                "symfony/service-contracts": "^2.5|^3",
                "symfony/string": "^6.4|^7.0"
            },
            "conflict": {
                "symfony/dependency-injection": "<6.4",
                "symfony/dotenv": "<6.4",
                "symfony/event-dispatcher": "<6.4",
                "symfony/lock": "<6.4",
                "symfony/process": "<6.4"
            },
            "provide": {
                "psr/log-implementation": "1.0|2.0|3.0"
            },
            "require-dev": {
                "psr/log": "^1|^2|^3",
                "symfony/config": "^6.4|^7.0",
                "symfony/dependency-injection": "^6.4|^7.0",
                "symfony/event-dispatcher": "^6.4|^7.0",
                "symfony/http-foundation": "^6.4|^7.0",
                "symfony/http-kernel": "^6.4|^7.0",
                "symfony/lock": "^6.4|^7.0",
                "symfony/messenger": "^6.4|^7.0",
                "symfony/process": "^6.4|^7.0",
                "symfony/stopwatch": "^6.4|^7.0",
                "symfony/var-dumper": "^6.4|^7.0"
            },
            "type": "library",
            "autoload": {
                "psr-4": {
                    "Symfony\\Component\\Console\\": ""
                },
                "exclude-from-classmap": [
                    "/Tests/"
                ]
            },
            "notification-url": "https://packagist.org/downloads/",
            "license": [
                "MIT"
            ],
            "authors": [
                {
                    "name": "Fabien Potencier",
                    "email": "fabien@symfony.com"
                },
                {
                    "name": "Symfony Community",
                    "homepage": "https://symfony.com/contributors"
                }
            ],
            "description": "Eases the creation of beautiful and testable command line interfaces",
            "homepage": "https://symfony.com",
            "keywords": [
                "cli",
                "command-line",
                "console",
                "terminal"
            ],
            "support": {
                "source": "https://github.com/symfony/console/tree/v7.0.7"
            },
            "funding": [
                {
                    "url": "https://symfony.com/sponsor",
                    "type": "custom"
                },
                {
                    "url": "https://github.com/fabpot",
                    "type": "github"
                },
                {
                    "url": "https://tidelift.com/funding/github/packagist/symfony/symfony",
                    "type": "tidelift"
                }
            ],
            "time": "2024-04-18T09:29:19+00:00"
        },
        {
            "name": "symfony/deprecation-contracts",
            "version": "v3.5.0",
            "source": {
                "type": "git",
                "url": "https://github.com/symfony/deprecation-contracts.git",
                "reference": "0e0d29ce1f20deffb4ab1b016a7257c4f1e789a1"
            },
            "dist": {
                "type": "zip",
                "url": "https://api.github.com/repos/symfony/deprecation-contracts/zipball/0e0d29ce1f20deffb4ab1b016a7257c4f1e789a1",
                "reference": "0e0d29ce1f20deffb4ab1b016a7257c4f1e789a1",
                "shasum": ""
            },
            "require": {
                "php": ">=8.1"
            },
            "type": "library",
            "extra": {
                "branch-alias": {
                    "dev-main": "3.5-dev"
                },
                "thanks": {
                    "name": "symfony/contracts",
                    "url": "https://github.com/symfony/contracts"
                }
            },
            "autoload": {
                "files": [
                    "function.php"
                ]
            },
            "notification-url": "https://packagist.org/downloads/",
            "license": [
                "MIT"
            ],
            "authors": [
                {
                    "name": "Nicolas Grekas",
                    "email": "p@tchwork.com"
                },
                {
                    "name": "Symfony Community",
                    "homepage": "https://symfony.com/contributors"
                }
            ],
            "description": "A generic function and convention to trigger deprecation notices",
            "homepage": "https://symfony.com",
            "support": {
                "source": "https://github.com/symfony/deprecation-contracts/tree/v3.5.0"
            },
            "funding": [
                {
                    "url": "https://symfony.com/sponsor",
                    "type": "custom"
                },
                {
                    "url": "https://github.com/fabpot",
                    "type": "github"
                },
                {
                    "url": "https://tidelift.com/funding/github/packagist/symfony/symfony",
                    "type": "tidelift"
                }
            ],
            "time": "2024-04-18T09:32:20+00:00"
        },
        {
            "name": "symfony/polyfill-ctype",
            "version": "v1.29.0",
            "source": {
                "type": "git",
                "url": "https://github.com/symfony/polyfill-ctype.git",
                "reference": "ef4d7e442ca910c4764bce785146269b30cb5fc4"
            },
            "dist": {
                "type": "zip",
                "url": "https://api.github.com/repos/symfony/polyfill-ctype/zipball/ef4d7e442ca910c4764bce785146269b30cb5fc4",
                "reference": "ef4d7e442ca910c4764bce785146269b30cb5fc4",
                "shasum": ""
            },
            "require": {
                "php": ">=7.1"
            },
            "provide": {
                "ext-ctype": "*"
            },
            "suggest": {
                "ext-ctype": "For best performance"
            },
            "type": "library",
            "extra": {
                "thanks": {
                    "name": "symfony/polyfill",
                    "url": "https://github.com/symfony/polyfill"
                }
            },
            "autoload": {
                "files": [
                    "bootstrap.php"
                ],
                "psr-4": {
                    "Symfony\\Polyfill\\Ctype\\": ""
                }
            },
            "notification-url": "https://packagist.org/downloads/",
            "license": [
                "MIT"
            ],
            "authors": [
                {
                    "name": "Gert de Pagter",
                    "email": "BackEndTea@gmail.com"
                },
                {
                    "name": "Symfony Community",
                    "homepage": "https://symfony.com/contributors"
                }
            ],
            "description": "Symfony polyfill for ctype functions",
            "homepage": "https://symfony.com",
            "keywords": [
                "compatibility",
                "ctype",
                "polyfill",
                "portable"
            ],
            "support": {
                "source": "https://github.com/symfony/polyfill-ctype/tree/v1.29.0"
            },
            "funding": [
                {
                    "url": "https://symfony.com/sponsor",
                    "type": "custom"
                },
                {
                    "url": "https://github.com/fabpot",
                    "type": "github"
                },
                {
                    "url": "https://tidelift.com/funding/github/packagist/symfony/symfony",
                    "type": "tidelift"
                }
            ],
            "time": "2024-01-29T20:11:03+00:00"
        },
        {
            "name": "symfony/polyfill-intl-grapheme",
            "version": "v1.29.0",
            "source": {
                "type": "git",
                "url": "https://github.com/symfony/polyfill-intl-grapheme.git",
                "reference": "32a9da87d7b3245e09ac426c83d334ae9f06f80f"
            },
            "dist": {
                "type": "zip",
                "url": "https://api.github.com/repos/symfony/polyfill-intl-grapheme/zipball/32a9da87d7b3245e09ac426c83d334ae9f06f80f",
                "reference": "32a9da87d7b3245e09ac426c83d334ae9f06f80f",
                "shasum": ""
            },
            "require": {
                "php": ">=7.1"
            },
            "suggest": {
                "ext-intl": "For best performance"
            },
            "type": "library",
            "extra": {
                "thanks": {
                    "name": "symfony/polyfill",
                    "url": "https://github.com/symfony/polyfill"
                }
            },
            "autoload": {
                "files": [
                    "bootstrap.php"
                ],
                "psr-4": {
                    "Symfony\\Polyfill\\Intl\\Grapheme\\": ""
                }
            },
            "notification-url": "https://packagist.org/downloads/",
            "license": [
                "MIT"
            ],
            "authors": [
                {
                    "name": "Nicolas Grekas",
                    "email": "p@tchwork.com"
                },
                {
                    "name": "Symfony Community",
                    "homepage": "https://symfony.com/contributors"
                }
            ],
            "description": "Symfony polyfill for intl's grapheme_* functions",
            "homepage": "https://symfony.com",
            "keywords": [
                "compatibility",
                "grapheme",
                "intl",
                "polyfill",
                "portable",
                "shim"
            ],
            "support": {
                "source": "https://github.com/symfony/polyfill-intl-grapheme/tree/v1.29.0"
            },
            "funding": [
                {
                    "url": "https://symfony.com/sponsor",
                    "type": "custom"
                },
                {
                    "url": "https://github.com/fabpot",
                    "type": "github"
                },
                {
                    "url": "https://tidelift.com/funding/github/packagist/symfony/symfony",
                    "type": "tidelift"
                }
            ],
            "time": "2024-01-29T20:11:03+00:00"
        },
        {
            "name": "symfony/polyfill-intl-normalizer",
            "version": "v1.29.0",
            "source": {
                "type": "git",
                "url": "https://github.com/symfony/polyfill-intl-normalizer.git",
                "reference": "bc45c394692b948b4d383a08d7753968bed9a83d"
            },
            "dist": {
                "type": "zip",
                "url": "https://api.github.com/repos/symfony/polyfill-intl-normalizer/zipball/bc45c394692b948b4d383a08d7753968bed9a83d",
                "reference": "bc45c394692b948b4d383a08d7753968bed9a83d",
                "shasum": ""
            },
            "require": {
                "php": ">=7.1"
            },
            "suggest": {
                "ext-intl": "For best performance"
            },
            "type": "library",
            "extra": {
                "thanks": {
                    "name": "symfony/polyfill",
                    "url": "https://github.com/symfony/polyfill"
                }
            },
            "autoload": {
                "files": [
                    "bootstrap.php"
                ],
                "psr-4": {
                    "Symfony\\Polyfill\\Intl\\Normalizer\\": ""
                },
                "classmap": [
                    "Resources/stubs"
                ]
            },
            "notification-url": "https://packagist.org/downloads/",
            "license": [
                "MIT"
            ],
            "authors": [
                {
                    "name": "Nicolas Grekas",
                    "email": "p@tchwork.com"
                },
                {
                    "name": "Symfony Community",
                    "homepage": "https://symfony.com/contributors"
                }
            ],
            "description": "Symfony polyfill for intl's Normalizer class and related functions",
            "homepage": "https://symfony.com",
            "keywords": [
                "compatibility",
                "intl",
                "normalizer",
                "polyfill",
                "portable",
                "shim"
            ],
            "support": {
                "source": "https://github.com/symfony/polyfill-intl-normalizer/tree/v1.29.0"
            },
            "funding": [
                {
                    "url": "https://symfony.com/sponsor",
                    "type": "custom"
                },
                {
                    "url": "https://github.com/fabpot",
                    "type": "github"
                },
                {
                    "url": "https://tidelift.com/funding/github/packagist/symfony/symfony",
                    "type": "tidelift"
                }
            ],
            "time": "2024-01-29T20:11:03+00:00"
        },
        {
            "name": "symfony/polyfill-mbstring",
            "version": "v1.29.0",
            "source": {
                "type": "git",
                "url": "https://github.com/symfony/polyfill-mbstring.git",
                "reference": "9773676c8a1bb1f8d4340a62efe641cf76eda7ec"
            },
            "dist": {
                "type": "zip",
                "url": "https://api.github.com/repos/symfony/polyfill-mbstring/zipball/9773676c8a1bb1f8d4340a62efe641cf76eda7ec",
                "reference": "9773676c8a1bb1f8d4340a62efe641cf76eda7ec",
                "shasum": ""
            },
            "require": {
                "php": ">=7.1"
            },
            "provide": {
                "ext-mbstring": "*"
            },
            "suggest": {
                "ext-mbstring": "For best performance"
            },
            "type": "library",
            "extra": {
                "thanks": {
                    "name": "symfony/polyfill",
                    "url": "https://github.com/symfony/polyfill"
                }
            },
            "autoload": {
                "files": [
                    "bootstrap.php"
                ],
                "psr-4": {
                    "Symfony\\Polyfill\\Mbstring\\": ""
                }
            },
            "notification-url": "https://packagist.org/downloads/",
            "license": [
                "MIT"
            ],
            "authors": [
                {
                    "name": "Nicolas Grekas",
                    "email": "p@tchwork.com"
                },
                {
                    "name": "Symfony Community",
                    "homepage": "https://symfony.com/contributors"
                }
            ],
            "description": "Symfony polyfill for the Mbstring extension",
            "homepage": "https://symfony.com",
            "keywords": [
                "compatibility",
                "mbstring",
                "polyfill",
                "portable",
                "shim"
            ],
            "support": {
                "source": "https://github.com/symfony/polyfill-mbstring/tree/v1.29.0"
            },
            "funding": [
                {
                    "url": "https://symfony.com/sponsor",
                    "type": "custom"
                },
                {
                    "url": "https://github.com/fabpot",
                    "type": "github"
                },
                {
                    "url": "https://tidelift.com/funding/github/packagist/symfony/symfony",
                    "type": "tidelift"
                }
            ],
            "time": "2024-01-29T20:11:03+00:00"
        },
        {
            "name": "symfony/process",
            "version": "v7.0.7",
            "source": {
                "type": "git",
                "url": "https://github.com/symfony/process.git",
                "reference": "3839e56b94dd1dbd13235d27504e66baf23faba0"
            },
            "dist": {
                "type": "zip",
                "url": "https://api.github.com/repos/symfony/process/zipball/3839e56b94dd1dbd13235d27504e66baf23faba0",
                "reference": "3839e56b94dd1dbd13235d27504e66baf23faba0",
                "shasum": ""
            },
            "require": {
                "php": ">=8.2"
            },
            "type": "library",
            "autoload": {
                "psr-4": {
                    "Symfony\\Component\\Process\\": ""
                },
                "exclude-from-classmap": [
                    "/Tests/"
                ]
            },
            "notification-url": "https://packagist.org/downloads/",
            "license": [
                "MIT"
            ],
            "authors": [
                {
                    "name": "Fabien Potencier",
                    "email": "fabien@symfony.com"
                },
                {
                    "name": "Symfony Community",
                    "homepage": "https://symfony.com/contributors"
                }
            ],
            "description": "Executes commands in sub-processes",
            "homepage": "https://symfony.com",
            "support": {
                "source": "https://github.com/symfony/process/tree/v7.0.7"
            },
            "funding": [
                {
                    "url": "https://symfony.com/sponsor",
                    "type": "custom"
                },
                {
                    "url": "https://github.com/fabpot",
                    "type": "github"
                },
                {
                    "url": "https://tidelift.com/funding/github/packagist/symfony/symfony",
                    "type": "tidelift"
                }
            ],
            "time": "2024-04-18T09:29:19+00:00"
        },
        {
            "name": "symfony/service-contracts",
            "version": "v3.5.0",
            "source": {
                "type": "git",
                "url": "https://github.com/symfony/service-contracts.git",
                "reference": "bd1d9e59a81d8fa4acdcea3f617c581f7475a80f"
            },
            "dist": {
                "type": "zip",
                "url": "https://api.github.com/repos/symfony/service-contracts/zipball/bd1d9e59a81d8fa4acdcea3f617c581f7475a80f",
                "reference": "bd1d9e59a81d8fa4acdcea3f617c581f7475a80f",
                "shasum": ""
            },
            "require": {
                "php": ">=8.1",
                "psr/container": "^1.1|^2.0",
                "symfony/deprecation-contracts": "^2.5|^3"
            },
            "conflict": {
                "ext-psr": "<1.1|>=2"
            },
            "type": "library",
            "extra": {
                "branch-alias": {
                    "dev-main": "3.5-dev"
                },
                "thanks": {
                    "name": "symfony/contracts",
                    "url": "https://github.com/symfony/contracts"
                }
            },
            "autoload": {
                "psr-4": {
                    "Symfony\\Contracts\\Service\\": ""
                },
                "exclude-from-classmap": [
                    "/Test/"
                ]
            },
            "notification-url": "https://packagist.org/downloads/",
            "license": [
                "MIT"
            ],
            "authors": [
                {
                    "name": "Nicolas Grekas",
                    "email": "p@tchwork.com"
                },
                {
                    "name": "Symfony Community",
                    "homepage": "https://symfony.com/contributors"
                }
            ],
            "description": "Generic abstractions related to writing services",
            "homepage": "https://symfony.com",
            "keywords": [
                "abstractions",
                "contracts",
                "decoupling",
                "interfaces",
                "interoperability",
                "standards"
            ],
            "support": {
                "source": "https://github.com/symfony/service-contracts/tree/v3.5.0"
            },
            "funding": [
                {
                    "url": "https://symfony.com/sponsor",
                    "type": "custom"
                },
                {
                    "url": "https://github.com/fabpot",
                    "type": "github"
                },
                {
                    "url": "https://tidelift.com/funding/github/packagist/symfony/symfony",
                    "type": "tidelift"
                }
            ],
            "time": "2024-04-18T09:32:20+00:00"
        },
        {
            "name": "symfony/string",
            "version": "v7.0.7",
            "source": {
                "type": "git",
                "url": "https://github.com/symfony/string.git",
                "reference": "e405b5424dc2528e02e31ba26b83a79fd4eb8f63"
            },
            "dist": {
                "type": "zip",
                "url": "https://api.github.com/repos/symfony/string/zipball/e405b5424dc2528e02e31ba26b83a79fd4eb8f63",
                "reference": "e405b5424dc2528e02e31ba26b83a79fd4eb8f63",
                "shasum": ""
            },
            "require": {
                "php": ">=8.2",
                "symfony/polyfill-ctype": "~1.8",
                "symfony/polyfill-intl-grapheme": "~1.0",
                "symfony/polyfill-intl-normalizer": "~1.0",
                "symfony/polyfill-mbstring": "~1.0"
            },
            "conflict": {
                "symfony/translation-contracts": "<2.5"
            },
            "require-dev": {
                "symfony/error-handler": "^6.4|^7.0",
                "symfony/http-client": "^6.4|^7.0",
                "symfony/intl": "^6.4|^7.0",
                "symfony/translation-contracts": "^2.5|^3.0",
                "symfony/var-exporter": "^6.4|^7.0"
            },
            "type": "library",
            "autoload": {
                "files": [
                    "Resources/functions.php"
                ],
                "psr-4": {
                    "Symfony\\Component\\String\\": ""
                },
                "exclude-from-classmap": [
                    "/Tests/"
                ]
            },
            "notification-url": "https://packagist.org/downloads/",
            "license": [
                "MIT"
            ],
            "authors": [
                {
                    "name": "Nicolas Grekas",
                    "email": "p@tchwork.com"
                },
                {
                    "name": "Symfony Community",
                    "homepage": "https://symfony.com/contributors"
                }
            ],
            "description": "Provides an object-oriented API to strings and deals with bytes, UTF-8 code points and grapheme clusters in a unified way",
            "homepage": "https://symfony.com",
            "keywords": [
                "grapheme",
                "i18n",
                "string",
                "unicode",
                "utf-8",
                "utf8"
            ],
            "support": {
                "source": "https://github.com/symfony/string/tree/v7.0.7"
            },
            "funding": [
                {
                    "url": "https://symfony.com/sponsor",
                    "type": "custom"
                },
                {
                    "url": "https://github.com/fabpot",
                    "type": "github"
                },
                {
                    "url": "https://tidelift.com/funding/github/packagist/symfony/symfony",
                    "type": "tidelift"
                }
            ],
            "time": "2024-04-18T09:29:19+00:00"
        },
        {
            "name": "theseer/tokenizer",
            "version": "1.2.3",
            "source": {
                "type": "git",
                "url": "https://github.com/theseer/tokenizer.git",
                "reference": "737eda637ed5e28c3413cb1ebe8bb52cbf1ca7a2"
            },
            "dist": {
                "type": "zip",
                "url": "https://api.github.com/repos/theseer/tokenizer/zipball/737eda637ed5e28c3413cb1ebe8bb52cbf1ca7a2",
                "reference": "737eda637ed5e28c3413cb1ebe8bb52cbf1ca7a2",
                "shasum": ""
            },
            "require": {
                "ext-dom": "*",
                "ext-tokenizer": "*",
                "ext-xmlwriter": "*",
                "php": "^7.2 || ^8.0"
            },
            "type": "library",
            "autoload": {
                "classmap": [
                    "src/"
                ]
            },
            "notification-url": "https://packagist.org/downloads/",
            "license": [
                "BSD-3-Clause"
            ],
            "authors": [
                {
                    "name": "Arne Blankerts",
                    "email": "arne@blankerts.de",
                    "role": "Developer"
                }
            ],
            "description": "A small library for converting tokenized PHP source code into XML and potentially other formats",
            "support": {
                "issues": "https://github.com/theseer/tokenizer/issues",
                "source": "https://github.com/theseer/tokenizer/tree/1.2.3"
            },
            "funding": [
                {
                    "url": "https://github.com/theseer",
                    "type": "github"
                }
            ],
            "time": "2024-03-03T12:36:25+00:00"
        },
        {
            "name": "yoast/phpunit-polyfills",
            "version": "1.1.0",
            "source": {
                "type": "git",
                "url": "https://github.com/Yoast/PHPUnit-Polyfills.git",
                "reference": "224e4a1329c03d8bad520e3fc4ec980034a4b212"
            },
            "dist": {
                "type": "zip",
                "url": "https://api.github.com/repos/Yoast/PHPUnit-Polyfills/zipball/224e4a1329c03d8bad520e3fc4ec980034a4b212",
                "reference": "224e4a1329c03d8bad520e3fc4ec980034a4b212",
                "shasum": ""
            },
            "require": {
                "php": ">=5.4",
                "phpunit/phpunit": "^4.8.36 || ^5.7.21 || ^6.0 || ^7.0 || ^8.0 || ^9.0"
            },
            "require-dev": {
                "yoast/yoastcs": "^2.3.0"
            },
            "type": "library",
            "extra": {
                "branch-alias": {
                    "dev-main": "2.x-dev"
                }
            },
            "autoload": {
                "files": [
                    "phpunitpolyfills-autoload.php"
                ]
            },
            "notification-url": "https://packagist.org/downloads/",
            "license": [
                "BSD-3-Clause"
            ],
            "authors": [
                {
                    "name": "Team Yoast",
                    "email": "support@yoast.com",
                    "homepage": "https://yoast.com"
                },
                {
                    "name": "Contributors",
                    "homepage": "https://github.com/Yoast/PHPUnit-Polyfills/graphs/contributors"
                }
            ],
            "description": "Set of polyfills for changed PHPUnit functionality to allow for creating PHPUnit cross-version compatible tests",
            "homepage": "https://github.com/Yoast/PHPUnit-Polyfills",
            "keywords": [
                "phpunit",
                "polyfill",
                "testing"
            ],
            "support": {
                "issues": "https://github.com/Yoast/PHPUnit-Polyfills/issues",
                "source": "https://github.com/Yoast/PHPUnit-Polyfills"
            },
            "time": "2023-08-19T14:25:08+00:00"
        }
    ],
    "aliases": [],
    "minimum-stability": "dev",
    "stability-flags": {
        "automattic/jetpack-assets": 20,
        "automattic/jetpack-autoloader": 20,
        "automattic/jetpack-composer-plugin": 20,
        "automattic/jetpack-connection": 20,
        "automattic/jetpack-config": 20,
        "automattic/jetpack-changelogger": 20
    },
    "prefer-stable": true,
    "prefer-lowest": false,
    "platform": {
        "php": ">=7.4"
    },
    "platform-dev": [],
    "plugin-api-version": "2.6.0"
}<|MERGE_RESOLUTION|>--- conflicted
+++ resolved
@@ -385,11 +385,7 @@
             "dist": {
                 "type": "path",
                 "url": "../../packages/connection",
-<<<<<<< HEAD
-                "reference": "27a1221bc5e126566b6365268ca79ba4b3ebead8"
-=======
-                "reference": "bba49ffca10ebb3868ca3db25ddbf34c5eb72120"
->>>>>>> b51bdf2b
+                "reference": "745d0451cabb1436163cf4e85452b81c4f2ea4b2"
             },
             "require": {
                 "automattic/jetpack-a8c-mc-stats": "@dev",
@@ -425,15 +421,12 @@
                 },
                 "branch-alias": {
                     "dev-trunk": "2.8.x-dev"
-<<<<<<< HEAD
-=======
                 },
                 "dependencies": {
                     "test-only": [
                         "packages/licensing",
                         "packages/sync"
                     ]
->>>>>>> b51bdf2b
                 }
             },
             "autoload": {
