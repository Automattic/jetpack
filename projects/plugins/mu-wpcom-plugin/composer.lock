--- conflicted
+++ resolved
@@ -854,11 +854,7 @@
             "dist": {
                 "type": "path",
                 "url": "../../packages/jetpack-mu-wpcom",
-<<<<<<< HEAD
                 "reference": "74981d2afd43adb4e2729467088ef7e4e246b843"
-=======
-                "reference": "5567bc8d3f91f4964e55788a4b7ca7cf41080f45"
->>>>>>> 8247bd6d
             },
             "require": {
                 "automattic/jetpack-assets": "@dev",
