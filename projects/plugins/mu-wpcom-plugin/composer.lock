--- conflicted
+++ resolved
@@ -12,11 +12,7 @@
             "dist": {
                 "type": "path",
                 "url": "../../packages/jetpack-mu-wpcom",
-<<<<<<< HEAD
-                "reference": "ec56f8944c5c0a4abcac065e12be40f1461ef7a2"
-=======
                 "reference": "34bbd4fae1060d0617c377e139466db1687b6dbb"
->>>>>>> 8fb82ad7
             },
             "require-dev": {
                 "automattic/jetpack-changelogger": "@dev",
@@ -34,11 +30,7 @@
                 },
                 "autotagger": true,
                 "branch-alias": {
-<<<<<<< HEAD
-                    "dev-trunk": "3.8.x-dev"
-=======
                     "dev-trunk": "4.0.x-dev"
->>>>>>> 8fb82ad7
                 },
                 "textdomain": "jetpack-mu-wpcom",
                 "version-constants": {
