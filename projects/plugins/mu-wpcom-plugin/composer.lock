{
    "_readme": [
        "This file locks the dependencies of your project to a known state",
        "Read more about it at https://getcomposer.org/doc/01-basic-usage.md#installing-dependencies",
        "This file is @generated automatically"
    ],
    "content-hash": "eec12a75b7ddd8f85b30cc58ffb814c6",
    "packages": [
        {
            "name": "automattic/jetpack-a8c-mc-stats",
            "version": "dev-trunk",
            "dist": {
                "type": "path",
                "url": "../../packages/a8c-mc-stats",
                "reference": "29e2de602fcb803984eed4229ffa60a2f96a53f9"
            },
            "require": {
                "php": ">=7.0"
            },
            "require-dev": {
                "automattic/jetpack-changelogger": "@dev",
                "yoast/phpunit-polyfills": "1.1.0"
            },
            "suggest": {
                "automattic/jetpack-autoloader": "Allow for better interoperability with other plugins that use this package."
            },
            "type": "jetpack-library",
            "extra": {
                "autotagger": true,
                "mirror-repo": "Automattic/jetpack-a8c-mc-stats",
                "changelogger": {
                    "link-template": "https://github.com/Automattic/jetpack-a8c-mc-stats/compare/v${old}...v${new}"
                },
                "branch-alias": {
                    "dev-trunk": "2.0.x-dev"
                }
            },
            "autoload": {
                "classmap": [
                    "src/"
                ]
            },
            "scripts": {
                "phpunit": [
                    "./vendor/phpunit/phpunit/phpunit --colors=always"
                ],
                "test-php": [
                    "@composer phpunit"
                ]
            },
            "license": [
                "GPL-2.0-or-later"
            ],
            "description": "Used to record internal usage stats for Automattic. Not visible to site owners.",
            "transport-options": {
                "relative": true
            }
        },
        {
            "name": "automattic/jetpack-admin-ui",
            "version": "dev-trunk",
            "dist": {
                "type": "path",
                "url": "../../packages/admin-ui",
                "reference": "b191c34a0e21f625069eab0c054d8827b9542dfa"
            },
            "require": {
                "php": ">=7.0"
            },
            "require-dev": {
                "automattic/jetpack-changelogger": "@dev",
                "automattic/jetpack-logo": "@dev",
                "automattic/wordbless": "dev-master",
                "yoast/phpunit-polyfills": "1.1.0"
            },
            "suggest": {
                "automattic/jetpack-autoloader": "Allow for better interoperability with other plugins that use this package."
            },
            "type": "jetpack-library",
            "extra": {
                "autotagger": true,
                "mirror-repo": "Automattic/jetpack-admin-ui",
                "textdomain": "jetpack-admin-ui",
                "changelogger": {
                    "link-template": "https://github.com/Automattic/jetpack-admin-ui/compare/${old}...${new}"
                },
                "branch-alias": {
                    "dev-trunk": "0.4.x-dev"
                },
                "version-constants": {
                    "::PACKAGE_VERSION": "src/class-admin-menu.php"
                }
            },
            "autoload": {
                "classmap": [
                    "src/"
                ]
            },
            "scripts": {
                "phpunit": [
                    "./vendor/phpunit/phpunit/phpunit --colors=always"
                ],
                "test-php": [
                    "@composer phpunit"
                ],
                "post-install-cmd": [
                    "WorDBless\\Composer\\InstallDropin::copy"
                ],
                "post-update-cmd": [
                    "WorDBless\\Composer\\InstallDropin::copy"
                ]
            },
            "license": [
                "GPL-2.0-or-later"
            ],
            "description": "Generic Jetpack wp-admin UI elements",
            "transport-options": {
                "relative": true
            }
        },
        {
            "name": "automattic/jetpack-assets",
            "version": "dev-trunk",
            "dist": {
                "type": "path",
                "url": "../../packages/assets",
                "reference": "d5648e0a4f0a8bffbbc805d0f6a5ed0f3cedd521"
            },
            "require": {
                "automattic/jetpack-constants": "@dev",
                "php": ">=7.0"
            },
            "require-dev": {
                "automattic/jetpack-changelogger": "@dev",
                "brain/monkey": "2.6.1",
                "wikimedia/testing-access-wrapper": "^1.0 || ^2.0 || ^3.0",
                "yoast/phpunit-polyfills": "1.1.0"
            },
            "suggest": {
                "automattic/jetpack-autoloader": "Allow for better interoperability with other plugins that use this package."
            },
            "type": "jetpack-library",
            "extra": {
                "autotagger": true,
                "mirror-repo": "Automattic/jetpack-assets",
                "textdomain": "jetpack-assets",
                "changelogger": {
                    "link-template": "https://github.com/Automattic/jetpack-assets/compare/v${old}...v${new}"
                },
                "branch-alias": {
                    "dev-trunk": "2.1.x-dev"
                }
            },
            "autoload": {
                "files": [
                    "actions.php"
                ],
                "classmap": [
                    "src/"
                ]
            },
            "scripts": {
                "build-development": [
                    "pnpm run build"
                ],
                "build-production": [
                    "pnpm run build-production"
                ],
                "phpunit": [
                    "./vendor/phpunit/phpunit/phpunit --colors=always"
                ],
                "test-js": [
                    "pnpm run test"
                ],
                "test-php": [
                    "@composer phpunit"
                ]
            },
            "license": [
                "GPL-2.0-or-later"
            ],
            "description": "Asset management utilities for Jetpack ecosystem packages",
            "transport-options": {
                "relative": true
            }
        },
        {
            "name": "automattic/jetpack-blocks",
            "version": "dev-trunk",
            "dist": {
                "type": "path",
                "url": "../../packages/blocks",
                "reference": "f2e9d1750729b4645c78cb1988112c3a838e1bce"
            },
            "require": {
                "automattic/jetpack-constants": "@dev",
                "php": ">=7.0"
            },
            "require-dev": {
                "automattic/jetpack-changelogger": "@dev",
                "automattic/wordbless": "dev-master",
                "brain/monkey": "2.6.1",
                "yoast/phpunit-polyfills": "1.1.0"
            },
            "suggest": {
                "automattic/jetpack-autoloader": "Allow for better interoperability with other plugins that use this package."
            },
            "type": "jetpack-library",
            "extra": {
                "autotagger": true,
                "mirror-repo": "Automattic/jetpack-blocks",
                "changelogger": {
                    "link-template": "https://github.com/Automattic/jetpack-blocks/compare/v${old}...v${new}"
                },
                "branch-alias": {
                    "dev-trunk": "2.0.x-dev"
                }
            },
            "autoload": {
                "classmap": [
                    "src/"
                ]
            },
            "scripts": {
                "phpunit": [
                    "./vendor/phpunit/phpunit/phpunit --colors=always"
                ],
                "post-install-cmd": [
                    "WorDBless\\Composer\\InstallDropin::copy"
                ],
                "post-update-cmd": [
                    "WorDBless\\Composer\\InstallDropin::copy"
                ],
                "test-php": [
                    "@composer phpunit"
                ]
            },
            "license": [
                "GPL-2.0-or-later"
            ],
            "description": "Register and manage blocks within a plugin. Used to manage block registration, enqueues, and more.",
            "transport-options": {
                "relative": true
            }
        },
        {
            "name": "automattic/jetpack-classic-theme-helper",
            "version": "dev-trunk",
            "dist": {
                "type": "path",
                "url": "../../packages/classic-theme-helper",
                "reference": "cc6afd0d6df89d5645b55abd8b7f2955b187fcff"
            },
            "require": {
                "php": ">=7.0"
            },
            "require-dev": {
                "automattic/jetpack-changelogger": "@dev",
                "automattic/wordbless": "dev-master",
                "yoast/phpunit-polyfills": "1.1.0"
            },
            "suggest": {
                "automattic/jetpack-autoloader": "Allow for better interoperability with other plugins that use this package."
            },
            "type": "jetpack-library",
            "extra": {
                "autotagger": true,
                "branch-alias": {
                    "dev-trunk": "0.1.x-dev"
                },
                "changelogger": {
                    "link-template": "https://github.com/Automattic/jetpack-classic-theme-helper/compare/v${old}...v${new}"
                },
                "mirror-repo": "Automattic/jetpack-classic-theme-helper",
                "textdomain": "jetpack-classic-theme-helper",
                "version-constants": {
                    "::PACKAGE_VERSION": "src/class-classic-theme-helper.php"
                }
            },
            "autoload": {
                "classmap": [
                    "src/"
                ]
            },
            "scripts": {
                "build-development": [
                    "echo 'Add your build step to composer.json, please!'"
                ],
                "build-production": [
                    "echo 'Add your build step to composer.json, please!'"
                ],
                "phpunit": [
                    "./vendor/phpunit/phpunit/phpunit --colors=always"
                ],
                "post-install-cmd": [
                    "WorDBless\\Composer\\InstallDropin::copy"
                ],
                "post-update-cmd": [
                    "WorDBless\\Composer\\InstallDropin::copy"
                ],
                "test-php": [
                    "@composer phpunit"
                ]
            },
            "license": [
                "GPL-2.0-or-later"
            ],
            "description": "Features used with classic themes",
            "transport-options": {
                "relative": true
            }
        },
        {
            "name": "automattic/jetpack-connection",
            "version": "dev-trunk",
            "dist": {
                "type": "path",
                "url": "../../packages/connection",
                "reference": "ef847deea958cb05bab52cbc11f924f5b8eab365"
            },
            "require": {
                "automattic/jetpack-a8c-mc-stats": "@dev",
                "automattic/jetpack-admin-ui": "@dev",
                "automattic/jetpack-assets": "@dev",
                "automattic/jetpack-constants": "@dev",
                "automattic/jetpack-redirect": "@dev",
                "automattic/jetpack-roles": "@dev",
                "automattic/jetpack-status": "@dev",
                "php": ">=7.0"
            },
            "require-dev": {
                "automattic/jetpack-changelogger": "@dev",
                "automattic/jetpack-licensing": "@dev",
                "automattic/jetpack-sync": "@dev",
                "automattic/wordbless": "@dev",
                "brain/monkey": "2.6.1",
                "yoast/phpunit-polyfills": "1.1.0"
            },
            "suggest": {
                "automattic/jetpack-autoloader": "Allow for better interoperability with other plugins that use this package."
            },
            "type": "jetpack-library",
            "extra": {
                "autotagger": true,
                "mirror-repo": "Automattic/jetpack-connection",
                "textdomain": "jetpack-connection",
                "version-constants": {
                    "::PACKAGE_VERSION": "src/class-package-version.php"
                },
                "changelogger": {
                    "link-template": "https://github.com/Automattic/jetpack-connection/compare/v${old}...v${new}"
                },
                "branch-alias": {
                    "dev-trunk": "2.7.x-dev"
                },
                "dependencies": {
                    "test-only": [
                        "packages/licensing",
                        "packages/sync"
                    ]
                }
            },
            "autoload": {
                "classmap": [
                    "legacy",
                    "src/",
                    "src/webhooks"
                ]
            },
            "scripts": {
                "build-production": [
                    "pnpm run build-production"
                ],
                "build-development": [
                    "pnpm run build"
                ],
                "phpunit": [
                    "./vendor/phpunit/phpunit/phpunit --colors=always"
                ],
                "post-install-cmd": [
                    "WorDBless\\Composer\\InstallDropin::copy"
                ],
                "post-update-cmd": [
                    "WorDBless\\Composer\\InstallDropin::copy"
                ],
                "test-php": [
                    "@composer phpunit"
                ]
            },
            "license": [
                "GPL-2.0-or-later"
            ],
            "description": "Everything needed to connect to the Jetpack infrastructure",
            "transport-options": {
                "relative": true
            }
        },
        {
            "name": "automattic/jetpack-constants",
            "version": "dev-trunk",
            "dist": {
                "type": "path",
                "url": "../../packages/constants",
                "reference": "3fd2bf1d1ba0bb374918e6b7dd670735ce554c2b"
            },
            "require": {
                "php": ">=7.0"
            },
            "require-dev": {
                "automattic/jetpack-changelogger": "@dev",
                "brain/monkey": "2.6.1",
                "yoast/phpunit-polyfills": "1.1.0"
            },
            "suggest": {
                "automattic/jetpack-autoloader": "Allow for better interoperability with other plugins that use this package."
            },
            "type": "jetpack-library",
            "extra": {
                "autotagger": true,
                "mirror-repo": "Automattic/jetpack-constants",
                "changelogger": {
                    "link-template": "https://github.com/Automattic/jetpack-constants/compare/v${old}...v${new}"
                },
                "branch-alias": {
                    "dev-trunk": "2.0.x-dev"
                }
            },
            "autoload": {
                "classmap": [
                    "src/"
                ]
            },
            "scripts": {
                "phpunit": [
                    "./vendor/phpunit/phpunit/phpunit --colors=always"
                ],
                "test-php": [
                    "@composer phpunit"
                ]
            },
            "license": [
                "GPL-2.0-or-later"
            ],
            "description": "A wrapper for defining constants in a more testable way.",
            "transport-options": {
                "relative": true
            }
        },
        {
            "name": "automattic/jetpack-device-detection",
            "version": "dev-trunk",
            "dist": {
                "type": "path",
                "url": "../../packages/device-detection",
                "reference": "a6696f57f2f6f29f4a6930727ae5063c4e89fab4"
            },
            "require": {
                "php": ">=7.0"
            },
            "require-dev": {
                "automattic/jetpack-changelogger": "@dev",
                "yoast/phpunit-polyfills": "1.1.0"
            },
            "suggest": {
                "automattic/jetpack-autoloader": "Allow for better interoperability with other plugins that use this package."
            },
            "type": "jetpack-library",
            "extra": {
                "autotagger": true,
                "mirror-repo": "Automattic/jetpack-device-detection",
                "changelogger": {
                    "link-template": "https://github.com/Automattic/jetpack-device-detection/compare/v${old}...v${new}"
                },
                "branch-alias": {
                    "dev-trunk": "2.1.x-dev"
                }
            },
            "autoload": {
                "classmap": [
                    "src/"
                ]
            },
            "scripts": {
                "phpunit": [
                    "./vendor/phpunit/phpunit/phpunit --colors=always"
                ],
                "test-php": [
                    "@composer phpunit"
                ]
            },
            "license": [
                "GPL-2.0-or-later"
            ],
            "description": "A way to detect device types based on User-Agent header.",
            "transport-options": {
                "relative": true
            }
        },
        {
            "name": "automattic/jetpack-identity-crisis",
            "version": "dev-trunk",
            "dist": {
                "type": "path",
                "url": "../../packages/identity-crisis",
                "reference": "abd4079c124a2d3560838cf5370043763e81cccd"
            },
            "require": {
                "automattic/jetpack-assets": "@dev",
                "automattic/jetpack-connection": "@dev",
                "automattic/jetpack-constants": "@dev",
                "automattic/jetpack-logo": "@dev",
                "automattic/jetpack-status": "@dev",
                "php": ">=7.0"
            },
            "require-dev": {
                "automattic/jetpack-changelogger": "@dev",
                "automattic/wordbless": "@dev",
                "yoast/phpunit-polyfills": "1.1.0"
            },
            "suggest": {
                "automattic/jetpack-autoloader": "Allow for better interoperability with other plugins that use this package."
            },
            "type": "jetpack-library",
            "extra": {
                "autotagger": true,
                "mirror-repo": "Automattic/jetpack-identity-crisis",
                "textdomain": "jetpack-idc",
                "version-constants": {
                    "::PACKAGE_VERSION": "src/class-identity-crisis.php"
                },
                "changelogger": {
                    "link-template": "https://github.com/Automattic/jetpack-identity-crisis/compare/v${old}...v${new}"
                },
                "branch-alias": {
                    "dev-trunk": "0.18.x-dev"
                }
            },
            "autoload": {
                "classmap": [
                    "src/"
                ]
            },
            "scripts": {
                "build-development": [
                    "pnpm run build"
                ],
                "build-production": [
                    "NODE_ENV='production' pnpm run build"
                ],
                "phpunit": [
                    "./vendor/phpunit/phpunit/phpunit --colors=always"
                ],
                "test-php": [
                    "@composer phpunit"
                ],
                "post-install-cmd": [
                    "WorDBless\\Composer\\InstallDropin::copy"
                ],
                "post-update-cmd": [
                    "WorDBless\\Composer\\InstallDropin::copy"
                ],
                "watch": [
                    "Composer\\Config::disableProcessTimeout",
                    "pnpm run watch"
                ]
            },
            "license": [
                "GPL-2.0-or-later"
            ],
            "description": "Identity Crisis.",
            "transport-options": {
                "relative": true
            }
        },
        {
            "name": "automattic/jetpack-ip",
            "version": "dev-trunk",
            "dist": {
                "type": "path",
                "url": "../../packages/ip",
                "reference": "b696350993b7f42257788add260e0efa7c9934f4"
            },
            "require": {
                "php": ">=7.0"
            },
            "require-dev": {
                "automattic/jetpack-changelogger": "@dev",
                "brain/monkey": "2.6.1",
                "yoast/phpunit-polyfills": "1.1.0"
            },
            "suggest": {
                "automattic/jetpack-autoloader": "Allow for better interoperability with other plugins that use this package."
            },
            "type": "jetpack-library",
            "extra": {
                "autotagger": true,
                "mirror-repo": "Automattic/jetpack-ip",
                "changelogger": {
                    "link-template": "https://github.com/automattic/jetpack-ip/compare/v${old}...v${new}"
                },
                "branch-alias": {
                    "dev-trunk": "0.2.x-dev"
                },
                "textdomain": "jetpack-ip",
                "version-constants": {
                    "::PACKAGE_VERSION": "src/class-utils.php"
                }
            },
            "autoload": {
                "classmap": [
                    "src/"
                ]
            },
            "scripts": {
                "phpunit": [
                    "./vendor/phpunit/phpunit/phpunit --colors=always"
                ],
                "test-php": [
                    "@composer phpunit"
                ]
            },
            "license": [
                "GPL-2.0-or-later"
            ],
            "description": "Utilities for working with IP addresses.",
            "transport-options": {
                "relative": true
            }
        },
        {
            "name": "automattic/jetpack-jitm",
            "version": "dev-trunk",
            "dist": {
                "type": "path",
                "url": "../../packages/jitm",
                "reference": "c21ef5f64d44c453e7a7dddbe13202c41aecb942"
            },
            "require": {
                "automattic/jetpack-a8c-mc-stats": "@dev",
                "automattic/jetpack-assets": "@dev",
                "automattic/jetpack-connection": "@dev",
                "automattic/jetpack-device-detection": "@dev",
                "automattic/jetpack-logo": "@dev",
                "automattic/jetpack-redirect": "@dev",
                "automattic/jetpack-status": "@dev",
                "php": ">=7.0"
            },
            "require-dev": {
                "automattic/jetpack-changelogger": "@dev",
                "brain/monkey": "2.6.1",
                "yoast/phpunit-polyfills": "1.1.0"
            },
            "suggest": {
                "automattic/jetpack-autoloader": "Allow for better interoperability with other plugins that use this package."
            },
            "type": "jetpack-library",
            "extra": {
                "autotagger": true,
                "mirror-repo": "Automattic/jetpack-jitm",
                "textdomain": "jetpack-jitm",
                "version-constants": {
                    "::PACKAGE_VERSION": "src/class-jitm.php"
                },
                "changelogger": {
                    "link-template": "https://github.com/Automattic/jetpack-jitm/compare/v${old}...v${new}"
                },
                "branch-alias": {
                    "dev-trunk": "3.1.x-dev"
                }
            },
            "autoload": {
                "classmap": [
                    "src/"
                ]
            },
            "scripts": {
                "build-production": [
                    "pnpm run build-production"
                ],
                "build-development": [
                    "pnpm run build"
                ],
                "phpunit": [
                    "./vendor/phpunit/phpunit/phpunit --colors=always"
                ],
                "test-php": [
                    "@composer phpunit"
                ],
                "watch": [
                    "Composer\\Config::disableProcessTimeout",
                    "pnpm run watch"
                ]
            },
            "license": [
                "GPL-2.0-or-later"
            ],
            "description": "Just in time messages for Jetpack",
            "transport-options": {
                "relative": true
            }
        },
        {
            "name": "automattic/jetpack-logo",
            "version": "dev-trunk",
            "dist": {
                "type": "path",
                "url": "../../packages/logo",
                "reference": "e152a4c83d1f952442d40260c559c4880757b298"
            },
            "require": {
                "php": ">=7.0"
            },
            "require-dev": {
                "automattic/jetpack-changelogger": "@dev",
                "yoast/phpunit-polyfills": "1.1.0"
            },
            "suggest": {
                "automattic/jetpack-autoloader": "Allow for better interoperability with other plugins that use this package."
            },
            "type": "jetpack-library",
            "extra": {
                "autotagger": true,
                "mirror-repo": "Automattic/jetpack-logo",
                "changelogger": {
                    "link-template": "https://github.com/Automattic/jetpack-logo/compare/v${old}...v${new}"
                },
                "branch-alias": {
                    "dev-trunk": "2.0.x-dev"
                }
            },
            "autoload": {
                "classmap": [
                    "src/"
                ]
            },
            "scripts": {
                "phpunit": [
                    "./vendor/phpunit/phpunit/phpunit --colors=always"
                ],
                "test-php": [
                    "@composer phpunit"
                ]
            },
            "license": [
                "GPL-2.0-or-later"
            ],
            "description": "A logo for Jetpack",
            "transport-options": {
                "relative": true
            }
        },
        {
            "name": "automattic/jetpack-mu-wpcom",
            "version": "dev-trunk",
            "dist": {
                "type": "path",
                "url": "../../packages/jetpack-mu-wpcom",
<<<<<<< HEAD
                "reference": "191291eb4f1a71ae7876635df2036166a88ad97f"
=======
                "reference": "5f2878749d5270c40add7437c39d563c2e5f9981"
>>>>>>> 19b851fe
            },
            "require": {
                "automattic/jetpack-assets": "@dev",
                "automattic/jetpack-blocks": "@dev",
                "automattic/jetpack-classic-theme-helper": "@dev",
                "automattic/jetpack-connection": "@dev",
                "automattic/jetpack-redirect": "@dev",
                "automattic/jetpack-stats-admin": "@dev",
                "automattic/jetpack-status": "@dev",
                "automattic/scheduled-updates": "@dev",
                "php": ">=7.0"
            },
            "require-dev": {
                "automattic/jetpack-changelogger": "@dev",
                "automattic/wordbless": "0.4.2",
                "yoast/phpunit-polyfills": "1.1.0"
            },
            "suggest": {
                "automattic/jetpack-autoloader": "Allow for better interoperability with other plugins that use this package."
            },
            "type": "jetpack-library",
            "extra": {
                "mirror-repo": "Automattic/jetpack-mu-wpcom",
                "changelogger": {
                    "link-template": "https://github.com/Automattic/jetpack-mu-wpcom/compare/v${old}...v${new}"
                },
                "autotagger": true,
                "branch-alias": {
                    "dev-trunk": "5.29.x-dev"
                },
                "textdomain": "jetpack-mu-wpcom",
                "version-constants": {
                    "::PACKAGE_VERSION": "src/class-jetpack-mu-wpcom.php"
                }
            },
            "autoload": {
                "classmap": [
                    "src/"
                ]
            },
            "scripts": {
                "phpunit": [
                    "./vendor/phpunit/phpunit/phpunit --colors=always"
                ],
                "test-php": [
                    "@composer phpunit"
                ],
                "build-production": [
                    "pnpm run build-production-js"
                ],
                "build-development": [
                    "pnpm run build-js"
                ],
                "post-install-cmd": [
                    "WorDBless\\Composer\\InstallDropin::copy"
                ],
                "post-update-cmd": [
                    "WorDBless\\Composer\\InstallDropin::copy"
                ]
            },
            "license": [
                "GPL-2.0-or-later"
            ],
            "description": "Enhances your site with features powered by WordPress.com",
            "transport-options": {
                "relative": true
            }
        },
        {
            "name": "automattic/jetpack-password-checker",
            "version": "dev-trunk",
            "dist": {
                "type": "path",
                "url": "../../packages/password-checker",
                "reference": "16182898ae3faae3eb6ca9e5d2c490fd0b844243"
            },
            "require": {
                "php": ">=7.0"
            },
            "require-dev": {
                "automattic/jetpack-changelogger": "@dev",
                "automattic/wordbless": "@dev",
                "yoast/phpunit-polyfills": "1.1.0"
            },
            "suggest": {
                "automattic/jetpack-autoloader": "Allow for better interoperability with other plugins that use this package."
            },
            "type": "jetpack-library",
            "extra": {
                "autotagger": true,
                "mirror-repo": "Automattic/jetpack-password-checker",
                "textdomain": "jetpack-password-checker",
                "changelogger": {
                    "link-template": "https://github.com/Automattic/jetpack-password-checker/compare/v${old}...v${new}"
                },
                "branch-alias": {
                    "dev-trunk": "0.3.x-dev"
                }
            },
            "autoload": {
                "classmap": [
                    "src/"
                ]
            },
            "scripts": {
                "phpunit": [
                    "./vendor/phpunit/phpunit/phpunit --colors=always"
                ],
                "test-php": [
                    "@composer phpunit"
                ],
                "post-install-cmd": [
                    "WorDBless\\Composer\\InstallDropin::copy"
                ],
                "post-update-cmd": [
                    "WorDBless\\Composer\\InstallDropin::copy"
                ]
            },
            "license": [
                "GPL-2.0-or-later"
            ],
            "description": "Password Checker.",
            "transport-options": {
                "relative": true
            }
        },
        {
            "name": "automattic/jetpack-plans",
            "version": "dev-trunk",
            "dist": {
                "type": "path",
                "url": "../../packages/plans",
                "reference": "572028d8755c1c303f0643b2d3663b555e5ce87b"
            },
            "require": {
                "automattic/jetpack-connection": "@dev",
                "php": ">=7.0"
            },
            "require-dev": {
                "automattic/jetpack-changelogger": "@dev",
                "automattic/jetpack-status": "@dev",
                "automattic/wordbless": "@dev",
                "yoast/phpunit-polyfills": "1.1.0"
            },
            "suggest": {
                "automattic/jetpack-autoloader": "Allow for better interoperability with other plugins that use this package."
            },
            "type": "library",
            "extra": {
                "autotagger": true,
                "mirror-repo": "Automattic/jetpack-plans",
                "changelogger": {
                    "link-template": "https://github.com/Automattic/jetpack-plans/compare/v${old}...v${new}"
                },
                "branch-alias": {
                    "dev-trunk": "0.4.x-dev"
                }
            },
            "autoload": {
                "classmap": [
                    "src/"
                ]
            },
            "scripts": {
                "phpunit": [
                    "./vendor/phpunit/phpunit/phpunit --colors=always"
                ],
                "test-php": [
                    "@composer phpunit"
                ],
                "post-install-cmd": [
                    "WorDBless\\Composer\\InstallDropin::copy"
                ],
                "post-update-cmd": [
                    "WorDBless\\Composer\\InstallDropin::copy"
                ],
                "build-production": [
                    "echo 'Add your build step to composer.json, please!'"
                ],
                "build-development": [
                    "echo 'Add your build step to composer.json, please!'"
                ]
            },
            "license": [
                "GPL-2.0-or-later"
            ],
            "description": "Fetch information about Jetpack Plans from wpcom",
            "transport-options": {
                "relative": true
            }
        },
        {
            "name": "automattic/jetpack-redirect",
            "version": "dev-trunk",
            "dist": {
                "type": "path",
                "url": "../../packages/redirect",
                "reference": "effd6fdea78e9c3cb1bebf479474b4a9262444a1"
            },
            "require": {
                "automattic/jetpack-status": "@dev",
                "php": ">=7.0"
            },
            "require-dev": {
                "automattic/jetpack-changelogger": "@dev",
                "brain/monkey": "2.6.1",
                "yoast/phpunit-polyfills": "1.1.0"
            },
            "suggest": {
                "automattic/jetpack-autoloader": "Allow for better interoperability with other plugins that use this package."
            },
            "type": "jetpack-library",
            "extra": {
                "autotagger": true,
                "mirror-repo": "Automattic/jetpack-redirect",
                "changelogger": {
                    "link-template": "https://github.com/Automattic/jetpack-redirect/compare/v${old}...v${new}"
                },
                "branch-alias": {
                    "dev-trunk": "2.0.x-dev"
                }
            },
            "autoload": {
                "classmap": [
                    "src/"
                ]
            },
            "scripts": {
                "phpunit": [
                    "./vendor/phpunit/phpunit/phpunit --colors=always"
                ],
                "test-php": [
                    "@composer phpunit"
                ]
            },
            "license": [
                "GPL-2.0-or-later"
            ],
            "description": "Utilities to build URLs to the jetpack.com/redirect/ service",
            "transport-options": {
                "relative": true
            }
        },
        {
            "name": "automattic/jetpack-roles",
            "version": "dev-trunk",
            "dist": {
                "type": "path",
                "url": "../../packages/roles",
                "reference": "0ac6d02e8ef2adb058f8f52e80a4924a33fa9b86"
            },
            "require": {
                "php": ">=7.0"
            },
            "require-dev": {
                "automattic/jetpack-changelogger": "@dev",
                "brain/monkey": "2.6.1",
                "yoast/phpunit-polyfills": "1.1.0"
            },
            "suggest": {
                "automattic/jetpack-autoloader": "Allow for better interoperability with other plugins that use this package."
            },
            "type": "jetpack-library",
            "extra": {
                "autotagger": true,
                "mirror-repo": "Automattic/jetpack-roles",
                "changelogger": {
                    "link-template": "https://github.com/Automattic/jetpack-roles/compare/v${old}...v${new}"
                },
                "branch-alias": {
                    "dev-trunk": "2.0.x-dev"
                }
            },
            "autoload": {
                "classmap": [
                    "src/"
                ]
            },
            "scripts": {
                "phpunit": [
                    "./vendor/phpunit/phpunit/phpunit --colors=always"
                ],
                "test-php": [
                    "@composer phpunit"
                ]
            },
            "license": [
                "GPL-2.0-or-later"
            ],
            "description": "Utilities, related with user roles and capabilities.",
            "transport-options": {
                "relative": true
            }
        },
        {
            "name": "automattic/jetpack-stats",
            "version": "dev-trunk",
            "dist": {
                "type": "path",
                "url": "../../packages/stats",
                "reference": "a73f14c137cb5bfa1ed40ff0927573261dee3d1b"
            },
            "require": {
                "automattic/jetpack-connection": "@dev",
                "automattic/jetpack-constants": "@dev",
                "automattic/jetpack-status": "@dev",
                "php": ">=7.0"
            },
            "require-dev": {
                "automattic/jetpack-changelogger": "@dev",
                "automattic/wordbless": "dev-master",
                "yoast/phpunit-polyfills": "1.1.0"
            },
            "suggest": {
                "automattic/jetpack-autoloader": "Allow for better interoperability with other plugins that use this package."
            },
            "type": "jetpack-library",
            "extra": {
                "autotagger": true,
                "mirror-repo": "Automattic/jetpack-stats",
                "version-constants": {
                    "::PACKAGE_VERSION": "src/class-package-version.php"
                },
                "changelogger": {
                    "link-template": "https://github.com/Automattic/jetpack-stats/compare/v${old}...v${new}"
                },
                "branch-alias": {
                    "dev-trunk": "0.12.x-dev"
                },
                "textdomain": "jetpack-stats"
            },
            "autoload": {
                "classmap": [
                    "src/"
                ]
            },
            "scripts": {
                "phpunit": [
                    "./vendor/phpunit/phpunit/phpunit --colors=always"
                ],
                "test-php": [
                    "@composer phpunit"
                ],
                "post-install-cmd": [
                    "WorDBless\\Composer\\InstallDropin::copy"
                ],
                "post-update-cmd": [
                    "WorDBless\\Composer\\InstallDropin::copy"
                ]
            },
            "license": [
                "GPL-2.0-or-later"
            ],
            "description": "Collect valuable traffic stats and insights.",
            "transport-options": {
                "relative": true
            }
        },
        {
            "name": "automattic/jetpack-stats-admin",
            "version": "dev-trunk",
            "dist": {
                "type": "path",
                "url": "../../packages/stats-admin",
                "reference": "a17a4ebcea4f0a0c47916c0457fe23106ad6ae5c"
            },
            "require": {
                "automattic/jetpack-connection": "@dev",
                "automattic/jetpack-constants": "@dev",
                "automattic/jetpack-jitm": "@dev",
                "automattic/jetpack-plans": "@dev",
                "automattic/jetpack-stats": "@dev",
                "automattic/jetpack-status": "@dev",
                "php": ">=7.0"
            },
            "require-dev": {
                "automattic/jetpack-changelogger": "@dev",
                "automattic/wordbless": "dev-master",
                "yoast/phpunit-polyfills": "1.1.0"
            },
            "suggest": {
                "automattic/jetpack-autoloader": "Allow for better interoperability with other plugins that use this package."
            },
            "type": "jetpack-library",
            "extra": {
                "autotagger": true,
                "mirror-repo": "Automattic/jetpack-stats-admin",
                "branch-alias": {
                    "dev-trunk": "0.19.x-dev"
                },
                "textdomain": "jetpack-stats-admin",
                "version-constants": {
                    "::VERSION": "src/class-main.php"
                }
            },
            "autoload": {
                "classmap": [
                    "src/"
                ]
            },
            "scripts": {
                "phpunit": [
                    "./vendor/phpunit/phpunit/phpunit --colors=always"
                ],
                "test-php": [
                    "@composer phpunit"
                ],
                "build-production": [
                    "echo 'Add your build step to composer.json, please!'"
                ],
                "build-development": [
                    "echo 'Add your build step to composer.json, please!'"
                ],
                "post-install-cmd": [
                    "WorDBless\\Composer\\InstallDropin::copy"
                ],
                "post-update-cmd": [
                    "WorDBless\\Composer\\InstallDropin::copy"
                ]
            },
            "license": [
                "GPL-2.0-or-later"
            ],
            "description": "Stats Dashboard",
            "transport-options": {
                "relative": true
            }
        },
        {
            "name": "automattic/jetpack-status",
            "version": "dev-trunk",
            "dist": {
                "type": "path",
                "url": "../../packages/status",
                "reference": "eee141b034cb8d535ac9466d8e0434c2e5053aa6"
            },
            "require": {
                "automattic/jetpack-constants": "@dev",
                "php": ">=7.0"
            },
            "require-dev": {
                "automattic/jetpack-changelogger": "@dev",
                "automattic/jetpack-connection": "@dev",
                "automattic/jetpack-identity-crisis": "@dev",
                "automattic/jetpack-ip": "@dev",
                "automattic/jetpack-plans": "@dev",
                "brain/monkey": "2.6.1",
                "yoast/phpunit-polyfills": "1.1.0"
            },
            "suggest": {
                "automattic/jetpack-autoloader": "Allow for better interoperability with other plugins that use this package."
            },
            "type": "jetpack-library",
            "extra": {
                "autotagger": true,
                "mirror-repo": "Automattic/jetpack-status",
                "changelogger": {
                    "link-template": "https://github.com/Automattic/jetpack-status/compare/v${old}...v${new}"
                },
                "branch-alias": {
                    "dev-trunk": "3.0.x-dev"
                },
                "dependencies": {
                    "test-only": [
                        "packages/connection",
                        "packages/identity-crisis",
                        "packages/plans"
                    ]
                }
            },
            "autoload": {
                "classmap": [
                    "src/"
                ]
            },
            "scripts": {
                "phpunit": [
                    "./vendor/phpunit/phpunit/phpunit --colors=always"
                ],
                "test-php": [
                    "@composer phpunit"
                ]
            },
            "license": [
                "GPL-2.0-or-later"
            ],
            "description": "Used to retrieve information about the current status of Jetpack and the site overall.",
            "transport-options": {
                "relative": true
            }
        },
        {
            "name": "automattic/jetpack-sync",
            "version": "dev-trunk",
            "dist": {
                "type": "path",
                "url": "../../packages/sync",
                "reference": "4415298e32ada09dc9880eb8d4ec5b979efa4889"
            },
            "require": {
                "automattic/jetpack-connection": "@dev",
                "automattic/jetpack-constants": "@dev",
                "automattic/jetpack-identity-crisis": "@dev",
                "automattic/jetpack-ip": "@dev",
                "automattic/jetpack-password-checker": "@dev",
                "automattic/jetpack-roles": "@dev",
                "automattic/jetpack-status": "@dev",
                "php": ">=7.0"
            },
            "require-dev": {
                "automattic/jetpack-changelogger": "@dev",
                "automattic/jetpack-search": "@dev",
                "automattic/jetpack-waf": "@dev",
                "automattic/wordbless": "@dev",
                "yoast/phpunit-polyfills": "1.1.0"
            },
            "suggest": {
                "automattic/jetpack-autoloader": "Allow for better interoperability with other plugins that use this package."
            },
            "type": "jetpack-library",
            "extra": {
                "autotagger": true,
                "mirror-repo": "Automattic/jetpack-sync",
                "textdomain": "jetpack-sync",
                "version-constants": {
                    "::PACKAGE_VERSION": "src/class-package-version.php"
                },
                "changelogger": {
                    "link-template": "https://github.com/Automattic/jetpack-sync/compare/v${old}...v${new}"
                },
                "branch-alias": {
                    "dev-trunk": "2.16.x-dev"
                },
                "dependencies": {
                    "test-only": [
                        "packages/search",
                        "packages/waf"
                    ]
                }
            },
            "autoload": {
                "classmap": [
                    "src/"
                ]
            },
            "scripts": {
                "phpunit": [
                    "./vendor/phpunit/phpunit/phpunit --colors=always"
                ],
                "test-php": [
                    "@composer phpunit"
                ],
                "post-install-cmd": [
                    "WorDBless\\Composer\\InstallDropin::copy"
                ],
                "post-update-cmd": [
                    "WorDBless\\Composer\\InstallDropin::copy"
                ]
            },
            "license": [
                "GPL-2.0-or-later"
            ],
            "description": "Everything needed to allow syncing to the WP.com infrastructure.",
            "transport-options": {
                "relative": true
            }
        },
        {
            "name": "automattic/scheduled-updates",
            "version": "dev-trunk",
            "dist": {
                "type": "path",
                "url": "../../packages/scheduled-updates",
                "reference": "72fafdc115e7a14df44c589b3c03a193a050107c"
            },
            "require": {
                "automattic/jetpack-connection": "@dev",
                "automattic/jetpack-constants": "@dev",
                "automattic/jetpack-plans": "@dev",
                "automattic/jetpack-status": "@dev",
                "automattic/jetpack-sync": "@dev",
                "php": ">=7.0"
            },
            "require-dev": {
                "automattic/jetpack-changelogger": "@dev",
                "automattic/wordbless": "@dev",
                "php-mock/php-mock-phpunit": "^2.10",
                "yoast/phpunit-polyfills": "1.1.0"
            },
            "suggest": {
                "automattic/jetpack-autoloader": "Allow for better interoperability with other plugins that use this package."
            },
            "type": "jetpack-library",
            "extra": {
                "mirror-repo": "Automattic/scheduled-updates",
                "changelogger": {
                    "link-template": "https://github.com/Automattic/scheduled-updates/compare/v${old}...v${new}"
                },
                "autotagger": true,
                "branch-alias": {
                    "dev-trunk": "0.12.x-dev"
                },
                "textdomain": "jetpack-scheduled-updates",
                "version-constants": {
                    "::PACKAGE_VERSION": "src/class-scheduled-updates.php"
                }
            },
            "autoload": {
                "classmap": [
                    "src/"
                ]
            },
            "scripts": {
                "phpunit": [
                    "./vendor/phpunit/phpunit/phpunit --colors=always"
                ],
                "test-php": [
                    "@composer phpunit"
                ],
                "post-install-cmd": [
                    "WorDBless\\Composer\\InstallDropin::copy"
                ],
                "post-update-cmd": [
                    "WorDBless\\Composer\\InstallDropin::copy"
                ]
            },
            "license": [
                "GPL-2.0-or-later"
            ],
            "description": "Runs plugin and (eventually) theme updates on a set schedule.",
            "transport-options": {
                "relative": true
            }
        }
    ],
    "packages-dev": [
        {
            "name": "automattic/jetpack-changelogger",
            "version": "dev-trunk",
            "dist": {
                "type": "path",
                "url": "../../packages/changelogger",
                "reference": "d945e0cd8dec218ab24445d5ddc95894c9f24534"
            },
            "require": {
                "php": ">=7.0",
                "symfony/console": "^3.4 || ^4.4 || ^5.2 || ^6.0 || ^7.0",
                "symfony/process": "^3.4 || ^4.4 || ^5.2 || ^6.0 || ^7.0"
            },
            "require-dev": {
                "wikimedia/testing-access-wrapper": "^1.0 || ^2.0 || ^3.0",
                "yoast/phpunit-polyfills": "1.1.0"
            },
            "bin": [
                "bin/changelogger"
            ],
            "type": "project",
            "extra": {
                "autotagger": true,
                "branch-alias": {
                    "dev-trunk": "4.2.x-dev"
                },
                "mirror-repo": "Automattic/jetpack-changelogger",
                "version-constants": {
                    "::VERSION": "src/Application.php"
                },
                "changelogger": {
                    "link-template": "https://github.com/Automattic/jetpack-changelogger/compare/${old}...${new}"
                }
            },
            "autoload": {
                "psr-4": {
                    "Automattic\\Jetpack\\Changelogger\\": "src",
                    "Automattic\\Jetpack\\Changelog\\": "lib"
                }
            },
            "autoload-dev": {
                "psr-4": {
                    "Automattic\\Jetpack\\Changelogger\\Tests\\": "tests/php/includes/src",
                    "Automattic\\Jetpack\\Changelog\\Tests\\": "tests/php/includes/lib"
                }
            },
            "scripts": {
                "phpunit": [
                    "./vendor/phpunit/phpunit/phpunit --colors=always"
                ],
                "test-php": [
                    "@composer phpunit"
                ],
                "post-install-cmd": [
                    "[ -e vendor/bin/changelogger ] || { cd vendor/bin && ln -s ../../bin/changelogger; }"
                ],
                "post-update-cmd": [
                    "[ -e vendor/bin/changelogger ] || { cd vendor/bin && ln -s ../../bin/changelogger; }"
                ]
            },
            "license": [
                "GPL-2.0-or-later"
            ],
            "description": "Jetpack Changelogger tool. Allows for managing changelogs by dropping change files into a changelog directory with each PR.",
            "keywords": [
                "changelog",
                "cli",
                "dev",
                "keepachangelog"
            ],
            "transport-options": {
                "relative": true
            }
        },
        {
            "name": "doctrine/instantiator",
            "version": "2.0.0",
            "source": {
                "type": "git",
                "url": "https://github.com/doctrine/instantiator.git",
                "reference": "c6222283fa3f4ac679f8b9ced9a4e23f163e80d0"
            },
            "dist": {
                "type": "zip",
                "url": "https://api.github.com/repos/doctrine/instantiator/zipball/c6222283fa3f4ac679f8b9ced9a4e23f163e80d0",
                "reference": "c6222283fa3f4ac679f8b9ced9a4e23f163e80d0",
                "shasum": ""
            },
            "require": {
                "php": "^8.1"
            },
            "require-dev": {
                "doctrine/coding-standard": "^11",
                "ext-pdo": "*",
                "ext-phar": "*",
                "phpbench/phpbench": "^1.2",
                "phpstan/phpstan": "^1.9.4",
                "phpstan/phpstan-phpunit": "^1.3",
                "phpunit/phpunit": "^9.5.27",
                "vimeo/psalm": "^5.4"
            },
            "type": "library",
            "autoload": {
                "psr-4": {
                    "Doctrine\\Instantiator\\": "src/Doctrine/Instantiator/"
                }
            },
            "notification-url": "https://packagist.org/downloads/",
            "license": [
                "MIT"
            ],
            "authors": [
                {
                    "name": "Marco Pivetta",
                    "email": "ocramius@gmail.com",
                    "homepage": "https://ocramius.github.io/"
                }
            ],
            "description": "A small, lightweight utility to instantiate objects in PHP without invoking their constructors",
            "homepage": "https://www.doctrine-project.org/projects/instantiator.html",
            "keywords": [
                "constructor",
                "instantiate"
            ],
            "support": {
                "issues": "https://github.com/doctrine/instantiator/issues",
                "source": "https://github.com/doctrine/instantiator/tree/2.0.0"
            },
            "funding": [
                {
                    "url": "https://www.doctrine-project.org/sponsorship.html",
                    "type": "custom"
                },
                {
                    "url": "https://www.patreon.com/phpdoctrine",
                    "type": "patreon"
                },
                {
                    "url": "https://tidelift.com/funding/github/packagist/doctrine%2Finstantiator",
                    "type": "tidelift"
                }
            ],
            "time": "2022-12-30T00:23:10+00:00"
        },
        {
            "name": "myclabs/deep-copy",
            "version": "1.11.1",
            "source": {
                "type": "git",
                "url": "https://github.com/myclabs/DeepCopy.git",
                "reference": "7284c22080590fb39f2ffa3e9057f10a4ddd0e0c"
            },
            "dist": {
                "type": "zip",
                "url": "https://api.github.com/repos/myclabs/DeepCopy/zipball/7284c22080590fb39f2ffa3e9057f10a4ddd0e0c",
                "reference": "7284c22080590fb39f2ffa3e9057f10a4ddd0e0c",
                "shasum": ""
            },
            "require": {
                "php": "^7.1 || ^8.0"
            },
            "conflict": {
                "doctrine/collections": "<1.6.8",
                "doctrine/common": "<2.13.3 || >=3,<3.2.2"
            },
            "require-dev": {
                "doctrine/collections": "^1.6.8",
                "doctrine/common": "^2.13.3 || ^3.2.2",
                "phpunit/phpunit": "^7.5.20 || ^8.5.23 || ^9.5.13"
            },
            "type": "library",
            "autoload": {
                "files": [
                    "src/DeepCopy/deep_copy.php"
                ],
                "psr-4": {
                    "DeepCopy\\": "src/DeepCopy/"
                }
            },
            "notification-url": "https://packagist.org/downloads/",
            "license": [
                "MIT"
            ],
            "description": "Create deep copies (clones) of your objects",
            "keywords": [
                "clone",
                "copy",
                "duplicate",
                "object",
                "object graph"
            ],
            "support": {
                "issues": "https://github.com/myclabs/DeepCopy/issues",
                "source": "https://github.com/myclabs/DeepCopy/tree/1.11.1"
            },
            "funding": [
                {
                    "url": "https://tidelift.com/funding/github/packagist/myclabs/deep-copy",
                    "type": "tidelift"
                }
            ],
            "time": "2023-03-08T13:26:56+00:00"
        },
        {
            "name": "nikic/php-parser",
            "version": "v5.0.2",
            "source": {
                "type": "git",
                "url": "https://github.com/nikic/PHP-Parser.git",
                "reference": "139676794dc1e9231bf7bcd123cfc0c99182cb13"
            },
            "dist": {
                "type": "zip",
                "url": "https://api.github.com/repos/nikic/PHP-Parser/zipball/139676794dc1e9231bf7bcd123cfc0c99182cb13",
                "reference": "139676794dc1e9231bf7bcd123cfc0c99182cb13",
                "shasum": ""
            },
            "require": {
                "ext-ctype": "*",
                "ext-json": "*",
                "ext-tokenizer": "*",
                "php": ">=7.4"
            },
            "require-dev": {
                "ircmaxell/php-yacc": "^0.0.7",
                "phpunit/phpunit": "^7.0 || ^8.0 || ^9.0"
            },
            "bin": [
                "bin/php-parse"
            ],
            "type": "library",
            "extra": {
                "branch-alias": {
                    "dev-master": "5.0-dev"
                }
            },
            "autoload": {
                "psr-4": {
                    "PhpParser\\": "lib/PhpParser"
                }
            },
            "notification-url": "https://packagist.org/downloads/",
            "license": [
                "BSD-3-Clause"
            ],
            "authors": [
                {
                    "name": "Nikita Popov"
                }
            ],
            "description": "A PHP parser written in PHP",
            "keywords": [
                "parser",
                "php"
            ],
            "support": {
                "issues": "https://github.com/nikic/PHP-Parser/issues",
                "source": "https://github.com/nikic/PHP-Parser/tree/v5.0.2"
            },
            "time": "2024-03-05T20:51:40+00:00"
        },
        {
            "name": "phar-io/manifest",
            "version": "2.0.4",
            "source": {
                "type": "git",
                "url": "https://github.com/phar-io/manifest.git",
                "reference": "54750ef60c58e43759730615a392c31c80e23176"
            },
            "dist": {
                "type": "zip",
                "url": "https://api.github.com/repos/phar-io/manifest/zipball/54750ef60c58e43759730615a392c31c80e23176",
                "reference": "54750ef60c58e43759730615a392c31c80e23176",
                "shasum": ""
            },
            "require": {
                "ext-dom": "*",
                "ext-libxml": "*",
                "ext-phar": "*",
                "ext-xmlwriter": "*",
                "phar-io/version": "^3.0.1",
                "php": "^7.2 || ^8.0"
            },
            "type": "library",
            "extra": {
                "branch-alias": {
                    "dev-master": "2.0.x-dev"
                }
            },
            "autoload": {
                "classmap": [
                    "src/"
                ]
            },
            "notification-url": "https://packagist.org/downloads/",
            "license": [
                "BSD-3-Clause"
            ],
            "authors": [
                {
                    "name": "Arne Blankerts",
                    "email": "arne@blankerts.de",
                    "role": "Developer"
                },
                {
                    "name": "Sebastian Heuer",
                    "email": "sebastian@phpeople.de",
                    "role": "Developer"
                },
                {
                    "name": "Sebastian Bergmann",
                    "email": "sebastian@phpunit.de",
                    "role": "Developer"
                }
            ],
            "description": "Component for reading phar.io manifest information from a PHP Archive (PHAR)",
            "support": {
                "issues": "https://github.com/phar-io/manifest/issues",
                "source": "https://github.com/phar-io/manifest/tree/2.0.4"
            },
            "funding": [
                {
                    "url": "https://github.com/theseer",
                    "type": "github"
                }
            ],
            "time": "2024-03-03T12:33:53+00:00"
        },
        {
            "name": "phar-io/version",
            "version": "3.2.1",
            "source": {
                "type": "git",
                "url": "https://github.com/phar-io/version.git",
                "reference": "4f7fd7836c6f332bb2933569e566a0d6c4cbed74"
            },
            "dist": {
                "type": "zip",
                "url": "https://api.github.com/repos/phar-io/version/zipball/4f7fd7836c6f332bb2933569e566a0d6c4cbed74",
                "reference": "4f7fd7836c6f332bb2933569e566a0d6c4cbed74",
                "shasum": ""
            },
            "require": {
                "php": "^7.2 || ^8.0"
            },
            "type": "library",
            "autoload": {
                "classmap": [
                    "src/"
                ]
            },
            "notification-url": "https://packagist.org/downloads/",
            "license": [
                "BSD-3-Clause"
            ],
            "authors": [
                {
                    "name": "Arne Blankerts",
                    "email": "arne@blankerts.de",
                    "role": "Developer"
                },
                {
                    "name": "Sebastian Heuer",
                    "email": "sebastian@phpeople.de",
                    "role": "Developer"
                },
                {
                    "name": "Sebastian Bergmann",
                    "email": "sebastian@phpunit.de",
                    "role": "Developer"
                }
            ],
            "description": "Library for handling version information and constraints",
            "support": {
                "issues": "https://github.com/phar-io/version/issues",
                "source": "https://github.com/phar-io/version/tree/3.2.1"
            },
            "time": "2022-02-21T01:04:05+00:00"
        },
        {
            "name": "phpunit/php-code-coverage",
            "version": "9.2.31",
            "source": {
                "type": "git",
                "url": "https://github.com/sebastianbergmann/php-code-coverage.git",
                "reference": "48c34b5d8d983006bd2adc2d0de92963b9155965"
            },
            "dist": {
                "type": "zip",
                "url": "https://api.github.com/repos/sebastianbergmann/php-code-coverage/zipball/48c34b5d8d983006bd2adc2d0de92963b9155965",
                "reference": "48c34b5d8d983006bd2adc2d0de92963b9155965",
                "shasum": ""
            },
            "require": {
                "ext-dom": "*",
                "ext-libxml": "*",
                "ext-xmlwriter": "*",
                "nikic/php-parser": "^4.18 || ^5.0",
                "php": ">=7.3",
                "phpunit/php-file-iterator": "^3.0.3",
                "phpunit/php-text-template": "^2.0.2",
                "sebastian/code-unit-reverse-lookup": "^2.0.2",
                "sebastian/complexity": "^2.0",
                "sebastian/environment": "^5.1.2",
                "sebastian/lines-of-code": "^1.0.3",
                "sebastian/version": "^3.0.1",
                "theseer/tokenizer": "^1.2.0"
            },
            "require-dev": {
                "phpunit/phpunit": "^9.3"
            },
            "suggest": {
                "ext-pcov": "PHP extension that provides line coverage",
                "ext-xdebug": "PHP extension that provides line coverage as well as branch and path coverage"
            },
            "type": "library",
            "extra": {
                "branch-alias": {
                    "dev-master": "9.2-dev"
                }
            },
            "autoload": {
                "classmap": [
                    "src/"
                ]
            },
            "notification-url": "https://packagist.org/downloads/",
            "license": [
                "BSD-3-Clause"
            ],
            "authors": [
                {
                    "name": "Sebastian Bergmann",
                    "email": "sebastian@phpunit.de",
                    "role": "lead"
                }
            ],
            "description": "Library that provides collection, processing, and rendering functionality for PHP code coverage information.",
            "homepage": "https://github.com/sebastianbergmann/php-code-coverage",
            "keywords": [
                "coverage",
                "testing",
                "xunit"
            ],
            "support": {
                "issues": "https://github.com/sebastianbergmann/php-code-coverage/issues",
                "security": "https://github.com/sebastianbergmann/php-code-coverage/security/policy",
                "source": "https://github.com/sebastianbergmann/php-code-coverage/tree/9.2.31"
            },
            "funding": [
                {
                    "url": "https://github.com/sebastianbergmann",
                    "type": "github"
                }
            ],
            "time": "2024-03-02T06:37:42+00:00"
        },
        {
            "name": "phpunit/php-file-iterator",
            "version": "3.0.6",
            "source": {
                "type": "git",
                "url": "https://github.com/sebastianbergmann/php-file-iterator.git",
                "reference": "cf1c2e7c203ac650e352f4cc675a7021e7d1b3cf"
            },
            "dist": {
                "type": "zip",
                "url": "https://api.github.com/repos/sebastianbergmann/php-file-iterator/zipball/cf1c2e7c203ac650e352f4cc675a7021e7d1b3cf",
                "reference": "cf1c2e7c203ac650e352f4cc675a7021e7d1b3cf",
                "shasum": ""
            },
            "require": {
                "php": ">=7.3"
            },
            "require-dev": {
                "phpunit/phpunit": "^9.3"
            },
            "type": "library",
            "extra": {
                "branch-alias": {
                    "dev-master": "3.0-dev"
                }
            },
            "autoload": {
                "classmap": [
                    "src/"
                ]
            },
            "notification-url": "https://packagist.org/downloads/",
            "license": [
                "BSD-3-Clause"
            ],
            "authors": [
                {
                    "name": "Sebastian Bergmann",
                    "email": "sebastian@phpunit.de",
                    "role": "lead"
                }
            ],
            "description": "FilterIterator implementation that filters files based on a list of suffixes.",
            "homepage": "https://github.com/sebastianbergmann/php-file-iterator/",
            "keywords": [
                "filesystem",
                "iterator"
            ],
            "support": {
                "issues": "https://github.com/sebastianbergmann/php-file-iterator/issues",
                "source": "https://github.com/sebastianbergmann/php-file-iterator/tree/3.0.6"
            },
            "funding": [
                {
                    "url": "https://github.com/sebastianbergmann",
                    "type": "github"
                }
            ],
            "time": "2021-12-02T12:48:52+00:00"
        },
        {
            "name": "phpunit/php-invoker",
            "version": "3.1.1",
            "source": {
                "type": "git",
                "url": "https://github.com/sebastianbergmann/php-invoker.git",
                "reference": "5a10147d0aaf65b58940a0b72f71c9ac0423cc67"
            },
            "dist": {
                "type": "zip",
                "url": "https://api.github.com/repos/sebastianbergmann/php-invoker/zipball/5a10147d0aaf65b58940a0b72f71c9ac0423cc67",
                "reference": "5a10147d0aaf65b58940a0b72f71c9ac0423cc67",
                "shasum": ""
            },
            "require": {
                "php": ">=7.3"
            },
            "require-dev": {
                "ext-pcntl": "*",
                "phpunit/phpunit": "^9.3"
            },
            "suggest": {
                "ext-pcntl": "*"
            },
            "type": "library",
            "extra": {
                "branch-alias": {
                    "dev-master": "3.1-dev"
                }
            },
            "autoload": {
                "classmap": [
                    "src/"
                ]
            },
            "notification-url": "https://packagist.org/downloads/",
            "license": [
                "BSD-3-Clause"
            ],
            "authors": [
                {
                    "name": "Sebastian Bergmann",
                    "email": "sebastian@phpunit.de",
                    "role": "lead"
                }
            ],
            "description": "Invoke callables with a timeout",
            "homepage": "https://github.com/sebastianbergmann/php-invoker/",
            "keywords": [
                "process"
            ],
            "support": {
                "issues": "https://github.com/sebastianbergmann/php-invoker/issues",
                "source": "https://github.com/sebastianbergmann/php-invoker/tree/3.1.1"
            },
            "funding": [
                {
                    "url": "https://github.com/sebastianbergmann",
                    "type": "github"
                }
            ],
            "time": "2020-09-28T05:58:55+00:00"
        },
        {
            "name": "phpunit/php-text-template",
            "version": "2.0.4",
            "source": {
                "type": "git",
                "url": "https://github.com/sebastianbergmann/php-text-template.git",
                "reference": "5da5f67fc95621df9ff4c4e5a84d6a8a2acf7c28"
            },
            "dist": {
                "type": "zip",
                "url": "https://api.github.com/repos/sebastianbergmann/php-text-template/zipball/5da5f67fc95621df9ff4c4e5a84d6a8a2acf7c28",
                "reference": "5da5f67fc95621df9ff4c4e5a84d6a8a2acf7c28",
                "shasum": ""
            },
            "require": {
                "php": ">=7.3"
            },
            "require-dev": {
                "phpunit/phpunit": "^9.3"
            },
            "type": "library",
            "extra": {
                "branch-alias": {
                    "dev-master": "2.0-dev"
                }
            },
            "autoload": {
                "classmap": [
                    "src/"
                ]
            },
            "notification-url": "https://packagist.org/downloads/",
            "license": [
                "BSD-3-Clause"
            ],
            "authors": [
                {
                    "name": "Sebastian Bergmann",
                    "email": "sebastian@phpunit.de",
                    "role": "lead"
                }
            ],
            "description": "Simple template engine.",
            "homepage": "https://github.com/sebastianbergmann/php-text-template/",
            "keywords": [
                "template"
            ],
            "support": {
                "issues": "https://github.com/sebastianbergmann/php-text-template/issues",
                "source": "https://github.com/sebastianbergmann/php-text-template/tree/2.0.4"
            },
            "funding": [
                {
                    "url": "https://github.com/sebastianbergmann",
                    "type": "github"
                }
            ],
            "time": "2020-10-26T05:33:50+00:00"
        },
        {
            "name": "phpunit/php-timer",
            "version": "5.0.3",
            "source": {
                "type": "git",
                "url": "https://github.com/sebastianbergmann/php-timer.git",
                "reference": "5a63ce20ed1b5bf577850e2c4e87f4aa902afbd2"
            },
            "dist": {
                "type": "zip",
                "url": "https://api.github.com/repos/sebastianbergmann/php-timer/zipball/5a63ce20ed1b5bf577850e2c4e87f4aa902afbd2",
                "reference": "5a63ce20ed1b5bf577850e2c4e87f4aa902afbd2",
                "shasum": ""
            },
            "require": {
                "php": ">=7.3"
            },
            "require-dev": {
                "phpunit/phpunit": "^9.3"
            },
            "type": "library",
            "extra": {
                "branch-alias": {
                    "dev-master": "5.0-dev"
                }
            },
            "autoload": {
                "classmap": [
                    "src/"
                ]
            },
            "notification-url": "https://packagist.org/downloads/",
            "license": [
                "BSD-3-Clause"
            ],
            "authors": [
                {
                    "name": "Sebastian Bergmann",
                    "email": "sebastian@phpunit.de",
                    "role": "lead"
                }
            ],
            "description": "Utility class for timing",
            "homepage": "https://github.com/sebastianbergmann/php-timer/",
            "keywords": [
                "timer"
            ],
            "support": {
                "issues": "https://github.com/sebastianbergmann/php-timer/issues",
                "source": "https://github.com/sebastianbergmann/php-timer/tree/5.0.3"
            },
            "funding": [
                {
                    "url": "https://github.com/sebastianbergmann",
                    "type": "github"
                }
            ],
            "time": "2020-10-26T13:16:10+00:00"
        },
        {
            "name": "phpunit/phpunit",
            "version": "9.6.19",
            "source": {
                "type": "git",
                "url": "https://github.com/sebastianbergmann/phpunit.git",
                "reference": "a1a54a473501ef4cdeaae4e06891674114d79db8"
            },
            "dist": {
                "type": "zip",
                "url": "https://api.github.com/repos/sebastianbergmann/phpunit/zipball/a1a54a473501ef4cdeaae4e06891674114d79db8",
                "reference": "a1a54a473501ef4cdeaae4e06891674114d79db8",
                "shasum": ""
            },
            "require": {
                "doctrine/instantiator": "^1.3.1 || ^2",
                "ext-dom": "*",
                "ext-json": "*",
                "ext-libxml": "*",
                "ext-mbstring": "*",
                "ext-xml": "*",
                "ext-xmlwriter": "*",
                "myclabs/deep-copy": "^1.10.1",
                "phar-io/manifest": "^2.0.3",
                "phar-io/version": "^3.0.2",
                "php": ">=7.3",
                "phpunit/php-code-coverage": "^9.2.28",
                "phpunit/php-file-iterator": "^3.0.5",
                "phpunit/php-invoker": "^3.1.1",
                "phpunit/php-text-template": "^2.0.3",
                "phpunit/php-timer": "^5.0.2",
                "sebastian/cli-parser": "^1.0.1",
                "sebastian/code-unit": "^1.0.6",
                "sebastian/comparator": "^4.0.8",
                "sebastian/diff": "^4.0.3",
                "sebastian/environment": "^5.1.3",
                "sebastian/exporter": "^4.0.5",
                "sebastian/global-state": "^5.0.1",
                "sebastian/object-enumerator": "^4.0.3",
                "sebastian/resource-operations": "^3.0.3",
                "sebastian/type": "^3.2",
                "sebastian/version": "^3.0.2"
            },
            "suggest": {
                "ext-soap": "To be able to generate mocks based on WSDL files",
                "ext-xdebug": "PHP extension that provides line coverage as well as branch and path coverage"
            },
            "bin": [
                "phpunit"
            ],
            "type": "library",
            "extra": {
                "branch-alias": {
                    "dev-master": "9.6-dev"
                }
            },
            "autoload": {
                "files": [
                    "src/Framework/Assert/Functions.php"
                ],
                "classmap": [
                    "src/"
                ]
            },
            "notification-url": "https://packagist.org/downloads/",
            "license": [
                "BSD-3-Clause"
            ],
            "authors": [
                {
                    "name": "Sebastian Bergmann",
                    "email": "sebastian@phpunit.de",
                    "role": "lead"
                }
            ],
            "description": "The PHP Unit Testing framework.",
            "homepage": "https://phpunit.de/",
            "keywords": [
                "phpunit",
                "testing",
                "xunit"
            ],
            "support": {
                "issues": "https://github.com/sebastianbergmann/phpunit/issues",
                "security": "https://github.com/sebastianbergmann/phpunit/security/policy",
                "source": "https://github.com/sebastianbergmann/phpunit/tree/9.6.19"
            },
            "funding": [
                {
                    "url": "https://phpunit.de/sponsors.html",
                    "type": "custom"
                },
                {
                    "url": "https://github.com/sebastianbergmann",
                    "type": "github"
                },
                {
                    "url": "https://tidelift.com/funding/github/packagist/phpunit/phpunit",
                    "type": "tidelift"
                }
            ],
            "time": "2024-04-05T04:35:58+00:00"
        },
        {
            "name": "psr/container",
            "version": "2.0.2",
            "source": {
                "type": "git",
                "url": "https://github.com/php-fig/container.git",
                "reference": "c71ecc56dfe541dbd90c5360474fbc405f8d5963"
            },
            "dist": {
                "type": "zip",
                "url": "https://api.github.com/repos/php-fig/container/zipball/c71ecc56dfe541dbd90c5360474fbc405f8d5963",
                "reference": "c71ecc56dfe541dbd90c5360474fbc405f8d5963",
                "shasum": ""
            },
            "require": {
                "php": ">=7.4.0"
            },
            "type": "library",
            "extra": {
                "branch-alias": {
                    "dev-master": "2.0.x-dev"
                }
            },
            "autoload": {
                "psr-4": {
                    "Psr\\Container\\": "src/"
                }
            },
            "notification-url": "https://packagist.org/downloads/",
            "license": [
                "MIT"
            ],
            "authors": [
                {
                    "name": "PHP-FIG",
                    "homepage": "https://www.php-fig.org/"
                }
            ],
            "description": "Common Container Interface (PHP FIG PSR-11)",
            "homepage": "https://github.com/php-fig/container",
            "keywords": [
                "PSR-11",
                "container",
                "container-interface",
                "container-interop",
                "psr"
            ],
            "support": {
                "issues": "https://github.com/php-fig/container/issues",
                "source": "https://github.com/php-fig/container/tree/2.0.2"
            },
            "time": "2021-11-05T16:47:00+00:00"
        },
        {
            "name": "sebastian/cli-parser",
            "version": "1.0.2",
            "source": {
                "type": "git",
                "url": "https://github.com/sebastianbergmann/cli-parser.git",
                "reference": "2b56bea83a09de3ac06bb18b92f068e60cc6f50b"
            },
            "dist": {
                "type": "zip",
                "url": "https://api.github.com/repos/sebastianbergmann/cli-parser/zipball/2b56bea83a09de3ac06bb18b92f068e60cc6f50b",
                "reference": "2b56bea83a09de3ac06bb18b92f068e60cc6f50b",
                "shasum": ""
            },
            "require": {
                "php": ">=7.3"
            },
            "require-dev": {
                "phpunit/phpunit": "^9.3"
            },
            "type": "library",
            "extra": {
                "branch-alias": {
                    "dev-master": "1.0-dev"
                }
            },
            "autoload": {
                "classmap": [
                    "src/"
                ]
            },
            "notification-url": "https://packagist.org/downloads/",
            "license": [
                "BSD-3-Clause"
            ],
            "authors": [
                {
                    "name": "Sebastian Bergmann",
                    "email": "sebastian@phpunit.de",
                    "role": "lead"
                }
            ],
            "description": "Library for parsing CLI options",
            "homepage": "https://github.com/sebastianbergmann/cli-parser",
            "support": {
                "issues": "https://github.com/sebastianbergmann/cli-parser/issues",
                "source": "https://github.com/sebastianbergmann/cli-parser/tree/1.0.2"
            },
            "funding": [
                {
                    "url": "https://github.com/sebastianbergmann",
                    "type": "github"
                }
            ],
            "time": "2024-03-02T06:27:43+00:00"
        },
        {
            "name": "sebastian/code-unit",
            "version": "1.0.8",
            "source": {
                "type": "git",
                "url": "https://github.com/sebastianbergmann/code-unit.git",
                "reference": "1fc9f64c0927627ef78ba436c9b17d967e68e120"
            },
            "dist": {
                "type": "zip",
                "url": "https://api.github.com/repos/sebastianbergmann/code-unit/zipball/1fc9f64c0927627ef78ba436c9b17d967e68e120",
                "reference": "1fc9f64c0927627ef78ba436c9b17d967e68e120",
                "shasum": ""
            },
            "require": {
                "php": ">=7.3"
            },
            "require-dev": {
                "phpunit/phpunit": "^9.3"
            },
            "type": "library",
            "extra": {
                "branch-alias": {
                    "dev-master": "1.0-dev"
                }
            },
            "autoload": {
                "classmap": [
                    "src/"
                ]
            },
            "notification-url": "https://packagist.org/downloads/",
            "license": [
                "BSD-3-Clause"
            ],
            "authors": [
                {
                    "name": "Sebastian Bergmann",
                    "email": "sebastian@phpunit.de",
                    "role": "lead"
                }
            ],
            "description": "Collection of value objects that represent the PHP code units",
            "homepage": "https://github.com/sebastianbergmann/code-unit",
            "support": {
                "issues": "https://github.com/sebastianbergmann/code-unit/issues",
                "source": "https://github.com/sebastianbergmann/code-unit/tree/1.0.8"
            },
            "funding": [
                {
                    "url": "https://github.com/sebastianbergmann",
                    "type": "github"
                }
            ],
            "time": "2020-10-26T13:08:54+00:00"
        },
        {
            "name": "sebastian/code-unit-reverse-lookup",
            "version": "2.0.3",
            "source": {
                "type": "git",
                "url": "https://github.com/sebastianbergmann/code-unit-reverse-lookup.git",
                "reference": "ac91f01ccec49fb77bdc6fd1e548bc70f7faa3e5"
            },
            "dist": {
                "type": "zip",
                "url": "https://api.github.com/repos/sebastianbergmann/code-unit-reverse-lookup/zipball/ac91f01ccec49fb77bdc6fd1e548bc70f7faa3e5",
                "reference": "ac91f01ccec49fb77bdc6fd1e548bc70f7faa3e5",
                "shasum": ""
            },
            "require": {
                "php": ">=7.3"
            },
            "require-dev": {
                "phpunit/phpunit": "^9.3"
            },
            "type": "library",
            "extra": {
                "branch-alias": {
                    "dev-master": "2.0-dev"
                }
            },
            "autoload": {
                "classmap": [
                    "src/"
                ]
            },
            "notification-url": "https://packagist.org/downloads/",
            "license": [
                "BSD-3-Clause"
            ],
            "authors": [
                {
                    "name": "Sebastian Bergmann",
                    "email": "sebastian@phpunit.de"
                }
            ],
            "description": "Looks up which function or method a line of code belongs to",
            "homepage": "https://github.com/sebastianbergmann/code-unit-reverse-lookup/",
            "support": {
                "issues": "https://github.com/sebastianbergmann/code-unit-reverse-lookup/issues",
                "source": "https://github.com/sebastianbergmann/code-unit-reverse-lookup/tree/2.0.3"
            },
            "funding": [
                {
                    "url": "https://github.com/sebastianbergmann",
                    "type": "github"
                }
            ],
            "time": "2020-09-28T05:30:19+00:00"
        },
        {
            "name": "sebastian/comparator",
            "version": "4.0.8",
            "source": {
                "type": "git",
                "url": "https://github.com/sebastianbergmann/comparator.git",
                "reference": "fa0f136dd2334583309d32b62544682ee972b51a"
            },
            "dist": {
                "type": "zip",
                "url": "https://api.github.com/repos/sebastianbergmann/comparator/zipball/fa0f136dd2334583309d32b62544682ee972b51a",
                "reference": "fa0f136dd2334583309d32b62544682ee972b51a",
                "shasum": ""
            },
            "require": {
                "php": ">=7.3",
                "sebastian/diff": "^4.0",
                "sebastian/exporter": "^4.0"
            },
            "require-dev": {
                "phpunit/phpunit": "^9.3"
            },
            "type": "library",
            "extra": {
                "branch-alias": {
                    "dev-master": "4.0-dev"
                }
            },
            "autoload": {
                "classmap": [
                    "src/"
                ]
            },
            "notification-url": "https://packagist.org/downloads/",
            "license": [
                "BSD-3-Clause"
            ],
            "authors": [
                {
                    "name": "Sebastian Bergmann",
                    "email": "sebastian@phpunit.de"
                },
                {
                    "name": "Jeff Welch",
                    "email": "whatthejeff@gmail.com"
                },
                {
                    "name": "Volker Dusch",
                    "email": "github@wallbash.com"
                },
                {
                    "name": "Bernhard Schussek",
                    "email": "bschussek@2bepublished.at"
                }
            ],
            "description": "Provides the functionality to compare PHP values for equality",
            "homepage": "https://github.com/sebastianbergmann/comparator",
            "keywords": [
                "comparator",
                "compare",
                "equality"
            ],
            "support": {
                "issues": "https://github.com/sebastianbergmann/comparator/issues",
                "source": "https://github.com/sebastianbergmann/comparator/tree/4.0.8"
            },
            "funding": [
                {
                    "url": "https://github.com/sebastianbergmann",
                    "type": "github"
                }
            ],
            "time": "2022-09-14T12:41:17+00:00"
        },
        {
            "name": "sebastian/complexity",
            "version": "2.0.3",
            "source": {
                "type": "git",
                "url": "https://github.com/sebastianbergmann/complexity.git",
                "reference": "25f207c40d62b8b7aa32f5ab026c53561964053a"
            },
            "dist": {
                "type": "zip",
                "url": "https://api.github.com/repos/sebastianbergmann/complexity/zipball/25f207c40d62b8b7aa32f5ab026c53561964053a",
                "reference": "25f207c40d62b8b7aa32f5ab026c53561964053a",
                "shasum": ""
            },
            "require": {
                "nikic/php-parser": "^4.18 || ^5.0",
                "php": ">=7.3"
            },
            "require-dev": {
                "phpunit/phpunit": "^9.3"
            },
            "type": "library",
            "extra": {
                "branch-alias": {
                    "dev-master": "2.0-dev"
                }
            },
            "autoload": {
                "classmap": [
                    "src/"
                ]
            },
            "notification-url": "https://packagist.org/downloads/",
            "license": [
                "BSD-3-Clause"
            ],
            "authors": [
                {
                    "name": "Sebastian Bergmann",
                    "email": "sebastian@phpunit.de",
                    "role": "lead"
                }
            ],
            "description": "Library for calculating the complexity of PHP code units",
            "homepage": "https://github.com/sebastianbergmann/complexity",
            "support": {
                "issues": "https://github.com/sebastianbergmann/complexity/issues",
                "source": "https://github.com/sebastianbergmann/complexity/tree/2.0.3"
            },
            "funding": [
                {
                    "url": "https://github.com/sebastianbergmann",
                    "type": "github"
                }
            ],
            "time": "2023-12-22T06:19:30+00:00"
        },
        {
            "name": "sebastian/diff",
            "version": "4.0.6",
            "source": {
                "type": "git",
                "url": "https://github.com/sebastianbergmann/diff.git",
                "reference": "ba01945089c3a293b01ba9badc29ad55b106b0bc"
            },
            "dist": {
                "type": "zip",
                "url": "https://api.github.com/repos/sebastianbergmann/diff/zipball/ba01945089c3a293b01ba9badc29ad55b106b0bc",
                "reference": "ba01945089c3a293b01ba9badc29ad55b106b0bc",
                "shasum": ""
            },
            "require": {
                "php": ">=7.3"
            },
            "require-dev": {
                "phpunit/phpunit": "^9.3",
                "symfony/process": "^4.2 || ^5"
            },
            "type": "library",
            "extra": {
                "branch-alias": {
                    "dev-master": "4.0-dev"
                }
            },
            "autoload": {
                "classmap": [
                    "src/"
                ]
            },
            "notification-url": "https://packagist.org/downloads/",
            "license": [
                "BSD-3-Clause"
            ],
            "authors": [
                {
                    "name": "Sebastian Bergmann",
                    "email": "sebastian@phpunit.de"
                },
                {
                    "name": "Kore Nordmann",
                    "email": "mail@kore-nordmann.de"
                }
            ],
            "description": "Diff implementation",
            "homepage": "https://github.com/sebastianbergmann/diff",
            "keywords": [
                "diff",
                "udiff",
                "unidiff",
                "unified diff"
            ],
            "support": {
                "issues": "https://github.com/sebastianbergmann/diff/issues",
                "source": "https://github.com/sebastianbergmann/diff/tree/4.0.6"
            },
            "funding": [
                {
                    "url": "https://github.com/sebastianbergmann",
                    "type": "github"
                }
            ],
            "time": "2024-03-02T06:30:58+00:00"
        },
        {
            "name": "sebastian/environment",
            "version": "5.1.5",
            "source": {
                "type": "git",
                "url": "https://github.com/sebastianbergmann/environment.git",
                "reference": "830c43a844f1f8d5b7a1f6d6076b784454d8b7ed"
            },
            "dist": {
                "type": "zip",
                "url": "https://api.github.com/repos/sebastianbergmann/environment/zipball/830c43a844f1f8d5b7a1f6d6076b784454d8b7ed",
                "reference": "830c43a844f1f8d5b7a1f6d6076b784454d8b7ed",
                "shasum": ""
            },
            "require": {
                "php": ">=7.3"
            },
            "require-dev": {
                "phpunit/phpunit": "^9.3"
            },
            "suggest": {
                "ext-posix": "*"
            },
            "type": "library",
            "extra": {
                "branch-alias": {
                    "dev-master": "5.1-dev"
                }
            },
            "autoload": {
                "classmap": [
                    "src/"
                ]
            },
            "notification-url": "https://packagist.org/downloads/",
            "license": [
                "BSD-3-Clause"
            ],
            "authors": [
                {
                    "name": "Sebastian Bergmann",
                    "email": "sebastian@phpunit.de"
                }
            ],
            "description": "Provides functionality to handle HHVM/PHP environments",
            "homepage": "http://www.github.com/sebastianbergmann/environment",
            "keywords": [
                "Xdebug",
                "environment",
                "hhvm"
            ],
            "support": {
                "issues": "https://github.com/sebastianbergmann/environment/issues",
                "source": "https://github.com/sebastianbergmann/environment/tree/5.1.5"
            },
            "funding": [
                {
                    "url": "https://github.com/sebastianbergmann",
                    "type": "github"
                }
            ],
            "time": "2023-02-03T06:03:51+00:00"
        },
        {
            "name": "sebastian/exporter",
            "version": "4.0.6",
            "source": {
                "type": "git",
                "url": "https://github.com/sebastianbergmann/exporter.git",
                "reference": "78c00df8f170e02473b682df15bfcdacc3d32d72"
            },
            "dist": {
                "type": "zip",
                "url": "https://api.github.com/repos/sebastianbergmann/exporter/zipball/78c00df8f170e02473b682df15bfcdacc3d32d72",
                "reference": "78c00df8f170e02473b682df15bfcdacc3d32d72",
                "shasum": ""
            },
            "require": {
                "php": ">=7.3",
                "sebastian/recursion-context": "^4.0"
            },
            "require-dev": {
                "ext-mbstring": "*",
                "phpunit/phpunit": "^9.3"
            },
            "type": "library",
            "extra": {
                "branch-alias": {
                    "dev-master": "4.0-dev"
                }
            },
            "autoload": {
                "classmap": [
                    "src/"
                ]
            },
            "notification-url": "https://packagist.org/downloads/",
            "license": [
                "BSD-3-Clause"
            ],
            "authors": [
                {
                    "name": "Sebastian Bergmann",
                    "email": "sebastian@phpunit.de"
                },
                {
                    "name": "Jeff Welch",
                    "email": "whatthejeff@gmail.com"
                },
                {
                    "name": "Volker Dusch",
                    "email": "github@wallbash.com"
                },
                {
                    "name": "Adam Harvey",
                    "email": "aharvey@php.net"
                },
                {
                    "name": "Bernhard Schussek",
                    "email": "bschussek@gmail.com"
                }
            ],
            "description": "Provides the functionality to export PHP variables for visualization",
            "homepage": "https://www.github.com/sebastianbergmann/exporter",
            "keywords": [
                "export",
                "exporter"
            ],
            "support": {
                "issues": "https://github.com/sebastianbergmann/exporter/issues",
                "source": "https://github.com/sebastianbergmann/exporter/tree/4.0.6"
            },
            "funding": [
                {
                    "url": "https://github.com/sebastianbergmann",
                    "type": "github"
                }
            ],
            "time": "2024-03-02T06:33:00+00:00"
        },
        {
            "name": "sebastian/global-state",
            "version": "5.0.7",
            "source": {
                "type": "git",
                "url": "https://github.com/sebastianbergmann/global-state.git",
                "reference": "bca7df1f32ee6fe93b4d4a9abbf69e13a4ada2c9"
            },
            "dist": {
                "type": "zip",
                "url": "https://api.github.com/repos/sebastianbergmann/global-state/zipball/bca7df1f32ee6fe93b4d4a9abbf69e13a4ada2c9",
                "reference": "bca7df1f32ee6fe93b4d4a9abbf69e13a4ada2c9",
                "shasum": ""
            },
            "require": {
                "php": ">=7.3",
                "sebastian/object-reflector": "^2.0",
                "sebastian/recursion-context": "^4.0"
            },
            "require-dev": {
                "ext-dom": "*",
                "phpunit/phpunit": "^9.3"
            },
            "suggest": {
                "ext-uopz": "*"
            },
            "type": "library",
            "extra": {
                "branch-alias": {
                    "dev-master": "5.0-dev"
                }
            },
            "autoload": {
                "classmap": [
                    "src/"
                ]
            },
            "notification-url": "https://packagist.org/downloads/",
            "license": [
                "BSD-3-Clause"
            ],
            "authors": [
                {
                    "name": "Sebastian Bergmann",
                    "email": "sebastian@phpunit.de"
                }
            ],
            "description": "Snapshotting of global state",
            "homepage": "http://www.github.com/sebastianbergmann/global-state",
            "keywords": [
                "global state"
            ],
            "support": {
                "issues": "https://github.com/sebastianbergmann/global-state/issues",
                "source": "https://github.com/sebastianbergmann/global-state/tree/5.0.7"
            },
            "funding": [
                {
                    "url": "https://github.com/sebastianbergmann",
                    "type": "github"
                }
            ],
            "time": "2024-03-02T06:35:11+00:00"
        },
        {
            "name": "sebastian/lines-of-code",
            "version": "1.0.4",
            "source": {
                "type": "git",
                "url": "https://github.com/sebastianbergmann/lines-of-code.git",
                "reference": "e1e4a170560925c26d424b6a03aed157e7dcc5c5"
            },
            "dist": {
                "type": "zip",
                "url": "https://api.github.com/repos/sebastianbergmann/lines-of-code/zipball/e1e4a170560925c26d424b6a03aed157e7dcc5c5",
                "reference": "e1e4a170560925c26d424b6a03aed157e7dcc5c5",
                "shasum": ""
            },
            "require": {
                "nikic/php-parser": "^4.18 || ^5.0",
                "php": ">=7.3"
            },
            "require-dev": {
                "phpunit/phpunit": "^9.3"
            },
            "type": "library",
            "extra": {
                "branch-alias": {
                    "dev-master": "1.0-dev"
                }
            },
            "autoload": {
                "classmap": [
                    "src/"
                ]
            },
            "notification-url": "https://packagist.org/downloads/",
            "license": [
                "BSD-3-Clause"
            ],
            "authors": [
                {
                    "name": "Sebastian Bergmann",
                    "email": "sebastian@phpunit.de",
                    "role": "lead"
                }
            ],
            "description": "Library for counting the lines of code in PHP source code",
            "homepage": "https://github.com/sebastianbergmann/lines-of-code",
            "support": {
                "issues": "https://github.com/sebastianbergmann/lines-of-code/issues",
                "source": "https://github.com/sebastianbergmann/lines-of-code/tree/1.0.4"
            },
            "funding": [
                {
                    "url": "https://github.com/sebastianbergmann",
                    "type": "github"
                }
            ],
            "time": "2023-12-22T06:20:34+00:00"
        },
        {
            "name": "sebastian/object-enumerator",
            "version": "4.0.4",
            "source": {
                "type": "git",
                "url": "https://github.com/sebastianbergmann/object-enumerator.git",
                "reference": "5c9eeac41b290a3712d88851518825ad78f45c71"
            },
            "dist": {
                "type": "zip",
                "url": "https://api.github.com/repos/sebastianbergmann/object-enumerator/zipball/5c9eeac41b290a3712d88851518825ad78f45c71",
                "reference": "5c9eeac41b290a3712d88851518825ad78f45c71",
                "shasum": ""
            },
            "require": {
                "php": ">=7.3",
                "sebastian/object-reflector": "^2.0",
                "sebastian/recursion-context": "^4.0"
            },
            "require-dev": {
                "phpunit/phpunit": "^9.3"
            },
            "type": "library",
            "extra": {
                "branch-alias": {
                    "dev-master": "4.0-dev"
                }
            },
            "autoload": {
                "classmap": [
                    "src/"
                ]
            },
            "notification-url": "https://packagist.org/downloads/",
            "license": [
                "BSD-3-Clause"
            ],
            "authors": [
                {
                    "name": "Sebastian Bergmann",
                    "email": "sebastian@phpunit.de"
                }
            ],
            "description": "Traverses array structures and object graphs to enumerate all referenced objects",
            "homepage": "https://github.com/sebastianbergmann/object-enumerator/",
            "support": {
                "issues": "https://github.com/sebastianbergmann/object-enumerator/issues",
                "source": "https://github.com/sebastianbergmann/object-enumerator/tree/4.0.4"
            },
            "funding": [
                {
                    "url": "https://github.com/sebastianbergmann",
                    "type": "github"
                }
            ],
            "time": "2020-10-26T13:12:34+00:00"
        },
        {
            "name": "sebastian/object-reflector",
            "version": "2.0.4",
            "source": {
                "type": "git",
                "url": "https://github.com/sebastianbergmann/object-reflector.git",
                "reference": "b4f479ebdbf63ac605d183ece17d8d7fe49c15c7"
            },
            "dist": {
                "type": "zip",
                "url": "https://api.github.com/repos/sebastianbergmann/object-reflector/zipball/b4f479ebdbf63ac605d183ece17d8d7fe49c15c7",
                "reference": "b4f479ebdbf63ac605d183ece17d8d7fe49c15c7",
                "shasum": ""
            },
            "require": {
                "php": ">=7.3"
            },
            "require-dev": {
                "phpunit/phpunit": "^9.3"
            },
            "type": "library",
            "extra": {
                "branch-alias": {
                    "dev-master": "2.0-dev"
                }
            },
            "autoload": {
                "classmap": [
                    "src/"
                ]
            },
            "notification-url": "https://packagist.org/downloads/",
            "license": [
                "BSD-3-Clause"
            ],
            "authors": [
                {
                    "name": "Sebastian Bergmann",
                    "email": "sebastian@phpunit.de"
                }
            ],
            "description": "Allows reflection of object attributes, including inherited and non-public ones",
            "homepage": "https://github.com/sebastianbergmann/object-reflector/",
            "support": {
                "issues": "https://github.com/sebastianbergmann/object-reflector/issues",
                "source": "https://github.com/sebastianbergmann/object-reflector/tree/2.0.4"
            },
            "funding": [
                {
                    "url": "https://github.com/sebastianbergmann",
                    "type": "github"
                }
            ],
            "time": "2020-10-26T13:14:26+00:00"
        },
        {
            "name": "sebastian/recursion-context",
            "version": "4.0.5",
            "source": {
                "type": "git",
                "url": "https://github.com/sebastianbergmann/recursion-context.git",
                "reference": "e75bd0f07204fec2a0af9b0f3cfe97d05f92efc1"
            },
            "dist": {
                "type": "zip",
                "url": "https://api.github.com/repos/sebastianbergmann/recursion-context/zipball/e75bd0f07204fec2a0af9b0f3cfe97d05f92efc1",
                "reference": "e75bd0f07204fec2a0af9b0f3cfe97d05f92efc1",
                "shasum": ""
            },
            "require": {
                "php": ">=7.3"
            },
            "require-dev": {
                "phpunit/phpunit": "^9.3"
            },
            "type": "library",
            "extra": {
                "branch-alias": {
                    "dev-master": "4.0-dev"
                }
            },
            "autoload": {
                "classmap": [
                    "src/"
                ]
            },
            "notification-url": "https://packagist.org/downloads/",
            "license": [
                "BSD-3-Clause"
            ],
            "authors": [
                {
                    "name": "Sebastian Bergmann",
                    "email": "sebastian@phpunit.de"
                },
                {
                    "name": "Jeff Welch",
                    "email": "whatthejeff@gmail.com"
                },
                {
                    "name": "Adam Harvey",
                    "email": "aharvey@php.net"
                }
            ],
            "description": "Provides functionality to recursively process PHP variables",
            "homepage": "https://github.com/sebastianbergmann/recursion-context",
            "support": {
                "issues": "https://github.com/sebastianbergmann/recursion-context/issues",
                "source": "https://github.com/sebastianbergmann/recursion-context/tree/4.0.5"
            },
            "funding": [
                {
                    "url": "https://github.com/sebastianbergmann",
                    "type": "github"
                }
            ],
            "time": "2023-02-03T06:07:39+00:00"
        },
        {
            "name": "sebastian/resource-operations",
            "version": "3.0.4",
            "source": {
                "type": "git",
                "url": "https://github.com/sebastianbergmann/resource-operations.git",
                "reference": "05d5692a7993ecccd56a03e40cd7e5b09b1d404e"
            },
            "dist": {
                "type": "zip",
                "url": "https://api.github.com/repos/sebastianbergmann/resource-operations/zipball/05d5692a7993ecccd56a03e40cd7e5b09b1d404e",
                "reference": "05d5692a7993ecccd56a03e40cd7e5b09b1d404e",
                "shasum": ""
            },
            "require": {
                "php": ">=7.3"
            },
            "require-dev": {
                "phpunit/phpunit": "^9.0"
            },
            "type": "library",
            "extra": {
                "branch-alias": {
                    "dev-main": "3.0-dev"
                }
            },
            "autoload": {
                "classmap": [
                    "src/"
                ]
            },
            "notification-url": "https://packagist.org/downloads/",
            "license": [
                "BSD-3-Clause"
            ],
            "authors": [
                {
                    "name": "Sebastian Bergmann",
                    "email": "sebastian@phpunit.de"
                }
            ],
            "description": "Provides a list of PHP built-in functions that operate on resources",
            "homepage": "https://www.github.com/sebastianbergmann/resource-operations",
            "support": {
                "source": "https://github.com/sebastianbergmann/resource-operations/tree/3.0.4"
            },
            "funding": [
                {
                    "url": "https://github.com/sebastianbergmann",
                    "type": "github"
                }
            ],
            "time": "2024-03-14T16:00:52+00:00"
        },
        {
            "name": "sebastian/type",
            "version": "3.2.1",
            "source": {
                "type": "git",
                "url": "https://github.com/sebastianbergmann/type.git",
                "reference": "75e2c2a32f5e0b3aef905b9ed0b179b953b3d7c7"
            },
            "dist": {
                "type": "zip",
                "url": "https://api.github.com/repos/sebastianbergmann/type/zipball/75e2c2a32f5e0b3aef905b9ed0b179b953b3d7c7",
                "reference": "75e2c2a32f5e0b3aef905b9ed0b179b953b3d7c7",
                "shasum": ""
            },
            "require": {
                "php": ">=7.3"
            },
            "require-dev": {
                "phpunit/phpunit": "^9.5"
            },
            "type": "library",
            "extra": {
                "branch-alias": {
                    "dev-master": "3.2-dev"
                }
            },
            "autoload": {
                "classmap": [
                    "src/"
                ]
            },
            "notification-url": "https://packagist.org/downloads/",
            "license": [
                "BSD-3-Clause"
            ],
            "authors": [
                {
                    "name": "Sebastian Bergmann",
                    "email": "sebastian@phpunit.de",
                    "role": "lead"
                }
            ],
            "description": "Collection of value objects that represent the types of the PHP type system",
            "homepage": "https://github.com/sebastianbergmann/type",
            "support": {
                "issues": "https://github.com/sebastianbergmann/type/issues",
                "source": "https://github.com/sebastianbergmann/type/tree/3.2.1"
            },
            "funding": [
                {
                    "url": "https://github.com/sebastianbergmann",
                    "type": "github"
                }
            ],
            "time": "2023-02-03T06:13:03+00:00"
        },
        {
            "name": "sebastian/version",
            "version": "3.0.2",
            "source": {
                "type": "git",
                "url": "https://github.com/sebastianbergmann/version.git",
                "reference": "c6c1022351a901512170118436c764e473f6de8c"
            },
            "dist": {
                "type": "zip",
                "url": "https://api.github.com/repos/sebastianbergmann/version/zipball/c6c1022351a901512170118436c764e473f6de8c",
                "reference": "c6c1022351a901512170118436c764e473f6de8c",
                "shasum": ""
            },
            "require": {
                "php": ">=7.3"
            },
            "type": "library",
            "extra": {
                "branch-alias": {
                    "dev-master": "3.0-dev"
                }
            },
            "autoload": {
                "classmap": [
                    "src/"
                ]
            },
            "notification-url": "https://packagist.org/downloads/",
            "license": [
                "BSD-3-Clause"
            ],
            "authors": [
                {
                    "name": "Sebastian Bergmann",
                    "email": "sebastian@phpunit.de",
                    "role": "lead"
                }
            ],
            "description": "Library that helps with managing the version number of Git-hosted PHP projects",
            "homepage": "https://github.com/sebastianbergmann/version",
            "support": {
                "issues": "https://github.com/sebastianbergmann/version/issues",
                "source": "https://github.com/sebastianbergmann/version/tree/3.0.2"
            },
            "funding": [
                {
                    "url": "https://github.com/sebastianbergmann",
                    "type": "github"
                }
            ],
            "time": "2020-09-28T06:39:44+00:00"
        },
        {
            "name": "symfony/console",
            "version": "v6.4.6",
            "source": {
                "type": "git",
                "url": "https://github.com/symfony/console.git",
                "reference": "a2708a5da5c87d1d0d52937bdeac625df659e11f"
            },
            "dist": {
                "type": "zip",
                "url": "https://api.github.com/repos/symfony/console/zipball/a2708a5da5c87d1d0d52937bdeac625df659e11f",
                "reference": "a2708a5da5c87d1d0d52937bdeac625df659e11f",
                "shasum": ""
            },
            "require": {
                "php": ">=8.1",
                "symfony/deprecation-contracts": "^2.5|^3",
                "symfony/polyfill-mbstring": "~1.0",
                "symfony/service-contracts": "^2.5|^3",
                "symfony/string": "^5.4|^6.0|^7.0"
            },
            "conflict": {
                "symfony/dependency-injection": "<5.4",
                "symfony/dotenv": "<5.4",
                "symfony/event-dispatcher": "<5.4",
                "symfony/lock": "<5.4",
                "symfony/process": "<5.4"
            },
            "provide": {
                "psr/log-implementation": "1.0|2.0|3.0"
            },
            "require-dev": {
                "psr/log": "^1|^2|^3",
                "symfony/config": "^5.4|^6.0|^7.0",
                "symfony/dependency-injection": "^5.4|^6.0|^7.0",
                "symfony/event-dispatcher": "^5.4|^6.0|^7.0",
                "symfony/http-foundation": "^6.4|^7.0",
                "symfony/http-kernel": "^6.4|^7.0",
                "symfony/lock": "^5.4|^6.0|^7.0",
                "symfony/messenger": "^5.4|^6.0|^7.0",
                "symfony/process": "^5.4|^6.0|^7.0",
                "symfony/stopwatch": "^5.4|^6.0|^7.0",
                "symfony/var-dumper": "^5.4|^6.0|^7.0"
            },
            "type": "library",
            "autoload": {
                "psr-4": {
                    "Symfony\\Component\\Console\\": ""
                },
                "exclude-from-classmap": [
                    "/Tests/"
                ]
            },
            "notification-url": "https://packagist.org/downloads/",
            "license": [
                "MIT"
            ],
            "authors": [
                {
                    "name": "Fabien Potencier",
                    "email": "fabien@symfony.com"
                },
                {
                    "name": "Symfony Community",
                    "homepage": "https://symfony.com/contributors"
                }
            ],
            "description": "Eases the creation of beautiful and testable command line interfaces",
            "homepage": "https://symfony.com",
            "keywords": [
                "cli",
                "command-line",
                "console",
                "terminal"
            ],
            "support": {
                "source": "https://github.com/symfony/console/tree/v6.4.6"
            },
            "funding": [
                {
                    "url": "https://symfony.com/sponsor",
                    "type": "custom"
                },
                {
                    "url": "https://github.com/fabpot",
                    "type": "github"
                },
                {
                    "url": "https://tidelift.com/funding/github/packagist/symfony/symfony",
                    "type": "tidelift"
                }
            ],
            "time": "2024-03-29T19:07:53+00:00"
        },
        {
            "name": "symfony/deprecation-contracts",
            "version": "v3.4.0",
            "source": {
                "type": "git",
                "url": "https://github.com/symfony/deprecation-contracts.git",
                "reference": "7c3aff79d10325257a001fcf92d991f24fc967cf"
            },
            "dist": {
                "type": "zip",
                "url": "https://api.github.com/repos/symfony/deprecation-contracts/zipball/7c3aff79d10325257a001fcf92d991f24fc967cf",
                "reference": "7c3aff79d10325257a001fcf92d991f24fc967cf",
                "shasum": ""
            },
            "require": {
                "php": ">=8.1"
            },
            "type": "library",
            "extra": {
                "branch-alias": {
                    "dev-main": "3.4-dev"
                },
                "thanks": {
                    "name": "symfony/contracts",
                    "url": "https://github.com/symfony/contracts"
                }
            },
            "autoload": {
                "files": [
                    "function.php"
                ]
            },
            "notification-url": "https://packagist.org/downloads/",
            "license": [
                "MIT"
            ],
            "authors": [
                {
                    "name": "Nicolas Grekas",
                    "email": "p@tchwork.com"
                },
                {
                    "name": "Symfony Community",
                    "homepage": "https://symfony.com/contributors"
                }
            ],
            "description": "A generic function and convention to trigger deprecation notices",
            "homepage": "https://symfony.com",
            "support": {
                "source": "https://github.com/symfony/deprecation-contracts/tree/v3.4.0"
            },
            "funding": [
                {
                    "url": "https://symfony.com/sponsor",
                    "type": "custom"
                },
                {
                    "url": "https://github.com/fabpot",
                    "type": "github"
                },
                {
                    "url": "https://tidelift.com/funding/github/packagist/symfony/symfony",
                    "type": "tidelift"
                }
            ],
            "time": "2023-05-23T14:45:45+00:00"
        },
        {
            "name": "symfony/polyfill-ctype",
            "version": "v1.29.0",
            "source": {
                "type": "git",
                "url": "https://github.com/symfony/polyfill-ctype.git",
                "reference": "ef4d7e442ca910c4764bce785146269b30cb5fc4"
            },
            "dist": {
                "type": "zip",
                "url": "https://api.github.com/repos/symfony/polyfill-ctype/zipball/ef4d7e442ca910c4764bce785146269b30cb5fc4",
                "reference": "ef4d7e442ca910c4764bce785146269b30cb5fc4",
                "shasum": ""
            },
            "require": {
                "php": ">=7.1"
            },
            "provide": {
                "ext-ctype": "*"
            },
            "suggest": {
                "ext-ctype": "For best performance"
            },
            "type": "library",
            "extra": {
                "thanks": {
                    "name": "symfony/polyfill",
                    "url": "https://github.com/symfony/polyfill"
                }
            },
            "autoload": {
                "files": [
                    "bootstrap.php"
                ],
                "psr-4": {
                    "Symfony\\Polyfill\\Ctype\\": ""
                }
            },
            "notification-url": "https://packagist.org/downloads/",
            "license": [
                "MIT"
            ],
            "authors": [
                {
                    "name": "Gert de Pagter",
                    "email": "BackEndTea@gmail.com"
                },
                {
                    "name": "Symfony Community",
                    "homepage": "https://symfony.com/contributors"
                }
            ],
            "description": "Symfony polyfill for ctype functions",
            "homepage": "https://symfony.com",
            "keywords": [
                "compatibility",
                "ctype",
                "polyfill",
                "portable"
            ],
            "support": {
                "source": "https://github.com/symfony/polyfill-ctype/tree/v1.29.0"
            },
            "funding": [
                {
                    "url": "https://symfony.com/sponsor",
                    "type": "custom"
                },
                {
                    "url": "https://github.com/fabpot",
                    "type": "github"
                },
                {
                    "url": "https://tidelift.com/funding/github/packagist/symfony/symfony",
                    "type": "tidelift"
                }
            ],
            "time": "2024-01-29T20:11:03+00:00"
        },
        {
            "name": "symfony/polyfill-intl-grapheme",
            "version": "v1.29.0",
            "source": {
                "type": "git",
                "url": "https://github.com/symfony/polyfill-intl-grapheme.git",
                "reference": "32a9da87d7b3245e09ac426c83d334ae9f06f80f"
            },
            "dist": {
                "type": "zip",
                "url": "https://api.github.com/repos/symfony/polyfill-intl-grapheme/zipball/32a9da87d7b3245e09ac426c83d334ae9f06f80f",
                "reference": "32a9da87d7b3245e09ac426c83d334ae9f06f80f",
                "shasum": ""
            },
            "require": {
                "php": ">=7.1"
            },
            "suggest": {
                "ext-intl": "For best performance"
            },
            "type": "library",
            "extra": {
                "thanks": {
                    "name": "symfony/polyfill",
                    "url": "https://github.com/symfony/polyfill"
                }
            },
            "autoload": {
                "files": [
                    "bootstrap.php"
                ],
                "psr-4": {
                    "Symfony\\Polyfill\\Intl\\Grapheme\\": ""
                }
            },
            "notification-url": "https://packagist.org/downloads/",
            "license": [
                "MIT"
            ],
            "authors": [
                {
                    "name": "Nicolas Grekas",
                    "email": "p@tchwork.com"
                },
                {
                    "name": "Symfony Community",
                    "homepage": "https://symfony.com/contributors"
                }
            ],
            "description": "Symfony polyfill for intl's grapheme_* functions",
            "homepage": "https://symfony.com",
            "keywords": [
                "compatibility",
                "grapheme",
                "intl",
                "polyfill",
                "portable",
                "shim"
            ],
            "support": {
                "source": "https://github.com/symfony/polyfill-intl-grapheme/tree/v1.29.0"
            },
            "funding": [
                {
                    "url": "https://symfony.com/sponsor",
                    "type": "custom"
                },
                {
                    "url": "https://github.com/fabpot",
                    "type": "github"
                },
                {
                    "url": "https://tidelift.com/funding/github/packagist/symfony/symfony",
                    "type": "tidelift"
                }
            ],
            "time": "2024-01-29T20:11:03+00:00"
        },
        {
            "name": "symfony/polyfill-intl-normalizer",
            "version": "v1.29.0",
            "source": {
                "type": "git",
                "url": "https://github.com/symfony/polyfill-intl-normalizer.git",
                "reference": "bc45c394692b948b4d383a08d7753968bed9a83d"
            },
            "dist": {
                "type": "zip",
                "url": "https://api.github.com/repos/symfony/polyfill-intl-normalizer/zipball/bc45c394692b948b4d383a08d7753968bed9a83d",
                "reference": "bc45c394692b948b4d383a08d7753968bed9a83d",
                "shasum": ""
            },
            "require": {
                "php": ">=7.1"
            },
            "suggest": {
                "ext-intl": "For best performance"
            },
            "type": "library",
            "extra": {
                "thanks": {
                    "name": "symfony/polyfill",
                    "url": "https://github.com/symfony/polyfill"
                }
            },
            "autoload": {
                "files": [
                    "bootstrap.php"
                ],
                "psr-4": {
                    "Symfony\\Polyfill\\Intl\\Normalizer\\": ""
                },
                "classmap": [
                    "Resources/stubs"
                ]
            },
            "notification-url": "https://packagist.org/downloads/",
            "license": [
                "MIT"
            ],
            "authors": [
                {
                    "name": "Nicolas Grekas",
                    "email": "p@tchwork.com"
                },
                {
                    "name": "Symfony Community",
                    "homepage": "https://symfony.com/contributors"
                }
            ],
            "description": "Symfony polyfill for intl's Normalizer class and related functions",
            "homepage": "https://symfony.com",
            "keywords": [
                "compatibility",
                "intl",
                "normalizer",
                "polyfill",
                "portable",
                "shim"
            ],
            "support": {
                "source": "https://github.com/symfony/polyfill-intl-normalizer/tree/v1.29.0"
            },
            "funding": [
                {
                    "url": "https://symfony.com/sponsor",
                    "type": "custom"
                },
                {
                    "url": "https://github.com/fabpot",
                    "type": "github"
                },
                {
                    "url": "https://tidelift.com/funding/github/packagist/symfony/symfony",
                    "type": "tidelift"
                }
            ],
            "time": "2024-01-29T20:11:03+00:00"
        },
        {
            "name": "symfony/polyfill-mbstring",
            "version": "v1.29.0",
            "source": {
                "type": "git",
                "url": "https://github.com/symfony/polyfill-mbstring.git",
                "reference": "9773676c8a1bb1f8d4340a62efe641cf76eda7ec"
            },
            "dist": {
                "type": "zip",
                "url": "https://api.github.com/repos/symfony/polyfill-mbstring/zipball/9773676c8a1bb1f8d4340a62efe641cf76eda7ec",
                "reference": "9773676c8a1bb1f8d4340a62efe641cf76eda7ec",
                "shasum": ""
            },
            "require": {
                "php": ">=7.1"
            },
            "provide": {
                "ext-mbstring": "*"
            },
            "suggest": {
                "ext-mbstring": "For best performance"
            },
            "type": "library",
            "extra": {
                "thanks": {
                    "name": "symfony/polyfill",
                    "url": "https://github.com/symfony/polyfill"
                }
            },
            "autoload": {
                "files": [
                    "bootstrap.php"
                ],
                "psr-4": {
                    "Symfony\\Polyfill\\Mbstring\\": ""
                }
            },
            "notification-url": "https://packagist.org/downloads/",
            "license": [
                "MIT"
            ],
            "authors": [
                {
                    "name": "Nicolas Grekas",
                    "email": "p@tchwork.com"
                },
                {
                    "name": "Symfony Community",
                    "homepage": "https://symfony.com/contributors"
                }
            ],
            "description": "Symfony polyfill for the Mbstring extension",
            "homepage": "https://symfony.com",
            "keywords": [
                "compatibility",
                "mbstring",
                "polyfill",
                "portable",
                "shim"
            ],
            "support": {
                "source": "https://github.com/symfony/polyfill-mbstring/tree/v1.29.0"
            },
            "funding": [
                {
                    "url": "https://symfony.com/sponsor",
                    "type": "custom"
                },
                {
                    "url": "https://github.com/fabpot",
                    "type": "github"
                },
                {
                    "url": "https://tidelift.com/funding/github/packagist/symfony/symfony",
                    "type": "tidelift"
                }
            ],
            "time": "2024-01-29T20:11:03+00:00"
        },
        {
            "name": "symfony/process",
            "version": "v6.4.4",
            "source": {
                "type": "git",
                "url": "https://github.com/symfony/process.git",
                "reference": "710e27879e9be3395de2b98da3f52a946039f297"
            },
            "dist": {
                "type": "zip",
                "url": "https://api.github.com/repos/symfony/process/zipball/710e27879e9be3395de2b98da3f52a946039f297",
                "reference": "710e27879e9be3395de2b98da3f52a946039f297",
                "shasum": ""
            },
            "require": {
                "php": ">=8.1"
            },
            "type": "library",
            "autoload": {
                "psr-4": {
                    "Symfony\\Component\\Process\\": ""
                },
                "exclude-from-classmap": [
                    "/Tests/"
                ]
            },
            "notification-url": "https://packagist.org/downloads/",
            "license": [
                "MIT"
            ],
            "authors": [
                {
                    "name": "Fabien Potencier",
                    "email": "fabien@symfony.com"
                },
                {
                    "name": "Symfony Community",
                    "homepage": "https://symfony.com/contributors"
                }
            ],
            "description": "Executes commands in sub-processes",
            "homepage": "https://symfony.com",
            "support": {
                "source": "https://github.com/symfony/process/tree/v6.4.4"
            },
            "funding": [
                {
                    "url": "https://symfony.com/sponsor",
                    "type": "custom"
                },
                {
                    "url": "https://github.com/fabpot",
                    "type": "github"
                },
                {
                    "url": "https://tidelift.com/funding/github/packagist/symfony/symfony",
                    "type": "tidelift"
                }
            ],
            "time": "2024-02-20T12:31:00+00:00"
        },
        {
            "name": "symfony/service-contracts",
            "version": "v3.4.2",
            "source": {
                "type": "git",
                "url": "https://github.com/symfony/service-contracts.git",
                "reference": "11bbf19a0fb7b36345861e85c5768844c552906e"
            },
            "dist": {
                "type": "zip",
                "url": "https://api.github.com/repos/symfony/service-contracts/zipball/11bbf19a0fb7b36345861e85c5768844c552906e",
                "reference": "11bbf19a0fb7b36345861e85c5768844c552906e",
                "shasum": ""
            },
            "require": {
                "php": ">=8.1",
                "psr/container": "^1.1|^2.0"
            },
            "conflict": {
                "ext-psr": "<1.1|>=2"
            },
            "type": "library",
            "extra": {
                "branch-alias": {
                    "dev-main": "3.4-dev"
                },
                "thanks": {
                    "name": "symfony/contracts",
                    "url": "https://github.com/symfony/contracts"
                }
            },
            "autoload": {
                "psr-4": {
                    "Symfony\\Contracts\\Service\\": ""
                },
                "exclude-from-classmap": [
                    "/Test/"
                ]
            },
            "notification-url": "https://packagist.org/downloads/",
            "license": [
                "MIT"
            ],
            "authors": [
                {
                    "name": "Nicolas Grekas",
                    "email": "p@tchwork.com"
                },
                {
                    "name": "Symfony Community",
                    "homepage": "https://symfony.com/contributors"
                }
            ],
            "description": "Generic abstractions related to writing services",
            "homepage": "https://symfony.com",
            "keywords": [
                "abstractions",
                "contracts",
                "decoupling",
                "interfaces",
                "interoperability",
                "standards"
            ],
            "support": {
                "source": "https://github.com/symfony/service-contracts/tree/v3.4.2"
            },
            "funding": [
                {
                    "url": "https://symfony.com/sponsor",
                    "type": "custom"
                },
                {
                    "url": "https://github.com/fabpot",
                    "type": "github"
                },
                {
                    "url": "https://tidelift.com/funding/github/packagist/symfony/symfony",
                    "type": "tidelift"
                }
            ],
            "time": "2023-12-19T21:51:00+00:00"
        },
        {
            "name": "symfony/string",
            "version": "v7.0.4",
            "source": {
                "type": "git",
                "url": "https://github.com/symfony/string.git",
                "reference": "f5832521b998b0bec40bee688ad5de98d4cf111b"
            },
            "dist": {
                "type": "zip",
                "url": "https://api.github.com/repos/symfony/string/zipball/f5832521b998b0bec40bee688ad5de98d4cf111b",
                "reference": "f5832521b998b0bec40bee688ad5de98d4cf111b",
                "shasum": ""
            },
            "require": {
                "php": ">=8.2",
                "symfony/polyfill-ctype": "~1.8",
                "symfony/polyfill-intl-grapheme": "~1.0",
                "symfony/polyfill-intl-normalizer": "~1.0",
                "symfony/polyfill-mbstring": "~1.0"
            },
            "conflict": {
                "symfony/translation-contracts": "<2.5"
            },
            "require-dev": {
                "symfony/error-handler": "^6.4|^7.0",
                "symfony/http-client": "^6.4|^7.0",
                "symfony/intl": "^6.4|^7.0",
                "symfony/translation-contracts": "^2.5|^3.0",
                "symfony/var-exporter": "^6.4|^7.0"
            },
            "type": "library",
            "autoload": {
                "files": [
                    "Resources/functions.php"
                ],
                "psr-4": {
                    "Symfony\\Component\\String\\": ""
                },
                "exclude-from-classmap": [
                    "/Tests/"
                ]
            },
            "notification-url": "https://packagist.org/downloads/",
            "license": [
                "MIT"
            ],
            "authors": [
                {
                    "name": "Nicolas Grekas",
                    "email": "p@tchwork.com"
                },
                {
                    "name": "Symfony Community",
                    "homepage": "https://symfony.com/contributors"
                }
            ],
            "description": "Provides an object-oriented API to strings and deals with bytes, UTF-8 code points and grapheme clusters in a unified way",
            "homepage": "https://symfony.com",
            "keywords": [
                "grapheme",
                "i18n",
                "string",
                "unicode",
                "utf-8",
                "utf8"
            ],
            "support": {
                "source": "https://github.com/symfony/string/tree/v7.0.4"
            },
            "funding": [
                {
                    "url": "https://symfony.com/sponsor",
                    "type": "custom"
                },
                {
                    "url": "https://github.com/fabpot",
                    "type": "github"
                },
                {
                    "url": "https://tidelift.com/funding/github/packagist/symfony/symfony",
                    "type": "tidelift"
                }
            ],
            "time": "2024-02-01T13:17:36+00:00"
        },
        {
            "name": "theseer/tokenizer",
            "version": "1.2.3",
            "source": {
                "type": "git",
                "url": "https://github.com/theseer/tokenizer.git",
                "reference": "737eda637ed5e28c3413cb1ebe8bb52cbf1ca7a2"
            },
            "dist": {
                "type": "zip",
                "url": "https://api.github.com/repos/theseer/tokenizer/zipball/737eda637ed5e28c3413cb1ebe8bb52cbf1ca7a2",
                "reference": "737eda637ed5e28c3413cb1ebe8bb52cbf1ca7a2",
                "shasum": ""
            },
            "require": {
                "ext-dom": "*",
                "ext-tokenizer": "*",
                "ext-xmlwriter": "*",
                "php": "^7.2 || ^8.0"
            },
            "type": "library",
            "autoload": {
                "classmap": [
                    "src/"
                ]
            },
            "notification-url": "https://packagist.org/downloads/",
            "license": [
                "BSD-3-Clause"
            ],
            "authors": [
                {
                    "name": "Arne Blankerts",
                    "email": "arne@blankerts.de",
                    "role": "Developer"
                }
            ],
            "description": "A small library for converting tokenized PHP source code into XML and potentially other formats",
            "support": {
                "issues": "https://github.com/theseer/tokenizer/issues",
                "source": "https://github.com/theseer/tokenizer/tree/1.2.3"
            },
            "funding": [
                {
                    "url": "https://github.com/theseer",
                    "type": "github"
                }
            ],
            "time": "2024-03-03T12:36:25+00:00"
        },
        {
            "name": "yoast/phpunit-polyfills",
            "version": "1.1.0",
            "source": {
                "type": "git",
                "url": "https://github.com/Yoast/PHPUnit-Polyfills.git",
                "reference": "224e4a1329c03d8bad520e3fc4ec980034a4b212"
            },
            "dist": {
                "type": "zip",
                "url": "https://api.github.com/repos/Yoast/PHPUnit-Polyfills/zipball/224e4a1329c03d8bad520e3fc4ec980034a4b212",
                "reference": "224e4a1329c03d8bad520e3fc4ec980034a4b212",
                "shasum": ""
            },
            "require": {
                "php": ">=5.4",
                "phpunit/phpunit": "^4.8.36 || ^5.7.21 || ^6.0 || ^7.0 || ^8.0 || ^9.0"
            },
            "require-dev": {
                "yoast/yoastcs": "^2.3.0"
            },
            "type": "library",
            "extra": {
                "branch-alias": {
                    "dev-main": "2.x-dev"
                }
            },
            "autoload": {
                "files": [
                    "phpunitpolyfills-autoload.php"
                ]
            },
            "notification-url": "https://packagist.org/downloads/",
            "license": [
                "BSD-3-Clause"
            ],
            "authors": [
                {
                    "name": "Team Yoast",
                    "email": "support@yoast.com",
                    "homepage": "https://yoast.com"
                },
                {
                    "name": "Contributors",
                    "homepage": "https://github.com/Yoast/PHPUnit-Polyfills/graphs/contributors"
                }
            ],
            "description": "Set of polyfills for changed PHPUnit functionality to allow for creating PHPUnit cross-version compatible tests",
            "homepage": "https://github.com/Yoast/PHPUnit-Polyfills",
            "keywords": [
                "phpunit",
                "polyfill",
                "testing"
            ],
            "support": {
                "issues": "https://github.com/Yoast/PHPUnit-Polyfills/issues",
                "source": "https://github.com/Yoast/PHPUnit-Polyfills"
            },
            "time": "2023-08-19T14:25:08+00:00"
        }
    ],
    "aliases": [],
    "minimum-stability": "dev",
    "stability-flags": {
        "automattic/jetpack-mu-wpcom": 20,
        "automattic/jetpack-changelogger": 20
    },
    "prefer-stable": true,
    "prefer-lowest": false,
    "platform": [],
    "platform-dev": [],
    "plugin-api-version": "2.6.0"
}<|MERGE_RESOLUTION|>--- conflicted
+++ resolved
@@ -755,11 +755,7 @@
             "dist": {
                 "type": "path",
                 "url": "../../packages/jetpack-mu-wpcom",
-<<<<<<< HEAD
-                "reference": "191291eb4f1a71ae7876635df2036166a88ad97f"
-=======
                 "reference": "5f2878749d5270c40add7437c39d563c2e5f9981"
->>>>>>> 19b851fe
             },
             "require": {
                 "automattic/jetpack-assets": "@dev",
