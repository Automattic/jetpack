--- conflicted
+++ resolved
@@ -1005,11 +1005,7 @@
             "dist": {
                 "type": "path",
                 "url": "../../packages/jetpack-mu-wpcom",
-<<<<<<< HEAD
-                "reference": "a9ffd2d847bb68899b38f0b6916a33e917fe2c90"
-=======
                 "reference": "87d053c8aeb9e5c4da954bff7081b36977ce3ad2"
->>>>>>> 6c500254
             },
             "require": {
                 "automattic/jetpack-assets": "@dev",
@@ -1043,11 +1039,7 @@
                 },
                 "autotagger": true,
                 "branch-alias": {
-<<<<<<< HEAD
-                    "dev-trunk": "5.52.x-dev"
-=======
                     "dev-trunk": "5.53.x-dev"
->>>>>>> 6c500254
                 },
                 "textdomain": "jetpack-mu-wpcom",
                 "version-constants": {
