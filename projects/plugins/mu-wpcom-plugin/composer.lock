{
    "_readme": [
        "This file locks the dependencies of your project to a known state",
        "Read more about it at https://getcomposer.org/doc/01-basic-usage.md#installing-dependencies",
        "This file is @generated automatically"
    ],
    "content-hash": "eec12a75b7ddd8f85b30cc58ffb814c6",
    "packages": [
        {
            "name": "automattic/jetpack-a8c-mc-stats",
            "version": "dev-trunk",
            "dist": {
                "type": "path",
                "url": "../../packages/a8c-mc-stats",
                "reference": "29e2de602fcb803984eed4229ffa60a2f96a53f9"
            },
            "require": {
                "php": ">=7.0"
            },
            "require-dev": {
                "automattic/jetpack-changelogger": "@dev",
                "yoast/phpunit-polyfills": "1.1.0"
            },
            "suggest": {
                "automattic/jetpack-autoloader": "Allow for better interoperability with other plugins that use this package."
            },
            "type": "jetpack-library",
            "extra": {
                "autotagger": true,
                "mirror-repo": "Automattic/jetpack-a8c-mc-stats",
                "changelogger": {
                    "link-template": "https://github.com/Automattic/jetpack-a8c-mc-stats/compare/v${old}...v${new}"
                },
                "branch-alias": {
                    "dev-trunk": "2.0.x-dev"
                }
            },
            "autoload": {
                "classmap": [
                    "src/"
                ]
            },
            "scripts": {
                "phpunit": [
                    "./vendor/phpunit/phpunit/phpunit --colors=always"
                ],
                "test-php": [
                    "@composer phpunit"
                ]
            },
            "license": [
                "GPL-2.0-or-later"
            ],
            "description": "Used to record internal usage stats for Automattic. Not visible to site owners.",
            "transport-options": {
                "relative": true
            }
        },
        {
            "name": "automattic/jetpack-admin-ui",
            "version": "dev-trunk",
            "dist": {
                "type": "path",
                "url": "../../packages/admin-ui",
                "reference": "b191c34a0e21f625069eab0c054d8827b9542dfa"
            },
            "require": {
                "php": ">=7.0"
            },
            "require-dev": {
                "automattic/jetpack-changelogger": "@dev",
                "automattic/jetpack-logo": "@dev",
                "automattic/wordbless": "dev-master",
                "yoast/phpunit-polyfills": "1.1.0"
            },
            "suggest": {
                "automattic/jetpack-autoloader": "Allow for better interoperability with other plugins that use this package."
            },
            "type": "jetpack-library",
            "extra": {
                "autotagger": true,
                "mirror-repo": "Automattic/jetpack-admin-ui",
                "textdomain": "jetpack-admin-ui",
                "changelogger": {
                    "link-template": "https://github.com/Automattic/jetpack-admin-ui/compare/${old}...${new}"
                },
                "branch-alias": {
                    "dev-trunk": "0.4.x-dev"
                },
                "version-constants": {
                    "::PACKAGE_VERSION": "src/class-admin-menu.php"
                }
            },
            "autoload": {
                "classmap": [
                    "src/"
                ]
            },
            "scripts": {
                "phpunit": [
                    "./vendor/phpunit/phpunit/phpunit --colors=always"
                ],
                "test-php": [
                    "@composer phpunit"
                ],
                "post-install-cmd": [
                    "WorDBless\\Composer\\InstallDropin::copy"
                ],
                "post-update-cmd": [
                    "WorDBless\\Composer\\InstallDropin::copy"
                ]
            },
            "license": [
                "GPL-2.0-or-later"
            ],
            "description": "Generic Jetpack wp-admin UI elements",
            "transport-options": {
                "relative": true
            }
        },
        {
            "name": "automattic/jetpack-assets",
            "version": "dev-trunk",
            "dist": {
                "type": "path",
                "url": "../../packages/assets",
                "reference": "d5648e0a4f0a8bffbbc805d0f6a5ed0f3cedd521"
            },
            "require": {
                "automattic/jetpack-constants": "@dev",
                "php": ">=7.0"
            },
            "require-dev": {
                "automattic/jetpack-changelogger": "@dev",
                "brain/monkey": "2.6.1",
                "wikimedia/testing-access-wrapper": "^1.0 || ^2.0 || ^3.0",
                "yoast/phpunit-polyfills": "1.1.0"
            },
            "suggest": {
                "automattic/jetpack-autoloader": "Allow for better interoperability with other plugins that use this package."
            },
            "type": "jetpack-library",
            "extra": {
                "autotagger": true,
                "mirror-repo": "Automattic/jetpack-assets",
                "textdomain": "jetpack-assets",
                "changelogger": {
                    "link-template": "https://github.com/Automattic/jetpack-assets/compare/v${old}...v${new}"
                },
                "branch-alias": {
                    "dev-trunk": "2.1.x-dev"
                }
            },
            "autoload": {
                "files": [
                    "actions.php"
                ],
                "classmap": [
                    "src/"
                ]
            },
            "scripts": {
                "build-development": [
                    "pnpm run build"
                ],
                "build-production": [
                    "pnpm run build-production"
                ],
                "phpunit": [
                    "./vendor/phpunit/phpunit/phpunit --colors=always"
                ],
                "test-js": [
                    "pnpm run test"
                ],
                "test-php": [
                    "@composer phpunit"
                ]
            },
            "license": [
                "GPL-2.0-or-later"
            ],
            "description": "Asset management utilities for Jetpack ecosystem packages",
            "transport-options": {
                "relative": true
            }
        },
        {
            "name": "automattic/jetpack-blocks",
            "version": "dev-trunk",
            "dist": {
                "type": "path",
                "url": "../../packages/blocks",
                "reference": "f2e9d1750729b4645c78cb1988112c3a838e1bce"
            },
            "require": {
                "automattic/jetpack-constants": "@dev",
                "php": ">=7.0"
            },
            "require-dev": {
                "automattic/jetpack-changelogger": "@dev",
                "automattic/wordbless": "dev-master",
                "brain/monkey": "2.6.1",
                "yoast/phpunit-polyfills": "1.1.0"
            },
            "suggest": {
                "automattic/jetpack-autoloader": "Allow for better interoperability with other plugins that use this package."
            },
            "type": "jetpack-library",
            "extra": {
                "autotagger": true,
                "mirror-repo": "Automattic/jetpack-blocks",
                "changelogger": {
                    "link-template": "https://github.com/Automattic/jetpack-blocks/compare/v${old}...v${new}"
                },
                "branch-alias": {
                    "dev-trunk": "2.0.x-dev"
                }
            },
            "autoload": {
                "classmap": [
                    "src/"
                ]
            },
            "scripts": {
                "phpunit": [
                    "./vendor/phpunit/phpunit/phpunit --colors=always"
                ],
                "post-install-cmd": [
                    "WorDBless\\Composer\\InstallDropin::copy"
                ],
                "post-update-cmd": [
                    "WorDBless\\Composer\\InstallDropin::copy"
                ],
                "test-php": [
                    "@composer phpunit"
                ]
            },
            "license": [
                "GPL-2.0-or-later"
            ],
            "description": "Register and manage blocks within a plugin. Used to manage block registration, enqueues, and more.",
            "transport-options": {
                "relative": true
            }
        },
        {
            "name": "automattic/jetpack-calypsoify",
            "version": "dev-trunk",
            "dist": {
                "type": "path",
                "url": "../../packages/calypsoify",
                "reference": "10f1e08f3ac93e9c6f004d1d733443370e15334f"
            },
            "require": {
                "automattic/jetpack-assets": "@dev",
                "automattic/jetpack-status": "@dev",
                "php": ">=7.0"
            },
            "require-dev": {
                "automattic/jetpack-changelogger": "@dev",
                "yoast/phpunit-polyfills": "1.1.0"
            },
            "suggest": {
                "automattic/jetpack-autoloader": "Allow for better interoperability with other plugins that use this package."
            },
            "type": "jetpack-library",
            "extra": {
                "autotagger": true,
                "branch-alias": {
                    "dev-trunk": "0.1.x-dev"
                },
                "changelogger": {
                    "link-template": "https://github.com/Automattic/jetpack-calypsoify/compare/v${old}...v${new}"
                },
                "mirror-repo": "Automattic/jetpack-calypsoify",
                "textdomain": "jetpack-calypsoify",
                "version-constants": {
                    "::PACKAGE_VERSION": "src/class-jetpack-calypsoify.php"
                }
            },
            "autoload": {
                "classmap": [
                    "src/"
                ]
            },
            "scripts": {
                "build-production": [
                    "pnpm run build-production"
                ],
                "build-development": [
                    "pnpm run build"
                ],
                "phpunit": [
                    "./vendor/phpunit/phpunit/phpunit --colors=always"
                ],
                "test-php": [
                    "@composer phpunit"
                ]
            },
            "license": [
                "GPL-2.0-or-later"
            ],
            "description": "Calypsoify is designed to make sure specific wp-admin pages include navigation that prioritizes the Calypso navigation experience.",
            "transport-options": {
                "relative": true
            }
        },
        {
            "name": "automattic/jetpack-classic-theme-helper",
            "version": "dev-trunk",
            "dist": {
                "type": "path",
                "url": "../../packages/classic-theme-helper",
                "reference": "4851293db36b3c568391618cd733ab7618c95ae6"
            },
            "require": {
                "automattic/jetpack-assets": "@dev",
                "php": ">=7.0"
            },
            "require-dev": {
                "automattic/jetpack-changelogger": "@dev",
                "automattic/wordbless": "dev-master",
                "yoast/phpunit-polyfills": "1.1.0"
            },
            "suggest": {
                "automattic/jetpack-autoloader": "Allow for better interoperability with other plugins that use this package."
            },
            "type": "jetpack-library",
            "extra": {
                "autotagger": true,
                "branch-alias": {
                    "dev-trunk": "0.2.x-dev"
                },
                "changelogger": {
                    "link-template": "https://github.com/Automattic/jetpack-classic-theme-helper/compare/v${old}...v${new}"
                },
                "mirror-repo": "Automattic/jetpack-classic-theme-helper",
                "textdomain": "jetpack-classic-theme-helper",
                "version-constants": {
                    "::PACKAGE_VERSION": "src/class-classic-theme-helper.php"
                }
            },
            "autoload": {
                "classmap": [
                    "src/"
                ]
            },
            "scripts": {
                "build-production": [
                    "pnpm run build-production"
                ],
                "build-development": [
                    "pnpm run build"
                ],
                "phpunit": [
                    "./vendor/phpunit/phpunit/phpunit --colors=always"
                ],
                "post-install-cmd": [
                    "WorDBless\\Composer\\InstallDropin::copy"
                ],
                "post-update-cmd": [
                    "WorDBless\\Composer\\InstallDropin::copy"
                ],
                "test-php": [
                    "@composer phpunit"
                ]
            },
            "license": [
                "GPL-2.0-or-later"
            ],
            "description": "Features used with classic themes",
            "transport-options": {
                "relative": true
            }
        },
        {
            "name": "automattic/jetpack-compat",
            "version": "dev-trunk",
            "dist": {
                "type": "path",
                "url": "../../packages/compat",
                "reference": "d602d0487adba4e922aed6279fe10a16714b1218"
            },
            "require": {
                "php": ">=7.0"
            },
            "require-dev": {
                "automattic/jetpack-changelogger": "@dev"
            },
            "suggest": {
                "automattic/jetpack-autoloader": "Allow for better interoperability with other plugins that use this package."
            },
            "type": "jetpack-library",
            "extra": {
                "autotagger": true,
                "mirror-repo": "Automattic/jetpack-compat",
                "textdomain": "jetpack-compat",
                "changelogger": {
                    "link-template": "https://github.com/Automattic/jetpack-compat/compare/v${old}...v${new}"
                },
                "branch-alias": {
                    "dev-trunk": "3.0.x-dev"
                }
            },
            "license": [
                "GPL-2.0-or-later"
            ],
            "description": "Compatibility layer with previous versions of Jetpack",
            "transport-options": {
                "relative": true
            }
        },
        {
            "name": "automattic/jetpack-connection",
            "version": "dev-trunk",
            "dist": {
                "type": "path",
                "url": "../../packages/connection",
                "reference": "bba49ffca10ebb3868ca3db25ddbf34c5eb72120"
            },
            "require": {
                "automattic/jetpack-a8c-mc-stats": "@dev",
                "automattic/jetpack-admin-ui": "@dev",
                "automattic/jetpack-assets": "@dev",
                "automattic/jetpack-constants": "@dev",
                "automattic/jetpack-redirect": "@dev",
                "automattic/jetpack-roles": "@dev",
                "automattic/jetpack-status": "@dev",
                "php": ">=7.0"
            },
            "require-dev": {
                "automattic/jetpack-changelogger": "@dev",
                "automattic/jetpack-licensing": "@dev",
                "automattic/jetpack-sync": "@dev",
                "automattic/wordbless": "@dev",
                "brain/monkey": "2.6.1",
                "yoast/phpunit-polyfills": "1.1.0"
            },
            "suggest": {
                "automattic/jetpack-autoloader": "Allow for better interoperability with other plugins that use this package."
            },
            "type": "jetpack-library",
            "extra": {
                "autotagger": true,
                "mirror-repo": "Automattic/jetpack-connection",
                "textdomain": "jetpack-connection",
                "version-constants": {
                    "::PACKAGE_VERSION": "src/class-package-version.php"
                },
                "changelogger": {
                    "link-template": "https://github.com/Automattic/jetpack-connection/compare/v${old}...v${new}"
                },
                "branch-alias": {
                    "dev-trunk": "2.8.x-dev"
                },
                "dependencies": {
                    "test-only": [
                        "packages/licensing",
                        "packages/sync"
                    ]
                }
            },
            "autoload": {
                "classmap": [
                    "legacy",
                    "src/",
                    "src/webhooks"
                ]
            },
            "scripts": {
                "build-production": [
                    "pnpm run build-production"
                ],
                "build-development": [
                    "pnpm run build"
                ],
                "phpunit": [
                    "./vendor/phpunit/phpunit/phpunit --colors=always"
                ],
                "post-install-cmd": [
                    "WorDBless\\Composer\\InstallDropin::copy"
                ],
                "post-update-cmd": [
                    "WorDBless\\Composer\\InstallDropin::copy"
                ],
                "test-php": [
                    "@composer phpunit"
                ]
            },
            "license": [
                "GPL-2.0-or-later"
            ],
            "description": "Everything needed to connect to the Jetpack infrastructure",
            "transport-options": {
                "relative": true
            }
        },
        {
            "name": "automattic/jetpack-constants",
            "version": "dev-trunk",
            "dist": {
                "type": "path",
                "url": "../../packages/constants",
                "reference": "3fd2bf1d1ba0bb374918e6b7dd670735ce554c2b"
            },
            "require": {
                "php": ">=7.0"
            },
            "require-dev": {
                "automattic/jetpack-changelogger": "@dev",
                "brain/monkey": "2.6.1",
                "yoast/phpunit-polyfills": "1.1.0"
            },
            "suggest": {
                "automattic/jetpack-autoloader": "Allow for better interoperability with other plugins that use this package."
            },
            "type": "jetpack-library",
            "extra": {
                "autotagger": true,
                "mirror-repo": "Automattic/jetpack-constants",
                "changelogger": {
                    "link-template": "https://github.com/Automattic/jetpack-constants/compare/v${old}...v${new}"
                },
                "branch-alias": {
                    "dev-trunk": "2.0.x-dev"
                }
            },
            "autoload": {
                "classmap": [
                    "src/"
                ]
            },
            "scripts": {
                "phpunit": [
                    "./vendor/phpunit/phpunit/phpunit --colors=always"
                ],
                "test-php": [
                    "@composer phpunit"
                ]
            },
            "license": [
                "GPL-2.0-or-later"
            ],
            "description": "A wrapper for defining constants in a more testable way.",
            "transport-options": {
                "relative": true
            }
        },
        {
            "name": "automattic/jetpack-device-detection",
            "version": "dev-trunk",
            "dist": {
                "type": "path",
                "url": "../../packages/device-detection",
                "reference": "a6696f57f2f6f29f4a6930727ae5063c4e89fab4"
            },
            "require": {
                "php": ">=7.0"
            },
            "require-dev": {
                "automattic/jetpack-changelogger": "@dev",
                "yoast/phpunit-polyfills": "1.1.0"
            },
            "suggest": {
                "automattic/jetpack-autoloader": "Allow for better interoperability with other plugins that use this package."
            },
            "type": "jetpack-library",
            "extra": {
                "autotagger": true,
                "mirror-repo": "Automattic/jetpack-device-detection",
                "changelogger": {
                    "link-template": "https://github.com/Automattic/jetpack-device-detection/compare/v${old}...v${new}"
                },
                "branch-alias": {
                    "dev-trunk": "2.1.x-dev"
                }
            },
            "autoload": {
                "classmap": [
                    "src/"
                ]
            },
            "scripts": {
                "phpunit": [
                    "./vendor/phpunit/phpunit/phpunit --colors=always"
                ],
                "test-php": [
                    "@composer phpunit"
                ]
            },
            "license": [
                "GPL-2.0-or-later"
            ],
            "description": "A way to detect device types based on User-Agent header.",
            "transport-options": {
                "relative": true
            }
        },
        {
            "name": "automattic/jetpack-identity-crisis",
            "version": "dev-trunk",
            "dist": {
                "type": "path",
                "url": "../../packages/identity-crisis",
                "reference": "d9497fe343e1699d6a0b3b83780850bf729134ff"
            },
            "require": {
                "automattic/jetpack-assets": "@dev",
                "automattic/jetpack-connection": "@dev",
                "automattic/jetpack-constants": "@dev",
                "automattic/jetpack-logo": "@dev",
                "automattic/jetpack-status": "@dev",
                "php": ">=7.0"
            },
            "require-dev": {
                "automattic/jetpack-changelogger": "@dev",
                "automattic/wordbless": "@dev",
                "yoast/phpunit-polyfills": "1.1.0"
            },
            "suggest": {
                "automattic/jetpack-autoloader": "Allow for better interoperability with other plugins that use this package."
            },
            "type": "jetpack-library",
            "extra": {
                "autotagger": true,
                "mirror-repo": "Automattic/jetpack-identity-crisis",
                "textdomain": "jetpack-idc",
                "version-constants": {
                    "::PACKAGE_VERSION": "src/class-identity-crisis.php"
                },
                "changelogger": {
                    "link-template": "https://github.com/Automattic/jetpack-identity-crisis/compare/v${old}...v${new}"
                },
                "branch-alias": {
                    "dev-trunk": "0.20.x-dev"
                }
            },
            "autoload": {
                "classmap": [
                    "src/"
                ]
            },
            "scripts": {
                "build-development": [
                    "pnpm run build"
                ],
                "build-production": [
                    "NODE_ENV='production' pnpm run build"
                ],
                "phpunit": [
                    "./vendor/phpunit/phpunit/phpunit --colors=always"
                ],
                "test-php": [
                    "@composer phpunit"
                ],
                "post-install-cmd": [
                    "WorDBless\\Composer\\InstallDropin::copy"
                ],
                "post-update-cmd": [
                    "WorDBless\\Composer\\InstallDropin::copy"
                ],
                "watch": [
                    "Composer\\Config::disableProcessTimeout",
                    "pnpm run watch"
                ]
            },
            "license": [
                "GPL-2.0-or-later"
            ],
            "description": "Identity Crisis.",
            "transport-options": {
                "relative": true
            }
        },
        {
            "name": "automattic/jetpack-ip",
            "version": "dev-trunk",
            "dist": {
                "type": "path",
                "url": "../../packages/ip",
                "reference": "b696350993b7f42257788add260e0efa7c9934f4"
            },
            "require": {
                "php": ">=7.0"
            },
            "require-dev": {
                "automattic/jetpack-changelogger": "@dev",
                "brain/monkey": "2.6.1",
                "yoast/phpunit-polyfills": "1.1.0"
            },
            "suggest": {
                "automattic/jetpack-autoloader": "Allow for better interoperability with other plugins that use this package."
            },
            "type": "jetpack-library",
            "extra": {
                "autotagger": true,
                "mirror-repo": "Automattic/jetpack-ip",
                "changelogger": {
                    "link-template": "https://github.com/automattic/jetpack-ip/compare/v${old}...v${new}"
                },
                "branch-alias": {
                    "dev-trunk": "0.2.x-dev"
                },
                "textdomain": "jetpack-ip",
                "version-constants": {
                    "::PACKAGE_VERSION": "src/class-utils.php"
                }
            },
            "autoload": {
                "classmap": [
                    "src/"
                ]
            },
            "scripts": {
                "phpunit": [
                    "./vendor/phpunit/phpunit/phpunit --colors=always"
                ],
                "test-php": [
                    "@composer phpunit"
                ]
            },
            "license": [
                "GPL-2.0-or-later"
            ],
            "description": "Utilities for working with IP addresses.",
            "transport-options": {
                "relative": true
            }
        },
        {
            "name": "automattic/jetpack-jitm",
            "version": "dev-trunk",
            "dist": {
                "type": "path",
                "url": "../../packages/jitm",
                "reference": "c21ef5f64d44c453e7a7dddbe13202c41aecb942"
            },
            "require": {
                "automattic/jetpack-a8c-mc-stats": "@dev",
                "automattic/jetpack-assets": "@dev",
                "automattic/jetpack-connection": "@dev",
                "automattic/jetpack-device-detection": "@dev",
                "automattic/jetpack-logo": "@dev",
                "automattic/jetpack-redirect": "@dev",
                "automattic/jetpack-status": "@dev",
                "php": ">=7.0"
            },
            "require-dev": {
                "automattic/jetpack-changelogger": "@dev",
                "brain/monkey": "2.6.1",
                "yoast/phpunit-polyfills": "1.1.0"
            },
            "suggest": {
                "automattic/jetpack-autoloader": "Allow for better interoperability with other plugins that use this package."
            },
            "type": "jetpack-library",
            "extra": {
                "autotagger": true,
                "mirror-repo": "Automattic/jetpack-jitm",
                "textdomain": "jetpack-jitm",
                "version-constants": {
                    "::PACKAGE_VERSION": "src/class-jitm.php"
                },
                "changelogger": {
                    "link-template": "https://github.com/Automattic/jetpack-jitm/compare/v${old}...v${new}"
                },
                "branch-alias": {
                    "dev-trunk": "3.1.x-dev"
                }
            },
            "autoload": {
                "classmap": [
                    "src/"
                ]
            },
            "scripts": {
                "build-production": [
                    "pnpm run build-production"
                ],
                "build-development": [
                    "pnpm run build"
                ],
                "phpunit": [
                    "./vendor/phpunit/phpunit/phpunit --colors=always"
                ],
                "test-php": [
                    "@composer phpunit"
                ],
                "watch": [
                    "Composer\\Config::disableProcessTimeout",
                    "pnpm run watch"
                ]
            },
            "license": [
                "GPL-2.0-or-later"
            ],
            "description": "Just in time messages for Jetpack",
            "transport-options": {
                "relative": true
            }
        },
        {
            "name": "automattic/jetpack-logo",
            "version": "dev-trunk",
            "dist": {
                "type": "path",
                "url": "../../packages/logo",
                "reference": "e152a4c83d1f952442d40260c559c4880757b298"
            },
            "require": {
                "php": ">=7.0"
            },
            "require-dev": {
                "automattic/jetpack-changelogger": "@dev",
                "yoast/phpunit-polyfills": "1.1.0"
            },
            "suggest": {
                "automattic/jetpack-autoloader": "Allow for better interoperability with other plugins that use this package."
            },
            "type": "jetpack-library",
            "extra": {
                "autotagger": true,
                "mirror-repo": "Automattic/jetpack-logo",
                "changelogger": {
                    "link-template": "https://github.com/Automattic/jetpack-logo/compare/v${old}...v${new}"
                },
                "branch-alias": {
                    "dev-trunk": "2.0.x-dev"
                }
            },
            "autoload": {
                "classmap": [
                    "src/"
                ]
            },
            "scripts": {
                "phpunit": [
                    "./vendor/phpunit/phpunit/phpunit --colors=always"
                ],
                "test-php": [
                    "@composer phpunit"
                ]
            },
            "license": [
                "GPL-2.0-or-later"
            ],
            "description": "A logo for Jetpack",
            "transport-options": {
                "relative": true
            }
        },
        {
            "name": "automattic/jetpack-mu-wpcom",
            "version": "dev-trunk",
            "dist": {
                "type": "path",
                "url": "../../packages/jetpack-mu-wpcom",
<<<<<<< HEAD
                "reference": "5567bc8d3f91f4964e55788a4b7ca7cf41080f45"
=======
                "reference": "6afbf5c272cdb3860f49a8bc915dfbbe1ed77ed5"
>>>>>>> 1a2c2840
            },
            "require": {
                "automattic/jetpack-assets": "@dev",
                "automattic/jetpack-blocks": "@dev",
                "automattic/jetpack-calypsoify": "@dev",
                "automattic/jetpack-classic-theme-helper": "@dev",
                "automattic/jetpack-compat": "@dev",
                "automattic/jetpack-connection": "@dev",
                "automattic/jetpack-redirect": "@dev",
                "automattic/jetpack-stats-admin": "@dev",
                "automattic/jetpack-status": "@dev",
                "automattic/scheduled-updates": "@dev",
                "php": ">=7.0"
            },
            "require-dev": {
                "automattic/jetpack-changelogger": "@dev",
                "automattic/wordbless": "0.4.2",
                "yoast/phpunit-polyfills": "1.1.0"
            },
            "suggest": {
                "automattic/jetpack-autoloader": "Allow for better interoperability with other plugins that use this package."
            },
            "type": "jetpack-library",
            "extra": {
                "mirror-repo": "Automattic/jetpack-mu-wpcom",
                "changelogger": {
                    "link-template": "https://github.com/Automattic/jetpack-mu-wpcom/compare/v${old}...v${new}"
                },
                "autotagger": true,
                "branch-alias": {
<<<<<<< HEAD
                    "dev-trunk": "5.32.x-dev"
=======
                    "dev-trunk": "5.33.x-dev"
>>>>>>> 1a2c2840
                },
                "textdomain": "jetpack-mu-wpcom",
                "version-constants": {
                    "::PACKAGE_VERSION": "src/class-jetpack-mu-wpcom.php"
                }
            },
            "autoload": {
                "classmap": [
                    "src/"
                ]
            },
            "scripts": {
                "phpunit": [
                    "./vendor/phpunit/phpunit/phpunit --colors=always"
                ],
                "test-php": [
                    "@composer phpunit"
                ],
                "build-production": [
                    "pnpm run build-production-js"
                ],
                "build-development": [
                    "pnpm run build-js"
                ],
                "post-install-cmd": [
                    "WorDBless\\Composer\\InstallDropin::copy"
                ],
                "post-update-cmd": [
                    "WorDBless\\Composer\\InstallDropin::copy"
                ]
            },
            "license": [
                "GPL-2.0-or-later"
            ],
            "description": "Enhances your site with features powered by WordPress.com",
            "transport-options": {
                "relative": true
            }
        },
        {
            "name": "automattic/jetpack-password-checker",
            "version": "dev-trunk",
            "dist": {
                "type": "path",
                "url": "../../packages/password-checker",
                "reference": "16182898ae3faae3eb6ca9e5d2c490fd0b844243"
            },
            "require": {
                "php": ">=7.0"
            },
            "require-dev": {
                "automattic/jetpack-changelogger": "@dev",
                "automattic/wordbless": "@dev",
                "yoast/phpunit-polyfills": "1.1.0"
            },
            "suggest": {
                "automattic/jetpack-autoloader": "Allow for better interoperability with other plugins that use this package."
            },
            "type": "jetpack-library",
            "extra": {
                "autotagger": true,
                "mirror-repo": "Automattic/jetpack-password-checker",
                "textdomain": "jetpack-password-checker",
                "changelogger": {
                    "link-template": "https://github.com/Automattic/jetpack-password-checker/compare/v${old}...v${new}"
                },
                "branch-alias": {
                    "dev-trunk": "0.3.x-dev"
                }
            },
            "autoload": {
                "classmap": [
                    "src/"
                ]
            },
            "scripts": {
                "phpunit": [
                    "./vendor/phpunit/phpunit/phpunit --colors=always"
                ],
                "test-php": [
                    "@composer phpunit"
                ],
                "post-install-cmd": [
                    "WorDBless\\Composer\\InstallDropin::copy"
                ],
                "post-update-cmd": [
                    "WorDBless\\Composer\\InstallDropin::copy"
                ]
            },
            "license": [
                "GPL-2.0-or-later"
            ],
            "description": "Password Checker.",
            "transport-options": {
                "relative": true
            }
        },
        {
            "name": "automattic/jetpack-plans",
            "version": "dev-trunk",
            "dist": {
                "type": "path",
                "url": "../../packages/plans",
                "reference": "572028d8755c1c303f0643b2d3663b555e5ce87b"
            },
            "require": {
                "automattic/jetpack-connection": "@dev",
                "php": ">=7.0"
            },
            "require-dev": {
                "automattic/jetpack-changelogger": "@dev",
                "automattic/jetpack-status": "@dev",
                "automattic/wordbless": "@dev",
                "yoast/phpunit-polyfills": "1.1.0"
            },
            "suggest": {
                "automattic/jetpack-autoloader": "Allow for better interoperability with other plugins that use this package."
            },
            "type": "library",
            "extra": {
                "autotagger": true,
                "mirror-repo": "Automattic/jetpack-plans",
                "changelogger": {
                    "link-template": "https://github.com/Automattic/jetpack-plans/compare/v${old}...v${new}"
                },
                "branch-alias": {
                    "dev-trunk": "0.4.x-dev"
                }
            },
            "autoload": {
                "classmap": [
                    "src/"
                ]
            },
            "scripts": {
                "phpunit": [
                    "./vendor/phpunit/phpunit/phpunit --colors=always"
                ],
                "test-php": [
                    "@composer phpunit"
                ],
                "post-install-cmd": [
                    "WorDBless\\Composer\\InstallDropin::copy"
                ],
                "post-update-cmd": [
                    "WorDBless\\Composer\\InstallDropin::copy"
                ],
                "build-production": [
                    "echo 'Add your build step to composer.json, please!'"
                ],
                "build-development": [
                    "echo 'Add your build step to composer.json, please!'"
                ]
            },
            "license": [
                "GPL-2.0-or-later"
            ],
            "description": "Fetch information about Jetpack Plans from wpcom",
            "transport-options": {
                "relative": true
            }
        },
        {
            "name": "automattic/jetpack-redirect",
            "version": "dev-trunk",
            "dist": {
                "type": "path",
                "url": "../../packages/redirect",
                "reference": "effd6fdea78e9c3cb1bebf479474b4a9262444a1"
            },
            "require": {
                "automattic/jetpack-status": "@dev",
                "php": ">=7.0"
            },
            "require-dev": {
                "automattic/jetpack-changelogger": "@dev",
                "brain/monkey": "2.6.1",
                "yoast/phpunit-polyfills": "1.1.0"
            },
            "suggest": {
                "automattic/jetpack-autoloader": "Allow for better interoperability with other plugins that use this package."
            },
            "type": "jetpack-library",
            "extra": {
                "autotagger": true,
                "mirror-repo": "Automattic/jetpack-redirect",
                "changelogger": {
                    "link-template": "https://github.com/Automattic/jetpack-redirect/compare/v${old}...v${new}"
                },
                "branch-alias": {
                    "dev-trunk": "2.0.x-dev"
                }
            },
            "autoload": {
                "classmap": [
                    "src/"
                ]
            },
            "scripts": {
                "phpunit": [
                    "./vendor/phpunit/phpunit/phpunit --colors=always"
                ],
                "test-php": [
                    "@composer phpunit"
                ]
            },
            "license": [
                "GPL-2.0-or-later"
            ],
            "description": "Utilities to build URLs to the jetpack.com/redirect/ service",
            "transport-options": {
                "relative": true
            }
        },
        {
            "name": "automattic/jetpack-roles",
            "version": "dev-trunk",
            "dist": {
                "type": "path",
                "url": "../../packages/roles",
                "reference": "0ac6d02e8ef2adb058f8f52e80a4924a33fa9b86"
            },
            "require": {
                "php": ">=7.0"
            },
            "require-dev": {
                "automattic/jetpack-changelogger": "@dev",
                "brain/monkey": "2.6.1",
                "yoast/phpunit-polyfills": "1.1.0"
            },
            "suggest": {
                "automattic/jetpack-autoloader": "Allow for better interoperability with other plugins that use this package."
            },
            "type": "jetpack-library",
            "extra": {
                "autotagger": true,
                "mirror-repo": "Automattic/jetpack-roles",
                "changelogger": {
                    "link-template": "https://github.com/Automattic/jetpack-roles/compare/v${old}...v${new}"
                },
                "branch-alias": {
                    "dev-trunk": "2.0.x-dev"
                }
            },
            "autoload": {
                "classmap": [
                    "src/"
                ]
            },
            "scripts": {
                "phpunit": [
                    "./vendor/phpunit/phpunit/phpunit --colors=always"
                ],
                "test-php": [
                    "@composer phpunit"
                ]
            },
            "license": [
                "GPL-2.0-or-later"
            ],
            "description": "Utilities, related with user roles and capabilities.",
            "transport-options": {
                "relative": true
            }
        },
        {
            "name": "automattic/jetpack-stats",
            "version": "dev-trunk",
            "dist": {
                "type": "path",
                "url": "../../packages/stats",
                "reference": "a73f14c137cb5bfa1ed40ff0927573261dee3d1b"
            },
            "require": {
                "automattic/jetpack-connection": "@dev",
                "automattic/jetpack-constants": "@dev",
                "automattic/jetpack-status": "@dev",
                "php": ">=7.0"
            },
            "require-dev": {
                "automattic/jetpack-changelogger": "@dev",
                "automattic/wordbless": "dev-master",
                "yoast/phpunit-polyfills": "1.1.0"
            },
            "suggest": {
                "automattic/jetpack-autoloader": "Allow for better interoperability with other plugins that use this package."
            },
            "type": "jetpack-library",
            "extra": {
                "autotagger": true,
                "mirror-repo": "Automattic/jetpack-stats",
                "version-constants": {
                    "::PACKAGE_VERSION": "src/class-package-version.php"
                },
                "changelogger": {
                    "link-template": "https://github.com/Automattic/jetpack-stats/compare/v${old}...v${new}"
                },
                "branch-alias": {
                    "dev-trunk": "0.12.x-dev"
                },
                "textdomain": "jetpack-stats"
            },
            "autoload": {
                "classmap": [
                    "src/"
                ]
            },
            "scripts": {
                "phpunit": [
                    "./vendor/phpunit/phpunit/phpunit --colors=always"
                ],
                "test-php": [
                    "@composer phpunit"
                ],
                "post-install-cmd": [
                    "WorDBless\\Composer\\InstallDropin::copy"
                ],
                "post-update-cmd": [
                    "WorDBless\\Composer\\InstallDropin::copy"
                ]
            },
            "license": [
                "GPL-2.0-or-later"
            ],
            "description": "Collect valuable traffic stats and insights.",
            "transport-options": {
                "relative": true
            }
        },
        {
            "name": "automattic/jetpack-stats-admin",
            "version": "dev-trunk",
            "dist": {
                "type": "path",
                "url": "../../packages/stats-admin",
                "reference": "a17a4ebcea4f0a0c47916c0457fe23106ad6ae5c"
            },
            "require": {
                "automattic/jetpack-connection": "@dev",
                "automattic/jetpack-constants": "@dev",
                "automattic/jetpack-jitm": "@dev",
                "automattic/jetpack-plans": "@dev",
                "automattic/jetpack-stats": "@dev",
                "automattic/jetpack-status": "@dev",
                "php": ">=7.0"
            },
            "require-dev": {
                "automattic/jetpack-changelogger": "@dev",
                "automattic/wordbless": "dev-master",
                "yoast/phpunit-polyfills": "1.1.0"
            },
            "suggest": {
                "automattic/jetpack-autoloader": "Allow for better interoperability with other plugins that use this package."
            },
            "type": "jetpack-library",
            "extra": {
                "autotagger": true,
                "mirror-repo": "Automattic/jetpack-stats-admin",
                "branch-alias": {
                    "dev-trunk": "0.19.x-dev"
                },
                "textdomain": "jetpack-stats-admin",
                "version-constants": {
                    "::VERSION": "src/class-main.php"
                }
            },
            "autoload": {
                "classmap": [
                    "src/"
                ]
            },
            "scripts": {
                "phpunit": [
                    "./vendor/phpunit/phpunit/phpunit --colors=always"
                ],
                "test-php": [
                    "@composer phpunit"
                ],
                "build-production": [
                    "echo 'Add your build step to composer.json, please!'"
                ],
                "build-development": [
                    "echo 'Add your build step to composer.json, please!'"
                ],
                "post-install-cmd": [
                    "WorDBless\\Composer\\InstallDropin::copy"
                ],
                "post-update-cmd": [
                    "WorDBless\\Composer\\InstallDropin::copy"
                ]
            },
            "license": [
                "GPL-2.0-or-later"
            ],
            "description": "Stats Dashboard",
            "transport-options": {
                "relative": true
            }
        },
        {
            "name": "automattic/jetpack-status",
            "version": "dev-trunk",
            "dist": {
                "type": "path",
                "url": "../../packages/status",
                "reference": "aa6dffdf02a0285b3ce1632c4fe211693f4e79fe"
            },
            "require": {
                "automattic/jetpack-constants": "@dev",
                "php": ">=7.0"
            },
            "require-dev": {
                "automattic/jetpack-changelogger": "@dev",
                "automattic/jetpack-connection": "@dev",
                "automattic/jetpack-identity-crisis": "@dev",
                "automattic/jetpack-ip": "@dev",
                "automattic/jetpack-plans": "@dev",
                "brain/monkey": "2.6.1",
                "yoast/phpunit-polyfills": "1.1.0"
            },
            "suggest": {
                "automattic/jetpack-autoloader": "Allow for better interoperability with other plugins that use this package."
            },
            "type": "jetpack-library",
            "extra": {
                "autotagger": true,
                "mirror-repo": "Automattic/jetpack-status",
                "changelogger": {
                    "link-template": "https://github.com/Automattic/jetpack-status/compare/v${old}...v${new}"
                },
                "branch-alias": {
                    "dev-trunk": "3.2.x-dev"
                },
                "dependencies": {
                    "test-only": [
                        "packages/connection",
                        "packages/identity-crisis",
                        "packages/plans"
                    ]
                }
            },
            "autoload": {
                "classmap": [
                    "src/"
                ]
            },
            "scripts": {
                "phpunit": [
                    "./vendor/phpunit/phpunit/phpunit --colors=always"
                ],
                "test-php": [
                    "@composer phpunit"
                ]
            },
            "license": [
                "GPL-2.0-or-later"
            ],
            "description": "Used to retrieve information about the current status of Jetpack and the site overall.",
            "transport-options": {
                "relative": true
            }
        },
        {
            "name": "automattic/jetpack-sync",
            "version": "dev-trunk",
            "dist": {
                "type": "path",
                "url": "../../packages/sync",
                "reference": "3c3e63c76d1afeaa74586eda69dd79160a100251"
            },
            "require": {
                "automattic/jetpack-connection": "@dev",
                "automattic/jetpack-constants": "@dev",
                "automattic/jetpack-identity-crisis": "@dev",
                "automattic/jetpack-ip": "@dev",
                "automattic/jetpack-password-checker": "@dev",
                "automattic/jetpack-roles": "@dev",
                "automattic/jetpack-status": "@dev",
                "php": ">=7.0"
            },
            "require-dev": {
                "automattic/jetpack-changelogger": "@dev",
                "automattic/jetpack-search": "@dev",
                "automattic/jetpack-waf": "@dev",
                "automattic/wordbless": "@dev",
                "yoast/phpunit-polyfills": "1.1.0"
            },
            "suggest": {
                "automattic/jetpack-autoloader": "Allow for better interoperability with other plugins that use this package."
            },
            "type": "jetpack-library",
            "extra": {
                "autotagger": true,
                "mirror-repo": "Automattic/jetpack-sync",
                "textdomain": "jetpack-sync",
                "version-constants": {
                    "::PACKAGE_VERSION": "src/class-package-version.php"
                },
                "changelogger": {
                    "link-template": "https://github.com/Automattic/jetpack-sync/compare/v${old}...v${new}"
                },
                "branch-alias": {
                    "dev-trunk": "3.0.x-dev"
                },
                "dependencies": {
                    "test-only": [
                        "packages/search",
                        "packages/waf"
                    ]
                }
            },
            "autoload": {
                "classmap": [
                    "src/"
                ]
            },
            "scripts": {
                "phpunit": [
                    "./vendor/phpunit/phpunit/phpunit --colors=always"
                ],
                "test-php": [
                    "@composer phpunit"
                ],
                "post-install-cmd": [
                    "WorDBless\\Composer\\InstallDropin::copy"
                ],
                "post-update-cmd": [
                    "WorDBless\\Composer\\InstallDropin::copy"
                ]
            },
            "license": [
                "GPL-2.0-or-later"
            ],
            "description": "Everything needed to allow syncing to the WP.com infrastructure.",
            "transport-options": {
                "relative": true
            }
        },
        {
            "name": "automattic/scheduled-updates",
            "version": "dev-trunk",
            "dist": {
                "type": "path",
                "url": "../../packages/scheduled-updates",
                "reference": "8c675878023ed9657ebe6b80916afe241af62fc3"
            },
            "require": {
                "automattic/jetpack-connection": "@dev",
                "automattic/jetpack-constants": "@dev",
                "automattic/jetpack-plans": "@dev",
                "automattic/jetpack-status": "@dev",
                "automattic/jetpack-sync": "@dev",
                "php": ">=7.0"
            },
            "require-dev": {
                "automattic/jetpack-changelogger": "@dev",
                "automattic/wordbless": "@dev",
                "php-mock/php-mock-phpunit": "^2.10",
                "yoast/phpunit-polyfills": "1.1.0"
            },
            "suggest": {
                "automattic/jetpack-autoloader": "Allow for better interoperability with other plugins that use this package."
            },
            "type": "jetpack-library",
            "extra": {
                "mirror-repo": "Automattic/scheduled-updates",
                "changelogger": {
                    "link-template": "https://github.com/Automattic/scheduled-updates/compare/v${old}...v${new}"
                },
                "autotagger": true,
                "branch-alias": {
                    "dev-trunk": "0.13.x-dev"
                },
                "textdomain": "jetpack-scheduled-updates",
                "version-constants": {
                    "::PACKAGE_VERSION": "src/class-scheduled-updates.php"
                }
            },
            "autoload": {
                "classmap": [
                    "src/"
                ]
            },
            "scripts": {
                "phpunit": [
                    "./vendor/phpunit/phpunit/phpunit --colors=always"
                ],
                "test-php": [
                    "@composer phpunit"
                ],
                "post-install-cmd": [
                    "WorDBless\\Composer\\InstallDropin::copy"
                ],
                "post-update-cmd": [
                    "WorDBless\\Composer\\InstallDropin::copy"
                ]
            },
            "license": [
                "GPL-2.0-or-later"
            ],
            "description": "Runs plugin and (eventually) theme updates on a set schedule.",
            "transport-options": {
                "relative": true
            }
        }
    ],
    "packages-dev": [
        {
            "name": "automattic/jetpack-changelogger",
            "version": "dev-trunk",
            "dist": {
                "type": "path",
                "url": "../../packages/changelogger",
                "reference": "d945e0cd8dec218ab24445d5ddc95894c9f24534"
            },
            "require": {
                "php": ">=7.0",
                "symfony/console": "^3.4 || ^4.4 || ^5.2 || ^6.0 || ^7.0",
                "symfony/process": "^3.4 || ^4.4 || ^5.2 || ^6.0 || ^7.0"
            },
            "require-dev": {
                "wikimedia/testing-access-wrapper": "^1.0 || ^2.0 || ^3.0",
                "yoast/phpunit-polyfills": "1.1.0"
            },
            "bin": [
                "bin/changelogger"
            ],
            "type": "project",
            "extra": {
                "autotagger": true,
                "branch-alias": {
                    "dev-trunk": "4.2.x-dev"
                },
                "mirror-repo": "Automattic/jetpack-changelogger",
                "version-constants": {
                    "::VERSION": "src/Application.php"
                },
                "changelogger": {
                    "link-template": "https://github.com/Automattic/jetpack-changelogger/compare/${old}...${new}"
                }
            },
            "autoload": {
                "psr-4": {
                    "Automattic\\Jetpack\\Changelogger\\": "src",
                    "Automattic\\Jetpack\\Changelog\\": "lib"
                }
            },
            "autoload-dev": {
                "psr-4": {
                    "Automattic\\Jetpack\\Changelogger\\Tests\\": "tests/php/includes/src",
                    "Automattic\\Jetpack\\Changelog\\Tests\\": "tests/php/includes/lib"
                }
            },
            "scripts": {
                "phpunit": [
                    "./vendor/phpunit/phpunit/phpunit --colors=always"
                ],
                "test-php": [
                    "@composer phpunit"
                ],
                "post-install-cmd": [
                    "[ -e vendor/bin/changelogger ] || { cd vendor/bin && ln -s ../../bin/changelogger; }"
                ],
                "post-update-cmd": [
                    "[ -e vendor/bin/changelogger ] || { cd vendor/bin && ln -s ../../bin/changelogger; }"
                ]
            },
            "license": [
                "GPL-2.0-or-later"
            ],
            "description": "Jetpack Changelogger tool. Allows for managing changelogs by dropping change files into a changelog directory with each PR.",
            "keywords": [
                "changelog",
                "cli",
                "dev",
                "keepachangelog"
            ],
            "transport-options": {
                "relative": true
            }
        },
        {
            "name": "doctrine/instantiator",
            "version": "2.0.0",
            "source": {
                "type": "git",
                "url": "https://github.com/doctrine/instantiator.git",
                "reference": "c6222283fa3f4ac679f8b9ced9a4e23f163e80d0"
            },
            "dist": {
                "type": "zip",
                "url": "https://api.github.com/repos/doctrine/instantiator/zipball/c6222283fa3f4ac679f8b9ced9a4e23f163e80d0",
                "reference": "c6222283fa3f4ac679f8b9ced9a4e23f163e80d0",
                "shasum": ""
            },
            "require": {
                "php": "^8.1"
            },
            "require-dev": {
                "doctrine/coding-standard": "^11",
                "ext-pdo": "*",
                "ext-phar": "*",
                "phpbench/phpbench": "^1.2",
                "phpstan/phpstan": "^1.9.4",
                "phpstan/phpstan-phpunit": "^1.3",
                "phpunit/phpunit": "^9.5.27",
                "vimeo/psalm": "^5.4"
            },
            "type": "library",
            "autoload": {
                "psr-4": {
                    "Doctrine\\Instantiator\\": "src/Doctrine/Instantiator/"
                }
            },
            "notification-url": "https://packagist.org/downloads/",
            "license": [
                "MIT"
            ],
            "authors": [
                {
                    "name": "Marco Pivetta",
                    "email": "ocramius@gmail.com",
                    "homepage": "https://ocramius.github.io/"
                }
            ],
            "description": "A small, lightweight utility to instantiate objects in PHP without invoking their constructors",
            "homepage": "https://www.doctrine-project.org/projects/instantiator.html",
            "keywords": [
                "constructor",
                "instantiate"
            ],
            "support": {
                "issues": "https://github.com/doctrine/instantiator/issues",
                "source": "https://github.com/doctrine/instantiator/tree/2.0.0"
            },
            "funding": [
                {
                    "url": "https://www.doctrine-project.org/sponsorship.html",
                    "type": "custom"
                },
                {
                    "url": "https://www.patreon.com/phpdoctrine",
                    "type": "patreon"
                },
                {
                    "url": "https://tidelift.com/funding/github/packagist/doctrine%2Finstantiator",
                    "type": "tidelift"
                }
            ],
            "time": "2022-12-30T00:23:10+00:00"
        },
        {
            "name": "myclabs/deep-copy",
            "version": "1.11.1",
            "source": {
                "type": "git",
                "url": "https://github.com/myclabs/DeepCopy.git",
                "reference": "7284c22080590fb39f2ffa3e9057f10a4ddd0e0c"
            },
            "dist": {
                "type": "zip",
                "url": "https://api.github.com/repos/myclabs/DeepCopy/zipball/7284c22080590fb39f2ffa3e9057f10a4ddd0e0c",
                "reference": "7284c22080590fb39f2ffa3e9057f10a4ddd0e0c",
                "shasum": ""
            },
            "require": {
                "php": "^7.1 || ^8.0"
            },
            "conflict": {
                "doctrine/collections": "<1.6.8",
                "doctrine/common": "<2.13.3 || >=3,<3.2.2"
            },
            "require-dev": {
                "doctrine/collections": "^1.6.8",
                "doctrine/common": "^2.13.3 || ^3.2.2",
                "phpunit/phpunit": "^7.5.20 || ^8.5.23 || ^9.5.13"
            },
            "type": "library",
            "autoload": {
                "files": [
                    "src/DeepCopy/deep_copy.php"
                ],
                "psr-4": {
                    "DeepCopy\\": "src/DeepCopy/"
                }
            },
            "notification-url": "https://packagist.org/downloads/",
            "license": [
                "MIT"
            ],
            "description": "Create deep copies (clones) of your objects",
            "keywords": [
                "clone",
                "copy",
                "duplicate",
                "object",
                "object graph"
            ],
            "support": {
                "issues": "https://github.com/myclabs/DeepCopy/issues",
                "source": "https://github.com/myclabs/DeepCopy/tree/1.11.1"
            },
            "funding": [
                {
                    "url": "https://tidelift.com/funding/github/packagist/myclabs/deep-copy",
                    "type": "tidelift"
                }
            ],
            "time": "2023-03-08T13:26:56+00:00"
        },
        {
            "name": "nikic/php-parser",
            "version": "v5.0.2",
            "source": {
                "type": "git",
                "url": "https://github.com/nikic/PHP-Parser.git",
                "reference": "139676794dc1e9231bf7bcd123cfc0c99182cb13"
            },
            "dist": {
                "type": "zip",
                "url": "https://api.github.com/repos/nikic/PHP-Parser/zipball/139676794dc1e9231bf7bcd123cfc0c99182cb13",
                "reference": "139676794dc1e9231bf7bcd123cfc0c99182cb13",
                "shasum": ""
            },
            "require": {
                "ext-ctype": "*",
                "ext-json": "*",
                "ext-tokenizer": "*",
                "php": ">=7.4"
            },
            "require-dev": {
                "ircmaxell/php-yacc": "^0.0.7",
                "phpunit/phpunit": "^7.0 || ^8.0 || ^9.0"
            },
            "bin": [
                "bin/php-parse"
            ],
            "type": "library",
            "extra": {
                "branch-alias": {
                    "dev-master": "5.0-dev"
                }
            },
            "autoload": {
                "psr-4": {
                    "PhpParser\\": "lib/PhpParser"
                }
            },
            "notification-url": "https://packagist.org/downloads/",
            "license": [
                "BSD-3-Clause"
            ],
            "authors": [
                {
                    "name": "Nikita Popov"
                }
            ],
            "description": "A PHP parser written in PHP",
            "keywords": [
                "parser",
                "php"
            ],
            "support": {
                "issues": "https://github.com/nikic/PHP-Parser/issues",
                "source": "https://github.com/nikic/PHP-Parser/tree/v5.0.2"
            },
            "time": "2024-03-05T20:51:40+00:00"
        },
        {
            "name": "phar-io/manifest",
            "version": "2.0.4",
            "source": {
                "type": "git",
                "url": "https://github.com/phar-io/manifest.git",
                "reference": "54750ef60c58e43759730615a392c31c80e23176"
            },
            "dist": {
                "type": "zip",
                "url": "https://api.github.com/repos/phar-io/manifest/zipball/54750ef60c58e43759730615a392c31c80e23176",
                "reference": "54750ef60c58e43759730615a392c31c80e23176",
                "shasum": ""
            },
            "require": {
                "ext-dom": "*",
                "ext-libxml": "*",
                "ext-phar": "*",
                "ext-xmlwriter": "*",
                "phar-io/version": "^3.0.1",
                "php": "^7.2 || ^8.0"
            },
            "type": "library",
            "extra": {
                "branch-alias": {
                    "dev-master": "2.0.x-dev"
                }
            },
            "autoload": {
                "classmap": [
                    "src/"
                ]
            },
            "notification-url": "https://packagist.org/downloads/",
            "license": [
                "BSD-3-Clause"
            ],
            "authors": [
                {
                    "name": "Arne Blankerts",
                    "email": "arne@blankerts.de",
                    "role": "Developer"
                },
                {
                    "name": "Sebastian Heuer",
                    "email": "sebastian@phpeople.de",
                    "role": "Developer"
                },
                {
                    "name": "Sebastian Bergmann",
                    "email": "sebastian@phpunit.de",
                    "role": "Developer"
                }
            ],
            "description": "Component for reading phar.io manifest information from a PHP Archive (PHAR)",
            "support": {
                "issues": "https://github.com/phar-io/manifest/issues",
                "source": "https://github.com/phar-io/manifest/tree/2.0.4"
            },
            "funding": [
                {
                    "url": "https://github.com/theseer",
                    "type": "github"
                }
            ],
            "time": "2024-03-03T12:33:53+00:00"
        },
        {
            "name": "phar-io/version",
            "version": "3.2.1",
            "source": {
                "type": "git",
                "url": "https://github.com/phar-io/version.git",
                "reference": "4f7fd7836c6f332bb2933569e566a0d6c4cbed74"
            },
            "dist": {
                "type": "zip",
                "url": "https://api.github.com/repos/phar-io/version/zipball/4f7fd7836c6f332bb2933569e566a0d6c4cbed74",
                "reference": "4f7fd7836c6f332bb2933569e566a0d6c4cbed74",
                "shasum": ""
            },
            "require": {
                "php": "^7.2 || ^8.0"
            },
            "type": "library",
            "autoload": {
                "classmap": [
                    "src/"
                ]
            },
            "notification-url": "https://packagist.org/downloads/",
            "license": [
                "BSD-3-Clause"
            ],
            "authors": [
                {
                    "name": "Arne Blankerts",
                    "email": "arne@blankerts.de",
                    "role": "Developer"
                },
                {
                    "name": "Sebastian Heuer",
                    "email": "sebastian@phpeople.de",
                    "role": "Developer"
                },
                {
                    "name": "Sebastian Bergmann",
                    "email": "sebastian@phpunit.de",
                    "role": "Developer"
                }
            ],
            "description": "Library for handling version information and constraints",
            "support": {
                "issues": "https://github.com/phar-io/version/issues",
                "source": "https://github.com/phar-io/version/tree/3.2.1"
            },
            "time": "2022-02-21T01:04:05+00:00"
        },
        {
            "name": "phpunit/php-code-coverage",
            "version": "9.2.31",
            "source": {
                "type": "git",
                "url": "https://github.com/sebastianbergmann/php-code-coverage.git",
                "reference": "48c34b5d8d983006bd2adc2d0de92963b9155965"
            },
            "dist": {
                "type": "zip",
                "url": "https://api.github.com/repos/sebastianbergmann/php-code-coverage/zipball/48c34b5d8d983006bd2adc2d0de92963b9155965",
                "reference": "48c34b5d8d983006bd2adc2d0de92963b9155965",
                "shasum": ""
            },
            "require": {
                "ext-dom": "*",
                "ext-libxml": "*",
                "ext-xmlwriter": "*",
                "nikic/php-parser": "^4.18 || ^5.0",
                "php": ">=7.3",
                "phpunit/php-file-iterator": "^3.0.3",
                "phpunit/php-text-template": "^2.0.2",
                "sebastian/code-unit-reverse-lookup": "^2.0.2",
                "sebastian/complexity": "^2.0",
                "sebastian/environment": "^5.1.2",
                "sebastian/lines-of-code": "^1.0.3",
                "sebastian/version": "^3.0.1",
                "theseer/tokenizer": "^1.2.0"
            },
            "require-dev": {
                "phpunit/phpunit": "^9.3"
            },
            "suggest": {
                "ext-pcov": "PHP extension that provides line coverage",
                "ext-xdebug": "PHP extension that provides line coverage as well as branch and path coverage"
            },
            "type": "library",
            "extra": {
                "branch-alias": {
                    "dev-master": "9.2-dev"
                }
            },
            "autoload": {
                "classmap": [
                    "src/"
                ]
            },
            "notification-url": "https://packagist.org/downloads/",
            "license": [
                "BSD-3-Clause"
            ],
            "authors": [
                {
                    "name": "Sebastian Bergmann",
                    "email": "sebastian@phpunit.de",
                    "role": "lead"
                }
            ],
            "description": "Library that provides collection, processing, and rendering functionality for PHP code coverage information.",
            "homepage": "https://github.com/sebastianbergmann/php-code-coverage",
            "keywords": [
                "coverage",
                "testing",
                "xunit"
            ],
            "support": {
                "issues": "https://github.com/sebastianbergmann/php-code-coverage/issues",
                "security": "https://github.com/sebastianbergmann/php-code-coverage/security/policy",
                "source": "https://github.com/sebastianbergmann/php-code-coverage/tree/9.2.31"
            },
            "funding": [
                {
                    "url": "https://github.com/sebastianbergmann",
                    "type": "github"
                }
            ],
            "time": "2024-03-02T06:37:42+00:00"
        },
        {
            "name": "phpunit/php-file-iterator",
            "version": "3.0.6",
            "source": {
                "type": "git",
                "url": "https://github.com/sebastianbergmann/php-file-iterator.git",
                "reference": "cf1c2e7c203ac650e352f4cc675a7021e7d1b3cf"
            },
            "dist": {
                "type": "zip",
                "url": "https://api.github.com/repos/sebastianbergmann/php-file-iterator/zipball/cf1c2e7c203ac650e352f4cc675a7021e7d1b3cf",
                "reference": "cf1c2e7c203ac650e352f4cc675a7021e7d1b3cf",
                "shasum": ""
            },
            "require": {
                "php": ">=7.3"
            },
            "require-dev": {
                "phpunit/phpunit": "^9.3"
            },
            "type": "library",
            "extra": {
                "branch-alias": {
                    "dev-master": "3.0-dev"
                }
            },
            "autoload": {
                "classmap": [
                    "src/"
                ]
            },
            "notification-url": "https://packagist.org/downloads/",
            "license": [
                "BSD-3-Clause"
            ],
            "authors": [
                {
                    "name": "Sebastian Bergmann",
                    "email": "sebastian@phpunit.de",
                    "role": "lead"
                }
            ],
            "description": "FilterIterator implementation that filters files based on a list of suffixes.",
            "homepage": "https://github.com/sebastianbergmann/php-file-iterator/",
            "keywords": [
                "filesystem",
                "iterator"
            ],
            "support": {
                "issues": "https://github.com/sebastianbergmann/php-file-iterator/issues",
                "source": "https://github.com/sebastianbergmann/php-file-iterator/tree/3.0.6"
            },
            "funding": [
                {
                    "url": "https://github.com/sebastianbergmann",
                    "type": "github"
                }
            ],
            "time": "2021-12-02T12:48:52+00:00"
        },
        {
            "name": "phpunit/php-invoker",
            "version": "3.1.1",
            "source": {
                "type": "git",
                "url": "https://github.com/sebastianbergmann/php-invoker.git",
                "reference": "5a10147d0aaf65b58940a0b72f71c9ac0423cc67"
            },
            "dist": {
                "type": "zip",
                "url": "https://api.github.com/repos/sebastianbergmann/php-invoker/zipball/5a10147d0aaf65b58940a0b72f71c9ac0423cc67",
                "reference": "5a10147d0aaf65b58940a0b72f71c9ac0423cc67",
                "shasum": ""
            },
            "require": {
                "php": ">=7.3"
            },
            "require-dev": {
                "ext-pcntl": "*",
                "phpunit/phpunit": "^9.3"
            },
            "suggest": {
                "ext-pcntl": "*"
            },
            "type": "library",
            "extra": {
                "branch-alias": {
                    "dev-master": "3.1-dev"
                }
            },
            "autoload": {
                "classmap": [
                    "src/"
                ]
            },
            "notification-url": "https://packagist.org/downloads/",
            "license": [
                "BSD-3-Clause"
            ],
            "authors": [
                {
                    "name": "Sebastian Bergmann",
                    "email": "sebastian@phpunit.de",
                    "role": "lead"
                }
            ],
            "description": "Invoke callables with a timeout",
            "homepage": "https://github.com/sebastianbergmann/php-invoker/",
            "keywords": [
                "process"
            ],
            "support": {
                "issues": "https://github.com/sebastianbergmann/php-invoker/issues",
                "source": "https://github.com/sebastianbergmann/php-invoker/tree/3.1.1"
            },
            "funding": [
                {
                    "url": "https://github.com/sebastianbergmann",
                    "type": "github"
                }
            ],
            "time": "2020-09-28T05:58:55+00:00"
        },
        {
            "name": "phpunit/php-text-template",
            "version": "2.0.4",
            "source": {
                "type": "git",
                "url": "https://github.com/sebastianbergmann/php-text-template.git",
                "reference": "5da5f67fc95621df9ff4c4e5a84d6a8a2acf7c28"
            },
            "dist": {
                "type": "zip",
                "url": "https://api.github.com/repos/sebastianbergmann/php-text-template/zipball/5da5f67fc95621df9ff4c4e5a84d6a8a2acf7c28",
                "reference": "5da5f67fc95621df9ff4c4e5a84d6a8a2acf7c28",
                "shasum": ""
            },
            "require": {
                "php": ">=7.3"
            },
            "require-dev": {
                "phpunit/phpunit": "^9.3"
            },
            "type": "library",
            "extra": {
                "branch-alias": {
                    "dev-master": "2.0-dev"
                }
            },
            "autoload": {
                "classmap": [
                    "src/"
                ]
            },
            "notification-url": "https://packagist.org/downloads/",
            "license": [
                "BSD-3-Clause"
            ],
            "authors": [
                {
                    "name": "Sebastian Bergmann",
                    "email": "sebastian@phpunit.de",
                    "role": "lead"
                }
            ],
            "description": "Simple template engine.",
            "homepage": "https://github.com/sebastianbergmann/php-text-template/",
            "keywords": [
                "template"
            ],
            "support": {
                "issues": "https://github.com/sebastianbergmann/php-text-template/issues",
                "source": "https://github.com/sebastianbergmann/php-text-template/tree/2.0.4"
            },
            "funding": [
                {
                    "url": "https://github.com/sebastianbergmann",
                    "type": "github"
                }
            ],
            "time": "2020-10-26T05:33:50+00:00"
        },
        {
            "name": "phpunit/php-timer",
            "version": "5.0.3",
            "source": {
                "type": "git",
                "url": "https://github.com/sebastianbergmann/php-timer.git",
                "reference": "5a63ce20ed1b5bf577850e2c4e87f4aa902afbd2"
            },
            "dist": {
                "type": "zip",
                "url": "https://api.github.com/repos/sebastianbergmann/php-timer/zipball/5a63ce20ed1b5bf577850e2c4e87f4aa902afbd2",
                "reference": "5a63ce20ed1b5bf577850e2c4e87f4aa902afbd2",
                "shasum": ""
            },
            "require": {
                "php": ">=7.3"
            },
            "require-dev": {
                "phpunit/phpunit": "^9.3"
            },
            "type": "library",
            "extra": {
                "branch-alias": {
                    "dev-master": "5.0-dev"
                }
            },
            "autoload": {
                "classmap": [
                    "src/"
                ]
            },
            "notification-url": "https://packagist.org/downloads/",
            "license": [
                "BSD-3-Clause"
            ],
            "authors": [
                {
                    "name": "Sebastian Bergmann",
                    "email": "sebastian@phpunit.de",
                    "role": "lead"
                }
            ],
            "description": "Utility class for timing",
            "homepage": "https://github.com/sebastianbergmann/php-timer/",
            "keywords": [
                "timer"
            ],
            "support": {
                "issues": "https://github.com/sebastianbergmann/php-timer/issues",
                "source": "https://github.com/sebastianbergmann/php-timer/tree/5.0.3"
            },
            "funding": [
                {
                    "url": "https://github.com/sebastianbergmann",
                    "type": "github"
                }
            ],
            "time": "2020-10-26T13:16:10+00:00"
        },
        {
            "name": "phpunit/phpunit",
            "version": "9.6.19",
            "source": {
                "type": "git",
                "url": "https://github.com/sebastianbergmann/phpunit.git",
                "reference": "a1a54a473501ef4cdeaae4e06891674114d79db8"
            },
            "dist": {
                "type": "zip",
                "url": "https://api.github.com/repos/sebastianbergmann/phpunit/zipball/a1a54a473501ef4cdeaae4e06891674114d79db8",
                "reference": "a1a54a473501ef4cdeaae4e06891674114d79db8",
                "shasum": ""
            },
            "require": {
                "doctrine/instantiator": "^1.3.1 || ^2",
                "ext-dom": "*",
                "ext-json": "*",
                "ext-libxml": "*",
                "ext-mbstring": "*",
                "ext-xml": "*",
                "ext-xmlwriter": "*",
                "myclabs/deep-copy": "^1.10.1",
                "phar-io/manifest": "^2.0.3",
                "phar-io/version": "^3.0.2",
                "php": ">=7.3",
                "phpunit/php-code-coverage": "^9.2.28",
                "phpunit/php-file-iterator": "^3.0.5",
                "phpunit/php-invoker": "^3.1.1",
                "phpunit/php-text-template": "^2.0.3",
                "phpunit/php-timer": "^5.0.2",
                "sebastian/cli-parser": "^1.0.1",
                "sebastian/code-unit": "^1.0.6",
                "sebastian/comparator": "^4.0.8",
                "sebastian/diff": "^4.0.3",
                "sebastian/environment": "^5.1.3",
                "sebastian/exporter": "^4.0.5",
                "sebastian/global-state": "^5.0.1",
                "sebastian/object-enumerator": "^4.0.3",
                "sebastian/resource-operations": "^3.0.3",
                "sebastian/type": "^3.2",
                "sebastian/version": "^3.0.2"
            },
            "suggest": {
                "ext-soap": "To be able to generate mocks based on WSDL files",
                "ext-xdebug": "PHP extension that provides line coverage as well as branch and path coverage"
            },
            "bin": [
                "phpunit"
            ],
            "type": "library",
            "extra": {
                "branch-alias": {
                    "dev-master": "9.6-dev"
                }
            },
            "autoload": {
                "files": [
                    "src/Framework/Assert/Functions.php"
                ],
                "classmap": [
                    "src/"
                ]
            },
            "notification-url": "https://packagist.org/downloads/",
            "license": [
                "BSD-3-Clause"
            ],
            "authors": [
                {
                    "name": "Sebastian Bergmann",
                    "email": "sebastian@phpunit.de",
                    "role": "lead"
                }
            ],
            "description": "The PHP Unit Testing framework.",
            "homepage": "https://phpunit.de/",
            "keywords": [
                "phpunit",
                "testing",
                "xunit"
            ],
            "support": {
                "issues": "https://github.com/sebastianbergmann/phpunit/issues",
                "security": "https://github.com/sebastianbergmann/phpunit/security/policy",
                "source": "https://github.com/sebastianbergmann/phpunit/tree/9.6.19"
            },
            "funding": [
                {
                    "url": "https://phpunit.de/sponsors.html",
                    "type": "custom"
                },
                {
                    "url": "https://github.com/sebastianbergmann",
                    "type": "github"
                },
                {
                    "url": "https://tidelift.com/funding/github/packagist/phpunit/phpunit",
                    "type": "tidelift"
                }
            ],
            "time": "2024-04-05T04:35:58+00:00"
        },
        {
            "name": "psr/container",
            "version": "2.0.2",
            "source": {
                "type": "git",
                "url": "https://github.com/php-fig/container.git",
                "reference": "c71ecc56dfe541dbd90c5360474fbc405f8d5963"
            },
            "dist": {
                "type": "zip",
                "url": "https://api.github.com/repos/php-fig/container/zipball/c71ecc56dfe541dbd90c5360474fbc405f8d5963",
                "reference": "c71ecc56dfe541dbd90c5360474fbc405f8d5963",
                "shasum": ""
            },
            "require": {
                "php": ">=7.4.0"
            },
            "type": "library",
            "extra": {
                "branch-alias": {
                    "dev-master": "2.0.x-dev"
                }
            },
            "autoload": {
                "psr-4": {
                    "Psr\\Container\\": "src/"
                }
            },
            "notification-url": "https://packagist.org/downloads/",
            "license": [
                "MIT"
            ],
            "authors": [
                {
                    "name": "PHP-FIG",
                    "homepage": "https://www.php-fig.org/"
                }
            ],
            "description": "Common Container Interface (PHP FIG PSR-11)",
            "homepage": "https://github.com/php-fig/container",
            "keywords": [
                "PSR-11",
                "container",
                "container-interface",
                "container-interop",
                "psr"
            ],
            "support": {
                "issues": "https://github.com/php-fig/container/issues",
                "source": "https://github.com/php-fig/container/tree/2.0.2"
            },
            "time": "2021-11-05T16:47:00+00:00"
        },
        {
            "name": "sebastian/cli-parser",
            "version": "1.0.2",
            "source": {
                "type": "git",
                "url": "https://github.com/sebastianbergmann/cli-parser.git",
                "reference": "2b56bea83a09de3ac06bb18b92f068e60cc6f50b"
            },
            "dist": {
                "type": "zip",
                "url": "https://api.github.com/repos/sebastianbergmann/cli-parser/zipball/2b56bea83a09de3ac06bb18b92f068e60cc6f50b",
                "reference": "2b56bea83a09de3ac06bb18b92f068e60cc6f50b",
                "shasum": ""
            },
            "require": {
                "php": ">=7.3"
            },
            "require-dev": {
                "phpunit/phpunit": "^9.3"
            },
            "type": "library",
            "extra": {
                "branch-alias": {
                    "dev-master": "1.0-dev"
                }
            },
            "autoload": {
                "classmap": [
                    "src/"
                ]
            },
            "notification-url": "https://packagist.org/downloads/",
            "license": [
                "BSD-3-Clause"
            ],
            "authors": [
                {
                    "name": "Sebastian Bergmann",
                    "email": "sebastian@phpunit.de",
                    "role": "lead"
                }
            ],
            "description": "Library for parsing CLI options",
            "homepage": "https://github.com/sebastianbergmann/cli-parser",
            "support": {
                "issues": "https://github.com/sebastianbergmann/cli-parser/issues",
                "source": "https://github.com/sebastianbergmann/cli-parser/tree/1.0.2"
            },
            "funding": [
                {
                    "url": "https://github.com/sebastianbergmann",
                    "type": "github"
                }
            ],
            "time": "2024-03-02T06:27:43+00:00"
        },
        {
            "name": "sebastian/code-unit",
            "version": "1.0.8",
            "source": {
                "type": "git",
                "url": "https://github.com/sebastianbergmann/code-unit.git",
                "reference": "1fc9f64c0927627ef78ba436c9b17d967e68e120"
            },
            "dist": {
                "type": "zip",
                "url": "https://api.github.com/repos/sebastianbergmann/code-unit/zipball/1fc9f64c0927627ef78ba436c9b17d967e68e120",
                "reference": "1fc9f64c0927627ef78ba436c9b17d967e68e120",
                "shasum": ""
            },
            "require": {
                "php": ">=7.3"
            },
            "require-dev": {
                "phpunit/phpunit": "^9.3"
            },
            "type": "library",
            "extra": {
                "branch-alias": {
                    "dev-master": "1.0-dev"
                }
            },
            "autoload": {
                "classmap": [
                    "src/"
                ]
            },
            "notification-url": "https://packagist.org/downloads/",
            "license": [
                "BSD-3-Clause"
            ],
            "authors": [
                {
                    "name": "Sebastian Bergmann",
                    "email": "sebastian@phpunit.de",
                    "role": "lead"
                }
            ],
            "description": "Collection of value objects that represent the PHP code units",
            "homepage": "https://github.com/sebastianbergmann/code-unit",
            "support": {
                "issues": "https://github.com/sebastianbergmann/code-unit/issues",
                "source": "https://github.com/sebastianbergmann/code-unit/tree/1.0.8"
            },
            "funding": [
                {
                    "url": "https://github.com/sebastianbergmann",
                    "type": "github"
                }
            ],
            "time": "2020-10-26T13:08:54+00:00"
        },
        {
            "name": "sebastian/code-unit-reverse-lookup",
            "version": "2.0.3",
            "source": {
                "type": "git",
                "url": "https://github.com/sebastianbergmann/code-unit-reverse-lookup.git",
                "reference": "ac91f01ccec49fb77bdc6fd1e548bc70f7faa3e5"
            },
            "dist": {
                "type": "zip",
                "url": "https://api.github.com/repos/sebastianbergmann/code-unit-reverse-lookup/zipball/ac91f01ccec49fb77bdc6fd1e548bc70f7faa3e5",
                "reference": "ac91f01ccec49fb77bdc6fd1e548bc70f7faa3e5",
                "shasum": ""
            },
            "require": {
                "php": ">=7.3"
            },
            "require-dev": {
                "phpunit/phpunit": "^9.3"
            },
            "type": "library",
            "extra": {
                "branch-alias": {
                    "dev-master": "2.0-dev"
                }
            },
            "autoload": {
                "classmap": [
                    "src/"
                ]
            },
            "notification-url": "https://packagist.org/downloads/",
            "license": [
                "BSD-3-Clause"
            ],
            "authors": [
                {
                    "name": "Sebastian Bergmann",
                    "email": "sebastian@phpunit.de"
                }
            ],
            "description": "Looks up which function or method a line of code belongs to",
            "homepage": "https://github.com/sebastianbergmann/code-unit-reverse-lookup/",
            "support": {
                "issues": "https://github.com/sebastianbergmann/code-unit-reverse-lookup/issues",
                "source": "https://github.com/sebastianbergmann/code-unit-reverse-lookup/tree/2.0.3"
            },
            "funding": [
                {
                    "url": "https://github.com/sebastianbergmann",
                    "type": "github"
                }
            ],
            "time": "2020-09-28T05:30:19+00:00"
        },
        {
            "name": "sebastian/comparator",
            "version": "4.0.8",
            "source": {
                "type": "git",
                "url": "https://github.com/sebastianbergmann/comparator.git",
                "reference": "fa0f136dd2334583309d32b62544682ee972b51a"
            },
            "dist": {
                "type": "zip",
                "url": "https://api.github.com/repos/sebastianbergmann/comparator/zipball/fa0f136dd2334583309d32b62544682ee972b51a",
                "reference": "fa0f136dd2334583309d32b62544682ee972b51a",
                "shasum": ""
            },
            "require": {
                "php": ">=7.3",
                "sebastian/diff": "^4.0",
                "sebastian/exporter": "^4.0"
            },
            "require-dev": {
                "phpunit/phpunit": "^9.3"
            },
            "type": "library",
            "extra": {
                "branch-alias": {
                    "dev-master": "4.0-dev"
                }
            },
            "autoload": {
                "classmap": [
                    "src/"
                ]
            },
            "notification-url": "https://packagist.org/downloads/",
            "license": [
                "BSD-3-Clause"
            ],
            "authors": [
                {
                    "name": "Sebastian Bergmann",
                    "email": "sebastian@phpunit.de"
                },
                {
                    "name": "Jeff Welch",
                    "email": "whatthejeff@gmail.com"
                },
                {
                    "name": "Volker Dusch",
                    "email": "github@wallbash.com"
                },
                {
                    "name": "Bernhard Schussek",
                    "email": "bschussek@2bepublished.at"
                }
            ],
            "description": "Provides the functionality to compare PHP values for equality",
            "homepage": "https://github.com/sebastianbergmann/comparator",
            "keywords": [
                "comparator",
                "compare",
                "equality"
            ],
            "support": {
                "issues": "https://github.com/sebastianbergmann/comparator/issues",
                "source": "https://github.com/sebastianbergmann/comparator/tree/4.0.8"
            },
            "funding": [
                {
                    "url": "https://github.com/sebastianbergmann",
                    "type": "github"
                }
            ],
            "time": "2022-09-14T12:41:17+00:00"
        },
        {
            "name": "sebastian/complexity",
            "version": "2.0.3",
            "source": {
                "type": "git",
                "url": "https://github.com/sebastianbergmann/complexity.git",
                "reference": "25f207c40d62b8b7aa32f5ab026c53561964053a"
            },
            "dist": {
                "type": "zip",
                "url": "https://api.github.com/repos/sebastianbergmann/complexity/zipball/25f207c40d62b8b7aa32f5ab026c53561964053a",
                "reference": "25f207c40d62b8b7aa32f5ab026c53561964053a",
                "shasum": ""
            },
            "require": {
                "nikic/php-parser": "^4.18 || ^5.0",
                "php": ">=7.3"
            },
            "require-dev": {
                "phpunit/phpunit": "^9.3"
            },
            "type": "library",
            "extra": {
                "branch-alias": {
                    "dev-master": "2.0-dev"
                }
            },
            "autoload": {
                "classmap": [
                    "src/"
                ]
            },
            "notification-url": "https://packagist.org/downloads/",
            "license": [
                "BSD-3-Clause"
            ],
            "authors": [
                {
                    "name": "Sebastian Bergmann",
                    "email": "sebastian@phpunit.de",
                    "role": "lead"
                }
            ],
            "description": "Library for calculating the complexity of PHP code units",
            "homepage": "https://github.com/sebastianbergmann/complexity",
            "support": {
                "issues": "https://github.com/sebastianbergmann/complexity/issues",
                "source": "https://github.com/sebastianbergmann/complexity/tree/2.0.3"
            },
            "funding": [
                {
                    "url": "https://github.com/sebastianbergmann",
                    "type": "github"
                }
            ],
            "time": "2023-12-22T06:19:30+00:00"
        },
        {
            "name": "sebastian/diff",
            "version": "4.0.6",
            "source": {
                "type": "git",
                "url": "https://github.com/sebastianbergmann/diff.git",
                "reference": "ba01945089c3a293b01ba9badc29ad55b106b0bc"
            },
            "dist": {
                "type": "zip",
                "url": "https://api.github.com/repos/sebastianbergmann/diff/zipball/ba01945089c3a293b01ba9badc29ad55b106b0bc",
                "reference": "ba01945089c3a293b01ba9badc29ad55b106b0bc",
                "shasum": ""
            },
            "require": {
                "php": ">=7.3"
            },
            "require-dev": {
                "phpunit/phpunit": "^9.3",
                "symfony/process": "^4.2 || ^5"
            },
            "type": "library",
            "extra": {
                "branch-alias": {
                    "dev-master": "4.0-dev"
                }
            },
            "autoload": {
                "classmap": [
                    "src/"
                ]
            },
            "notification-url": "https://packagist.org/downloads/",
            "license": [
                "BSD-3-Clause"
            ],
            "authors": [
                {
                    "name": "Sebastian Bergmann",
                    "email": "sebastian@phpunit.de"
                },
                {
                    "name": "Kore Nordmann",
                    "email": "mail@kore-nordmann.de"
                }
            ],
            "description": "Diff implementation",
            "homepage": "https://github.com/sebastianbergmann/diff",
            "keywords": [
                "diff",
                "udiff",
                "unidiff",
                "unified diff"
            ],
            "support": {
                "issues": "https://github.com/sebastianbergmann/diff/issues",
                "source": "https://github.com/sebastianbergmann/diff/tree/4.0.6"
            },
            "funding": [
                {
                    "url": "https://github.com/sebastianbergmann",
                    "type": "github"
                }
            ],
            "time": "2024-03-02T06:30:58+00:00"
        },
        {
            "name": "sebastian/environment",
            "version": "5.1.5",
            "source": {
                "type": "git",
                "url": "https://github.com/sebastianbergmann/environment.git",
                "reference": "830c43a844f1f8d5b7a1f6d6076b784454d8b7ed"
            },
            "dist": {
                "type": "zip",
                "url": "https://api.github.com/repos/sebastianbergmann/environment/zipball/830c43a844f1f8d5b7a1f6d6076b784454d8b7ed",
                "reference": "830c43a844f1f8d5b7a1f6d6076b784454d8b7ed",
                "shasum": ""
            },
            "require": {
                "php": ">=7.3"
            },
            "require-dev": {
                "phpunit/phpunit": "^9.3"
            },
            "suggest": {
                "ext-posix": "*"
            },
            "type": "library",
            "extra": {
                "branch-alias": {
                    "dev-master": "5.1-dev"
                }
            },
            "autoload": {
                "classmap": [
                    "src/"
                ]
            },
            "notification-url": "https://packagist.org/downloads/",
            "license": [
                "BSD-3-Clause"
            ],
            "authors": [
                {
                    "name": "Sebastian Bergmann",
                    "email": "sebastian@phpunit.de"
                }
            ],
            "description": "Provides functionality to handle HHVM/PHP environments",
            "homepage": "http://www.github.com/sebastianbergmann/environment",
            "keywords": [
                "Xdebug",
                "environment",
                "hhvm"
            ],
            "support": {
                "issues": "https://github.com/sebastianbergmann/environment/issues",
                "source": "https://github.com/sebastianbergmann/environment/tree/5.1.5"
            },
            "funding": [
                {
                    "url": "https://github.com/sebastianbergmann",
                    "type": "github"
                }
            ],
            "time": "2023-02-03T06:03:51+00:00"
        },
        {
            "name": "sebastian/exporter",
            "version": "4.0.6",
            "source": {
                "type": "git",
                "url": "https://github.com/sebastianbergmann/exporter.git",
                "reference": "78c00df8f170e02473b682df15bfcdacc3d32d72"
            },
            "dist": {
                "type": "zip",
                "url": "https://api.github.com/repos/sebastianbergmann/exporter/zipball/78c00df8f170e02473b682df15bfcdacc3d32d72",
                "reference": "78c00df8f170e02473b682df15bfcdacc3d32d72",
                "shasum": ""
            },
            "require": {
                "php": ">=7.3",
                "sebastian/recursion-context": "^4.0"
            },
            "require-dev": {
                "ext-mbstring": "*",
                "phpunit/phpunit": "^9.3"
            },
            "type": "library",
            "extra": {
                "branch-alias": {
                    "dev-master": "4.0-dev"
                }
            },
            "autoload": {
                "classmap": [
                    "src/"
                ]
            },
            "notification-url": "https://packagist.org/downloads/",
            "license": [
                "BSD-3-Clause"
            ],
            "authors": [
                {
                    "name": "Sebastian Bergmann",
                    "email": "sebastian@phpunit.de"
                },
                {
                    "name": "Jeff Welch",
                    "email": "whatthejeff@gmail.com"
                },
                {
                    "name": "Volker Dusch",
                    "email": "github@wallbash.com"
                },
                {
                    "name": "Adam Harvey",
                    "email": "aharvey@php.net"
                },
                {
                    "name": "Bernhard Schussek",
                    "email": "bschussek@gmail.com"
                }
            ],
            "description": "Provides the functionality to export PHP variables for visualization",
            "homepage": "https://www.github.com/sebastianbergmann/exporter",
            "keywords": [
                "export",
                "exporter"
            ],
            "support": {
                "issues": "https://github.com/sebastianbergmann/exporter/issues",
                "source": "https://github.com/sebastianbergmann/exporter/tree/4.0.6"
            },
            "funding": [
                {
                    "url": "https://github.com/sebastianbergmann",
                    "type": "github"
                }
            ],
            "time": "2024-03-02T06:33:00+00:00"
        },
        {
            "name": "sebastian/global-state",
            "version": "5.0.7",
            "source": {
                "type": "git",
                "url": "https://github.com/sebastianbergmann/global-state.git",
                "reference": "bca7df1f32ee6fe93b4d4a9abbf69e13a4ada2c9"
            },
            "dist": {
                "type": "zip",
                "url": "https://api.github.com/repos/sebastianbergmann/global-state/zipball/bca7df1f32ee6fe93b4d4a9abbf69e13a4ada2c9",
                "reference": "bca7df1f32ee6fe93b4d4a9abbf69e13a4ada2c9",
                "shasum": ""
            },
            "require": {
                "php": ">=7.3",
                "sebastian/object-reflector": "^2.0",
                "sebastian/recursion-context": "^4.0"
            },
            "require-dev": {
                "ext-dom": "*",
                "phpunit/phpunit": "^9.3"
            },
            "suggest": {
                "ext-uopz": "*"
            },
            "type": "library",
            "extra": {
                "branch-alias": {
                    "dev-master": "5.0-dev"
                }
            },
            "autoload": {
                "classmap": [
                    "src/"
                ]
            },
            "notification-url": "https://packagist.org/downloads/",
            "license": [
                "BSD-3-Clause"
            ],
            "authors": [
                {
                    "name": "Sebastian Bergmann",
                    "email": "sebastian@phpunit.de"
                }
            ],
            "description": "Snapshotting of global state",
            "homepage": "http://www.github.com/sebastianbergmann/global-state",
            "keywords": [
                "global state"
            ],
            "support": {
                "issues": "https://github.com/sebastianbergmann/global-state/issues",
                "source": "https://github.com/sebastianbergmann/global-state/tree/5.0.7"
            },
            "funding": [
                {
                    "url": "https://github.com/sebastianbergmann",
                    "type": "github"
                }
            ],
            "time": "2024-03-02T06:35:11+00:00"
        },
        {
            "name": "sebastian/lines-of-code",
            "version": "1.0.4",
            "source": {
                "type": "git",
                "url": "https://github.com/sebastianbergmann/lines-of-code.git",
                "reference": "e1e4a170560925c26d424b6a03aed157e7dcc5c5"
            },
            "dist": {
                "type": "zip",
                "url": "https://api.github.com/repos/sebastianbergmann/lines-of-code/zipball/e1e4a170560925c26d424b6a03aed157e7dcc5c5",
                "reference": "e1e4a170560925c26d424b6a03aed157e7dcc5c5",
                "shasum": ""
            },
            "require": {
                "nikic/php-parser": "^4.18 || ^5.0",
                "php": ">=7.3"
            },
            "require-dev": {
                "phpunit/phpunit": "^9.3"
            },
            "type": "library",
            "extra": {
                "branch-alias": {
                    "dev-master": "1.0-dev"
                }
            },
            "autoload": {
                "classmap": [
                    "src/"
                ]
            },
            "notification-url": "https://packagist.org/downloads/",
            "license": [
                "BSD-3-Clause"
            ],
            "authors": [
                {
                    "name": "Sebastian Bergmann",
                    "email": "sebastian@phpunit.de",
                    "role": "lead"
                }
            ],
            "description": "Library for counting the lines of code in PHP source code",
            "homepage": "https://github.com/sebastianbergmann/lines-of-code",
            "support": {
                "issues": "https://github.com/sebastianbergmann/lines-of-code/issues",
                "source": "https://github.com/sebastianbergmann/lines-of-code/tree/1.0.4"
            },
            "funding": [
                {
                    "url": "https://github.com/sebastianbergmann",
                    "type": "github"
                }
            ],
            "time": "2023-12-22T06:20:34+00:00"
        },
        {
            "name": "sebastian/object-enumerator",
            "version": "4.0.4",
            "source": {
                "type": "git",
                "url": "https://github.com/sebastianbergmann/object-enumerator.git",
                "reference": "5c9eeac41b290a3712d88851518825ad78f45c71"
            },
            "dist": {
                "type": "zip",
                "url": "https://api.github.com/repos/sebastianbergmann/object-enumerator/zipball/5c9eeac41b290a3712d88851518825ad78f45c71",
                "reference": "5c9eeac41b290a3712d88851518825ad78f45c71",
                "shasum": ""
            },
            "require": {
                "php": ">=7.3",
                "sebastian/object-reflector": "^2.0",
                "sebastian/recursion-context": "^4.0"
            },
            "require-dev": {
                "phpunit/phpunit": "^9.3"
            },
            "type": "library",
            "extra": {
                "branch-alias": {
                    "dev-master": "4.0-dev"
                }
            },
            "autoload": {
                "classmap": [
                    "src/"
                ]
            },
            "notification-url": "https://packagist.org/downloads/",
            "license": [
                "BSD-3-Clause"
            ],
            "authors": [
                {
                    "name": "Sebastian Bergmann",
                    "email": "sebastian@phpunit.de"
                }
            ],
            "description": "Traverses array structures and object graphs to enumerate all referenced objects",
            "homepage": "https://github.com/sebastianbergmann/object-enumerator/",
            "support": {
                "issues": "https://github.com/sebastianbergmann/object-enumerator/issues",
                "source": "https://github.com/sebastianbergmann/object-enumerator/tree/4.0.4"
            },
            "funding": [
                {
                    "url": "https://github.com/sebastianbergmann",
                    "type": "github"
                }
            ],
            "time": "2020-10-26T13:12:34+00:00"
        },
        {
            "name": "sebastian/object-reflector",
            "version": "2.0.4",
            "source": {
                "type": "git",
                "url": "https://github.com/sebastianbergmann/object-reflector.git",
                "reference": "b4f479ebdbf63ac605d183ece17d8d7fe49c15c7"
            },
            "dist": {
                "type": "zip",
                "url": "https://api.github.com/repos/sebastianbergmann/object-reflector/zipball/b4f479ebdbf63ac605d183ece17d8d7fe49c15c7",
                "reference": "b4f479ebdbf63ac605d183ece17d8d7fe49c15c7",
                "shasum": ""
            },
            "require": {
                "php": ">=7.3"
            },
            "require-dev": {
                "phpunit/phpunit": "^9.3"
            },
            "type": "library",
            "extra": {
                "branch-alias": {
                    "dev-master": "2.0-dev"
                }
            },
            "autoload": {
                "classmap": [
                    "src/"
                ]
            },
            "notification-url": "https://packagist.org/downloads/",
            "license": [
                "BSD-3-Clause"
            ],
            "authors": [
                {
                    "name": "Sebastian Bergmann",
                    "email": "sebastian@phpunit.de"
                }
            ],
            "description": "Allows reflection of object attributes, including inherited and non-public ones",
            "homepage": "https://github.com/sebastianbergmann/object-reflector/",
            "support": {
                "issues": "https://github.com/sebastianbergmann/object-reflector/issues",
                "source": "https://github.com/sebastianbergmann/object-reflector/tree/2.0.4"
            },
            "funding": [
                {
                    "url": "https://github.com/sebastianbergmann",
                    "type": "github"
                }
            ],
            "time": "2020-10-26T13:14:26+00:00"
        },
        {
            "name": "sebastian/recursion-context",
            "version": "4.0.5",
            "source": {
                "type": "git",
                "url": "https://github.com/sebastianbergmann/recursion-context.git",
                "reference": "e75bd0f07204fec2a0af9b0f3cfe97d05f92efc1"
            },
            "dist": {
                "type": "zip",
                "url": "https://api.github.com/repos/sebastianbergmann/recursion-context/zipball/e75bd0f07204fec2a0af9b0f3cfe97d05f92efc1",
                "reference": "e75bd0f07204fec2a0af9b0f3cfe97d05f92efc1",
                "shasum": ""
            },
            "require": {
                "php": ">=7.3"
            },
            "require-dev": {
                "phpunit/phpunit": "^9.3"
            },
            "type": "library",
            "extra": {
                "branch-alias": {
                    "dev-master": "4.0-dev"
                }
            },
            "autoload": {
                "classmap": [
                    "src/"
                ]
            },
            "notification-url": "https://packagist.org/downloads/",
            "license": [
                "BSD-3-Clause"
            ],
            "authors": [
                {
                    "name": "Sebastian Bergmann",
                    "email": "sebastian@phpunit.de"
                },
                {
                    "name": "Jeff Welch",
                    "email": "whatthejeff@gmail.com"
                },
                {
                    "name": "Adam Harvey",
                    "email": "aharvey@php.net"
                }
            ],
            "description": "Provides functionality to recursively process PHP variables",
            "homepage": "https://github.com/sebastianbergmann/recursion-context",
            "support": {
                "issues": "https://github.com/sebastianbergmann/recursion-context/issues",
                "source": "https://github.com/sebastianbergmann/recursion-context/tree/4.0.5"
            },
            "funding": [
                {
                    "url": "https://github.com/sebastianbergmann",
                    "type": "github"
                }
            ],
            "time": "2023-02-03T06:07:39+00:00"
        },
        {
            "name": "sebastian/resource-operations",
            "version": "3.0.4",
            "source": {
                "type": "git",
                "url": "https://github.com/sebastianbergmann/resource-operations.git",
                "reference": "05d5692a7993ecccd56a03e40cd7e5b09b1d404e"
            },
            "dist": {
                "type": "zip",
                "url": "https://api.github.com/repos/sebastianbergmann/resource-operations/zipball/05d5692a7993ecccd56a03e40cd7e5b09b1d404e",
                "reference": "05d5692a7993ecccd56a03e40cd7e5b09b1d404e",
                "shasum": ""
            },
            "require": {
                "php": ">=7.3"
            },
            "require-dev": {
                "phpunit/phpunit": "^9.0"
            },
            "type": "library",
            "extra": {
                "branch-alias": {
                    "dev-main": "3.0-dev"
                }
            },
            "autoload": {
                "classmap": [
                    "src/"
                ]
            },
            "notification-url": "https://packagist.org/downloads/",
            "license": [
                "BSD-3-Clause"
            ],
            "authors": [
                {
                    "name": "Sebastian Bergmann",
                    "email": "sebastian@phpunit.de"
                }
            ],
            "description": "Provides a list of PHP built-in functions that operate on resources",
            "homepage": "https://www.github.com/sebastianbergmann/resource-operations",
            "support": {
                "source": "https://github.com/sebastianbergmann/resource-operations/tree/3.0.4"
            },
            "funding": [
                {
                    "url": "https://github.com/sebastianbergmann",
                    "type": "github"
                }
            ],
            "time": "2024-03-14T16:00:52+00:00"
        },
        {
            "name": "sebastian/type",
            "version": "3.2.1",
            "source": {
                "type": "git",
                "url": "https://github.com/sebastianbergmann/type.git",
                "reference": "75e2c2a32f5e0b3aef905b9ed0b179b953b3d7c7"
            },
            "dist": {
                "type": "zip",
                "url": "https://api.github.com/repos/sebastianbergmann/type/zipball/75e2c2a32f5e0b3aef905b9ed0b179b953b3d7c7",
                "reference": "75e2c2a32f5e0b3aef905b9ed0b179b953b3d7c7",
                "shasum": ""
            },
            "require": {
                "php": ">=7.3"
            },
            "require-dev": {
                "phpunit/phpunit": "^9.5"
            },
            "type": "library",
            "extra": {
                "branch-alias": {
                    "dev-master": "3.2-dev"
                }
            },
            "autoload": {
                "classmap": [
                    "src/"
                ]
            },
            "notification-url": "https://packagist.org/downloads/",
            "license": [
                "BSD-3-Clause"
            ],
            "authors": [
                {
                    "name": "Sebastian Bergmann",
                    "email": "sebastian@phpunit.de",
                    "role": "lead"
                }
            ],
            "description": "Collection of value objects that represent the types of the PHP type system",
            "homepage": "https://github.com/sebastianbergmann/type",
            "support": {
                "issues": "https://github.com/sebastianbergmann/type/issues",
                "source": "https://github.com/sebastianbergmann/type/tree/3.2.1"
            },
            "funding": [
                {
                    "url": "https://github.com/sebastianbergmann",
                    "type": "github"
                }
            ],
            "time": "2023-02-03T06:13:03+00:00"
        },
        {
            "name": "sebastian/version",
            "version": "3.0.2",
            "source": {
                "type": "git",
                "url": "https://github.com/sebastianbergmann/version.git",
                "reference": "c6c1022351a901512170118436c764e473f6de8c"
            },
            "dist": {
                "type": "zip",
                "url": "https://api.github.com/repos/sebastianbergmann/version/zipball/c6c1022351a901512170118436c764e473f6de8c",
                "reference": "c6c1022351a901512170118436c764e473f6de8c",
                "shasum": ""
            },
            "require": {
                "php": ">=7.3"
            },
            "type": "library",
            "extra": {
                "branch-alias": {
                    "dev-master": "3.0-dev"
                }
            },
            "autoload": {
                "classmap": [
                    "src/"
                ]
            },
            "notification-url": "https://packagist.org/downloads/",
            "license": [
                "BSD-3-Clause"
            ],
            "authors": [
                {
                    "name": "Sebastian Bergmann",
                    "email": "sebastian@phpunit.de",
                    "role": "lead"
                }
            ],
            "description": "Library that helps with managing the version number of Git-hosted PHP projects",
            "homepage": "https://github.com/sebastianbergmann/version",
            "support": {
                "issues": "https://github.com/sebastianbergmann/version/issues",
                "source": "https://github.com/sebastianbergmann/version/tree/3.0.2"
            },
            "funding": [
                {
                    "url": "https://github.com/sebastianbergmann",
                    "type": "github"
                }
            ],
            "time": "2020-09-28T06:39:44+00:00"
        },
        {
            "name": "symfony/console",
            "version": "v7.0.7",
            "source": {
                "type": "git",
                "url": "https://github.com/symfony/console.git",
                "reference": "c981e0e9380ce9f146416bde3150c79197ce9986"
            },
            "dist": {
                "type": "zip",
                "url": "https://api.github.com/repos/symfony/console/zipball/c981e0e9380ce9f146416bde3150c79197ce9986",
                "reference": "c981e0e9380ce9f146416bde3150c79197ce9986",
                "shasum": ""
            },
            "require": {
                "php": ">=8.2",
                "symfony/polyfill-mbstring": "~1.0",
                "symfony/service-contracts": "^2.5|^3",
                "symfony/string": "^6.4|^7.0"
            },
            "conflict": {
                "symfony/dependency-injection": "<6.4",
                "symfony/dotenv": "<6.4",
                "symfony/event-dispatcher": "<6.4",
                "symfony/lock": "<6.4",
                "symfony/process": "<6.4"
            },
            "provide": {
                "psr/log-implementation": "1.0|2.0|3.0"
            },
            "require-dev": {
                "psr/log": "^1|^2|^3",
                "symfony/config": "^6.4|^7.0",
                "symfony/dependency-injection": "^6.4|^7.0",
                "symfony/event-dispatcher": "^6.4|^7.0",
                "symfony/http-foundation": "^6.4|^7.0",
                "symfony/http-kernel": "^6.4|^7.0",
                "symfony/lock": "^6.4|^7.0",
                "symfony/messenger": "^6.4|^7.0",
                "symfony/process": "^6.4|^7.0",
                "symfony/stopwatch": "^6.4|^7.0",
                "symfony/var-dumper": "^6.4|^7.0"
            },
            "type": "library",
            "autoload": {
                "psr-4": {
                    "Symfony\\Component\\Console\\": ""
                },
                "exclude-from-classmap": [
                    "/Tests/"
                ]
            },
            "notification-url": "https://packagist.org/downloads/",
            "license": [
                "MIT"
            ],
            "authors": [
                {
                    "name": "Fabien Potencier",
                    "email": "fabien@symfony.com"
                },
                {
                    "name": "Symfony Community",
                    "homepage": "https://symfony.com/contributors"
                }
            ],
            "description": "Eases the creation of beautiful and testable command line interfaces",
            "homepage": "https://symfony.com",
            "keywords": [
                "cli",
                "command-line",
                "console",
                "terminal"
            ],
            "support": {
                "source": "https://github.com/symfony/console/tree/v7.0.7"
            },
            "funding": [
                {
                    "url": "https://symfony.com/sponsor",
                    "type": "custom"
                },
                {
                    "url": "https://github.com/fabpot",
                    "type": "github"
                },
                {
                    "url": "https://tidelift.com/funding/github/packagist/symfony/symfony",
                    "type": "tidelift"
                }
            ],
            "time": "2024-04-18T09:29:19+00:00"
        },
        {
            "name": "symfony/deprecation-contracts",
            "version": "v3.5.0",
            "source": {
                "type": "git",
                "url": "https://github.com/symfony/deprecation-contracts.git",
                "reference": "0e0d29ce1f20deffb4ab1b016a7257c4f1e789a1"
            },
            "dist": {
                "type": "zip",
                "url": "https://api.github.com/repos/symfony/deprecation-contracts/zipball/0e0d29ce1f20deffb4ab1b016a7257c4f1e789a1",
                "reference": "0e0d29ce1f20deffb4ab1b016a7257c4f1e789a1",
                "shasum": ""
            },
            "require": {
                "php": ">=8.1"
            },
            "type": "library",
            "extra": {
                "branch-alias": {
                    "dev-main": "3.5-dev"
                },
                "thanks": {
                    "name": "symfony/contracts",
                    "url": "https://github.com/symfony/contracts"
                }
            },
            "autoload": {
                "files": [
                    "function.php"
                ]
            },
            "notification-url": "https://packagist.org/downloads/",
            "license": [
                "MIT"
            ],
            "authors": [
                {
                    "name": "Nicolas Grekas",
                    "email": "p@tchwork.com"
                },
                {
                    "name": "Symfony Community",
                    "homepage": "https://symfony.com/contributors"
                }
            ],
            "description": "A generic function and convention to trigger deprecation notices",
            "homepage": "https://symfony.com",
            "support": {
                "source": "https://github.com/symfony/deprecation-contracts/tree/v3.5.0"
            },
            "funding": [
                {
                    "url": "https://symfony.com/sponsor",
                    "type": "custom"
                },
                {
                    "url": "https://github.com/fabpot",
                    "type": "github"
                },
                {
                    "url": "https://tidelift.com/funding/github/packagist/symfony/symfony",
                    "type": "tidelift"
                }
            ],
            "time": "2024-04-18T09:32:20+00:00"
        },
        {
            "name": "symfony/polyfill-ctype",
            "version": "v1.29.0",
            "source": {
                "type": "git",
                "url": "https://github.com/symfony/polyfill-ctype.git",
                "reference": "ef4d7e442ca910c4764bce785146269b30cb5fc4"
            },
            "dist": {
                "type": "zip",
                "url": "https://api.github.com/repos/symfony/polyfill-ctype/zipball/ef4d7e442ca910c4764bce785146269b30cb5fc4",
                "reference": "ef4d7e442ca910c4764bce785146269b30cb5fc4",
                "shasum": ""
            },
            "require": {
                "php": ">=7.1"
            },
            "provide": {
                "ext-ctype": "*"
            },
            "suggest": {
                "ext-ctype": "For best performance"
            },
            "type": "library",
            "extra": {
                "thanks": {
                    "name": "symfony/polyfill",
                    "url": "https://github.com/symfony/polyfill"
                }
            },
            "autoload": {
                "files": [
                    "bootstrap.php"
                ],
                "psr-4": {
                    "Symfony\\Polyfill\\Ctype\\": ""
                }
            },
            "notification-url": "https://packagist.org/downloads/",
            "license": [
                "MIT"
            ],
            "authors": [
                {
                    "name": "Gert de Pagter",
                    "email": "BackEndTea@gmail.com"
                },
                {
                    "name": "Symfony Community",
                    "homepage": "https://symfony.com/contributors"
                }
            ],
            "description": "Symfony polyfill for ctype functions",
            "homepage": "https://symfony.com",
            "keywords": [
                "compatibility",
                "ctype",
                "polyfill",
                "portable"
            ],
            "support": {
                "source": "https://github.com/symfony/polyfill-ctype/tree/v1.29.0"
            },
            "funding": [
                {
                    "url": "https://symfony.com/sponsor",
                    "type": "custom"
                },
                {
                    "url": "https://github.com/fabpot",
                    "type": "github"
                },
                {
                    "url": "https://tidelift.com/funding/github/packagist/symfony/symfony",
                    "type": "tidelift"
                }
            ],
            "time": "2024-01-29T20:11:03+00:00"
        },
        {
            "name": "symfony/polyfill-intl-grapheme",
            "version": "v1.29.0",
            "source": {
                "type": "git",
                "url": "https://github.com/symfony/polyfill-intl-grapheme.git",
                "reference": "32a9da87d7b3245e09ac426c83d334ae9f06f80f"
            },
            "dist": {
                "type": "zip",
                "url": "https://api.github.com/repos/symfony/polyfill-intl-grapheme/zipball/32a9da87d7b3245e09ac426c83d334ae9f06f80f",
                "reference": "32a9da87d7b3245e09ac426c83d334ae9f06f80f",
                "shasum": ""
            },
            "require": {
                "php": ">=7.1"
            },
            "suggest": {
                "ext-intl": "For best performance"
            },
            "type": "library",
            "extra": {
                "thanks": {
                    "name": "symfony/polyfill",
                    "url": "https://github.com/symfony/polyfill"
                }
            },
            "autoload": {
                "files": [
                    "bootstrap.php"
                ],
                "psr-4": {
                    "Symfony\\Polyfill\\Intl\\Grapheme\\": ""
                }
            },
            "notification-url": "https://packagist.org/downloads/",
            "license": [
                "MIT"
            ],
            "authors": [
                {
                    "name": "Nicolas Grekas",
                    "email": "p@tchwork.com"
                },
                {
                    "name": "Symfony Community",
                    "homepage": "https://symfony.com/contributors"
                }
            ],
            "description": "Symfony polyfill for intl's grapheme_* functions",
            "homepage": "https://symfony.com",
            "keywords": [
                "compatibility",
                "grapheme",
                "intl",
                "polyfill",
                "portable",
                "shim"
            ],
            "support": {
                "source": "https://github.com/symfony/polyfill-intl-grapheme/tree/v1.29.0"
            },
            "funding": [
                {
                    "url": "https://symfony.com/sponsor",
                    "type": "custom"
                },
                {
                    "url": "https://github.com/fabpot",
                    "type": "github"
                },
                {
                    "url": "https://tidelift.com/funding/github/packagist/symfony/symfony",
                    "type": "tidelift"
                }
            ],
            "time": "2024-01-29T20:11:03+00:00"
        },
        {
            "name": "symfony/polyfill-intl-normalizer",
            "version": "v1.29.0",
            "source": {
                "type": "git",
                "url": "https://github.com/symfony/polyfill-intl-normalizer.git",
                "reference": "bc45c394692b948b4d383a08d7753968bed9a83d"
            },
            "dist": {
                "type": "zip",
                "url": "https://api.github.com/repos/symfony/polyfill-intl-normalizer/zipball/bc45c394692b948b4d383a08d7753968bed9a83d",
                "reference": "bc45c394692b948b4d383a08d7753968bed9a83d",
                "shasum": ""
            },
            "require": {
                "php": ">=7.1"
            },
            "suggest": {
                "ext-intl": "For best performance"
            },
            "type": "library",
            "extra": {
                "thanks": {
                    "name": "symfony/polyfill",
                    "url": "https://github.com/symfony/polyfill"
                }
            },
            "autoload": {
                "files": [
                    "bootstrap.php"
                ],
                "psr-4": {
                    "Symfony\\Polyfill\\Intl\\Normalizer\\": ""
                },
                "classmap": [
                    "Resources/stubs"
                ]
            },
            "notification-url": "https://packagist.org/downloads/",
            "license": [
                "MIT"
            ],
            "authors": [
                {
                    "name": "Nicolas Grekas",
                    "email": "p@tchwork.com"
                },
                {
                    "name": "Symfony Community",
                    "homepage": "https://symfony.com/contributors"
                }
            ],
            "description": "Symfony polyfill for intl's Normalizer class and related functions",
            "homepage": "https://symfony.com",
            "keywords": [
                "compatibility",
                "intl",
                "normalizer",
                "polyfill",
                "portable",
                "shim"
            ],
            "support": {
                "source": "https://github.com/symfony/polyfill-intl-normalizer/tree/v1.29.0"
            },
            "funding": [
                {
                    "url": "https://symfony.com/sponsor",
                    "type": "custom"
                },
                {
                    "url": "https://github.com/fabpot",
                    "type": "github"
                },
                {
                    "url": "https://tidelift.com/funding/github/packagist/symfony/symfony",
                    "type": "tidelift"
                }
            ],
            "time": "2024-01-29T20:11:03+00:00"
        },
        {
            "name": "symfony/polyfill-mbstring",
            "version": "v1.29.0",
            "source": {
                "type": "git",
                "url": "https://github.com/symfony/polyfill-mbstring.git",
                "reference": "9773676c8a1bb1f8d4340a62efe641cf76eda7ec"
            },
            "dist": {
                "type": "zip",
                "url": "https://api.github.com/repos/symfony/polyfill-mbstring/zipball/9773676c8a1bb1f8d4340a62efe641cf76eda7ec",
                "reference": "9773676c8a1bb1f8d4340a62efe641cf76eda7ec",
                "shasum": ""
            },
            "require": {
                "php": ">=7.1"
            },
            "provide": {
                "ext-mbstring": "*"
            },
            "suggest": {
                "ext-mbstring": "For best performance"
            },
            "type": "library",
            "extra": {
                "thanks": {
                    "name": "symfony/polyfill",
                    "url": "https://github.com/symfony/polyfill"
                }
            },
            "autoload": {
                "files": [
                    "bootstrap.php"
                ],
                "psr-4": {
                    "Symfony\\Polyfill\\Mbstring\\": ""
                }
            },
            "notification-url": "https://packagist.org/downloads/",
            "license": [
                "MIT"
            ],
            "authors": [
                {
                    "name": "Nicolas Grekas",
                    "email": "p@tchwork.com"
                },
                {
                    "name": "Symfony Community",
                    "homepage": "https://symfony.com/contributors"
                }
            ],
            "description": "Symfony polyfill for the Mbstring extension",
            "homepage": "https://symfony.com",
            "keywords": [
                "compatibility",
                "mbstring",
                "polyfill",
                "portable",
                "shim"
            ],
            "support": {
                "source": "https://github.com/symfony/polyfill-mbstring/tree/v1.29.0"
            },
            "funding": [
                {
                    "url": "https://symfony.com/sponsor",
                    "type": "custom"
                },
                {
                    "url": "https://github.com/fabpot",
                    "type": "github"
                },
                {
                    "url": "https://tidelift.com/funding/github/packagist/symfony/symfony",
                    "type": "tidelift"
                }
            ],
            "time": "2024-01-29T20:11:03+00:00"
        },
        {
            "name": "symfony/process",
            "version": "v7.0.7",
            "source": {
                "type": "git",
                "url": "https://github.com/symfony/process.git",
                "reference": "3839e56b94dd1dbd13235d27504e66baf23faba0"
            },
            "dist": {
                "type": "zip",
                "url": "https://api.github.com/repos/symfony/process/zipball/3839e56b94dd1dbd13235d27504e66baf23faba0",
                "reference": "3839e56b94dd1dbd13235d27504e66baf23faba0",
                "shasum": ""
            },
            "require": {
                "php": ">=8.2"
            },
            "type": "library",
            "autoload": {
                "psr-4": {
                    "Symfony\\Component\\Process\\": ""
                },
                "exclude-from-classmap": [
                    "/Tests/"
                ]
            },
            "notification-url": "https://packagist.org/downloads/",
            "license": [
                "MIT"
            ],
            "authors": [
                {
                    "name": "Fabien Potencier",
                    "email": "fabien@symfony.com"
                },
                {
                    "name": "Symfony Community",
                    "homepage": "https://symfony.com/contributors"
                }
            ],
            "description": "Executes commands in sub-processes",
            "homepage": "https://symfony.com",
            "support": {
                "source": "https://github.com/symfony/process/tree/v7.0.7"
            },
            "funding": [
                {
                    "url": "https://symfony.com/sponsor",
                    "type": "custom"
                },
                {
                    "url": "https://github.com/fabpot",
                    "type": "github"
                },
                {
                    "url": "https://tidelift.com/funding/github/packagist/symfony/symfony",
                    "type": "tidelift"
                }
            ],
            "time": "2024-04-18T09:29:19+00:00"
        },
        {
            "name": "symfony/service-contracts",
            "version": "v3.5.0",
            "source": {
                "type": "git",
                "url": "https://github.com/symfony/service-contracts.git",
                "reference": "bd1d9e59a81d8fa4acdcea3f617c581f7475a80f"
            },
            "dist": {
                "type": "zip",
                "url": "https://api.github.com/repos/symfony/service-contracts/zipball/bd1d9e59a81d8fa4acdcea3f617c581f7475a80f",
                "reference": "bd1d9e59a81d8fa4acdcea3f617c581f7475a80f",
                "shasum": ""
            },
            "require": {
                "php": ">=8.1",
                "psr/container": "^1.1|^2.0",
                "symfony/deprecation-contracts": "^2.5|^3"
            },
            "conflict": {
                "ext-psr": "<1.1|>=2"
            },
            "type": "library",
            "extra": {
                "branch-alias": {
                    "dev-main": "3.5-dev"
                },
                "thanks": {
                    "name": "symfony/contracts",
                    "url": "https://github.com/symfony/contracts"
                }
            },
            "autoload": {
                "psr-4": {
                    "Symfony\\Contracts\\Service\\": ""
                },
                "exclude-from-classmap": [
                    "/Test/"
                ]
            },
            "notification-url": "https://packagist.org/downloads/",
            "license": [
                "MIT"
            ],
            "authors": [
                {
                    "name": "Nicolas Grekas",
                    "email": "p@tchwork.com"
                },
                {
                    "name": "Symfony Community",
                    "homepage": "https://symfony.com/contributors"
                }
            ],
            "description": "Generic abstractions related to writing services",
            "homepage": "https://symfony.com",
            "keywords": [
                "abstractions",
                "contracts",
                "decoupling",
                "interfaces",
                "interoperability",
                "standards"
            ],
            "support": {
                "source": "https://github.com/symfony/service-contracts/tree/v3.5.0"
            },
            "funding": [
                {
                    "url": "https://symfony.com/sponsor",
                    "type": "custom"
                },
                {
                    "url": "https://github.com/fabpot",
                    "type": "github"
                },
                {
                    "url": "https://tidelift.com/funding/github/packagist/symfony/symfony",
                    "type": "tidelift"
                }
            ],
            "time": "2024-04-18T09:32:20+00:00"
        },
        {
            "name": "symfony/string",
            "version": "v7.0.7",
            "source": {
                "type": "git",
                "url": "https://github.com/symfony/string.git",
                "reference": "e405b5424dc2528e02e31ba26b83a79fd4eb8f63"
            },
            "dist": {
                "type": "zip",
                "url": "https://api.github.com/repos/symfony/string/zipball/e405b5424dc2528e02e31ba26b83a79fd4eb8f63",
                "reference": "e405b5424dc2528e02e31ba26b83a79fd4eb8f63",
                "shasum": ""
            },
            "require": {
                "php": ">=8.2",
                "symfony/polyfill-ctype": "~1.8",
                "symfony/polyfill-intl-grapheme": "~1.0",
                "symfony/polyfill-intl-normalizer": "~1.0",
                "symfony/polyfill-mbstring": "~1.0"
            },
            "conflict": {
                "symfony/translation-contracts": "<2.5"
            },
            "require-dev": {
                "symfony/error-handler": "^6.4|^7.0",
                "symfony/http-client": "^6.4|^7.0",
                "symfony/intl": "^6.4|^7.0",
                "symfony/translation-contracts": "^2.5|^3.0",
                "symfony/var-exporter": "^6.4|^7.0"
            },
            "type": "library",
            "autoload": {
                "files": [
                    "Resources/functions.php"
                ],
                "psr-4": {
                    "Symfony\\Component\\String\\": ""
                },
                "exclude-from-classmap": [
                    "/Tests/"
                ]
            },
            "notification-url": "https://packagist.org/downloads/",
            "license": [
                "MIT"
            ],
            "authors": [
                {
                    "name": "Nicolas Grekas",
                    "email": "p@tchwork.com"
                },
                {
                    "name": "Symfony Community",
                    "homepage": "https://symfony.com/contributors"
                }
            ],
            "description": "Provides an object-oriented API to strings and deals with bytes, UTF-8 code points and grapheme clusters in a unified way",
            "homepage": "https://symfony.com",
            "keywords": [
                "grapheme",
                "i18n",
                "string",
                "unicode",
                "utf-8",
                "utf8"
            ],
            "support": {
                "source": "https://github.com/symfony/string/tree/v7.0.7"
            },
            "funding": [
                {
                    "url": "https://symfony.com/sponsor",
                    "type": "custom"
                },
                {
                    "url": "https://github.com/fabpot",
                    "type": "github"
                },
                {
                    "url": "https://tidelift.com/funding/github/packagist/symfony/symfony",
                    "type": "tidelift"
                }
            ],
            "time": "2024-04-18T09:29:19+00:00"
        },
        {
            "name": "theseer/tokenizer",
            "version": "1.2.3",
            "source": {
                "type": "git",
                "url": "https://github.com/theseer/tokenizer.git",
                "reference": "737eda637ed5e28c3413cb1ebe8bb52cbf1ca7a2"
            },
            "dist": {
                "type": "zip",
                "url": "https://api.github.com/repos/theseer/tokenizer/zipball/737eda637ed5e28c3413cb1ebe8bb52cbf1ca7a2",
                "reference": "737eda637ed5e28c3413cb1ebe8bb52cbf1ca7a2",
                "shasum": ""
            },
            "require": {
                "ext-dom": "*",
                "ext-tokenizer": "*",
                "ext-xmlwriter": "*",
                "php": "^7.2 || ^8.0"
            },
            "type": "library",
            "autoload": {
                "classmap": [
                    "src/"
                ]
            },
            "notification-url": "https://packagist.org/downloads/",
            "license": [
                "BSD-3-Clause"
            ],
            "authors": [
                {
                    "name": "Arne Blankerts",
                    "email": "arne@blankerts.de",
                    "role": "Developer"
                }
            ],
            "description": "A small library for converting tokenized PHP source code into XML and potentially other formats",
            "support": {
                "issues": "https://github.com/theseer/tokenizer/issues",
                "source": "https://github.com/theseer/tokenizer/tree/1.2.3"
            },
            "funding": [
                {
                    "url": "https://github.com/theseer",
                    "type": "github"
                }
            ],
            "time": "2024-03-03T12:36:25+00:00"
        },
        {
            "name": "yoast/phpunit-polyfills",
            "version": "1.1.0",
            "source": {
                "type": "git",
                "url": "https://github.com/Yoast/PHPUnit-Polyfills.git",
                "reference": "224e4a1329c03d8bad520e3fc4ec980034a4b212"
            },
            "dist": {
                "type": "zip",
                "url": "https://api.github.com/repos/Yoast/PHPUnit-Polyfills/zipball/224e4a1329c03d8bad520e3fc4ec980034a4b212",
                "reference": "224e4a1329c03d8bad520e3fc4ec980034a4b212",
                "shasum": ""
            },
            "require": {
                "php": ">=5.4",
                "phpunit/phpunit": "^4.8.36 || ^5.7.21 || ^6.0 || ^7.0 || ^8.0 || ^9.0"
            },
            "require-dev": {
                "yoast/yoastcs": "^2.3.0"
            },
            "type": "library",
            "extra": {
                "branch-alias": {
                    "dev-main": "2.x-dev"
                }
            },
            "autoload": {
                "files": [
                    "phpunitpolyfills-autoload.php"
                ]
            },
            "notification-url": "https://packagist.org/downloads/",
            "license": [
                "BSD-3-Clause"
            ],
            "authors": [
                {
                    "name": "Team Yoast",
                    "email": "support@yoast.com",
                    "homepage": "https://yoast.com"
                },
                {
                    "name": "Contributors",
                    "homepage": "https://github.com/Yoast/PHPUnit-Polyfills/graphs/contributors"
                }
            ],
            "description": "Set of polyfills for changed PHPUnit functionality to allow for creating PHPUnit cross-version compatible tests",
            "homepage": "https://github.com/Yoast/PHPUnit-Polyfills",
            "keywords": [
                "phpunit",
                "polyfill",
                "testing"
            ],
            "support": {
                "issues": "https://github.com/Yoast/PHPUnit-Polyfills/issues",
                "source": "https://github.com/Yoast/PHPUnit-Polyfills"
            },
            "time": "2023-08-19T14:25:08+00:00"
        }
    ],
    "aliases": [],
    "minimum-stability": "dev",
    "stability-flags": {
        "automattic/jetpack-mu-wpcom": 20,
        "automattic/jetpack-changelogger": 20
    },
    "prefer-stable": true,
    "prefer-lowest": false,
    "platform": [],
    "platform-dev": [],
    "plugin-api-version": "2.6.0"
}<|MERGE_RESOLUTION|>--- conflicted
+++ resolved
@@ -855,11 +855,7 @@
             "dist": {
                 "type": "path",
                 "url": "../../packages/jetpack-mu-wpcom",
-<<<<<<< HEAD
-                "reference": "5567bc8d3f91f4964e55788a4b7ca7cf41080f45"
-=======
                 "reference": "6afbf5c272cdb3860f49a8bc915dfbbe1ed77ed5"
->>>>>>> 1a2c2840
             },
             "require": {
                 "automattic/jetpack-assets": "@dev",
@@ -890,11 +886,7 @@
                 },
                 "autotagger": true,
                 "branch-alias": {
-<<<<<<< HEAD
-                    "dev-trunk": "5.32.x-dev"
-=======
                     "dev-trunk": "5.33.x-dev"
->>>>>>> 1a2c2840
                 },
                 "textdomain": "jetpack-mu-wpcom",
                 "version-constants": {
