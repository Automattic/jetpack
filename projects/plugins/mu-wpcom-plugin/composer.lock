{
    "_readme": [
        "This file locks the dependencies of your project to a known state",
        "Read more about it at https://getcomposer.org/doc/01-basic-usage.md#installing-dependencies",
        "This file is @generated automatically"
    ],
    "content-hash": "daa8e4130b9cf9785686c361c11e9582",
    "packages": [
        {
            "name": "automattic/jetpack-mu-wpcom",
            "version": "v5.2.0",
            "source": {
                "type": "git",
                "url": "https://github.com/Automattic/jetpack-mu-wpcom.git",
                "reference": "96de7fa13bb7f89e2964ed41cd746ab3481e1f7b"
            },
            "dist": {
<<<<<<< HEAD
                "type": "zip",
                "url": "https://api.github.com/repos/Automattic/jetpack-mu-wpcom/zipball/96de7fa13bb7f89e2964ed41cd746ab3481e1f7b",
                "reference": "96de7fa13bb7f89e2964ed41cd746ab3481e1f7b",
                "shasum": ""
=======
                "type": "path",
                "url": "../../packages/jetpack-mu-wpcom",
                "reference": "43d5ead5b622ced2b8af330fc4fe39696218d946"
>>>>>>> 43598442
            },
            "require": {
                "php": ">=7.0"
            },
            "require-dev": {
                "automattic/jetpack-changelogger": "^4.0.4",
                "automattic/wordbless": "0.4.2",
                "yoast/phpunit-polyfills": "1.1.0"
            },
            "suggest": {
                "automattic/jetpack-autoloader": "Allow for better interoperability with other plugins that use this package."
            },
            "type": "jetpack-library",
            "extra": {
                "mirror-repo": "Automattic/jetpack-mu-wpcom",
                "changelogger": {
                    "link-template": "https://github.com/Automattic/jetpack-mu-wpcom/compare/v${old}...v${new}"
                },
                "autotagger": true,
                "branch-alias": {
                    "dev-trunk": "5.6.x-dev"
                },
                "textdomain": "jetpack-mu-wpcom",
                "version-constants": {
                    "::PACKAGE_VERSION": "src/class-jetpack-mu-wpcom.php"
                }
            },
            "autoload": {
                "classmap": [
                    "src/"
                ]
            },
<<<<<<< HEAD
            "notification-url": "https://packagist.org/downloads/",
=======
            "scripts": {
                "phpunit": [
                    "./vendor/phpunit/phpunit/phpunit --colors=always"
                ],
                "test-php": [
                    "@composer phpunit"
                ],
                "build-production": [
                    "pnpm run build-production-js"
                ],
                "build-development": [
                    "pnpm run build-js"
                ],
                "post-install-cmd": [
                    "WorDBless\\Composer\\InstallDropin::copy"
                ],
                "post-update-cmd": [
                    "WorDBless\\Composer\\InstallDropin::copy"
                ]
            },
>>>>>>> 43598442
            "license": [
                "GPL-2.0-or-later"
            ],
            "description": "Enhances your site with features powered by WordPress.com",
            "support": {
                "source": "https://github.com/Automattic/jetpack-mu-wpcom/tree/v5.2.0"
            },
            "time": "2023-12-03T23:57:51+00:00"
        }
    ],
    "packages-dev": [
        {
            "name": "automattic/jetpack-changelogger",
            "version": "v4.0.4",
            "source": {
                "type": "git",
                "url": "https://github.com/Automattic/jetpack-changelogger.git",
                "reference": "f133df1982346fb06e9599b8b5ce1abd02680884"
            },
            "dist": {
<<<<<<< HEAD
                "type": "zip",
                "url": "https://api.github.com/repos/Automattic/jetpack-changelogger/zipball/f133df1982346fb06e9599b8b5ce1abd02680884",
                "reference": "f133df1982346fb06e9599b8b5ce1abd02680884",
                "shasum": ""
=======
                "type": "path",
                "url": "../../packages/changelogger",
                "reference": "a3fe745d83642d741dffe5e1884cc53c65fd056b"
>>>>>>> 43598442
            },
            "require": {
                "php": ">=7.0",
                "symfony/console": "^3.4 || ^4.4 || ^5.2 || ^6.0",
                "symfony/process": "^3.4 || ^4.4 || ^5.2 || ^6.0"
            },
            "require-dev": {
                "wikimedia/testing-access-wrapper": "^1.0 || ^2.0 || ^3.0",
                "yoast/phpunit-polyfills": "1.1.0"
            },
            "bin": [
                "bin/changelogger"
            ],
            "type": "project",
            "extra": {
                "autotagger": true,
                "branch-alias": {
                    "dev-trunk": "4.0.x-dev"
                },
                "mirror-repo": "Automattic/jetpack-changelogger",
                "version-constants": {
                    "::VERSION": "src/Application.php"
                },
                "changelogger": {
                    "link-template": "https://github.com/Automattic/jetpack-changelogger/compare/${old}...${new}"
                }
            },
            "autoload": {
                "psr-4": {
                    "Automattic\\Jetpack\\Changelog\\": "lib",
                    "Automattic\\Jetpack\\Changelogger\\": "src"
                }
            },
            "notification-url": "https://packagist.org/downloads/",
            "license": [
                "GPL-2.0-or-later"
            ],
            "description": "Jetpack Changelogger tool. Allows for managing changelogs by dropping change files into a changelog directory with each PR.",
            "keywords": [
                "changelog",
                "cli",
                "dev",
                "keepachangelog"
            ],
            "support": {
                "source": "https://github.com/Automattic/jetpack-changelogger/tree/v4.0.4"
            },
            "time": "2023-11-30T16:20:33+00:00"
        },
        {
            "name": "doctrine/instantiator",
            "version": "2.0.0",
            "source": {
                "type": "git",
                "url": "https://github.com/doctrine/instantiator.git",
                "reference": "c6222283fa3f4ac679f8b9ced9a4e23f163e80d0"
            },
            "dist": {
                "type": "zip",
                "url": "https://api.github.com/repos/doctrine/instantiator/zipball/c6222283fa3f4ac679f8b9ced9a4e23f163e80d0",
                "reference": "c6222283fa3f4ac679f8b9ced9a4e23f163e80d0",
                "shasum": ""
            },
            "require": {
                "php": "^8.1"
            },
            "require-dev": {
                "doctrine/coding-standard": "^11",
                "ext-pdo": "*",
                "ext-phar": "*",
                "phpbench/phpbench": "^1.2",
                "phpstan/phpstan": "^1.9.4",
                "phpstan/phpstan-phpunit": "^1.3",
                "phpunit/phpunit": "^9.5.27",
                "vimeo/psalm": "^5.4"
            },
            "type": "library",
            "autoload": {
                "psr-4": {
                    "Doctrine\\Instantiator\\": "src/Doctrine/Instantiator/"
                }
            },
            "notification-url": "https://packagist.org/downloads/",
            "license": [
                "MIT"
            ],
            "authors": [
                {
                    "name": "Marco Pivetta",
                    "email": "ocramius@gmail.com",
                    "homepage": "https://ocramius.github.io/"
                }
            ],
            "description": "A small, lightweight utility to instantiate objects in PHP without invoking their constructors",
            "homepage": "https://www.doctrine-project.org/projects/instantiator.html",
            "keywords": [
                "constructor",
                "instantiate"
            ],
            "support": {
                "issues": "https://github.com/doctrine/instantiator/issues",
                "source": "https://github.com/doctrine/instantiator/tree/2.0.0"
            },
            "funding": [
                {
                    "url": "https://www.doctrine-project.org/sponsorship.html",
                    "type": "custom"
                },
                {
                    "url": "https://www.patreon.com/phpdoctrine",
                    "type": "patreon"
                },
                {
                    "url": "https://tidelift.com/funding/github/packagist/doctrine%2Finstantiator",
                    "type": "tidelift"
                }
            ],
            "time": "2022-12-30T00:23:10+00:00"
        },
        {
            "name": "myclabs/deep-copy",
            "version": "1.11.1",
            "source": {
                "type": "git",
                "url": "https://github.com/myclabs/DeepCopy.git",
                "reference": "7284c22080590fb39f2ffa3e9057f10a4ddd0e0c"
            },
            "dist": {
                "type": "zip",
                "url": "https://api.github.com/repos/myclabs/DeepCopy/zipball/7284c22080590fb39f2ffa3e9057f10a4ddd0e0c",
                "reference": "7284c22080590fb39f2ffa3e9057f10a4ddd0e0c",
                "shasum": ""
            },
            "require": {
                "php": "^7.1 || ^8.0"
            },
            "conflict": {
                "doctrine/collections": "<1.6.8",
                "doctrine/common": "<2.13.3 || >=3,<3.2.2"
            },
            "require-dev": {
                "doctrine/collections": "^1.6.8",
                "doctrine/common": "^2.13.3 || ^3.2.2",
                "phpunit/phpunit": "^7.5.20 || ^8.5.23 || ^9.5.13"
            },
            "type": "library",
            "autoload": {
                "files": [
                    "src/DeepCopy/deep_copy.php"
                ],
                "psr-4": {
                    "DeepCopy\\": "src/DeepCopy/"
                }
            },
            "notification-url": "https://packagist.org/downloads/",
            "license": [
                "MIT"
            ],
            "description": "Create deep copies (clones) of your objects",
            "keywords": [
                "clone",
                "copy",
                "duplicate",
                "object",
                "object graph"
            ],
            "support": {
                "issues": "https://github.com/myclabs/DeepCopy/issues",
                "source": "https://github.com/myclabs/DeepCopy/tree/1.11.1"
            },
            "funding": [
                {
                    "url": "https://tidelift.com/funding/github/packagist/myclabs/deep-copy",
                    "type": "tidelift"
                }
            ],
            "time": "2023-03-08T13:26:56+00:00"
        },
        {
            "name": "nikic/php-parser",
            "version": "v4.18.0",
            "source": {
                "type": "git",
                "url": "https://github.com/nikic/PHP-Parser.git",
                "reference": "1bcbb2179f97633e98bbbc87044ee2611c7d7999"
            },
            "dist": {
                "type": "zip",
                "url": "https://api.github.com/repos/nikic/PHP-Parser/zipball/1bcbb2179f97633e98bbbc87044ee2611c7d7999",
                "reference": "1bcbb2179f97633e98bbbc87044ee2611c7d7999",
                "shasum": ""
            },
            "require": {
                "ext-tokenizer": "*",
                "php": ">=7.0"
            },
            "require-dev": {
                "ircmaxell/php-yacc": "^0.0.7",
                "phpunit/phpunit": "^6.5 || ^7.0 || ^8.0 || ^9.0"
            },
            "bin": [
                "bin/php-parse"
            ],
            "type": "library",
            "extra": {
                "branch-alias": {
                    "dev-master": "4.9-dev"
                }
            },
            "autoload": {
                "psr-4": {
                    "PhpParser\\": "lib/PhpParser"
                }
            },
            "notification-url": "https://packagist.org/downloads/",
            "license": [
                "BSD-3-Clause"
            ],
            "authors": [
                {
                    "name": "Nikita Popov"
                }
            ],
            "description": "A PHP parser written in PHP",
            "keywords": [
                "parser",
                "php"
            ],
            "support": {
                "issues": "https://github.com/nikic/PHP-Parser/issues",
                "source": "https://github.com/nikic/PHP-Parser/tree/v4.18.0"
            },
            "time": "2023-12-10T21:03:43+00:00"
        },
        {
            "name": "phar-io/manifest",
            "version": "2.0.3",
            "source": {
                "type": "git",
                "url": "https://github.com/phar-io/manifest.git",
                "reference": "97803eca37d319dfa7826cc2437fc020857acb53"
            },
            "dist": {
                "type": "zip",
                "url": "https://api.github.com/repos/phar-io/manifest/zipball/97803eca37d319dfa7826cc2437fc020857acb53",
                "reference": "97803eca37d319dfa7826cc2437fc020857acb53",
                "shasum": ""
            },
            "require": {
                "ext-dom": "*",
                "ext-phar": "*",
                "ext-xmlwriter": "*",
                "phar-io/version": "^3.0.1",
                "php": "^7.2 || ^8.0"
            },
            "type": "library",
            "extra": {
                "branch-alias": {
                    "dev-master": "2.0.x-dev"
                }
            },
            "autoload": {
                "classmap": [
                    "src/"
                ]
            },
            "notification-url": "https://packagist.org/downloads/",
            "license": [
                "BSD-3-Clause"
            ],
            "authors": [
                {
                    "name": "Arne Blankerts",
                    "email": "arne@blankerts.de",
                    "role": "Developer"
                },
                {
                    "name": "Sebastian Heuer",
                    "email": "sebastian@phpeople.de",
                    "role": "Developer"
                },
                {
                    "name": "Sebastian Bergmann",
                    "email": "sebastian@phpunit.de",
                    "role": "Developer"
                }
            ],
            "description": "Component for reading phar.io manifest information from a PHP Archive (PHAR)",
            "support": {
                "issues": "https://github.com/phar-io/manifest/issues",
                "source": "https://github.com/phar-io/manifest/tree/2.0.3"
            },
            "time": "2021-07-20T11:28:43+00:00"
        },
        {
            "name": "phar-io/version",
            "version": "3.2.1",
            "source": {
                "type": "git",
                "url": "https://github.com/phar-io/version.git",
                "reference": "4f7fd7836c6f332bb2933569e566a0d6c4cbed74"
            },
            "dist": {
                "type": "zip",
                "url": "https://api.github.com/repos/phar-io/version/zipball/4f7fd7836c6f332bb2933569e566a0d6c4cbed74",
                "reference": "4f7fd7836c6f332bb2933569e566a0d6c4cbed74",
                "shasum": ""
            },
            "require": {
                "php": "^7.2 || ^8.0"
            },
            "type": "library",
            "autoload": {
                "classmap": [
                    "src/"
                ]
            },
            "notification-url": "https://packagist.org/downloads/",
            "license": [
                "BSD-3-Clause"
            ],
            "authors": [
                {
                    "name": "Arne Blankerts",
                    "email": "arne@blankerts.de",
                    "role": "Developer"
                },
                {
                    "name": "Sebastian Heuer",
                    "email": "sebastian@phpeople.de",
                    "role": "Developer"
                },
                {
                    "name": "Sebastian Bergmann",
                    "email": "sebastian@phpunit.de",
                    "role": "Developer"
                }
            ],
            "description": "Library for handling version information and constraints",
            "support": {
                "issues": "https://github.com/phar-io/version/issues",
                "source": "https://github.com/phar-io/version/tree/3.2.1"
            },
            "time": "2022-02-21T01:04:05+00:00"
        },
        {
            "name": "phpunit/php-code-coverage",
            "version": "9.2.29",
            "source": {
                "type": "git",
                "url": "https://github.com/sebastianbergmann/php-code-coverage.git",
                "reference": "6a3a87ac2bbe33b25042753df8195ba4aa534c76"
            },
            "dist": {
                "type": "zip",
                "url": "https://api.github.com/repos/sebastianbergmann/php-code-coverage/zipball/6a3a87ac2bbe33b25042753df8195ba4aa534c76",
                "reference": "6a3a87ac2bbe33b25042753df8195ba4aa534c76",
                "shasum": ""
            },
            "require": {
                "ext-dom": "*",
                "ext-libxml": "*",
                "ext-xmlwriter": "*",
                "nikic/php-parser": "^4.15",
                "php": ">=7.3",
                "phpunit/php-file-iterator": "^3.0.3",
                "phpunit/php-text-template": "^2.0.2",
                "sebastian/code-unit-reverse-lookup": "^2.0.2",
                "sebastian/complexity": "^2.0",
                "sebastian/environment": "^5.1.2",
                "sebastian/lines-of-code": "^1.0.3",
                "sebastian/version": "^3.0.1",
                "theseer/tokenizer": "^1.2.0"
            },
            "require-dev": {
                "phpunit/phpunit": "^9.3"
            },
            "suggest": {
                "ext-pcov": "PHP extension that provides line coverage",
                "ext-xdebug": "PHP extension that provides line coverage as well as branch and path coverage"
            },
            "type": "library",
            "extra": {
                "branch-alias": {
                    "dev-master": "9.2-dev"
                }
            },
            "autoload": {
                "classmap": [
                    "src/"
                ]
            },
            "notification-url": "https://packagist.org/downloads/",
            "license": [
                "BSD-3-Clause"
            ],
            "authors": [
                {
                    "name": "Sebastian Bergmann",
                    "email": "sebastian@phpunit.de",
                    "role": "lead"
                }
            ],
            "description": "Library that provides collection, processing, and rendering functionality for PHP code coverage information.",
            "homepage": "https://github.com/sebastianbergmann/php-code-coverage",
            "keywords": [
                "coverage",
                "testing",
                "xunit"
            ],
            "support": {
                "issues": "https://github.com/sebastianbergmann/php-code-coverage/issues",
                "security": "https://github.com/sebastianbergmann/php-code-coverage/security/policy",
                "source": "https://github.com/sebastianbergmann/php-code-coverage/tree/9.2.29"
            },
            "funding": [
                {
                    "url": "https://github.com/sebastianbergmann",
                    "type": "github"
                }
            ],
            "time": "2023-09-19T04:57:46+00:00"
        },
        {
            "name": "phpunit/php-file-iterator",
            "version": "3.0.6",
            "source": {
                "type": "git",
                "url": "https://github.com/sebastianbergmann/php-file-iterator.git",
                "reference": "cf1c2e7c203ac650e352f4cc675a7021e7d1b3cf"
            },
            "dist": {
                "type": "zip",
                "url": "https://api.github.com/repos/sebastianbergmann/php-file-iterator/zipball/cf1c2e7c203ac650e352f4cc675a7021e7d1b3cf",
                "reference": "cf1c2e7c203ac650e352f4cc675a7021e7d1b3cf",
                "shasum": ""
            },
            "require": {
                "php": ">=7.3"
            },
            "require-dev": {
                "phpunit/phpunit": "^9.3"
            },
            "type": "library",
            "extra": {
                "branch-alias": {
                    "dev-master": "3.0-dev"
                }
            },
            "autoload": {
                "classmap": [
                    "src/"
                ]
            },
            "notification-url": "https://packagist.org/downloads/",
            "license": [
                "BSD-3-Clause"
            ],
            "authors": [
                {
                    "name": "Sebastian Bergmann",
                    "email": "sebastian@phpunit.de",
                    "role": "lead"
                }
            ],
            "description": "FilterIterator implementation that filters files based on a list of suffixes.",
            "homepage": "https://github.com/sebastianbergmann/php-file-iterator/",
            "keywords": [
                "filesystem",
                "iterator"
            ],
            "support": {
                "issues": "https://github.com/sebastianbergmann/php-file-iterator/issues",
                "source": "https://github.com/sebastianbergmann/php-file-iterator/tree/3.0.6"
            },
            "funding": [
                {
                    "url": "https://github.com/sebastianbergmann",
                    "type": "github"
                }
            ],
            "time": "2021-12-02T12:48:52+00:00"
        },
        {
            "name": "phpunit/php-invoker",
            "version": "3.1.1",
            "source": {
                "type": "git",
                "url": "https://github.com/sebastianbergmann/php-invoker.git",
                "reference": "5a10147d0aaf65b58940a0b72f71c9ac0423cc67"
            },
            "dist": {
                "type": "zip",
                "url": "https://api.github.com/repos/sebastianbergmann/php-invoker/zipball/5a10147d0aaf65b58940a0b72f71c9ac0423cc67",
                "reference": "5a10147d0aaf65b58940a0b72f71c9ac0423cc67",
                "shasum": ""
            },
            "require": {
                "php": ">=7.3"
            },
            "require-dev": {
                "ext-pcntl": "*",
                "phpunit/phpunit": "^9.3"
            },
            "suggest": {
                "ext-pcntl": "*"
            },
            "type": "library",
            "extra": {
                "branch-alias": {
                    "dev-master": "3.1-dev"
                }
            },
            "autoload": {
                "classmap": [
                    "src/"
                ]
            },
            "notification-url": "https://packagist.org/downloads/",
            "license": [
                "BSD-3-Clause"
            ],
            "authors": [
                {
                    "name": "Sebastian Bergmann",
                    "email": "sebastian@phpunit.de",
                    "role": "lead"
                }
            ],
            "description": "Invoke callables with a timeout",
            "homepage": "https://github.com/sebastianbergmann/php-invoker/",
            "keywords": [
                "process"
            ],
            "support": {
                "issues": "https://github.com/sebastianbergmann/php-invoker/issues",
                "source": "https://github.com/sebastianbergmann/php-invoker/tree/3.1.1"
            },
            "funding": [
                {
                    "url": "https://github.com/sebastianbergmann",
                    "type": "github"
                }
            ],
            "time": "2020-09-28T05:58:55+00:00"
        },
        {
            "name": "phpunit/php-text-template",
            "version": "2.0.4",
            "source": {
                "type": "git",
                "url": "https://github.com/sebastianbergmann/php-text-template.git",
                "reference": "5da5f67fc95621df9ff4c4e5a84d6a8a2acf7c28"
            },
            "dist": {
                "type": "zip",
                "url": "https://api.github.com/repos/sebastianbergmann/php-text-template/zipball/5da5f67fc95621df9ff4c4e5a84d6a8a2acf7c28",
                "reference": "5da5f67fc95621df9ff4c4e5a84d6a8a2acf7c28",
                "shasum": ""
            },
            "require": {
                "php": ">=7.3"
            },
            "require-dev": {
                "phpunit/phpunit": "^9.3"
            },
            "type": "library",
            "extra": {
                "branch-alias": {
                    "dev-master": "2.0-dev"
                }
            },
            "autoload": {
                "classmap": [
                    "src/"
                ]
            },
            "notification-url": "https://packagist.org/downloads/",
            "license": [
                "BSD-3-Clause"
            ],
            "authors": [
                {
                    "name": "Sebastian Bergmann",
                    "email": "sebastian@phpunit.de",
                    "role": "lead"
                }
            ],
            "description": "Simple template engine.",
            "homepage": "https://github.com/sebastianbergmann/php-text-template/",
            "keywords": [
                "template"
            ],
            "support": {
                "issues": "https://github.com/sebastianbergmann/php-text-template/issues",
                "source": "https://github.com/sebastianbergmann/php-text-template/tree/2.0.4"
            },
            "funding": [
                {
                    "url": "https://github.com/sebastianbergmann",
                    "type": "github"
                }
            ],
            "time": "2020-10-26T05:33:50+00:00"
        },
        {
            "name": "phpunit/php-timer",
            "version": "5.0.3",
            "source": {
                "type": "git",
                "url": "https://github.com/sebastianbergmann/php-timer.git",
                "reference": "5a63ce20ed1b5bf577850e2c4e87f4aa902afbd2"
            },
            "dist": {
                "type": "zip",
                "url": "https://api.github.com/repos/sebastianbergmann/php-timer/zipball/5a63ce20ed1b5bf577850e2c4e87f4aa902afbd2",
                "reference": "5a63ce20ed1b5bf577850e2c4e87f4aa902afbd2",
                "shasum": ""
            },
            "require": {
                "php": ">=7.3"
            },
            "require-dev": {
                "phpunit/phpunit": "^9.3"
            },
            "type": "library",
            "extra": {
                "branch-alias": {
                    "dev-master": "5.0-dev"
                }
            },
            "autoload": {
                "classmap": [
                    "src/"
                ]
            },
            "notification-url": "https://packagist.org/downloads/",
            "license": [
                "BSD-3-Clause"
            ],
            "authors": [
                {
                    "name": "Sebastian Bergmann",
                    "email": "sebastian@phpunit.de",
                    "role": "lead"
                }
            ],
            "description": "Utility class for timing",
            "homepage": "https://github.com/sebastianbergmann/php-timer/",
            "keywords": [
                "timer"
            ],
            "support": {
                "issues": "https://github.com/sebastianbergmann/php-timer/issues",
                "source": "https://github.com/sebastianbergmann/php-timer/tree/5.0.3"
            },
            "funding": [
                {
                    "url": "https://github.com/sebastianbergmann",
                    "type": "github"
                }
            ],
            "time": "2020-10-26T13:16:10+00:00"
        },
        {
            "name": "phpunit/phpunit",
            "version": "9.6.15",
            "source": {
                "type": "git",
                "url": "https://github.com/sebastianbergmann/phpunit.git",
                "reference": "05017b80304e0eb3f31d90194a563fd53a6021f1"
            },
            "dist": {
                "type": "zip",
                "url": "https://api.github.com/repos/sebastianbergmann/phpunit/zipball/05017b80304e0eb3f31d90194a563fd53a6021f1",
                "reference": "05017b80304e0eb3f31d90194a563fd53a6021f1",
                "shasum": ""
            },
            "require": {
                "doctrine/instantiator": "^1.3.1 || ^2",
                "ext-dom": "*",
                "ext-json": "*",
                "ext-libxml": "*",
                "ext-mbstring": "*",
                "ext-xml": "*",
                "ext-xmlwriter": "*",
                "myclabs/deep-copy": "^1.10.1",
                "phar-io/manifest": "^2.0.3",
                "phar-io/version": "^3.0.2",
                "php": ">=7.3",
                "phpunit/php-code-coverage": "^9.2.28",
                "phpunit/php-file-iterator": "^3.0.5",
                "phpunit/php-invoker": "^3.1.1",
                "phpunit/php-text-template": "^2.0.3",
                "phpunit/php-timer": "^5.0.2",
                "sebastian/cli-parser": "^1.0.1",
                "sebastian/code-unit": "^1.0.6",
                "sebastian/comparator": "^4.0.8",
                "sebastian/diff": "^4.0.3",
                "sebastian/environment": "^5.1.3",
                "sebastian/exporter": "^4.0.5",
                "sebastian/global-state": "^5.0.1",
                "sebastian/object-enumerator": "^4.0.3",
                "sebastian/resource-operations": "^3.0.3",
                "sebastian/type": "^3.2",
                "sebastian/version": "^3.0.2"
            },
            "suggest": {
                "ext-soap": "To be able to generate mocks based on WSDL files",
                "ext-xdebug": "PHP extension that provides line coverage as well as branch and path coverage"
            },
            "bin": [
                "phpunit"
            ],
            "type": "library",
            "extra": {
                "branch-alias": {
                    "dev-master": "9.6-dev"
                }
            },
            "autoload": {
                "files": [
                    "src/Framework/Assert/Functions.php"
                ],
                "classmap": [
                    "src/"
                ]
            },
            "notification-url": "https://packagist.org/downloads/",
            "license": [
                "BSD-3-Clause"
            ],
            "authors": [
                {
                    "name": "Sebastian Bergmann",
                    "email": "sebastian@phpunit.de",
                    "role": "lead"
                }
            ],
            "description": "The PHP Unit Testing framework.",
            "homepage": "https://phpunit.de/",
            "keywords": [
                "phpunit",
                "testing",
                "xunit"
            ],
            "support": {
                "issues": "https://github.com/sebastianbergmann/phpunit/issues",
                "security": "https://github.com/sebastianbergmann/phpunit/security/policy",
                "source": "https://github.com/sebastianbergmann/phpunit/tree/9.6.15"
            },
            "funding": [
                {
                    "url": "https://phpunit.de/sponsors.html",
                    "type": "custom"
                },
                {
                    "url": "https://github.com/sebastianbergmann",
                    "type": "github"
                },
                {
                    "url": "https://tidelift.com/funding/github/packagist/phpunit/phpunit",
                    "type": "tidelift"
                }
            ],
            "time": "2023-12-01T16:55:19+00:00"
        },
        {
            "name": "psr/container",
            "version": "2.0.2",
            "source": {
                "type": "git",
                "url": "https://github.com/php-fig/container.git",
                "reference": "c71ecc56dfe541dbd90c5360474fbc405f8d5963"
            },
            "dist": {
                "type": "zip",
                "url": "https://api.github.com/repos/php-fig/container/zipball/c71ecc56dfe541dbd90c5360474fbc405f8d5963",
                "reference": "c71ecc56dfe541dbd90c5360474fbc405f8d5963",
                "shasum": ""
            },
            "require": {
                "php": ">=7.4.0"
            },
            "type": "library",
            "extra": {
                "branch-alias": {
                    "dev-master": "2.0.x-dev"
                }
            },
            "autoload": {
                "psr-4": {
                    "Psr\\Container\\": "src/"
                }
            },
            "notification-url": "https://packagist.org/downloads/",
            "license": [
                "MIT"
            ],
            "authors": [
                {
                    "name": "PHP-FIG",
                    "homepage": "https://www.php-fig.org/"
                }
            ],
            "description": "Common Container Interface (PHP FIG PSR-11)",
            "homepage": "https://github.com/php-fig/container",
            "keywords": [
                "PSR-11",
                "container",
                "container-interface",
                "container-interop",
                "psr"
            ],
            "support": {
                "issues": "https://github.com/php-fig/container/issues",
                "source": "https://github.com/php-fig/container/tree/2.0.2"
            },
            "time": "2021-11-05T16:47:00+00:00"
        },
        {
            "name": "sebastian/cli-parser",
            "version": "1.0.1",
            "source": {
                "type": "git",
                "url": "https://github.com/sebastianbergmann/cli-parser.git",
                "reference": "442e7c7e687e42adc03470c7b668bc4b2402c0b2"
            },
            "dist": {
                "type": "zip",
                "url": "https://api.github.com/repos/sebastianbergmann/cli-parser/zipball/442e7c7e687e42adc03470c7b668bc4b2402c0b2",
                "reference": "442e7c7e687e42adc03470c7b668bc4b2402c0b2",
                "shasum": ""
            },
            "require": {
                "php": ">=7.3"
            },
            "require-dev": {
                "phpunit/phpunit": "^9.3"
            },
            "type": "library",
            "extra": {
                "branch-alias": {
                    "dev-master": "1.0-dev"
                }
            },
            "autoload": {
                "classmap": [
                    "src/"
                ]
            },
            "notification-url": "https://packagist.org/downloads/",
            "license": [
                "BSD-3-Clause"
            ],
            "authors": [
                {
                    "name": "Sebastian Bergmann",
                    "email": "sebastian@phpunit.de",
                    "role": "lead"
                }
            ],
            "description": "Library for parsing CLI options",
            "homepage": "https://github.com/sebastianbergmann/cli-parser",
            "support": {
                "issues": "https://github.com/sebastianbergmann/cli-parser/issues",
                "source": "https://github.com/sebastianbergmann/cli-parser/tree/1.0.1"
            },
            "funding": [
                {
                    "url": "https://github.com/sebastianbergmann",
                    "type": "github"
                }
            ],
            "time": "2020-09-28T06:08:49+00:00"
        },
        {
            "name": "sebastian/code-unit",
            "version": "1.0.8",
            "source": {
                "type": "git",
                "url": "https://github.com/sebastianbergmann/code-unit.git",
                "reference": "1fc9f64c0927627ef78ba436c9b17d967e68e120"
            },
            "dist": {
                "type": "zip",
                "url": "https://api.github.com/repos/sebastianbergmann/code-unit/zipball/1fc9f64c0927627ef78ba436c9b17d967e68e120",
                "reference": "1fc9f64c0927627ef78ba436c9b17d967e68e120",
                "shasum": ""
            },
            "require": {
                "php": ">=7.3"
            },
            "require-dev": {
                "phpunit/phpunit": "^9.3"
            },
            "type": "library",
            "extra": {
                "branch-alias": {
                    "dev-master": "1.0-dev"
                }
            },
            "autoload": {
                "classmap": [
                    "src/"
                ]
            },
            "notification-url": "https://packagist.org/downloads/",
            "license": [
                "BSD-3-Clause"
            ],
            "authors": [
                {
                    "name": "Sebastian Bergmann",
                    "email": "sebastian@phpunit.de",
                    "role": "lead"
                }
            ],
            "description": "Collection of value objects that represent the PHP code units",
            "homepage": "https://github.com/sebastianbergmann/code-unit",
            "support": {
                "issues": "https://github.com/sebastianbergmann/code-unit/issues",
                "source": "https://github.com/sebastianbergmann/code-unit/tree/1.0.8"
            },
            "funding": [
                {
                    "url": "https://github.com/sebastianbergmann",
                    "type": "github"
                }
            ],
            "time": "2020-10-26T13:08:54+00:00"
        },
        {
            "name": "sebastian/code-unit-reverse-lookup",
            "version": "2.0.3",
            "source": {
                "type": "git",
                "url": "https://github.com/sebastianbergmann/code-unit-reverse-lookup.git",
                "reference": "ac91f01ccec49fb77bdc6fd1e548bc70f7faa3e5"
            },
            "dist": {
                "type": "zip",
                "url": "https://api.github.com/repos/sebastianbergmann/code-unit-reverse-lookup/zipball/ac91f01ccec49fb77bdc6fd1e548bc70f7faa3e5",
                "reference": "ac91f01ccec49fb77bdc6fd1e548bc70f7faa3e5",
                "shasum": ""
            },
            "require": {
                "php": ">=7.3"
            },
            "require-dev": {
                "phpunit/phpunit": "^9.3"
            },
            "type": "library",
            "extra": {
                "branch-alias": {
                    "dev-master": "2.0-dev"
                }
            },
            "autoload": {
                "classmap": [
                    "src/"
                ]
            },
            "notification-url": "https://packagist.org/downloads/",
            "license": [
                "BSD-3-Clause"
            ],
            "authors": [
                {
                    "name": "Sebastian Bergmann",
                    "email": "sebastian@phpunit.de"
                }
            ],
            "description": "Looks up which function or method a line of code belongs to",
            "homepage": "https://github.com/sebastianbergmann/code-unit-reverse-lookup/",
            "support": {
                "issues": "https://github.com/sebastianbergmann/code-unit-reverse-lookup/issues",
                "source": "https://github.com/sebastianbergmann/code-unit-reverse-lookup/tree/2.0.3"
            },
            "funding": [
                {
                    "url": "https://github.com/sebastianbergmann",
                    "type": "github"
                }
            ],
            "time": "2020-09-28T05:30:19+00:00"
        },
        {
            "name": "sebastian/comparator",
            "version": "4.0.8",
            "source": {
                "type": "git",
                "url": "https://github.com/sebastianbergmann/comparator.git",
                "reference": "fa0f136dd2334583309d32b62544682ee972b51a"
            },
            "dist": {
                "type": "zip",
                "url": "https://api.github.com/repos/sebastianbergmann/comparator/zipball/fa0f136dd2334583309d32b62544682ee972b51a",
                "reference": "fa0f136dd2334583309d32b62544682ee972b51a",
                "shasum": ""
            },
            "require": {
                "php": ">=7.3",
                "sebastian/diff": "^4.0",
                "sebastian/exporter": "^4.0"
            },
            "require-dev": {
                "phpunit/phpunit": "^9.3"
            },
            "type": "library",
            "extra": {
                "branch-alias": {
                    "dev-master": "4.0-dev"
                }
            },
            "autoload": {
                "classmap": [
                    "src/"
                ]
            },
            "notification-url": "https://packagist.org/downloads/",
            "license": [
                "BSD-3-Clause"
            ],
            "authors": [
                {
                    "name": "Sebastian Bergmann",
                    "email": "sebastian@phpunit.de"
                },
                {
                    "name": "Jeff Welch",
                    "email": "whatthejeff@gmail.com"
                },
                {
                    "name": "Volker Dusch",
                    "email": "github@wallbash.com"
                },
                {
                    "name": "Bernhard Schussek",
                    "email": "bschussek@2bepublished.at"
                }
            ],
            "description": "Provides the functionality to compare PHP values for equality",
            "homepage": "https://github.com/sebastianbergmann/comparator",
            "keywords": [
                "comparator",
                "compare",
                "equality"
            ],
            "support": {
                "issues": "https://github.com/sebastianbergmann/comparator/issues",
                "source": "https://github.com/sebastianbergmann/comparator/tree/4.0.8"
            },
            "funding": [
                {
                    "url": "https://github.com/sebastianbergmann",
                    "type": "github"
                }
            ],
            "time": "2022-09-14T12:41:17+00:00"
        },
        {
            "name": "sebastian/complexity",
            "version": "2.0.2",
            "source": {
                "type": "git",
                "url": "https://github.com/sebastianbergmann/complexity.git",
                "reference": "739b35e53379900cc9ac327b2147867b8b6efd88"
            },
            "dist": {
                "type": "zip",
                "url": "https://api.github.com/repos/sebastianbergmann/complexity/zipball/739b35e53379900cc9ac327b2147867b8b6efd88",
                "reference": "739b35e53379900cc9ac327b2147867b8b6efd88",
                "shasum": ""
            },
            "require": {
                "nikic/php-parser": "^4.7",
                "php": ">=7.3"
            },
            "require-dev": {
                "phpunit/phpunit": "^9.3"
            },
            "type": "library",
            "extra": {
                "branch-alias": {
                    "dev-master": "2.0-dev"
                }
            },
            "autoload": {
                "classmap": [
                    "src/"
                ]
            },
            "notification-url": "https://packagist.org/downloads/",
            "license": [
                "BSD-3-Clause"
            ],
            "authors": [
                {
                    "name": "Sebastian Bergmann",
                    "email": "sebastian@phpunit.de",
                    "role": "lead"
                }
            ],
            "description": "Library for calculating the complexity of PHP code units",
            "homepage": "https://github.com/sebastianbergmann/complexity",
            "support": {
                "issues": "https://github.com/sebastianbergmann/complexity/issues",
                "source": "https://github.com/sebastianbergmann/complexity/tree/2.0.2"
            },
            "funding": [
                {
                    "url": "https://github.com/sebastianbergmann",
                    "type": "github"
                }
            ],
            "time": "2020-10-26T15:52:27+00:00"
        },
        {
            "name": "sebastian/diff",
            "version": "4.0.5",
            "source": {
                "type": "git",
                "url": "https://github.com/sebastianbergmann/diff.git",
                "reference": "74be17022044ebaaecfdf0c5cd504fc9cd5a7131"
            },
            "dist": {
                "type": "zip",
                "url": "https://api.github.com/repos/sebastianbergmann/diff/zipball/74be17022044ebaaecfdf0c5cd504fc9cd5a7131",
                "reference": "74be17022044ebaaecfdf0c5cd504fc9cd5a7131",
                "shasum": ""
            },
            "require": {
                "php": ">=7.3"
            },
            "require-dev": {
                "phpunit/phpunit": "^9.3",
                "symfony/process": "^4.2 || ^5"
            },
            "type": "library",
            "extra": {
                "branch-alias": {
                    "dev-master": "4.0-dev"
                }
            },
            "autoload": {
                "classmap": [
                    "src/"
                ]
            },
            "notification-url": "https://packagist.org/downloads/",
            "license": [
                "BSD-3-Clause"
            ],
            "authors": [
                {
                    "name": "Sebastian Bergmann",
                    "email": "sebastian@phpunit.de"
                },
                {
                    "name": "Kore Nordmann",
                    "email": "mail@kore-nordmann.de"
                }
            ],
            "description": "Diff implementation",
            "homepage": "https://github.com/sebastianbergmann/diff",
            "keywords": [
                "diff",
                "udiff",
                "unidiff",
                "unified diff"
            ],
            "support": {
                "issues": "https://github.com/sebastianbergmann/diff/issues",
                "source": "https://github.com/sebastianbergmann/diff/tree/4.0.5"
            },
            "funding": [
                {
                    "url": "https://github.com/sebastianbergmann",
                    "type": "github"
                }
            ],
            "time": "2023-05-07T05:35:17+00:00"
        },
        {
            "name": "sebastian/environment",
            "version": "5.1.5",
            "source": {
                "type": "git",
                "url": "https://github.com/sebastianbergmann/environment.git",
                "reference": "830c43a844f1f8d5b7a1f6d6076b784454d8b7ed"
            },
            "dist": {
                "type": "zip",
                "url": "https://api.github.com/repos/sebastianbergmann/environment/zipball/830c43a844f1f8d5b7a1f6d6076b784454d8b7ed",
                "reference": "830c43a844f1f8d5b7a1f6d6076b784454d8b7ed",
                "shasum": ""
            },
            "require": {
                "php": ">=7.3"
            },
            "require-dev": {
                "phpunit/phpunit": "^9.3"
            },
            "suggest": {
                "ext-posix": "*"
            },
            "type": "library",
            "extra": {
                "branch-alias": {
                    "dev-master": "5.1-dev"
                }
            },
            "autoload": {
                "classmap": [
                    "src/"
                ]
            },
            "notification-url": "https://packagist.org/downloads/",
            "license": [
                "BSD-3-Clause"
            ],
            "authors": [
                {
                    "name": "Sebastian Bergmann",
                    "email": "sebastian@phpunit.de"
                }
            ],
            "description": "Provides functionality to handle HHVM/PHP environments",
            "homepage": "http://www.github.com/sebastianbergmann/environment",
            "keywords": [
                "Xdebug",
                "environment",
                "hhvm"
            ],
            "support": {
                "issues": "https://github.com/sebastianbergmann/environment/issues",
                "source": "https://github.com/sebastianbergmann/environment/tree/5.1.5"
            },
            "funding": [
                {
                    "url": "https://github.com/sebastianbergmann",
                    "type": "github"
                }
            ],
            "time": "2023-02-03T06:03:51+00:00"
        },
        {
            "name": "sebastian/exporter",
            "version": "4.0.5",
            "source": {
                "type": "git",
                "url": "https://github.com/sebastianbergmann/exporter.git",
                "reference": "ac230ed27f0f98f597c8a2b6eb7ac563af5e5b9d"
            },
            "dist": {
                "type": "zip",
                "url": "https://api.github.com/repos/sebastianbergmann/exporter/zipball/ac230ed27f0f98f597c8a2b6eb7ac563af5e5b9d",
                "reference": "ac230ed27f0f98f597c8a2b6eb7ac563af5e5b9d",
                "shasum": ""
            },
            "require": {
                "php": ">=7.3",
                "sebastian/recursion-context": "^4.0"
            },
            "require-dev": {
                "ext-mbstring": "*",
                "phpunit/phpunit": "^9.3"
            },
            "type": "library",
            "extra": {
                "branch-alias": {
                    "dev-master": "4.0-dev"
                }
            },
            "autoload": {
                "classmap": [
                    "src/"
                ]
            },
            "notification-url": "https://packagist.org/downloads/",
            "license": [
                "BSD-3-Clause"
            ],
            "authors": [
                {
                    "name": "Sebastian Bergmann",
                    "email": "sebastian@phpunit.de"
                },
                {
                    "name": "Jeff Welch",
                    "email": "whatthejeff@gmail.com"
                },
                {
                    "name": "Volker Dusch",
                    "email": "github@wallbash.com"
                },
                {
                    "name": "Adam Harvey",
                    "email": "aharvey@php.net"
                },
                {
                    "name": "Bernhard Schussek",
                    "email": "bschussek@gmail.com"
                }
            ],
            "description": "Provides the functionality to export PHP variables for visualization",
            "homepage": "https://www.github.com/sebastianbergmann/exporter",
            "keywords": [
                "export",
                "exporter"
            ],
            "support": {
                "issues": "https://github.com/sebastianbergmann/exporter/issues",
                "source": "https://github.com/sebastianbergmann/exporter/tree/4.0.5"
            },
            "funding": [
                {
                    "url": "https://github.com/sebastianbergmann",
                    "type": "github"
                }
            ],
            "time": "2022-09-14T06:03:37+00:00"
        },
        {
            "name": "sebastian/global-state",
            "version": "5.0.6",
            "source": {
                "type": "git",
                "url": "https://github.com/sebastianbergmann/global-state.git",
                "reference": "bde739e7565280bda77be70044ac1047bc007e34"
            },
            "dist": {
                "type": "zip",
                "url": "https://api.github.com/repos/sebastianbergmann/global-state/zipball/bde739e7565280bda77be70044ac1047bc007e34",
                "reference": "bde739e7565280bda77be70044ac1047bc007e34",
                "shasum": ""
            },
            "require": {
                "php": ">=7.3",
                "sebastian/object-reflector": "^2.0",
                "sebastian/recursion-context": "^4.0"
            },
            "require-dev": {
                "ext-dom": "*",
                "phpunit/phpunit": "^9.3"
            },
            "suggest": {
                "ext-uopz": "*"
            },
            "type": "library",
            "extra": {
                "branch-alias": {
                    "dev-master": "5.0-dev"
                }
            },
            "autoload": {
                "classmap": [
                    "src/"
                ]
            },
            "notification-url": "https://packagist.org/downloads/",
            "license": [
                "BSD-3-Clause"
            ],
            "authors": [
                {
                    "name": "Sebastian Bergmann",
                    "email": "sebastian@phpunit.de"
                }
            ],
            "description": "Snapshotting of global state",
            "homepage": "http://www.github.com/sebastianbergmann/global-state",
            "keywords": [
                "global state"
            ],
            "support": {
                "issues": "https://github.com/sebastianbergmann/global-state/issues",
                "source": "https://github.com/sebastianbergmann/global-state/tree/5.0.6"
            },
            "funding": [
                {
                    "url": "https://github.com/sebastianbergmann",
                    "type": "github"
                }
            ],
            "time": "2023-08-02T09:26:13+00:00"
        },
        {
            "name": "sebastian/lines-of-code",
            "version": "1.0.3",
            "source": {
                "type": "git",
                "url": "https://github.com/sebastianbergmann/lines-of-code.git",
                "reference": "c1c2e997aa3146983ed888ad08b15470a2e22ecc"
            },
            "dist": {
                "type": "zip",
                "url": "https://api.github.com/repos/sebastianbergmann/lines-of-code/zipball/c1c2e997aa3146983ed888ad08b15470a2e22ecc",
                "reference": "c1c2e997aa3146983ed888ad08b15470a2e22ecc",
                "shasum": ""
            },
            "require": {
                "nikic/php-parser": "^4.6",
                "php": ">=7.3"
            },
            "require-dev": {
                "phpunit/phpunit": "^9.3"
            },
            "type": "library",
            "extra": {
                "branch-alias": {
                    "dev-master": "1.0-dev"
                }
            },
            "autoload": {
                "classmap": [
                    "src/"
                ]
            },
            "notification-url": "https://packagist.org/downloads/",
            "license": [
                "BSD-3-Clause"
            ],
            "authors": [
                {
                    "name": "Sebastian Bergmann",
                    "email": "sebastian@phpunit.de",
                    "role": "lead"
                }
            ],
            "description": "Library for counting the lines of code in PHP source code",
            "homepage": "https://github.com/sebastianbergmann/lines-of-code",
            "support": {
                "issues": "https://github.com/sebastianbergmann/lines-of-code/issues",
                "source": "https://github.com/sebastianbergmann/lines-of-code/tree/1.0.3"
            },
            "funding": [
                {
                    "url": "https://github.com/sebastianbergmann",
                    "type": "github"
                }
            ],
            "time": "2020-11-28T06:42:11+00:00"
        },
        {
            "name": "sebastian/object-enumerator",
            "version": "4.0.4",
            "source": {
                "type": "git",
                "url": "https://github.com/sebastianbergmann/object-enumerator.git",
                "reference": "5c9eeac41b290a3712d88851518825ad78f45c71"
            },
            "dist": {
                "type": "zip",
                "url": "https://api.github.com/repos/sebastianbergmann/object-enumerator/zipball/5c9eeac41b290a3712d88851518825ad78f45c71",
                "reference": "5c9eeac41b290a3712d88851518825ad78f45c71",
                "shasum": ""
            },
            "require": {
                "php": ">=7.3",
                "sebastian/object-reflector": "^2.0",
                "sebastian/recursion-context": "^4.0"
            },
            "require-dev": {
                "phpunit/phpunit": "^9.3"
            },
            "type": "library",
            "extra": {
                "branch-alias": {
                    "dev-master": "4.0-dev"
                }
            },
            "autoload": {
                "classmap": [
                    "src/"
                ]
            },
            "notification-url": "https://packagist.org/downloads/",
            "license": [
                "BSD-3-Clause"
            ],
            "authors": [
                {
                    "name": "Sebastian Bergmann",
                    "email": "sebastian@phpunit.de"
                }
            ],
            "description": "Traverses array structures and object graphs to enumerate all referenced objects",
            "homepage": "https://github.com/sebastianbergmann/object-enumerator/",
            "support": {
                "issues": "https://github.com/sebastianbergmann/object-enumerator/issues",
                "source": "https://github.com/sebastianbergmann/object-enumerator/tree/4.0.4"
            },
            "funding": [
                {
                    "url": "https://github.com/sebastianbergmann",
                    "type": "github"
                }
            ],
            "time": "2020-10-26T13:12:34+00:00"
        },
        {
            "name": "sebastian/object-reflector",
            "version": "2.0.4",
            "source": {
                "type": "git",
                "url": "https://github.com/sebastianbergmann/object-reflector.git",
                "reference": "b4f479ebdbf63ac605d183ece17d8d7fe49c15c7"
            },
            "dist": {
                "type": "zip",
                "url": "https://api.github.com/repos/sebastianbergmann/object-reflector/zipball/b4f479ebdbf63ac605d183ece17d8d7fe49c15c7",
                "reference": "b4f479ebdbf63ac605d183ece17d8d7fe49c15c7",
                "shasum": ""
            },
            "require": {
                "php": ">=7.3"
            },
            "require-dev": {
                "phpunit/phpunit": "^9.3"
            },
            "type": "library",
            "extra": {
                "branch-alias": {
                    "dev-master": "2.0-dev"
                }
            },
            "autoload": {
                "classmap": [
                    "src/"
                ]
            },
            "notification-url": "https://packagist.org/downloads/",
            "license": [
                "BSD-3-Clause"
            ],
            "authors": [
                {
                    "name": "Sebastian Bergmann",
                    "email": "sebastian@phpunit.de"
                }
            ],
            "description": "Allows reflection of object attributes, including inherited and non-public ones",
            "homepage": "https://github.com/sebastianbergmann/object-reflector/",
            "support": {
                "issues": "https://github.com/sebastianbergmann/object-reflector/issues",
                "source": "https://github.com/sebastianbergmann/object-reflector/tree/2.0.4"
            },
            "funding": [
                {
                    "url": "https://github.com/sebastianbergmann",
                    "type": "github"
                }
            ],
            "time": "2020-10-26T13:14:26+00:00"
        },
        {
            "name": "sebastian/recursion-context",
            "version": "4.0.5",
            "source": {
                "type": "git",
                "url": "https://github.com/sebastianbergmann/recursion-context.git",
                "reference": "e75bd0f07204fec2a0af9b0f3cfe97d05f92efc1"
            },
            "dist": {
                "type": "zip",
                "url": "https://api.github.com/repos/sebastianbergmann/recursion-context/zipball/e75bd0f07204fec2a0af9b0f3cfe97d05f92efc1",
                "reference": "e75bd0f07204fec2a0af9b0f3cfe97d05f92efc1",
                "shasum": ""
            },
            "require": {
                "php": ">=7.3"
            },
            "require-dev": {
                "phpunit/phpunit": "^9.3"
            },
            "type": "library",
            "extra": {
                "branch-alias": {
                    "dev-master": "4.0-dev"
                }
            },
            "autoload": {
                "classmap": [
                    "src/"
                ]
            },
            "notification-url": "https://packagist.org/downloads/",
            "license": [
                "BSD-3-Clause"
            ],
            "authors": [
                {
                    "name": "Sebastian Bergmann",
                    "email": "sebastian@phpunit.de"
                },
                {
                    "name": "Jeff Welch",
                    "email": "whatthejeff@gmail.com"
                },
                {
                    "name": "Adam Harvey",
                    "email": "aharvey@php.net"
                }
            ],
            "description": "Provides functionality to recursively process PHP variables",
            "homepage": "https://github.com/sebastianbergmann/recursion-context",
            "support": {
                "issues": "https://github.com/sebastianbergmann/recursion-context/issues",
                "source": "https://github.com/sebastianbergmann/recursion-context/tree/4.0.5"
            },
            "funding": [
                {
                    "url": "https://github.com/sebastianbergmann",
                    "type": "github"
                }
            ],
            "time": "2023-02-03T06:07:39+00:00"
        },
        {
            "name": "sebastian/resource-operations",
            "version": "3.0.3",
            "source": {
                "type": "git",
                "url": "https://github.com/sebastianbergmann/resource-operations.git",
                "reference": "0f4443cb3a1d92ce809899753bc0d5d5a8dd19a8"
            },
            "dist": {
                "type": "zip",
                "url": "https://api.github.com/repos/sebastianbergmann/resource-operations/zipball/0f4443cb3a1d92ce809899753bc0d5d5a8dd19a8",
                "reference": "0f4443cb3a1d92ce809899753bc0d5d5a8dd19a8",
                "shasum": ""
            },
            "require": {
                "php": ">=7.3"
            },
            "require-dev": {
                "phpunit/phpunit": "^9.0"
            },
            "type": "library",
            "extra": {
                "branch-alias": {
                    "dev-master": "3.0-dev"
                }
            },
            "autoload": {
                "classmap": [
                    "src/"
                ]
            },
            "notification-url": "https://packagist.org/downloads/",
            "license": [
                "BSD-3-Clause"
            ],
            "authors": [
                {
                    "name": "Sebastian Bergmann",
                    "email": "sebastian@phpunit.de"
                }
            ],
            "description": "Provides a list of PHP built-in functions that operate on resources",
            "homepage": "https://www.github.com/sebastianbergmann/resource-operations",
            "support": {
                "issues": "https://github.com/sebastianbergmann/resource-operations/issues",
                "source": "https://github.com/sebastianbergmann/resource-operations/tree/3.0.3"
            },
            "funding": [
                {
                    "url": "https://github.com/sebastianbergmann",
                    "type": "github"
                }
            ],
            "time": "2020-09-28T06:45:17+00:00"
        },
        {
            "name": "sebastian/type",
            "version": "3.2.1",
            "source": {
                "type": "git",
                "url": "https://github.com/sebastianbergmann/type.git",
                "reference": "75e2c2a32f5e0b3aef905b9ed0b179b953b3d7c7"
            },
            "dist": {
                "type": "zip",
                "url": "https://api.github.com/repos/sebastianbergmann/type/zipball/75e2c2a32f5e0b3aef905b9ed0b179b953b3d7c7",
                "reference": "75e2c2a32f5e0b3aef905b9ed0b179b953b3d7c7",
                "shasum": ""
            },
            "require": {
                "php": ">=7.3"
            },
            "require-dev": {
                "phpunit/phpunit": "^9.5"
            },
            "type": "library",
            "extra": {
                "branch-alias": {
                    "dev-master": "3.2-dev"
                }
            },
            "autoload": {
                "classmap": [
                    "src/"
                ]
            },
            "notification-url": "https://packagist.org/downloads/",
            "license": [
                "BSD-3-Clause"
            ],
            "authors": [
                {
                    "name": "Sebastian Bergmann",
                    "email": "sebastian@phpunit.de",
                    "role": "lead"
                }
            ],
            "description": "Collection of value objects that represent the types of the PHP type system",
            "homepage": "https://github.com/sebastianbergmann/type",
            "support": {
                "issues": "https://github.com/sebastianbergmann/type/issues",
                "source": "https://github.com/sebastianbergmann/type/tree/3.2.1"
            },
            "funding": [
                {
                    "url": "https://github.com/sebastianbergmann",
                    "type": "github"
                }
            ],
            "time": "2023-02-03T06:13:03+00:00"
        },
        {
            "name": "sebastian/version",
            "version": "3.0.2",
            "source": {
                "type": "git",
                "url": "https://github.com/sebastianbergmann/version.git",
                "reference": "c6c1022351a901512170118436c764e473f6de8c"
            },
            "dist": {
                "type": "zip",
                "url": "https://api.github.com/repos/sebastianbergmann/version/zipball/c6c1022351a901512170118436c764e473f6de8c",
                "reference": "c6c1022351a901512170118436c764e473f6de8c",
                "shasum": ""
            },
            "require": {
                "php": ">=7.3"
            },
            "type": "library",
            "extra": {
                "branch-alias": {
                    "dev-master": "3.0-dev"
                }
            },
            "autoload": {
                "classmap": [
                    "src/"
                ]
            },
            "notification-url": "https://packagist.org/downloads/",
            "license": [
                "BSD-3-Clause"
            ],
            "authors": [
                {
                    "name": "Sebastian Bergmann",
                    "email": "sebastian@phpunit.de",
                    "role": "lead"
                }
            ],
            "description": "Library that helps with managing the version number of Git-hosted PHP projects",
            "homepage": "https://github.com/sebastianbergmann/version",
            "support": {
                "issues": "https://github.com/sebastianbergmann/version/issues",
                "source": "https://github.com/sebastianbergmann/version/tree/3.0.2"
            },
            "funding": [
                {
                    "url": "https://github.com/sebastianbergmann",
                    "type": "github"
                }
            ],
            "time": "2020-09-28T06:39:44+00:00"
        },
        {
            "name": "symfony/console",
            "version": "v6.4.1",
            "source": {
                "type": "git",
                "url": "https://github.com/symfony/console.git",
                "reference": "a550a7c99daeedef3f9d23fb82e3531525ff11fd"
            },
            "dist": {
                "type": "zip",
                "url": "https://api.github.com/repos/symfony/console/zipball/a550a7c99daeedef3f9d23fb82e3531525ff11fd",
                "reference": "a550a7c99daeedef3f9d23fb82e3531525ff11fd",
                "shasum": ""
            },
            "require": {
                "php": ">=8.1",
                "symfony/deprecation-contracts": "^2.5|^3",
                "symfony/polyfill-mbstring": "~1.0",
                "symfony/service-contracts": "^2.5|^3",
                "symfony/string": "^5.4|^6.0|^7.0"
            },
            "conflict": {
                "symfony/dependency-injection": "<5.4",
                "symfony/dotenv": "<5.4",
                "symfony/event-dispatcher": "<5.4",
                "symfony/lock": "<5.4",
                "symfony/process": "<5.4"
            },
            "provide": {
                "psr/log-implementation": "1.0|2.0|3.0"
            },
            "require-dev": {
                "psr/log": "^1|^2|^3",
                "symfony/config": "^5.4|^6.0|^7.0",
                "symfony/dependency-injection": "^5.4|^6.0|^7.0",
                "symfony/event-dispatcher": "^5.4|^6.0|^7.0",
                "symfony/http-foundation": "^6.4|^7.0",
                "symfony/http-kernel": "^6.4|^7.0",
                "symfony/lock": "^5.4|^6.0|^7.0",
                "symfony/messenger": "^5.4|^6.0|^7.0",
                "symfony/process": "^5.4|^6.0|^7.0",
                "symfony/stopwatch": "^5.4|^6.0|^7.0",
                "symfony/var-dumper": "^5.4|^6.0|^7.0"
            },
            "type": "library",
            "autoload": {
                "psr-4": {
                    "Symfony\\Component\\Console\\": ""
                },
                "exclude-from-classmap": [
                    "/Tests/"
                ]
            },
            "notification-url": "https://packagist.org/downloads/",
            "license": [
                "MIT"
            ],
            "authors": [
                {
                    "name": "Fabien Potencier",
                    "email": "fabien@symfony.com"
                },
                {
                    "name": "Symfony Community",
                    "homepage": "https://symfony.com/contributors"
                }
            ],
            "description": "Eases the creation of beautiful and testable command line interfaces",
            "homepage": "https://symfony.com",
            "keywords": [
                "cli",
                "command-line",
                "console",
                "terminal"
            ],
            "support": {
                "source": "https://github.com/symfony/console/tree/v6.4.1"
            },
            "funding": [
                {
                    "url": "https://symfony.com/sponsor",
                    "type": "custom"
                },
                {
                    "url": "https://github.com/fabpot",
                    "type": "github"
                },
                {
                    "url": "https://tidelift.com/funding/github/packagist/symfony/symfony",
                    "type": "tidelift"
                }
            ],
            "time": "2023-11-30T10:54:28+00:00"
        },
        {
            "name": "symfony/deprecation-contracts",
            "version": "v3.4.0",
            "source": {
                "type": "git",
                "url": "https://github.com/symfony/deprecation-contracts.git",
                "reference": "7c3aff79d10325257a001fcf92d991f24fc967cf"
            },
            "dist": {
                "type": "zip",
                "url": "https://api.github.com/repos/symfony/deprecation-contracts/zipball/7c3aff79d10325257a001fcf92d991f24fc967cf",
                "reference": "7c3aff79d10325257a001fcf92d991f24fc967cf",
                "shasum": ""
            },
            "require": {
                "php": ">=8.1"
            },
            "type": "library",
            "extra": {
                "branch-alias": {
                    "dev-main": "3.4-dev"
                },
                "thanks": {
                    "name": "symfony/contracts",
                    "url": "https://github.com/symfony/contracts"
                }
            },
            "autoload": {
                "files": [
                    "function.php"
                ]
            },
            "notification-url": "https://packagist.org/downloads/",
            "license": [
                "MIT"
            ],
            "authors": [
                {
                    "name": "Nicolas Grekas",
                    "email": "p@tchwork.com"
                },
                {
                    "name": "Symfony Community",
                    "homepage": "https://symfony.com/contributors"
                }
            ],
            "description": "A generic function and convention to trigger deprecation notices",
            "homepage": "https://symfony.com",
            "support": {
                "source": "https://github.com/symfony/deprecation-contracts/tree/v3.4.0"
            },
            "funding": [
                {
                    "url": "https://symfony.com/sponsor",
                    "type": "custom"
                },
                {
                    "url": "https://github.com/fabpot",
                    "type": "github"
                },
                {
                    "url": "https://tidelift.com/funding/github/packagist/symfony/symfony",
                    "type": "tidelift"
                }
            ],
            "time": "2023-05-23T14:45:45+00:00"
        },
        {
            "name": "symfony/polyfill-ctype",
            "version": "v1.28.0",
            "source": {
                "type": "git",
                "url": "https://github.com/symfony/polyfill-ctype.git",
                "reference": "ea208ce43cbb04af6867b4fdddb1bdbf84cc28cb"
            },
            "dist": {
                "type": "zip",
                "url": "https://api.github.com/repos/symfony/polyfill-ctype/zipball/ea208ce43cbb04af6867b4fdddb1bdbf84cc28cb",
                "reference": "ea208ce43cbb04af6867b4fdddb1bdbf84cc28cb",
                "shasum": ""
            },
            "require": {
                "php": ">=7.1"
            },
            "provide": {
                "ext-ctype": "*"
            },
            "suggest": {
                "ext-ctype": "For best performance"
            },
            "type": "library",
            "extra": {
                "branch-alias": {
                    "dev-main": "1.28-dev"
                },
                "thanks": {
                    "name": "symfony/polyfill",
                    "url": "https://github.com/symfony/polyfill"
                }
            },
            "autoload": {
                "files": [
                    "bootstrap.php"
                ],
                "psr-4": {
                    "Symfony\\Polyfill\\Ctype\\": ""
                }
            },
            "notification-url": "https://packagist.org/downloads/",
            "license": [
                "MIT"
            ],
            "authors": [
                {
                    "name": "Gert de Pagter",
                    "email": "BackEndTea@gmail.com"
                },
                {
                    "name": "Symfony Community",
                    "homepage": "https://symfony.com/contributors"
                }
            ],
            "description": "Symfony polyfill for ctype functions",
            "homepage": "https://symfony.com",
            "keywords": [
                "compatibility",
                "ctype",
                "polyfill",
                "portable"
            ],
            "support": {
                "source": "https://github.com/symfony/polyfill-ctype/tree/v1.28.0"
            },
            "funding": [
                {
                    "url": "https://symfony.com/sponsor",
                    "type": "custom"
                },
                {
                    "url": "https://github.com/fabpot",
                    "type": "github"
                },
                {
                    "url": "https://tidelift.com/funding/github/packagist/symfony/symfony",
                    "type": "tidelift"
                }
            ],
            "time": "2023-01-26T09:26:14+00:00"
        },
        {
            "name": "symfony/polyfill-intl-grapheme",
            "version": "v1.28.0",
            "source": {
                "type": "git",
                "url": "https://github.com/symfony/polyfill-intl-grapheme.git",
                "reference": "875e90aeea2777b6f135677f618529449334a612"
            },
            "dist": {
                "type": "zip",
                "url": "https://api.github.com/repos/symfony/polyfill-intl-grapheme/zipball/875e90aeea2777b6f135677f618529449334a612",
                "reference": "875e90aeea2777b6f135677f618529449334a612",
                "shasum": ""
            },
            "require": {
                "php": ">=7.1"
            },
            "suggest": {
                "ext-intl": "For best performance"
            },
            "type": "library",
            "extra": {
                "branch-alias": {
                    "dev-main": "1.28-dev"
                },
                "thanks": {
                    "name": "symfony/polyfill",
                    "url": "https://github.com/symfony/polyfill"
                }
            },
            "autoload": {
                "files": [
                    "bootstrap.php"
                ],
                "psr-4": {
                    "Symfony\\Polyfill\\Intl\\Grapheme\\": ""
                }
            },
            "notification-url": "https://packagist.org/downloads/",
            "license": [
                "MIT"
            ],
            "authors": [
                {
                    "name": "Nicolas Grekas",
                    "email": "p@tchwork.com"
                },
                {
                    "name": "Symfony Community",
                    "homepage": "https://symfony.com/contributors"
                }
            ],
            "description": "Symfony polyfill for intl's grapheme_* functions",
            "homepage": "https://symfony.com",
            "keywords": [
                "compatibility",
                "grapheme",
                "intl",
                "polyfill",
                "portable",
                "shim"
            ],
            "support": {
                "source": "https://github.com/symfony/polyfill-intl-grapheme/tree/v1.28.0"
            },
            "funding": [
                {
                    "url": "https://symfony.com/sponsor",
                    "type": "custom"
                },
                {
                    "url": "https://github.com/fabpot",
                    "type": "github"
                },
                {
                    "url": "https://tidelift.com/funding/github/packagist/symfony/symfony",
                    "type": "tidelift"
                }
            ],
            "time": "2023-01-26T09:26:14+00:00"
        },
        {
            "name": "symfony/polyfill-intl-normalizer",
            "version": "v1.28.0",
            "source": {
                "type": "git",
                "url": "https://github.com/symfony/polyfill-intl-normalizer.git",
                "reference": "8c4ad05dd0120b6a53c1ca374dca2ad0a1c4ed92"
            },
            "dist": {
                "type": "zip",
                "url": "https://api.github.com/repos/symfony/polyfill-intl-normalizer/zipball/8c4ad05dd0120b6a53c1ca374dca2ad0a1c4ed92",
                "reference": "8c4ad05dd0120b6a53c1ca374dca2ad0a1c4ed92",
                "shasum": ""
            },
            "require": {
                "php": ">=7.1"
            },
            "suggest": {
                "ext-intl": "For best performance"
            },
            "type": "library",
            "extra": {
                "branch-alias": {
                    "dev-main": "1.28-dev"
                },
                "thanks": {
                    "name": "symfony/polyfill",
                    "url": "https://github.com/symfony/polyfill"
                }
            },
            "autoload": {
                "files": [
                    "bootstrap.php"
                ],
                "psr-4": {
                    "Symfony\\Polyfill\\Intl\\Normalizer\\": ""
                },
                "classmap": [
                    "Resources/stubs"
                ]
            },
            "notification-url": "https://packagist.org/downloads/",
            "license": [
                "MIT"
            ],
            "authors": [
                {
                    "name": "Nicolas Grekas",
                    "email": "p@tchwork.com"
                },
                {
                    "name": "Symfony Community",
                    "homepage": "https://symfony.com/contributors"
                }
            ],
            "description": "Symfony polyfill for intl's Normalizer class and related functions",
            "homepage": "https://symfony.com",
            "keywords": [
                "compatibility",
                "intl",
                "normalizer",
                "polyfill",
                "portable",
                "shim"
            ],
            "support": {
                "source": "https://github.com/symfony/polyfill-intl-normalizer/tree/v1.28.0"
            },
            "funding": [
                {
                    "url": "https://symfony.com/sponsor",
                    "type": "custom"
                },
                {
                    "url": "https://github.com/fabpot",
                    "type": "github"
                },
                {
                    "url": "https://tidelift.com/funding/github/packagist/symfony/symfony",
                    "type": "tidelift"
                }
            ],
            "time": "2023-01-26T09:26:14+00:00"
        },
        {
            "name": "symfony/polyfill-mbstring",
            "version": "v1.28.0",
            "source": {
                "type": "git",
                "url": "https://github.com/symfony/polyfill-mbstring.git",
                "reference": "42292d99c55abe617799667f454222c54c60e229"
            },
            "dist": {
                "type": "zip",
                "url": "https://api.github.com/repos/symfony/polyfill-mbstring/zipball/42292d99c55abe617799667f454222c54c60e229",
                "reference": "42292d99c55abe617799667f454222c54c60e229",
                "shasum": ""
            },
            "require": {
                "php": ">=7.1"
            },
            "provide": {
                "ext-mbstring": "*"
            },
            "suggest": {
                "ext-mbstring": "For best performance"
            },
            "type": "library",
            "extra": {
                "branch-alias": {
                    "dev-main": "1.28-dev"
                },
                "thanks": {
                    "name": "symfony/polyfill",
                    "url": "https://github.com/symfony/polyfill"
                }
            },
            "autoload": {
                "files": [
                    "bootstrap.php"
                ],
                "psr-4": {
                    "Symfony\\Polyfill\\Mbstring\\": ""
                }
            },
            "notification-url": "https://packagist.org/downloads/",
            "license": [
                "MIT"
            ],
            "authors": [
                {
                    "name": "Nicolas Grekas",
                    "email": "p@tchwork.com"
                },
                {
                    "name": "Symfony Community",
                    "homepage": "https://symfony.com/contributors"
                }
            ],
            "description": "Symfony polyfill for the Mbstring extension",
            "homepage": "https://symfony.com",
            "keywords": [
                "compatibility",
                "mbstring",
                "polyfill",
                "portable",
                "shim"
            ],
            "support": {
                "source": "https://github.com/symfony/polyfill-mbstring/tree/v1.28.0"
            },
            "funding": [
                {
                    "url": "https://symfony.com/sponsor",
                    "type": "custom"
                },
                {
                    "url": "https://github.com/fabpot",
                    "type": "github"
                },
                {
                    "url": "https://tidelift.com/funding/github/packagist/symfony/symfony",
                    "type": "tidelift"
                }
            ],
            "time": "2023-07-28T09:04:16+00:00"
        },
        {
            "name": "symfony/process",
            "version": "v6.4.0",
            "source": {
                "type": "git",
                "url": "https://github.com/symfony/process.git",
                "reference": "191703b1566d97a5425dc969e4350d32b8ef17aa"
            },
            "dist": {
                "type": "zip",
                "url": "https://api.github.com/repos/symfony/process/zipball/191703b1566d97a5425dc969e4350d32b8ef17aa",
                "reference": "191703b1566d97a5425dc969e4350d32b8ef17aa",
                "shasum": ""
            },
            "require": {
                "php": ">=8.1"
            },
            "type": "library",
            "autoload": {
                "psr-4": {
                    "Symfony\\Component\\Process\\": ""
                },
                "exclude-from-classmap": [
                    "/Tests/"
                ]
            },
            "notification-url": "https://packagist.org/downloads/",
            "license": [
                "MIT"
            ],
            "authors": [
                {
                    "name": "Fabien Potencier",
                    "email": "fabien@symfony.com"
                },
                {
                    "name": "Symfony Community",
                    "homepage": "https://symfony.com/contributors"
                }
            ],
            "description": "Executes commands in sub-processes",
            "homepage": "https://symfony.com",
            "support": {
                "source": "https://github.com/symfony/process/tree/v6.4.0"
            },
            "funding": [
                {
                    "url": "https://symfony.com/sponsor",
                    "type": "custom"
                },
                {
                    "url": "https://github.com/fabpot",
                    "type": "github"
                },
                {
                    "url": "https://tidelift.com/funding/github/packagist/symfony/symfony",
                    "type": "tidelift"
                }
            ],
            "time": "2023-11-17T21:06:49+00:00"
        },
        {
            "name": "symfony/service-contracts",
            "version": "v3.4.0",
            "source": {
                "type": "git",
                "url": "https://github.com/symfony/service-contracts.git",
                "reference": "b3313c2dbffaf71c8de2934e2ea56ed2291a3838"
            },
            "dist": {
                "type": "zip",
                "url": "https://api.github.com/repos/symfony/service-contracts/zipball/b3313c2dbffaf71c8de2934e2ea56ed2291a3838",
                "reference": "b3313c2dbffaf71c8de2934e2ea56ed2291a3838",
                "shasum": ""
            },
            "require": {
                "php": ">=8.1",
                "psr/container": "^2.0"
            },
            "conflict": {
                "ext-psr": "<1.1|>=2"
            },
            "type": "library",
            "extra": {
                "branch-alias": {
                    "dev-main": "3.4-dev"
                },
                "thanks": {
                    "name": "symfony/contracts",
                    "url": "https://github.com/symfony/contracts"
                }
            },
            "autoload": {
                "psr-4": {
                    "Symfony\\Contracts\\Service\\": ""
                },
                "exclude-from-classmap": [
                    "/Test/"
                ]
            },
            "notification-url": "https://packagist.org/downloads/",
            "license": [
                "MIT"
            ],
            "authors": [
                {
                    "name": "Nicolas Grekas",
                    "email": "p@tchwork.com"
                },
                {
                    "name": "Symfony Community",
                    "homepage": "https://symfony.com/contributors"
                }
            ],
            "description": "Generic abstractions related to writing services",
            "homepage": "https://symfony.com",
            "keywords": [
                "abstractions",
                "contracts",
                "decoupling",
                "interfaces",
                "interoperability",
                "standards"
            ],
            "support": {
                "source": "https://github.com/symfony/service-contracts/tree/v3.4.0"
            },
            "funding": [
                {
                    "url": "https://symfony.com/sponsor",
                    "type": "custom"
                },
                {
                    "url": "https://github.com/fabpot",
                    "type": "github"
                },
                {
                    "url": "https://tidelift.com/funding/github/packagist/symfony/symfony",
                    "type": "tidelift"
                }
            ],
            "time": "2023-07-30T20:28:31+00:00"
        },
        {
            "name": "symfony/string",
            "version": "v7.0.0",
            "source": {
                "type": "git",
                "url": "https://github.com/symfony/string.git",
                "reference": "92bd2bfbba476d4a1838e5e12168bef2fd1e6620"
            },
            "dist": {
                "type": "zip",
                "url": "https://api.github.com/repos/symfony/string/zipball/92bd2bfbba476d4a1838e5e12168bef2fd1e6620",
                "reference": "92bd2bfbba476d4a1838e5e12168bef2fd1e6620",
                "shasum": ""
            },
            "require": {
                "php": ">=8.2",
                "symfony/polyfill-ctype": "~1.8",
                "symfony/polyfill-intl-grapheme": "~1.0",
                "symfony/polyfill-intl-normalizer": "~1.0",
                "symfony/polyfill-mbstring": "~1.0"
            },
            "conflict": {
                "symfony/translation-contracts": "<2.5"
            },
            "require-dev": {
                "symfony/error-handler": "^6.4|^7.0",
                "symfony/http-client": "^6.4|^7.0",
                "symfony/intl": "^6.4|^7.0",
                "symfony/translation-contracts": "^2.5|^3.0",
                "symfony/var-exporter": "^6.4|^7.0"
            },
            "type": "library",
            "autoload": {
                "files": [
                    "Resources/functions.php"
                ],
                "psr-4": {
                    "Symfony\\Component\\String\\": ""
                },
                "exclude-from-classmap": [
                    "/Tests/"
                ]
            },
            "notification-url": "https://packagist.org/downloads/",
            "license": [
                "MIT"
            ],
            "authors": [
                {
                    "name": "Nicolas Grekas",
                    "email": "p@tchwork.com"
                },
                {
                    "name": "Symfony Community",
                    "homepage": "https://symfony.com/contributors"
                }
            ],
            "description": "Provides an object-oriented API to strings and deals with bytes, UTF-8 code points and grapheme clusters in a unified way",
            "homepage": "https://symfony.com",
            "keywords": [
                "grapheme",
                "i18n",
                "string",
                "unicode",
                "utf-8",
                "utf8"
            ],
            "support": {
                "source": "https://github.com/symfony/string/tree/v7.0.0"
            },
            "funding": [
                {
                    "url": "https://symfony.com/sponsor",
                    "type": "custom"
                },
                {
                    "url": "https://github.com/fabpot",
                    "type": "github"
                },
                {
                    "url": "https://tidelift.com/funding/github/packagist/symfony/symfony",
                    "type": "tidelift"
                }
            ],
            "time": "2023-11-29T08:40:23+00:00"
        },
        {
            "name": "theseer/tokenizer",
            "version": "1.2.2",
            "source": {
                "type": "git",
                "url": "https://github.com/theseer/tokenizer.git",
                "reference": "b2ad5003ca10d4ee50a12da31de12a5774ba6b96"
            },
            "dist": {
                "type": "zip",
                "url": "https://api.github.com/repos/theseer/tokenizer/zipball/b2ad5003ca10d4ee50a12da31de12a5774ba6b96",
                "reference": "b2ad5003ca10d4ee50a12da31de12a5774ba6b96",
                "shasum": ""
            },
            "require": {
                "ext-dom": "*",
                "ext-tokenizer": "*",
                "ext-xmlwriter": "*",
                "php": "^7.2 || ^8.0"
            },
            "type": "library",
            "autoload": {
                "classmap": [
                    "src/"
                ]
            },
            "notification-url": "https://packagist.org/downloads/",
            "license": [
                "BSD-3-Clause"
            ],
            "authors": [
                {
                    "name": "Arne Blankerts",
                    "email": "arne@blankerts.de",
                    "role": "Developer"
                }
            ],
            "description": "A small library for converting tokenized PHP source code into XML and potentially other formats",
            "support": {
                "issues": "https://github.com/theseer/tokenizer/issues",
                "source": "https://github.com/theseer/tokenizer/tree/1.2.2"
            },
            "funding": [
                {
                    "url": "https://github.com/theseer",
                    "type": "github"
                }
            ],
            "time": "2023-11-20T00:12:19+00:00"
        },
        {
            "name": "yoast/phpunit-polyfills",
            "version": "1.1.0",
            "source": {
                "type": "git",
                "url": "https://github.com/Yoast/PHPUnit-Polyfills.git",
                "reference": "224e4a1329c03d8bad520e3fc4ec980034a4b212"
            },
            "dist": {
                "type": "zip",
                "url": "https://api.github.com/repos/Yoast/PHPUnit-Polyfills/zipball/224e4a1329c03d8bad520e3fc4ec980034a4b212",
                "reference": "224e4a1329c03d8bad520e3fc4ec980034a4b212",
                "shasum": ""
            },
            "require": {
                "php": ">=5.4",
                "phpunit/phpunit": "^4.8.36 || ^5.7.21 || ^6.0 || ^7.0 || ^8.0 || ^9.0"
            },
            "require-dev": {
                "yoast/yoastcs": "^2.3.0"
            },
            "type": "library",
            "extra": {
                "branch-alias": {
                    "dev-main": "2.x-dev"
                }
            },
            "autoload": {
                "files": [
                    "phpunitpolyfills-autoload.php"
                ]
            },
            "notification-url": "https://packagist.org/downloads/",
            "license": [
                "BSD-3-Clause"
            ],
            "authors": [
                {
                    "name": "Team Yoast",
                    "email": "support@yoast.com",
                    "homepage": "https://yoast.com"
                },
                {
                    "name": "Contributors",
                    "homepage": "https://github.com/Yoast/PHPUnit-Polyfills/graphs/contributors"
                }
            ],
            "description": "Set of polyfills for changed PHPUnit functionality to allow for creating PHPUnit cross-version compatible tests",
            "homepage": "https://github.com/Yoast/PHPUnit-Polyfills",
            "keywords": [
                "phpunit",
                "polyfill",
                "testing"
            ],
            "support": {
                "issues": "https://github.com/Yoast/PHPUnit-Polyfills/issues",
                "source": "https://github.com/Yoast/PHPUnit-Polyfills"
            },
            "time": "2023-08-19T14:25:08+00:00"
        }
    ],
    "aliases": [],
    "minimum-stability": "dev",
    "stability-flags": [],
    "prefer-stable": true,
    "prefer-lowest": false,
    "platform": [],
    "platform-dev": [],
    "plugin-api-version": "2.6.0"
}<|MERGE_RESOLUTION|>--- conflicted
+++ resolved
@@ -4,33 +4,21 @@
         "Read more about it at https://getcomposer.org/doc/01-basic-usage.md#installing-dependencies",
         "This file is @generated automatically"
     ],
-    "content-hash": "daa8e4130b9cf9785686c361c11e9582",
+    "content-hash": "eec12a75b7ddd8f85b30cc58ffb814c6",
     "packages": [
         {
             "name": "automattic/jetpack-mu-wpcom",
-            "version": "v5.2.0",
-            "source": {
-                "type": "git",
-                "url": "https://github.com/Automattic/jetpack-mu-wpcom.git",
-                "reference": "96de7fa13bb7f89e2964ed41cd746ab3481e1f7b"
-            },
-            "dist": {
-<<<<<<< HEAD
-                "type": "zip",
-                "url": "https://api.github.com/repos/Automattic/jetpack-mu-wpcom/zipball/96de7fa13bb7f89e2964ed41cd746ab3481e1f7b",
-                "reference": "96de7fa13bb7f89e2964ed41cd746ab3481e1f7b",
-                "shasum": ""
-=======
+            "version": "dev-trunk",
+            "dist": {
                 "type": "path",
                 "url": "../../packages/jetpack-mu-wpcom",
                 "reference": "43d5ead5b622ced2b8af330fc4fe39696218d946"
->>>>>>> 43598442
             },
             "require": {
                 "php": ">=7.0"
             },
             "require-dev": {
-                "automattic/jetpack-changelogger": "^4.0.4",
+                "automattic/jetpack-changelogger": "@dev",
                 "automattic/wordbless": "0.4.2",
                 "yoast/phpunit-polyfills": "1.1.0"
             },
@@ -57,9 +45,6 @@
                     "src/"
                 ]
             },
-<<<<<<< HEAD
-            "notification-url": "https://packagist.org/downloads/",
-=======
             "scripts": {
                 "phpunit": [
                     "./vendor/phpunit/phpunit/phpunit --colors=always"
@@ -80,37 +65,23 @@
                     "WorDBless\\Composer\\InstallDropin::copy"
                 ]
             },
->>>>>>> 43598442
             "license": [
                 "GPL-2.0-or-later"
             ],
             "description": "Enhances your site with features powered by WordPress.com",
-            "support": {
-                "source": "https://github.com/Automattic/jetpack-mu-wpcom/tree/v5.2.0"
-            },
-            "time": "2023-12-03T23:57:51+00:00"
+            "transport-options": {
+                "relative": true
+            }
         }
     ],
     "packages-dev": [
         {
             "name": "automattic/jetpack-changelogger",
-            "version": "v4.0.4",
-            "source": {
-                "type": "git",
-                "url": "https://github.com/Automattic/jetpack-changelogger.git",
-                "reference": "f133df1982346fb06e9599b8b5ce1abd02680884"
-            },
-            "dist": {
-<<<<<<< HEAD
-                "type": "zip",
-                "url": "https://api.github.com/repos/Automattic/jetpack-changelogger/zipball/f133df1982346fb06e9599b8b5ce1abd02680884",
-                "reference": "f133df1982346fb06e9599b8b5ce1abd02680884",
-                "shasum": ""
-=======
+            "version": "dev-trunk",
+            "dist": {
                 "type": "path",
                 "url": "../../packages/changelogger",
                 "reference": "a3fe745d83642d741dffe5e1884cc53c65fd056b"
->>>>>>> 43598442
             },
             "require": {
                 "php": ">=7.0",
@@ -140,11 +111,30 @@
             },
             "autoload": {
                 "psr-4": {
-                    "Automattic\\Jetpack\\Changelog\\": "lib",
-                    "Automattic\\Jetpack\\Changelogger\\": "src"
-                }
-            },
-            "notification-url": "https://packagist.org/downloads/",
+                    "Automattic\\Jetpack\\Changelogger\\": "src",
+                    "Automattic\\Jetpack\\Changelog\\": "lib"
+                }
+            },
+            "autoload-dev": {
+                "psr-4": {
+                    "Automattic\\Jetpack\\Changelogger\\Tests\\": "tests/php/includes/src",
+                    "Automattic\\Jetpack\\Changelog\\Tests\\": "tests/php/includes/lib"
+                }
+            },
+            "scripts": {
+                "phpunit": [
+                    "./vendor/phpunit/phpunit/phpunit --colors=always"
+                ],
+                "test-php": [
+                    "@composer phpunit"
+                ],
+                "post-install-cmd": [
+                    "[ -e vendor/bin/changelogger ] || { cd vendor/bin && ln -s ../../bin/changelogger; }"
+                ],
+                "post-update-cmd": [
+                    "[ -e vendor/bin/changelogger ] || { cd vendor/bin && ln -s ../../bin/changelogger; }"
+                ]
+            },
             "license": [
                 "GPL-2.0-or-later"
             ],
@@ -155,10 +145,9 @@
                 "dev",
                 "keepachangelog"
             ],
-            "support": {
-                "source": "https://github.com/Automattic/jetpack-changelogger/tree/v4.0.4"
-            },
-            "time": "2023-11-30T16:20:33+00:00"
+            "transport-options": {
+                "relative": true
+            }
         },
         {
             "name": "doctrine/instantiator",
@@ -2728,7 +2717,10 @@
     ],
     "aliases": [],
     "minimum-stability": "dev",
-    "stability-flags": [],
+    "stability-flags": {
+        "automattic/jetpack-mu-wpcom": 20,
+        "automattic/jetpack-changelogger": 20
+    },
     "prefer-stable": true,
     "prefer-lowest": false,
     "platform": [],
