{
    "_readme": [
        "This file locks the dependencies of your project to a known state",
        "Read more about it at https://getcomposer.org/doc/01-basic-usage.md#installing-dependencies",
        "This file is @generated automatically"
    ],
    "content-hash": "eec12a75b7ddd8f85b30cc58ffb814c6",
    "packages": [
        {
            "name": "automattic/jetpack-mu-wpcom",
            "version": "dev-trunk",
            "dist": {
                "type": "path",
                "url": "../../packages/jetpack-mu-wpcom",
<<<<<<< HEAD
                "reference": "c021ebaf239c1ddd83b18745234417c3be6ae5ad"
=======
                "reference": "e944b2daa003fe05aa16b91232852883c3bb882a"
>>>>>>> 793e7efe
            },
            "require": {
                "php": ">=7.0"
            },
            "require-dev": {
                "automattic/jetpack-changelogger": "@dev",
                "automattic/wordbless": "0.4.2",
                "yoast/phpunit-polyfills": "1.1.0"
            },
            "suggest": {
                "automattic/jetpack-autoloader": "Allow for better interoperability with other plugins that use this package."
            },
            "type": "jetpack-library",
            "extra": {
                "mirror-repo": "Automattic/jetpack-mu-wpcom",
                "changelogger": {
                    "link-template": "https://github.com/Automattic/jetpack-mu-wpcom/compare/v${old}...v${new}"
                },
                "autotagger": true,
                "branch-alias": {
                    "dev-trunk": "5.2.x-dev"
                },
                "textdomain": "jetpack-mu-wpcom",
                "version-constants": {
                    "::PACKAGE_VERSION": "src/class-jetpack-mu-wpcom.php"
                }
            },
            "autoload": {
                "classmap": [
                    "src/"
                ]
            },
            "scripts": {
                "phpunit": [
                    "./vendor/phpunit/phpunit/phpunit --colors=always"
                ],
                "test-php": [
                    "@composer phpunit"
                ],
                "build-production": [
                    "pnpm run build-production-js"
                ],
                "build-development": [
                    "pnpm run build-js"
                ],
                "post-install-cmd": [
                    "WorDBless\\Composer\\InstallDropin::copy"
                ],
                "post-update-cmd": [
                    "WorDBless\\Composer\\InstallDropin::copy"
                ]
            },
            "license": [
                "GPL-2.0-or-later"
            ],
            "description": "Enhances your site with features powered by WordPress.com",
            "transport-options": {
                "relative": true
            }
        }
    ],
    "packages-dev": [
        {
            "name": "automattic/jetpack-changelogger",
            "version": "dev-trunk",
            "dist": {
                "type": "path",
                "url": "../../packages/changelogger",
                "reference": "28b3a05e274c08410b266fa803ed73520d5c2874"
            },
            "require": {
                "php": ">=7.0",
                "symfony/console": "^3.4 || ^4.4 || ^5.2 || ^6.0",
                "symfony/process": "^3.4 || ^4.4 || ^5.2 || ^6.0"
            },
            "require-dev": {
                "wikimedia/testing-access-wrapper": "^1.0 || ^2.0",
                "yoast/phpunit-polyfills": "1.1.0"
            },
            "bin": [
                "bin/changelogger"
            ],
            "type": "project",
            "extra": {
                "autotagger": true,
                "branch-alias": {
                    "dev-trunk": "4.0.x-dev"
                },
                "mirror-repo": "Automattic/jetpack-changelogger",
                "version-constants": {
                    "::VERSION": "src/Application.php"
                },
                "changelogger": {
                    "link-template": "https://github.com/Automattic/jetpack-changelogger/compare/${old}...${new}"
                }
            },
            "autoload": {
                "psr-4": {
                    "Automattic\\Jetpack\\Changelogger\\": "src",
                    "Automattic\\Jetpack\\Changelog\\": "lib"
                }
            },
            "autoload-dev": {
                "psr-4": {
                    "Automattic\\Jetpack\\Changelogger\\Tests\\": "tests/php/includes/src",
                    "Automattic\\Jetpack\\Changelog\\Tests\\": "tests/php/includes/lib"
                }
            },
            "scripts": {
                "phpunit": [
                    "./vendor/phpunit/phpunit/phpunit --colors=always"
                ],
                "test-php": [
                    "@composer phpunit"
                ],
                "post-install-cmd": [
                    "[ -e vendor/bin/changelogger ] || { cd vendor/bin && ln -s ../../bin/changelogger; }"
                ],
                "post-update-cmd": [
                    "[ -e vendor/bin/changelogger ] || { cd vendor/bin && ln -s ../../bin/changelogger; }"
                ]
            },
            "license": [
                "GPL-2.0-or-later"
            ],
            "description": "Jetpack Changelogger tool. Allows for managing changelogs by dropping change files into a changelog directory with each PR.",
            "keywords": [
                "changelog",
                "cli",
                "dev",
                "keepachangelog"
            ],
            "transport-options": {
                "relative": true
            }
        },
        {
            "name": "doctrine/instantiator",
            "version": "2.0.0",
            "source": {
                "type": "git",
                "url": "https://github.com/doctrine/instantiator.git",
                "reference": "c6222283fa3f4ac679f8b9ced9a4e23f163e80d0"
            },
            "dist": {
                "type": "zip",
                "url": "https://api.github.com/repos/doctrine/instantiator/zipball/c6222283fa3f4ac679f8b9ced9a4e23f163e80d0",
                "reference": "c6222283fa3f4ac679f8b9ced9a4e23f163e80d0",
                "shasum": ""
            },
            "require": {
                "php": "^8.1"
            },
            "require-dev": {
                "doctrine/coding-standard": "^11",
                "ext-pdo": "*",
                "ext-phar": "*",
                "phpbench/phpbench": "^1.2",
                "phpstan/phpstan": "^1.9.4",
                "phpstan/phpstan-phpunit": "^1.3",
                "phpunit/phpunit": "^9.5.27",
                "vimeo/psalm": "^5.4"
            },
            "type": "library",
            "autoload": {
                "psr-4": {
                    "Doctrine\\Instantiator\\": "src/Doctrine/Instantiator/"
                }
            },
            "notification-url": "https://packagist.org/downloads/",
            "license": [
                "MIT"
            ],
            "authors": [
                {
                    "name": "Marco Pivetta",
                    "email": "ocramius@gmail.com",
                    "homepage": "https://ocramius.github.io/"
                }
            ],
            "description": "A small, lightweight utility to instantiate objects in PHP without invoking their constructors",
            "homepage": "https://www.doctrine-project.org/projects/instantiator.html",
            "keywords": [
                "constructor",
                "instantiate"
            ],
            "support": {
                "issues": "https://github.com/doctrine/instantiator/issues",
                "source": "https://github.com/doctrine/instantiator/tree/2.0.0"
            },
            "funding": [
                {
                    "url": "https://www.doctrine-project.org/sponsorship.html",
                    "type": "custom"
                },
                {
                    "url": "https://www.patreon.com/phpdoctrine",
                    "type": "patreon"
                },
                {
                    "url": "https://tidelift.com/funding/github/packagist/doctrine%2Finstantiator",
                    "type": "tidelift"
                }
            ],
            "time": "2022-12-30T00:23:10+00:00"
        },
        {
            "name": "myclabs/deep-copy",
            "version": "1.11.1",
            "source": {
                "type": "git",
                "url": "https://github.com/myclabs/DeepCopy.git",
                "reference": "7284c22080590fb39f2ffa3e9057f10a4ddd0e0c"
            },
            "dist": {
                "type": "zip",
                "url": "https://api.github.com/repos/myclabs/DeepCopy/zipball/7284c22080590fb39f2ffa3e9057f10a4ddd0e0c",
                "reference": "7284c22080590fb39f2ffa3e9057f10a4ddd0e0c",
                "shasum": ""
            },
            "require": {
                "php": "^7.1 || ^8.0"
            },
            "conflict": {
                "doctrine/collections": "<1.6.8",
                "doctrine/common": "<2.13.3 || >=3,<3.2.2"
            },
            "require-dev": {
                "doctrine/collections": "^1.6.8",
                "doctrine/common": "^2.13.3 || ^3.2.2",
                "phpunit/phpunit": "^7.5.20 || ^8.5.23 || ^9.5.13"
            },
            "type": "library",
            "autoload": {
                "files": [
                    "src/DeepCopy/deep_copy.php"
                ],
                "psr-4": {
                    "DeepCopy\\": "src/DeepCopy/"
                }
            },
            "notification-url": "https://packagist.org/downloads/",
            "license": [
                "MIT"
            ],
            "description": "Create deep copies (clones) of your objects",
            "keywords": [
                "clone",
                "copy",
                "duplicate",
                "object",
                "object graph"
            ],
            "support": {
                "issues": "https://github.com/myclabs/DeepCopy/issues",
                "source": "https://github.com/myclabs/DeepCopy/tree/1.11.1"
            },
            "funding": [
                {
                    "url": "https://tidelift.com/funding/github/packagist/myclabs/deep-copy",
                    "type": "tidelift"
                }
            ],
            "time": "2023-03-08T13:26:56+00:00"
        },
        {
            "name": "nikic/php-parser",
            "version": "v4.17.1",
            "source": {
                "type": "git",
                "url": "https://github.com/nikic/PHP-Parser.git",
                "reference": "a6303e50c90c355c7eeee2c4a8b27fe8dc8fef1d"
            },
            "dist": {
                "type": "zip",
                "url": "https://api.github.com/repos/nikic/PHP-Parser/zipball/a6303e50c90c355c7eeee2c4a8b27fe8dc8fef1d",
                "reference": "a6303e50c90c355c7eeee2c4a8b27fe8dc8fef1d",
                "shasum": ""
            },
            "require": {
                "ext-tokenizer": "*",
                "php": ">=7.0"
            },
            "require-dev": {
                "ircmaxell/php-yacc": "^0.0.7",
                "phpunit/phpunit": "^6.5 || ^7.0 || ^8.0 || ^9.0"
            },
            "bin": [
                "bin/php-parse"
            ],
            "type": "library",
            "extra": {
                "branch-alias": {
                    "dev-master": "4.9-dev"
                }
            },
            "autoload": {
                "psr-4": {
                    "PhpParser\\": "lib/PhpParser"
                }
            },
            "notification-url": "https://packagist.org/downloads/",
            "license": [
                "BSD-3-Clause"
            ],
            "authors": [
                {
                    "name": "Nikita Popov"
                }
            ],
            "description": "A PHP parser written in PHP",
            "keywords": [
                "parser",
                "php"
            ],
            "support": {
                "issues": "https://github.com/nikic/PHP-Parser/issues",
                "source": "https://github.com/nikic/PHP-Parser/tree/v4.17.1"
            },
            "time": "2023-08-13T19:53:39+00:00"
        },
        {
            "name": "phar-io/manifest",
            "version": "2.0.3",
            "source": {
                "type": "git",
                "url": "https://github.com/phar-io/manifest.git",
                "reference": "97803eca37d319dfa7826cc2437fc020857acb53"
            },
            "dist": {
                "type": "zip",
                "url": "https://api.github.com/repos/phar-io/manifest/zipball/97803eca37d319dfa7826cc2437fc020857acb53",
                "reference": "97803eca37d319dfa7826cc2437fc020857acb53",
                "shasum": ""
            },
            "require": {
                "ext-dom": "*",
                "ext-phar": "*",
                "ext-xmlwriter": "*",
                "phar-io/version": "^3.0.1",
                "php": "^7.2 || ^8.0"
            },
            "type": "library",
            "extra": {
                "branch-alias": {
                    "dev-master": "2.0.x-dev"
                }
            },
            "autoload": {
                "classmap": [
                    "src/"
                ]
            },
            "notification-url": "https://packagist.org/downloads/",
            "license": [
                "BSD-3-Clause"
            ],
            "authors": [
                {
                    "name": "Arne Blankerts",
                    "email": "arne@blankerts.de",
                    "role": "Developer"
                },
                {
                    "name": "Sebastian Heuer",
                    "email": "sebastian@phpeople.de",
                    "role": "Developer"
                },
                {
                    "name": "Sebastian Bergmann",
                    "email": "sebastian@phpunit.de",
                    "role": "Developer"
                }
            ],
            "description": "Component for reading phar.io manifest information from a PHP Archive (PHAR)",
            "support": {
                "issues": "https://github.com/phar-io/manifest/issues",
                "source": "https://github.com/phar-io/manifest/tree/2.0.3"
            },
            "time": "2021-07-20T11:28:43+00:00"
        },
        {
            "name": "phar-io/version",
            "version": "3.2.1",
            "source": {
                "type": "git",
                "url": "https://github.com/phar-io/version.git",
                "reference": "4f7fd7836c6f332bb2933569e566a0d6c4cbed74"
            },
            "dist": {
                "type": "zip",
                "url": "https://api.github.com/repos/phar-io/version/zipball/4f7fd7836c6f332bb2933569e566a0d6c4cbed74",
                "reference": "4f7fd7836c6f332bb2933569e566a0d6c4cbed74",
                "shasum": ""
            },
            "require": {
                "php": "^7.2 || ^8.0"
            },
            "type": "library",
            "autoload": {
                "classmap": [
                    "src/"
                ]
            },
            "notification-url": "https://packagist.org/downloads/",
            "license": [
                "BSD-3-Clause"
            ],
            "authors": [
                {
                    "name": "Arne Blankerts",
                    "email": "arne@blankerts.de",
                    "role": "Developer"
                },
                {
                    "name": "Sebastian Heuer",
                    "email": "sebastian@phpeople.de",
                    "role": "Developer"
                },
                {
                    "name": "Sebastian Bergmann",
                    "email": "sebastian@phpunit.de",
                    "role": "Developer"
                }
            ],
            "description": "Library for handling version information and constraints",
            "support": {
                "issues": "https://github.com/phar-io/version/issues",
                "source": "https://github.com/phar-io/version/tree/3.2.1"
            },
            "time": "2022-02-21T01:04:05+00:00"
        },
        {
            "name": "phpunit/php-code-coverage",
            "version": "9.2.29",
            "source": {
                "type": "git",
                "url": "https://github.com/sebastianbergmann/php-code-coverage.git",
                "reference": "6a3a87ac2bbe33b25042753df8195ba4aa534c76"
            },
            "dist": {
                "type": "zip",
                "url": "https://api.github.com/repos/sebastianbergmann/php-code-coverage/zipball/6a3a87ac2bbe33b25042753df8195ba4aa534c76",
                "reference": "6a3a87ac2bbe33b25042753df8195ba4aa534c76",
                "shasum": ""
            },
            "require": {
                "ext-dom": "*",
                "ext-libxml": "*",
                "ext-xmlwriter": "*",
                "nikic/php-parser": "^4.15",
                "php": ">=7.3",
                "phpunit/php-file-iterator": "^3.0.3",
                "phpunit/php-text-template": "^2.0.2",
                "sebastian/code-unit-reverse-lookup": "^2.0.2",
                "sebastian/complexity": "^2.0",
                "sebastian/environment": "^5.1.2",
                "sebastian/lines-of-code": "^1.0.3",
                "sebastian/version": "^3.0.1",
                "theseer/tokenizer": "^1.2.0"
            },
            "require-dev": {
                "phpunit/phpunit": "^9.3"
            },
            "suggest": {
                "ext-pcov": "PHP extension that provides line coverage",
                "ext-xdebug": "PHP extension that provides line coverage as well as branch and path coverage"
            },
            "type": "library",
            "extra": {
                "branch-alias": {
                    "dev-master": "9.2-dev"
                }
            },
            "autoload": {
                "classmap": [
                    "src/"
                ]
            },
            "notification-url": "https://packagist.org/downloads/",
            "license": [
                "BSD-3-Clause"
            ],
            "authors": [
                {
                    "name": "Sebastian Bergmann",
                    "email": "sebastian@phpunit.de",
                    "role": "lead"
                }
            ],
            "description": "Library that provides collection, processing, and rendering functionality for PHP code coverage information.",
            "homepage": "https://github.com/sebastianbergmann/php-code-coverage",
            "keywords": [
                "coverage",
                "testing",
                "xunit"
            ],
            "support": {
                "issues": "https://github.com/sebastianbergmann/php-code-coverage/issues",
                "security": "https://github.com/sebastianbergmann/php-code-coverage/security/policy",
                "source": "https://github.com/sebastianbergmann/php-code-coverage/tree/9.2.29"
            },
            "funding": [
                {
                    "url": "https://github.com/sebastianbergmann",
                    "type": "github"
                }
            ],
            "time": "2023-09-19T04:57:46+00:00"
        },
        {
            "name": "phpunit/php-file-iterator",
            "version": "3.0.6",
            "source": {
                "type": "git",
                "url": "https://github.com/sebastianbergmann/php-file-iterator.git",
                "reference": "cf1c2e7c203ac650e352f4cc675a7021e7d1b3cf"
            },
            "dist": {
                "type": "zip",
                "url": "https://api.github.com/repos/sebastianbergmann/php-file-iterator/zipball/cf1c2e7c203ac650e352f4cc675a7021e7d1b3cf",
                "reference": "cf1c2e7c203ac650e352f4cc675a7021e7d1b3cf",
                "shasum": ""
            },
            "require": {
                "php": ">=7.3"
            },
            "require-dev": {
                "phpunit/phpunit": "^9.3"
            },
            "type": "library",
            "extra": {
                "branch-alias": {
                    "dev-master": "3.0-dev"
                }
            },
            "autoload": {
                "classmap": [
                    "src/"
                ]
            },
            "notification-url": "https://packagist.org/downloads/",
            "license": [
                "BSD-3-Clause"
            ],
            "authors": [
                {
                    "name": "Sebastian Bergmann",
                    "email": "sebastian@phpunit.de",
                    "role": "lead"
                }
            ],
            "description": "FilterIterator implementation that filters files based on a list of suffixes.",
            "homepage": "https://github.com/sebastianbergmann/php-file-iterator/",
            "keywords": [
                "filesystem",
                "iterator"
            ],
            "support": {
                "issues": "https://github.com/sebastianbergmann/php-file-iterator/issues",
                "source": "https://github.com/sebastianbergmann/php-file-iterator/tree/3.0.6"
            },
            "funding": [
                {
                    "url": "https://github.com/sebastianbergmann",
                    "type": "github"
                }
            ],
            "time": "2021-12-02T12:48:52+00:00"
        },
        {
            "name": "phpunit/php-invoker",
            "version": "3.1.1",
            "source": {
                "type": "git",
                "url": "https://github.com/sebastianbergmann/php-invoker.git",
                "reference": "5a10147d0aaf65b58940a0b72f71c9ac0423cc67"
            },
            "dist": {
                "type": "zip",
                "url": "https://api.github.com/repos/sebastianbergmann/php-invoker/zipball/5a10147d0aaf65b58940a0b72f71c9ac0423cc67",
                "reference": "5a10147d0aaf65b58940a0b72f71c9ac0423cc67",
                "shasum": ""
            },
            "require": {
                "php": ">=7.3"
            },
            "require-dev": {
                "ext-pcntl": "*",
                "phpunit/phpunit": "^9.3"
            },
            "suggest": {
                "ext-pcntl": "*"
            },
            "type": "library",
            "extra": {
                "branch-alias": {
                    "dev-master": "3.1-dev"
                }
            },
            "autoload": {
                "classmap": [
                    "src/"
                ]
            },
            "notification-url": "https://packagist.org/downloads/",
            "license": [
                "BSD-3-Clause"
            ],
            "authors": [
                {
                    "name": "Sebastian Bergmann",
                    "email": "sebastian@phpunit.de",
                    "role": "lead"
                }
            ],
            "description": "Invoke callables with a timeout",
            "homepage": "https://github.com/sebastianbergmann/php-invoker/",
            "keywords": [
                "process"
            ],
            "support": {
                "issues": "https://github.com/sebastianbergmann/php-invoker/issues",
                "source": "https://github.com/sebastianbergmann/php-invoker/tree/3.1.1"
            },
            "funding": [
                {
                    "url": "https://github.com/sebastianbergmann",
                    "type": "github"
                }
            ],
            "time": "2020-09-28T05:58:55+00:00"
        },
        {
            "name": "phpunit/php-text-template",
            "version": "2.0.4",
            "source": {
                "type": "git",
                "url": "https://github.com/sebastianbergmann/php-text-template.git",
                "reference": "5da5f67fc95621df9ff4c4e5a84d6a8a2acf7c28"
            },
            "dist": {
                "type": "zip",
                "url": "https://api.github.com/repos/sebastianbergmann/php-text-template/zipball/5da5f67fc95621df9ff4c4e5a84d6a8a2acf7c28",
                "reference": "5da5f67fc95621df9ff4c4e5a84d6a8a2acf7c28",
                "shasum": ""
            },
            "require": {
                "php": ">=7.3"
            },
            "require-dev": {
                "phpunit/phpunit": "^9.3"
            },
            "type": "library",
            "extra": {
                "branch-alias": {
                    "dev-master": "2.0-dev"
                }
            },
            "autoload": {
                "classmap": [
                    "src/"
                ]
            },
            "notification-url": "https://packagist.org/downloads/",
            "license": [
                "BSD-3-Clause"
            ],
            "authors": [
                {
                    "name": "Sebastian Bergmann",
                    "email": "sebastian@phpunit.de",
                    "role": "lead"
                }
            ],
            "description": "Simple template engine.",
            "homepage": "https://github.com/sebastianbergmann/php-text-template/",
            "keywords": [
                "template"
            ],
            "support": {
                "issues": "https://github.com/sebastianbergmann/php-text-template/issues",
                "source": "https://github.com/sebastianbergmann/php-text-template/tree/2.0.4"
            },
            "funding": [
                {
                    "url": "https://github.com/sebastianbergmann",
                    "type": "github"
                }
            ],
            "time": "2020-10-26T05:33:50+00:00"
        },
        {
            "name": "phpunit/php-timer",
            "version": "5.0.3",
            "source": {
                "type": "git",
                "url": "https://github.com/sebastianbergmann/php-timer.git",
                "reference": "5a63ce20ed1b5bf577850e2c4e87f4aa902afbd2"
            },
            "dist": {
                "type": "zip",
                "url": "https://api.github.com/repos/sebastianbergmann/php-timer/zipball/5a63ce20ed1b5bf577850e2c4e87f4aa902afbd2",
                "reference": "5a63ce20ed1b5bf577850e2c4e87f4aa902afbd2",
                "shasum": ""
            },
            "require": {
                "php": ">=7.3"
            },
            "require-dev": {
                "phpunit/phpunit": "^9.3"
            },
            "type": "library",
            "extra": {
                "branch-alias": {
                    "dev-master": "5.0-dev"
                }
            },
            "autoload": {
                "classmap": [
                    "src/"
                ]
            },
            "notification-url": "https://packagist.org/downloads/",
            "license": [
                "BSD-3-Clause"
            ],
            "authors": [
                {
                    "name": "Sebastian Bergmann",
                    "email": "sebastian@phpunit.de",
                    "role": "lead"
                }
            ],
            "description": "Utility class for timing",
            "homepage": "https://github.com/sebastianbergmann/php-timer/",
            "keywords": [
                "timer"
            ],
            "support": {
                "issues": "https://github.com/sebastianbergmann/php-timer/issues",
                "source": "https://github.com/sebastianbergmann/php-timer/tree/5.0.3"
            },
            "funding": [
                {
                    "url": "https://github.com/sebastianbergmann",
                    "type": "github"
                }
            ],
            "time": "2020-10-26T13:16:10+00:00"
        },
        {
            "name": "phpunit/phpunit",
            "version": "9.6.13",
            "source": {
                "type": "git",
                "url": "https://github.com/sebastianbergmann/phpunit.git",
                "reference": "f3d767f7f9e191eab4189abe41ab37797e30b1be"
            },
            "dist": {
                "type": "zip",
                "url": "https://api.github.com/repos/sebastianbergmann/phpunit/zipball/f3d767f7f9e191eab4189abe41ab37797e30b1be",
                "reference": "f3d767f7f9e191eab4189abe41ab37797e30b1be",
                "shasum": ""
            },
            "require": {
                "doctrine/instantiator": "^1.3.1 || ^2",
                "ext-dom": "*",
                "ext-json": "*",
                "ext-libxml": "*",
                "ext-mbstring": "*",
                "ext-xml": "*",
                "ext-xmlwriter": "*",
                "myclabs/deep-copy": "^1.10.1",
                "phar-io/manifest": "^2.0.3",
                "phar-io/version": "^3.0.2",
                "php": ">=7.3",
                "phpunit/php-code-coverage": "^9.2.28",
                "phpunit/php-file-iterator": "^3.0.5",
                "phpunit/php-invoker": "^3.1.1",
                "phpunit/php-text-template": "^2.0.3",
                "phpunit/php-timer": "^5.0.2",
                "sebastian/cli-parser": "^1.0.1",
                "sebastian/code-unit": "^1.0.6",
                "sebastian/comparator": "^4.0.8",
                "sebastian/diff": "^4.0.3",
                "sebastian/environment": "^5.1.3",
                "sebastian/exporter": "^4.0.5",
                "sebastian/global-state": "^5.0.1",
                "sebastian/object-enumerator": "^4.0.3",
                "sebastian/resource-operations": "^3.0.3",
                "sebastian/type": "^3.2",
                "sebastian/version": "^3.0.2"
            },
            "suggest": {
                "ext-soap": "To be able to generate mocks based on WSDL files",
                "ext-xdebug": "PHP extension that provides line coverage as well as branch and path coverage"
            },
            "bin": [
                "phpunit"
            ],
            "type": "library",
            "extra": {
                "branch-alias": {
                    "dev-master": "9.6-dev"
                }
            },
            "autoload": {
                "files": [
                    "src/Framework/Assert/Functions.php"
                ],
                "classmap": [
                    "src/"
                ]
            },
            "notification-url": "https://packagist.org/downloads/",
            "license": [
                "BSD-3-Clause"
            ],
            "authors": [
                {
                    "name": "Sebastian Bergmann",
                    "email": "sebastian@phpunit.de",
                    "role": "lead"
                }
            ],
            "description": "The PHP Unit Testing framework.",
            "homepage": "https://phpunit.de/",
            "keywords": [
                "phpunit",
                "testing",
                "xunit"
            ],
            "support": {
                "issues": "https://github.com/sebastianbergmann/phpunit/issues",
                "security": "https://github.com/sebastianbergmann/phpunit/security/policy",
                "source": "https://github.com/sebastianbergmann/phpunit/tree/9.6.13"
            },
            "funding": [
                {
                    "url": "https://phpunit.de/sponsors.html",
                    "type": "custom"
                },
                {
                    "url": "https://github.com/sebastianbergmann",
                    "type": "github"
                },
                {
                    "url": "https://tidelift.com/funding/github/packagist/phpunit/phpunit",
                    "type": "tidelift"
                }
            ],
            "time": "2023-09-19T05:39:22+00:00"
        },
        {
            "name": "psr/container",
            "version": "2.0.2",
            "source": {
                "type": "git",
                "url": "https://github.com/php-fig/container.git",
                "reference": "c71ecc56dfe541dbd90c5360474fbc405f8d5963"
            },
            "dist": {
                "type": "zip",
                "url": "https://api.github.com/repos/php-fig/container/zipball/c71ecc56dfe541dbd90c5360474fbc405f8d5963",
                "reference": "c71ecc56dfe541dbd90c5360474fbc405f8d5963",
                "shasum": ""
            },
            "require": {
                "php": ">=7.4.0"
            },
            "type": "library",
            "extra": {
                "branch-alias": {
                    "dev-master": "2.0.x-dev"
                }
            },
            "autoload": {
                "psr-4": {
                    "Psr\\Container\\": "src/"
                }
            },
            "notification-url": "https://packagist.org/downloads/",
            "license": [
                "MIT"
            ],
            "authors": [
                {
                    "name": "PHP-FIG",
                    "homepage": "https://www.php-fig.org/"
                }
            ],
            "description": "Common Container Interface (PHP FIG PSR-11)",
            "homepage": "https://github.com/php-fig/container",
            "keywords": [
                "PSR-11",
                "container",
                "container-interface",
                "container-interop",
                "psr"
            ],
            "support": {
                "issues": "https://github.com/php-fig/container/issues",
                "source": "https://github.com/php-fig/container/tree/2.0.2"
            },
            "time": "2021-11-05T16:47:00+00:00"
        },
        {
            "name": "sebastian/cli-parser",
            "version": "1.0.1",
            "source": {
                "type": "git",
                "url": "https://github.com/sebastianbergmann/cli-parser.git",
                "reference": "442e7c7e687e42adc03470c7b668bc4b2402c0b2"
            },
            "dist": {
                "type": "zip",
                "url": "https://api.github.com/repos/sebastianbergmann/cli-parser/zipball/442e7c7e687e42adc03470c7b668bc4b2402c0b2",
                "reference": "442e7c7e687e42adc03470c7b668bc4b2402c0b2",
                "shasum": ""
            },
            "require": {
                "php": ">=7.3"
            },
            "require-dev": {
                "phpunit/phpunit": "^9.3"
            },
            "type": "library",
            "extra": {
                "branch-alias": {
                    "dev-master": "1.0-dev"
                }
            },
            "autoload": {
                "classmap": [
                    "src/"
                ]
            },
            "notification-url": "https://packagist.org/downloads/",
            "license": [
                "BSD-3-Clause"
            ],
            "authors": [
                {
                    "name": "Sebastian Bergmann",
                    "email": "sebastian@phpunit.de",
                    "role": "lead"
                }
            ],
            "description": "Library for parsing CLI options",
            "homepage": "https://github.com/sebastianbergmann/cli-parser",
            "support": {
                "issues": "https://github.com/sebastianbergmann/cli-parser/issues",
                "source": "https://github.com/sebastianbergmann/cli-parser/tree/1.0.1"
            },
            "funding": [
                {
                    "url": "https://github.com/sebastianbergmann",
                    "type": "github"
                }
            ],
            "time": "2020-09-28T06:08:49+00:00"
        },
        {
            "name": "sebastian/code-unit",
            "version": "1.0.8",
            "source": {
                "type": "git",
                "url": "https://github.com/sebastianbergmann/code-unit.git",
                "reference": "1fc9f64c0927627ef78ba436c9b17d967e68e120"
            },
            "dist": {
                "type": "zip",
                "url": "https://api.github.com/repos/sebastianbergmann/code-unit/zipball/1fc9f64c0927627ef78ba436c9b17d967e68e120",
                "reference": "1fc9f64c0927627ef78ba436c9b17d967e68e120",
                "shasum": ""
            },
            "require": {
                "php": ">=7.3"
            },
            "require-dev": {
                "phpunit/phpunit": "^9.3"
            },
            "type": "library",
            "extra": {
                "branch-alias": {
                    "dev-master": "1.0-dev"
                }
            },
            "autoload": {
                "classmap": [
                    "src/"
                ]
            },
            "notification-url": "https://packagist.org/downloads/",
            "license": [
                "BSD-3-Clause"
            ],
            "authors": [
                {
                    "name": "Sebastian Bergmann",
                    "email": "sebastian@phpunit.de",
                    "role": "lead"
                }
            ],
            "description": "Collection of value objects that represent the PHP code units",
            "homepage": "https://github.com/sebastianbergmann/code-unit",
            "support": {
                "issues": "https://github.com/sebastianbergmann/code-unit/issues",
                "source": "https://github.com/sebastianbergmann/code-unit/tree/1.0.8"
            },
            "funding": [
                {
                    "url": "https://github.com/sebastianbergmann",
                    "type": "github"
                }
            ],
            "time": "2020-10-26T13:08:54+00:00"
        },
        {
            "name": "sebastian/code-unit-reverse-lookup",
            "version": "2.0.3",
            "source": {
                "type": "git",
                "url": "https://github.com/sebastianbergmann/code-unit-reverse-lookup.git",
                "reference": "ac91f01ccec49fb77bdc6fd1e548bc70f7faa3e5"
            },
            "dist": {
                "type": "zip",
                "url": "https://api.github.com/repos/sebastianbergmann/code-unit-reverse-lookup/zipball/ac91f01ccec49fb77bdc6fd1e548bc70f7faa3e5",
                "reference": "ac91f01ccec49fb77bdc6fd1e548bc70f7faa3e5",
                "shasum": ""
            },
            "require": {
                "php": ">=7.3"
            },
            "require-dev": {
                "phpunit/phpunit": "^9.3"
            },
            "type": "library",
            "extra": {
                "branch-alias": {
                    "dev-master": "2.0-dev"
                }
            },
            "autoload": {
                "classmap": [
                    "src/"
                ]
            },
            "notification-url": "https://packagist.org/downloads/",
            "license": [
                "BSD-3-Clause"
            ],
            "authors": [
                {
                    "name": "Sebastian Bergmann",
                    "email": "sebastian@phpunit.de"
                }
            ],
            "description": "Looks up which function or method a line of code belongs to",
            "homepage": "https://github.com/sebastianbergmann/code-unit-reverse-lookup/",
            "support": {
                "issues": "https://github.com/sebastianbergmann/code-unit-reverse-lookup/issues",
                "source": "https://github.com/sebastianbergmann/code-unit-reverse-lookup/tree/2.0.3"
            },
            "funding": [
                {
                    "url": "https://github.com/sebastianbergmann",
                    "type": "github"
                }
            ],
            "time": "2020-09-28T05:30:19+00:00"
        },
        {
            "name": "sebastian/comparator",
            "version": "4.0.8",
            "source": {
                "type": "git",
                "url": "https://github.com/sebastianbergmann/comparator.git",
                "reference": "fa0f136dd2334583309d32b62544682ee972b51a"
            },
            "dist": {
                "type": "zip",
                "url": "https://api.github.com/repos/sebastianbergmann/comparator/zipball/fa0f136dd2334583309d32b62544682ee972b51a",
                "reference": "fa0f136dd2334583309d32b62544682ee972b51a",
                "shasum": ""
            },
            "require": {
                "php": ">=7.3",
                "sebastian/diff": "^4.0",
                "sebastian/exporter": "^4.0"
            },
            "require-dev": {
                "phpunit/phpunit": "^9.3"
            },
            "type": "library",
            "extra": {
                "branch-alias": {
                    "dev-master": "4.0-dev"
                }
            },
            "autoload": {
                "classmap": [
                    "src/"
                ]
            },
            "notification-url": "https://packagist.org/downloads/",
            "license": [
                "BSD-3-Clause"
            ],
            "authors": [
                {
                    "name": "Sebastian Bergmann",
                    "email": "sebastian@phpunit.de"
                },
                {
                    "name": "Jeff Welch",
                    "email": "whatthejeff@gmail.com"
                },
                {
                    "name": "Volker Dusch",
                    "email": "github@wallbash.com"
                },
                {
                    "name": "Bernhard Schussek",
                    "email": "bschussek@2bepublished.at"
                }
            ],
            "description": "Provides the functionality to compare PHP values for equality",
            "homepage": "https://github.com/sebastianbergmann/comparator",
            "keywords": [
                "comparator",
                "compare",
                "equality"
            ],
            "support": {
                "issues": "https://github.com/sebastianbergmann/comparator/issues",
                "source": "https://github.com/sebastianbergmann/comparator/tree/4.0.8"
            },
            "funding": [
                {
                    "url": "https://github.com/sebastianbergmann",
                    "type": "github"
                }
            ],
            "time": "2022-09-14T12:41:17+00:00"
        },
        {
            "name": "sebastian/complexity",
            "version": "2.0.2",
            "source": {
                "type": "git",
                "url": "https://github.com/sebastianbergmann/complexity.git",
                "reference": "739b35e53379900cc9ac327b2147867b8b6efd88"
            },
            "dist": {
                "type": "zip",
                "url": "https://api.github.com/repos/sebastianbergmann/complexity/zipball/739b35e53379900cc9ac327b2147867b8b6efd88",
                "reference": "739b35e53379900cc9ac327b2147867b8b6efd88",
                "shasum": ""
            },
            "require": {
                "nikic/php-parser": "^4.7",
                "php": ">=7.3"
            },
            "require-dev": {
                "phpunit/phpunit": "^9.3"
            },
            "type": "library",
            "extra": {
                "branch-alias": {
                    "dev-master": "2.0-dev"
                }
            },
            "autoload": {
                "classmap": [
                    "src/"
                ]
            },
            "notification-url": "https://packagist.org/downloads/",
            "license": [
                "BSD-3-Clause"
            ],
            "authors": [
                {
                    "name": "Sebastian Bergmann",
                    "email": "sebastian@phpunit.de",
                    "role": "lead"
                }
            ],
            "description": "Library for calculating the complexity of PHP code units",
            "homepage": "https://github.com/sebastianbergmann/complexity",
            "support": {
                "issues": "https://github.com/sebastianbergmann/complexity/issues",
                "source": "https://github.com/sebastianbergmann/complexity/tree/2.0.2"
            },
            "funding": [
                {
                    "url": "https://github.com/sebastianbergmann",
                    "type": "github"
                }
            ],
            "time": "2020-10-26T15:52:27+00:00"
        },
        {
            "name": "sebastian/diff",
            "version": "4.0.5",
            "source": {
                "type": "git",
                "url": "https://github.com/sebastianbergmann/diff.git",
                "reference": "74be17022044ebaaecfdf0c5cd504fc9cd5a7131"
            },
            "dist": {
                "type": "zip",
                "url": "https://api.github.com/repos/sebastianbergmann/diff/zipball/74be17022044ebaaecfdf0c5cd504fc9cd5a7131",
                "reference": "74be17022044ebaaecfdf0c5cd504fc9cd5a7131",
                "shasum": ""
            },
            "require": {
                "php": ">=7.3"
            },
            "require-dev": {
                "phpunit/phpunit": "^9.3",
                "symfony/process": "^4.2 || ^5"
            },
            "type": "library",
            "extra": {
                "branch-alias": {
                    "dev-master": "4.0-dev"
                }
            },
            "autoload": {
                "classmap": [
                    "src/"
                ]
            },
            "notification-url": "https://packagist.org/downloads/",
            "license": [
                "BSD-3-Clause"
            ],
            "authors": [
                {
                    "name": "Sebastian Bergmann",
                    "email": "sebastian@phpunit.de"
                },
                {
                    "name": "Kore Nordmann",
                    "email": "mail@kore-nordmann.de"
                }
            ],
            "description": "Diff implementation",
            "homepage": "https://github.com/sebastianbergmann/diff",
            "keywords": [
                "diff",
                "udiff",
                "unidiff",
                "unified diff"
            ],
            "support": {
                "issues": "https://github.com/sebastianbergmann/diff/issues",
                "source": "https://github.com/sebastianbergmann/diff/tree/4.0.5"
            },
            "funding": [
                {
                    "url": "https://github.com/sebastianbergmann",
                    "type": "github"
                }
            ],
            "time": "2023-05-07T05:35:17+00:00"
        },
        {
            "name": "sebastian/environment",
            "version": "5.1.5",
            "source": {
                "type": "git",
                "url": "https://github.com/sebastianbergmann/environment.git",
                "reference": "830c43a844f1f8d5b7a1f6d6076b784454d8b7ed"
            },
            "dist": {
                "type": "zip",
                "url": "https://api.github.com/repos/sebastianbergmann/environment/zipball/830c43a844f1f8d5b7a1f6d6076b784454d8b7ed",
                "reference": "830c43a844f1f8d5b7a1f6d6076b784454d8b7ed",
                "shasum": ""
            },
            "require": {
                "php": ">=7.3"
            },
            "require-dev": {
                "phpunit/phpunit": "^9.3"
            },
            "suggest": {
                "ext-posix": "*"
            },
            "type": "library",
            "extra": {
                "branch-alias": {
                    "dev-master": "5.1-dev"
                }
            },
            "autoload": {
                "classmap": [
                    "src/"
                ]
            },
            "notification-url": "https://packagist.org/downloads/",
            "license": [
                "BSD-3-Clause"
            ],
            "authors": [
                {
                    "name": "Sebastian Bergmann",
                    "email": "sebastian@phpunit.de"
                }
            ],
            "description": "Provides functionality to handle HHVM/PHP environments",
            "homepage": "http://www.github.com/sebastianbergmann/environment",
            "keywords": [
                "Xdebug",
                "environment",
                "hhvm"
            ],
            "support": {
                "issues": "https://github.com/sebastianbergmann/environment/issues",
                "source": "https://github.com/sebastianbergmann/environment/tree/5.1.5"
            },
            "funding": [
                {
                    "url": "https://github.com/sebastianbergmann",
                    "type": "github"
                }
            ],
            "time": "2023-02-03T06:03:51+00:00"
        },
        {
            "name": "sebastian/exporter",
            "version": "4.0.5",
            "source": {
                "type": "git",
                "url": "https://github.com/sebastianbergmann/exporter.git",
                "reference": "ac230ed27f0f98f597c8a2b6eb7ac563af5e5b9d"
            },
            "dist": {
                "type": "zip",
                "url": "https://api.github.com/repos/sebastianbergmann/exporter/zipball/ac230ed27f0f98f597c8a2b6eb7ac563af5e5b9d",
                "reference": "ac230ed27f0f98f597c8a2b6eb7ac563af5e5b9d",
                "shasum": ""
            },
            "require": {
                "php": ">=7.3",
                "sebastian/recursion-context": "^4.0"
            },
            "require-dev": {
                "ext-mbstring": "*",
                "phpunit/phpunit": "^9.3"
            },
            "type": "library",
            "extra": {
                "branch-alias": {
                    "dev-master": "4.0-dev"
                }
            },
            "autoload": {
                "classmap": [
                    "src/"
                ]
            },
            "notification-url": "https://packagist.org/downloads/",
            "license": [
                "BSD-3-Clause"
            ],
            "authors": [
                {
                    "name": "Sebastian Bergmann",
                    "email": "sebastian@phpunit.de"
                },
                {
                    "name": "Jeff Welch",
                    "email": "whatthejeff@gmail.com"
                },
                {
                    "name": "Volker Dusch",
                    "email": "github@wallbash.com"
                },
                {
                    "name": "Adam Harvey",
                    "email": "aharvey@php.net"
                },
                {
                    "name": "Bernhard Schussek",
                    "email": "bschussek@gmail.com"
                }
            ],
            "description": "Provides the functionality to export PHP variables for visualization",
            "homepage": "https://www.github.com/sebastianbergmann/exporter",
            "keywords": [
                "export",
                "exporter"
            ],
            "support": {
                "issues": "https://github.com/sebastianbergmann/exporter/issues",
                "source": "https://github.com/sebastianbergmann/exporter/tree/4.0.5"
            },
            "funding": [
                {
                    "url": "https://github.com/sebastianbergmann",
                    "type": "github"
                }
            ],
            "time": "2022-09-14T06:03:37+00:00"
        },
        {
            "name": "sebastian/global-state",
            "version": "5.0.6",
            "source": {
                "type": "git",
                "url": "https://github.com/sebastianbergmann/global-state.git",
                "reference": "bde739e7565280bda77be70044ac1047bc007e34"
            },
            "dist": {
                "type": "zip",
                "url": "https://api.github.com/repos/sebastianbergmann/global-state/zipball/bde739e7565280bda77be70044ac1047bc007e34",
                "reference": "bde739e7565280bda77be70044ac1047bc007e34",
                "shasum": ""
            },
            "require": {
                "php": ">=7.3",
                "sebastian/object-reflector": "^2.0",
                "sebastian/recursion-context": "^4.0"
            },
            "require-dev": {
                "ext-dom": "*",
                "phpunit/phpunit": "^9.3"
            },
            "suggest": {
                "ext-uopz": "*"
            },
            "type": "library",
            "extra": {
                "branch-alias": {
                    "dev-master": "5.0-dev"
                }
            },
            "autoload": {
                "classmap": [
                    "src/"
                ]
            },
            "notification-url": "https://packagist.org/downloads/",
            "license": [
                "BSD-3-Clause"
            ],
            "authors": [
                {
                    "name": "Sebastian Bergmann",
                    "email": "sebastian@phpunit.de"
                }
            ],
            "description": "Snapshotting of global state",
            "homepage": "http://www.github.com/sebastianbergmann/global-state",
            "keywords": [
                "global state"
            ],
            "support": {
                "issues": "https://github.com/sebastianbergmann/global-state/issues",
                "source": "https://github.com/sebastianbergmann/global-state/tree/5.0.6"
            },
            "funding": [
                {
                    "url": "https://github.com/sebastianbergmann",
                    "type": "github"
                }
            ],
            "time": "2023-08-02T09:26:13+00:00"
        },
        {
            "name": "sebastian/lines-of-code",
            "version": "1.0.3",
            "source": {
                "type": "git",
                "url": "https://github.com/sebastianbergmann/lines-of-code.git",
                "reference": "c1c2e997aa3146983ed888ad08b15470a2e22ecc"
            },
            "dist": {
                "type": "zip",
                "url": "https://api.github.com/repos/sebastianbergmann/lines-of-code/zipball/c1c2e997aa3146983ed888ad08b15470a2e22ecc",
                "reference": "c1c2e997aa3146983ed888ad08b15470a2e22ecc",
                "shasum": ""
            },
            "require": {
                "nikic/php-parser": "^4.6",
                "php": ">=7.3"
            },
            "require-dev": {
                "phpunit/phpunit": "^9.3"
            },
            "type": "library",
            "extra": {
                "branch-alias": {
                    "dev-master": "1.0-dev"
                }
            },
            "autoload": {
                "classmap": [
                    "src/"
                ]
            },
            "notification-url": "https://packagist.org/downloads/",
            "license": [
                "BSD-3-Clause"
            ],
            "authors": [
                {
                    "name": "Sebastian Bergmann",
                    "email": "sebastian@phpunit.de",
                    "role": "lead"
                }
            ],
            "description": "Library for counting the lines of code in PHP source code",
            "homepage": "https://github.com/sebastianbergmann/lines-of-code",
            "support": {
                "issues": "https://github.com/sebastianbergmann/lines-of-code/issues",
                "source": "https://github.com/sebastianbergmann/lines-of-code/tree/1.0.3"
            },
            "funding": [
                {
                    "url": "https://github.com/sebastianbergmann",
                    "type": "github"
                }
            ],
            "time": "2020-11-28T06:42:11+00:00"
        },
        {
            "name": "sebastian/object-enumerator",
            "version": "4.0.4",
            "source": {
                "type": "git",
                "url": "https://github.com/sebastianbergmann/object-enumerator.git",
                "reference": "5c9eeac41b290a3712d88851518825ad78f45c71"
            },
            "dist": {
                "type": "zip",
                "url": "https://api.github.com/repos/sebastianbergmann/object-enumerator/zipball/5c9eeac41b290a3712d88851518825ad78f45c71",
                "reference": "5c9eeac41b290a3712d88851518825ad78f45c71",
                "shasum": ""
            },
            "require": {
                "php": ">=7.3",
                "sebastian/object-reflector": "^2.0",
                "sebastian/recursion-context": "^4.0"
            },
            "require-dev": {
                "phpunit/phpunit": "^9.3"
            },
            "type": "library",
            "extra": {
                "branch-alias": {
                    "dev-master": "4.0-dev"
                }
            },
            "autoload": {
                "classmap": [
                    "src/"
                ]
            },
            "notification-url": "https://packagist.org/downloads/",
            "license": [
                "BSD-3-Clause"
            ],
            "authors": [
                {
                    "name": "Sebastian Bergmann",
                    "email": "sebastian@phpunit.de"
                }
            ],
            "description": "Traverses array structures and object graphs to enumerate all referenced objects",
            "homepage": "https://github.com/sebastianbergmann/object-enumerator/",
            "support": {
                "issues": "https://github.com/sebastianbergmann/object-enumerator/issues",
                "source": "https://github.com/sebastianbergmann/object-enumerator/tree/4.0.4"
            },
            "funding": [
                {
                    "url": "https://github.com/sebastianbergmann",
                    "type": "github"
                }
            ],
            "time": "2020-10-26T13:12:34+00:00"
        },
        {
            "name": "sebastian/object-reflector",
            "version": "2.0.4",
            "source": {
                "type": "git",
                "url": "https://github.com/sebastianbergmann/object-reflector.git",
                "reference": "b4f479ebdbf63ac605d183ece17d8d7fe49c15c7"
            },
            "dist": {
                "type": "zip",
                "url": "https://api.github.com/repos/sebastianbergmann/object-reflector/zipball/b4f479ebdbf63ac605d183ece17d8d7fe49c15c7",
                "reference": "b4f479ebdbf63ac605d183ece17d8d7fe49c15c7",
                "shasum": ""
            },
            "require": {
                "php": ">=7.3"
            },
            "require-dev": {
                "phpunit/phpunit": "^9.3"
            },
            "type": "library",
            "extra": {
                "branch-alias": {
                    "dev-master": "2.0-dev"
                }
            },
            "autoload": {
                "classmap": [
                    "src/"
                ]
            },
            "notification-url": "https://packagist.org/downloads/",
            "license": [
                "BSD-3-Clause"
            ],
            "authors": [
                {
                    "name": "Sebastian Bergmann",
                    "email": "sebastian@phpunit.de"
                }
            ],
            "description": "Allows reflection of object attributes, including inherited and non-public ones",
            "homepage": "https://github.com/sebastianbergmann/object-reflector/",
            "support": {
                "issues": "https://github.com/sebastianbergmann/object-reflector/issues",
                "source": "https://github.com/sebastianbergmann/object-reflector/tree/2.0.4"
            },
            "funding": [
                {
                    "url": "https://github.com/sebastianbergmann",
                    "type": "github"
                }
            ],
            "time": "2020-10-26T13:14:26+00:00"
        },
        {
            "name": "sebastian/recursion-context",
            "version": "4.0.5",
            "source": {
                "type": "git",
                "url": "https://github.com/sebastianbergmann/recursion-context.git",
                "reference": "e75bd0f07204fec2a0af9b0f3cfe97d05f92efc1"
            },
            "dist": {
                "type": "zip",
                "url": "https://api.github.com/repos/sebastianbergmann/recursion-context/zipball/e75bd0f07204fec2a0af9b0f3cfe97d05f92efc1",
                "reference": "e75bd0f07204fec2a0af9b0f3cfe97d05f92efc1",
                "shasum": ""
            },
            "require": {
                "php": ">=7.3"
            },
            "require-dev": {
                "phpunit/phpunit": "^9.3"
            },
            "type": "library",
            "extra": {
                "branch-alias": {
                    "dev-master": "4.0-dev"
                }
            },
            "autoload": {
                "classmap": [
                    "src/"
                ]
            },
            "notification-url": "https://packagist.org/downloads/",
            "license": [
                "BSD-3-Clause"
            ],
            "authors": [
                {
                    "name": "Sebastian Bergmann",
                    "email": "sebastian@phpunit.de"
                },
                {
                    "name": "Jeff Welch",
                    "email": "whatthejeff@gmail.com"
                },
                {
                    "name": "Adam Harvey",
                    "email": "aharvey@php.net"
                }
            ],
            "description": "Provides functionality to recursively process PHP variables",
            "homepage": "https://github.com/sebastianbergmann/recursion-context",
            "support": {
                "issues": "https://github.com/sebastianbergmann/recursion-context/issues",
                "source": "https://github.com/sebastianbergmann/recursion-context/tree/4.0.5"
            },
            "funding": [
                {
                    "url": "https://github.com/sebastianbergmann",
                    "type": "github"
                }
            ],
            "time": "2023-02-03T06:07:39+00:00"
        },
        {
            "name": "sebastian/resource-operations",
            "version": "3.0.3",
            "source": {
                "type": "git",
                "url": "https://github.com/sebastianbergmann/resource-operations.git",
                "reference": "0f4443cb3a1d92ce809899753bc0d5d5a8dd19a8"
            },
            "dist": {
                "type": "zip",
                "url": "https://api.github.com/repos/sebastianbergmann/resource-operations/zipball/0f4443cb3a1d92ce809899753bc0d5d5a8dd19a8",
                "reference": "0f4443cb3a1d92ce809899753bc0d5d5a8dd19a8",
                "shasum": ""
            },
            "require": {
                "php": ">=7.3"
            },
            "require-dev": {
                "phpunit/phpunit": "^9.0"
            },
            "type": "library",
            "extra": {
                "branch-alias": {
                    "dev-master": "3.0-dev"
                }
            },
            "autoload": {
                "classmap": [
                    "src/"
                ]
            },
            "notification-url": "https://packagist.org/downloads/",
            "license": [
                "BSD-3-Clause"
            ],
            "authors": [
                {
                    "name": "Sebastian Bergmann",
                    "email": "sebastian@phpunit.de"
                }
            ],
            "description": "Provides a list of PHP built-in functions that operate on resources",
            "homepage": "https://www.github.com/sebastianbergmann/resource-operations",
            "support": {
                "issues": "https://github.com/sebastianbergmann/resource-operations/issues",
                "source": "https://github.com/sebastianbergmann/resource-operations/tree/3.0.3"
            },
            "funding": [
                {
                    "url": "https://github.com/sebastianbergmann",
                    "type": "github"
                }
            ],
            "time": "2020-09-28T06:45:17+00:00"
        },
        {
            "name": "sebastian/type",
            "version": "3.2.1",
            "source": {
                "type": "git",
                "url": "https://github.com/sebastianbergmann/type.git",
                "reference": "75e2c2a32f5e0b3aef905b9ed0b179b953b3d7c7"
            },
            "dist": {
                "type": "zip",
                "url": "https://api.github.com/repos/sebastianbergmann/type/zipball/75e2c2a32f5e0b3aef905b9ed0b179b953b3d7c7",
                "reference": "75e2c2a32f5e0b3aef905b9ed0b179b953b3d7c7",
                "shasum": ""
            },
            "require": {
                "php": ">=7.3"
            },
            "require-dev": {
                "phpunit/phpunit": "^9.5"
            },
            "type": "library",
            "extra": {
                "branch-alias": {
                    "dev-master": "3.2-dev"
                }
            },
            "autoload": {
                "classmap": [
                    "src/"
                ]
            },
            "notification-url": "https://packagist.org/downloads/",
            "license": [
                "BSD-3-Clause"
            ],
            "authors": [
                {
                    "name": "Sebastian Bergmann",
                    "email": "sebastian@phpunit.de",
                    "role": "lead"
                }
            ],
            "description": "Collection of value objects that represent the types of the PHP type system",
            "homepage": "https://github.com/sebastianbergmann/type",
            "support": {
                "issues": "https://github.com/sebastianbergmann/type/issues",
                "source": "https://github.com/sebastianbergmann/type/tree/3.2.1"
            },
            "funding": [
                {
                    "url": "https://github.com/sebastianbergmann",
                    "type": "github"
                }
            ],
            "time": "2023-02-03T06:13:03+00:00"
        },
        {
            "name": "sebastian/version",
            "version": "3.0.2",
            "source": {
                "type": "git",
                "url": "https://github.com/sebastianbergmann/version.git",
                "reference": "c6c1022351a901512170118436c764e473f6de8c"
            },
            "dist": {
                "type": "zip",
                "url": "https://api.github.com/repos/sebastianbergmann/version/zipball/c6c1022351a901512170118436c764e473f6de8c",
                "reference": "c6c1022351a901512170118436c764e473f6de8c",
                "shasum": ""
            },
            "require": {
                "php": ">=7.3"
            },
            "type": "library",
            "extra": {
                "branch-alias": {
                    "dev-master": "3.0-dev"
                }
            },
            "autoload": {
                "classmap": [
                    "src/"
                ]
            },
            "notification-url": "https://packagist.org/downloads/",
            "license": [
                "BSD-3-Clause"
            ],
            "authors": [
                {
                    "name": "Sebastian Bergmann",
                    "email": "sebastian@phpunit.de",
                    "role": "lead"
                }
            ],
            "description": "Library that helps with managing the version number of Git-hosted PHP projects",
            "homepage": "https://github.com/sebastianbergmann/version",
            "support": {
                "issues": "https://github.com/sebastianbergmann/version/issues",
                "source": "https://github.com/sebastianbergmann/version/tree/3.0.2"
            },
            "funding": [
                {
                    "url": "https://github.com/sebastianbergmann",
                    "type": "github"
                }
            ],
            "time": "2020-09-28T06:39:44+00:00"
        },
        {
            "name": "symfony/console",
            "version": "v6.3.8",
            "source": {
                "type": "git",
                "url": "https://github.com/symfony/console.git",
                "reference": "0d14a9f6d04d4ac38a8cea1171f4554e325dae92"
            },
            "dist": {
                "type": "zip",
                "url": "https://api.github.com/repos/symfony/console/zipball/0d14a9f6d04d4ac38a8cea1171f4554e325dae92",
                "reference": "0d14a9f6d04d4ac38a8cea1171f4554e325dae92",
                "shasum": ""
            },
            "require": {
                "php": ">=8.1",
                "symfony/deprecation-contracts": "^2.5|^3",
                "symfony/polyfill-mbstring": "~1.0",
                "symfony/service-contracts": "^2.5|^3",
                "symfony/string": "^5.4|^6.0"
            },
            "conflict": {
                "symfony/dependency-injection": "<5.4",
                "symfony/dotenv": "<5.4",
                "symfony/event-dispatcher": "<5.4",
                "symfony/lock": "<5.4",
                "symfony/process": "<5.4"
            },
            "provide": {
                "psr/log-implementation": "1.0|2.0|3.0"
            },
            "require-dev": {
                "psr/log": "^1|^2|^3",
                "symfony/config": "^5.4|^6.0",
                "symfony/dependency-injection": "^5.4|^6.0",
                "symfony/event-dispatcher": "^5.4|^6.0",
                "symfony/lock": "^5.4|^6.0",
                "symfony/process": "^5.4|^6.0",
                "symfony/var-dumper": "^5.4|^6.0"
            },
            "type": "library",
            "autoload": {
                "psr-4": {
                    "Symfony\\Component\\Console\\": ""
                },
                "exclude-from-classmap": [
                    "/Tests/"
                ]
            },
            "notification-url": "https://packagist.org/downloads/",
            "license": [
                "MIT"
            ],
            "authors": [
                {
                    "name": "Fabien Potencier",
                    "email": "fabien@symfony.com"
                },
                {
                    "name": "Symfony Community",
                    "homepage": "https://symfony.com/contributors"
                }
            ],
            "description": "Eases the creation of beautiful and testable command line interfaces",
            "homepage": "https://symfony.com",
            "keywords": [
                "cli",
                "command-line",
                "console",
                "terminal"
            ],
            "support": {
                "source": "https://github.com/symfony/console/tree/v6.3.8"
            },
            "funding": [
                {
                    "url": "https://symfony.com/sponsor",
                    "type": "custom"
                },
                {
                    "url": "https://github.com/fabpot",
                    "type": "github"
                },
                {
                    "url": "https://tidelift.com/funding/github/packagist/symfony/symfony",
                    "type": "tidelift"
                }
            ],
            "time": "2023-10-31T08:09:35+00:00"
        },
        {
            "name": "symfony/deprecation-contracts",
            "version": "v3.3.0",
            "source": {
                "type": "git",
                "url": "https://github.com/symfony/deprecation-contracts.git",
                "reference": "7c3aff79d10325257a001fcf92d991f24fc967cf"
            },
            "dist": {
                "type": "zip",
                "url": "https://api.github.com/repos/symfony/deprecation-contracts/zipball/7c3aff79d10325257a001fcf92d991f24fc967cf",
                "reference": "7c3aff79d10325257a001fcf92d991f24fc967cf",
                "shasum": ""
            },
            "require": {
                "php": ">=8.1"
            },
            "type": "library",
            "extra": {
                "branch-alias": {
                    "dev-main": "3.4-dev"
                },
                "thanks": {
                    "name": "symfony/contracts",
                    "url": "https://github.com/symfony/contracts"
                }
            },
            "autoload": {
                "files": [
                    "function.php"
                ]
            },
            "notification-url": "https://packagist.org/downloads/",
            "license": [
                "MIT"
            ],
            "authors": [
                {
                    "name": "Nicolas Grekas",
                    "email": "p@tchwork.com"
                },
                {
                    "name": "Symfony Community",
                    "homepage": "https://symfony.com/contributors"
                }
            ],
            "description": "A generic function and convention to trigger deprecation notices",
            "homepage": "https://symfony.com",
            "support": {
                "source": "https://github.com/symfony/deprecation-contracts/tree/v3.3.0"
            },
            "funding": [
                {
                    "url": "https://symfony.com/sponsor",
                    "type": "custom"
                },
                {
                    "url": "https://github.com/fabpot",
                    "type": "github"
                },
                {
                    "url": "https://tidelift.com/funding/github/packagist/symfony/symfony",
                    "type": "tidelift"
                }
            ],
            "time": "2023-05-23T14:45:45+00:00"
        },
        {
            "name": "symfony/polyfill-ctype",
            "version": "v1.28.0",
            "source": {
                "type": "git",
                "url": "https://github.com/symfony/polyfill-ctype.git",
                "reference": "ea208ce43cbb04af6867b4fdddb1bdbf84cc28cb"
            },
            "dist": {
                "type": "zip",
                "url": "https://api.github.com/repos/symfony/polyfill-ctype/zipball/ea208ce43cbb04af6867b4fdddb1bdbf84cc28cb",
                "reference": "ea208ce43cbb04af6867b4fdddb1bdbf84cc28cb",
                "shasum": ""
            },
            "require": {
                "php": ">=7.1"
            },
            "provide": {
                "ext-ctype": "*"
            },
            "suggest": {
                "ext-ctype": "For best performance"
            },
            "type": "library",
            "extra": {
                "branch-alias": {
                    "dev-main": "1.28-dev"
                },
                "thanks": {
                    "name": "symfony/polyfill",
                    "url": "https://github.com/symfony/polyfill"
                }
            },
            "autoload": {
                "files": [
                    "bootstrap.php"
                ],
                "psr-4": {
                    "Symfony\\Polyfill\\Ctype\\": ""
                }
            },
            "notification-url": "https://packagist.org/downloads/",
            "license": [
                "MIT"
            ],
            "authors": [
                {
                    "name": "Gert de Pagter",
                    "email": "BackEndTea@gmail.com"
                },
                {
                    "name": "Symfony Community",
                    "homepage": "https://symfony.com/contributors"
                }
            ],
            "description": "Symfony polyfill for ctype functions",
            "homepage": "https://symfony.com",
            "keywords": [
                "compatibility",
                "ctype",
                "polyfill",
                "portable"
            ],
            "support": {
                "source": "https://github.com/symfony/polyfill-ctype/tree/v1.28.0"
            },
            "funding": [
                {
                    "url": "https://symfony.com/sponsor",
                    "type": "custom"
                },
                {
                    "url": "https://github.com/fabpot",
                    "type": "github"
                },
                {
                    "url": "https://tidelift.com/funding/github/packagist/symfony/symfony",
                    "type": "tidelift"
                }
            ],
            "time": "2023-01-26T09:26:14+00:00"
        },
        {
            "name": "symfony/polyfill-intl-grapheme",
            "version": "v1.28.0",
            "source": {
                "type": "git",
                "url": "https://github.com/symfony/polyfill-intl-grapheme.git",
                "reference": "875e90aeea2777b6f135677f618529449334a612"
            },
            "dist": {
                "type": "zip",
                "url": "https://api.github.com/repos/symfony/polyfill-intl-grapheme/zipball/875e90aeea2777b6f135677f618529449334a612",
                "reference": "875e90aeea2777b6f135677f618529449334a612",
                "shasum": ""
            },
            "require": {
                "php": ">=7.1"
            },
            "suggest": {
                "ext-intl": "For best performance"
            },
            "type": "library",
            "extra": {
                "branch-alias": {
                    "dev-main": "1.28-dev"
                },
                "thanks": {
                    "name": "symfony/polyfill",
                    "url": "https://github.com/symfony/polyfill"
                }
            },
            "autoload": {
                "files": [
                    "bootstrap.php"
                ],
                "psr-4": {
                    "Symfony\\Polyfill\\Intl\\Grapheme\\": ""
                }
            },
            "notification-url": "https://packagist.org/downloads/",
            "license": [
                "MIT"
            ],
            "authors": [
                {
                    "name": "Nicolas Grekas",
                    "email": "p@tchwork.com"
                },
                {
                    "name": "Symfony Community",
                    "homepage": "https://symfony.com/contributors"
                }
            ],
            "description": "Symfony polyfill for intl's grapheme_* functions",
            "homepage": "https://symfony.com",
            "keywords": [
                "compatibility",
                "grapheme",
                "intl",
                "polyfill",
                "portable",
                "shim"
            ],
            "support": {
                "source": "https://github.com/symfony/polyfill-intl-grapheme/tree/v1.28.0"
            },
            "funding": [
                {
                    "url": "https://symfony.com/sponsor",
                    "type": "custom"
                },
                {
                    "url": "https://github.com/fabpot",
                    "type": "github"
                },
                {
                    "url": "https://tidelift.com/funding/github/packagist/symfony/symfony",
                    "type": "tidelift"
                }
            ],
            "time": "2023-01-26T09:26:14+00:00"
        },
        {
            "name": "symfony/polyfill-intl-normalizer",
            "version": "v1.28.0",
            "source": {
                "type": "git",
                "url": "https://github.com/symfony/polyfill-intl-normalizer.git",
                "reference": "8c4ad05dd0120b6a53c1ca374dca2ad0a1c4ed92"
            },
            "dist": {
                "type": "zip",
                "url": "https://api.github.com/repos/symfony/polyfill-intl-normalizer/zipball/8c4ad05dd0120b6a53c1ca374dca2ad0a1c4ed92",
                "reference": "8c4ad05dd0120b6a53c1ca374dca2ad0a1c4ed92",
                "shasum": ""
            },
            "require": {
                "php": ">=7.1"
            },
            "suggest": {
                "ext-intl": "For best performance"
            },
            "type": "library",
            "extra": {
                "branch-alias": {
                    "dev-main": "1.28-dev"
                },
                "thanks": {
                    "name": "symfony/polyfill",
                    "url": "https://github.com/symfony/polyfill"
                }
            },
            "autoload": {
                "files": [
                    "bootstrap.php"
                ],
                "psr-4": {
                    "Symfony\\Polyfill\\Intl\\Normalizer\\": ""
                },
                "classmap": [
                    "Resources/stubs"
                ]
            },
            "notification-url": "https://packagist.org/downloads/",
            "license": [
                "MIT"
            ],
            "authors": [
                {
                    "name": "Nicolas Grekas",
                    "email": "p@tchwork.com"
                },
                {
                    "name": "Symfony Community",
                    "homepage": "https://symfony.com/contributors"
                }
            ],
            "description": "Symfony polyfill for intl's Normalizer class and related functions",
            "homepage": "https://symfony.com",
            "keywords": [
                "compatibility",
                "intl",
                "normalizer",
                "polyfill",
                "portable",
                "shim"
            ],
            "support": {
                "source": "https://github.com/symfony/polyfill-intl-normalizer/tree/v1.28.0"
            },
            "funding": [
                {
                    "url": "https://symfony.com/sponsor",
                    "type": "custom"
                },
                {
                    "url": "https://github.com/fabpot",
                    "type": "github"
                },
                {
                    "url": "https://tidelift.com/funding/github/packagist/symfony/symfony",
                    "type": "tidelift"
                }
            ],
            "time": "2023-01-26T09:26:14+00:00"
        },
        {
            "name": "symfony/polyfill-mbstring",
            "version": "v1.28.0",
            "source": {
                "type": "git",
                "url": "https://github.com/symfony/polyfill-mbstring.git",
                "reference": "42292d99c55abe617799667f454222c54c60e229"
            },
            "dist": {
                "type": "zip",
                "url": "https://api.github.com/repos/symfony/polyfill-mbstring/zipball/42292d99c55abe617799667f454222c54c60e229",
                "reference": "42292d99c55abe617799667f454222c54c60e229",
                "shasum": ""
            },
            "require": {
                "php": ">=7.1"
            },
            "provide": {
                "ext-mbstring": "*"
            },
            "suggest": {
                "ext-mbstring": "For best performance"
            },
            "type": "library",
            "extra": {
                "branch-alias": {
                    "dev-main": "1.28-dev"
                },
                "thanks": {
                    "name": "symfony/polyfill",
                    "url": "https://github.com/symfony/polyfill"
                }
            },
            "autoload": {
                "files": [
                    "bootstrap.php"
                ],
                "psr-4": {
                    "Symfony\\Polyfill\\Mbstring\\": ""
                }
            },
            "notification-url": "https://packagist.org/downloads/",
            "license": [
                "MIT"
            ],
            "authors": [
                {
                    "name": "Nicolas Grekas",
                    "email": "p@tchwork.com"
                },
                {
                    "name": "Symfony Community",
                    "homepage": "https://symfony.com/contributors"
                }
            ],
            "description": "Symfony polyfill for the Mbstring extension",
            "homepage": "https://symfony.com",
            "keywords": [
                "compatibility",
                "mbstring",
                "polyfill",
                "portable",
                "shim"
            ],
            "support": {
                "source": "https://github.com/symfony/polyfill-mbstring/tree/v1.28.0"
            },
            "funding": [
                {
                    "url": "https://symfony.com/sponsor",
                    "type": "custom"
                },
                {
                    "url": "https://github.com/fabpot",
                    "type": "github"
                },
                {
                    "url": "https://tidelift.com/funding/github/packagist/symfony/symfony",
                    "type": "tidelift"
                }
            ],
            "time": "2023-07-28T09:04:16+00:00"
        },
        {
            "name": "symfony/process",
            "version": "v6.3.4",
            "source": {
                "type": "git",
                "url": "https://github.com/symfony/process.git",
                "reference": "0b5c29118f2e980d455d2e34a5659f4579847c54"
            },
            "dist": {
                "type": "zip",
                "url": "https://api.github.com/repos/symfony/process/zipball/0b5c29118f2e980d455d2e34a5659f4579847c54",
                "reference": "0b5c29118f2e980d455d2e34a5659f4579847c54",
                "shasum": ""
            },
            "require": {
                "php": ">=8.1"
            },
            "type": "library",
            "autoload": {
                "psr-4": {
                    "Symfony\\Component\\Process\\": ""
                },
                "exclude-from-classmap": [
                    "/Tests/"
                ]
            },
            "notification-url": "https://packagist.org/downloads/",
            "license": [
                "MIT"
            ],
            "authors": [
                {
                    "name": "Fabien Potencier",
                    "email": "fabien@symfony.com"
                },
                {
                    "name": "Symfony Community",
                    "homepage": "https://symfony.com/contributors"
                }
            ],
            "description": "Executes commands in sub-processes",
            "homepage": "https://symfony.com",
            "support": {
                "source": "https://github.com/symfony/process/tree/v6.3.4"
            },
            "funding": [
                {
                    "url": "https://symfony.com/sponsor",
                    "type": "custom"
                },
                {
                    "url": "https://github.com/fabpot",
                    "type": "github"
                },
                {
                    "url": "https://tidelift.com/funding/github/packagist/symfony/symfony",
                    "type": "tidelift"
                }
            ],
            "time": "2023-08-07T10:39:22+00:00"
        },
        {
            "name": "symfony/service-contracts",
            "version": "v3.3.0",
            "source": {
                "type": "git",
                "url": "https://github.com/symfony/service-contracts.git",
                "reference": "40da9cc13ec349d9e4966ce18b5fbcd724ab10a4"
            },
            "dist": {
                "type": "zip",
                "url": "https://api.github.com/repos/symfony/service-contracts/zipball/40da9cc13ec349d9e4966ce18b5fbcd724ab10a4",
                "reference": "40da9cc13ec349d9e4966ce18b5fbcd724ab10a4",
                "shasum": ""
            },
            "require": {
                "php": ">=8.1",
                "psr/container": "^2.0"
            },
            "conflict": {
                "ext-psr": "<1.1|>=2"
            },
            "type": "library",
            "extra": {
                "branch-alias": {
                    "dev-main": "3.4-dev"
                },
                "thanks": {
                    "name": "symfony/contracts",
                    "url": "https://github.com/symfony/contracts"
                }
            },
            "autoload": {
                "psr-4": {
                    "Symfony\\Contracts\\Service\\": ""
                },
                "exclude-from-classmap": [
                    "/Test/"
                ]
            },
            "notification-url": "https://packagist.org/downloads/",
            "license": [
                "MIT"
            ],
            "authors": [
                {
                    "name": "Nicolas Grekas",
                    "email": "p@tchwork.com"
                },
                {
                    "name": "Symfony Community",
                    "homepage": "https://symfony.com/contributors"
                }
            ],
            "description": "Generic abstractions related to writing services",
            "homepage": "https://symfony.com",
            "keywords": [
                "abstractions",
                "contracts",
                "decoupling",
                "interfaces",
                "interoperability",
                "standards"
            ],
            "support": {
                "source": "https://github.com/symfony/service-contracts/tree/v3.3.0"
            },
            "funding": [
                {
                    "url": "https://symfony.com/sponsor",
                    "type": "custom"
                },
                {
                    "url": "https://github.com/fabpot",
                    "type": "github"
                },
                {
                    "url": "https://tidelift.com/funding/github/packagist/symfony/symfony",
                    "type": "tidelift"
                }
            ],
            "time": "2023-05-23T14:45:45+00:00"
        },
        {
            "name": "symfony/string",
            "version": "v6.3.8",
            "source": {
                "type": "git",
                "url": "https://github.com/symfony/string.git",
                "reference": "13880a87790c76ef994c91e87efb96134522577a"
            },
            "dist": {
                "type": "zip",
                "url": "https://api.github.com/repos/symfony/string/zipball/13880a87790c76ef994c91e87efb96134522577a",
                "reference": "13880a87790c76ef994c91e87efb96134522577a",
                "shasum": ""
            },
            "require": {
                "php": ">=8.1",
                "symfony/polyfill-ctype": "~1.8",
                "symfony/polyfill-intl-grapheme": "~1.0",
                "symfony/polyfill-intl-normalizer": "~1.0",
                "symfony/polyfill-mbstring": "~1.0"
            },
            "conflict": {
                "symfony/translation-contracts": "<2.5"
            },
            "require-dev": {
                "symfony/error-handler": "^5.4|^6.0",
                "symfony/http-client": "^5.4|^6.0",
                "symfony/intl": "^6.2",
                "symfony/translation-contracts": "^2.5|^3.0",
                "symfony/var-exporter": "^5.4|^6.0"
            },
            "type": "library",
            "autoload": {
                "files": [
                    "Resources/functions.php"
                ],
                "psr-4": {
                    "Symfony\\Component\\String\\": ""
                },
                "exclude-from-classmap": [
                    "/Tests/"
                ]
            },
            "notification-url": "https://packagist.org/downloads/",
            "license": [
                "MIT"
            ],
            "authors": [
                {
                    "name": "Nicolas Grekas",
                    "email": "p@tchwork.com"
                },
                {
                    "name": "Symfony Community",
                    "homepage": "https://symfony.com/contributors"
                }
            ],
            "description": "Provides an object-oriented API to strings and deals with bytes, UTF-8 code points and grapheme clusters in a unified way",
            "homepage": "https://symfony.com",
            "keywords": [
                "grapheme",
                "i18n",
                "string",
                "unicode",
                "utf-8",
                "utf8"
            ],
            "support": {
                "source": "https://github.com/symfony/string/tree/v6.3.8"
            },
            "funding": [
                {
                    "url": "https://symfony.com/sponsor",
                    "type": "custom"
                },
                {
                    "url": "https://github.com/fabpot",
                    "type": "github"
                },
                {
                    "url": "https://tidelift.com/funding/github/packagist/symfony/symfony",
                    "type": "tidelift"
                }
            ],
            "time": "2023-11-09T08:28:21+00:00"
        },
        {
            "name": "theseer/tokenizer",
            "version": "1.2.1",
            "source": {
                "type": "git",
                "url": "https://github.com/theseer/tokenizer.git",
                "reference": "34a41e998c2183e22995f158c581e7b5e755ab9e"
            },
            "dist": {
                "type": "zip",
                "url": "https://api.github.com/repos/theseer/tokenizer/zipball/34a41e998c2183e22995f158c581e7b5e755ab9e",
                "reference": "34a41e998c2183e22995f158c581e7b5e755ab9e",
                "shasum": ""
            },
            "require": {
                "ext-dom": "*",
                "ext-tokenizer": "*",
                "ext-xmlwriter": "*",
                "php": "^7.2 || ^8.0"
            },
            "type": "library",
            "autoload": {
                "classmap": [
                    "src/"
                ]
            },
            "notification-url": "https://packagist.org/downloads/",
            "license": [
                "BSD-3-Clause"
            ],
            "authors": [
                {
                    "name": "Arne Blankerts",
                    "email": "arne@blankerts.de",
                    "role": "Developer"
                }
            ],
            "description": "A small library for converting tokenized PHP source code into XML and potentially other formats",
            "support": {
                "issues": "https://github.com/theseer/tokenizer/issues",
                "source": "https://github.com/theseer/tokenizer/tree/1.2.1"
            },
            "funding": [
                {
                    "url": "https://github.com/theseer",
                    "type": "github"
                }
            ],
            "time": "2021-07-28T10:34:58+00:00"
        },
        {
            "name": "yoast/phpunit-polyfills",
            "version": "1.1.0",
            "source": {
                "type": "git",
                "url": "https://github.com/Yoast/PHPUnit-Polyfills.git",
                "reference": "224e4a1329c03d8bad520e3fc4ec980034a4b212"
            },
            "dist": {
                "type": "zip",
                "url": "https://api.github.com/repos/Yoast/PHPUnit-Polyfills/zipball/224e4a1329c03d8bad520e3fc4ec980034a4b212",
                "reference": "224e4a1329c03d8bad520e3fc4ec980034a4b212",
                "shasum": ""
            },
            "require": {
                "php": ">=5.4",
                "phpunit/phpunit": "^4.8.36 || ^5.7.21 || ^6.0 || ^7.0 || ^8.0 || ^9.0"
            },
            "require-dev": {
                "yoast/yoastcs": "^2.3.0"
            },
            "type": "library",
            "extra": {
                "branch-alias": {
                    "dev-main": "2.x-dev"
                }
            },
            "autoload": {
                "files": [
                    "phpunitpolyfills-autoload.php"
                ]
            },
            "notification-url": "https://packagist.org/downloads/",
            "license": [
                "BSD-3-Clause"
            ],
            "authors": [
                {
                    "name": "Team Yoast",
                    "email": "support@yoast.com",
                    "homepage": "https://yoast.com"
                },
                {
                    "name": "Contributors",
                    "homepage": "https://github.com/Yoast/PHPUnit-Polyfills/graphs/contributors"
                }
            ],
            "description": "Set of polyfills for changed PHPUnit functionality to allow for creating PHPUnit cross-version compatible tests",
            "homepage": "https://github.com/Yoast/PHPUnit-Polyfills",
            "keywords": [
                "phpunit",
                "polyfill",
                "testing"
            ],
            "support": {
                "issues": "https://github.com/Yoast/PHPUnit-Polyfills/issues",
                "source": "https://github.com/Yoast/PHPUnit-Polyfills"
            },
            "time": "2023-08-19T14:25:08+00:00"
        }
    ],
    "aliases": [],
    "minimum-stability": "dev",
    "stability-flags": {
        "automattic/jetpack-mu-wpcom": 20,
        "automattic/jetpack-changelogger": 20
    },
    "prefer-stable": true,
    "prefer-lowest": false,
    "platform": [],
    "platform-dev": [],
    "plugin-api-version": "2.6.0"
}<|MERGE_RESOLUTION|>--- conflicted
+++ resolved
@@ -12,11 +12,7 @@
             "dist": {
                 "type": "path",
                 "url": "../../packages/jetpack-mu-wpcom",
-<<<<<<< HEAD
-                "reference": "c021ebaf239c1ddd83b18745234417c3be6ae5ad"
-=======
                 "reference": "e944b2daa003fe05aa16b91232852883c3bb882a"
->>>>>>> 793e7efe
             },
             "require": {
                 "php": ">=7.0"
