{
    "_readme": [
        "This file locks the dependencies of your project to a known state",
        "Read more about it at https://getcomposer.org/doc/01-basic-usage.md#installing-dependencies",
        "This file is @generated automatically"
    ],
    "content-hash": "eec12a75b7ddd8f85b30cc58ffb814c6",
    "packages": [
        {
            "name": "automattic/jetpack-mu-wpcom",
            "version": "dev-trunk",
            "dist": {
                "type": "path",
                "url": "../../packages/jetpack-mu-wpcom",
<<<<<<< HEAD
                "reference": "e680986f807f26c9aea852decad5b9f6fff63c30"
=======
                "reference": "4cbfebf77f0369a8c15b1a745c1e9d481b93315b"
>>>>>>> d5ff1420
            },
            "require": {
                "php": ">=7.0"
            },
            "require-dev": {
                "automattic/jetpack-changelogger": "@dev",
                "automattic/wordbless": "0.4.2",
                "yoast/phpunit-polyfills": "1.1.0"
            },
            "suggest": {
                "automattic/jetpack-autoloader": "Allow for better interoperability with other plugins that use this package."
            },
            "type": "jetpack-library",
            "extra": {
                "mirror-repo": "Automattic/jetpack-mu-wpcom",
                "changelogger": {
                    "link-template": "https://github.com/Automattic/jetpack-mu-wpcom/compare/v${old}...v${new}"
                },
                "autotagger": true,
                "branch-alias": {
<<<<<<< HEAD
                    "dev-trunk": "5.9.x-dev"
=======
                    "dev-trunk": "5.10.x-dev"
>>>>>>> d5ff1420
                },
                "textdomain": "jetpack-mu-wpcom",
                "version-constants": {
                    "::PACKAGE_VERSION": "src/class-jetpack-mu-wpcom.php"
                }
            },
            "autoload": {
                "classmap": [
                    "src/"
                ]
            },
            "scripts": {
                "phpunit": [
                    "./vendor/phpunit/phpunit/phpunit --colors=always"
                ],
                "test-php": [
                    "@composer phpunit"
                ],
                "build-production": [
                    "pnpm run build-production-js"
                ],
                "build-development": [
                    "pnpm run build-js"
                ],
                "post-install-cmd": [
                    "WorDBless\\Composer\\InstallDropin::copy"
                ],
                "post-update-cmd": [
                    "WorDBless\\Composer\\InstallDropin::copy"
                ]
            },
            "license": [
                "GPL-2.0-or-later"
            ],
            "description": "Enhances your site with features powered by WordPress.com",
            "transport-options": {
                "relative": true
            }
        }
    ],
    "packages-dev": [
        {
            "name": "automattic/jetpack-changelogger",
            "version": "dev-trunk",
            "dist": {
                "type": "path",
                "url": "../../packages/changelogger",
                "reference": "24b6e97347346c7c06f03a53d9c50c8b9d111d8b"
            },
            "require": {
                "php": ">=7.0",
                "symfony/console": "^3.4 || ^4.4 || ^5.2 || ^6.0",
                "symfony/process": "^3.4 || ^4.4 || ^5.2 || ^6.0"
            },
            "require-dev": {
                "wikimedia/testing-access-wrapper": "^1.0 || ^2.0 || ^3.0",
                "yoast/phpunit-polyfills": "1.1.0"
            },
            "bin": [
                "bin/changelogger"
            ],
            "type": "project",
            "extra": {
                "autotagger": true,
                "branch-alias": {
                    "dev-trunk": "4.1.x-dev"
                },
                "mirror-repo": "Automattic/jetpack-changelogger",
                "version-constants": {
                    "::VERSION": "src/Application.php"
                },
                "changelogger": {
                    "link-template": "https://github.com/Automattic/jetpack-changelogger/compare/${old}...${new}"
                }
            },
            "autoload": {
                "psr-4": {
                    "Automattic\\Jetpack\\Changelogger\\": "src",
                    "Automattic\\Jetpack\\Changelog\\": "lib"
                }
            },
            "autoload-dev": {
                "psr-4": {
                    "Automattic\\Jetpack\\Changelogger\\Tests\\": "tests/php/includes/src",
                    "Automattic\\Jetpack\\Changelog\\Tests\\": "tests/php/includes/lib"
                }
            },
            "scripts": {
                "phpunit": [
                    "./vendor/phpunit/phpunit/phpunit --colors=always"
                ],
                "test-php": [
                    "@composer phpunit"
                ],
                "post-install-cmd": [
                    "[ -e vendor/bin/changelogger ] || { cd vendor/bin && ln -s ../../bin/changelogger; }"
                ],
                "post-update-cmd": [
                    "[ -e vendor/bin/changelogger ] || { cd vendor/bin && ln -s ../../bin/changelogger; }"
                ]
            },
            "license": [
                "GPL-2.0-or-later"
            ],
            "description": "Jetpack Changelogger tool. Allows for managing changelogs by dropping change files into a changelog directory with each PR.",
            "keywords": [
                "changelog",
                "cli",
                "dev",
                "keepachangelog"
            ],
            "transport-options": {
                "relative": true
            }
        },
        {
            "name": "doctrine/instantiator",
            "version": "2.0.0",
            "source": {
                "type": "git",
                "url": "https://github.com/doctrine/instantiator.git",
                "reference": "c6222283fa3f4ac679f8b9ced9a4e23f163e80d0"
            },
            "dist": {
                "type": "zip",
                "url": "https://api.github.com/repos/doctrine/instantiator/zipball/c6222283fa3f4ac679f8b9ced9a4e23f163e80d0",
                "reference": "c6222283fa3f4ac679f8b9ced9a4e23f163e80d0",
                "shasum": ""
            },
            "require": {
                "php": "^8.1"
            },
            "require-dev": {
                "doctrine/coding-standard": "^11",
                "ext-pdo": "*",
                "ext-phar": "*",
                "phpbench/phpbench": "^1.2",
                "phpstan/phpstan": "^1.9.4",
                "phpstan/phpstan-phpunit": "^1.3",
                "phpunit/phpunit": "^9.5.27",
                "vimeo/psalm": "^5.4"
            },
            "type": "library",
            "autoload": {
                "psr-4": {
                    "Doctrine\\Instantiator\\": "src/Doctrine/Instantiator/"
                }
            },
            "notification-url": "https://packagist.org/downloads/",
            "license": [
                "MIT"
            ],
            "authors": [
                {
                    "name": "Marco Pivetta",
                    "email": "ocramius@gmail.com",
                    "homepage": "https://ocramius.github.io/"
                }
            ],
            "description": "A small, lightweight utility to instantiate objects in PHP without invoking their constructors",
            "homepage": "https://www.doctrine-project.org/projects/instantiator.html",
            "keywords": [
                "constructor",
                "instantiate"
            ],
            "support": {
                "issues": "https://github.com/doctrine/instantiator/issues",
                "source": "https://github.com/doctrine/instantiator/tree/2.0.0"
            },
            "funding": [
                {
                    "url": "https://www.doctrine-project.org/sponsorship.html",
                    "type": "custom"
                },
                {
                    "url": "https://www.patreon.com/phpdoctrine",
                    "type": "patreon"
                },
                {
                    "url": "https://tidelift.com/funding/github/packagist/doctrine%2Finstantiator",
                    "type": "tidelift"
                }
            ],
            "time": "2022-12-30T00:23:10+00:00"
        },
        {
            "name": "myclabs/deep-copy",
            "version": "1.11.1",
            "source": {
                "type": "git",
                "url": "https://github.com/myclabs/DeepCopy.git",
                "reference": "7284c22080590fb39f2ffa3e9057f10a4ddd0e0c"
            },
            "dist": {
                "type": "zip",
                "url": "https://api.github.com/repos/myclabs/DeepCopy/zipball/7284c22080590fb39f2ffa3e9057f10a4ddd0e0c",
                "reference": "7284c22080590fb39f2ffa3e9057f10a4ddd0e0c",
                "shasum": ""
            },
            "require": {
                "php": "^7.1 || ^8.0"
            },
            "conflict": {
                "doctrine/collections": "<1.6.8",
                "doctrine/common": "<2.13.3 || >=3,<3.2.2"
            },
            "require-dev": {
                "doctrine/collections": "^1.6.8",
                "doctrine/common": "^2.13.3 || ^3.2.2",
                "phpunit/phpunit": "^7.5.20 || ^8.5.23 || ^9.5.13"
            },
            "type": "library",
            "autoload": {
                "files": [
                    "src/DeepCopy/deep_copy.php"
                ],
                "psr-4": {
                    "DeepCopy\\": "src/DeepCopy/"
                }
            },
            "notification-url": "https://packagist.org/downloads/",
            "license": [
                "MIT"
            ],
            "description": "Create deep copies (clones) of your objects",
            "keywords": [
                "clone",
                "copy",
                "duplicate",
                "object",
                "object graph"
            ],
            "support": {
                "issues": "https://github.com/myclabs/DeepCopy/issues",
                "source": "https://github.com/myclabs/DeepCopy/tree/1.11.1"
            },
            "funding": [
                {
                    "url": "https://tidelift.com/funding/github/packagist/myclabs/deep-copy",
                    "type": "tidelift"
                }
            ],
            "time": "2023-03-08T13:26:56+00:00"
        },
        {
            "name": "nikic/php-parser",
            "version": "v5.0.0",
            "source": {
                "type": "git",
                "url": "https://github.com/nikic/PHP-Parser.git",
                "reference": "4a21235f7e56e713259a6f76bf4b5ea08502b9dc"
            },
            "dist": {
                "type": "zip",
                "url": "https://api.github.com/repos/nikic/PHP-Parser/zipball/4a21235f7e56e713259a6f76bf4b5ea08502b9dc",
                "reference": "4a21235f7e56e713259a6f76bf4b5ea08502b9dc",
                "shasum": ""
            },
            "require": {
                "ext-ctype": "*",
                "ext-json": "*",
                "ext-tokenizer": "*",
                "php": ">=7.4"
            },
            "require-dev": {
                "ircmaxell/php-yacc": "^0.0.7",
                "phpunit/phpunit": "^7.0 || ^8.0 || ^9.0"
            },
            "bin": [
                "bin/php-parse"
            ],
            "type": "library",
            "extra": {
                "branch-alias": {
                    "dev-master": "5.0-dev"
                }
            },
            "autoload": {
                "psr-4": {
                    "PhpParser\\": "lib/PhpParser"
                }
            },
            "notification-url": "https://packagist.org/downloads/",
            "license": [
                "BSD-3-Clause"
            ],
            "authors": [
                {
                    "name": "Nikita Popov"
                }
            ],
            "description": "A PHP parser written in PHP",
            "keywords": [
                "parser",
                "php"
            ],
            "support": {
                "issues": "https://github.com/nikic/PHP-Parser/issues",
                "source": "https://github.com/nikic/PHP-Parser/tree/v5.0.0"
            },
            "time": "2024-01-07T17:17:35+00:00"
        },
        {
            "name": "phar-io/manifest",
            "version": "2.0.3",
            "source": {
                "type": "git",
                "url": "https://github.com/phar-io/manifest.git",
                "reference": "97803eca37d319dfa7826cc2437fc020857acb53"
            },
            "dist": {
                "type": "zip",
                "url": "https://api.github.com/repos/phar-io/manifest/zipball/97803eca37d319dfa7826cc2437fc020857acb53",
                "reference": "97803eca37d319dfa7826cc2437fc020857acb53",
                "shasum": ""
            },
            "require": {
                "ext-dom": "*",
                "ext-phar": "*",
                "ext-xmlwriter": "*",
                "phar-io/version": "^3.0.1",
                "php": "^7.2 || ^8.0"
            },
            "type": "library",
            "extra": {
                "branch-alias": {
                    "dev-master": "2.0.x-dev"
                }
            },
            "autoload": {
                "classmap": [
                    "src/"
                ]
            },
            "notification-url": "https://packagist.org/downloads/",
            "license": [
                "BSD-3-Clause"
            ],
            "authors": [
                {
                    "name": "Arne Blankerts",
                    "email": "arne@blankerts.de",
                    "role": "Developer"
                },
                {
                    "name": "Sebastian Heuer",
                    "email": "sebastian@phpeople.de",
                    "role": "Developer"
                },
                {
                    "name": "Sebastian Bergmann",
                    "email": "sebastian@phpunit.de",
                    "role": "Developer"
                }
            ],
            "description": "Component for reading phar.io manifest information from a PHP Archive (PHAR)",
            "support": {
                "issues": "https://github.com/phar-io/manifest/issues",
                "source": "https://github.com/phar-io/manifest/tree/2.0.3"
            },
            "time": "2021-07-20T11:28:43+00:00"
        },
        {
            "name": "phar-io/version",
            "version": "3.2.1",
            "source": {
                "type": "git",
                "url": "https://github.com/phar-io/version.git",
                "reference": "4f7fd7836c6f332bb2933569e566a0d6c4cbed74"
            },
            "dist": {
                "type": "zip",
                "url": "https://api.github.com/repos/phar-io/version/zipball/4f7fd7836c6f332bb2933569e566a0d6c4cbed74",
                "reference": "4f7fd7836c6f332bb2933569e566a0d6c4cbed74",
                "shasum": ""
            },
            "require": {
                "php": "^7.2 || ^8.0"
            },
            "type": "library",
            "autoload": {
                "classmap": [
                    "src/"
                ]
            },
            "notification-url": "https://packagist.org/downloads/",
            "license": [
                "BSD-3-Clause"
            ],
            "authors": [
                {
                    "name": "Arne Blankerts",
                    "email": "arne@blankerts.de",
                    "role": "Developer"
                },
                {
                    "name": "Sebastian Heuer",
                    "email": "sebastian@phpeople.de",
                    "role": "Developer"
                },
                {
                    "name": "Sebastian Bergmann",
                    "email": "sebastian@phpunit.de",
                    "role": "Developer"
                }
            ],
            "description": "Library for handling version information and constraints",
            "support": {
                "issues": "https://github.com/phar-io/version/issues",
                "source": "https://github.com/phar-io/version/tree/3.2.1"
            },
            "time": "2022-02-21T01:04:05+00:00"
        },
        {
            "name": "phpunit/php-code-coverage",
            "version": "9.2.30",
            "source": {
                "type": "git",
                "url": "https://github.com/sebastianbergmann/php-code-coverage.git",
                "reference": "ca2bd87d2f9215904682a9cb9bb37dda98e76089"
            },
            "dist": {
                "type": "zip",
                "url": "https://api.github.com/repos/sebastianbergmann/php-code-coverage/zipball/ca2bd87d2f9215904682a9cb9bb37dda98e76089",
                "reference": "ca2bd87d2f9215904682a9cb9bb37dda98e76089",
                "shasum": ""
            },
            "require": {
                "ext-dom": "*",
                "ext-libxml": "*",
                "ext-xmlwriter": "*",
                "nikic/php-parser": "^4.18 || ^5.0",
                "php": ">=7.3",
                "phpunit/php-file-iterator": "^3.0.3",
                "phpunit/php-text-template": "^2.0.2",
                "sebastian/code-unit-reverse-lookup": "^2.0.2",
                "sebastian/complexity": "^2.0",
                "sebastian/environment": "^5.1.2",
                "sebastian/lines-of-code": "^1.0.3",
                "sebastian/version": "^3.0.1",
                "theseer/tokenizer": "^1.2.0"
            },
            "require-dev": {
                "phpunit/phpunit": "^9.3"
            },
            "suggest": {
                "ext-pcov": "PHP extension that provides line coverage",
                "ext-xdebug": "PHP extension that provides line coverage as well as branch and path coverage"
            },
            "type": "library",
            "extra": {
                "branch-alias": {
                    "dev-master": "9.2-dev"
                }
            },
            "autoload": {
                "classmap": [
                    "src/"
                ]
            },
            "notification-url": "https://packagist.org/downloads/",
            "license": [
                "BSD-3-Clause"
            ],
            "authors": [
                {
                    "name": "Sebastian Bergmann",
                    "email": "sebastian@phpunit.de",
                    "role": "lead"
                }
            ],
            "description": "Library that provides collection, processing, and rendering functionality for PHP code coverage information.",
            "homepage": "https://github.com/sebastianbergmann/php-code-coverage",
            "keywords": [
                "coverage",
                "testing",
                "xunit"
            ],
            "support": {
                "issues": "https://github.com/sebastianbergmann/php-code-coverage/issues",
                "security": "https://github.com/sebastianbergmann/php-code-coverage/security/policy",
                "source": "https://github.com/sebastianbergmann/php-code-coverage/tree/9.2.30"
            },
            "funding": [
                {
                    "url": "https://github.com/sebastianbergmann",
                    "type": "github"
                }
            ],
            "time": "2023-12-22T06:47:57+00:00"
        },
        {
            "name": "phpunit/php-file-iterator",
            "version": "3.0.6",
            "source": {
                "type": "git",
                "url": "https://github.com/sebastianbergmann/php-file-iterator.git",
                "reference": "cf1c2e7c203ac650e352f4cc675a7021e7d1b3cf"
            },
            "dist": {
                "type": "zip",
                "url": "https://api.github.com/repos/sebastianbergmann/php-file-iterator/zipball/cf1c2e7c203ac650e352f4cc675a7021e7d1b3cf",
                "reference": "cf1c2e7c203ac650e352f4cc675a7021e7d1b3cf",
                "shasum": ""
            },
            "require": {
                "php": ">=7.3"
            },
            "require-dev": {
                "phpunit/phpunit": "^9.3"
            },
            "type": "library",
            "extra": {
                "branch-alias": {
                    "dev-master": "3.0-dev"
                }
            },
            "autoload": {
                "classmap": [
                    "src/"
                ]
            },
            "notification-url": "https://packagist.org/downloads/",
            "license": [
                "BSD-3-Clause"
            ],
            "authors": [
                {
                    "name": "Sebastian Bergmann",
                    "email": "sebastian@phpunit.de",
                    "role": "lead"
                }
            ],
            "description": "FilterIterator implementation that filters files based on a list of suffixes.",
            "homepage": "https://github.com/sebastianbergmann/php-file-iterator/",
            "keywords": [
                "filesystem",
                "iterator"
            ],
            "support": {
                "issues": "https://github.com/sebastianbergmann/php-file-iterator/issues",
                "source": "https://github.com/sebastianbergmann/php-file-iterator/tree/3.0.6"
            },
            "funding": [
                {
                    "url": "https://github.com/sebastianbergmann",
                    "type": "github"
                }
            ],
            "time": "2021-12-02T12:48:52+00:00"
        },
        {
            "name": "phpunit/php-invoker",
            "version": "3.1.1",
            "source": {
                "type": "git",
                "url": "https://github.com/sebastianbergmann/php-invoker.git",
                "reference": "5a10147d0aaf65b58940a0b72f71c9ac0423cc67"
            },
            "dist": {
                "type": "zip",
                "url": "https://api.github.com/repos/sebastianbergmann/php-invoker/zipball/5a10147d0aaf65b58940a0b72f71c9ac0423cc67",
                "reference": "5a10147d0aaf65b58940a0b72f71c9ac0423cc67",
                "shasum": ""
            },
            "require": {
                "php": ">=7.3"
            },
            "require-dev": {
                "ext-pcntl": "*",
                "phpunit/phpunit": "^9.3"
            },
            "suggest": {
                "ext-pcntl": "*"
            },
            "type": "library",
            "extra": {
                "branch-alias": {
                    "dev-master": "3.1-dev"
                }
            },
            "autoload": {
                "classmap": [
                    "src/"
                ]
            },
            "notification-url": "https://packagist.org/downloads/",
            "license": [
                "BSD-3-Clause"
            ],
            "authors": [
                {
                    "name": "Sebastian Bergmann",
                    "email": "sebastian@phpunit.de",
                    "role": "lead"
                }
            ],
            "description": "Invoke callables with a timeout",
            "homepage": "https://github.com/sebastianbergmann/php-invoker/",
            "keywords": [
                "process"
            ],
            "support": {
                "issues": "https://github.com/sebastianbergmann/php-invoker/issues",
                "source": "https://github.com/sebastianbergmann/php-invoker/tree/3.1.1"
            },
            "funding": [
                {
                    "url": "https://github.com/sebastianbergmann",
                    "type": "github"
                }
            ],
            "time": "2020-09-28T05:58:55+00:00"
        },
        {
            "name": "phpunit/php-text-template",
            "version": "2.0.4",
            "source": {
                "type": "git",
                "url": "https://github.com/sebastianbergmann/php-text-template.git",
                "reference": "5da5f67fc95621df9ff4c4e5a84d6a8a2acf7c28"
            },
            "dist": {
                "type": "zip",
                "url": "https://api.github.com/repos/sebastianbergmann/php-text-template/zipball/5da5f67fc95621df9ff4c4e5a84d6a8a2acf7c28",
                "reference": "5da5f67fc95621df9ff4c4e5a84d6a8a2acf7c28",
                "shasum": ""
            },
            "require": {
                "php": ">=7.3"
            },
            "require-dev": {
                "phpunit/phpunit": "^9.3"
            },
            "type": "library",
            "extra": {
                "branch-alias": {
                    "dev-master": "2.0-dev"
                }
            },
            "autoload": {
                "classmap": [
                    "src/"
                ]
            },
            "notification-url": "https://packagist.org/downloads/",
            "license": [
                "BSD-3-Clause"
            ],
            "authors": [
                {
                    "name": "Sebastian Bergmann",
                    "email": "sebastian@phpunit.de",
                    "role": "lead"
                }
            ],
            "description": "Simple template engine.",
            "homepage": "https://github.com/sebastianbergmann/php-text-template/",
            "keywords": [
                "template"
            ],
            "support": {
                "issues": "https://github.com/sebastianbergmann/php-text-template/issues",
                "source": "https://github.com/sebastianbergmann/php-text-template/tree/2.0.4"
            },
            "funding": [
                {
                    "url": "https://github.com/sebastianbergmann",
                    "type": "github"
                }
            ],
            "time": "2020-10-26T05:33:50+00:00"
        },
        {
            "name": "phpunit/php-timer",
            "version": "5.0.3",
            "source": {
                "type": "git",
                "url": "https://github.com/sebastianbergmann/php-timer.git",
                "reference": "5a63ce20ed1b5bf577850e2c4e87f4aa902afbd2"
            },
            "dist": {
                "type": "zip",
                "url": "https://api.github.com/repos/sebastianbergmann/php-timer/zipball/5a63ce20ed1b5bf577850e2c4e87f4aa902afbd2",
                "reference": "5a63ce20ed1b5bf577850e2c4e87f4aa902afbd2",
                "shasum": ""
            },
            "require": {
                "php": ">=7.3"
            },
            "require-dev": {
                "phpunit/phpunit": "^9.3"
            },
            "type": "library",
            "extra": {
                "branch-alias": {
                    "dev-master": "5.0-dev"
                }
            },
            "autoload": {
                "classmap": [
                    "src/"
                ]
            },
            "notification-url": "https://packagist.org/downloads/",
            "license": [
                "BSD-3-Clause"
            ],
            "authors": [
                {
                    "name": "Sebastian Bergmann",
                    "email": "sebastian@phpunit.de",
                    "role": "lead"
                }
            ],
            "description": "Utility class for timing",
            "homepage": "https://github.com/sebastianbergmann/php-timer/",
            "keywords": [
                "timer"
            ],
            "support": {
                "issues": "https://github.com/sebastianbergmann/php-timer/issues",
                "source": "https://github.com/sebastianbergmann/php-timer/tree/5.0.3"
            },
            "funding": [
                {
                    "url": "https://github.com/sebastianbergmann",
                    "type": "github"
                }
            ],
            "time": "2020-10-26T13:16:10+00:00"
        },
        {
            "name": "phpunit/phpunit",
            "version": "9.6.15",
            "source": {
                "type": "git",
                "url": "https://github.com/sebastianbergmann/phpunit.git",
                "reference": "05017b80304e0eb3f31d90194a563fd53a6021f1"
            },
            "dist": {
                "type": "zip",
                "url": "https://api.github.com/repos/sebastianbergmann/phpunit/zipball/05017b80304e0eb3f31d90194a563fd53a6021f1",
                "reference": "05017b80304e0eb3f31d90194a563fd53a6021f1",
                "shasum": ""
            },
            "require": {
                "doctrine/instantiator": "^1.3.1 || ^2",
                "ext-dom": "*",
                "ext-json": "*",
                "ext-libxml": "*",
                "ext-mbstring": "*",
                "ext-xml": "*",
                "ext-xmlwriter": "*",
                "myclabs/deep-copy": "^1.10.1",
                "phar-io/manifest": "^2.0.3",
                "phar-io/version": "^3.0.2",
                "php": ">=7.3",
                "phpunit/php-code-coverage": "^9.2.28",
                "phpunit/php-file-iterator": "^3.0.5",
                "phpunit/php-invoker": "^3.1.1",
                "phpunit/php-text-template": "^2.0.3",
                "phpunit/php-timer": "^5.0.2",
                "sebastian/cli-parser": "^1.0.1",
                "sebastian/code-unit": "^1.0.6",
                "sebastian/comparator": "^4.0.8",
                "sebastian/diff": "^4.0.3",
                "sebastian/environment": "^5.1.3",
                "sebastian/exporter": "^4.0.5",
                "sebastian/global-state": "^5.0.1",
                "sebastian/object-enumerator": "^4.0.3",
                "sebastian/resource-operations": "^3.0.3",
                "sebastian/type": "^3.2",
                "sebastian/version": "^3.0.2"
            },
            "suggest": {
                "ext-soap": "To be able to generate mocks based on WSDL files",
                "ext-xdebug": "PHP extension that provides line coverage as well as branch and path coverage"
            },
            "bin": [
                "phpunit"
            ],
            "type": "library",
            "extra": {
                "branch-alias": {
                    "dev-master": "9.6-dev"
                }
            },
            "autoload": {
                "files": [
                    "src/Framework/Assert/Functions.php"
                ],
                "classmap": [
                    "src/"
                ]
            },
            "notification-url": "https://packagist.org/downloads/",
            "license": [
                "BSD-3-Clause"
            ],
            "authors": [
                {
                    "name": "Sebastian Bergmann",
                    "email": "sebastian@phpunit.de",
                    "role": "lead"
                }
            ],
            "description": "The PHP Unit Testing framework.",
            "homepage": "https://phpunit.de/",
            "keywords": [
                "phpunit",
                "testing",
                "xunit"
            ],
            "support": {
                "issues": "https://github.com/sebastianbergmann/phpunit/issues",
                "security": "https://github.com/sebastianbergmann/phpunit/security/policy",
                "source": "https://github.com/sebastianbergmann/phpunit/tree/9.6.15"
            },
            "funding": [
                {
                    "url": "https://phpunit.de/sponsors.html",
                    "type": "custom"
                },
                {
                    "url": "https://github.com/sebastianbergmann",
                    "type": "github"
                },
                {
                    "url": "https://tidelift.com/funding/github/packagist/phpunit/phpunit",
                    "type": "tidelift"
                }
            ],
            "time": "2023-12-01T16:55:19+00:00"
        },
        {
            "name": "psr/container",
            "version": "2.0.2",
            "source": {
                "type": "git",
                "url": "https://github.com/php-fig/container.git",
                "reference": "c71ecc56dfe541dbd90c5360474fbc405f8d5963"
            },
            "dist": {
                "type": "zip",
                "url": "https://api.github.com/repos/php-fig/container/zipball/c71ecc56dfe541dbd90c5360474fbc405f8d5963",
                "reference": "c71ecc56dfe541dbd90c5360474fbc405f8d5963",
                "shasum": ""
            },
            "require": {
                "php": ">=7.4.0"
            },
            "type": "library",
            "extra": {
                "branch-alias": {
                    "dev-master": "2.0.x-dev"
                }
            },
            "autoload": {
                "psr-4": {
                    "Psr\\Container\\": "src/"
                }
            },
            "notification-url": "https://packagist.org/downloads/",
            "license": [
                "MIT"
            ],
            "authors": [
                {
                    "name": "PHP-FIG",
                    "homepage": "https://www.php-fig.org/"
                }
            ],
            "description": "Common Container Interface (PHP FIG PSR-11)",
            "homepage": "https://github.com/php-fig/container",
            "keywords": [
                "PSR-11",
                "container",
                "container-interface",
                "container-interop",
                "psr"
            ],
            "support": {
                "issues": "https://github.com/php-fig/container/issues",
                "source": "https://github.com/php-fig/container/tree/2.0.2"
            },
            "time": "2021-11-05T16:47:00+00:00"
        },
        {
            "name": "sebastian/cli-parser",
            "version": "1.0.1",
            "source": {
                "type": "git",
                "url": "https://github.com/sebastianbergmann/cli-parser.git",
                "reference": "442e7c7e687e42adc03470c7b668bc4b2402c0b2"
            },
            "dist": {
                "type": "zip",
                "url": "https://api.github.com/repos/sebastianbergmann/cli-parser/zipball/442e7c7e687e42adc03470c7b668bc4b2402c0b2",
                "reference": "442e7c7e687e42adc03470c7b668bc4b2402c0b2",
                "shasum": ""
            },
            "require": {
                "php": ">=7.3"
            },
            "require-dev": {
                "phpunit/phpunit": "^9.3"
            },
            "type": "library",
            "extra": {
                "branch-alias": {
                    "dev-master": "1.0-dev"
                }
            },
            "autoload": {
                "classmap": [
                    "src/"
                ]
            },
            "notification-url": "https://packagist.org/downloads/",
            "license": [
                "BSD-3-Clause"
            ],
            "authors": [
                {
                    "name": "Sebastian Bergmann",
                    "email": "sebastian@phpunit.de",
                    "role": "lead"
                }
            ],
            "description": "Library for parsing CLI options",
            "homepage": "https://github.com/sebastianbergmann/cli-parser",
            "support": {
                "issues": "https://github.com/sebastianbergmann/cli-parser/issues",
                "source": "https://github.com/sebastianbergmann/cli-parser/tree/1.0.1"
            },
            "funding": [
                {
                    "url": "https://github.com/sebastianbergmann",
                    "type": "github"
                }
            ],
            "time": "2020-09-28T06:08:49+00:00"
        },
        {
            "name": "sebastian/code-unit",
            "version": "1.0.8",
            "source": {
                "type": "git",
                "url": "https://github.com/sebastianbergmann/code-unit.git",
                "reference": "1fc9f64c0927627ef78ba436c9b17d967e68e120"
            },
            "dist": {
                "type": "zip",
                "url": "https://api.github.com/repos/sebastianbergmann/code-unit/zipball/1fc9f64c0927627ef78ba436c9b17d967e68e120",
                "reference": "1fc9f64c0927627ef78ba436c9b17d967e68e120",
                "shasum": ""
            },
            "require": {
                "php": ">=7.3"
            },
            "require-dev": {
                "phpunit/phpunit": "^9.3"
            },
            "type": "library",
            "extra": {
                "branch-alias": {
                    "dev-master": "1.0-dev"
                }
            },
            "autoload": {
                "classmap": [
                    "src/"
                ]
            },
            "notification-url": "https://packagist.org/downloads/",
            "license": [
                "BSD-3-Clause"
            ],
            "authors": [
                {
                    "name": "Sebastian Bergmann",
                    "email": "sebastian@phpunit.de",
                    "role": "lead"
                }
            ],
            "description": "Collection of value objects that represent the PHP code units",
            "homepage": "https://github.com/sebastianbergmann/code-unit",
            "support": {
                "issues": "https://github.com/sebastianbergmann/code-unit/issues",
                "source": "https://github.com/sebastianbergmann/code-unit/tree/1.0.8"
            },
            "funding": [
                {
                    "url": "https://github.com/sebastianbergmann",
                    "type": "github"
                }
            ],
            "time": "2020-10-26T13:08:54+00:00"
        },
        {
            "name": "sebastian/code-unit-reverse-lookup",
            "version": "2.0.3",
            "source": {
                "type": "git",
                "url": "https://github.com/sebastianbergmann/code-unit-reverse-lookup.git",
                "reference": "ac91f01ccec49fb77bdc6fd1e548bc70f7faa3e5"
            },
            "dist": {
                "type": "zip",
                "url": "https://api.github.com/repos/sebastianbergmann/code-unit-reverse-lookup/zipball/ac91f01ccec49fb77bdc6fd1e548bc70f7faa3e5",
                "reference": "ac91f01ccec49fb77bdc6fd1e548bc70f7faa3e5",
                "shasum": ""
            },
            "require": {
                "php": ">=7.3"
            },
            "require-dev": {
                "phpunit/phpunit": "^9.3"
            },
            "type": "library",
            "extra": {
                "branch-alias": {
                    "dev-master": "2.0-dev"
                }
            },
            "autoload": {
                "classmap": [
                    "src/"
                ]
            },
            "notification-url": "https://packagist.org/downloads/",
            "license": [
                "BSD-3-Clause"
            ],
            "authors": [
                {
                    "name": "Sebastian Bergmann",
                    "email": "sebastian@phpunit.de"
                }
            ],
            "description": "Looks up which function or method a line of code belongs to",
            "homepage": "https://github.com/sebastianbergmann/code-unit-reverse-lookup/",
            "support": {
                "issues": "https://github.com/sebastianbergmann/code-unit-reverse-lookup/issues",
                "source": "https://github.com/sebastianbergmann/code-unit-reverse-lookup/tree/2.0.3"
            },
            "funding": [
                {
                    "url": "https://github.com/sebastianbergmann",
                    "type": "github"
                }
            ],
            "time": "2020-09-28T05:30:19+00:00"
        },
        {
            "name": "sebastian/comparator",
            "version": "4.0.8",
            "source": {
                "type": "git",
                "url": "https://github.com/sebastianbergmann/comparator.git",
                "reference": "fa0f136dd2334583309d32b62544682ee972b51a"
            },
            "dist": {
                "type": "zip",
                "url": "https://api.github.com/repos/sebastianbergmann/comparator/zipball/fa0f136dd2334583309d32b62544682ee972b51a",
                "reference": "fa0f136dd2334583309d32b62544682ee972b51a",
                "shasum": ""
            },
            "require": {
                "php": ">=7.3",
                "sebastian/diff": "^4.0",
                "sebastian/exporter": "^4.0"
            },
            "require-dev": {
                "phpunit/phpunit": "^9.3"
            },
            "type": "library",
            "extra": {
                "branch-alias": {
                    "dev-master": "4.0-dev"
                }
            },
            "autoload": {
                "classmap": [
                    "src/"
                ]
            },
            "notification-url": "https://packagist.org/downloads/",
            "license": [
                "BSD-3-Clause"
            ],
            "authors": [
                {
                    "name": "Sebastian Bergmann",
                    "email": "sebastian@phpunit.de"
                },
                {
                    "name": "Jeff Welch",
                    "email": "whatthejeff@gmail.com"
                },
                {
                    "name": "Volker Dusch",
                    "email": "github@wallbash.com"
                },
                {
                    "name": "Bernhard Schussek",
                    "email": "bschussek@2bepublished.at"
                }
            ],
            "description": "Provides the functionality to compare PHP values for equality",
            "homepage": "https://github.com/sebastianbergmann/comparator",
            "keywords": [
                "comparator",
                "compare",
                "equality"
            ],
            "support": {
                "issues": "https://github.com/sebastianbergmann/comparator/issues",
                "source": "https://github.com/sebastianbergmann/comparator/tree/4.0.8"
            },
            "funding": [
                {
                    "url": "https://github.com/sebastianbergmann",
                    "type": "github"
                }
            ],
            "time": "2022-09-14T12:41:17+00:00"
        },
        {
            "name": "sebastian/complexity",
            "version": "2.0.3",
            "source": {
                "type": "git",
                "url": "https://github.com/sebastianbergmann/complexity.git",
                "reference": "25f207c40d62b8b7aa32f5ab026c53561964053a"
            },
            "dist": {
                "type": "zip",
                "url": "https://api.github.com/repos/sebastianbergmann/complexity/zipball/25f207c40d62b8b7aa32f5ab026c53561964053a",
                "reference": "25f207c40d62b8b7aa32f5ab026c53561964053a",
                "shasum": ""
            },
            "require": {
                "nikic/php-parser": "^4.18 || ^5.0",
                "php": ">=7.3"
            },
            "require-dev": {
                "phpunit/phpunit": "^9.3"
            },
            "type": "library",
            "extra": {
                "branch-alias": {
                    "dev-master": "2.0-dev"
                }
            },
            "autoload": {
                "classmap": [
                    "src/"
                ]
            },
            "notification-url": "https://packagist.org/downloads/",
            "license": [
                "BSD-3-Clause"
            ],
            "authors": [
                {
                    "name": "Sebastian Bergmann",
                    "email": "sebastian@phpunit.de",
                    "role": "lead"
                }
            ],
            "description": "Library for calculating the complexity of PHP code units",
            "homepage": "https://github.com/sebastianbergmann/complexity",
            "support": {
                "issues": "https://github.com/sebastianbergmann/complexity/issues",
                "source": "https://github.com/sebastianbergmann/complexity/tree/2.0.3"
            },
            "funding": [
                {
                    "url": "https://github.com/sebastianbergmann",
                    "type": "github"
                }
            ],
            "time": "2023-12-22T06:19:30+00:00"
        },
        {
            "name": "sebastian/diff",
            "version": "4.0.5",
            "source": {
                "type": "git",
                "url": "https://github.com/sebastianbergmann/diff.git",
                "reference": "74be17022044ebaaecfdf0c5cd504fc9cd5a7131"
            },
            "dist": {
                "type": "zip",
                "url": "https://api.github.com/repos/sebastianbergmann/diff/zipball/74be17022044ebaaecfdf0c5cd504fc9cd5a7131",
                "reference": "74be17022044ebaaecfdf0c5cd504fc9cd5a7131",
                "shasum": ""
            },
            "require": {
                "php": ">=7.3"
            },
            "require-dev": {
                "phpunit/phpunit": "^9.3",
                "symfony/process": "^4.2 || ^5"
            },
            "type": "library",
            "extra": {
                "branch-alias": {
                    "dev-master": "4.0-dev"
                }
            },
            "autoload": {
                "classmap": [
                    "src/"
                ]
            },
            "notification-url": "https://packagist.org/downloads/",
            "license": [
                "BSD-3-Clause"
            ],
            "authors": [
                {
                    "name": "Sebastian Bergmann",
                    "email": "sebastian@phpunit.de"
                },
                {
                    "name": "Kore Nordmann",
                    "email": "mail@kore-nordmann.de"
                }
            ],
            "description": "Diff implementation",
            "homepage": "https://github.com/sebastianbergmann/diff",
            "keywords": [
                "diff",
                "udiff",
                "unidiff",
                "unified diff"
            ],
            "support": {
                "issues": "https://github.com/sebastianbergmann/diff/issues",
                "source": "https://github.com/sebastianbergmann/diff/tree/4.0.5"
            },
            "funding": [
                {
                    "url": "https://github.com/sebastianbergmann",
                    "type": "github"
                }
            ],
            "time": "2023-05-07T05:35:17+00:00"
        },
        {
            "name": "sebastian/environment",
            "version": "5.1.5",
            "source": {
                "type": "git",
                "url": "https://github.com/sebastianbergmann/environment.git",
                "reference": "830c43a844f1f8d5b7a1f6d6076b784454d8b7ed"
            },
            "dist": {
                "type": "zip",
                "url": "https://api.github.com/repos/sebastianbergmann/environment/zipball/830c43a844f1f8d5b7a1f6d6076b784454d8b7ed",
                "reference": "830c43a844f1f8d5b7a1f6d6076b784454d8b7ed",
                "shasum": ""
            },
            "require": {
                "php": ">=7.3"
            },
            "require-dev": {
                "phpunit/phpunit": "^9.3"
            },
            "suggest": {
                "ext-posix": "*"
            },
            "type": "library",
            "extra": {
                "branch-alias": {
                    "dev-master": "5.1-dev"
                }
            },
            "autoload": {
                "classmap": [
                    "src/"
                ]
            },
            "notification-url": "https://packagist.org/downloads/",
            "license": [
                "BSD-3-Clause"
            ],
            "authors": [
                {
                    "name": "Sebastian Bergmann",
                    "email": "sebastian@phpunit.de"
                }
            ],
            "description": "Provides functionality to handle HHVM/PHP environments",
            "homepage": "http://www.github.com/sebastianbergmann/environment",
            "keywords": [
                "Xdebug",
                "environment",
                "hhvm"
            ],
            "support": {
                "issues": "https://github.com/sebastianbergmann/environment/issues",
                "source": "https://github.com/sebastianbergmann/environment/tree/5.1.5"
            },
            "funding": [
                {
                    "url": "https://github.com/sebastianbergmann",
                    "type": "github"
                }
            ],
            "time": "2023-02-03T06:03:51+00:00"
        },
        {
            "name": "sebastian/exporter",
            "version": "4.0.5",
            "source": {
                "type": "git",
                "url": "https://github.com/sebastianbergmann/exporter.git",
                "reference": "ac230ed27f0f98f597c8a2b6eb7ac563af5e5b9d"
            },
            "dist": {
                "type": "zip",
                "url": "https://api.github.com/repos/sebastianbergmann/exporter/zipball/ac230ed27f0f98f597c8a2b6eb7ac563af5e5b9d",
                "reference": "ac230ed27f0f98f597c8a2b6eb7ac563af5e5b9d",
                "shasum": ""
            },
            "require": {
                "php": ">=7.3",
                "sebastian/recursion-context": "^4.0"
            },
            "require-dev": {
                "ext-mbstring": "*",
                "phpunit/phpunit": "^9.3"
            },
            "type": "library",
            "extra": {
                "branch-alias": {
                    "dev-master": "4.0-dev"
                }
            },
            "autoload": {
                "classmap": [
                    "src/"
                ]
            },
            "notification-url": "https://packagist.org/downloads/",
            "license": [
                "BSD-3-Clause"
            ],
            "authors": [
                {
                    "name": "Sebastian Bergmann",
                    "email": "sebastian@phpunit.de"
                },
                {
                    "name": "Jeff Welch",
                    "email": "whatthejeff@gmail.com"
                },
                {
                    "name": "Volker Dusch",
                    "email": "github@wallbash.com"
                },
                {
                    "name": "Adam Harvey",
                    "email": "aharvey@php.net"
                },
                {
                    "name": "Bernhard Schussek",
                    "email": "bschussek@gmail.com"
                }
            ],
            "description": "Provides the functionality to export PHP variables for visualization",
            "homepage": "https://www.github.com/sebastianbergmann/exporter",
            "keywords": [
                "export",
                "exporter"
            ],
            "support": {
                "issues": "https://github.com/sebastianbergmann/exporter/issues",
                "source": "https://github.com/sebastianbergmann/exporter/tree/4.0.5"
            },
            "funding": [
                {
                    "url": "https://github.com/sebastianbergmann",
                    "type": "github"
                }
            ],
            "time": "2022-09-14T06:03:37+00:00"
        },
        {
            "name": "sebastian/global-state",
            "version": "5.0.6",
            "source": {
                "type": "git",
                "url": "https://github.com/sebastianbergmann/global-state.git",
                "reference": "bde739e7565280bda77be70044ac1047bc007e34"
            },
            "dist": {
                "type": "zip",
                "url": "https://api.github.com/repos/sebastianbergmann/global-state/zipball/bde739e7565280bda77be70044ac1047bc007e34",
                "reference": "bde739e7565280bda77be70044ac1047bc007e34",
                "shasum": ""
            },
            "require": {
                "php": ">=7.3",
                "sebastian/object-reflector": "^2.0",
                "sebastian/recursion-context": "^4.0"
            },
            "require-dev": {
                "ext-dom": "*",
                "phpunit/phpunit": "^9.3"
            },
            "suggest": {
                "ext-uopz": "*"
            },
            "type": "library",
            "extra": {
                "branch-alias": {
                    "dev-master": "5.0-dev"
                }
            },
            "autoload": {
                "classmap": [
                    "src/"
                ]
            },
            "notification-url": "https://packagist.org/downloads/",
            "license": [
                "BSD-3-Clause"
            ],
            "authors": [
                {
                    "name": "Sebastian Bergmann",
                    "email": "sebastian@phpunit.de"
                }
            ],
            "description": "Snapshotting of global state",
            "homepage": "http://www.github.com/sebastianbergmann/global-state",
            "keywords": [
                "global state"
            ],
            "support": {
                "issues": "https://github.com/sebastianbergmann/global-state/issues",
                "source": "https://github.com/sebastianbergmann/global-state/tree/5.0.6"
            },
            "funding": [
                {
                    "url": "https://github.com/sebastianbergmann",
                    "type": "github"
                }
            ],
            "time": "2023-08-02T09:26:13+00:00"
        },
        {
            "name": "sebastian/lines-of-code",
            "version": "1.0.4",
            "source": {
                "type": "git",
                "url": "https://github.com/sebastianbergmann/lines-of-code.git",
                "reference": "e1e4a170560925c26d424b6a03aed157e7dcc5c5"
            },
            "dist": {
                "type": "zip",
                "url": "https://api.github.com/repos/sebastianbergmann/lines-of-code/zipball/e1e4a170560925c26d424b6a03aed157e7dcc5c5",
                "reference": "e1e4a170560925c26d424b6a03aed157e7dcc5c5",
                "shasum": ""
            },
            "require": {
                "nikic/php-parser": "^4.18 || ^5.0",
                "php": ">=7.3"
            },
            "require-dev": {
                "phpunit/phpunit": "^9.3"
            },
            "type": "library",
            "extra": {
                "branch-alias": {
                    "dev-master": "1.0-dev"
                }
            },
            "autoload": {
                "classmap": [
                    "src/"
                ]
            },
            "notification-url": "https://packagist.org/downloads/",
            "license": [
                "BSD-3-Clause"
            ],
            "authors": [
                {
                    "name": "Sebastian Bergmann",
                    "email": "sebastian@phpunit.de",
                    "role": "lead"
                }
            ],
            "description": "Library for counting the lines of code in PHP source code",
            "homepage": "https://github.com/sebastianbergmann/lines-of-code",
            "support": {
                "issues": "https://github.com/sebastianbergmann/lines-of-code/issues",
                "source": "https://github.com/sebastianbergmann/lines-of-code/tree/1.0.4"
            },
            "funding": [
                {
                    "url": "https://github.com/sebastianbergmann",
                    "type": "github"
                }
            ],
            "time": "2023-12-22T06:20:34+00:00"
        },
        {
            "name": "sebastian/object-enumerator",
            "version": "4.0.4",
            "source": {
                "type": "git",
                "url": "https://github.com/sebastianbergmann/object-enumerator.git",
                "reference": "5c9eeac41b290a3712d88851518825ad78f45c71"
            },
            "dist": {
                "type": "zip",
                "url": "https://api.github.com/repos/sebastianbergmann/object-enumerator/zipball/5c9eeac41b290a3712d88851518825ad78f45c71",
                "reference": "5c9eeac41b290a3712d88851518825ad78f45c71",
                "shasum": ""
            },
            "require": {
                "php": ">=7.3",
                "sebastian/object-reflector": "^2.0",
                "sebastian/recursion-context": "^4.0"
            },
            "require-dev": {
                "phpunit/phpunit": "^9.3"
            },
            "type": "library",
            "extra": {
                "branch-alias": {
                    "dev-master": "4.0-dev"
                }
            },
            "autoload": {
                "classmap": [
                    "src/"
                ]
            },
            "notification-url": "https://packagist.org/downloads/",
            "license": [
                "BSD-3-Clause"
            ],
            "authors": [
                {
                    "name": "Sebastian Bergmann",
                    "email": "sebastian@phpunit.de"
                }
            ],
            "description": "Traverses array structures and object graphs to enumerate all referenced objects",
            "homepage": "https://github.com/sebastianbergmann/object-enumerator/",
            "support": {
                "issues": "https://github.com/sebastianbergmann/object-enumerator/issues",
                "source": "https://github.com/sebastianbergmann/object-enumerator/tree/4.0.4"
            },
            "funding": [
                {
                    "url": "https://github.com/sebastianbergmann",
                    "type": "github"
                }
            ],
            "time": "2020-10-26T13:12:34+00:00"
        },
        {
            "name": "sebastian/object-reflector",
            "version": "2.0.4",
            "source": {
                "type": "git",
                "url": "https://github.com/sebastianbergmann/object-reflector.git",
                "reference": "b4f479ebdbf63ac605d183ece17d8d7fe49c15c7"
            },
            "dist": {
                "type": "zip",
                "url": "https://api.github.com/repos/sebastianbergmann/object-reflector/zipball/b4f479ebdbf63ac605d183ece17d8d7fe49c15c7",
                "reference": "b4f479ebdbf63ac605d183ece17d8d7fe49c15c7",
                "shasum": ""
            },
            "require": {
                "php": ">=7.3"
            },
            "require-dev": {
                "phpunit/phpunit": "^9.3"
            },
            "type": "library",
            "extra": {
                "branch-alias": {
                    "dev-master": "2.0-dev"
                }
            },
            "autoload": {
                "classmap": [
                    "src/"
                ]
            },
            "notification-url": "https://packagist.org/downloads/",
            "license": [
                "BSD-3-Clause"
            ],
            "authors": [
                {
                    "name": "Sebastian Bergmann",
                    "email": "sebastian@phpunit.de"
                }
            ],
            "description": "Allows reflection of object attributes, including inherited and non-public ones",
            "homepage": "https://github.com/sebastianbergmann/object-reflector/",
            "support": {
                "issues": "https://github.com/sebastianbergmann/object-reflector/issues",
                "source": "https://github.com/sebastianbergmann/object-reflector/tree/2.0.4"
            },
            "funding": [
                {
                    "url": "https://github.com/sebastianbergmann",
                    "type": "github"
                }
            ],
            "time": "2020-10-26T13:14:26+00:00"
        },
        {
            "name": "sebastian/recursion-context",
            "version": "4.0.5",
            "source": {
                "type": "git",
                "url": "https://github.com/sebastianbergmann/recursion-context.git",
                "reference": "e75bd0f07204fec2a0af9b0f3cfe97d05f92efc1"
            },
            "dist": {
                "type": "zip",
                "url": "https://api.github.com/repos/sebastianbergmann/recursion-context/zipball/e75bd0f07204fec2a0af9b0f3cfe97d05f92efc1",
                "reference": "e75bd0f07204fec2a0af9b0f3cfe97d05f92efc1",
                "shasum": ""
            },
            "require": {
                "php": ">=7.3"
            },
            "require-dev": {
                "phpunit/phpunit": "^9.3"
            },
            "type": "library",
            "extra": {
                "branch-alias": {
                    "dev-master": "4.0-dev"
                }
            },
            "autoload": {
                "classmap": [
                    "src/"
                ]
            },
            "notification-url": "https://packagist.org/downloads/",
            "license": [
                "BSD-3-Clause"
            ],
            "authors": [
                {
                    "name": "Sebastian Bergmann",
                    "email": "sebastian@phpunit.de"
                },
                {
                    "name": "Jeff Welch",
                    "email": "whatthejeff@gmail.com"
                },
                {
                    "name": "Adam Harvey",
                    "email": "aharvey@php.net"
                }
            ],
            "description": "Provides functionality to recursively process PHP variables",
            "homepage": "https://github.com/sebastianbergmann/recursion-context",
            "support": {
                "issues": "https://github.com/sebastianbergmann/recursion-context/issues",
                "source": "https://github.com/sebastianbergmann/recursion-context/tree/4.0.5"
            },
            "funding": [
                {
                    "url": "https://github.com/sebastianbergmann",
                    "type": "github"
                }
            ],
            "time": "2023-02-03T06:07:39+00:00"
        },
        {
            "name": "sebastian/resource-operations",
            "version": "3.0.3",
            "source": {
                "type": "git",
                "url": "https://github.com/sebastianbergmann/resource-operations.git",
                "reference": "0f4443cb3a1d92ce809899753bc0d5d5a8dd19a8"
            },
            "dist": {
                "type": "zip",
                "url": "https://api.github.com/repos/sebastianbergmann/resource-operations/zipball/0f4443cb3a1d92ce809899753bc0d5d5a8dd19a8",
                "reference": "0f4443cb3a1d92ce809899753bc0d5d5a8dd19a8",
                "shasum": ""
            },
            "require": {
                "php": ">=7.3"
            },
            "require-dev": {
                "phpunit/phpunit": "^9.0"
            },
            "type": "library",
            "extra": {
                "branch-alias": {
                    "dev-master": "3.0-dev"
                }
            },
            "autoload": {
                "classmap": [
                    "src/"
                ]
            },
            "notification-url": "https://packagist.org/downloads/",
            "license": [
                "BSD-3-Clause"
            ],
            "authors": [
                {
                    "name": "Sebastian Bergmann",
                    "email": "sebastian@phpunit.de"
                }
            ],
            "description": "Provides a list of PHP built-in functions that operate on resources",
            "homepage": "https://www.github.com/sebastianbergmann/resource-operations",
            "support": {
                "issues": "https://github.com/sebastianbergmann/resource-operations/issues",
                "source": "https://github.com/sebastianbergmann/resource-operations/tree/3.0.3"
            },
            "funding": [
                {
                    "url": "https://github.com/sebastianbergmann",
                    "type": "github"
                }
            ],
            "time": "2020-09-28T06:45:17+00:00"
        },
        {
            "name": "sebastian/type",
            "version": "3.2.1",
            "source": {
                "type": "git",
                "url": "https://github.com/sebastianbergmann/type.git",
                "reference": "75e2c2a32f5e0b3aef905b9ed0b179b953b3d7c7"
            },
            "dist": {
                "type": "zip",
                "url": "https://api.github.com/repos/sebastianbergmann/type/zipball/75e2c2a32f5e0b3aef905b9ed0b179b953b3d7c7",
                "reference": "75e2c2a32f5e0b3aef905b9ed0b179b953b3d7c7",
                "shasum": ""
            },
            "require": {
                "php": ">=7.3"
            },
            "require-dev": {
                "phpunit/phpunit": "^9.5"
            },
            "type": "library",
            "extra": {
                "branch-alias": {
                    "dev-master": "3.2-dev"
                }
            },
            "autoload": {
                "classmap": [
                    "src/"
                ]
            },
            "notification-url": "https://packagist.org/downloads/",
            "license": [
                "BSD-3-Clause"
            ],
            "authors": [
                {
                    "name": "Sebastian Bergmann",
                    "email": "sebastian@phpunit.de",
                    "role": "lead"
                }
            ],
            "description": "Collection of value objects that represent the types of the PHP type system",
            "homepage": "https://github.com/sebastianbergmann/type",
            "support": {
                "issues": "https://github.com/sebastianbergmann/type/issues",
                "source": "https://github.com/sebastianbergmann/type/tree/3.2.1"
            },
            "funding": [
                {
                    "url": "https://github.com/sebastianbergmann",
                    "type": "github"
                }
            ],
            "time": "2023-02-03T06:13:03+00:00"
        },
        {
            "name": "sebastian/version",
            "version": "3.0.2",
            "source": {
                "type": "git",
                "url": "https://github.com/sebastianbergmann/version.git",
                "reference": "c6c1022351a901512170118436c764e473f6de8c"
            },
            "dist": {
                "type": "zip",
                "url": "https://api.github.com/repos/sebastianbergmann/version/zipball/c6c1022351a901512170118436c764e473f6de8c",
                "reference": "c6c1022351a901512170118436c764e473f6de8c",
                "shasum": ""
            },
            "require": {
                "php": ">=7.3"
            },
            "type": "library",
            "extra": {
                "branch-alias": {
                    "dev-master": "3.0-dev"
                }
            },
            "autoload": {
                "classmap": [
                    "src/"
                ]
            },
            "notification-url": "https://packagist.org/downloads/",
            "license": [
                "BSD-3-Clause"
            ],
            "authors": [
                {
                    "name": "Sebastian Bergmann",
                    "email": "sebastian@phpunit.de",
                    "role": "lead"
                }
            ],
            "description": "Library that helps with managing the version number of Git-hosted PHP projects",
            "homepage": "https://github.com/sebastianbergmann/version",
            "support": {
                "issues": "https://github.com/sebastianbergmann/version/issues",
                "source": "https://github.com/sebastianbergmann/version/tree/3.0.2"
            },
            "funding": [
                {
                    "url": "https://github.com/sebastianbergmann",
                    "type": "github"
                }
            ],
            "time": "2020-09-28T06:39:44+00:00"
        },
        {
            "name": "symfony/console",
            "version": "v6.4.2",
            "source": {
                "type": "git",
                "url": "https://github.com/symfony/console.git",
                "reference": "0254811a143e6bc6c8deea08b589a7e68a37f625"
            },
            "dist": {
                "type": "zip",
                "url": "https://api.github.com/repos/symfony/console/zipball/0254811a143e6bc6c8deea08b589a7e68a37f625",
                "reference": "0254811a143e6bc6c8deea08b589a7e68a37f625",
                "shasum": ""
            },
            "require": {
                "php": ">=8.1",
                "symfony/deprecation-contracts": "^2.5|^3",
                "symfony/polyfill-mbstring": "~1.0",
                "symfony/service-contracts": "^2.5|^3",
                "symfony/string": "^5.4|^6.0|^7.0"
            },
            "conflict": {
                "symfony/dependency-injection": "<5.4",
                "symfony/dotenv": "<5.4",
                "symfony/event-dispatcher": "<5.4",
                "symfony/lock": "<5.4",
                "symfony/process": "<5.4"
            },
            "provide": {
                "psr/log-implementation": "1.0|2.0|3.0"
            },
            "require-dev": {
                "psr/log": "^1|^2|^3",
                "symfony/config": "^5.4|^6.0|^7.0",
                "symfony/dependency-injection": "^5.4|^6.0|^7.0",
                "symfony/event-dispatcher": "^5.4|^6.0|^7.0",
                "symfony/http-foundation": "^6.4|^7.0",
                "symfony/http-kernel": "^6.4|^7.0",
                "symfony/lock": "^5.4|^6.0|^7.0",
                "symfony/messenger": "^5.4|^6.0|^7.0",
                "symfony/process": "^5.4|^6.0|^7.0",
                "symfony/stopwatch": "^5.4|^6.0|^7.0",
                "symfony/var-dumper": "^5.4|^6.0|^7.0"
            },
            "type": "library",
            "autoload": {
                "psr-4": {
                    "Symfony\\Component\\Console\\": ""
                },
                "exclude-from-classmap": [
                    "/Tests/"
                ]
            },
            "notification-url": "https://packagist.org/downloads/",
            "license": [
                "MIT"
            ],
            "authors": [
                {
                    "name": "Fabien Potencier",
                    "email": "fabien@symfony.com"
                },
                {
                    "name": "Symfony Community",
                    "homepage": "https://symfony.com/contributors"
                }
            ],
            "description": "Eases the creation of beautiful and testable command line interfaces",
            "homepage": "https://symfony.com",
            "keywords": [
                "cli",
                "command-line",
                "console",
                "terminal"
            ],
            "support": {
                "source": "https://github.com/symfony/console/tree/v6.4.2"
            },
            "funding": [
                {
                    "url": "https://symfony.com/sponsor",
                    "type": "custom"
                },
                {
                    "url": "https://github.com/fabpot",
                    "type": "github"
                },
                {
                    "url": "https://tidelift.com/funding/github/packagist/symfony/symfony",
                    "type": "tidelift"
                }
            ],
            "time": "2023-12-10T16:15:48+00:00"
        },
        {
            "name": "symfony/deprecation-contracts",
            "version": "v3.4.0",
            "source": {
                "type": "git",
                "url": "https://github.com/symfony/deprecation-contracts.git",
                "reference": "7c3aff79d10325257a001fcf92d991f24fc967cf"
            },
            "dist": {
                "type": "zip",
                "url": "https://api.github.com/repos/symfony/deprecation-contracts/zipball/7c3aff79d10325257a001fcf92d991f24fc967cf",
                "reference": "7c3aff79d10325257a001fcf92d991f24fc967cf",
                "shasum": ""
            },
            "require": {
                "php": ">=8.1"
            },
            "type": "library",
            "extra": {
                "branch-alias": {
                    "dev-main": "3.4-dev"
                },
                "thanks": {
                    "name": "symfony/contracts",
                    "url": "https://github.com/symfony/contracts"
                }
            },
            "autoload": {
                "files": [
                    "function.php"
                ]
            },
            "notification-url": "https://packagist.org/downloads/",
            "license": [
                "MIT"
            ],
            "authors": [
                {
                    "name": "Nicolas Grekas",
                    "email": "p@tchwork.com"
                },
                {
                    "name": "Symfony Community",
                    "homepage": "https://symfony.com/contributors"
                }
            ],
            "description": "A generic function and convention to trigger deprecation notices",
            "homepage": "https://symfony.com",
            "support": {
                "source": "https://github.com/symfony/deprecation-contracts/tree/v3.4.0"
            },
            "funding": [
                {
                    "url": "https://symfony.com/sponsor",
                    "type": "custom"
                },
                {
                    "url": "https://github.com/fabpot",
                    "type": "github"
                },
                {
                    "url": "https://tidelift.com/funding/github/packagist/symfony/symfony",
                    "type": "tidelift"
                }
            ],
            "time": "2023-05-23T14:45:45+00:00"
        },
        {
            "name": "symfony/polyfill-ctype",
            "version": "v1.28.0",
            "source": {
                "type": "git",
                "url": "https://github.com/symfony/polyfill-ctype.git",
                "reference": "ea208ce43cbb04af6867b4fdddb1bdbf84cc28cb"
            },
            "dist": {
                "type": "zip",
                "url": "https://api.github.com/repos/symfony/polyfill-ctype/zipball/ea208ce43cbb04af6867b4fdddb1bdbf84cc28cb",
                "reference": "ea208ce43cbb04af6867b4fdddb1bdbf84cc28cb",
                "shasum": ""
            },
            "require": {
                "php": ">=7.1"
            },
            "provide": {
                "ext-ctype": "*"
            },
            "suggest": {
                "ext-ctype": "For best performance"
            },
            "type": "library",
            "extra": {
                "branch-alias": {
                    "dev-main": "1.28-dev"
                },
                "thanks": {
                    "name": "symfony/polyfill",
                    "url": "https://github.com/symfony/polyfill"
                }
            },
            "autoload": {
                "files": [
                    "bootstrap.php"
                ],
                "psr-4": {
                    "Symfony\\Polyfill\\Ctype\\": ""
                }
            },
            "notification-url": "https://packagist.org/downloads/",
            "license": [
                "MIT"
            ],
            "authors": [
                {
                    "name": "Gert de Pagter",
                    "email": "BackEndTea@gmail.com"
                },
                {
                    "name": "Symfony Community",
                    "homepage": "https://symfony.com/contributors"
                }
            ],
            "description": "Symfony polyfill for ctype functions",
            "homepage": "https://symfony.com",
            "keywords": [
                "compatibility",
                "ctype",
                "polyfill",
                "portable"
            ],
            "support": {
                "source": "https://github.com/symfony/polyfill-ctype/tree/v1.28.0"
            },
            "funding": [
                {
                    "url": "https://symfony.com/sponsor",
                    "type": "custom"
                },
                {
                    "url": "https://github.com/fabpot",
                    "type": "github"
                },
                {
                    "url": "https://tidelift.com/funding/github/packagist/symfony/symfony",
                    "type": "tidelift"
                }
            ],
            "time": "2023-01-26T09:26:14+00:00"
        },
        {
            "name": "symfony/polyfill-intl-grapheme",
            "version": "v1.28.0",
            "source": {
                "type": "git",
                "url": "https://github.com/symfony/polyfill-intl-grapheme.git",
                "reference": "875e90aeea2777b6f135677f618529449334a612"
            },
            "dist": {
                "type": "zip",
                "url": "https://api.github.com/repos/symfony/polyfill-intl-grapheme/zipball/875e90aeea2777b6f135677f618529449334a612",
                "reference": "875e90aeea2777b6f135677f618529449334a612",
                "shasum": ""
            },
            "require": {
                "php": ">=7.1"
            },
            "suggest": {
                "ext-intl": "For best performance"
            },
            "type": "library",
            "extra": {
                "branch-alias": {
                    "dev-main": "1.28-dev"
                },
                "thanks": {
                    "name": "symfony/polyfill",
                    "url": "https://github.com/symfony/polyfill"
                }
            },
            "autoload": {
                "files": [
                    "bootstrap.php"
                ],
                "psr-4": {
                    "Symfony\\Polyfill\\Intl\\Grapheme\\": ""
                }
            },
            "notification-url": "https://packagist.org/downloads/",
            "license": [
                "MIT"
            ],
            "authors": [
                {
                    "name": "Nicolas Grekas",
                    "email": "p@tchwork.com"
                },
                {
                    "name": "Symfony Community",
                    "homepage": "https://symfony.com/contributors"
                }
            ],
            "description": "Symfony polyfill for intl's grapheme_* functions",
            "homepage": "https://symfony.com",
            "keywords": [
                "compatibility",
                "grapheme",
                "intl",
                "polyfill",
                "portable",
                "shim"
            ],
            "support": {
                "source": "https://github.com/symfony/polyfill-intl-grapheme/tree/v1.28.0"
            },
            "funding": [
                {
                    "url": "https://symfony.com/sponsor",
                    "type": "custom"
                },
                {
                    "url": "https://github.com/fabpot",
                    "type": "github"
                },
                {
                    "url": "https://tidelift.com/funding/github/packagist/symfony/symfony",
                    "type": "tidelift"
                }
            ],
            "time": "2023-01-26T09:26:14+00:00"
        },
        {
            "name": "symfony/polyfill-intl-normalizer",
            "version": "v1.28.0",
            "source": {
                "type": "git",
                "url": "https://github.com/symfony/polyfill-intl-normalizer.git",
                "reference": "8c4ad05dd0120b6a53c1ca374dca2ad0a1c4ed92"
            },
            "dist": {
                "type": "zip",
                "url": "https://api.github.com/repos/symfony/polyfill-intl-normalizer/zipball/8c4ad05dd0120b6a53c1ca374dca2ad0a1c4ed92",
                "reference": "8c4ad05dd0120b6a53c1ca374dca2ad0a1c4ed92",
                "shasum": ""
            },
            "require": {
                "php": ">=7.1"
            },
            "suggest": {
                "ext-intl": "For best performance"
            },
            "type": "library",
            "extra": {
                "branch-alias": {
                    "dev-main": "1.28-dev"
                },
                "thanks": {
                    "name": "symfony/polyfill",
                    "url": "https://github.com/symfony/polyfill"
                }
            },
            "autoload": {
                "files": [
                    "bootstrap.php"
                ],
                "psr-4": {
                    "Symfony\\Polyfill\\Intl\\Normalizer\\": ""
                },
                "classmap": [
                    "Resources/stubs"
                ]
            },
            "notification-url": "https://packagist.org/downloads/",
            "license": [
                "MIT"
            ],
            "authors": [
                {
                    "name": "Nicolas Grekas",
                    "email": "p@tchwork.com"
                },
                {
                    "name": "Symfony Community",
                    "homepage": "https://symfony.com/contributors"
                }
            ],
            "description": "Symfony polyfill for intl's Normalizer class and related functions",
            "homepage": "https://symfony.com",
            "keywords": [
                "compatibility",
                "intl",
                "normalizer",
                "polyfill",
                "portable",
                "shim"
            ],
            "support": {
                "source": "https://github.com/symfony/polyfill-intl-normalizer/tree/v1.28.0"
            },
            "funding": [
                {
                    "url": "https://symfony.com/sponsor",
                    "type": "custom"
                },
                {
                    "url": "https://github.com/fabpot",
                    "type": "github"
                },
                {
                    "url": "https://tidelift.com/funding/github/packagist/symfony/symfony",
                    "type": "tidelift"
                }
            ],
            "time": "2023-01-26T09:26:14+00:00"
        },
        {
            "name": "symfony/polyfill-mbstring",
            "version": "v1.28.0",
            "source": {
                "type": "git",
                "url": "https://github.com/symfony/polyfill-mbstring.git",
                "reference": "42292d99c55abe617799667f454222c54c60e229"
            },
            "dist": {
                "type": "zip",
                "url": "https://api.github.com/repos/symfony/polyfill-mbstring/zipball/42292d99c55abe617799667f454222c54c60e229",
                "reference": "42292d99c55abe617799667f454222c54c60e229",
                "shasum": ""
            },
            "require": {
                "php": ">=7.1"
            },
            "provide": {
                "ext-mbstring": "*"
            },
            "suggest": {
                "ext-mbstring": "For best performance"
            },
            "type": "library",
            "extra": {
                "branch-alias": {
                    "dev-main": "1.28-dev"
                },
                "thanks": {
                    "name": "symfony/polyfill",
                    "url": "https://github.com/symfony/polyfill"
                }
            },
            "autoload": {
                "files": [
                    "bootstrap.php"
                ],
                "psr-4": {
                    "Symfony\\Polyfill\\Mbstring\\": ""
                }
            },
            "notification-url": "https://packagist.org/downloads/",
            "license": [
                "MIT"
            ],
            "authors": [
                {
                    "name": "Nicolas Grekas",
                    "email": "p@tchwork.com"
                },
                {
                    "name": "Symfony Community",
                    "homepage": "https://symfony.com/contributors"
                }
            ],
            "description": "Symfony polyfill for the Mbstring extension",
            "homepage": "https://symfony.com",
            "keywords": [
                "compatibility",
                "mbstring",
                "polyfill",
                "portable",
                "shim"
            ],
            "support": {
                "source": "https://github.com/symfony/polyfill-mbstring/tree/v1.28.0"
            },
            "funding": [
                {
                    "url": "https://symfony.com/sponsor",
                    "type": "custom"
                },
                {
                    "url": "https://github.com/fabpot",
                    "type": "github"
                },
                {
                    "url": "https://tidelift.com/funding/github/packagist/symfony/symfony",
                    "type": "tidelift"
                }
            ],
            "time": "2023-07-28T09:04:16+00:00"
        },
        {
            "name": "symfony/process",
            "version": "v6.4.2",
            "source": {
                "type": "git",
                "url": "https://github.com/symfony/process.git",
                "reference": "c4b1ef0bc80533d87a2e969806172f1c2a980241"
            },
            "dist": {
                "type": "zip",
                "url": "https://api.github.com/repos/symfony/process/zipball/c4b1ef0bc80533d87a2e969806172f1c2a980241",
                "reference": "c4b1ef0bc80533d87a2e969806172f1c2a980241",
                "shasum": ""
            },
            "require": {
                "php": ">=8.1"
            },
            "type": "library",
            "autoload": {
                "psr-4": {
                    "Symfony\\Component\\Process\\": ""
                },
                "exclude-from-classmap": [
                    "/Tests/"
                ]
            },
            "notification-url": "https://packagist.org/downloads/",
            "license": [
                "MIT"
            ],
            "authors": [
                {
                    "name": "Fabien Potencier",
                    "email": "fabien@symfony.com"
                },
                {
                    "name": "Symfony Community",
                    "homepage": "https://symfony.com/contributors"
                }
            ],
            "description": "Executes commands in sub-processes",
            "homepage": "https://symfony.com",
            "support": {
                "source": "https://github.com/symfony/process/tree/v6.4.2"
            },
            "funding": [
                {
                    "url": "https://symfony.com/sponsor",
                    "type": "custom"
                },
                {
                    "url": "https://github.com/fabpot",
                    "type": "github"
                },
                {
                    "url": "https://tidelift.com/funding/github/packagist/symfony/symfony",
                    "type": "tidelift"
                }
            ],
            "time": "2023-12-22T16:42:54+00:00"
        },
        {
            "name": "symfony/service-contracts",
            "version": "v3.4.1",
            "source": {
                "type": "git",
                "url": "https://github.com/symfony/service-contracts.git",
                "reference": "fe07cbc8d837f60caf7018068e350cc5163681a0"
            },
            "dist": {
                "type": "zip",
                "url": "https://api.github.com/repos/symfony/service-contracts/zipball/fe07cbc8d837f60caf7018068e350cc5163681a0",
                "reference": "fe07cbc8d837f60caf7018068e350cc5163681a0",
                "shasum": ""
            },
            "require": {
                "php": ">=8.1",
                "psr/container": "^1.1|^2.0"
            },
            "conflict": {
                "ext-psr": "<1.1|>=2"
            },
            "type": "library",
            "extra": {
                "branch-alias": {
                    "dev-main": "3.4-dev"
                },
                "thanks": {
                    "name": "symfony/contracts",
                    "url": "https://github.com/symfony/contracts"
                }
            },
            "autoload": {
                "psr-4": {
                    "Symfony\\Contracts\\Service\\": ""
                },
                "exclude-from-classmap": [
                    "/Test/"
                ]
            },
            "notification-url": "https://packagist.org/downloads/",
            "license": [
                "MIT"
            ],
            "authors": [
                {
                    "name": "Nicolas Grekas",
                    "email": "p@tchwork.com"
                },
                {
                    "name": "Symfony Community",
                    "homepage": "https://symfony.com/contributors"
                }
            ],
            "description": "Generic abstractions related to writing services",
            "homepage": "https://symfony.com",
            "keywords": [
                "abstractions",
                "contracts",
                "decoupling",
                "interfaces",
                "interoperability",
                "standards"
            ],
            "support": {
                "source": "https://github.com/symfony/service-contracts/tree/v3.4.1"
            },
            "funding": [
                {
                    "url": "https://symfony.com/sponsor",
                    "type": "custom"
                },
                {
                    "url": "https://github.com/fabpot",
                    "type": "github"
                },
                {
                    "url": "https://tidelift.com/funding/github/packagist/symfony/symfony",
                    "type": "tidelift"
                }
            ],
            "time": "2023-12-26T14:02:43+00:00"
        },
        {
            "name": "symfony/string",
            "version": "v7.0.2",
            "source": {
                "type": "git",
                "url": "https://github.com/symfony/string.git",
                "reference": "cc78f14f91f5e53b42044d0620961c48028ff9f5"
            },
            "dist": {
                "type": "zip",
                "url": "https://api.github.com/repos/symfony/string/zipball/cc78f14f91f5e53b42044d0620961c48028ff9f5",
                "reference": "cc78f14f91f5e53b42044d0620961c48028ff9f5",
                "shasum": ""
            },
            "require": {
                "php": ">=8.2",
                "symfony/polyfill-ctype": "~1.8",
                "symfony/polyfill-intl-grapheme": "~1.0",
                "symfony/polyfill-intl-normalizer": "~1.0",
                "symfony/polyfill-mbstring": "~1.0"
            },
            "conflict": {
                "symfony/translation-contracts": "<2.5"
            },
            "require-dev": {
                "symfony/error-handler": "^6.4|^7.0",
                "symfony/http-client": "^6.4|^7.0",
                "symfony/intl": "^6.4|^7.0",
                "symfony/translation-contracts": "^2.5|^3.0",
                "symfony/var-exporter": "^6.4|^7.0"
            },
            "type": "library",
            "autoload": {
                "files": [
                    "Resources/functions.php"
                ],
                "psr-4": {
                    "Symfony\\Component\\String\\": ""
                },
                "exclude-from-classmap": [
                    "/Tests/"
                ]
            },
            "notification-url": "https://packagist.org/downloads/",
            "license": [
                "MIT"
            ],
            "authors": [
                {
                    "name": "Nicolas Grekas",
                    "email": "p@tchwork.com"
                },
                {
                    "name": "Symfony Community",
                    "homepage": "https://symfony.com/contributors"
                }
            ],
            "description": "Provides an object-oriented API to strings and deals with bytes, UTF-8 code points and grapheme clusters in a unified way",
            "homepage": "https://symfony.com",
            "keywords": [
                "grapheme",
                "i18n",
                "string",
                "unicode",
                "utf-8",
                "utf8"
            ],
            "support": {
                "source": "https://github.com/symfony/string/tree/v7.0.2"
            },
            "funding": [
                {
                    "url": "https://symfony.com/sponsor",
                    "type": "custom"
                },
                {
                    "url": "https://github.com/fabpot",
                    "type": "github"
                },
                {
                    "url": "https://tidelift.com/funding/github/packagist/symfony/symfony",
                    "type": "tidelift"
                }
            ],
            "time": "2023-12-10T16:54:46+00:00"
        },
        {
            "name": "theseer/tokenizer",
            "version": "1.2.2",
            "source": {
                "type": "git",
                "url": "https://github.com/theseer/tokenizer.git",
                "reference": "b2ad5003ca10d4ee50a12da31de12a5774ba6b96"
            },
            "dist": {
                "type": "zip",
                "url": "https://api.github.com/repos/theseer/tokenizer/zipball/b2ad5003ca10d4ee50a12da31de12a5774ba6b96",
                "reference": "b2ad5003ca10d4ee50a12da31de12a5774ba6b96",
                "shasum": ""
            },
            "require": {
                "ext-dom": "*",
                "ext-tokenizer": "*",
                "ext-xmlwriter": "*",
                "php": "^7.2 || ^8.0"
            },
            "type": "library",
            "autoload": {
                "classmap": [
                    "src/"
                ]
            },
            "notification-url": "https://packagist.org/downloads/",
            "license": [
                "BSD-3-Clause"
            ],
            "authors": [
                {
                    "name": "Arne Blankerts",
                    "email": "arne@blankerts.de",
                    "role": "Developer"
                }
            ],
            "description": "A small library for converting tokenized PHP source code into XML and potentially other formats",
            "support": {
                "issues": "https://github.com/theseer/tokenizer/issues",
                "source": "https://github.com/theseer/tokenizer/tree/1.2.2"
            },
            "funding": [
                {
                    "url": "https://github.com/theseer",
                    "type": "github"
                }
            ],
            "time": "2023-11-20T00:12:19+00:00"
        },
        {
            "name": "yoast/phpunit-polyfills",
            "version": "1.1.0",
            "source": {
                "type": "git",
                "url": "https://github.com/Yoast/PHPUnit-Polyfills.git",
                "reference": "224e4a1329c03d8bad520e3fc4ec980034a4b212"
            },
            "dist": {
                "type": "zip",
                "url": "https://api.github.com/repos/Yoast/PHPUnit-Polyfills/zipball/224e4a1329c03d8bad520e3fc4ec980034a4b212",
                "reference": "224e4a1329c03d8bad520e3fc4ec980034a4b212",
                "shasum": ""
            },
            "require": {
                "php": ">=5.4",
                "phpunit/phpunit": "^4.8.36 || ^5.7.21 || ^6.0 || ^7.0 || ^8.0 || ^9.0"
            },
            "require-dev": {
                "yoast/yoastcs": "^2.3.0"
            },
            "type": "library",
            "extra": {
                "branch-alias": {
                    "dev-main": "2.x-dev"
                }
            },
            "autoload": {
                "files": [
                    "phpunitpolyfills-autoload.php"
                ]
            },
            "notification-url": "https://packagist.org/downloads/",
            "license": [
                "BSD-3-Clause"
            ],
            "authors": [
                {
                    "name": "Team Yoast",
                    "email": "support@yoast.com",
                    "homepage": "https://yoast.com"
                },
                {
                    "name": "Contributors",
                    "homepage": "https://github.com/Yoast/PHPUnit-Polyfills/graphs/contributors"
                }
            ],
            "description": "Set of polyfills for changed PHPUnit functionality to allow for creating PHPUnit cross-version compatible tests",
            "homepage": "https://github.com/Yoast/PHPUnit-Polyfills",
            "keywords": [
                "phpunit",
                "polyfill",
                "testing"
            ],
            "support": {
                "issues": "https://github.com/Yoast/PHPUnit-Polyfills/issues",
                "source": "https://github.com/Yoast/PHPUnit-Polyfills"
            },
            "time": "2023-08-19T14:25:08+00:00"
        }
    ],
    "aliases": [],
    "minimum-stability": "dev",
    "stability-flags": {
        "automattic/jetpack-mu-wpcom": 20,
        "automattic/jetpack-changelogger": 20
    },
    "prefer-stable": true,
    "prefer-lowest": false,
    "platform": [],
    "platform-dev": [],
    "plugin-api-version": "2.6.0"
}<|MERGE_RESOLUTION|>--- conflicted
+++ resolved
@@ -12,11 +12,7 @@
             "dist": {
                 "type": "path",
                 "url": "../../packages/jetpack-mu-wpcom",
-<<<<<<< HEAD
-                "reference": "e680986f807f26c9aea852decad5b9f6fff63c30"
-=======
                 "reference": "4cbfebf77f0369a8c15b1a745c1e9d481b93315b"
->>>>>>> d5ff1420
             },
             "require": {
                 "php": ">=7.0"
@@ -37,11 +33,7 @@
                 },
                 "autotagger": true,
                 "branch-alias": {
-<<<<<<< HEAD
-                    "dev-trunk": "5.9.x-dev"
-=======
                     "dev-trunk": "5.10.x-dev"
->>>>>>> d5ff1420
                 },
                 "textdomain": "jetpack-mu-wpcom",
                 "version-constants": {
