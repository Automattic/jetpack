{
    "_readme": [
        "This file locks the dependencies of your project to a known state",
        "Read more about it at https://getcomposer.org/doc/01-basic-usage.md#installing-dependencies",
        "This file is @generated automatically"
    ],
    "content-hash": "eec12a75b7ddd8f85b30cc58ffb814c6",
    "packages": [
        {
            "name": "automattic/jetpack-a8c-mc-stats",
            "version": "dev-trunk",
            "dist": {
                "type": "path",
                "url": "../../packages/a8c-mc-stats",
                "reference": "29e2de602fcb803984eed4229ffa60a2f96a53f9"
            },
            "require": {
                "php": ">=7.0"
            },
            "require-dev": {
                "automattic/jetpack-changelogger": "@dev",
                "yoast/phpunit-polyfills": "1.1.0"
            },
            "suggest": {
                "automattic/jetpack-autoloader": "Allow for better interoperability with other plugins that use this package."
            },
            "type": "jetpack-library",
            "extra": {
                "autotagger": true,
                "mirror-repo": "Automattic/jetpack-a8c-mc-stats",
                "changelogger": {
                    "link-template": "https://github.com/Automattic/jetpack-a8c-mc-stats/compare/v${old}...v${new}"
                },
                "branch-alias": {
                    "dev-trunk": "2.0.x-dev"
                }
            },
            "autoload": {
                "classmap": [
                    "src/"
                ]
            },
            "scripts": {
                "phpunit": [
                    "./vendor/phpunit/phpunit/phpunit --colors=always"
                ],
                "test-php": [
                    "@composer phpunit"
                ]
            },
            "license": [
                "GPL-2.0-or-later"
            ],
            "description": "Used to record internal usage stats for Automattic. Not visible to site owners.",
            "transport-options": {
                "relative": true
            }
        },
        {
            "name": "automattic/jetpack-admin-ui",
            "version": "dev-trunk",
            "dist": {
                "type": "path",
                "url": "../../packages/admin-ui",
                "reference": "b191c34a0e21f625069eab0c054d8827b9542dfa"
            },
            "require": {
                "php": ">=7.0"
            },
            "require-dev": {
                "automattic/jetpack-changelogger": "@dev",
                "automattic/jetpack-logo": "@dev",
                "automattic/wordbless": "dev-master",
                "yoast/phpunit-polyfills": "1.1.0"
            },
            "suggest": {
                "automattic/jetpack-autoloader": "Allow for better interoperability with other plugins that use this package."
            },
            "type": "jetpack-library",
            "extra": {
                "autotagger": true,
                "mirror-repo": "Automattic/jetpack-admin-ui",
                "textdomain": "jetpack-admin-ui",
                "changelogger": {
                    "link-template": "https://github.com/Automattic/jetpack-admin-ui/compare/${old}...${new}"
                },
                "branch-alias": {
                    "dev-trunk": "0.4.x-dev"
                },
                "version-constants": {
                    "::PACKAGE_VERSION": "src/class-admin-menu.php"
                }
            },
            "autoload": {
                "classmap": [
                    "src/"
                ]
            },
            "scripts": {
                "phpunit": [
                    "./vendor/phpunit/phpunit/phpunit --colors=always"
                ],
                "test-php": [
                    "@composer phpunit"
                ],
                "post-install-cmd": [
                    "WorDBless\\Composer\\InstallDropin::copy"
                ],
                "post-update-cmd": [
                    "WorDBless\\Composer\\InstallDropin::copy"
                ]
            },
            "license": [
                "GPL-2.0-or-later"
            ],
            "description": "Generic Jetpack wp-admin UI elements",
            "transport-options": {
                "relative": true
            }
        },
        {
            "name": "automattic/jetpack-assets",
            "version": "dev-trunk",
            "dist": {
                "type": "path",
                "url": "../../packages/assets",
                "reference": "d5648e0a4f0a8bffbbc805d0f6a5ed0f3cedd521"
            },
            "require": {
                "automattic/jetpack-constants": "@dev",
                "php": ">=7.0"
            },
            "require-dev": {
                "automattic/jetpack-changelogger": "@dev",
                "brain/monkey": "2.6.1",
                "wikimedia/testing-access-wrapper": "^1.0 || ^2.0 || ^3.0",
                "yoast/phpunit-polyfills": "1.1.0"
            },
            "suggest": {
                "automattic/jetpack-autoloader": "Allow for better interoperability with other plugins that use this package."
            },
            "type": "jetpack-library",
            "extra": {
                "autotagger": true,
                "mirror-repo": "Automattic/jetpack-assets",
                "textdomain": "jetpack-assets",
                "changelogger": {
                    "link-template": "https://github.com/Automattic/jetpack-assets/compare/v${old}...v${new}"
                },
                "branch-alias": {
                    "dev-trunk": "2.1.x-dev"
                }
            },
            "autoload": {
                "files": [
                    "actions.php"
                ],
                "classmap": [
                    "src/"
                ]
            },
            "scripts": {
                "build-development": [
                    "pnpm run build"
                ],
                "build-production": [
                    "pnpm run build-production"
                ],
                "phpunit": [
                    "./vendor/phpunit/phpunit/phpunit --colors=always"
                ],
                "test-js": [
                    "pnpm run test"
                ],
                "test-php": [
                    "@composer phpunit"
                ]
            },
            "license": [
                "GPL-2.0-or-later"
            ],
            "description": "Asset management utilities for Jetpack ecosystem packages",
            "transport-options": {
                "relative": true
            }
        },
        {
            "name": "automattic/jetpack-blaze",
            "version": "dev-trunk",
            "dist": {
                "type": "path",
                "url": "../../packages/blaze",
                "reference": "2c21c40f16815e3a4db4a846577544ad9ada1660"
            },
            "require": {
                "automattic/jetpack-assets": "@dev",
                "automattic/jetpack-connection": "@dev",
                "automattic/jetpack-constants": "@dev",
                "automattic/jetpack-plans": "@dev",
                "automattic/jetpack-redirect": "@dev",
                "automattic/jetpack-status": "@dev",
                "automattic/jetpack-sync": "@dev",
                "php": ">=7.0"
            },
            "require-dev": {
                "automattic/jetpack-changelogger": "@dev",
                "automattic/wordbless": "@dev",
                "yoast/phpunit-polyfills": "1.1.0"
            },
            "suggest": {
                "automattic/jetpack-autoloader": "Allow for better interoperability with other plugins that use this package."
            },
            "type": "jetpack-library",
            "extra": {
                "autotagger": true,
                "mirror-repo": "Automattic/jetpack-blaze",
                "changelogger": {
                    "link-template": "https://github.com/automattic/jetpack-blaze/compare/v${old}...v${new}"
                },
                "branch-alias": {
                    "dev-trunk": "0.22.x-dev"
                },
                "textdomain": "jetpack-blaze",
                "version-constants": {
                    "::PACKAGE_VERSION": "src/class-dashboard.php"
                }
            },
            "autoload": {
                "classmap": [
                    "src/"
                ]
            },
            "scripts": {
                "phpunit": [
                    "./vendor/phpunit/phpunit/phpunit --colors=always"
                ],
                "test-php": [
                    "@composer phpunit"
                ],
                "build-production": [
                    "pnpm run build-production"
                ],
                "build-development": [
                    "pnpm run build"
                ],
                "watch": [
                    "Composer\\Config::disableProcessTimeout",
                    "pnpm run watch"
                ],
                "post-install-cmd": [
                    "WorDBless\\Composer\\InstallDropin::copy"
                ],
                "post-update-cmd": [
                    "WorDBless\\Composer\\InstallDropin::copy"
                ]
            },
            "license": [
                "GPL-2.0-or-later"
            ],
            "description": "Attract high-quality traffic to your site using Blaze.",
            "transport-options": {
                "relative": true
            }
        },
        {
            "name": "automattic/jetpack-blocks",
            "version": "dev-trunk",
            "dist": {
                "type": "path",
                "url": "../../packages/blocks",
                "reference": "f2e9d1750729b4645c78cb1988112c3a838e1bce"
            },
            "require": {
                "automattic/jetpack-constants": "@dev",
                "php": ">=7.0"
            },
            "require-dev": {
                "automattic/jetpack-changelogger": "@dev",
                "automattic/wordbless": "dev-master",
                "brain/monkey": "2.6.1",
                "yoast/phpunit-polyfills": "1.1.0"
            },
            "suggest": {
                "automattic/jetpack-autoloader": "Allow for better interoperability with other plugins that use this package."
            },
            "type": "jetpack-library",
            "extra": {
                "autotagger": true,
                "mirror-repo": "Automattic/jetpack-blocks",
                "changelogger": {
                    "link-template": "https://github.com/Automattic/jetpack-blocks/compare/v${old}...v${new}"
                },
                "branch-alias": {
                    "dev-trunk": "2.0.x-dev"
                }
            },
            "autoload": {
                "classmap": [
                    "src/"
                ]
            },
            "scripts": {
                "phpunit": [
                    "./vendor/phpunit/phpunit/phpunit --colors=always"
                ],
                "post-install-cmd": [
                    "WorDBless\\Composer\\InstallDropin::copy"
                ],
                "post-update-cmd": [
                    "WorDBless\\Composer\\InstallDropin::copy"
                ],
                "test-php": [
                    "@composer phpunit"
                ]
            },
            "license": [
                "GPL-2.0-or-later"
            ],
            "description": "Register and manage blocks within a plugin. Used to manage block registration, enqueues, and more.",
            "transport-options": {
                "relative": true
            }
        },
        {
            "name": "automattic/jetpack-calypsoify",
            "version": "dev-trunk",
            "dist": {
                "type": "path",
                "url": "../../packages/calypsoify",
                "reference": "10f1e08f3ac93e9c6f004d1d733443370e15334f"
            },
            "require": {
                "automattic/jetpack-assets": "@dev",
                "automattic/jetpack-status": "@dev",
                "php": ">=7.0"
            },
            "require-dev": {
                "automattic/jetpack-changelogger": "@dev",
                "yoast/phpunit-polyfills": "1.1.0"
            },
            "suggest": {
                "automattic/jetpack-autoloader": "Allow for better interoperability with other plugins that use this package."
            },
            "type": "jetpack-library",
            "extra": {
                "autotagger": true,
                "branch-alias": {
                    "dev-trunk": "0.1.x-dev"
                },
                "changelogger": {
                    "link-template": "https://github.com/Automattic/jetpack-calypsoify/compare/v${old}...v${new}"
                },
                "mirror-repo": "Automattic/jetpack-calypsoify",
                "textdomain": "jetpack-calypsoify",
                "version-constants": {
                    "::PACKAGE_VERSION": "src/class-jetpack-calypsoify.php"
                }
            },
            "autoload": {
                "classmap": [
                    "src/"
                ]
            },
            "scripts": {
                "build-production": [
                    "pnpm run build-production"
                ],
                "build-development": [
                    "pnpm run build"
                ],
                "phpunit": [
                    "./vendor/phpunit/phpunit/phpunit --colors=always"
                ],
                "test-php": [
                    "@composer phpunit"
                ]
            },
            "license": [
                "GPL-2.0-or-later"
            ],
            "description": "Calypsoify is designed to make sure specific wp-admin pages include navigation that prioritizes the Calypso navigation experience.",
            "transport-options": {
                "relative": true
            }
        },
        {
            "name": "automattic/jetpack-classic-theme-helper",
            "version": "dev-trunk",
            "dist": {
                "type": "path",
                "url": "../../packages/classic-theme-helper",
                "reference": "4e9717827c7da3d71d4b566fb742c5c226b40f52"
            },
            "require": {
                "automattic/jetpack-assets": "@dev",
                "php": ">=7.0"
            },
            "require-dev": {
                "automattic/jetpack-changelogger": "@dev",
                "automattic/wordbless": "dev-master",
                "yoast/phpunit-polyfills": "1.1.0"
            },
            "suggest": {
                "automattic/jetpack-autoloader": "Allow for better interoperability with other plugins that use this package."
            },
            "type": "jetpack-library",
            "extra": {
                "autotagger": true,
                "branch-alias": {
                    "dev-trunk": "0.4.x-dev"
                },
                "changelogger": {
                    "link-template": "https://github.com/Automattic/jetpack-classic-theme-helper/compare/v${old}...v${new}"
                },
                "mirror-repo": "Automattic/jetpack-classic-theme-helper",
                "textdomain": "jetpack-classic-theme-helper",
                "version-constants": {
                    "::PACKAGE_VERSION": "src/class-main.php"
                }
            },
            "autoload": {
                "classmap": [
                    "src/"
                ]
            },
            "scripts": {
                "build-production": [
                    "pnpm run build-production"
                ],
                "build-development": [
                    "pnpm run build"
                ],
                "phpunit": [
                    "./vendor/phpunit/phpunit/phpunit --colors=always"
                ],
                "post-install-cmd": [
                    "WorDBless\\Composer\\InstallDropin::copy"
                ],
                "post-update-cmd": [
                    "WorDBless\\Composer\\InstallDropin::copy"
                ],
                "test-php": [
                    "@composer phpunit"
                ]
            },
            "license": [
                "GPL-2.0-or-later"
            ],
            "description": "Features used with classic themes",
            "transport-options": {
                "relative": true
            }
        },
        {
            "name": "automattic/jetpack-compat",
            "version": "dev-trunk",
            "dist": {
                "type": "path",
                "url": "../../packages/compat",
                "reference": "d602d0487adba4e922aed6279fe10a16714b1218"
            },
            "require": {
                "php": ">=7.0"
            },
            "require-dev": {
                "automattic/jetpack-changelogger": "@dev"
            },
            "suggest": {
                "automattic/jetpack-autoloader": "Allow for better interoperability with other plugins that use this package."
            },
            "type": "jetpack-library",
            "extra": {
                "autotagger": true,
                "mirror-repo": "Automattic/jetpack-compat",
                "textdomain": "jetpack-compat",
                "changelogger": {
                    "link-template": "https://github.com/Automattic/jetpack-compat/compare/v${old}...v${new}"
                },
                "branch-alias": {
                    "dev-trunk": "3.0.x-dev"
                }
            },
            "license": [
                "GPL-2.0-or-later"
            ],
            "description": "Compatibility layer with previous versions of Jetpack",
            "transport-options": {
                "relative": true
            }
        },
        {
            "name": "automattic/jetpack-connection",
            "version": "dev-trunk",
            "dist": {
                "type": "path",
                "url": "../../packages/connection",
                "reference": "6d990be4aaded35f3ee203c976d16b9334419882"
            },
            "require": {
                "automattic/jetpack-a8c-mc-stats": "@dev",
                "automattic/jetpack-admin-ui": "@dev",
                "automattic/jetpack-assets": "@dev",
                "automattic/jetpack-constants": "@dev",
                "automattic/jetpack-redirect": "@dev",
                "automattic/jetpack-roles": "@dev",
                "automattic/jetpack-status": "@dev",
                "php": ">=7.0"
            },
            "require-dev": {
                "automattic/jetpack-changelogger": "@dev",
                "automattic/jetpack-licensing": "@dev",
                "automattic/jetpack-sync": "@dev",
                "automattic/wordbless": "@dev",
                "brain/monkey": "2.6.1",
                "yoast/phpunit-polyfills": "1.1.0"
            },
            "suggest": {
                "automattic/jetpack-autoloader": "Allow for better interoperability with other plugins that use this package."
            },
            "type": "jetpack-library",
            "extra": {
                "autotagger": true,
                "mirror-repo": "Automattic/jetpack-connection",
                "textdomain": "jetpack-connection",
                "version-constants": {
                    "::PACKAGE_VERSION": "src/class-package-version.php"
                },
                "changelogger": {
                    "link-template": "https://github.com/Automattic/jetpack-connection/compare/v${old}...v${new}"
                },
                "branch-alias": {
                    "dev-trunk": "2.11.x-dev"
                },
                "dependencies": {
                    "test-only": [
                        "packages/licensing",
                        "packages/sync"
                    ]
                }
            },
            "autoload": {
                "classmap": [
                    "legacy",
                    "src/",
                    "src/webhooks",
                    "src/identity-crisis"
                ]
            },
            "scripts": {
                "build-production": [
                    "pnpm run build-production"
                ],
                "build-development": [
                    "pnpm run build"
                ],
                "phpunit": [
                    "./vendor/phpunit/phpunit/phpunit --colors=always"
                ],
                "post-install-cmd": [
                    "WorDBless\\Composer\\InstallDropin::copy"
                ],
                "post-update-cmd": [
                    "WorDBless\\Composer\\InstallDropin::copy"
                ],
                "test-php": [
                    "@composer phpunit"
                ]
            },
            "license": [
                "GPL-2.0-or-later"
            ],
            "description": "Everything needed to connect to the Jetpack infrastructure",
            "transport-options": {
                "relative": true
            }
        },
        {
            "name": "automattic/jetpack-constants",
            "version": "dev-trunk",
            "dist": {
                "type": "path",
                "url": "../../packages/constants",
                "reference": "3fd2bf1d1ba0bb374918e6b7dd670735ce554c2b"
            },
            "require": {
                "php": ">=7.0"
            },
            "require-dev": {
                "automattic/jetpack-changelogger": "@dev",
                "brain/monkey": "2.6.1",
                "yoast/phpunit-polyfills": "1.1.0"
            },
            "suggest": {
                "automattic/jetpack-autoloader": "Allow for better interoperability with other plugins that use this package."
            },
            "type": "jetpack-library",
            "extra": {
                "autotagger": true,
                "mirror-repo": "Automattic/jetpack-constants",
                "changelogger": {
                    "link-template": "https://github.com/Automattic/jetpack-constants/compare/v${old}...v${new}"
                },
                "branch-alias": {
                    "dev-trunk": "2.0.x-dev"
                }
            },
            "autoload": {
                "classmap": [
                    "src/"
                ]
            },
            "scripts": {
                "phpunit": [
                    "./vendor/phpunit/phpunit/phpunit --colors=always"
                ],
                "test-php": [
                    "@composer phpunit"
                ]
            },
            "license": [
                "GPL-2.0-or-later"
            ],
            "description": "A wrapper for defining constants in a more testable way.",
            "transport-options": {
                "relative": true
            }
        },
        {
            "name": "automattic/jetpack-device-detection",
            "version": "dev-trunk",
            "dist": {
                "type": "path",
                "url": "../../packages/device-detection",
                "reference": "a6696f57f2f6f29f4a6930727ae5063c4e89fab4"
            },
            "require": {
                "php": ">=7.0"
            },
            "require-dev": {
                "automattic/jetpack-changelogger": "@dev",
                "yoast/phpunit-polyfills": "1.1.0"
            },
            "suggest": {
                "automattic/jetpack-autoloader": "Allow for better interoperability with other plugins that use this package."
            },
            "type": "jetpack-library",
            "extra": {
                "autotagger": true,
                "mirror-repo": "Automattic/jetpack-device-detection",
                "changelogger": {
                    "link-template": "https://github.com/Automattic/jetpack-device-detection/compare/v${old}...v${new}"
                },
                "branch-alias": {
                    "dev-trunk": "2.1.x-dev"
                }
            },
            "autoload": {
                "classmap": [
                    "src/"
                ]
            },
            "scripts": {
                "phpunit": [
                    "./vendor/phpunit/phpunit/phpunit --colors=always"
                ],
                "test-php": [
                    "@composer phpunit"
                ]
            },
            "license": [
                "GPL-2.0-or-later"
            ],
            "description": "A way to detect device types based on User-Agent header.",
            "transport-options": {
                "relative": true
            }
        },
        {
            "name": "automattic/jetpack-google-analytics",
            "version": "dev-trunk",
            "dist": {
                "type": "path",
                "url": "../../packages/google-analytics",
                "reference": "9aacc5acb62eda87adf12a76dcc1d006103adf5c"
            },
            "require": {
                "automattic/jetpack-status": "@dev",
                "php": ">=7.0"
            },
            "require-dev": {
                "automattic/jetpack-changelogger": "@dev",
                "automattic/wordbless": "^0.4.2",
                "yoast/phpunit-polyfills": "1.1.0"
            },
            "suggest": {
                "automattic/jetpack-autoloader": "Allow for better interoperability with other plugins that use this package."
            },
            "type": "jetpack-library",
            "extra": {
                "autotagger": true,
                "branch-alias": {
                    "dev-trunk": "0.2.x-dev"
                },
                "changelogger": {
                    "link-template": "https://github.com/Automattic/jetpack-google-analytics/compare/v${old}...v${new}"
                },
                "mirror-repo": "Automattic/jetpack-google-analytics",
                "textdomain": "jetpack-google-analytics",
                "version-constants": {
                    "::PACKAGE_VERSION": "src/class-ga-manager.php"
                }
            },
            "autoload": {
                "classmap": [
                    "src/"
                ]
            },
            "scripts": {
                "build-development": [
                    "echo 'Add your build step to composer.json, please!'"
                ],
                "build-production": [
                    "echo 'Add your build step to composer.json, please!'"
                ],
                "phpunit": [
                    "./vendor/phpunit/phpunit/phpunit --colors=always"
                ],
                "test-php": [
                    "@composer phpunit"
                ],
                "post-install-cmd": [
                    "WorDBless\\Composer\\InstallDropin::copy"
                ],
                "post-update-cmd": [
                    "WorDBless\\Composer\\InstallDropin::copy"
                ]
            },
            "license": [
                "GPL-2.0-or-later"
            ],
            "description": "Set up Google Analytics without touching a line of code.",
            "transport-options": {
                "relative": true
            }
        },
        {
            "name": "automattic/jetpack-ip",
            "version": "dev-trunk",
            "dist": {
                "type": "path",
                "url": "../../packages/ip",
                "reference": "b696350993b7f42257788add260e0efa7c9934f4"
            },
            "require": {
                "php": ">=7.0"
            },
            "require-dev": {
                "automattic/jetpack-changelogger": "@dev",
                "brain/monkey": "2.6.1",
                "yoast/phpunit-polyfills": "1.1.0"
            },
            "suggest": {
                "automattic/jetpack-autoloader": "Allow for better interoperability with other plugins that use this package."
            },
            "type": "jetpack-library",
            "extra": {
                "autotagger": true,
                "mirror-repo": "Automattic/jetpack-ip",
                "changelogger": {
                    "link-template": "https://github.com/automattic/jetpack-ip/compare/v${old}...v${new}"
                },
                "branch-alias": {
                    "dev-trunk": "0.2.x-dev"
                },
                "textdomain": "jetpack-ip",
                "version-constants": {
                    "::PACKAGE_VERSION": "src/class-utils.php"
                }
            },
            "autoload": {
                "classmap": [
                    "src/"
                ]
            },
            "scripts": {
                "phpunit": [
                    "./vendor/phpunit/phpunit/phpunit --colors=always"
                ],
                "test-php": [
                    "@composer phpunit"
                ]
            },
            "license": [
                "GPL-2.0-or-later"
            ],
            "description": "Utilities for working with IP addresses.",
            "transport-options": {
                "relative": true
            }
        },
        {
            "name": "automattic/jetpack-jitm",
            "version": "dev-trunk",
            "dist": {
                "type": "path",
                "url": "../../packages/jitm",
                "reference": "c21ef5f64d44c453e7a7dddbe13202c41aecb942"
            },
            "require": {
                "automattic/jetpack-a8c-mc-stats": "@dev",
                "automattic/jetpack-assets": "@dev",
                "automattic/jetpack-connection": "@dev",
                "automattic/jetpack-device-detection": "@dev",
                "automattic/jetpack-logo": "@dev",
                "automattic/jetpack-redirect": "@dev",
                "automattic/jetpack-status": "@dev",
                "php": ">=7.0"
            },
            "require-dev": {
                "automattic/jetpack-changelogger": "@dev",
                "brain/monkey": "2.6.1",
                "yoast/phpunit-polyfills": "1.1.0"
            },
            "suggest": {
                "automattic/jetpack-autoloader": "Allow for better interoperability with other plugins that use this package."
            },
            "type": "jetpack-library",
            "extra": {
                "autotagger": true,
                "mirror-repo": "Automattic/jetpack-jitm",
                "textdomain": "jetpack-jitm",
                "version-constants": {
                    "::PACKAGE_VERSION": "src/class-jitm.php"
                },
                "changelogger": {
                    "link-template": "https://github.com/Automattic/jetpack-jitm/compare/v${old}...v${new}"
                },
                "branch-alias": {
                    "dev-trunk": "3.1.x-dev"
                }
            },
            "autoload": {
                "classmap": [
                    "src/"
                ]
            },
            "scripts": {
                "build-production": [
                    "pnpm run build-production"
                ],
                "build-development": [
                    "pnpm run build"
                ],
                "phpunit": [
                    "./vendor/phpunit/phpunit/phpunit --colors=always"
                ],
                "test-php": [
                    "@composer phpunit"
                ],
                "watch": [
                    "Composer\\Config::disableProcessTimeout",
                    "pnpm run watch"
                ]
            },
            "license": [
                "GPL-2.0-or-later"
            ],
            "description": "Just in time messages for Jetpack",
            "transport-options": {
                "relative": true
            }
        },
        {
            "name": "automattic/jetpack-logo",
            "version": "dev-trunk",
            "dist": {
                "type": "path",
                "url": "../../packages/logo",
                "reference": "e152a4c83d1f952442d40260c559c4880757b298"
            },
            "require": {
                "php": ">=7.0"
            },
            "require-dev": {
                "automattic/jetpack-changelogger": "@dev",
                "yoast/phpunit-polyfills": "1.1.0"
            },
            "suggest": {
                "automattic/jetpack-autoloader": "Allow for better interoperability with other plugins that use this package."
            },
            "type": "jetpack-library",
            "extra": {
                "autotagger": true,
                "mirror-repo": "Automattic/jetpack-logo",
                "changelogger": {
                    "link-template": "https://github.com/Automattic/jetpack-logo/compare/v${old}...v${new}"
                },
                "branch-alias": {
                    "dev-trunk": "2.0.x-dev"
                }
            },
            "autoload": {
                "classmap": [
                    "src/"
                ]
            },
            "scripts": {
                "phpunit": [
                    "./vendor/phpunit/phpunit/phpunit --colors=always"
                ],
                "test-php": [
                    "@composer phpunit"
                ]
            },
            "license": [
                "GPL-2.0-or-later"
            ],
            "description": "A logo for Jetpack",
            "transport-options": {
                "relative": true
            }
        },
        {
            "name": "automattic/jetpack-masterbar",
            "version": "dev-trunk",
            "dist": {
                "type": "path",
                "url": "../../packages/masterbar",
                "reference": "6425113a40fc707923278fa64aeb59aac96f1c3e"
            },
            "require": {
                "automattic/jetpack-assets": "@dev",
                "automattic/jetpack-blaze": "@dev",
                "automattic/jetpack-compat": "@dev",
                "automattic/jetpack-connection": "@dev",
                "automattic/jetpack-device-detection": "@dev",
                "automattic/jetpack-jitm": "@dev",
                "automattic/jetpack-logo": "@dev",
                "automattic/jetpack-plans": "@dev",
                "automattic/jetpack-status": "@dev",
                "php": ">=7.0"
            },
            "require-dev": {
                "automattic/jetpack-changelogger": "@dev",
                "automattic/patchwork-redefine-exit": "@dev",
                "automattic/wordbless": "dev-master",
                "brain/monkey": "2.6.1",
                "yoast/phpunit-polyfills": "1.1.0"
            },
            "suggest": {
                "automattic/jetpack-autoloader": "Allow for better interoperability with other plugins that use this package."
            },
            "type": "jetpack-library",
            "extra": {
                "autotagger": true,
                "branch-alias": {
                    "dev-trunk": "0.3.x-dev"
                },
                "changelogger": {
                    "link-template": "https://github.com/Automattic/jetpack-masterbar/compare/v${old}...v${new}"
                },
                "mirror-repo": "Automattic/jetpack-masterbar",
                "textdomain": "jetpack-masterbar",
                "version-constants": {
                    "::PACKAGE_VERSION": "src/class-main.php"
                }
            },
            "autoload": {
                "classmap": [
                    "src/"
                ]
            },
            "scripts": {
                "build-production": [
                    "pnpm run build-production"
                ],
                "build-development": [
                    "pnpm run build"
                ],
                "phpunit": [
                    "./vendor/phpunit/phpunit/phpunit --colors=always"
                ],
                "post-install-cmd": [
                    "WorDBless\\Composer\\InstallDropin::copy"
                ],
                "post-update-cmd": [
                    "WorDBless\\Composer\\InstallDropin::copy"
                ],
                "test-php": [
                    "pnpm run build-production",
                    "@composer phpunit"
                ]
            },
            "license": [
                "GPL-2.0-or-later"
            ],
            "description": "The WordPress.com Toolbar feature replaces the default admin bar and offers quick links to the Reader, all your sites, your WordPress.com profile, and notifications.",
            "transport-options": {
                "relative": true
            }
        },
        {
            "name": "automattic/jetpack-mu-wpcom",
            "version": "dev-trunk",
            "dist": {
                "type": "path",
                "url": "../../packages/jetpack-mu-wpcom",
<<<<<<< HEAD
                "reference": "20c8e2c09e0ed910c02394e94373a79ec0b27da5"
=======
                "reference": "b38d3b2528ad88fb370897a5e7860b0725e06850"
>>>>>>> b615c434
            },
            "require": {
                "automattic/jetpack-assets": "@dev",
                "automattic/jetpack-blocks": "@dev",
                "automattic/jetpack-calypsoify": "@dev",
                "automattic/jetpack-classic-theme-helper": "@dev",
                "automattic/jetpack-compat": "@dev",
                "automattic/jetpack-connection": "@dev",
                "automattic/jetpack-google-analytics": "@dev",
                "automattic/jetpack-masterbar": "@dev",
                "automattic/jetpack-redirect": "@dev",
                "automattic/jetpack-stats-admin": "@dev",
                "automattic/jetpack-status": "@dev",
                "automattic/scheduled-updates": "@dev",
                "php": ">=7.0",
                "scssphp/scssphp": "1.12.0"
            },
            "require-dev": {
                "automattic/jetpack-changelogger": "@dev",
                "automattic/wordbless": "0.4.2",
                "yoast/phpunit-polyfills": "1.1.0"
            },
            "suggest": {
                "automattic/jetpack-autoloader": "Allow for better interoperability with other plugins that use this package."
            },
            "type": "jetpack-library",
            "extra": {
                "mirror-repo": "Automattic/jetpack-mu-wpcom",
                "changelogger": {
                    "link-template": "https://github.com/Automattic/jetpack-mu-wpcom/compare/v${old}...v${new}"
                },
                "autotagger": true,
                "branch-alias": {
                    "dev-trunk": "5.44.x-dev"
                },
                "textdomain": "jetpack-mu-wpcom",
                "version-constants": {
                    "::PACKAGE_VERSION": "src/class-jetpack-mu-wpcom.php"
                }
            },
            "autoload": {
                "classmap": [
                    "src/"
                ]
            },
            "scripts": {
                "phpunit": [
                    "./vendor/phpunit/phpunit/phpunit --colors=always"
                ],
                "test-php": [
                    "@composer phpunit"
                ],
                "build-production": [
                    "pnpm run build-production-js"
                ],
                "build-development": [
                    "pnpm run build-js"
                ],
                "post-install-cmd": [
                    "WorDBless\\Composer\\InstallDropin::copy"
                ],
                "post-update-cmd": [
                    "WorDBless\\Composer\\InstallDropin::copy"
                ]
            },
            "license": [
                "GPL-2.0-or-later"
            ],
            "description": "Enhances your site with features powered by WordPress.com",
            "transport-options": {
                "relative": true
            }
        },
        {
            "name": "automattic/jetpack-password-checker",
            "version": "dev-trunk",
            "dist": {
                "type": "path",
                "url": "../../packages/password-checker",
                "reference": "16182898ae3faae3eb6ca9e5d2c490fd0b844243"
            },
            "require": {
                "php": ">=7.0"
            },
            "require-dev": {
                "automattic/jetpack-changelogger": "@dev",
                "automattic/wordbless": "@dev",
                "yoast/phpunit-polyfills": "1.1.0"
            },
            "suggest": {
                "automattic/jetpack-autoloader": "Allow for better interoperability with other plugins that use this package."
            },
            "type": "jetpack-library",
            "extra": {
                "autotagger": true,
                "mirror-repo": "Automattic/jetpack-password-checker",
                "textdomain": "jetpack-password-checker",
                "changelogger": {
                    "link-template": "https://github.com/Automattic/jetpack-password-checker/compare/v${old}...v${new}"
                },
                "branch-alias": {
                    "dev-trunk": "0.3.x-dev"
                }
            },
            "autoload": {
                "classmap": [
                    "src/"
                ]
            },
            "scripts": {
                "phpunit": [
                    "./vendor/phpunit/phpunit/phpunit --colors=always"
                ],
                "test-php": [
                    "@composer phpunit"
                ],
                "post-install-cmd": [
                    "WorDBless\\Composer\\InstallDropin::copy"
                ],
                "post-update-cmd": [
                    "WorDBless\\Composer\\InstallDropin::copy"
                ]
            },
            "license": [
                "GPL-2.0-or-later"
            ],
            "description": "Password Checker.",
            "transport-options": {
                "relative": true
            }
        },
        {
            "name": "automattic/jetpack-plans",
            "version": "dev-trunk",
            "dist": {
                "type": "path",
                "url": "../../packages/plans",
                "reference": "572028d8755c1c303f0643b2d3663b555e5ce87b"
            },
            "require": {
                "automattic/jetpack-connection": "@dev",
                "php": ">=7.0"
            },
            "require-dev": {
                "automattic/jetpack-changelogger": "@dev",
                "automattic/jetpack-status": "@dev",
                "automattic/wordbless": "@dev",
                "yoast/phpunit-polyfills": "1.1.0"
            },
            "suggest": {
                "automattic/jetpack-autoloader": "Allow for better interoperability with other plugins that use this package."
            },
            "type": "library",
            "extra": {
                "autotagger": true,
                "mirror-repo": "Automattic/jetpack-plans",
                "changelogger": {
                    "link-template": "https://github.com/Automattic/jetpack-plans/compare/v${old}...v${new}"
                },
                "branch-alias": {
                    "dev-trunk": "0.4.x-dev"
                }
            },
            "autoload": {
                "classmap": [
                    "src/"
                ]
            },
            "scripts": {
                "phpunit": [
                    "./vendor/phpunit/phpunit/phpunit --colors=always"
                ],
                "test-php": [
                    "@composer phpunit"
                ],
                "post-install-cmd": [
                    "WorDBless\\Composer\\InstallDropin::copy"
                ],
                "post-update-cmd": [
                    "WorDBless\\Composer\\InstallDropin::copy"
                ],
                "build-production": [
                    "echo 'Add your build step to composer.json, please!'"
                ],
                "build-development": [
                    "echo 'Add your build step to composer.json, please!'"
                ]
            },
            "license": [
                "GPL-2.0-or-later"
            ],
            "description": "Fetch information about Jetpack Plans from wpcom",
            "transport-options": {
                "relative": true
            }
        },
        {
            "name": "automattic/jetpack-redirect",
            "version": "dev-trunk",
            "dist": {
                "type": "path",
                "url": "../../packages/redirect",
                "reference": "effd6fdea78e9c3cb1bebf479474b4a9262444a1"
            },
            "require": {
                "automattic/jetpack-status": "@dev",
                "php": ">=7.0"
            },
            "require-dev": {
                "automattic/jetpack-changelogger": "@dev",
                "brain/monkey": "2.6.1",
                "yoast/phpunit-polyfills": "1.1.0"
            },
            "suggest": {
                "automattic/jetpack-autoloader": "Allow for better interoperability with other plugins that use this package."
            },
            "type": "jetpack-library",
            "extra": {
                "autotagger": true,
                "mirror-repo": "Automattic/jetpack-redirect",
                "changelogger": {
                    "link-template": "https://github.com/Automattic/jetpack-redirect/compare/v${old}...v${new}"
                },
                "branch-alias": {
                    "dev-trunk": "2.0.x-dev"
                }
            },
            "autoload": {
                "classmap": [
                    "src/"
                ]
            },
            "scripts": {
                "phpunit": [
                    "./vendor/phpunit/phpunit/phpunit --colors=always"
                ],
                "test-php": [
                    "@composer phpunit"
                ]
            },
            "license": [
                "GPL-2.0-or-later"
            ],
            "description": "Utilities to build URLs to the jetpack.com/redirect/ service",
            "transport-options": {
                "relative": true
            }
        },
        {
            "name": "automattic/jetpack-roles",
            "version": "dev-trunk",
            "dist": {
                "type": "path",
                "url": "../../packages/roles",
                "reference": "0ac6d02e8ef2adb058f8f52e80a4924a33fa9b86"
            },
            "require": {
                "php": ">=7.0"
            },
            "require-dev": {
                "automattic/jetpack-changelogger": "@dev",
                "brain/monkey": "2.6.1",
                "yoast/phpunit-polyfills": "1.1.0"
            },
            "suggest": {
                "automattic/jetpack-autoloader": "Allow for better interoperability with other plugins that use this package."
            },
            "type": "jetpack-library",
            "extra": {
                "autotagger": true,
                "mirror-repo": "Automattic/jetpack-roles",
                "changelogger": {
                    "link-template": "https://github.com/Automattic/jetpack-roles/compare/v${old}...v${new}"
                },
                "branch-alias": {
                    "dev-trunk": "2.0.x-dev"
                }
            },
            "autoload": {
                "classmap": [
                    "src/"
                ]
            },
            "scripts": {
                "phpunit": [
                    "./vendor/phpunit/phpunit/phpunit --colors=always"
                ],
                "test-php": [
                    "@composer phpunit"
                ]
            },
            "license": [
                "GPL-2.0-or-later"
            ],
            "description": "Utilities, related with user roles and capabilities.",
            "transport-options": {
                "relative": true
            }
        },
        {
            "name": "automattic/jetpack-stats",
            "version": "dev-trunk",
            "dist": {
                "type": "path",
                "url": "../../packages/stats",
                "reference": "51130b6feb1e67769587bd503d52f17207303c6a"
            },
            "require": {
                "automattic/jetpack-connection": "@dev",
                "automattic/jetpack-constants": "@dev",
                "automattic/jetpack-status": "@dev",
                "php": ">=7.0"
            },
            "require-dev": {
                "automattic/jetpack-changelogger": "@dev",
                "automattic/wordbless": "dev-master",
                "yoast/phpunit-polyfills": "1.1.0"
            },
            "suggest": {
                "automattic/jetpack-autoloader": "Allow for better interoperability with other plugins that use this package."
            },
            "type": "jetpack-library",
            "extra": {
                "autotagger": true,
                "mirror-repo": "Automattic/jetpack-stats",
                "version-constants": {
                    "::PACKAGE_VERSION": "src/class-package-version.php"
                },
                "changelogger": {
                    "link-template": "https://github.com/Automattic/jetpack-stats/compare/v${old}...v${new}"
                },
                "branch-alias": {
                    "dev-trunk": "0.13.x-dev"
                },
                "textdomain": "jetpack-stats"
            },
            "autoload": {
                "classmap": [
                    "src/"
                ]
            },
            "scripts": {
                "phpunit": [
                    "./vendor/phpunit/phpunit/phpunit --colors=always"
                ],
                "test-php": [
                    "@composer phpunit"
                ],
                "post-install-cmd": [
                    "WorDBless\\Composer\\InstallDropin::copy"
                ],
                "post-update-cmd": [
                    "WorDBless\\Composer\\InstallDropin::copy"
                ]
            },
            "license": [
                "GPL-2.0-or-later"
            ],
            "description": "Collect valuable traffic stats and insights.",
            "transport-options": {
                "relative": true
            }
        },
        {
            "name": "automattic/jetpack-stats-admin",
            "version": "dev-trunk",
            "dist": {
                "type": "path",
                "url": "../../packages/stats-admin",
                "reference": "ff4b8867ed6377bbbef67e778b08eac0ccbe635c"
            },
            "require": {
                "automattic/jetpack-connection": "@dev",
                "automattic/jetpack-constants": "@dev",
                "automattic/jetpack-jitm": "@dev",
                "automattic/jetpack-plans": "@dev",
                "automattic/jetpack-stats": "@dev",
                "automattic/jetpack-status": "@dev",
                "php": ">=7.0"
            },
            "require-dev": {
                "automattic/jetpack-changelogger": "@dev",
                "automattic/wordbless": "dev-master",
                "yoast/phpunit-polyfills": "1.1.0"
            },
            "suggest": {
                "automattic/jetpack-autoloader": "Allow for better interoperability with other plugins that use this package."
            },
            "type": "jetpack-library",
            "extra": {
                "autotagger": true,
                "mirror-repo": "Automattic/jetpack-stats-admin",
                "branch-alias": {
                    "dev-trunk": "0.21.x-dev"
                },
                "textdomain": "jetpack-stats-admin",
                "version-constants": {
                    "::VERSION": "src/class-main.php"
                }
            },
            "autoload": {
                "classmap": [
                    "src/"
                ]
            },
            "scripts": {
                "phpunit": [
                    "./vendor/phpunit/phpunit/phpunit --colors=always"
                ],
                "test-php": [
                    "@composer phpunit"
                ],
                "build-production": [
                    "echo 'Add your build step to composer.json, please!'"
                ],
                "build-development": [
                    "echo 'Add your build step to composer.json, please!'"
                ],
                "post-install-cmd": [
                    "WorDBless\\Composer\\InstallDropin::copy"
                ],
                "post-update-cmd": [
                    "WorDBless\\Composer\\InstallDropin::copy"
                ]
            },
            "license": [
                "GPL-2.0-or-later"
            ],
            "description": "Stats Dashboard",
            "transport-options": {
                "relative": true
            }
        },
        {
            "name": "automattic/jetpack-status",
            "version": "dev-trunk",
            "dist": {
                "type": "path",
                "url": "../../packages/status",
                "reference": "782aceefdf8ebfcf4d24049700da9409628bf4de"
            },
            "require": {
                "automattic/jetpack-constants": "@dev",
                "php": ">=7.0"
            },
            "require-dev": {
                "automattic/jetpack-changelogger": "@dev",
                "automattic/jetpack-connection": "@dev",
                "automattic/jetpack-ip": "@dev",
                "automattic/jetpack-plans": "@dev",
                "brain/monkey": "2.6.1",
                "yoast/phpunit-polyfills": "1.1.0"
            },
            "suggest": {
                "automattic/jetpack-autoloader": "Allow for better interoperability with other plugins that use this package."
            },
            "type": "jetpack-library",
            "extra": {
                "autotagger": true,
                "mirror-repo": "Automattic/jetpack-status",
                "changelogger": {
                    "link-template": "https://github.com/Automattic/jetpack-status/compare/v${old}...v${new}"
                },
                "branch-alias": {
                    "dev-trunk": "3.3.x-dev"
                },
                "dependencies": {
                    "test-only": [
                        "packages/connection",
                        "packages/plans"
                    ]
                }
            },
            "autoload": {
                "classmap": [
                    "src/"
                ]
            },
            "scripts": {
                "phpunit": [
                    "./vendor/phpunit/phpunit/phpunit --colors=always"
                ],
                "test-php": [
                    "@composer phpunit"
                ]
            },
            "license": [
                "GPL-2.0-or-later"
            ],
            "description": "Used to retrieve information about the current status of Jetpack and the site overall.",
            "transport-options": {
                "relative": true
            }
        },
        {
            "name": "automattic/jetpack-sync",
            "version": "dev-trunk",
            "dist": {
                "type": "path",
                "url": "../../packages/sync",
                "reference": "89d46505557c31b54cb41a8ae6f38070640f1d0f"
            },
            "require": {
                "automattic/jetpack-connection": "@dev",
                "automattic/jetpack-constants": "@dev",
                "automattic/jetpack-ip": "@dev",
                "automattic/jetpack-password-checker": "@dev",
                "automattic/jetpack-roles": "@dev",
                "automattic/jetpack-status": "@dev",
                "php": ">=7.0"
            },
            "require-dev": {
                "automattic/jetpack-changelogger": "@dev",
                "automattic/jetpack-search": "@dev",
                "automattic/jetpack-waf": "@dev",
                "automattic/wordbless": "@dev",
                "yoast/phpunit-polyfills": "1.1.0"
            },
            "suggest": {
                "automattic/jetpack-autoloader": "Allow for better interoperability with other plugins that use this package."
            },
            "type": "jetpack-library",
            "extra": {
                "autotagger": true,
                "mirror-repo": "Automattic/jetpack-sync",
                "textdomain": "jetpack-sync",
                "version-constants": {
                    "::PACKAGE_VERSION": "src/class-package-version.php"
                },
                "changelogger": {
                    "link-template": "https://github.com/Automattic/jetpack-sync/compare/v${old}...v${new}"
                },
                "branch-alias": {
                    "dev-trunk": "3.2.x-dev"
                },
                "dependencies": {
                    "test-only": [
                        "packages/search",
                        "packages/waf"
                    ]
                }
            },
            "autoload": {
                "classmap": [
                    "src/"
                ]
            },
            "scripts": {
                "phpunit": [
                    "./vendor/phpunit/phpunit/phpunit --colors=always"
                ],
                "test-php": [
                    "@composer phpunit"
                ],
                "post-install-cmd": [
                    "WorDBless\\Composer\\InstallDropin::copy"
                ],
                "post-update-cmd": [
                    "WorDBless\\Composer\\InstallDropin::copy"
                ]
            },
            "license": [
                "GPL-2.0-or-later"
            ],
            "description": "Everything needed to allow syncing to the WP.com infrastructure.",
            "transport-options": {
                "relative": true
            }
        },
        {
            "name": "automattic/scheduled-updates",
            "version": "dev-trunk",
            "dist": {
                "type": "path",
                "url": "../../packages/scheduled-updates",
                "reference": "8c675878023ed9657ebe6b80916afe241af62fc3"
            },
            "require": {
                "automattic/jetpack-connection": "@dev",
                "automattic/jetpack-constants": "@dev",
                "automattic/jetpack-plans": "@dev",
                "automattic/jetpack-status": "@dev",
                "automattic/jetpack-sync": "@dev",
                "php": ">=7.0"
            },
            "require-dev": {
                "automattic/jetpack-changelogger": "@dev",
                "automattic/wordbless": "@dev",
                "php-mock/php-mock-phpunit": "^2.10",
                "yoast/phpunit-polyfills": "1.1.0"
            },
            "suggest": {
                "automattic/jetpack-autoloader": "Allow for better interoperability with other plugins that use this package."
            },
            "type": "jetpack-library",
            "extra": {
                "mirror-repo": "Automattic/scheduled-updates",
                "changelogger": {
                    "link-template": "https://github.com/Automattic/scheduled-updates/compare/v${old}...v${new}"
                },
                "autotagger": true,
                "branch-alias": {
                    "dev-trunk": "0.13.x-dev"
                },
                "textdomain": "jetpack-scheduled-updates",
                "version-constants": {
                    "::PACKAGE_VERSION": "src/class-scheduled-updates.php"
                }
            },
            "autoload": {
                "classmap": [
                    "src/"
                ]
            },
            "scripts": {
                "phpunit": [
                    "./vendor/phpunit/phpunit/phpunit --colors=always"
                ],
                "test-php": [
                    "@composer phpunit"
                ],
                "post-install-cmd": [
                    "WorDBless\\Composer\\InstallDropin::copy"
                ],
                "post-update-cmd": [
                    "WorDBless\\Composer\\InstallDropin::copy"
                ]
            },
            "license": [
                "GPL-2.0-or-later"
            ],
            "description": "Runs plugin and (eventually) theme updates on a set schedule.",
            "transport-options": {
                "relative": true
            }
        },
        {
            "name": "scssphp/scssphp",
            "version": "v1.12.0",
            "source": {
                "type": "git",
                "url": "https://github.com/scssphp/scssphp.git",
                "reference": "a6b20c170ddb95f116b3d148a466a7bed1e85c35"
            },
            "dist": {
                "type": "zip",
                "url": "https://api.github.com/repos/scssphp/scssphp/zipball/a6b20c170ddb95f116b3d148a466a7bed1e85c35",
                "reference": "a6b20c170ddb95f116b3d148a466a7bed1e85c35",
                "shasum": ""
            },
            "require": {
                "ext-ctype": "*",
                "ext-json": "*",
                "php": ">=5.6.0"
            },
            "require-dev": {
                "bamarni/composer-bin-plugin": "^1.4",
                "phpunit/phpunit": "^5.7 || ^6.5 || ^7.5 || ^8.3 || ^9.4",
                "sass/sass-spec": "*",
                "squizlabs/php_codesniffer": "~3.5",
                "symfony/phpunit-bridge": "^5.1",
                "thoughtbot/bourbon": "^7.0",
                "twbs/bootstrap": "~5.0",
                "twbs/bootstrap4": "4.6.1",
                "zurb/foundation": "~6.7.0"
            },
            "suggest": {
                "ext-iconv": "Can be used as fallback when ext-mbstring is not available",
                "ext-mbstring": "For best performance, mbstring should be installed as it is faster than ext-iconv"
            },
            "bin": [
                "bin/pscss"
            ],
            "type": "library",
            "extra": {
                "bamarni-bin": {
                    "forward-command": false,
                    "bin-links": false
                }
            },
            "autoload": {
                "psr-4": {
                    "ScssPhp\\ScssPhp\\": "src/"
                }
            },
            "notification-url": "https://packagist.org/downloads/",
            "license": [
                "MIT"
            ],
            "authors": [
                {
                    "name": "Anthon Pang",
                    "email": "apang@softwaredevelopment.ca",
                    "homepage": "https://github.com/robocoder"
                },
                {
                    "name": "Cédric Morin",
                    "email": "cedric@yterium.com",
                    "homepage": "https://github.com/Cerdic"
                }
            ],
            "description": "scssphp is a compiler for SCSS written in PHP.",
            "homepage": "http://scssphp.github.io/scssphp/",
            "keywords": [
                "css",
                "less",
                "sass",
                "scss",
                "stylesheet"
            ],
            "support": {
                "issues": "https://github.com/scssphp/scssphp/issues",
                "source": "https://github.com/scssphp/scssphp/tree/v1.12.0"
            },
            "time": "2023-11-14T14:56:09+00:00"
        }
    ],
    "packages-dev": [
        {
            "name": "automattic/jetpack-changelogger",
            "version": "dev-trunk",
            "dist": {
                "type": "path",
                "url": "../../packages/changelogger",
                "reference": "d945e0cd8dec218ab24445d5ddc95894c9f24534"
            },
            "require": {
                "php": ">=7.0",
                "symfony/console": "^3.4 || ^4.4 || ^5.2 || ^6.0 || ^7.0",
                "symfony/process": "^3.4 || ^4.4 || ^5.2 || ^6.0 || ^7.0"
            },
            "require-dev": {
                "wikimedia/testing-access-wrapper": "^1.0 || ^2.0 || ^3.0",
                "yoast/phpunit-polyfills": "1.1.0"
            },
            "bin": [
                "bin/changelogger"
            ],
            "type": "project",
            "extra": {
                "autotagger": true,
                "branch-alias": {
                    "dev-trunk": "4.2.x-dev"
                },
                "mirror-repo": "Automattic/jetpack-changelogger",
                "version-constants": {
                    "::VERSION": "src/Application.php"
                },
                "changelogger": {
                    "link-template": "https://github.com/Automattic/jetpack-changelogger/compare/${old}...${new}"
                }
            },
            "autoload": {
                "psr-4": {
                    "Automattic\\Jetpack\\Changelogger\\": "src",
                    "Automattic\\Jetpack\\Changelog\\": "lib"
                }
            },
            "autoload-dev": {
                "psr-4": {
                    "Automattic\\Jetpack\\Changelogger\\Tests\\": "tests/php/includes/src",
                    "Automattic\\Jetpack\\Changelog\\Tests\\": "tests/php/includes/lib"
                }
            },
            "scripts": {
                "phpunit": [
                    "./vendor/phpunit/phpunit/phpunit --colors=always"
                ],
                "test-php": [
                    "@composer phpunit"
                ],
                "post-install-cmd": [
                    "[ -e vendor/bin/changelogger ] || { cd vendor/bin && ln -s ../../bin/changelogger; }"
                ],
                "post-update-cmd": [
                    "[ -e vendor/bin/changelogger ] || { cd vendor/bin && ln -s ../../bin/changelogger; }"
                ]
            },
            "license": [
                "GPL-2.0-or-later"
            ],
            "description": "Jetpack Changelogger tool. Allows for managing changelogs by dropping change files into a changelog directory with each PR.",
            "keywords": [
                "changelog",
                "cli",
                "dev",
                "keepachangelog"
            ],
            "transport-options": {
                "relative": true
            }
        },
        {
            "name": "doctrine/instantiator",
            "version": "2.0.0",
            "source": {
                "type": "git",
                "url": "https://github.com/doctrine/instantiator.git",
                "reference": "c6222283fa3f4ac679f8b9ced9a4e23f163e80d0"
            },
            "dist": {
                "type": "zip",
                "url": "https://api.github.com/repos/doctrine/instantiator/zipball/c6222283fa3f4ac679f8b9ced9a4e23f163e80d0",
                "reference": "c6222283fa3f4ac679f8b9ced9a4e23f163e80d0",
                "shasum": ""
            },
            "require": {
                "php": "^8.1"
            },
            "require-dev": {
                "doctrine/coding-standard": "^11",
                "ext-pdo": "*",
                "ext-phar": "*",
                "phpbench/phpbench": "^1.2",
                "phpstan/phpstan": "^1.9.4",
                "phpstan/phpstan-phpunit": "^1.3",
                "phpunit/phpunit": "^9.5.27",
                "vimeo/psalm": "^5.4"
            },
            "type": "library",
            "autoload": {
                "psr-4": {
                    "Doctrine\\Instantiator\\": "src/Doctrine/Instantiator/"
                }
            },
            "notification-url": "https://packagist.org/downloads/",
            "license": [
                "MIT"
            ],
            "authors": [
                {
                    "name": "Marco Pivetta",
                    "email": "ocramius@gmail.com",
                    "homepage": "https://ocramius.github.io/"
                }
            ],
            "description": "A small, lightweight utility to instantiate objects in PHP without invoking their constructors",
            "homepage": "https://www.doctrine-project.org/projects/instantiator.html",
            "keywords": [
                "constructor",
                "instantiate"
            ],
            "support": {
                "issues": "https://github.com/doctrine/instantiator/issues",
                "source": "https://github.com/doctrine/instantiator/tree/2.0.0"
            },
            "funding": [
                {
                    "url": "https://www.doctrine-project.org/sponsorship.html",
                    "type": "custom"
                },
                {
                    "url": "https://www.patreon.com/phpdoctrine",
                    "type": "patreon"
                },
                {
                    "url": "https://tidelift.com/funding/github/packagist/doctrine%2Finstantiator",
                    "type": "tidelift"
                }
            ],
            "time": "2022-12-30T00:23:10+00:00"
        },
        {
            "name": "myclabs/deep-copy",
            "version": "1.12.0",
            "source": {
                "type": "git",
                "url": "https://github.com/myclabs/DeepCopy.git",
                "reference": "3a6b9a42cd8f8771bd4295d13e1423fa7f3d942c"
            },
            "dist": {
                "type": "zip",
                "url": "https://api.github.com/repos/myclabs/DeepCopy/zipball/3a6b9a42cd8f8771bd4295d13e1423fa7f3d942c",
                "reference": "3a6b9a42cd8f8771bd4295d13e1423fa7f3d942c",
                "shasum": ""
            },
            "require": {
                "php": "^7.1 || ^8.0"
            },
            "conflict": {
                "doctrine/collections": "<1.6.8",
                "doctrine/common": "<2.13.3 || >=3 <3.2.2"
            },
            "require-dev": {
                "doctrine/collections": "^1.6.8",
                "doctrine/common": "^2.13.3 || ^3.2.2",
                "phpspec/prophecy": "^1.10",
                "phpunit/phpunit": "^7.5.20 || ^8.5.23 || ^9.5.13"
            },
            "type": "library",
            "autoload": {
                "files": [
                    "src/DeepCopy/deep_copy.php"
                ],
                "psr-4": {
                    "DeepCopy\\": "src/DeepCopy/"
                }
            },
            "notification-url": "https://packagist.org/downloads/",
            "license": [
                "MIT"
            ],
            "description": "Create deep copies (clones) of your objects",
            "keywords": [
                "clone",
                "copy",
                "duplicate",
                "object",
                "object graph"
            ],
            "support": {
                "issues": "https://github.com/myclabs/DeepCopy/issues",
                "source": "https://github.com/myclabs/DeepCopy/tree/1.12.0"
            },
            "funding": [
                {
                    "url": "https://tidelift.com/funding/github/packagist/myclabs/deep-copy",
                    "type": "tidelift"
                }
            ],
            "time": "2024-06-12T14:39:25+00:00"
        },
        {
            "name": "nikic/php-parser",
            "version": "v5.1.0",
            "source": {
                "type": "git",
                "url": "https://github.com/nikic/PHP-Parser.git",
                "reference": "683130c2ff8c2739f4822ff7ac5c873ec529abd1"
            },
            "dist": {
                "type": "zip",
                "url": "https://api.github.com/repos/nikic/PHP-Parser/zipball/683130c2ff8c2739f4822ff7ac5c873ec529abd1",
                "reference": "683130c2ff8c2739f4822ff7ac5c873ec529abd1",
                "shasum": ""
            },
            "require": {
                "ext-ctype": "*",
                "ext-json": "*",
                "ext-tokenizer": "*",
                "php": ">=7.4"
            },
            "require-dev": {
                "ircmaxell/php-yacc": "^0.0.7",
                "phpunit/phpunit": "^9.0"
            },
            "bin": [
                "bin/php-parse"
            ],
            "type": "library",
            "extra": {
                "branch-alias": {
                    "dev-master": "5.0-dev"
                }
            },
            "autoload": {
                "psr-4": {
                    "PhpParser\\": "lib/PhpParser"
                }
            },
            "notification-url": "https://packagist.org/downloads/",
            "license": [
                "BSD-3-Clause"
            ],
            "authors": [
                {
                    "name": "Nikita Popov"
                }
            ],
            "description": "A PHP parser written in PHP",
            "keywords": [
                "parser",
                "php"
            ],
            "support": {
                "issues": "https://github.com/nikic/PHP-Parser/issues",
                "source": "https://github.com/nikic/PHP-Parser/tree/v5.1.0"
            },
            "time": "2024-07-01T20:03:41+00:00"
        },
        {
            "name": "phar-io/manifest",
            "version": "2.0.4",
            "source": {
                "type": "git",
                "url": "https://github.com/phar-io/manifest.git",
                "reference": "54750ef60c58e43759730615a392c31c80e23176"
            },
            "dist": {
                "type": "zip",
                "url": "https://api.github.com/repos/phar-io/manifest/zipball/54750ef60c58e43759730615a392c31c80e23176",
                "reference": "54750ef60c58e43759730615a392c31c80e23176",
                "shasum": ""
            },
            "require": {
                "ext-dom": "*",
                "ext-libxml": "*",
                "ext-phar": "*",
                "ext-xmlwriter": "*",
                "phar-io/version": "^3.0.1",
                "php": "^7.2 || ^8.0"
            },
            "type": "library",
            "extra": {
                "branch-alias": {
                    "dev-master": "2.0.x-dev"
                }
            },
            "autoload": {
                "classmap": [
                    "src/"
                ]
            },
            "notification-url": "https://packagist.org/downloads/",
            "license": [
                "BSD-3-Clause"
            ],
            "authors": [
                {
                    "name": "Arne Blankerts",
                    "email": "arne@blankerts.de",
                    "role": "Developer"
                },
                {
                    "name": "Sebastian Heuer",
                    "email": "sebastian@phpeople.de",
                    "role": "Developer"
                },
                {
                    "name": "Sebastian Bergmann",
                    "email": "sebastian@phpunit.de",
                    "role": "Developer"
                }
            ],
            "description": "Component for reading phar.io manifest information from a PHP Archive (PHAR)",
            "support": {
                "issues": "https://github.com/phar-io/manifest/issues",
                "source": "https://github.com/phar-io/manifest/tree/2.0.4"
            },
            "funding": [
                {
                    "url": "https://github.com/theseer",
                    "type": "github"
                }
            ],
            "time": "2024-03-03T12:33:53+00:00"
        },
        {
            "name": "phar-io/version",
            "version": "3.2.1",
            "source": {
                "type": "git",
                "url": "https://github.com/phar-io/version.git",
                "reference": "4f7fd7836c6f332bb2933569e566a0d6c4cbed74"
            },
            "dist": {
                "type": "zip",
                "url": "https://api.github.com/repos/phar-io/version/zipball/4f7fd7836c6f332bb2933569e566a0d6c4cbed74",
                "reference": "4f7fd7836c6f332bb2933569e566a0d6c4cbed74",
                "shasum": ""
            },
            "require": {
                "php": "^7.2 || ^8.0"
            },
            "type": "library",
            "autoload": {
                "classmap": [
                    "src/"
                ]
            },
            "notification-url": "https://packagist.org/downloads/",
            "license": [
                "BSD-3-Clause"
            ],
            "authors": [
                {
                    "name": "Arne Blankerts",
                    "email": "arne@blankerts.de",
                    "role": "Developer"
                },
                {
                    "name": "Sebastian Heuer",
                    "email": "sebastian@phpeople.de",
                    "role": "Developer"
                },
                {
                    "name": "Sebastian Bergmann",
                    "email": "sebastian@phpunit.de",
                    "role": "Developer"
                }
            ],
            "description": "Library for handling version information and constraints",
            "support": {
                "issues": "https://github.com/phar-io/version/issues",
                "source": "https://github.com/phar-io/version/tree/3.2.1"
            },
            "time": "2022-02-21T01:04:05+00:00"
        },
        {
            "name": "phpunit/php-code-coverage",
            "version": "9.2.31",
            "source": {
                "type": "git",
                "url": "https://github.com/sebastianbergmann/php-code-coverage.git",
                "reference": "48c34b5d8d983006bd2adc2d0de92963b9155965"
            },
            "dist": {
                "type": "zip",
                "url": "https://api.github.com/repos/sebastianbergmann/php-code-coverage/zipball/48c34b5d8d983006bd2adc2d0de92963b9155965",
                "reference": "48c34b5d8d983006bd2adc2d0de92963b9155965",
                "shasum": ""
            },
            "require": {
                "ext-dom": "*",
                "ext-libxml": "*",
                "ext-xmlwriter": "*",
                "nikic/php-parser": "^4.18 || ^5.0",
                "php": ">=7.3",
                "phpunit/php-file-iterator": "^3.0.3",
                "phpunit/php-text-template": "^2.0.2",
                "sebastian/code-unit-reverse-lookup": "^2.0.2",
                "sebastian/complexity": "^2.0",
                "sebastian/environment": "^5.1.2",
                "sebastian/lines-of-code": "^1.0.3",
                "sebastian/version": "^3.0.1",
                "theseer/tokenizer": "^1.2.0"
            },
            "require-dev": {
                "phpunit/phpunit": "^9.3"
            },
            "suggest": {
                "ext-pcov": "PHP extension that provides line coverage",
                "ext-xdebug": "PHP extension that provides line coverage as well as branch and path coverage"
            },
            "type": "library",
            "extra": {
                "branch-alias": {
                    "dev-master": "9.2-dev"
                }
            },
            "autoload": {
                "classmap": [
                    "src/"
                ]
            },
            "notification-url": "https://packagist.org/downloads/",
            "license": [
                "BSD-3-Clause"
            ],
            "authors": [
                {
                    "name": "Sebastian Bergmann",
                    "email": "sebastian@phpunit.de",
                    "role": "lead"
                }
            ],
            "description": "Library that provides collection, processing, and rendering functionality for PHP code coverage information.",
            "homepage": "https://github.com/sebastianbergmann/php-code-coverage",
            "keywords": [
                "coverage",
                "testing",
                "xunit"
            ],
            "support": {
                "issues": "https://github.com/sebastianbergmann/php-code-coverage/issues",
                "security": "https://github.com/sebastianbergmann/php-code-coverage/security/policy",
                "source": "https://github.com/sebastianbergmann/php-code-coverage/tree/9.2.31"
            },
            "funding": [
                {
                    "url": "https://github.com/sebastianbergmann",
                    "type": "github"
                }
            ],
            "time": "2024-03-02T06:37:42+00:00"
        },
        {
            "name": "phpunit/php-file-iterator",
            "version": "3.0.6",
            "source": {
                "type": "git",
                "url": "https://github.com/sebastianbergmann/php-file-iterator.git",
                "reference": "cf1c2e7c203ac650e352f4cc675a7021e7d1b3cf"
            },
            "dist": {
                "type": "zip",
                "url": "https://api.github.com/repos/sebastianbergmann/php-file-iterator/zipball/cf1c2e7c203ac650e352f4cc675a7021e7d1b3cf",
                "reference": "cf1c2e7c203ac650e352f4cc675a7021e7d1b3cf",
                "shasum": ""
            },
            "require": {
                "php": ">=7.3"
            },
            "require-dev": {
                "phpunit/phpunit": "^9.3"
            },
            "type": "library",
            "extra": {
                "branch-alias": {
                    "dev-master": "3.0-dev"
                }
            },
            "autoload": {
                "classmap": [
                    "src/"
                ]
            },
            "notification-url": "https://packagist.org/downloads/",
            "license": [
                "BSD-3-Clause"
            ],
            "authors": [
                {
                    "name": "Sebastian Bergmann",
                    "email": "sebastian@phpunit.de",
                    "role": "lead"
                }
            ],
            "description": "FilterIterator implementation that filters files based on a list of suffixes.",
            "homepage": "https://github.com/sebastianbergmann/php-file-iterator/",
            "keywords": [
                "filesystem",
                "iterator"
            ],
            "support": {
                "issues": "https://github.com/sebastianbergmann/php-file-iterator/issues",
                "source": "https://github.com/sebastianbergmann/php-file-iterator/tree/3.0.6"
            },
            "funding": [
                {
                    "url": "https://github.com/sebastianbergmann",
                    "type": "github"
                }
            ],
            "time": "2021-12-02T12:48:52+00:00"
        },
        {
            "name": "phpunit/php-invoker",
            "version": "3.1.1",
            "source": {
                "type": "git",
                "url": "https://github.com/sebastianbergmann/php-invoker.git",
                "reference": "5a10147d0aaf65b58940a0b72f71c9ac0423cc67"
            },
            "dist": {
                "type": "zip",
                "url": "https://api.github.com/repos/sebastianbergmann/php-invoker/zipball/5a10147d0aaf65b58940a0b72f71c9ac0423cc67",
                "reference": "5a10147d0aaf65b58940a0b72f71c9ac0423cc67",
                "shasum": ""
            },
            "require": {
                "php": ">=7.3"
            },
            "require-dev": {
                "ext-pcntl": "*",
                "phpunit/phpunit": "^9.3"
            },
            "suggest": {
                "ext-pcntl": "*"
            },
            "type": "library",
            "extra": {
                "branch-alias": {
                    "dev-master": "3.1-dev"
                }
            },
            "autoload": {
                "classmap": [
                    "src/"
                ]
            },
            "notification-url": "https://packagist.org/downloads/",
            "license": [
                "BSD-3-Clause"
            ],
            "authors": [
                {
                    "name": "Sebastian Bergmann",
                    "email": "sebastian@phpunit.de",
                    "role": "lead"
                }
            ],
            "description": "Invoke callables with a timeout",
            "homepage": "https://github.com/sebastianbergmann/php-invoker/",
            "keywords": [
                "process"
            ],
            "support": {
                "issues": "https://github.com/sebastianbergmann/php-invoker/issues",
                "source": "https://github.com/sebastianbergmann/php-invoker/tree/3.1.1"
            },
            "funding": [
                {
                    "url": "https://github.com/sebastianbergmann",
                    "type": "github"
                }
            ],
            "time": "2020-09-28T05:58:55+00:00"
        },
        {
            "name": "phpunit/php-text-template",
            "version": "2.0.4",
            "source": {
                "type": "git",
                "url": "https://github.com/sebastianbergmann/php-text-template.git",
                "reference": "5da5f67fc95621df9ff4c4e5a84d6a8a2acf7c28"
            },
            "dist": {
                "type": "zip",
                "url": "https://api.github.com/repos/sebastianbergmann/php-text-template/zipball/5da5f67fc95621df9ff4c4e5a84d6a8a2acf7c28",
                "reference": "5da5f67fc95621df9ff4c4e5a84d6a8a2acf7c28",
                "shasum": ""
            },
            "require": {
                "php": ">=7.3"
            },
            "require-dev": {
                "phpunit/phpunit": "^9.3"
            },
            "type": "library",
            "extra": {
                "branch-alias": {
                    "dev-master": "2.0-dev"
                }
            },
            "autoload": {
                "classmap": [
                    "src/"
                ]
            },
            "notification-url": "https://packagist.org/downloads/",
            "license": [
                "BSD-3-Clause"
            ],
            "authors": [
                {
                    "name": "Sebastian Bergmann",
                    "email": "sebastian@phpunit.de",
                    "role": "lead"
                }
            ],
            "description": "Simple template engine.",
            "homepage": "https://github.com/sebastianbergmann/php-text-template/",
            "keywords": [
                "template"
            ],
            "support": {
                "issues": "https://github.com/sebastianbergmann/php-text-template/issues",
                "source": "https://github.com/sebastianbergmann/php-text-template/tree/2.0.4"
            },
            "funding": [
                {
                    "url": "https://github.com/sebastianbergmann",
                    "type": "github"
                }
            ],
            "time": "2020-10-26T05:33:50+00:00"
        },
        {
            "name": "phpunit/php-timer",
            "version": "5.0.3",
            "source": {
                "type": "git",
                "url": "https://github.com/sebastianbergmann/php-timer.git",
                "reference": "5a63ce20ed1b5bf577850e2c4e87f4aa902afbd2"
            },
            "dist": {
                "type": "zip",
                "url": "https://api.github.com/repos/sebastianbergmann/php-timer/zipball/5a63ce20ed1b5bf577850e2c4e87f4aa902afbd2",
                "reference": "5a63ce20ed1b5bf577850e2c4e87f4aa902afbd2",
                "shasum": ""
            },
            "require": {
                "php": ">=7.3"
            },
            "require-dev": {
                "phpunit/phpunit": "^9.3"
            },
            "type": "library",
            "extra": {
                "branch-alias": {
                    "dev-master": "5.0-dev"
                }
            },
            "autoload": {
                "classmap": [
                    "src/"
                ]
            },
            "notification-url": "https://packagist.org/downloads/",
            "license": [
                "BSD-3-Clause"
            ],
            "authors": [
                {
                    "name": "Sebastian Bergmann",
                    "email": "sebastian@phpunit.de",
                    "role": "lead"
                }
            ],
            "description": "Utility class for timing",
            "homepage": "https://github.com/sebastianbergmann/php-timer/",
            "keywords": [
                "timer"
            ],
            "support": {
                "issues": "https://github.com/sebastianbergmann/php-timer/issues",
                "source": "https://github.com/sebastianbergmann/php-timer/tree/5.0.3"
            },
            "funding": [
                {
                    "url": "https://github.com/sebastianbergmann",
                    "type": "github"
                }
            ],
            "time": "2020-10-26T13:16:10+00:00"
        },
        {
            "name": "phpunit/phpunit",
            "version": "9.6.19",
            "source": {
                "type": "git",
                "url": "https://github.com/sebastianbergmann/phpunit.git",
                "reference": "a1a54a473501ef4cdeaae4e06891674114d79db8"
            },
            "dist": {
                "type": "zip",
                "url": "https://api.github.com/repos/sebastianbergmann/phpunit/zipball/a1a54a473501ef4cdeaae4e06891674114d79db8",
                "reference": "a1a54a473501ef4cdeaae4e06891674114d79db8",
                "shasum": ""
            },
            "require": {
                "doctrine/instantiator": "^1.3.1 || ^2",
                "ext-dom": "*",
                "ext-json": "*",
                "ext-libxml": "*",
                "ext-mbstring": "*",
                "ext-xml": "*",
                "ext-xmlwriter": "*",
                "myclabs/deep-copy": "^1.10.1",
                "phar-io/manifest": "^2.0.3",
                "phar-io/version": "^3.0.2",
                "php": ">=7.3",
                "phpunit/php-code-coverage": "^9.2.28",
                "phpunit/php-file-iterator": "^3.0.5",
                "phpunit/php-invoker": "^3.1.1",
                "phpunit/php-text-template": "^2.0.3",
                "phpunit/php-timer": "^5.0.2",
                "sebastian/cli-parser": "^1.0.1",
                "sebastian/code-unit": "^1.0.6",
                "sebastian/comparator": "^4.0.8",
                "sebastian/diff": "^4.0.3",
                "sebastian/environment": "^5.1.3",
                "sebastian/exporter": "^4.0.5",
                "sebastian/global-state": "^5.0.1",
                "sebastian/object-enumerator": "^4.0.3",
                "sebastian/resource-operations": "^3.0.3",
                "sebastian/type": "^3.2",
                "sebastian/version": "^3.0.2"
            },
            "suggest": {
                "ext-soap": "To be able to generate mocks based on WSDL files",
                "ext-xdebug": "PHP extension that provides line coverage as well as branch and path coverage"
            },
            "bin": [
                "phpunit"
            ],
            "type": "library",
            "extra": {
                "branch-alias": {
                    "dev-master": "9.6-dev"
                }
            },
            "autoload": {
                "files": [
                    "src/Framework/Assert/Functions.php"
                ],
                "classmap": [
                    "src/"
                ]
            },
            "notification-url": "https://packagist.org/downloads/",
            "license": [
                "BSD-3-Clause"
            ],
            "authors": [
                {
                    "name": "Sebastian Bergmann",
                    "email": "sebastian@phpunit.de",
                    "role": "lead"
                }
            ],
            "description": "The PHP Unit Testing framework.",
            "homepage": "https://phpunit.de/",
            "keywords": [
                "phpunit",
                "testing",
                "xunit"
            ],
            "support": {
                "issues": "https://github.com/sebastianbergmann/phpunit/issues",
                "security": "https://github.com/sebastianbergmann/phpunit/security/policy",
                "source": "https://github.com/sebastianbergmann/phpunit/tree/9.6.19"
            },
            "funding": [
                {
                    "url": "https://phpunit.de/sponsors.html",
                    "type": "custom"
                },
                {
                    "url": "https://github.com/sebastianbergmann",
                    "type": "github"
                },
                {
                    "url": "https://tidelift.com/funding/github/packagist/phpunit/phpunit",
                    "type": "tidelift"
                }
            ],
            "time": "2024-04-05T04:35:58+00:00"
        },
        {
            "name": "psr/container",
            "version": "2.0.2",
            "source": {
                "type": "git",
                "url": "https://github.com/php-fig/container.git",
                "reference": "c71ecc56dfe541dbd90c5360474fbc405f8d5963"
            },
            "dist": {
                "type": "zip",
                "url": "https://api.github.com/repos/php-fig/container/zipball/c71ecc56dfe541dbd90c5360474fbc405f8d5963",
                "reference": "c71ecc56dfe541dbd90c5360474fbc405f8d5963",
                "shasum": ""
            },
            "require": {
                "php": ">=7.4.0"
            },
            "type": "library",
            "extra": {
                "branch-alias": {
                    "dev-master": "2.0.x-dev"
                }
            },
            "autoload": {
                "psr-4": {
                    "Psr\\Container\\": "src/"
                }
            },
            "notification-url": "https://packagist.org/downloads/",
            "license": [
                "MIT"
            ],
            "authors": [
                {
                    "name": "PHP-FIG",
                    "homepage": "https://www.php-fig.org/"
                }
            ],
            "description": "Common Container Interface (PHP FIG PSR-11)",
            "homepage": "https://github.com/php-fig/container",
            "keywords": [
                "PSR-11",
                "container",
                "container-interface",
                "container-interop",
                "psr"
            ],
            "support": {
                "issues": "https://github.com/php-fig/container/issues",
                "source": "https://github.com/php-fig/container/tree/2.0.2"
            },
            "time": "2021-11-05T16:47:00+00:00"
        },
        {
            "name": "sebastian/cli-parser",
            "version": "1.0.2",
            "source": {
                "type": "git",
                "url": "https://github.com/sebastianbergmann/cli-parser.git",
                "reference": "2b56bea83a09de3ac06bb18b92f068e60cc6f50b"
            },
            "dist": {
                "type": "zip",
                "url": "https://api.github.com/repos/sebastianbergmann/cli-parser/zipball/2b56bea83a09de3ac06bb18b92f068e60cc6f50b",
                "reference": "2b56bea83a09de3ac06bb18b92f068e60cc6f50b",
                "shasum": ""
            },
            "require": {
                "php": ">=7.3"
            },
            "require-dev": {
                "phpunit/phpunit": "^9.3"
            },
            "type": "library",
            "extra": {
                "branch-alias": {
                    "dev-master": "1.0-dev"
                }
            },
            "autoload": {
                "classmap": [
                    "src/"
                ]
            },
            "notification-url": "https://packagist.org/downloads/",
            "license": [
                "BSD-3-Clause"
            ],
            "authors": [
                {
                    "name": "Sebastian Bergmann",
                    "email": "sebastian@phpunit.de",
                    "role": "lead"
                }
            ],
            "description": "Library for parsing CLI options",
            "homepage": "https://github.com/sebastianbergmann/cli-parser",
            "support": {
                "issues": "https://github.com/sebastianbergmann/cli-parser/issues",
                "source": "https://github.com/sebastianbergmann/cli-parser/tree/1.0.2"
            },
            "funding": [
                {
                    "url": "https://github.com/sebastianbergmann",
                    "type": "github"
                }
            ],
            "time": "2024-03-02T06:27:43+00:00"
        },
        {
            "name": "sebastian/code-unit",
            "version": "1.0.8",
            "source": {
                "type": "git",
                "url": "https://github.com/sebastianbergmann/code-unit.git",
                "reference": "1fc9f64c0927627ef78ba436c9b17d967e68e120"
            },
            "dist": {
                "type": "zip",
                "url": "https://api.github.com/repos/sebastianbergmann/code-unit/zipball/1fc9f64c0927627ef78ba436c9b17d967e68e120",
                "reference": "1fc9f64c0927627ef78ba436c9b17d967e68e120",
                "shasum": ""
            },
            "require": {
                "php": ">=7.3"
            },
            "require-dev": {
                "phpunit/phpunit": "^9.3"
            },
            "type": "library",
            "extra": {
                "branch-alias": {
                    "dev-master": "1.0-dev"
                }
            },
            "autoload": {
                "classmap": [
                    "src/"
                ]
            },
            "notification-url": "https://packagist.org/downloads/",
            "license": [
                "BSD-3-Clause"
            ],
            "authors": [
                {
                    "name": "Sebastian Bergmann",
                    "email": "sebastian@phpunit.de",
                    "role": "lead"
                }
            ],
            "description": "Collection of value objects that represent the PHP code units",
            "homepage": "https://github.com/sebastianbergmann/code-unit",
            "support": {
                "issues": "https://github.com/sebastianbergmann/code-unit/issues",
                "source": "https://github.com/sebastianbergmann/code-unit/tree/1.0.8"
            },
            "funding": [
                {
                    "url": "https://github.com/sebastianbergmann",
                    "type": "github"
                }
            ],
            "time": "2020-10-26T13:08:54+00:00"
        },
        {
            "name": "sebastian/code-unit-reverse-lookup",
            "version": "2.0.3",
            "source": {
                "type": "git",
                "url": "https://github.com/sebastianbergmann/code-unit-reverse-lookup.git",
                "reference": "ac91f01ccec49fb77bdc6fd1e548bc70f7faa3e5"
            },
            "dist": {
                "type": "zip",
                "url": "https://api.github.com/repos/sebastianbergmann/code-unit-reverse-lookup/zipball/ac91f01ccec49fb77bdc6fd1e548bc70f7faa3e5",
                "reference": "ac91f01ccec49fb77bdc6fd1e548bc70f7faa3e5",
                "shasum": ""
            },
            "require": {
                "php": ">=7.3"
            },
            "require-dev": {
                "phpunit/phpunit": "^9.3"
            },
            "type": "library",
            "extra": {
                "branch-alias": {
                    "dev-master": "2.0-dev"
                }
            },
            "autoload": {
                "classmap": [
                    "src/"
                ]
            },
            "notification-url": "https://packagist.org/downloads/",
            "license": [
                "BSD-3-Clause"
            ],
            "authors": [
                {
                    "name": "Sebastian Bergmann",
                    "email": "sebastian@phpunit.de"
                }
            ],
            "description": "Looks up which function or method a line of code belongs to",
            "homepage": "https://github.com/sebastianbergmann/code-unit-reverse-lookup/",
            "support": {
                "issues": "https://github.com/sebastianbergmann/code-unit-reverse-lookup/issues",
                "source": "https://github.com/sebastianbergmann/code-unit-reverse-lookup/tree/2.0.3"
            },
            "funding": [
                {
                    "url": "https://github.com/sebastianbergmann",
                    "type": "github"
                }
            ],
            "time": "2020-09-28T05:30:19+00:00"
        },
        {
            "name": "sebastian/comparator",
            "version": "4.0.8",
            "source": {
                "type": "git",
                "url": "https://github.com/sebastianbergmann/comparator.git",
                "reference": "fa0f136dd2334583309d32b62544682ee972b51a"
            },
            "dist": {
                "type": "zip",
                "url": "https://api.github.com/repos/sebastianbergmann/comparator/zipball/fa0f136dd2334583309d32b62544682ee972b51a",
                "reference": "fa0f136dd2334583309d32b62544682ee972b51a",
                "shasum": ""
            },
            "require": {
                "php": ">=7.3",
                "sebastian/diff": "^4.0",
                "sebastian/exporter": "^4.0"
            },
            "require-dev": {
                "phpunit/phpunit": "^9.3"
            },
            "type": "library",
            "extra": {
                "branch-alias": {
                    "dev-master": "4.0-dev"
                }
            },
            "autoload": {
                "classmap": [
                    "src/"
                ]
            },
            "notification-url": "https://packagist.org/downloads/",
            "license": [
                "BSD-3-Clause"
            ],
            "authors": [
                {
                    "name": "Sebastian Bergmann",
                    "email": "sebastian@phpunit.de"
                },
                {
                    "name": "Jeff Welch",
                    "email": "whatthejeff@gmail.com"
                },
                {
                    "name": "Volker Dusch",
                    "email": "github@wallbash.com"
                },
                {
                    "name": "Bernhard Schussek",
                    "email": "bschussek@2bepublished.at"
                }
            ],
            "description": "Provides the functionality to compare PHP values for equality",
            "homepage": "https://github.com/sebastianbergmann/comparator",
            "keywords": [
                "comparator",
                "compare",
                "equality"
            ],
            "support": {
                "issues": "https://github.com/sebastianbergmann/comparator/issues",
                "source": "https://github.com/sebastianbergmann/comparator/tree/4.0.8"
            },
            "funding": [
                {
                    "url": "https://github.com/sebastianbergmann",
                    "type": "github"
                }
            ],
            "time": "2022-09-14T12:41:17+00:00"
        },
        {
            "name": "sebastian/complexity",
            "version": "2.0.3",
            "source": {
                "type": "git",
                "url": "https://github.com/sebastianbergmann/complexity.git",
                "reference": "25f207c40d62b8b7aa32f5ab026c53561964053a"
            },
            "dist": {
                "type": "zip",
                "url": "https://api.github.com/repos/sebastianbergmann/complexity/zipball/25f207c40d62b8b7aa32f5ab026c53561964053a",
                "reference": "25f207c40d62b8b7aa32f5ab026c53561964053a",
                "shasum": ""
            },
            "require": {
                "nikic/php-parser": "^4.18 || ^5.0",
                "php": ">=7.3"
            },
            "require-dev": {
                "phpunit/phpunit": "^9.3"
            },
            "type": "library",
            "extra": {
                "branch-alias": {
                    "dev-master": "2.0-dev"
                }
            },
            "autoload": {
                "classmap": [
                    "src/"
                ]
            },
            "notification-url": "https://packagist.org/downloads/",
            "license": [
                "BSD-3-Clause"
            ],
            "authors": [
                {
                    "name": "Sebastian Bergmann",
                    "email": "sebastian@phpunit.de",
                    "role": "lead"
                }
            ],
            "description": "Library for calculating the complexity of PHP code units",
            "homepage": "https://github.com/sebastianbergmann/complexity",
            "support": {
                "issues": "https://github.com/sebastianbergmann/complexity/issues",
                "source": "https://github.com/sebastianbergmann/complexity/tree/2.0.3"
            },
            "funding": [
                {
                    "url": "https://github.com/sebastianbergmann",
                    "type": "github"
                }
            ],
            "time": "2023-12-22T06:19:30+00:00"
        },
        {
            "name": "sebastian/diff",
            "version": "4.0.6",
            "source": {
                "type": "git",
                "url": "https://github.com/sebastianbergmann/diff.git",
                "reference": "ba01945089c3a293b01ba9badc29ad55b106b0bc"
            },
            "dist": {
                "type": "zip",
                "url": "https://api.github.com/repos/sebastianbergmann/diff/zipball/ba01945089c3a293b01ba9badc29ad55b106b0bc",
                "reference": "ba01945089c3a293b01ba9badc29ad55b106b0bc",
                "shasum": ""
            },
            "require": {
                "php": ">=7.3"
            },
            "require-dev": {
                "phpunit/phpunit": "^9.3",
                "symfony/process": "^4.2 || ^5"
            },
            "type": "library",
            "extra": {
                "branch-alias": {
                    "dev-master": "4.0-dev"
                }
            },
            "autoload": {
                "classmap": [
                    "src/"
                ]
            },
            "notification-url": "https://packagist.org/downloads/",
            "license": [
                "BSD-3-Clause"
            ],
            "authors": [
                {
                    "name": "Sebastian Bergmann",
                    "email": "sebastian@phpunit.de"
                },
                {
                    "name": "Kore Nordmann",
                    "email": "mail@kore-nordmann.de"
                }
            ],
            "description": "Diff implementation",
            "homepage": "https://github.com/sebastianbergmann/diff",
            "keywords": [
                "diff",
                "udiff",
                "unidiff",
                "unified diff"
            ],
            "support": {
                "issues": "https://github.com/sebastianbergmann/diff/issues",
                "source": "https://github.com/sebastianbergmann/diff/tree/4.0.6"
            },
            "funding": [
                {
                    "url": "https://github.com/sebastianbergmann",
                    "type": "github"
                }
            ],
            "time": "2024-03-02T06:30:58+00:00"
        },
        {
            "name": "sebastian/environment",
            "version": "5.1.5",
            "source": {
                "type": "git",
                "url": "https://github.com/sebastianbergmann/environment.git",
                "reference": "830c43a844f1f8d5b7a1f6d6076b784454d8b7ed"
            },
            "dist": {
                "type": "zip",
                "url": "https://api.github.com/repos/sebastianbergmann/environment/zipball/830c43a844f1f8d5b7a1f6d6076b784454d8b7ed",
                "reference": "830c43a844f1f8d5b7a1f6d6076b784454d8b7ed",
                "shasum": ""
            },
            "require": {
                "php": ">=7.3"
            },
            "require-dev": {
                "phpunit/phpunit": "^9.3"
            },
            "suggest": {
                "ext-posix": "*"
            },
            "type": "library",
            "extra": {
                "branch-alias": {
                    "dev-master": "5.1-dev"
                }
            },
            "autoload": {
                "classmap": [
                    "src/"
                ]
            },
            "notification-url": "https://packagist.org/downloads/",
            "license": [
                "BSD-3-Clause"
            ],
            "authors": [
                {
                    "name": "Sebastian Bergmann",
                    "email": "sebastian@phpunit.de"
                }
            ],
            "description": "Provides functionality to handle HHVM/PHP environments",
            "homepage": "http://www.github.com/sebastianbergmann/environment",
            "keywords": [
                "Xdebug",
                "environment",
                "hhvm"
            ],
            "support": {
                "issues": "https://github.com/sebastianbergmann/environment/issues",
                "source": "https://github.com/sebastianbergmann/environment/tree/5.1.5"
            },
            "funding": [
                {
                    "url": "https://github.com/sebastianbergmann",
                    "type": "github"
                }
            ],
            "time": "2023-02-03T06:03:51+00:00"
        },
        {
            "name": "sebastian/exporter",
            "version": "4.0.6",
            "source": {
                "type": "git",
                "url": "https://github.com/sebastianbergmann/exporter.git",
                "reference": "78c00df8f170e02473b682df15bfcdacc3d32d72"
            },
            "dist": {
                "type": "zip",
                "url": "https://api.github.com/repos/sebastianbergmann/exporter/zipball/78c00df8f170e02473b682df15bfcdacc3d32d72",
                "reference": "78c00df8f170e02473b682df15bfcdacc3d32d72",
                "shasum": ""
            },
            "require": {
                "php": ">=7.3",
                "sebastian/recursion-context": "^4.0"
            },
            "require-dev": {
                "ext-mbstring": "*",
                "phpunit/phpunit": "^9.3"
            },
            "type": "library",
            "extra": {
                "branch-alias": {
                    "dev-master": "4.0-dev"
                }
            },
            "autoload": {
                "classmap": [
                    "src/"
                ]
            },
            "notification-url": "https://packagist.org/downloads/",
            "license": [
                "BSD-3-Clause"
            ],
            "authors": [
                {
                    "name": "Sebastian Bergmann",
                    "email": "sebastian@phpunit.de"
                },
                {
                    "name": "Jeff Welch",
                    "email": "whatthejeff@gmail.com"
                },
                {
                    "name": "Volker Dusch",
                    "email": "github@wallbash.com"
                },
                {
                    "name": "Adam Harvey",
                    "email": "aharvey@php.net"
                },
                {
                    "name": "Bernhard Schussek",
                    "email": "bschussek@gmail.com"
                }
            ],
            "description": "Provides the functionality to export PHP variables for visualization",
            "homepage": "https://www.github.com/sebastianbergmann/exporter",
            "keywords": [
                "export",
                "exporter"
            ],
            "support": {
                "issues": "https://github.com/sebastianbergmann/exporter/issues",
                "source": "https://github.com/sebastianbergmann/exporter/tree/4.0.6"
            },
            "funding": [
                {
                    "url": "https://github.com/sebastianbergmann",
                    "type": "github"
                }
            ],
            "time": "2024-03-02T06:33:00+00:00"
        },
        {
            "name": "sebastian/global-state",
            "version": "5.0.7",
            "source": {
                "type": "git",
                "url": "https://github.com/sebastianbergmann/global-state.git",
                "reference": "bca7df1f32ee6fe93b4d4a9abbf69e13a4ada2c9"
            },
            "dist": {
                "type": "zip",
                "url": "https://api.github.com/repos/sebastianbergmann/global-state/zipball/bca7df1f32ee6fe93b4d4a9abbf69e13a4ada2c9",
                "reference": "bca7df1f32ee6fe93b4d4a9abbf69e13a4ada2c9",
                "shasum": ""
            },
            "require": {
                "php": ">=7.3",
                "sebastian/object-reflector": "^2.0",
                "sebastian/recursion-context": "^4.0"
            },
            "require-dev": {
                "ext-dom": "*",
                "phpunit/phpunit": "^9.3"
            },
            "suggest": {
                "ext-uopz": "*"
            },
            "type": "library",
            "extra": {
                "branch-alias": {
                    "dev-master": "5.0-dev"
                }
            },
            "autoload": {
                "classmap": [
                    "src/"
                ]
            },
            "notification-url": "https://packagist.org/downloads/",
            "license": [
                "BSD-3-Clause"
            ],
            "authors": [
                {
                    "name": "Sebastian Bergmann",
                    "email": "sebastian@phpunit.de"
                }
            ],
            "description": "Snapshotting of global state",
            "homepage": "http://www.github.com/sebastianbergmann/global-state",
            "keywords": [
                "global state"
            ],
            "support": {
                "issues": "https://github.com/sebastianbergmann/global-state/issues",
                "source": "https://github.com/sebastianbergmann/global-state/tree/5.0.7"
            },
            "funding": [
                {
                    "url": "https://github.com/sebastianbergmann",
                    "type": "github"
                }
            ],
            "time": "2024-03-02T06:35:11+00:00"
        },
        {
            "name": "sebastian/lines-of-code",
            "version": "1.0.4",
            "source": {
                "type": "git",
                "url": "https://github.com/sebastianbergmann/lines-of-code.git",
                "reference": "e1e4a170560925c26d424b6a03aed157e7dcc5c5"
            },
            "dist": {
                "type": "zip",
                "url": "https://api.github.com/repos/sebastianbergmann/lines-of-code/zipball/e1e4a170560925c26d424b6a03aed157e7dcc5c5",
                "reference": "e1e4a170560925c26d424b6a03aed157e7dcc5c5",
                "shasum": ""
            },
            "require": {
                "nikic/php-parser": "^4.18 || ^5.0",
                "php": ">=7.3"
            },
            "require-dev": {
                "phpunit/phpunit": "^9.3"
            },
            "type": "library",
            "extra": {
                "branch-alias": {
                    "dev-master": "1.0-dev"
                }
            },
            "autoload": {
                "classmap": [
                    "src/"
                ]
            },
            "notification-url": "https://packagist.org/downloads/",
            "license": [
                "BSD-3-Clause"
            ],
            "authors": [
                {
                    "name": "Sebastian Bergmann",
                    "email": "sebastian@phpunit.de",
                    "role": "lead"
                }
            ],
            "description": "Library for counting the lines of code in PHP source code",
            "homepage": "https://github.com/sebastianbergmann/lines-of-code",
            "support": {
                "issues": "https://github.com/sebastianbergmann/lines-of-code/issues",
                "source": "https://github.com/sebastianbergmann/lines-of-code/tree/1.0.4"
            },
            "funding": [
                {
                    "url": "https://github.com/sebastianbergmann",
                    "type": "github"
                }
            ],
            "time": "2023-12-22T06:20:34+00:00"
        },
        {
            "name": "sebastian/object-enumerator",
            "version": "4.0.4",
            "source": {
                "type": "git",
                "url": "https://github.com/sebastianbergmann/object-enumerator.git",
                "reference": "5c9eeac41b290a3712d88851518825ad78f45c71"
            },
            "dist": {
                "type": "zip",
                "url": "https://api.github.com/repos/sebastianbergmann/object-enumerator/zipball/5c9eeac41b290a3712d88851518825ad78f45c71",
                "reference": "5c9eeac41b290a3712d88851518825ad78f45c71",
                "shasum": ""
            },
            "require": {
                "php": ">=7.3",
                "sebastian/object-reflector": "^2.0",
                "sebastian/recursion-context": "^4.0"
            },
            "require-dev": {
                "phpunit/phpunit": "^9.3"
            },
            "type": "library",
            "extra": {
                "branch-alias": {
                    "dev-master": "4.0-dev"
                }
            },
            "autoload": {
                "classmap": [
                    "src/"
                ]
            },
            "notification-url": "https://packagist.org/downloads/",
            "license": [
                "BSD-3-Clause"
            ],
            "authors": [
                {
                    "name": "Sebastian Bergmann",
                    "email": "sebastian@phpunit.de"
                }
            ],
            "description": "Traverses array structures and object graphs to enumerate all referenced objects",
            "homepage": "https://github.com/sebastianbergmann/object-enumerator/",
            "support": {
                "issues": "https://github.com/sebastianbergmann/object-enumerator/issues",
                "source": "https://github.com/sebastianbergmann/object-enumerator/tree/4.0.4"
            },
            "funding": [
                {
                    "url": "https://github.com/sebastianbergmann",
                    "type": "github"
                }
            ],
            "time": "2020-10-26T13:12:34+00:00"
        },
        {
            "name": "sebastian/object-reflector",
            "version": "2.0.4",
            "source": {
                "type": "git",
                "url": "https://github.com/sebastianbergmann/object-reflector.git",
                "reference": "b4f479ebdbf63ac605d183ece17d8d7fe49c15c7"
            },
            "dist": {
                "type": "zip",
                "url": "https://api.github.com/repos/sebastianbergmann/object-reflector/zipball/b4f479ebdbf63ac605d183ece17d8d7fe49c15c7",
                "reference": "b4f479ebdbf63ac605d183ece17d8d7fe49c15c7",
                "shasum": ""
            },
            "require": {
                "php": ">=7.3"
            },
            "require-dev": {
                "phpunit/phpunit": "^9.3"
            },
            "type": "library",
            "extra": {
                "branch-alias": {
                    "dev-master": "2.0-dev"
                }
            },
            "autoload": {
                "classmap": [
                    "src/"
                ]
            },
            "notification-url": "https://packagist.org/downloads/",
            "license": [
                "BSD-3-Clause"
            ],
            "authors": [
                {
                    "name": "Sebastian Bergmann",
                    "email": "sebastian@phpunit.de"
                }
            ],
            "description": "Allows reflection of object attributes, including inherited and non-public ones",
            "homepage": "https://github.com/sebastianbergmann/object-reflector/",
            "support": {
                "issues": "https://github.com/sebastianbergmann/object-reflector/issues",
                "source": "https://github.com/sebastianbergmann/object-reflector/tree/2.0.4"
            },
            "funding": [
                {
                    "url": "https://github.com/sebastianbergmann",
                    "type": "github"
                }
            ],
            "time": "2020-10-26T13:14:26+00:00"
        },
        {
            "name": "sebastian/recursion-context",
            "version": "4.0.5",
            "source": {
                "type": "git",
                "url": "https://github.com/sebastianbergmann/recursion-context.git",
                "reference": "e75bd0f07204fec2a0af9b0f3cfe97d05f92efc1"
            },
            "dist": {
                "type": "zip",
                "url": "https://api.github.com/repos/sebastianbergmann/recursion-context/zipball/e75bd0f07204fec2a0af9b0f3cfe97d05f92efc1",
                "reference": "e75bd0f07204fec2a0af9b0f3cfe97d05f92efc1",
                "shasum": ""
            },
            "require": {
                "php": ">=7.3"
            },
            "require-dev": {
                "phpunit/phpunit": "^9.3"
            },
            "type": "library",
            "extra": {
                "branch-alias": {
                    "dev-master": "4.0-dev"
                }
            },
            "autoload": {
                "classmap": [
                    "src/"
                ]
            },
            "notification-url": "https://packagist.org/downloads/",
            "license": [
                "BSD-3-Clause"
            ],
            "authors": [
                {
                    "name": "Sebastian Bergmann",
                    "email": "sebastian@phpunit.de"
                },
                {
                    "name": "Jeff Welch",
                    "email": "whatthejeff@gmail.com"
                },
                {
                    "name": "Adam Harvey",
                    "email": "aharvey@php.net"
                }
            ],
            "description": "Provides functionality to recursively process PHP variables",
            "homepage": "https://github.com/sebastianbergmann/recursion-context",
            "support": {
                "issues": "https://github.com/sebastianbergmann/recursion-context/issues",
                "source": "https://github.com/sebastianbergmann/recursion-context/tree/4.0.5"
            },
            "funding": [
                {
                    "url": "https://github.com/sebastianbergmann",
                    "type": "github"
                }
            ],
            "time": "2023-02-03T06:07:39+00:00"
        },
        {
            "name": "sebastian/resource-operations",
            "version": "3.0.4",
            "source": {
                "type": "git",
                "url": "https://github.com/sebastianbergmann/resource-operations.git",
                "reference": "05d5692a7993ecccd56a03e40cd7e5b09b1d404e"
            },
            "dist": {
                "type": "zip",
                "url": "https://api.github.com/repos/sebastianbergmann/resource-operations/zipball/05d5692a7993ecccd56a03e40cd7e5b09b1d404e",
                "reference": "05d5692a7993ecccd56a03e40cd7e5b09b1d404e",
                "shasum": ""
            },
            "require": {
                "php": ">=7.3"
            },
            "require-dev": {
                "phpunit/phpunit": "^9.0"
            },
            "type": "library",
            "extra": {
                "branch-alias": {
                    "dev-main": "3.0-dev"
                }
            },
            "autoload": {
                "classmap": [
                    "src/"
                ]
            },
            "notification-url": "https://packagist.org/downloads/",
            "license": [
                "BSD-3-Clause"
            ],
            "authors": [
                {
                    "name": "Sebastian Bergmann",
                    "email": "sebastian@phpunit.de"
                }
            ],
            "description": "Provides a list of PHP built-in functions that operate on resources",
            "homepage": "https://www.github.com/sebastianbergmann/resource-operations",
            "support": {
                "source": "https://github.com/sebastianbergmann/resource-operations/tree/3.0.4"
            },
            "funding": [
                {
                    "url": "https://github.com/sebastianbergmann",
                    "type": "github"
                }
            ],
            "time": "2024-03-14T16:00:52+00:00"
        },
        {
            "name": "sebastian/type",
            "version": "3.2.1",
            "source": {
                "type": "git",
                "url": "https://github.com/sebastianbergmann/type.git",
                "reference": "75e2c2a32f5e0b3aef905b9ed0b179b953b3d7c7"
            },
            "dist": {
                "type": "zip",
                "url": "https://api.github.com/repos/sebastianbergmann/type/zipball/75e2c2a32f5e0b3aef905b9ed0b179b953b3d7c7",
                "reference": "75e2c2a32f5e0b3aef905b9ed0b179b953b3d7c7",
                "shasum": ""
            },
            "require": {
                "php": ">=7.3"
            },
            "require-dev": {
                "phpunit/phpunit": "^9.5"
            },
            "type": "library",
            "extra": {
                "branch-alias": {
                    "dev-master": "3.2-dev"
                }
            },
            "autoload": {
                "classmap": [
                    "src/"
                ]
            },
            "notification-url": "https://packagist.org/downloads/",
            "license": [
                "BSD-3-Clause"
            ],
            "authors": [
                {
                    "name": "Sebastian Bergmann",
                    "email": "sebastian@phpunit.de",
                    "role": "lead"
                }
            ],
            "description": "Collection of value objects that represent the types of the PHP type system",
            "homepage": "https://github.com/sebastianbergmann/type",
            "support": {
                "issues": "https://github.com/sebastianbergmann/type/issues",
                "source": "https://github.com/sebastianbergmann/type/tree/3.2.1"
            },
            "funding": [
                {
                    "url": "https://github.com/sebastianbergmann",
                    "type": "github"
                }
            ],
            "time": "2023-02-03T06:13:03+00:00"
        },
        {
            "name": "sebastian/version",
            "version": "3.0.2",
            "source": {
                "type": "git",
                "url": "https://github.com/sebastianbergmann/version.git",
                "reference": "c6c1022351a901512170118436c764e473f6de8c"
            },
            "dist": {
                "type": "zip",
                "url": "https://api.github.com/repos/sebastianbergmann/version/zipball/c6c1022351a901512170118436c764e473f6de8c",
                "reference": "c6c1022351a901512170118436c764e473f6de8c",
                "shasum": ""
            },
            "require": {
                "php": ">=7.3"
            },
            "type": "library",
            "extra": {
                "branch-alias": {
                    "dev-master": "3.0-dev"
                }
            },
            "autoload": {
                "classmap": [
                    "src/"
                ]
            },
            "notification-url": "https://packagist.org/downloads/",
            "license": [
                "BSD-3-Clause"
            ],
            "authors": [
                {
                    "name": "Sebastian Bergmann",
                    "email": "sebastian@phpunit.de",
                    "role": "lead"
                }
            ],
            "description": "Library that helps with managing the version number of Git-hosted PHP projects",
            "homepage": "https://github.com/sebastianbergmann/version",
            "support": {
                "issues": "https://github.com/sebastianbergmann/version/issues",
                "source": "https://github.com/sebastianbergmann/version/tree/3.0.2"
            },
            "funding": [
                {
                    "url": "https://github.com/sebastianbergmann",
                    "type": "github"
                }
            ],
            "time": "2020-09-28T06:39:44+00:00"
        },
        {
            "name": "symfony/console",
            "version": "v7.1.2",
            "source": {
                "type": "git",
                "url": "https://github.com/symfony/console.git",
                "reference": "0aa29ca177f432ab68533432db0de059f39c92ae"
            },
            "dist": {
                "type": "zip",
                "url": "https://api.github.com/repos/symfony/console/zipball/0aa29ca177f432ab68533432db0de059f39c92ae",
                "reference": "0aa29ca177f432ab68533432db0de059f39c92ae",
                "shasum": ""
            },
            "require": {
                "php": ">=8.2",
                "symfony/polyfill-mbstring": "~1.0",
                "symfony/service-contracts": "^2.5|^3",
                "symfony/string": "^6.4|^7.0"
            },
            "conflict": {
                "symfony/dependency-injection": "<6.4",
                "symfony/dotenv": "<6.4",
                "symfony/event-dispatcher": "<6.4",
                "symfony/lock": "<6.4",
                "symfony/process": "<6.4"
            },
            "provide": {
                "psr/log-implementation": "1.0|2.0|3.0"
            },
            "require-dev": {
                "psr/log": "^1|^2|^3",
                "symfony/config": "^6.4|^7.0",
                "symfony/dependency-injection": "^6.4|^7.0",
                "symfony/event-dispatcher": "^6.4|^7.0",
                "symfony/http-foundation": "^6.4|^7.0",
                "symfony/http-kernel": "^6.4|^7.0",
                "symfony/lock": "^6.4|^7.0",
                "symfony/messenger": "^6.4|^7.0",
                "symfony/process": "^6.4|^7.0",
                "symfony/stopwatch": "^6.4|^7.0",
                "symfony/var-dumper": "^6.4|^7.0"
            },
            "type": "library",
            "autoload": {
                "psr-4": {
                    "Symfony\\Component\\Console\\": ""
                },
                "exclude-from-classmap": [
                    "/Tests/"
                ]
            },
            "notification-url": "https://packagist.org/downloads/",
            "license": [
                "MIT"
            ],
            "authors": [
                {
                    "name": "Fabien Potencier",
                    "email": "fabien@symfony.com"
                },
                {
                    "name": "Symfony Community",
                    "homepage": "https://symfony.com/contributors"
                }
            ],
            "description": "Eases the creation of beautiful and testable command line interfaces",
            "homepage": "https://symfony.com",
            "keywords": [
                "cli",
                "command-line",
                "console",
                "terminal"
            ],
            "support": {
                "source": "https://github.com/symfony/console/tree/v7.1.2"
            },
            "funding": [
                {
                    "url": "https://symfony.com/sponsor",
                    "type": "custom"
                },
                {
                    "url": "https://github.com/fabpot",
                    "type": "github"
                },
                {
                    "url": "https://tidelift.com/funding/github/packagist/symfony/symfony",
                    "type": "tidelift"
                }
            ],
            "time": "2024-06-28T10:03:55+00:00"
        },
        {
            "name": "symfony/deprecation-contracts",
            "version": "v3.5.0",
            "source": {
                "type": "git",
                "url": "https://github.com/symfony/deprecation-contracts.git",
                "reference": "0e0d29ce1f20deffb4ab1b016a7257c4f1e789a1"
            },
            "dist": {
                "type": "zip",
                "url": "https://api.github.com/repos/symfony/deprecation-contracts/zipball/0e0d29ce1f20deffb4ab1b016a7257c4f1e789a1",
                "reference": "0e0d29ce1f20deffb4ab1b016a7257c4f1e789a1",
                "shasum": ""
            },
            "require": {
                "php": ">=8.1"
            },
            "type": "library",
            "extra": {
                "branch-alias": {
                    "dev-main": "3.5-dev"
                },
                "thanks": {
                    "name": "symfony/contracts",
                    "url": "https://github.com/symfony/contracts"
                }
            },
            "autoload": {
                "files": [
                    "function.php"
                ]
            },
            "notification-url": "https://packagist.org/downloads/",
            "license": [
                "MIT"
            ],
            "authors": [
                {
                    "name": "Nicolas Grekas",
                    "email": "p@tchwork.com"
                },
                {
                    "name": "Symfony Community",
                    "homepage": "https://symfony.com/contributors"
                }
            ],
            "description": "A generic function and convention to trigger deprecation notices",
            "homepage": "https://symfony.com",
            "support": {
                "source": "https://github.com/symfony/deprecation-contracts/tree/v3.5.0"
            },
            "funding": [
                {
                    "url": "https://symfony.com/sponsor",
                    "type": "custom"
                },
                {
                    "url": "https://github.com/fabpot",
                    "type": "github"
                },
                {
                    "url": "https://tidelift.com/funding/github/packagist/symfony/symfony",
                    "type": "tidelift"
                }
            ],
            "time": "2024-04-18T09:32:20+00:00"
        },
        {
            "name": "symfony/polyfill-ctype",
            "version": "v1.30.0",
            "source": {
                "type": "git",
                "url": "https://github.com/symfony/polyfill-ctype.git",
                "reference": "0424dff1c58f028c451efff2045f5d92410bd540"
            },
            "dist": {
                "type": "zip",
                "url": "https://api.github.com/repos/symfony/polyfill-ctype/zipball/0424dff1c58f028c451efff2045f5d92410bd540",
                "reference": "0424dff1c58f028c451efff2045f5d92410bd540",
                "shasum": ""
            },
            "require": {
                "php": ">=7.1"
            },
            "provide": {
                "ext-ctype": "*"
            },
            "suggest": {
                "ext-ctype": "For best performance"
            },
            "type": "library",
            "extra": {
                "thanks": {
                    "name": "symfony/polyfill",
                    "url": "https://github.com/symfony/polyfill"
                }
            },
            "autoload": {
                "files": [
                    "bootstrap.php"
                ],
                "psr-4": {
                    "Symfony\\Polyfill\\Ctype\\": ""
                }
            },
            "notification-url": "https://packagist.org/downloads/",
            "license": [
                "MIT"
            ],
            "authors": [
                {
                    "name": "Gert de Pagter",
                    "email": "BackEndTea@gmail.com"
                },
                {
                    "name": "Symfony Community",
                    "homepage": "https://symfony.com/contributors"
                }
            ],
            "description": "Symfony polyfill for ctype functions",
            "homepage": "https://symfony.com",
            "keywords": [
                "compatibility",
                "ctype",
                "polyfill",
                "portable"
            ],
            "support": {
                "source": "https://github.com/symfony/polyfill-ctype/tree/v1.30.0"
            },
            "funding": [
                {
                    "url": "https://symfony.com/sponsor",
                    "type": "custom"
                },
                {
                    "url": "https://github.com/fabpot",
                    "type": "github"
                },
                {
                    "url": "https://tidelift.com/funding/github/packagist/symfony/symfony",
                    "type": "tidelift"
                }
            ],
            "time": "2024-05-31T15:07:36+00:00"
        },
        {
            "name": "symfony/polyfill-intl-grapheme",
            "version": "v1.30.0",
            "source": {
                "type": "git",
                "url": "https://github.com/symfony/polyfill-intl-grapheme.git",
                "reference": "64647a7c30b2283f5d49b874d84a18fc22054b7a"
            },
            "dist": {
                "type": "zip",
                "url": "https://api.github.com/repos/symfony/polyfill-intl-grapheme/zipball/64647a7c30b2283f5d49b874d84a18fc22054b7a",
                "reference": "64647a7c30b2283f5d49b874d84a18fc22054b7a",
                "shasum": ""
            },
            "require": {
                "php": ">=7.1"
            },
            "suggest": {
                "ext-intl": "For best performance"
            },
            "type": "library",
            "extra": {
                "thanks": {
                    "name": "symfony/polyfill",
                    "url": "https://github.com/symfony/polyfill"
                }
            },
            "autoload": {
                "files": [
                    "bootstrap.php"
                ],
                "psr-4": {
                    "Symfony\\Polyfill\\Intl\\Grapheme\\": ""
                }
            },
            "notification-url": "https://packagist.org/downloads/",
            "license": [
                "MIT"
            ],
            "authors": [
                {
                    "name": "Nicolas Grekas",
                    "email": "p@tchwork.com"
                },
                {
                    "name": "Symfony Community",
                    "homepage": "https://symfony.com/contributors"
                }
            ],
            "description": "Symfony polyfill for intl's grapheme_* functions",
            "homepage": "https://symfony.com",
            "keywords": [
                "compatibility",
                "grapheme",
                "intl",
                "polyfill",
                "portable",
                "shim"
            ],
            "support": {
                "source": "https://github.com/symfony/polyfill-intl-grapheme/tree/v1.30.0"
            },
            "funding": [
                {
                    "url": "https://symfony.com/sponsor",
                    "type": "custom"
                },
                {
                    "url": "https://github.com/fabpot",
                    "type": "github"
                },
                {
                    "url": "https://tidelift.com/funding/github/packagist/symfony/symfony",
                    "type": "tidelift"
                }
            ],
            "time": "2024-05-31T15:07:36+00:00"
        },
        {
            "name": "symfony/polyfill-intl-normalizer",
            "version": "v1.30.0",
            "source": {
                "type": "git",
                "url": "https://github.com/symfony/polyfill-intl-normalizer.git",
                "reference": "a95281b0be0d9ab48050ebd988b967875cdb9fdb"
            },
            "dist": {
                "type": "zip",
                "url": "https://api.github.com/repos/symfony/polyfill-intl-normalizer/zipball/a95281b0be0d9ab48050ebd988b967875cdb9fdb",
                "reference": "a95281b0be0d9ab48050ebd988b967875cdb9fdb",
                "shasum": ""
            },
            "require": {
                "php": ">=7.1"
            },
            "suggest": {
                "ext-intl": "For best performance"
            },
            "type": "library",
            "extra": {
                "thanks": {
                    "name": "symfony/polyfill",
                    "url": "https://github.com/symfony/polyfill"
                }
            },
            "autoload": {
                "files": [
                    "bootstrap.php"
                ],
                "psr-4": {
                    "Symfony\\Polyfill\\Intl\\Normalizer\\": ""
                },
                "classmap": [
                    "Resources/stubs"
                ]
            },
            "notification-url": "https://packagist.org/downloads/",
            "license": [
                "MIT"
            ],
            "authors": [
                {
                    "name": "Nicolas Grekas",
                    "email": "p@tchwork.com"
                },
                {
                    "name": "Symfony Community",
                    "homepage": "https://symfony.com/contributors"
                }
            ],
            "description": "Symfony polyfill for intl's Normalizer class and related functions",
            "homepage": "https://symfony.com",
            "keywords": [
                "compatibility",
                "intl",
                "normalizer",
                "polyfill",
                "portable",
                "shim"
            ],
            "support": {
                "source": "https://github.com/symfony/polyfill-intl-normalizer/tree/v1.30.0"
            },
            "funding": [
                {
                    "url": "https://symfony.com/sponsor",
                    "type": "custom"
                },
                {
                    "url": "https://github.com/fabpot",
                    "type": "github"
                },
                {
                    "url": "https://tidelift.com/funding/github/packagist/symfony/symfony",
                    "type": "tidelift"
                }
            ],
            "time": "2024-05-31T15:07:36+00:00"
        },
        {
            "name": "symfony/polyfill-mbstring",
            "version": "v1.30.0",
            "source": {
                "type": "git",
                "url": "https://github.com/symfony/polyfill-mbstring.git",
                "reference": "fd22ab50000ef01661e2a31d850ebaa297f8e03c"
            },
            "dist": {
                "type": "zip",
                "url": "https://api.github.com/repos/symfony/polyfill-mbstring/zipball/fd22ab50000ef01661e2a31d850ebaa297f8e03c",
                "reference": "fd22ab50000ef01661e2a31d850ebaa297f8e03c",
                "shasum": ""
            },
            "require": {
                "php": ">=7.1"
            },
            "provide": {
                "ext-mbstring": "*"
            },
            "suggest": {
                "ext-mbstring": "For best performance"
            },
            "type": "library",
            "extra": {
                "thanks": {
                    "name": "symfony/polyfill",
                    "url": "https://github.com/symfony/polyfill"
                }
            },
            "autoload": {
                "files": [
                    "bootstrap.php"
                ],
                "psr-4": {
                    "Symfony\\Polyfill\\Mbstring\\": ""
                }
            },
            "notification-url": "https://packagist.org/downloads/",
            "license": [
                "MIT"
            ],
            "authors": [
                {
                    "name": "Nicolas Grekas",
                    "email": "p@tchwork.com"
                },
                {
                    "name": "Symfony Community",
                    "homepage": "https://symfony.com/contributors"
                }
            ],
            "description": "Symfony polyfill for the Mbstring extension",
            "homepage": "https://symfony.com",
            "keywords": [
                "compatibility",
                "mbstring",
                "polyfill",
                "portable",
                "shim"
            ],
            "support": {
                "source": "https://github.com/symfony/polyfill-mbstring/tree/v1.30.0"
            },
            "funding": [
                {
                    "url": "https://symfony.com/sponsor",
                    "type": "custom"
                },
                {
                    "url": "https://github.com/fabpot",
                    "type": "github"
                },
                {
                    "url": "https://tidelift.com/funding/github/packagist/symfony/symfony",
                    "type": "tidelift"
                }
            ],
            "time": "2024-06-19T12:30:46+00:00"
        },
        {
            "name": "symfony/process",
            "version": "v7.1.1",
            "source": {
                "type": "git",
                "url": "https://github.com/symfony/process.git",
                "reference": "febf90124323a093c7ee06fdb30e765ca3c20028"
            },
            "dist": {
                "type": "zip",
                "url": "https://api.github.com/repos/symfony/process/zipball/febf90124323a093c7ee06fdb30e765ca3c20028",
                "reference": "febf90124323a093c7ee06fdb30e765ca3c20028",
                "shasum": ""
            },
            "require": {
                "php": ">=8.2"
            },
            "type": "library",
            "autoload": {
                "psr-4": {
                    "Symfony\\Component\\Process\\": ""
                },
                "exclude-from-classmap": [
                    "/Tests/"
                ]
            },
            "notification-url": "https://packagist.org/downloads/",
            "license": [
                "MIT"
            ],
            "authors": [
                {
                    "name": "Fabien Potencier",
                    "email": "fabien@symfony.com"
                },
                {
                    "name": "Symfony Community",
                    "homepage": "https://symfony.com/contributors"
                }
            ],
            "description": "Executes commands in sub-processes",
            "homepage": "https://symfony.com",
            "support": {
                "source": "https://github.com/symfony/process/tree/v7.1.1"
            },
            "funding": [
                {
                    "url": "https://symfony.com/sponsor",
                    "type": "custom"
                },
                {
                    "url": "https://github.com/fabpot",
                    "type": "github"
                },
                {
                    "url": "https://tidelift.com/funding/github/packagist/symfony/symfony",
                    "type": "tidelift"
                }
            ],
            "time": "2024-05-31T14:57:53+00:00"
        },
        {
            "name": "symfony/service-contracts",
            "version": "v3.5.0",
            "source": {
                "type": "git",
                "url": "https://github.com/symfony/service-contracts.git",
                "reference": "bd1d9e59a81d8fa4acdcea3f617c581f7475a80f"
            },
            "dist": {
                "type": "zip",
                "url": "https://api.github.com/repos/symfony/service-contracts/zipball/bd1d9e59a81d8fa4acdcea3f617c581f7475a80f",
                "reference": "bd1d9e59a81d8fa4acdcea3f617c581f7475a80f",
                "shasum": ""
            },
            "require": {
                "php": ">=8.1",
                "psr/container": "^1.1|^2.0",
                "symfony/deprecation-contracts": "^2.5|^3"
            },
            "conflict": {
                "ext-psr": "<1.1|>=2"
            },
            "type": "library",
            "extra": {
                "branch-alias": {
                    "dev-main": "3.5-dev"
                },
                "thanks": {
                    "name": "symfony/contracts",
                    "url": "https://github.com/symfony/contracts"
                }
            },
            "autoload": {
                "psr-4": {
                    "Symfony\\Contracts\\Service\\": ""
                },
                "exclude-from-classmap": [
                    "/Test/"
                ]
            },
            "notification-url": "https://packagist.org/downloads/",
            "license": [
                "MIT"
            ],
            "authors": [
                {
                    "name": "Nicolas Grekas",
                    "email": "p@tchwork.com"
                },
                {
                    "name": "Symfony Community",
                    "homepage": "https://symfony.com/contributors"
                }
            ],
            "description": "Generic abstractions related to writing services",
            "homepage": "https://symfony.com",
            "keywords": [
                "abstractions",
                "contracts",
                "decoupling",
                "interfaces",
                "interoperability",
                "standards"
            ],
            "support": {
                "source": "https://github.com/symfony/service-contracts/tree/v3.5.0"
            },
            "funding": [
                {
                    "url": "https://symfony.com/sponsor",
                    "type": "custom"
                },
                {
                    "url": "https://github.com/fabpot",
                    "type": "github"
                },
                {
                    "url": "https://tidelift.com/funding/github/packagist/symfony/symfony",
                    "type": "tidelift"
                }
            ],
            "time": "2024-04-18T09:32:20+00:00"
        },
        {
            "name": "symfony/string",
            "version": "v7.1.2",
            "source": {
                "type": "git",
                "url": "https://github.com/symfony/string.git",
                "reference": "14221089ac66cf82e3cf3d1c1da65de305587ff8"
            },
            "dist": {
                "type": "zip",
                "url": "https://api.github.com/repos/symfony/string/zipball/14221089ac66cf82e3cf3d1c1da65de305587ff8",
                "reference": "14221089ac66cf82e3cf3d1c1da65de305587ff8",
                "shasum": ""
            },
            "require": {
                "php": ">=8.2",
                "symfony/polyfill-ctype": "~1.8",
                "symfony/polyfill-intl-grapheme": "~1.0",
                "symfony/polyfill-intl-normalizer": "~1.0",
                "symfony/polyfill-mbstring": "~1.0"
            },
            "conflict": {
                "symfony/translation-contracts": "<2.5"
            },
            "require-dev": {
                "symfony/emoji": "^7.1",
                "symfony/error-handler": "^6.4|^7.0",
                "symfony/http-client": "^6.4|^7.0",
                "symfony/intl": "^6.4|^7.0",
                "symfony/translation-contracts": "^2.5|^3.0",
                "symfony/var-exporter": "^6.4|^7.0"
            },
            "type": "library",
            "autoload": {
                "files": [
                    "Resources/functions.php"
                ],
                "psr-4": {
                    "Symfony\\Component\\String\\": ""
                },
                "exclude-from-classmap": [
                    "/Tests/"
                ]
            },
            "notification-url": "https://packagist.org/downloads/",
            "license": [
                "MIT"
            ],
            "authors": [
                {
                    "name": "Nicolas Grekas",
                    "email": "p@tchwork.com"
                },
                {
                    "name": "Symfony Community",
                    "homepage": "https://symfony.com/contributors"
                }
            ],
            "description": "Provides an object-oriented API to strings and deals with bytes, UTF-8 code points and grapheme clusters in a unified way",
            "homepage": "https://symfony.com",
            "keywords": [
                "grapheme",
                "i18n",
                "string",
                "unicode",
                "utf-8",
                "utf8"
            ],
            "support": {
                "source": "https://github.com/symfony/string/tree/v7.1.2"
            },
            "funding": [
                {
                    "url": "https://symfony.com/sponsor",
                    "type": "custom"
                },
                {
                    "url": "https://github.com/fabpot",
                    "type": "github"
                },
                {
                    "url": "https://tidelift.com/funding/github/packagist/symfony/symfony",
                    "type": "tidelift"
                }
            ],
            "time": "2024-06-28T09:27:18+00:00"
        },
        {
            "name": "theseer/tokenizer",
            "version": "1.2.3",
            "source": {
                "type": "git",
                "url": "https://github.com/theseer/tokenizer.git",
                "reference": "737eda637ed5e28c3413cb1ebe8bb52cbf1ca7a2"
            },
            "dist": {
                "type": "zip",
                "url": "https://api.github.com/repos/theseer/tokenizer/zipball/737eda637ed5e28c3413cb1ebe8bb52cbf1ca7a2",
                "reference": "737eda637ed5e28c3413cb1ebe8bb52cbf1ca7a2",
                "shasum": ""
            },
            "require": {
                "ext-dom": "*",
                "ext-tokenizer": "*",
                "ext-xmlwriter": "*",
                "php": "^7.2 || ^8.0"
            },
            "type": "library",
            "autoload": {
                "classmap": [
                    "src/"
                ]
            },
            "notification-url": "https://packagist.org/downloads/",
            "license": [
                "BSD-3-Clause"
            ],
            "authors": [
                {
                    "name": "Arne Blankerts",
                    "email": "arne@blankerts.de",
                    "role": "Developer"
                }
            ],
            "description": "A small library for converting tokenized PHP source code into XML and potentially other formats",
            "support": {
                "issues": "https://github.com/theseer/tokenizer/issues",
                "source": "https://github.com/theseer/tokenizer/tree/1.2.3"
            },
            "funding": [
                {
                    "url": "https://github.com/theseer",
                    "type": "github"
                }
            ],
            "time": "2024-03-03T12:36:25+00:00"
        },
        {
            "name": "yoast/phpunit-polyfills",
            "version": "1.1.0",
            "source": {
                "type": "git",
                "url": "https://github.com/Yoast/PHPUnit-Polyfills.git",
                "reference": "224e4a1329c03d8bad520e3fc4ec980034a4b212"
            },
            "dist": {
                "type": "zip",
                "url": "https://api.github.com/repos/Yoast/PHPUnit-Polyfills/zipball/224e4a1329c03d8bad520e3fc4ec980034a4b212",
                "reference": "224e4a1329c03d8bad520e3fc4ec980034a4b212",
                "shasum": ""
            },
            "require": {
                "php": ">=5.4",
                "phpunit/phpunit": "^4.8.36 || ^5.7.21 || ^6.0 || ^7.0 || ^8.0 || ^9.0"
            },
            "require-dev": {
                "yoast/yoastcs": "^2.3.0"
            },
            "type": "library",
            "extra": {
                "branch-alias": {
                    "dev-main": "2.x-dev"
                }
            },
            "autoload": {
                "files": [
                    "phpunitpolyfills-autoload.php"
                ]
            },
            "notification-url": "https://packagist.org/downloads/",
            "license": [
                "BSD-3-Clause"
            ],
            "authors": [
                {
                    "name": "Team Yoast",
                    "email": "support@yoast.com",
                    "homepage": "https://yoast.com"
                },
                {
                    "name": "Contributors",
                    "homepage": "https://github.com/Yoast/PHPUnit-Polyfills/graphs/contributors"
                }
            ],
            "description": "Set of polyfills for changed PHPUnit functionality to allow for creating PHPUnit cross-version compatible tests",
            "homepage": "https://github.com/Yoast/PHPUnit-Polyfills",
            "keywords": [
                "phpunit",
                "polyfill",
                "testing"
            ],
            "support": {
                "issues": "https://github.com/Yoast/PHPUnit-Polyfills/issues",
                "source": "https://github.com/Yoast/PHPUnit-Polyfills"
            },
            "time": "2023-08-19T14:25:08+00:00"
        }
    ],
    "aliases": [],
    "minimum-stability": "dev",
    "stability-flags": {
        "automattic/jetpack-mu-wpcom": 20,
        "automattic/jetpack-changelogger": 20
    },
    "prefer-stable": true,
    "prefer-lowest": false,
    "platform": [],
    "platform-dev": [],
    "plugin-api-version": "2.6.0"
}<|MERGE_RESOLUTION|>--- conflicted
+++ resolved
@@ -1005,11 +1005,7 @@
             "dist": {
                 "type": "path",
                 "url": "../../packages/jetpack-mu-wpcom",
-<<<<<<< HEAD
-                "reference": "20c8e2c09e0ed910c02394e94373a79ec0b27da5"
-=======
-                "reference": "b38d3b2528ad88fb370897a5e7860b0725e06850"
->>>>>>> b615c434
+                "reference": "94b20f27ba3452f454c50a288931cc3e57c363ba"
             },
             "require": {
                 "automattic/jetpack-assets": "@dev",
