{
    "_readme": [
        "This file locks the dependencies of your project to a known state",
        "Read more about it at https://getcomposer.org/doc/01-basic-usage.md#installing-dependencies",
        "This file is @generated automatically"
    ],
    "content-hash": "eec12a75b7ddd8f85b30cc58ffb814c6",
    "packages": [
        {
            "name": "automattic/jetpack-a8c-mc-stats",
            "version": "dev-trunk",
            "dist": {
                "type": "path",
                "url": "../../packages/a8c-mc-stats",
                "reference": "29e2de602fcb803984eed4229ffa60a2f96a53f9"
            },
            "require": {
                "php": ">=7.0"
            },
            "require-dev": {
                "automattic/jetpack-changelogger": "@dev",
                "yoast/phpunit-polyfills": "1.1.0"
            },
            "suggest": {
                "automattic/jetpack-autoloader": "Allow for better interoperability with other plugins that use this package."
            },
            "type": "jetpack-library",
            "extra": {
                "autotagger": true,
                "mirror-repo": "Automattic/jetpack-a8c-mc-stats",
                "changelogger": {
                    "link-template": "https://github.com/Automattic/jetpack-a8c-mc-stats/compare/v${old}...v${new}"
                },
                "branch-alias": {
                    "dev-trunk": "2.0.x-dev"
                }
            },
            "autoload": {
                "classmap": [
                    "src/"
                ]
            },
            "scripts": {
                "phpunit": [
                    "./vendor/phpunit/phpunit/phpunit --colors=always"
                ],
                "test-php": [
                    "@composer phpunit"
                ]
            },
            "license": [
                "GPL-2.0-or-later"
            ],
            "description": "Used to record internal usage stats for Automattic. Not visible to site owners.",
            "transport-options": {
                "relative": true
            }
        },
        {
            "name": "automattic/jetpack-admin-ui",
            "version": "dev-trunk",
            "dist": {
                "type": "path",
                "url": "../../packages/admin-ui",
                "reference": "b191c34a0e21f625069eab0c054d8827b9542dfa"
            },
            "require": {
                "php": ">=7.0"
            },
            "require-dev": {
                "automattic/jetpack-changelogger": "@dev",
                "automattic/jetpack-logo": "@dev",
                "automattic/wordbless": "dev-master",
                "yoast/phpunit-polyfills": "1.1.0"
            },
            "suggest": {
                "automattic/jetpack-autoloader": "Allow for better interoperability with other plugins that use this package."
            },
            "type": "jetpack-library",
            "extra": {
                "autotagger": true,
                "mirror-repo": "Automattic/jetpack-admin-ui",
                "textdomain": "jetpack-admin-ui",
                "changelogger": {
                    "link-template": "https://github.com/Automattic/jetpack-admin-ui/compare/${old}...${new}"
                },
                "branch-alias": {
                    "dev-trunk": "0.4.x-dev"
                },
                "version-constants": {
                    "::PACKAGE_VERSION": "src/class-admin-menu.php"
                }
            },
            "autoload": {
                "classmap": [
                    "src/"
                ]
            },
            "scripts": {
                "phpunit": [
                    "./vendor/phpunit/phpunit/phpunit --colors=always"
                ],
                "test-php": [
                    "@composer phpunit"
                ],
                "post-install-cmd": [
                    "WorDBless\\Composer\\InstallDropin::copy"
                ],
                "post-update-cmd": [
                    "WorDBless\\Composer\\InstallDropin::copy"
                ]
            },
            "license": [
                "GPL-2.0-or-later"
            ],
            "description": "Generic Jetpack wp-admin UI elements",
            "transport-options": {
                "relative": true
            }
        },
        {
            "name": "automattic/jetpack-assets",
            "version": "dev-trunk",
            "dist": {
                "type": "path",
                "url": "../../packages/assets",
                "reference": "d5648e0a4f0a8bffbbc805d0f6a5ed0f3cedd521"
            },
            "require": {
                "automattic/jetpack-constants": "@dev",
                "php": ">=7.0"
            },
            "require-dev": {
                "automattic/jetpack-changelogger": "@dev",
                "brain/monkey": "2.6.1",
                "wikimedia/testing-access-wrapper": "^1.0 || ^2.0 || ^3.0",
                "yoast/phpunit-polyfills": "1.1.0"
            },
            "suggest": {
                "automattic/jetpack-autoloader": "Allow for better interoperability with other plugins that use this package."
            },
            "type": "jetpack-library",
            "extra": {
                "autotagger": true,
                "mirror-repo": "Automattic/jetpack-assets",
                "textdomain": "jetpack-assets",
                "changelogger": {
                    "link-template": "https://github.com/Automattic/jetpack-assets/compare/v${old}...v${new}"
                },
                "branch-alias": {
                    "dev-trunk": "2.1.x-dev"
                }
            },
            "autoload": {
                "files": [
                    "actions.php"
                ],
                "classmap": [
                    "src/"
                ]
            },
            "scripts": {
                "build-development": [
                    "pnpm run build"
                ],
                "build-production": [
                    "pnpm run build-production"
                ],
                "phpunit": [
                    "./vendor/phpunit/phpunit/phpunit --colors=always"
                ],
                "test-js": [
                    "pnpm run test"
                ],
                "test-php": [
                    "@composer phpunit"
                ]
            },
            "license": [
                "GPL-2.0-or-later"
            ],
            "description": "Asset management utilities for Jetpack ecosystem packages",
            "transport-options": {
                "relative": true
            }
        },
        {
            "name": "automattic/jetpack-blaze",
            "version": "dev-trunk",
            "dist": {
                "type": "path",
                "url": "../../packages/blaze",
                "reference": "792f0dabc3e885b741dc4313f953fe2f4c29e978"
            },
            "require": {
                "automattic/jetpack-assets": "@dev",
                "automattic/jetpack-connection": "@dev",
                "automattic/jetpack-constants": "@dev",
                "automattic/jetpack-plans": "@dev",
                "automattic/jetpack-redirect": "@dev",
                "automattic/jetpack-status": "@dev",
                "automattic/jetpack-sync": "@dev",
                "php": ">=7.0"
            },
            "require-dev": {
                "automattic/jetpack-changelogger": "@dev",
                "automattic/wordbless": "@dev",
                "yoast/phpunit-polyfills": "1.1.0"
            },
            "suggest": {
                "automattic/jetpack-autoloader": "Allow for better interoperability with other plugins that use this package."
            },
            "type": "jetpack-library",
            "extra": {
                "autotagger": true,
                "mirror-repo": "Automattic/jetpack-blaze",
                "changelogger": {
                    "link-template": "https://github.com/automattic/jetpack-blaze/compare/v${old}...v${new}"
                },
                "branch-alias": {
                    "dev-trunk": "0.21.x-dev"
                },
                "textdomain": "jetpack-blaze",
                "version-constants": {
                    "::PACKAGE_VERSION": "src/class-dashboard.php"
                }
            },
            "autoload": {
                "classmap": [
                    "src/"
                ]
            },
            "scripts": {
                "phpunit": [
                    "./vendor/phpunit/phpunit/phpunit --colors=always"
                ],
                "test-php": [
                    "@composer phpunit"
                ],
                "build-production": [
                    "pnpm run build-production"
                ],
                "build-development": [
                    "pnpm run build"
                ],
                "watch": [
                    "Composer\\Config::disableProcessTimeout",
                    "pnpm run watch"
                ],
                "post-install-cmd": [
                    "WorDBless\\Composer\\InstallDropin::copy"
                ],
                "post-update-cmd": [
                    "WorDBless\\Composer\\InstallDropin::copy"
                ]
            },
            "license": [
                "GPL-2.0-or-later"
            ],
            "description": "Attract high-quality traffic to your site using Blaze.",
            "transport-options": {
                "relative": true
            }
        },
        {
            "name": "automattic/jetpack-blocks",
            "version": "dev-trunk",
            "dist": {
                "type": "path",
                "url": "../../packages/blocks",
                "reference": "f2e9d1750729b4645c78cb1988112c3a838e1bce"
            },
            "require": {
                "automattic/jetpack-constants": "@dev",
                "php": ">=7.0"
            },
            "require-dev": {
                "automattic/jetpack-changelogger": "@dev",
                "automattic/wordbless": "dev-master",
                "brain/monkey": "2.6.1",
                "yoast/phpunit-polyfills": "1.1.0"
            },
            "suggest": {
                "automattic/jetpack-autoloader": "Allow for better interoperability with other plugins that use this package."
            },
            "type": "jetpack-library",
            "extra": {
                "autotagger": true,
                "mirror-repo": "Automattic/jetpack-blocks",
                "changelogger": {
                    "link-template": "https://github.com/Automattic/jetpack-blocks/compare/v${old}...v${new}"
                },
                "branch-alias": {
                    "dev-trunk": "2.0.x-dev"
                }
            },
            "autoload": {
                "classmap": [
                    "src/"
                ]
            },
            "scripts": {
                "phpunit": [
                    "./vendor/phpunit/phpunit/phpunit --colors=always"
                ],
                "post-install-cmd": [
                    "WorDBless\\Composer\\InstallDropin::copy"
                ],
                "post-update-cmd": [
                    "WorDBless\\Composer\\InstallDropin::copy"
                ],
                "test-php": [
                    "@composer phpunit"
                ]
            },
            "license": [
                "GPL-2.0-or-later"
            ],
            "description": "Register and manage blocks within a plugin. Used to manage block registration, enqueues, and more.",
            "transport-options": {
                "relative": true
            }
        },
        {
            "name": "automattic/jetpack-calypsoify",
            "version": "dev-trunk",
            "dist": {
                "type": "path",
                "url": "../../packages/calypsoify",
                "reference": "10f1e08f3ac93e9c6f004d1d733443370e15334f"
            },
            "require": {
                "automattic/jetpack-assets": "@dev",
                "automattic/jetpack-status": "@dev",
                "php": ">=7.0"
            },
            "require-dev": {
                "automattic/jetpack-changelogger": "@dev",
                "yoast/phpunit-polyfills": "1.1.0"
            },
            "suggest": {
                "automattic/jetpack-autoloader": "Allow for better interoperability with other plugins that use this package."
            },
            "type": "jetpack-library",
            "extra": {
                "autotagger": true,
                "branch-alias": {
                    "dev-trunk": "0.1.x-dev"
                },
                "changelogger": {
                    "link-template": "https://github.com/Automattic/jetpack-calypsoify/compare/v${old}...v${new}"
                },
                "mirror-repo": "Automattic/jetpack-calypsoify",
                "textdomain": "jetpack-calypsoify",
                "version-constants": {
                    "::PACKAGE_VERSION": "src/class-jetpack-calypsoify.php"
                }
            },
            "autoload": {
                "classmap": [
                    "src/"
                ]
            },
            "scripts": {
                "build-production": [
                    "pnpm run build-production"
                ],
                "build-development": [
                    "pnpm run build"
                ],
                "phpunit": [
                    "./vendor/phpunit/phpunit/phpunit --colors=always"
                ],
                "test-php": [
                    "@composer phpunit"
                ]
            },
            "license": [
                "GPL-2.0-or-later"
            ],
            "description": "Calypsoify is designed to make sure specific wp-admin pages include navigation that prioritizes the Calypso navigation experience.",
            "transport-options": {
                "relative": true
            }
        },
        {
            "name": "automattic/jetpack-classic-theme-helper",
            "version": "dev-trunk",
            "dist": {
                "type": "path",
                "url": "../../packages/classic-theme-helper",
                "reference": "0a0b72c656b3949e67db20779c1f8bab8d8426fb"
            },
            "require": {
                "automattic/jetpack-assets": "@dev",
                "php": ">=7.0"
            },
            "require-dev": {
                "automattic/jetpack-changelogger": "@dev",
                "automattic/wordbless": "dev-master",
                "yoast/phpunit-polyfills": "1.1.0"
            },
            "suggest": {
                "automattic/jetpack-autoloader": "Allow for better interoperability with other plugins that use this package."
            },
            "type": "jetpack-library",
            "extra": {
                "autotagger": true,
                "branch-alias": {
                    "dev-trunk": "0.3.x-dev"
                },
                "changelogger": {
                    "link-template": "https://github.com/Automattic/jetpack-classic-theme-helper/compare/v${old}...v${new}"
                },
                "mirror-repo": "Automattic/jetpack-classic-theme-helper",
                "textdomain": "jetpack-classic-theme-helper",
                "version-constants": {
                    "::PACKAGE_VERSION": "src/class-main.php"
                }
            },
            "autoload": {
                "classmap": [
                    "src/"
                ]
            },
            "scripts": {
                "build-production": [
                    "pnpm run build-production"
                ],
                "build-development": [
                    "pnpm run build"
                ],
                "phpunit": [
                    "./vendor/phpunit/phpunit/phpunit --colors=always"
                ],
                "post-install-cmd": [
                    "WorDBless\\Composer\\InstallDropin::copy"
                ],
                "post-update-cmd": [
                    "WorDBless\\Composer\\InstallDropin::copy"
                ],
                "test-php": [
                    "@composer phpunit"
                ]
            },
            "license": [
                "GPL-2.0-or-later"
            ],
            "description": "Features used with classic themes",
            "transport-options": {
                "relative": true
            }
        },
        {
            "name": "automattic/jetpack-compat",
            "version": "dev-trunk",
            "dist": {
                "type": "path",
                "url": "../../packages/compat",
                "reference": "d602d0487adba4e922aed6279fe10a16714b1218"
            },
            "require": {
                "php": ">=7.0"
            },
            "require-dev": {
                "automattic/jetpack-changelogger": "@dev"
            },
            "suggest": {
                "automattic/jetpack-autoloader": "Allow for better interoperability with other plugins that use this package."
            },
            "type": "jetpack-library",
            "extra": {
                "autotagger": true,
                "mirror-repo": "Automattic/jetpack-compat",
                "textdomain": "jetpack-compat",
                "changelogger": {
                    "link-template": "https://github.com/Automattic/jetpack-compat/compare/v${old}...v${new}"
                },
                "branch-alias": {
                    "dev-trunk": "3.0.x-dev"
                }
            },
            "license": [
                "GPL-2.0-or-later"
            ],
            "description": "Compatibility layer with previous versions of Jetpack",
            "transport-options": {
                "relative": true
            }
        },
        {
            "name": "automattic/jetpack-connection",
            "version": "dev-trunk",
            "dist": {
                "type": "path",
                "url": "../../packages/connection",
                "reference": "34b11d946a049dbd9f35f94b99f32b0410eafb8b"
            },
            "require": {
                "automattic/jetpack-a8c-mc-stats": "@dev",
                "automattic/jetpack-admin-ui": "@dev",
                "automattic/jetpack-assets": "@dev",
                "automattic/jetpack-constants": "@dev",
                "automattic/jetpack-redirect": "@dev",
                "automattic/jetpack-roles": "@dev",
                "automattic/jetpack-status": "@dev",
                "php": ">=7.0"
            },
            "require-dev": {
                "automattic/jetpack-changelogger": "@dev",
                "automattic/jetpack-licensing": "@dev",
                "automattic/jetpack-sync": "@dev",
                "automattic/wordbless": "@dev",
                "brain/monkey": "2.6.1",
                "yoast/phpunit-polyfills": "1.1.0"
            },
            "suggest": {
                "automattic/jetpack-autoloader": "Allow for better interoperability with other plugins that use this package."
            },
            "type": "jetpack-library",
            "extra": {
                "autotagger": true,
                "mirror-repo": "Automattic/jetpack-connection",
                "textdomain": "jetpack-connection",
                "version-constants": {
                    "::PACKAGE_VERSION": "src/class-package-version.php"
                },
                "changelogger": {
                    "link-template": "https://github.com/Automattic/jetpack-connection/compare/v${old}...v${new}"
                },
                "branch-alias": {
                    "dev-trunk": "2.10.x-dev"
                },
                "dependencies": {
                    "test-only": [
                        "packages/licensing",
                        "packages/sync"
                    ]
                }
            },
            "autoload": {
                "classmap": [
                    "legacy",
                    "src/",
                    "src/webhooks",
                    "src/identity-crisis"
                ]
            },
            "scripts": {
                "build-production": [
                    "pnpm run build-production"
                ],
                "build-development": [
                    "pnpm run build"
                ],
                "phpunit": [
                    "./vendor/phpunit/phpunit/phpunit --colors=always"
                ],
                "post-install-cmd": [
                    "WorDBless\\Composer\\InstallDropin::copy"
                ],
                "post-update-cmd": [
                    "WorDBless\\Composer\\InstallDropin::copy"
                ],
                "test-php": [
                    "@composer phpunit"
                ]
            },
            "license": [
                "GPL-2.0-or-later"
            ],
            "description": "Everything needed to connect to the Jetpack infrastructure",
            "transport-options": {
                "relative": true
            }
        },
        {
            "name": "automattic/jetpack-constants",
            "version": "dev-trunk",
            "dist": {
                "type": "path",
                "url": "../../packages/constants",
                "reference": "3fd2bf1d1ba0bb374918e6b7dd670735ce554c2b"
            },
            "require": {
                "php": ">=7.0"
            },
            "require-dev": {
                "automattic/jetpack-changelogger": "@dev",
                "brain/monkey": "2.6.1",
                "yoast/phpunit-polyfills": "1.1.0"
            },
            "suggest": {
                "automattic/jetpack-autoloader": "Allow for better interoperability with other plugins that use this package."
            },
            "type": "jetpack-library",
            "extra": {
                "autotagger": true,
                "mirror-repo": "Automattic/jetpack-constants",
                "changelogger": {
                    "link-template": "https://github.com/Automattic/jetpack-constants/compare/v${old}...v${new}"
                },
                "branch-alias": {
                    "dev-trunk": "2.0.x-dev"
                }
            },
            "autoload": {
                "classmap": [
                    "src/"
                ]
            },
            "scripts": {
                "phpunit": [
                    "./vendor/phpunit/phpunit/phpunit --colors=always"
                ],
                "test-php": [
                    "@composer phpunit"
                ]
            },
            "license": [
                "GPL-2.0-or-later"
            ],
            "description": "A wrapper for defining constants in a more testable way.",
            "transport-options": {
                "relative": true
            }
        },
        {
            "name": "automattic/jetpack-device-detection",
            "version": "dev-trunk",
            "dist": {
                "type": "path",
                "url": "../../packages/device-detection",
                "reference": "a6696f57f2f6f29f4a6930727ae5063c4e89fab4"
            },
            "require": {
                "php": ">=7.0"
            },
            "require-dev": {
                "automattic/jetpack-changelogger": "@dev",
                "yoast/phpunit-polyfills": "1.1.0"
            },
            "suggest": {
                "automattic/jetpack-autoloader": "Allow for better interoperability with other plugins that use this package."
            },
            "type": "jetpack-library",
            "extra": {
                "autotagger": true,
                "mirror-repo": "Automattic/jetpack-device-detection",
                "changelogger": {
                    "link-template": "https://github.com/Automattic/jetpack-device-detection/compare/v${old}...v${new}"
                },
                "branch-alias": {
                    "dev-trunk": "2.1.x-dev"
                }
            },
            "autoload": {
                "classmap": [
                    "src/"
                ]
            },
            "scripts": {
                "phpunit": [
                    "./vendor/phpunit/phpunit/phpunit --colors=always"
                ],
                "test-php": [
                    "@composer phpunit"
                ]
            },
            "license": [
                "GPL-2.0-or-later"
            ],
            "description": "A way to detect device types based on User-Agent header.",
            "transport-options": {
                "relative": true
            }
        },
        {
            "name": "automattic/jetpack-google-analytics",
            "version": "dev-trunk",
            "dist": {
                "type": "path",
                "url": "../../packages/google-analytics",
                "reference": "0d84900e8c06cdb72abcc2d37f04b3dfdec33034"
            },
            "require": {
                "php": ">=7.0"
            },
            "require-dev": {
                "automattic/jetpack-changelogger": "@dev",
                "automattic/wordbless": "^0.4.2",
                "yoast/phpunit-polyfills": "1.1.0"
            },
            "suggest": {
                "automattic/jetpack-autoloader": "Allow for better interoperability with other plugins that use this package."
            },
            "type": "jetpack-library",
            "extra": {
                "autotagger": true,
                "branch-alias": {
                    "dev-trunk": "0.1.x-dev"
                },
                "changelogger": {
                    "link-template": "https://github.com/Automattic/jetpack-google-analytics/compare/v${old}...v${new}"
                },
                "mirror-repo": "Automattic/jetpack-google-analytics",
                "textdomain": "jetpack-google-analytics",
                "version-constants": {
                    "::PACKAGE_VERSION": "src/class-ga-manager.php"
                }
            },
            "autoload": {
                "classmap": [
                    "src/"
                ]
            },
            "scripts": {
                "build-development": [
                    "echo 'Add your build step to composer.json, please!'"
                ],
                "build-production": [
                    "echo 'Add your build step to composer.json, please!'"
                ],
                "phpunit": [
                    "./vendor/phpunit/phpunit/phpunit --colors=always"
                ],
                "test-php": [
                    "@composer phpunit"
                ],
                "post-install-cmd": [
                    "WorDBless\\Composer\\InstallDropin::copy"
                ],
                "post-update-cmd": [
                    "WorDBless\\Composer\\InstallDropin::copy"
                ]
            },
            "license": [
                "GPL-2.0-or-later"
            ],
            "description": "Set up Google Analytics without touching a line of code.",
            "transport-options": {
                "relative": true
            }
        },
        {
            "name": "automattic/jetpack-ip",
            "version": "dev-trunk",
            "dist": {
                "type": "path",
                "url": "../../packages/ip",
                "reference": "b696350993b7f42257788add260e0efa7c9934f4"
            },
            "require": {
                "php": ">=7.0"
            },
            "require-dev": {
                "automattic/jetpack-changelogger": "@dev",
                "brain/monkey": "2.6.1",
                "yoast/phpunit-polyfills": "1.1.0"
            },
            "suggest": {
                "automattic/jetpack-autoloader": "Allow for better interoperability with other plugins that use this package."
            },
            "type": "jetpack-library",
            "extra": {
                "autotagger": true,
                "mirror-repo": "Automattic/jetpack-ip",
                "changelogger": {
                    "link-template": "https://github.com/automattic/jetpack-ip/compare/v${old}...v${new}"
                },
                "branch-alias": {
                    "dev-trunk": "0.2.x-dev"
                },
                "textdomain": "jetpack-ip",
                "version-constants": {
                    "::PACKAGE_VERSION": "src/class-utils.php"
                }
            },
            "autoload": {
                "classmap": [
                    "src/"
                ]
            },
            "scripts": {
                "phpunit": [
                    "./vendor/phpunit/phpunit/phpunit --colors=always"
                ],
                "test-php": [
                    "@composer phpunit"
                ]
            },
            "license": [
                "GPL-2.0-or-later"
            ],
            "description": "Utilities for working with IP addresses.",
            "transport-options": {
                "relative": true
            }
        },
        {
            "name": "automattic/jetpack-jitm",
            "version": "dev-trunk",
            "dist": {
                "type": "path",
                "url": "../../packages/jitm",
                "reference": "c21ef5f64d44c453e7a7dddbe13202c41aecb942"
            },
            "require": {
                "automattic/jetpack-a8c-mc-stats": "@dev",
                "automattic/jetpack-assets": "@dev",
                "automattic/jetpack-connection": "@dev",
                "automattic/jetpack-device-detection": "@dev",
                "automattic/jetpack-logo": "@dev",
                "automattic/jetpack-redirect": "@dev",
                "automattic/jetpack-status": "@dev",
                "php": ">=7.0"
            },
            "require-dev": {
                "automattic/jetpack-changelogger": "@dev",
                "brain/monkey": "2.6.1",
                "yoast/phpunit-polyfills": "1.1.0"
            },
            "suggest": {
                "automattic/jetpack-autoloader": "Allow for better interoperability with other plugins that use this package."
            },
            "type": "jetpack-library",
            "extra": {
                "autotagger": true,
                "mirror-repo": "Automattic/jetpack-jitm",
                "textdomain": "jetpack-jitm",
                "version-constants": {
                    "::PACKAGE_VERSION": "src/class-jitm.php"
                },
                "changelogger": {
                    "link-template": "https://github.com/Automattic/jetpack-jitm/compare/v${old}...v${new}"
                },
                "branch-alias": {
                    "dev-trunk": "3.1.x-dev"
                }
            },
            "autoload": {
                "classmap": [
                    "src/"
                ]
            },
            "scripts": {
                "build-production": [
                    "pnpm run build-production"
                ],
                "build-development": [
                    "pnpm run build"
                ],
                "phpunit": [
                    "./vendor/phpunit/phpunit/phpunit --colors=always"
                ],
                "test-php": [
                    "@composer phpunit"
                ],
                "watch": [
                    "Composer\\Config::disableProcessTimeout",
                    "pnpm run watch"
                ]
            },
            "license": [
                "GPL-2.0-or-later"
            ],
            "description": "Just in time messages for Jetpack",
            "transport-options": {
                "relative": true
            }
        },
        {
            "name": "automattic/jetpack-logo",
            "version": "dev-trunk",
            "dist": {
                "type": "path",
                "url": "../../packages/logo",
                "reference": "e152a4c83d1f952442d40260c559c4880757b298"
            },
            "require": {
                "php": ">=7.0"
            },
            "require-dev": {
                "automattic/jetpack-changelogger": "@dev",
                "yoast/phpunit-polyfills": "1.1.0"
            },
            "suggest": {
                "automattic/jetpack-autoloader": "Allow for better interoperability with other plugins that use this package."
            },
            "type": "jetpack-library",
            "extra": {
                "autotagger": true,
                "mirror-repo": "Automattic/jetpack-logo",
                "changelogger": {
                    "link-template": "https://github.com/Automattic/jetpack-logo/compare/v${old}...v${new}"
                },
                "branch-alias": {
                    "dev-trunk": "2.0.x-dev"
                }
            },
            "autoload": {
                "classmap": [
                    "src/"
                ]
            },
            "scripts": {
                "phpunit": [
                    "./vendor/phpunit/phpunit/phpunit --colors=always"
                ],
                "test-php": [
                    "@composer phpunit"
                ]
            },
            "license": [
                "GPL-2.0-or-later"
            ],
            "description": "A logo for Jetpack",
            "transport-options": {
                "relative": true
            }
        },
        {
            "name": "automattic/jetpack-masterbar",
            "version": "dev-trunk",
            "dist": {
                "type": "path",
                "url": "../../packages/masterbar",
                "reference": "649e2a37061b3ccb7242a48423b1497e348a30de"
            },
            "require": {
                "automattic/jetpack-assets": "@dev",
                "automattic/jetpack-blaze": "@dev",
                "automattic/jetpack-compat": "@dev",
                "automattic/jetpack-connection": "@dev",
                "automattic/jetpack-device-detection": "@dev",
                "automattic/jetpack-jitm": "@dev",
                "automattic/jetpack-logo": "@dev",
                "automattic/jetpack-plans": "@dev",
                "automattic/jetpack-status": "@dev",
                "php": ">=7.0"
            },
            "require-dev": {
                "automattic/jetpack-changelogger": "@dev",
                "automattic/patchwork-redefine-exit": "@dev",
                "automattic/wordbless": "dev-master",
                "brain/monkey": "2.6.1",
                "yoast/phpunit-polyfills": "1.1.0"
            },
            "suggest": {
                "automattic/jetpack-autoloader": "Allow for better interoperability with other plugins that use this package."
            },
            "type": "jetpack-library",
            "extra": {
                "autotagger": true,
                "branch-alias": {
                    "dev-trunk": "0.2.x-dev"
                },
                "changelogger": {
                    "link-template": "https://github.com/Automattic/jetpack-masterbar/compare/v${old}...v${new}"
                },
                "mirror-repo": "Automattic/jetpack-masterbar",
                "textdomain": "jetpack-masterbar",
                "version-constants": {
                    "::PACKAGE_VERSION": "src/class-main.php"
                }
            },
            "autoload": {
                "classmap": [
                    "src/"
                ]
            },
            "scripts": {
                "build-production": [
                    "pnpm run build-production"
                ],
                "build-development": [
                    "pnpm run build"
                ],
                "phpunit": [
                    "./vendor/phpunit/phpunit/phpunit --colors=always"
                ],
                "post-install-cmd": [
                    "WorDBless\\Composer\\InstallDropin::copy"
                ],
                "post-update-cmd": [
                    "WorDBless\\Composer\\InstallDropin::copy"
                ],
                "test-php": [
                    "pnpm run build-production",
                    "@composer phpunit"
                ]
            },
            "license": [
                "GPL-2.0-or-later"
            ],
            "description": "The WordPress.com Toolbar feature replaces the default admin bar and offers quick links to the Reader, all your sites, your WordPress.com profile, and notifications.",
            "transport-options": {
                "relative": true
            }
        },
        {
            "name": "automattic/jetpack-mu-wpcom",
            "version": "dev-trunk",
            "dist": {
                "type": "path",
                "url": "../../packages/jetpack-mu-wpcom",
<<<<<<< HEAD
                "reference": "bd0c1fda6e17e02444513eada8f14c6fcfdb880d"
=======
                "reference": "4ab1da58a7fc1d1c874e023d3d6b0e32df54c1a2"
>>>>>>> 96188b02
            },
            "require": {
                "automattic/jetpack-assets": "@dev",
                "automattic/jetpack-blocks": "@dev",
                "automattic/jetpack-calypsoify": "@dev",
                "automattic/jetpack-classic-theme-helper": "@dev",
                "automattic/jetpack-compat": "@dev",
                "automattic/jetpack-connection": "@dev",
<<<<<<< HEAD
                "automattic/jetpack-google-analytics": "@dev",
=======
                "automattic/jetpack-masterbar": "@dev",
>>>>>>> 96188b02
                "automattic/jetpack-redirect": "@dev",
                "automattic/jetpack-stats-admin": "@dev",
                "automattic/jetpack-status": "@dev",
                "automattic/scheduled-updates": "@dev",
                "php": ">=7.0"
            },
            "require-dev": {
                "automattic/jetpack-changelogger": "@dev",
                "automattic/wordbless": "0.4.2",
                "yoast/phpunit-polyfills": "1.1.0"
            },
            "suggest": {
                "automattic/jetpack-autoloader": "Allow for better interoperability with other plugins that use this package."
            },
            "type": "jetpack-library",
            "extra": {
                "mirror-repo": "Automattic/jetpack-mu-wpcom",
                "changelogger": {
                    "link-template": "https://github.com/Automattic/jetpack-mu-wpcom/compare/v${old}...v${new}"
                },
                "autotagger": true,
                "branch-alias": {
                    "dev-trunk": "5.37.x-dev"
                },
                "textdomain": "jetpack-mu-wpcom",
                "version-constants": {
                    "::PACKAGE_VERSION": "src/class-jetpack-mu-wpcom.php"
                }
            },
            "autoload": {
                "classmap": [
                    "src/"
                ]
            },
            "scripts": {
                "phpunit": [
                    "./vendor/phpunit/phpunit/phpunit --colors=always"
                ],
                "test-php": [
                    "@composer phpunit"
                ],
                "build-production": [
                    "pnpm run build-production-js"
                ],
                "build-development": [
                    "pnpm run build-js"
                ],
                "post-install-cmd": [
                    "WorDBless\\Composer\\InstallDropin::copy"
                ],
                "post-update-cmd": [
                    "WorDBless\\Composer\\InstallDropin::copy"
                ]
            },
            "license": [
                "GPL-2.0-or-later"
            ],
            "description": "Enhances your site with features powered by WordPress.com",
            "transport-options": {
                "relative": true
            }
        },
        {
            "name": "automattic/jetpack-password-checker",
            "version": "dev-trunk",
            "dist": {
                "type": "path",
                "url": "../../packages/password-checker",
                "reference": "16182898ae3faae3eb6ca9e5d2c490fd0b844243"
            },
            "require": {
                "php": ">=7.0"
            },
            "require-dev": {
                "automattic/jetpack-changelogger": "@dev",
                "automattic/wordbless": "@dev",
                "yoast/phpunit-polyfills": "1.1.0"
            },
            "suggest": {
                "automattic/jetpack-autoloader": "Allow for better interoperability with other plugins that use this package."
            },
            "type": "jetpack-library",
            "extra": {
                "autotagger": true,
                "mirror-repo": "Automattic/jetpack-password-checker",
                "textdomain": "jetpack-password-checker",
                "changelogger": {
                    "link-template": "https://github.com/Automattic/jetpack-password-checker/compare/v${old}...v${new}"
                },
                "branch-alias": {
                    "dev-trunk": "0.3.x-dev"
                }
            },
            "autoload": {
                "classmap": [
                    "src/"
                ]
            },
            "scripts": {
                "phpunit": [
                    "./vendor/phpunit/phpunit/phpunit --colors=always"
                ],
                "test-php": [
                    "@composer phpunit"
                ],
                "post-install-cmd": [
                    "WorDBless\\Composer\\InstallDropin::copy"
                ],
                "post-update-cmd": [
                    "WorDBless\\Composer\\InstallDropin::copy"
                ]
            },
            "license": [
                "GPL-2.0-or-later"
            ],
            "description": "Password Checker.",
            "transport-options": {
                "relative": true
            }
        },
        {
            "name": "automattic/jetpack-plans",
            "version": "dev-trunk",
            "dist": {
                "type": "path",
                "url": "../../packages/plans",
                "reference": "572028d8755c1c303f0643b2d3663b555e5ce87b"
            },
            "require": {
                "automattic/jetpack-connection": "@dev",
                "php": ">=7.0"
            },
            "require-dev": {
                "automattic/jetpack-changelogger": "@dev",
                "automattic/jetpack-status": "@dev",
                "automattic/wordbless": "@dev",
                "yoast/phpunit-polyfills": "1.1.0"
            },
            "suggest": {
                "automattic/jetpack-autoloader": "Allow for better interoperability with other plugins that use this package."
            },
            "type": "library",
            "extra": {
                "autotagger": true,
                "mirror-repo": "Automattic/jetpack-plans",
                "changelogger": {
                    "link-template": "https://github.com/Automattic/jetpack-plans/compare/v${old}...v${new}"
                },
                "branch-alias": {
                    "dev-trunk": "0.4.x-dev"
                }
            },
            "autoload": {
                "classmap": [
                    "src/"
                ]
            },
            "scripts": {
                "phpunit": [
                    "./vendor/phpunit/phpunit/phpunit --colors=always"
                ],
                "test-php": [
                    "@composer phpunit"
                ],
                "post-install-cmd": [
                    "WorDBless\\Composer\\InstallDropin::copy"
                ],
                "post-update-cmd": [
                    "WorDBless\\Composer\\InstallDropin::copy"
                ],
                "build-production": [
                    "echo 'Add your build step to composer.json, please!'"
                ],
                "build-development": [
                    "echo 'Add your build step to composer.json, please!'"
                ]
            },
            "license": [
                "GPL-2.0-or-later"
            ],
            "description": "Fetch information about Jetpack Plans from wpcom",
            "transport-options": {
                "relative": true
            }
        },
        {
            "name": "automattic/jetpack-redirect",
            "version": "dev-trunk",
            "dist": {
                "type": "path",
                "url": "../../packages/redirect",
                "reference": "effd6fdea78e9c3cb1bebf479474b4a9262444a1"
            },
            "require": {
                "automattic/jetpack-status": "@dev",
                "php": ">=7.0"
            },
            "require-dev": {
                "automattic/jetpack-changelogger": "@dev",
                "brain/monkey": "2.6.1",
                "yoast/phpunit-polyfills": "1.1.0"
            },
            "suggest": {
                "automattic/jetpack-autoloader": "Allow for better interoperability with other plugins that use this package."
            },
            "type": "jetpack-library",
            "extra": {
                "autotagger": true,
                "mirror-repo": "Automattic/jetpack-redirect",
                "changelogger": {
                    "link-template": "https://github.com/Automattic/jetpack-redirect/compare/v${old}...v${new}"
                },
                "branch-alias": {
                    "dev-trunk": "2.0.x-dev"
                }
            },
            "autoload": {
                "classmap": [
                    "src/"
                ]
            },
            "scripts": {
                "phpunit": [
                    "./vendor/phpunit/phpunit/phpunit --colors=always"
                ],
                "test-php": [
                    "@composer phpunit"
                ]
            },
            "license": [
                "GPL-2.0-or-later"
            ],
            "description": "Utilities to build URLs to the jetpack.com/redirect/ service",
            "transport-options": {
                "relative": true
            }
        },
        {
            "name": "automattic/jetpack-roles",
            "version": "dev-trunk",
            "dist": {
                "type": "path",
                "url": "../../packages/roles",
                "reference": "0ac6d02e8ef2adb058f8f52e80a4924a33fa9b86"
            },
            "require": {
                "php": ">=7.0"
            },
            "require-dev": {
                "automattic/jetpack-changelogger": "@dev",
                "brain/monkey": "2.6.1",
                "yoast/phpunit-polyfills": "1.1.0"
            },
            "suggest": {
                "automattic/jetpack-autoloader": "Allow for better interoperability with other plugins that use this package."
            },
            "type": "jetpack-library",
            "extra": {
                "autotagger": true,
                "mirror-repo": "Automattic/jetpack-roles",
                "changelogger": {
                    "link-template": "https://github.com/Automattic/jetpack-roles/compare/v${old}...v${new}"
                },
                "branch-alias": {
                    "dev-trunk": "2.0.x-dev"
                }
            },
            "autoload": {
                "classmap": [
                    "src/"
                ]
            },
            "scripts": {
                "phpunit": [
                    "./vendor/phpunit/phpunit/phpunit --colors=always"
                ],
                "test-php": [
                    "@composer phpunit"
                ]
            },
            "license": [
                "GPL-2.0-or-later"
            ],
            "description": "Utilities, related with user roles and capabilities.",
            "transport-options": {
                "relative": true
            }
        },
        {
            "name": "automattic/jetpack-stats",
            "version": "dev-trunk",
            "dist": {
                "type": "path",
                "url": "../../packages/stats",
                "reference": "51130b6feb1e67769587bd503d52f17207303c6a"
            },
            "require": {
                "automattic/jetpack-connection": "@dev",
                "automattic/jetpack-constants": "@dev",
                "automattic/jetpack-status": "@dev",
                "php": ">=7.0"
            },
            "require-dev": {
                "automattic/jetpack-changelogger": "@dev",
                "automattic/wordbless": "dev-master",
                "yoast/phpunit-polyfills": "1.1.0"
            },
            "suggest": {
                "automattic/jetpack-autoloader": "Allow for better interoperability with other plugins that use this package."
            },
            "type": "jetpack-library",
            "extra": {
                "autotagger": true,
                "mirror-repo": "Automattic/jetpack-stats",
                "version-constants": {
                    "::PACKAGE_VERSION": "src/class-package-version.php"
                },
                "changelogger": {
                    "link-template": "https://github.com/Automattic/jetpack-stats/compare/v${old}...v${new}"
                },
                "branch-alias": {
                    "dev-trunk": "0.13.x-dev"
                },
                "textdomain": "jetpack-stats"
            },
            "autoload": {
                "classmap": [
                    "src/"
                ]
            },
            "scripts": {
                "phpunit": [
                    "./vendor/phpunit/phpunit/phpunit --colors=always"
                ],
                "test-php": [
                    "@composer phpunit"
                ],
                "post-install-cmd": [
                    "WorDBless\\Composer\\InstallDropin::copy"
                ],
                "post-update-cmd": [
                    "WorDBless\\Composer\\InstallDropin::copy"
                ]
            },
            "license": [
                "GPL-2.0-or-later"
            ],
            "description": "Collect valuable traffic stats and insights.",
            "transport-options": {
                "relative": true
            }
        },
        {
            "name": "automattic/jetpack-stats-admin",
            "version": "dev-trunk",
            "dist": {
                "type": "path",
                "url": "../../packages/stats-admin",
                "reference": "f188536acdc40d4d174907d96875313f111fbdb7"
            },
            "require": {
                "automattic/jetpack-connection": "@dev",
                "automattic/jetpack-constants": "@dev",
                "automattic/jetpack-jitm": "@dev",
                "automattic/jetpack-plans": "@dev",
                "automattic/jetpack-stats": "@dev",
                "automattic/jetpack-status": "@dev",
                "php": ">=7.0"
            },
            "require-dev": {
                "automattic/jetpack-changelogger": "@dev",
                "automattic/wordbless": "dev-master",
                "yoast/phpunit-polyfills": "1.1.0"
            },
            "suggest": {
                "automattic/jetpack-autoloader": "Allow for better interoperability with other plugins that use this package."
            },
            "type": "jetpack-library",
            "extra": {
                "autotagger": true,
                "mirror-repo": "Automattic/jetpack-stats-admin",
                "branch-alias": {
                    "dev-trunk": "0.20.x-dev"
                },
                "textdomain": "jetpack-stats-admin",
                "version-constants": {
                    "::VERSION": "src/class-main.php"
                }
            },
            "autoload": {
                "classmap": [
                    "src/"
                ]
            },
            "scripts": {
                "phpunit": [
                    "./vendor/phpunit/phpunit/phpunit --colors=always"
                ],
                "test-php": [
                    "@composer phpunit"
                ],
                "build-production": [
                    "echo 'Add your build step to composer.json, please!'"
                ],
                "build-development": [
                    "echo 'Add your build step to composer.json, please!'"
                ],
                "post-install-cmd": [
                    "WorDBless\\Composer\\InstallDropin::copy"
                ],
                "post-update-cmd": [
                    "WorDBless\\Composer\\InstallDropin::copy"
                ]
            },
            "license": [
                "GPL-2.0-or-later"
            ],
            "description": "Stats Dashboard",
            "transport-options": {
                "relative": true
            }
        },
        {
            "name": "automattic/jetpack-status",
            "version": "dev-trunk",
            "dist": {
                "type": "path",
                "url": "../../packages/status",
                "reference": "782aceefdf8ebfcf4d24049700da9409628bf4de"
            },
            "require": {
                "automattic/jetpack-constants": "@dev",
                "php": ">=7.0"
            },
            "require-dev": {
                "automattic/jetpack-changelogger": "@dev",
                "automattic/jetpack-connection": "@dev",
                "automattic/jetpack-ip": "@dev",
                "automattic/jetpack-plans": "@dev",
                "brain/monkey": "2.6.1",
                "yoast/phpunit-polyfills": "1.1.0"
            },
            "suggest": {
                "automattic/jetpack-autoloader": "Allow for better interoperability with other plugins that use this package."
            },
            "type": "jetpack-library",
            "extra": {
                "autotagger": true,
                "mirror-repo": "Automattic/jetpack-status",
                "changelogger": {
                    "link-template": "https://github.com/Automattic/jetpack-status/compare/v${old}...v${new}"
                },
                "branch-alias": {
                    "dev-trunk": "3.3.x-dev"
                },
                "dependencies": {
                    "test-only": [
                        "packages/connection",
                        "packages/plans"
                    ]
                }
            },
            "autoload": {
                "classmap": [
                    "src/"
                ]
            },
            "scripts": {
                "phpunit": [
                    "./vendor/phpunit/phpunit/phpunit --colors=always"
                ],
                "test-php": [
                    "@composer phpunit"
                ]
            },
            "license": [
                "GPL-2.0-or-later"
            ],
            "description": "Used to retrieve information about the current status of Jetpack and the site overall.",
            "transport-options": {
                "relative": true
            }
        },
        {
            "name": "automattic/jetpack-sync",
            "version": "dev-trunk",
            "dist": {
                "type": "path",
                "url": "../../packages/sync",
                "reference": "6b8af670d924432fb2457a8eb59cb32330bfc25a"
            },
            "require": {
                "automattic/jetpack-connection": "@dev",
                "automattic/jetpack-constants": "@dev",
                "automattic/jetpack-ip": "@dev",
                "automattic/jetpack-password-checker": "@dev",
                "automattic/jetpack-roles": "@dev",
                "automattic/jetpack-status": "@dev",
                "php": ">=7.0"
            },
            "require-dev": {
                "automattic/jetpack-changelogger": "@dev",
                "automattic/jetpack-search": "@dev",
                "automattic/jetpack-waf": "@dev",
                "automattic/wordbless": "@dev",
                "yoast/phpunit-polyfills": "1.1.0"
            },
            "suggest": {
                "automattic/jetpack-autoloader": "Allow for better interoperability with other plugins that use this package."
            },
            "type": "jetpack-library",
            "extra": {
                "autotagger": true,
                "mirror-repo": "Automattic/jetpack-sync",
                "textdomain": "jetpack-sync",
                "version-constants": {
                    "::PACKAGE_VERSION": "src/class-package-version.php"
                },
                "changelogger": {
                    "link-template": "https://github.com/Automattic/jetpack-sync/compare/v${old}...v${new}"
                },
                "branch-alias": {
                    "dev-trunk": "3.1.x-dev"
                },
                "dependencies": {
                    "test-only": [
                        "packages/search",
                        "packages/waf"
                    ]
                }
            },
            "autoload": {
                "classmap": [
                    "src/"
                ]
            },
            "scripts": {
                "phpunit": [
                    "./vendor/phpunit/phpunit/phpunit --colors=always"
                ],
                "test-php": [
                    "@composer phpunit"
                ],
                "post-install-cmd": [
                    "WorDBless\\Composer\\InstallDropin::copy"
                ],
                "post-update-cmd": [
                    "WorDBless\\Composer\\InstallDropin::copy"
                ]
            },
            "license": [
                "GPL-2.0-or-later"
            ],
            "description": "Everything needed to allow syncing to the WP.com infrastructure.",
            "transport-options": {
                "relative": true
            }
        },
        {
            "name": "automattic/scheduled-updates",
            "version": "dev-trunk",
            "dist": {
                "type": "path",
                "url": "../../packages/scheduled-updates",
                "reference": "8c675878023ed9657ebe6b80916afe241af62fc3"
            },
            "require": {
                "automattic/jetpack-connection": "@dev",
                "automattic/jetpack-constants": "@dev",
                "automattic/jetpack-plans": "@dev",
                "automattic/jetpack-status": "@dev",
                "automattic/jetpack-sync": "@dev",
                "php": ">=7.0"
            },
            "require-dev": {
                "automattic/jetpack-changelogger": "@dev",
                "automattic/wordbless": "@dev",
                "php-mock/php-mock-phpunit": "^2.10",
                "yoast/phpunit-polyfills": "1.1.0"
            },
            "suggest": {
                "automattic/jetpack-autoloader": "Allow for better interoperability with other plugins that use this package."
            },
            "type": "jetpack-library",
            "extra": {
                "mirror-repo": "Automattic/scheduled-updates",
                "changelogger": {
                    "link-template": "https://github.com/Automattic/scheduled-updates/compare/v${old}...v${new}"
                },
                "autotagger": true,
                "branch-alias": {
                    "dev-trunk": "0.13.x-dev"
                },
                "textdomain": "jetpack-scheduled-updates",
                "version-constants": {
                    "::PACKAGE_VERSION": "src/class-scheduled-updates.php"
                }
            },
            "autoload": {
                "classmap": [
                    "src/"
                ]
            },
            "scripts": {
                "phpunit": [
                    "./vendor/phpunit/phpunit/phpunit --colors=always"
                ],
                "test-php": [
                    "@composer phpunit"
                ],
                "post-install-cmd": [
                    "WorDBless\\Composer\\InstallDropin::copy"
                ],
                "post-update-cmd": [
                    "WorDBless\\Composer\\InstallDropin::copy"
                ]
            },
            "license": [
                "GPL-2.0-or-later"
            ],
            "description": "Runs plugin and (eventually) theme updates on a set schedule.",
            "transport-options": {
                "relative": true
            }
        }
    ],
    "packages-dev": [
        {
            "name": "automattic/jetpack-changelogger",
            "version": "dev-trunk",
            "dist": {
                "type": "path",
                "url": "../../packages/changelogger",
                "reference": "d945e0cd8dec218ab24445d5ddc95894c9f24534"
            },
            "require": {
                "php": ">=7.0",
                "symfony/console": "^3.4 || ^4.4 || ^5.2 || ^6.0 || ^7.0",
                "symfony/process": "^3.4 || ^4.4 || ^5.2 || ^6.0 || ^7.0"
            },
            "require-dev": {
                "wikimedia/testing-access-wrapper": "^1.0 || ^2.0 || ^3.0",
                "yoast/phpunit-polyfills": "1.1.0"
            },
            "bin": [
                "bin/changelogger"
            ],
            "type": "project",
            "extra": {
                "autotagger": true,
                "branch-alias": {
                    "dev-trunk": "4.2.x-dev"
                },
                "mirror-repo": "Automattic/jetpack-changelogger",
                "version-constants": {
                    "::VERSION": "src/Application.php"
                },
                "changelogger": {
                    "link-template": "https://github.com/Automattic/jetpack-changelogger/compare/${old}...${new}"
                }
            },
            "autoload": {
                "psr-4": {
                    "Automattic\\Jetpack\\Changelogger\\": "src",
                    "Automattic\\Jetpack\\Changelog\\": "lib"
                }
            },
            "autoload-dev": {
                "psr-4": {
                    "Automattic\\Jetpack\\Changelogger\\Tests\\": "tests/php/includes/src",
                    "Automattic\\Jetpack\\Changelog\\Tests\\": "tests/php/includes/lib"
                }
            },
            "scripts": {
                "phpunit": [
                    "./vendor/phpunit/phpunit/phpunit --colors=always"
                ],
                "test-php": [
                    "@composer phpunit"
                ],
                "post-install-cmd": [
                    "[ -e vendor/bin/changelogger ] || { cd vendor/bin && ln -s ../../bin/changelogger; }"
                ],
                "post-update-cmd": [
                    "[ -e vendor/bin/changelogger ] || { cd vendor/bin && ln -s ../../bin/changelogger; }"
                ]
            },
            "license": [
                "GPL-2.0-or-later"
            ],
            "description": "Jetpack Changelogger tool. Allows for managing changelogs by dropping change files into a changelog directory with each PR.",
            "keywords": [
                "changelog",
                "cli",
                "dev",
                "keepachangelog"
            ],
            "transport-options": {
                "relative": true
            }
        },
        {
            "name": "doctrine/instantiator",
            "version": "2.0.0",
            "source": {
                "type": "git",
                "url": "https://github.com/doctrine/instantiator.git",
                "reference": "c6222283fa3f4ac679f8b9ced9a4e23f163e80d0"
            },
            "dist": {
                "type": "zip",
                "url": "https://api.github.com/repos/doctrine/instantiator/zipball/c6222283fa3f4ac679f8b9ced9a4e23f163e80d0",
                "reference": "c6222283fa3f4ac679f8b9ced9a4e23f163e80d0",
                "shasum": ""
            },
            "require": {
                "php": "^8.1"
            },
            "require-dev": {
                "doctrine/coding-standard": "^11",
                "ext-pdo": "*",
                "ext-phar": "*",
                "phpbench/phpbench": "^1.2",
                "phpstan/phpstan": "^1.9.4",
                "phpstan/phpstan-phpunit": "^1.3",
                "phpunit/phpunit": "^9.5.27",
                "vimeo/psalm": "^5.4"
            },
            "type": "library",
            "autoload": {
                "psr-4": {
                    "Doctrine\\Instantiator\\": "src/Doctrine/Instantiator/"
                }
            },
            "notification-url": "https://packagist.org/downloads/",
            "license": [
                "MIT"
            ],
            "authors": [
                {
                    "name": "Marco Pivetta",
                    "email": "ocramius@gmail.com",
                    "homepage": "https://ocramius.github.io/"
                }
            ],
            "description": "A small, lightweight utility to instantiate objects in PHP without invoking their constructors",
            "homepage": "https://www.doctrine-project.org/projects/instantiator.html",
            "keywords": [
                "constructor",
                "instantiate"
            ],
            "support": {
                "issues": "https://github.com/doctrine/instantiator/issues",
                "source": "https://github.com/doctrine/instantiator/tree/2.0.0"
            },
            "funding": [
                {
                    "url": "https://www.doctrine-project.org/sponsorship.html",
                    "type": "custom"
                },
                {
                    "url": "https://www.patreon.com/phpdoctrine",
                    "type": "patreon"
                },
                {
                    "url": "https://tidelift.com/funding/github/packagist/doctrine%2Finstantiator",
                    "type": "tidelift"
                }
            ],
            "time": "2022-12-30T00:23:10+00:00"
        },
        {
            "name": "myclabs/deep-copy",
            "version": "1.11.1",
            "source": {
                "type": "git",
                "url": "https://github.com/myclabs/DeepCopy.git",
                "reference": "7284c22080590fb39f2ffa3e9057f10a4ddd0e0c"
            },
            "dist": {
                "type": "zip",
                "url": "https://api.github.com/repos/myclabs/DeepCopy/zipball/7284c22080590fb39f2ffa3e9057f10a4ddd0e0c",
                "reference": "7284c22080590fb39f2ffa3e9057f10a4ddd0e0c",
                "shasum": ""
            },
            "require": {
                "php": "^7.1 || ^8.0"
            },
            "conflict": {
                "doctrine/collections": "<1.6.8",
                "doctrine/common": "<2.13.3 || >=3,<3.2.2"
            },
            "require-dev": {
                "doctrine/collections": "^1.6.8",
                "doctrine/common": "^2.13.3 || ^3.2.2",
                "phpunit/phpunit": "^7.5.20 || ^8.5.23 || ^9.5.13"
            },
            "type": "library",
            "autoload": {
                "files": [
                    "src/DeepCopy/deep_copy.php"
                ],
                "psr-4": {
                    "DeepCopy\\": "src/DeepCopy/"
                }
            },
            "notification-url": "https://packagist.org/downloads/",
            "license": [
                "MIT"
            ],
            "description": "Create deep copies (clones) of your objects",
            "keywords": [
                "clone",
                "copy",
                "duplicate",
                "object",
                "object graph"
            ],
            "support": {
                "issues": "https://github.com/myclabs/DeepCopy/issues",
                "source": "https://github.com/myclabs/DeepCopy/tree/1.11.1"
            },
            "funding": [
                {
                    "url": "https://tidelift.com/funding/github/packagist/myclabs/deep-copy",
                    "type": "tidelift"
                }
            ],
            "time": "2023-03-08T13:26:56+00:00"
        },
        {
            "name": "nikic/php-parser",
            "version": "v5.0.2",
            "source": {
                "type": "git",
                "url": "https://github.com/nikic/PHP-Parser.git",
                "reference": "139676794dc1e9231bf7bcd123cfc0c99182cb13"
            },
            "dist": {
                "type": "zip",
                "url": "https://api.github.com/repos/nikic/PHP-Parser/zipball/139676794dc1e9231bf7bcd123cfc0c99182cb13",
                "reference": "139676794dc1e9231bf7bcd123cfc0c99182cb13",
                "shasum": ""
            },
            "require": {
                "ext-ctype": "*",
                "ext-json": "*",
                "ext-tokenizer": "*",
                "php": ">=7.4"
            },
            "require-dev": {
                "ircmaxell/php-yacc": "^0.0.7",
                "phpunit/phpunit": "^7.0 || ^8.0 || ^9.0"
            },
            "bin": [
                "bin/php-parse"
            ],
            "type": "library",
            "extra": {
                "branch-alias": {
                    "dev-master": "5.0-dev"
                }
            },
            "autoload": {
                "psr-4": {
                    "PhpParser\\": "lib/PhpParser"
                }
            },
            "notification-url": "https://packagist.org/downloads/",
            "license": [
                "BSD-3-Clause"
            ],
            "authors": [
                {
                    "name": "Nikita Popov"
                }
            ],
            "description": "A PHP parser written in PHP",
            "keywords": [
                "parser",
                "php"
            ],
            "support": {
                "issues": "https://github.com/nikic/PHP-Parser/issues",
                "source": "https://github.com/nikic/PHP-Parser/tree/v5.0.2"
            },
            "time": "2024-03-05T20:51:40+00:00"
        },
        {
            "name": "phar-io/manifest",
            "version": "2.0.4",
            "source": {
                "type": "git",
                "url": "https://github.com/phar-io/manifest.git",
                "reference": "54750ef60c58e43759730615a392c31c80e23176"
            },
            "dist": {
                "type": "zip",
                "url": "https://api.github.com/repos/phar-io/manifest/zipball/54750ef60c58e43759730615a392c31c80e23176",
                "reference": "54750ef60c58e43759730615a392c31c80e23176",
                "shasum": ""
            },
            "require": {
                "ext-dom": "*",
                "ext-libxml": "*",
                "ext-phar": "*",
                "ext-xmlwriter": "*",
                "phar-io/version": "^3.0.1",
                "php": "^7.2 || ^8.0"
            },
            "type": "library",
            "extra": {
                "branch-alias": {
                    "dev-master": "2.0.x-dev"
                }
            },
            "autoload": {
                "classmap": [
                    "src/"
                ]
            },
            "notification-url": "https://packagist.org/downloads/",
            "license": [
                "BSD-3-Clause"
            ],
            "authors": [
                {
                    "name": "Arne Blankerts",
                    "email": "arne@blankerts.de",
                    "role": "Developer"
                },
                {
                    "name": "Sebastian Heuer",
                    "email": "sebastian@phpeople.de",
                    "role": "Developer"
                },
                {
                    "name": "Sebastian Bergmann",
                    "email": "sebastian@phpunit.de",
                    "role": "Developer"
                }
            ],
            "description": "Component for reading phar.io manifest information from a PHP Archive (PHAR)",
            "support": {
                "issues": "https://github.com/phar-io/manifest/issues",
                "source": "https://github.com/phar-io/manifest/tree/2.0.4"
            },
            "funding": [
                {
                    "url": "https://github.com/theseer",
                    "type": "github"
                }
            ],
            "time": "2024-03-03T12:33:53+00:00"
        },
        {
            "name": "phar-io/version",
            "version": "3.2.1",
            "source": {
                "type": "git",
                "url": "https://github.com/phar-io/version.git",
                "reference": "4f7fd7836c6f332bb2933569e566a0d6c4cbed74"
            },
            "dist": {
                "type": "zip",
                "url": "https://api.github.com/repos/phar-io/version/zipball/4f7fd7836c6f332bb2933569e566a0d6c4cbed74",
                "reference": "4f7fd7836c6f332bb2933569e566a0d6c4cbed74",
                "shasum": ""
            },
            "require": {
                "php": "^7.2 || ^8.0"
            },
            "type": "library",
            "autoload": {
                "classmap": [
                    "src/"
                ]
            },
            "notification-url": "https://packagist.org/downloads/",
            "license": [
                "BSD-3-Clause"
            ],
            "authors": [
                {
                    "name": "Arne Blankerts",
                    "email": "arne@blankerts.de",
                    "role": "Developer"
                },
                {
                    "name": "Sebastian Heuer",
                    "email": "sebastian@phpeople.de",
                    "role": "Developer"
                },
                {
                    "name": "Sebastian Bergmann",
                    "email": "sebastian@phpunit.de",
                    "role": "Developer"
                }
            ],
            "description": "Library for handling version information and constraints",
            "support": {
                "issues": "https://github.com/phar-io/version/issues",
                "source": "https://github.com/phar-io/version/tree/3.2.1"
            },
            "time": "2022-02-21T01:04:05+00:00"
        },
        {
            "name": "phpunit/php-code-coverage",
            "version": "9.2.31",
            "source": {
                "type": "git",
                "url": "https://github.com/sebastianbergmann/php-code-coverage.git",
                "reference": "48c34b5d8d983006bd2adc2d0de92963b9155965"
            },
            "dist": {
                "type": "zip",
                "url": "https://api.github.com/repos/sebastianbergmann/php-code-coverage/zipball/48c34b5d8d983006bd2adc2d0de92963b9155965",
                "reference": "48c34b5d8d983006bd2adc2d0de92963b9155965",
                "shasum": ""
            },
            "require": {
                "ext-dom": "*",
                "ext-libxml": "*",
                "ext-xmlwriter": "*",
                "nikic/php-parser": "^4.18 || ^5.0",
                "php": ">=7.3",
                "phpunit/php-file-iterator": "^3.0.3",
                "phpunit/php-text-template": "^2.0.2",
                "sebastian/code-unit-reverse-lookup": "^2.0.2",
                "sebastian/complexity": "^2.0",
                "sebastian/environment": "^5.1.2",
                "sebastian/lines-of-code": "^1.0.3",
                "sebastian/version": "^3.0.1",
                "theseer/tokenizer": "^1.2.0"
            },
            "require-dev": {
                "phpunit/phpunit": "^9.3"
            },
            "suggest": {
                "ext-pcov": "PHP extension that provides line coverage",
                "ext-xdebug": "PHP extension that provides line coverage as well as branch and path coverage"
            },
            "type": "library",
            "extra": {
                "branch-alias": {
                    "dev-master": "9.2-dev"
                }
            },
            "autoload": {
                "classmap": [
                    "src/"
                ]
            },
            "notification-url": "https://packagist.org/downloads/",
            "license": [
                "BSD-3-Clause"
            ],
            "authors": [
                {
                    "name": "Sebastian Bergmann",
                    "email": "sebastian@phpunit.de",
                    "role": "lead"
                }
            ],
            "description": "Library that provides collection, processing, and rendering functionality for PHP code coverage information.",
            "homepage": "https://github.com/sebastianbergmann/php-code-coverage",
            "keywords": [
                "coverage",
                "testing",
                "xunit"
            ],
            "support": {
                "issues": "https://github.com/sebastianbergmann/php-code-coverage/issues",
                "security": "https://github.com/sebastianbergmann/php-code-coverage/security/policy",
                "source": "https://github.com/sebastianbergmann/php-code-coverage/tree/9.2.31"
            },
            "funding": [
                {
                    "url": "https://github.com/sebastianbergmann",
                    "type": "github"
                }
            ],
            "time": "2024-03-02T06:37:42+00:00"
        },
        {
            "name": "phpunit/php-file-iterator",
            "version": "3.0.6",
            "source": {
                "type": "git",
                "url": "https://github.com/sebastianbergmann/php-file-iterator.git",
                "reference": "cf1c2e7c203ac650e352f4cc675a7021e7d1b3cf"
            },
            "dist": {
                "type": "zip",
                "url": "https://api.github.com/repos/sebastianbergmann/php-file-iterator/zipball/cf1c2e7c203ac650e352f4cc675a7021e7d1b3cf",
                "reference": "cf1c2e7c203ac650e352f4cc675a7021e7d1b3cf",
                "shasum": ""
            },
            "require": {
                "php": ">=7.3"
            },
            "require-dev": {
                "phpunit/phpunit": "^9.3"
            },
            "type": "library",
            "extra": {
                "branch-alias": {
                    "dev-master": "3.0-dev"
                }
            },
            "autoload": {
                "classmap": [
                    "src/"
                ]
            },
            "notification-url": "https://packagist.org/downloads/",
            "license": [
                "BSD-3-Clause"
            ],
            "authors": [
                {
                    "name": "Sebastian Bergmann",
                    "email": "sebastian@phpunit.de",
                    "role": "lead"
                }
            ],
            "description": "FilterIterator implementation that filters files based on a list of suffixes.",
            "homepage": "https://github.com/sebastianbergmann/php-file-iterator/",
            "keywords": [
                "filesystem",
                "iterator"
            ],
            "support": {
                "issues": "https://github.com/sebastianbergmann/php-file-iterator/issues",
                "source": "https://github.com/sebastianbergmann/php-file-iterator/tree/3.0.6"
            },
            "funding": [
                {
                    "url": "https://github.com/sebastianbergmann",
                    "type": "github"
                }
            ],
            "time": "2021-12-02T12:48:52+00:00"
        },
        {
            "name": "phpunit/php-invoker",
            "version": "3.1.1",
            "source": {
                "type": "git",
                "url": "https://github.com/sebastianbergmann/php-invoker.git",
                "reference": "5a10147d0aaf65b58940a0b72f71c9ac0423cc67"
            },
            "dist": {
                "type": "zip",
                "url": "https://api.github.com/repos/sebastianbergmann/php-invoker/zipball/5a10147d0aaf65b58940a0b72f71c9ac0423cc67",
                "reference": "5a10147d0aaf65b58940a0b72f71c9ac0423cc67",
                "shasum": ""
            },
            "require": {
                "php": ">=7.3"
            },
            "require-dev": {
                "ext-pcntl": "*",
                "phpunit/phpunit": "^9.3"
            },
            "suggest": {
                "ext-pcntl": "*"
            },
            "type": "library",
            "extra": {
                "branch-alias": {
                    "dev-master": "3.1-dev"
                }
            },
            "autoload": {
                "classmap": [
                    "src/"
                ]
            },
            "notification-url": "https://packagist.org/downloads/",
            "license": [
                "BSD-3-Clause"
            ],
            "authors": [
                {
                    "name": "Sebastian Bergmann",
                    "email": "sebastian@phpunit.de",
                    "role": "lead"
                }
            ],
            "description": "Invoke callables with a timeout",
            "homepage": "https://github.com/sebastianbergmann/php-invoker/",
            "keywords": [
                "process"
            ],
            "support": {
                "issues": "https://github.com/sebastianbergmann/php-invoker/issues",
                "source": "https://github.com/sebastianbergmann/php-invoker/tree/3.1.1"
            },
            "funding": [
                {
                    "url": "https://github.com/sebastianbergmann",
                    "type": "github"
                }
            ],
            "time": "2020-09-28T05:58:55+00:00"
        },
        {
            "name": "phpunit/php-text-template",
            "version": "2.0.4",
            "source": {
                "type": "git",
                "url": "https://github.com/sebastianbergmann/php-text-template.git",
                "reference": "5da5f67fc95621df9ff4c4e5a84d6a8a2acf7c28"
            },
            "dist": {
                "type": "zip",
                "url": "https://api.github.com/repos/sebastianbergmann/php-text-template/zipball/5da5f67fc95621df9ff4c4e5a84d6a8a2acf7c28",
                "reference": "5da5f67fc95621df9ff4c4e5a84d6a8a2acf7c28",
                "shasum": ""
            },
            "require": {
                "php": ">=7.3"
            },
            "require-dev": {
                "phpunit/phpunit": "^9.3"
            },
            "type": "library",
            "extra": {
                "branch-alias": {
                    "dev-master": "2.0-dev"
                }
            },
            "autoload": {
                "classmap": [
                    "src/"
                ]
            },
            "notification-url": "https://packagist.org/downloads/",
            "license": [
                "BSD-3-Clause"
            ],
            "authors": [
                {
                    "name": "Sebastian Bergmann",
                    "email": "sebastian@phpunit.de",
                    "role": "lead"
                }
            ],
            "description": "Simple template engine.",
            "homepage": "https://github.com/sebastianbergmann/php-text-template/",
            "keywords": [
                "template"
            ],
            "support": {
                "issues": "https://github.com/sebastianbergmann/php-text-template/issues",
                "source": "https://github.com/sebastianbergmann/php-text-template/tree/2.0.4"
            },
            "funding": [
                {
                    "url": "https://github.com/sebastianbergmann",
                    "type": "github"
                }
            ],
            "time": "2020-10-26T05:33:50+00:00"
        },
        {
            "name": "phpunit/php-timer",
            "version": "5.0.3",
            "source": {
                "type": "git",
                "url": "https://github.com/sebastianbergmann/php-timer.git",
                "reference": "5a63ce20ed1b5bf577850e2c4e87f4aa902afbd2"
            },
            "dist": {
                "type": "zip",
                "url": "https://api.github.com/repos/sebastianbergmann/php-timer/zipball/5a63ce20ed1b5bf577850e2c4e87f4aa902afbd2",
                "reference": "5a63ce20ed1b5bf577850e2c4e87f4aa902afbd2",
                "shasum": ""
            },
            "require": {
                "php": ">=7.3"
            },
            "require-dev": {
                "phpunit/phpunit": "^9.3"
            },
            "type": "library",
            "extra": {
                "branch-alias": {
                    "dev-master": "5.0-dev"
                }
            },
            "autoload": {
                "classmap": [
                    "src/"
                ]
            },
            "notification-url": "https://packagist.org/downloads/",
            "license": [
                "BSD-3-Clause"
            ],
            "authors": [
                {
                    "name": "Sebastian Bergmann",
                    "email": "sebastian@phpunit.de",
                    "role": "lead"
                }
            ],
            "description": "Utility class for timing",
            "homepage": "https://github.com/sebastianbergmann/php-timer/",
            "keywords": [
                "timer"
            ],
            "support": {
                "issues": "https://github.com/sebastianbergmann/php-timer/issues",
                "source": "https://github.com/sebastianbergmann/php-timer/tree/5.0.3"
            },
            "funding": [
                {
                    "url": "https://github.com/sebastianbergmann",
                    "type": "github"
                }
            ],
            "time": "2020-10-26T13:16:10+00:00"
        },
        {
            "name": "phpunit/phpunit",
            "version": "9.6.19",
            "source": {
                "type": "git",
                "url": "https://github.com/sebastianbergmann/phpunit.git",
                "reference": "a1a54a473501ef4cdeaae4e06891674114d79db8"
            },
            "dist": {
                "type": "zip",
                "url": "https://api.github.com/repos/sebastianbergmann/phpunit/zipball/a1a54a473501ef4cdeaae4e06891674114d79db8",
                "reference": "a1a54a473501ef4cdeaae4e06891674114d79db8",
                "shasum": ""
            },
            "require": {
                "doctrine/instantiator": "^1.3.1 || ^2",
                "ext-dom": "*",
                "ext-json": "*",
                "ext-libxml": "*",
                "ext-mbstring": "*",
                "ext-xml": "*",
                "ext-xmlwriter": "*",
                "myclabs/deep-copy": "^1.10.1",
                "phar-io/manifest": "^2.0.3",
                "phar-io/version": "^3.0.2",
                "php": ">=7.3",
                "phpunit/php-code-coverage": "^9.2.28",
                "phpunit/php-file-iterator": "^3.0.5",
                "phpunit/php-invoker": "^3.1.1",
                "phpunit/php-text-template": "^2.0.3",
                "phpunit/php-timer": "^5.0.2",
                "sebastian/cli-parser": "^1.0.1",
                "sebastian/code-unit": "^1.0.6",
                "sebastian/comparator": "^4.0.8",
                "sebastian/diff": "^4.0.3",
                "sebastian/environment": "^5.1.3",
                "sebastian/exporter": "^4.0.5",
                "sebastian/global-state": "^5.0.1",
                "sebastian/object-enumerator": "^4.0.3",
                "sebastian/resource-operations": "^3.0.3",
                "sebastian/type": "^3.2",
                "sebastian/version": "^3.0.2"
            },
            "suggest": {
                "ext-soap": "To be able to generate mocks based on WSDL files",
                "ext-xdebug": "PHP extension that provides line coverage as well as branch and path coverage"
            },
            "bin": [
                "phpunit"
            ],
            "type": "library",
            "extra": {
                "branch-alias": {
                    "dev-master": "9.6-dev"
                }
            },
            "autoload": {
                "files": [
                    "src/Framework/Assert/Functions.php"
                ],
                "classmap": [
                    "src/"
                ]
            },
            "notification-url": "https://packagist.org/downloads/",
            "license": [
                "BSD-3-Clause"
            ],
            "authors": [
                {
                    "name": "Sebastian Bergmann",
                    "email": "sebastian@phpunit.de",
                    "role": "lead"
                }
            ],
            "description": "The PHP Unit Testing framework.",
            "homepage": "https://phpunit.de/",
            "keywords": [
                "phpunit",
                "testing",
                "xunit"
            ],
            "support": {
                "issues": "https://github.com/sebastianbergmann/phpunit/issues",
                "security": "https://github.com/sebastianbergmann/phpunit/security/policy",
                "source": "https://github.com/sebastianbergmann/phpunit/tree/9.6.19"
            },
            "funding": [
                {
                    "url": "https://phpunit.de/sponsors.html",
                    "type": "custom"
                },
                {
                    "url": "https://github.com/sebastianbergmann",
                    "type": "github"
                },
                {
                    "url": "https://tidelift.com/funding/github/packagist/phpunit/phpunit",
                    "type": "tidelift"
                }
            ],
            "time": "2024-04-05T04:35:58+00:00"
        },
        {
            "name": "psr/container",
            "version": "2.0.2",
            "source": {
                "type": "git",
                "url": "https://github.com/php-fig/container.git",
                "reference": "c71ecc56dfe541dbd90c5360474fbc405f8d5963"
            },
            "dist": {
                "type": "zip",
                "url": "https://api.github.com/repos/php-fig/container/zipball/c71ecc56dfe541dbd90c5360474fbc405f8d5963",
                "reference": "c71ecc56dfe541dbd90c5360474fbc405f8d5963",
                "shasum": ""
            },
            "require": {
                "php": ">=7.4.0"
            },
            "type": "library",
            "extra": {
                "branch-alias": {
                    "dev-master": "2.0.x-dev"
                }
            },
            "autoload": {
                "psr-4": {
                    "Psr\\Container\\": "src/"
                }
            },
            "notification-url": "https://packagist.org/downloads/",
            "license": [
                "MIT"
            ],
            "authors": [
                {
                    "name": "PHP-FIG",
                    "homepage": "https://www.php-fig.org/"
                }
            ],
            "description": "Common Container Interface (PHP FIG PSR-11)",
            "homepage": "https://github.com/php-fig/container",
            "keywords": [
                "PSR-11",
                "container",
                "container-interface",
                "container-interop",
                "psr"
            ],
            "support": {
                "issues": "https://github.com/php-fig/container/issues",
                "source": "https://github.com/php-fig/container/tree/2.0.2"
            },
            "time": "2021-11-05T16:47:00+00:00"
        },
        {
            "name": "sebastian/cli-parser",
            "version": "1.0.2",
            "source": {
                "type": "git",
                "url": "https://github.com/sebastianbergmann/cli-parser.git",
                "reference": "2b56bea83a09de3ac06bb18b92f068e60cc6f50b"
            },
            "dist": {
                "type": "zip",
                "url": "https://api.github.com/repos/sebastianbergmann/cli-parser/zipball/2b56bea83a09de3ac06bb18b92f068e60cc6f50b",
                "reference": "2b56bea83a09de3ac06bb18b92f068e60cc6f50b",
                "shasum": ""
            },
            "require": {
                "php": ">=7.3"
            },
            "require-dev": {
                "phpunit/phpunit": "^9.3"
            },
            "type": "library",
            "extra": {
                "branch-alias": {
                    "dev-master": "1.0-dev"
                }
            },
            "autoload": {
                "classmap": [
                    "src/"
                ]
            },
            "notification-url": "https://packagist.org/downloads/",
            "license": [
                "BSD-3-Clause"
            ],
            "authors": [
                {
                    "name": "Sebastian Bergmann",
                    "email": "sebastian@phpunit.de",
                    "role": "lead"
                }
            ],
            "description": "Library for parsing CLI options",
            "homepage": "https://github.com/sebastianbergmann/cli-parser",
            "support": {
                "issues": "https://github.com/sebastianbergmann/cli-parser/issues",
                "source": "https://github.com/sebastianbergmann/cli-parser/tree/1.0.2"
            },
            "funding": [
                {
                    "url": "https://github.com/sebastianbergmann",
                    "type": "github"
                }
            ],
            "time": "2024-03-02T06:27:43+00:00"
        },
        {
            "name": "sebastian/code-unit",
            "version": "1.0.8",
            "source": {
                "type": "git",
                "url": "https://github.com/sebastianbergmann/code-unit.git",
                "reference": "1fc9f64c0927627ef78ba436c9b17d967e68e120"
            },
            "dist": {
                "type": "zip",
                "url": "https://api.github.com/repos/sebastianbergmann/code-unit/zipball/1fc9f64c0927627ef78ba436c9b17d967e68e120",
                "reference": "1fc9f64c0927627ef78ba436c9b17d967e68e120",
                "shasum": ""
            },
            "require": {
                "php": ">=7.3"
            },
            "require-dev": {
                "phpunit/phpunit": "^9.3"
            },
            "type": "library",
            "extra": {
                "branch-alias": {
                    "dev-master": "1.0-dev"
                }
            },
            "autoload": {
                "classmap": [
                    "src/"
                ]
            },
            "notification-url": "https://packagist.org/downloads/",
            "license": [
                "BSD-3-Clause"
            ],
            "authors": [
                {
                    "name": "Sebastian Bergmann",
                    "email": "sebastian@phpunit.de",
                    "role": "lead"
                }
            ],
            "description": "Collection of value objects that represent the PHP code units",
            "homepage": "https://github.com/sebastianbergmann/code-unit",
            "support": {
                "issues": "https://github.com/sebastianbergmann/code-unit/issues",
                "source": "https://github.com/sebastianbergmann/code-unit/tree/1.0.8"
            },
            "funding": [
                {
                    "url": "https://github.com/sebastianbergmann",
                    "type": "github"
                }
            ],
            "time": "2020-10-26T13:08:54+00:00"
        },
        {
            "name": "sebastian/code-unit-reverse-lookup",
            "version": "2.0.3",
            "source": {
                "type": "git",
                "url": "https://github.com/sebastianbergmann/code-unit-reverse-lookup.git",
                "reference": "ac91f01ccec49fb77bdc6fd1e548bc70f7faa3e5"
            },
            "dist": {
                "type": "zip",
                "url": "https://api.github.com/repos/sebastianbergmann/code-unit-reverse-lookup/zipball/ac91f01ccec49fb77bdc6fd1e548bc70f7faa3e5",
                "reference": "ac91f01ccec49fb77bdc6fd1e548bc70f7faa3e5",
                "shasum": ""
            },
            "require": {
                "php": ">=7.3"
            },
            "require-dev": {
                "phpunit/phpunit": "^9.3"
            },
            "type": "library",
            "extra": {
                "branch-alias": {
                    "dev-master": "2.0-dev"
                }
            },
            "autoload": {
                "classmap": [
                    "src/"
                ]
            },
            "notification-url": "https://packagist.org/downloads/",
            "license": [
                "BSD-3-Clause"
            ],
            "authors": [
                {
                    "name": "Sebastian Bergmann",
                    "email": "sebastian@phpunit.de"
                }
            ],
            "description": "Looks up which function or method a line of code belongs to",
            "homepage": "https://github.com/sebastianbergmann/code-unit-reverse-lookup/",
            "support": {
                "issues": "https://github.com/sebastianbergmann/code-unit-reverse-lookup/issues",
                "source": "https://github.com/sebastianbergmann/code-unit-reverse-lookup/tree/2.0.3"
            },
            "funding": [
                {
                    "url": "https://github.com/sebastianbergmann",
                    "type": "github"
                }
            ],
            "time": "2020-09-28T05:30:19+00:00"
        },
        {
            "name": "sebastian/comparator",
            "version": "4.0.8",
            "source": {
                "type": "git",
                "url": "https://github.com/sebastianbergmann/comparator.git",
                "reference": "fa0f136dd2334583309d32b62544682ee972b51a"
            },
            "dist": {
                "type": "zip",
                "url": "https://api.github.com/repos/sebastianbergmann/comparator/zipball/fa0f136dd2334583309d32b62544682ee972b51a",
                "reference": "fa0f136dd2334583309d32b62544682ee972b51a",
                "shasum": ""
            },
            "require": {
                "php": ">=7.3",
                "sebastian/diff": "^4.0",
                "sebastian/exporter": "^4.0"
            },
            "require-dev": {
                "phpunit/phpunit": "^9.3"
            },
            "type": "library",
            "extra": {
                "branch-alias": {
                    "dev-master": "4.0-dev"
                }
            },
            "autoload": {
                "classmap": [
                    "src/"
                ]
            },
            "notification-url": "https://packagist.org/downloads/",
            "license": [
                "BSD-3-Clause"
            ],
            "authors": [
                {
                    "name": "Sebastian Bergmann",
                    "email": "sebastian@phpunit.de"
                },
                {
                    "name": "Jeff Welch",
                    "email": "whatthejeff@gmail.com"
                },
                {
                    "name": "Volker Dusch",
                    "email": "github@wallbash.com"
                },
                {
                    "name": "Bernhard Schussek",
                    "email": "bschussek@2bepublished.at"
                }
            ],
            "description": "Provides the functionality to compare PHP values for equality",
            "homepage": "https://github.com/sebastianbergmann/comparator",
            "keywords": [
                "comparator",
                "compare",
                "equality"
            ],
            "support": {
                "issues": "https://github.com/sebastianbergmann/comparator/issues",
                "source": "https://github.com/sebastianbergmann/comparator/tree/4.0.8"
            },
            "funding": [
                {
                    "url": "https://github.com/sebastianbergmann",
                    "type": "github"
                }
            ],
            "time": "2022-09-14T12:41:17+00:00"
        },
        {
            "name": "sebastian/complexity",
            "version": "2.0.3",
            "source": {
                "type": "git",
                "url": "https://github.com/sebastianbergmann/complexity.git",
                "reference": "25f207c40d62b8b7aa32f5ab026c53561964053a"
            },
            "dist": {
                "type": "zip",
                "url": "https://api.github.com/repos/sebastianbergmann/complexity/zipball/25f207c40d62b8b7aa32f5ab026c53561964053a",
                "reference": "25f207c40d62b8b7aa32f5ab026c53561964053a",
                "shasum": ""
            },
            "require": {
                "nikic/php-parser": "^4.18 || ^5.0",
                "php": ">=7.3"
            },
            "require-dev": {
                "phpunit/phpunit": "^9.3"
            },
            "type": "library",
            "extra": {
                "branch-alias": {
                    "dev-master": "2.0-dev"
                }
            },
            "autoload": {
                "classmap": [
                    "src/"
                ]
            },
            "notification-url": "https://packagist.org/downloads/",
            "license": [
                "BSD-3-Clause"
            ],
            "authors": [
                {
                    "name": "Sebastian Bergmann",
                    "email": "sebastian@phpunit.de",
                    "role": "lead"
                }
            ],
            "description": "Library for calculating the complexity of PHP code units",
            "homepage": "https://github.com/sebastianbergmann/complexity",
            "support": {
                "issues": "https://github.com/sebastianbergmann/complexity/issues",
                "source": "https://github.com/sebastianbergmann/complexity/tree/2.0.3"
            },
            "funding": [
                {
                    "url": "https://github.com/sebastianbergmann",
                    "type": "github"
                }
            ],
            "time": "2023-12-22T06:19:30+00:00"
        },
        {
            "name": "sebastian/diff",
            "version": "4.0.6",
            "source": {
                "type": "git",
                "url": "https://github.com/sebastianbergmann/diff.git",
                "reference": "ba01945089c3a293b01ba9badc29ad55b106b0bc"
            },
            "dist": {
                "type": "zip",
                "url": "https://api.github.com/repos/sebastianbergmann/diff/zipball/ba01945089c3a293b01ba9badc29ad55b106b0bc",
                "reference": "ba01945089c3a293b01ba9badc29ad55b106b0bc",
                "shasum": ""
            },
            "require": {
                "php": ">=7.3"
            },
            "require-dev": {
                "phpunit/phpunit": "^9.3",
                "symfony/process": "^4.2 || ^5"
            },
            "type": "library",
            "extra": {
                "branch-alias": {
                    "dev-master": "4.0-dev"
                }
            },
            "autoload": {
                "classmap": [
                    "src/"
                ]
            },
            "notification-url": "https://packagist.org/downloads/",
            "license": [
                "BSD-3-Clause"
            ],
            "authors": [
                {
                    "name": "Sebastian Bergmann",
                    "email": "sebastian@phpunit.de"
                },
                {
                    "name": "Kore Nordmann",
                    "email": "mail@kore-nordmann.de"
                }
            ],
            "description": "Diff implementation",
            "homepage": "https://github.com/sebastianbergmann/diff",
            "keywords": [
                "diff",
                "udiff",
                "unidiff",
                "unified diff"
            ],
            "support": {
                "issues": "https://github.com/sebastianbergmann/diff/issues",
                "source": "https://github.com/sebastianbergmann/diff/tree/4.0.6"
            },
            "funding": [
                {
                    "url": "https://github.com/sebastianbergmann",
                    "type": "github"
                }
            ],
            "time": "2024-03-02T06:30:58+00:00"
        },
        {
            "name": "sebastian/environment",
            "version": "5.1.5",
            "source": {
                "type": "git",
                "url": "https://github.com/sebastianbergmann/environment.git",
                "reference": "830c43a844f1f8d5b7a1f6d6076b784454d8b7ed"
            },
            "dist": {
                "type": "zip",
                "url": "https://api.github.com/repos/sebastianbergmann/environment/zipball/830c43a844f1f8d5b7a1f6d6076b784454d8b7ed",
                "reference": "830c43a844f1f8d5b7a1f6d6076b784454d8b7ed",
                "shasum": ""
            },
            "require": {
                "php": ">=7.3"
            },
            "require-dev": {
                "phpunit/phpunit": "^9.3"
            },
            "suggest": {
                "ext-posix": "*"
            },
            "type": "library",
            "extra": {
                "branch-alias": {
                    "dev-master": "5.1-dev"
                }
            },
            "autoload": {
                "classmap": [
                    "src/"
                ]
            },
            "notification-url": "https://packagist.org/downloads/",
            "license": [
                "BSD-3-Clause"
            ],
            "authors": [
                {
                    "name": "Sebastian Bergmann",
                    "email": "sebastian@phpunit.de"
                }
            ],
            "description": "Provides functionality to handle HHVM/PHP environments",
            "homepage": "http://www.github.com/sebastianbergmann/environment",
            "keywords": [
                "Xdebug",
                "environment",
                "hhvm"
            ],
            "support": {
                "issues": "https://github.com/sebastianbergmann/environment/issues",
                "source": "https://github.com/sebastianbergmann/environment/tree/5.1.5"
            },
            "funding": [
                {
                    "url": "https://github.com/sebastianbergmann",
                    "type": "github"
                }
            ],
            "time": "2023-02-03T06:03:51+00:00"
        },
        {
            "name": "sebastian/exporter",
            "version": "4.0.6",
            "source": {
                "type": "git",
                "url": "https://github.com/sebastianbergmann/exporter.git",
                "reference": "78c00df8f170e02473b682df15bfcdacc3d32d72"
            },
            "dist": {
                "type": "zip",
                "url": "https://api.github.com/repos/sebastianbergmann/exporter/zipball/78c00df8f170e02473b682df15bfcdacc3d32d72",
                "reference": "78c00df8f170e02473b682df15bfcdacc3d32d72",
                "shasum": ""
            },
            "require": {
                "php": ">=7.3",
                "sebastian/recursion-context": "^4.0"
            },
            "require-dev": {
                "ext-mbstring": "*",
                "phpunit/phpunit": "^9.3"
            },
            "type": "library",
            "extra": {
                "branch-alias": {
                    "dev-master": "4.0-dev"
                }
            },
            "autoload": {
                "classmap": [
                    "src/"
                ]
            },
            "notification-url": "https://packagist.org/downloads/",
            "license": [
                "BSD-3-Clause"
            ],
            "authors": [
                {
                    "name": "Sebastian Bergmann",
                    "email": "sebastian@phpunit.de"
                },
                {
                    "name": "Jeff Welch",
                    "email": "whatthejeff@gmail.com"
                },
                {
                    "name": "Volker Dusch",
                    "email": "github@wallbash.com"
                },
                {
                    "name": "Adam Harvey",
                    "email": "aharvey@php.net"
                },
                {
                    "name": "Bernhard Schussek",
                    "email": "bschussek@gmail.com"
                }
            ],
            "description": "Provides the functionality to export PHP variables for visualization",
            "homepage": "https://www.github.com/sebastianbergmann/exporter",
            "keywords": [
                "export",
                "exporter"
            ],
            "support": {
                "issues": "https://github.com/sebastianbergmann/exporter/issues",
                "source": "https://github.com/sebastianbergmann/exporter/tree/4.0.6"
            },
            "funding": [
                {
                    "url": "https://github.com/sebastianbergmann",
                    "type": "github"
                }
            ],
            "time": "2024-03-02T06:33:00+00:00"
        },
        {
            "name": "sebastian/global-state",
            "version": "5.0.7",
            "source": {
                "type": "git",
                "url": "https://github.com/sebastianbergmann/global-state.git",
                "reference": "bca7df1f32ee6fe93b4d4a9abbf69e13a4ada2c9"
            },
            "dist": {
                "type": "zip",
                "url": "https://api.github.com/repos/sebastianbergmann/global-state/zipball/bca7df1f32ee6fe93b4d4a9abbf69e13a4ada2c9",
                "reference": "bca7df1f32ee6fe93b4d4a9abbf69e13a4ada2c9",
                "shasum": ""
            },
            "require": {
                "php": ">=7.3",
                "sebastian/object-reflector": "^2.0",
                "sebastian/recursion-context": "^4.0"
            },
            "require-dev": {
                "ext-dom": "*",
                "phpunit/phpunit": "^9.3"
            },
            "suggest": {
                "ext-uopz": "*"
            },
            "type": "library",
            "extra": {
                "branch-alias": {
                    "dev-master": "5.0-dev"
                }
            },
            "autoload": {
                "classmap": [
                    "src/"
                ]
            },
            "notification-url": "https://packagist.org/downloads/",
            "license": [
                "BSD-3-Clause"
            ],
            "authors": [
                {
                    "name": "Sebastian Bergmann",
                    "email": "sebastian@phpunit.de"
                }
            ],
            "description": "Snapshotting of global state",
            "homepage": "http://www.github.com/sebastianbergmann/global-state",
            "keywords": [
                "global state"
            ],
            "support": {
                "issues": "https://github.com/sebastianbergmann/global-state/issues",
                "source": "https://github.com/sebastianbergmann/global-state/tree/5.0.7"
            },
            "funding": [
                {
                    "url": "https://github.com/sebastianbergmann",
                    "type": "github"
                }
            ],
            "time": "2024-03-02T06:35:11+00:00"
        },
        {
            "name": "sebastian/lines-of-code",
            "version": "1.0.4",
            "source": {
                "type": "git",
                "url": "https://github.com/sebastianbergmann/lines-of-code.git",
                "reference": "e1e4a170560925c26d424b6a03aed157e7dcc5c5"
            },
            "dist": {
                "type": "zip",
                "url": "https://api.github.com/repos/sebastianbergmann/lines-of-code/zipball/e1e4a170560925c26d424b6a03aed157e7dcc5c5",
                "reference": "e1e4a170560925c26d424b6a03aed157e7dcc5c5",
                "shasum": ""
            },
            "require": {
                "nikic/php-parser": "^4.18 || ^5.0",
                "php": ">=7.3"
            },
            "require-dev": {
                "phpunit/phpunit": "^9.3"
            },
            "type": "library",
            "extra": {
                "branch-alias": {
                    "dev-master": "1.0-dev"
                }
            },
            "autoload": {
                "classmap": [
                    "src/"
                ]
            },
            "notification-url": "https://packagist.org/downloads/",
            "license": [
                "BSD-3-Clause"
            ],
            "authors": [
                {
                    "name": "Sebastian Bergmann",
                    "email": "sebastian@phpunit.de",
                    "role": "lead"
                }
            ],
            "description": "Library for counting the lines of code in PHP source code",
            "homepage": "https://github.com/sebastianbergmann/lines-of-code",
            "support": {
                "issues": "https://github.com/sebastianbergmann/lines-of-code/issues",
                "source": "https://github.com/sebastianbergmann/lines-of-code/tree/1.0.4"
            },
            "funding": [
                {
                    "url": "https://github.com/sebastianbergmann",
                    "type": "github"
                }
            ],
            "time": "2023-12-22T06:20:34+00:00"
        },
        {
            "name": "sebastian/object-enumerator",
            "version": "4.0.4",
            "source": {
                "type": "git",
                "url": "https://github.com/sebastianbergmann/object-enumerator.git",
                "reference": "5c9eeac41b290a3712d88851518825ad78f45c71"
            },
            "dist": {
                "type": "zip",
                "url": "https://api.github.com/repos/sebastianbergmann/object-enumerator/zipball/5c9eeac41b290a3712d88851518825ad78f45c71",
                "reference": "5c9eeac41b290a3712d88851518825ad78f45c71",
                "shasum": ""
            },
            "require": {
                "php": ">=7.3",
                "sebastian/object-reflector": "^2.0",
                "sebastian/recursion-context": "^4.0"
            },
            "require-dev": {
                "phpunit/phpunit": "^9.3"
            },
            "type": "library",
            "extra": {
                "branch-alias": {
                    "dev-master": "4.0-dev"
                }
            },
            "autoload": {
                "classmap": [
                    "src/"
                ]
            },
            "notification-url": "https://packagist.org/downloads/",
            "license": [
                "BSD-3-Clause"
            ],
            "authors": [
                {
                    "name": "Sebastian Bergmann",
                    "email": "sebastian@phpunit.de"
                }
            ],
            "description": "Traverses array structures and object graphs to enumerate all referenced objects",
            "homepage": "https://github.com/sebastianbergmann/object-enumerator/",
            "support": {
                "issues": "https://github.com/sebastianbergmann/object-enumerator/issues",
                "source": "https://github.com/sebastianbergmann/object-enumerator/tree/4.0.4"
            },
            "funding": [
                {
                    "url": "https://github.com/sebastianbergmann",
                    "type": "github"
                }
            ],
            "time": "2020-10-26T13:12:34+00:00"
        },
        {
            "name": "sebastian/object-reflector",
            "version": "2.0.4",
            "source": {
                "type": "git",
                "url": "https://github.com/sebastianbergmann/object-reflector.git",
                "reference": "b4f479ebdbf63ac605d183ece17d8d7fe49c15c7"
            },
            "dist": {
                "type": "zip",
                "url": "https://api.github.com/repos/sebastianbergmann/object-reflector/zipball/b4f479ebdbf63ac605d183ece17d8d7fe49c15c7",
                "reference": "b4f479ebdbf63ac605d183ece17d8d7fe49c15c7",
                "shasum": ""
            },
            "require": {
                "php": ">=7.3"
            },
            "require-dev": {
                "phpunit/phpunit": "^9.3"
            },
            "type": "library",
            "extra": {
                "branch-alias": {
                    "dev-master": "2.0-dev"
                }
            },
            "autoload": {
                "classmap": [
                    "src/"
                ]
            },
            "notification-url": "https://packagist.org/downloads/",
            "license": [
                "BSD-3-Clause"
            ],
            "authors": [
                {
                    "name": "Sebastian Bergmann",
                    "email": "sebastian@phpunit.de"
                }
            ],
            "description": "Allows reflection of object attributes, including inherited and non-public ones",
            "homepage": "https://github.com/sebastianbergmann/object-reflector/",
            "support": {
                "issues": "https://github.com/sebastianbergmann/object-reflector/issues",
                "source": "https://github.com/sebastianbergmann/object-reflector/tree/2.0.4"
            },
            "funding": [
                {
                    "url": "https://github.com/sebastianbergmann",
                    "type": "github"
                }
            ],
            "time": "2020-10-26T13:14:26+00:00"
        },
        {
            "name": "sebastian/recursion-context",
            "version": "4.0.5",
            "source": {
                "type": "git",
                "url": "https://github.com/sebastianbergmann/recursion-context.git",
                "reference": "e75bd0f07204fec2a0af9b0f3cfe97d05f92efc1"
            },
            "dist": {
                "type": "zip",
                "url": "https://api.github.com/repos/sebastianbergmann/recursion-context/zipball/e75bd0f07204fec2a0af9b0f3cfe97d05f92efc1",
                "reference": "e75bd0f07204fec2a0af9b0f3cfe97d05f92efc1",
                "shasum": ""
            },
            "require": {
                "php": ">=7.3"
            },
            "require-dev": {
                "phpunit/phpunit": "^9.3"
            },
            "type": "library",
            "extra": {
                "branch-alias": {
                    "dev-master": "4.0-dev"
                }
            },
            "autoload": {
                "classmap": [
                    "src/"
                ]
            },
            "notification-url": "https://packagist.org/downloads/",
            "license": [
                "BSD-3-Clause"
            ],
            "authors": [
                {
                    "name": "Sebastian Bergmann",
                    "email": "sebastian@phpunit.de"
                },
                {
                    "name": "Jeff Welch",
                    "email": "whatthejeff@gmail.com"
                },
                {
                    "name": "Adam Harvey",
                    "email": "aharvey@php.net"
                }
            ],
            "description": "Provides functionality to recursively process PHP variables",
            "homepage": "https://github.com/sebastianbergmann/recursion-context",
            "support": {
                "issues": "https://github.com/sebastianbergmann/recursion-context/issues",
                "source": "https://github.com/sebastianbergmann/recursion-context/tree/4.0.5"
            },
            "funding": [
                {
                    "url": "https://github.com/sebastianbergmann",
                    "type": "github"
                }
            ],
            "time": "2023-02-03T06:07:39+00:00"
        },
        {
            "name": "sebastian/resource-operations",
            "version": "3.0.4",
            "source": {
                "type": "git",
                "url": "https://github.com/sebastianbergmann/resource-operations.git",
                "reference": "05d5692a7993ecccd56a03e40cd7e5b09b1d404e"
            },
            "dist": {
                "type": "zip",
                "url": "https://api.github.com/repos/sebastianbergmann/resource-operations/zipball/05d5692a7993ecccd56a03e40cd7e5b09b1d404e",
                "reference": "05d5692a7993ecccd56a03e40cd7e5b09b1d404e",
                "shasum": ""
            },
            "require": {
                "php": ">=7.3"
            },
            "require-dev": {
                "phpunit/phpunit": "^9.0"
            },
            "type": "library",
            "extra": {
                "branch-alias": {
                    "dev-main": "3.0-dev"
                }
            },
            "autoload": {
                "classmap": [
                    "src/"
                ]
            },
            "notification-url": "https://packagist.org/downloads/",
            "license": [
                "BSD-3-Clause"
            ],
            "authors": [
                {
                    "name": "Sebastian Bergmann",
                    "email": "sebastian@phpunit.de"
                }
            ],
            "description": "Provides a list of PHP built-in functions that operate on resources",
            "homepage": "https://www.github.com/sebastianbergmann/resource-operations",
            "support": {
                "source": "https://github.com/sebastianbergmann/resource-operations/tree/3.0.4"
            },
            "funding": [
                {
                    "url": "https://github.com/sebastianbergmann",
                    "type": "github"
                }
            ],
            "time": "2024-03-14T16:00:52+00:00"
        },
        {
            "name": "sebastian/type",
            "version": "3.2.1",
            "source": {
                "type": "git",
                "url": "https://github.com/sebastianbergmann/type.git",
                "reference": "75e2c2a32f5e0b3aef905b9ed0b179b953b3d7c7"
            },
            "dist": {
                "type": "zip",
                "url": "https://api.github.com/repos/sebastianbergmann/type/zipball/75e2c2a32f5e0b3aef905b9ed0b179b953b3d7c7",
                "reference": "75e2c2a32f5e0b3aef905b9ed0b179b953b3d7c7",
                "shasum": ""
            },
            "require": {
                "php": ">=7.3"
            },
            "require-dev": {
                "phpunit/phpunit": "^9.5"
            },
            "type": "library",
            "extra": {
                "branch-alias": {
                    "dev-master": "3.2-dev"
                }
            },
            "autoload": {
                "classmap": [
                    "src/"
                ]
            },
            "notification-url": "https://packagist.org/downloads/",
            "license": [
                "BSD-3-Clause"
            ],
            "authors": [
                {
                    "name": "Sebastian Bergmann",
                    "email": "sebastian@phpunit.de",
                    "role": "lead"
                }
            ],
            "description": "Collection of value objects that represent the types of the PHP type system",
            "homepage": "https://github.com/sebastianbergmann/type",
            "support": {
                "issues": "https://github.com/sebastianbergmann/type/issues",
                "source": "https://github.com/sebastianbergmann/type/tree/3.2.1"
            },
            "funding": [
                {
                    "url": "https://github.com/sebastianbergmann",
                    "type": "github"
                }
            ],
            "time": "2023-02-03T06:13:03+00:00"
        },
        {
            "name": "sebastian/version",
            "version": "3.0.2",
            "source": {
                "type": "git",
                "url": "https://github.com/sebastianbergmann/version.git",
                "reference": "c6c1022351a901512170118436c764e473f6de8c"
            },
            "dist": {
                "type": "zip",
                "url": "https://api.github.com/repos/sebastianbergmann/version/zipball/c6c1022351a901512170118436c764e473f6de8c",
                "reference": "c6c1022351a901512170118436c764e473f6de8c",
                "shasum": ""
            },
            "require": {
                "php": ">=7.3"
            },
            "type": "library",
            "extra": {
                "branch-alias": {
                    "dev-master": "3.0-dev"
                }
            },
            "autoload": {
                "classmap": [
                    "src/"
                ]
            },
            "notification-url": "https://packagist.org/downloads/",
            "license": [
                "BSD-3-Clause"
            ],
            "authors": [
                {
                    "name": "Sebastian Bergmann",
                    "email": "sebastian@phpunit.de",
                    "role": "lead"
                }
            ],
            "description": "Library that helps with managing the version number of Git-hosted PHP projects",
            "homepage": "https://github.com/sebastianbergmann/version",
            "support": {
                "issues": "https://github.com/sebastianbergmann/version/issues",
                "source": "https://github.com/sebastianbergmann/version/tree/3.0.2"
            },
            "funding": [
                {
                    "url": "https://github.com/sebastianbergmann",
                    "type": "github"
                }
            ],
            "time": "2020-09-28T06:39:44+00:00"
        },
        {
            "name": "symfony/console",
            "version": "v7.1.1",
            "source": {
                "type": "git",
                "url": "https://github.com/symfony/console.git",
                "reference": "9b008f2d7b21c74ef4d0c3de6077a642bc55ece3"
            },
            "dist": {
                "type": "zip",
                "url": "https://api.github.com/repos/symfony/console/zipball/9b008f2d7b21c74ef4d0c3de6077a642bc55ece3",
                "reference": "9b008f2d7b21c74ef4d0c3de6077a642bc55ece3",
                "shasum": ""
            },
            "require": {
                "php": ">=8.2",
                "symfony/polyfill-mbstring": "~1.0",
                "symfony/service-contracts": "^2.5|^3",
                "symfony/string": "^6.4|^7.0"
            },
            "conflict": {
                "symfony/dependency-injection": "<6.4",
                "symfony/dotenv": "<6.4",
                "symfony/event-dispatcher": "<6.4",
                "symfony/lock": "<6.4",
                "symfony/process": "<6.4"
            },
            "provide": {
                "psr/log-implementation": "1.0|2.0|3.0"
            },
            "require-dev": {
                "psr/log": "^1|^2|^3",
                "symfony/config": "^6.4|^7.0",
                "symfony/dependency-injection": "^6.4|^7.0",
                "symfony/event-dispatcher": "^6.4|^7.0",
                "symfony/http-foundation": "^6.4|^7.0",
                "symfony/http-kernel": "^6.4|^7.0",
                "symfony/lock": "^6.4|^7.0",
                "symfony/messenger": "^6.4|^7.0",
                "symfony/process": "^6.4|^7.0",
                "symfony/stopwatch": "^6.4|^7.0",
                "symfony/var-dumper": "^6.4|^7.0"
            },
            "type": "library",
            "autoload": {
                "psr-4": {
                    "Symfony\\Component\\Console\\": ""
                },
                "exclude-from-classmap": [
                    "/Tests/"
                ]
            },
            "notification-url": "https://packagist.org/downloads/",
            "license": [
                "MIT"
            ],
            "authors": [
                {
                    "name": "Fabien Potencier",
                    "email": "fabien@symfony.com"
                },
                {
                    "name": "Symfony Community",
                    "homepage": "https://symfony.com/contributors"
                }
            ],
            "description": "Eases the creation of beautiful and testable command line interfaces",
            "homepage": "https://symfony.com",
            "keywords": [
                "cli",
                "command-line",
                "console",
                "terminal"
            ],
            "support": {
                "source": "https://github.com/symfony/console/tree/v7.1.1"
            },
            "funding": [
                {
                    "url": "https://symfony.com/sponsor",
                    "type": "custom"
                },
                {
                    "url": "https://github.com/fabpot",
                    "type": "github"
                },
                {
                    "url": "https://tidelift.com/funding/github/packagist/symfony/symfony",
                    "type": "tidelift"
                }
            ],
            "time": "2024-05-31T14:57:53+00:00"
        },
        {
            "name": "symfony/deprecation-contracts",
            "version": "v3.5.0",
            "source": {
                "type": "git",
                "url": "https://github.com/symfony/deprecation-contracts.git",
                "reference": "0e0d29ce1f20deffb4ab1b016a7257c4f1e789a1"
            },
            "dist": {
                "type": "zip",
                "url": "https://api.github.com/repos/symfony/deprecation-contracts/zipball/0e0d29ce1f20deffb4ab1b016a7257c4f1e789a1",
                "reference": "0e0d29ce1f20deffb4ab1b016a7257c4f1e789a1",
                "shasum": ""
            },
            "require": {
                "php": ">=8.1"
            },
            "type": "library",
            "extra": {
                "branch-alias": {
                    "dev-main": "3.5-dev"
                },
                "thanks": {
                    "name": "symfony/contracts",
                    "url": "https://github.com/symfony/contracts"
                }
            },
            "autoload": {
                "files": [
                    "function.php"
                ]
            },
            "notification-url": "https://packagist.org/downloads/",
            "license": [
                "MIT"
            ],
            "authors": [
                {
                    "name": "Nicolas Grekas",
                    "email": "p@tchwork.com"
                },
                {
                    "name": "Symfony Community",
                    "homepage": "https://symfony.com/contributors"
                }
            ],
            "description": "A generic function and convention to trigger deprecation notices",
            "homepage": "https://symfony.com",
            "support": {
                "source": "https://github.com/symfony/deprecation-contracts/tree/v3.5.0"
            },
            "funding": [
                {
                    "url": "https://symfony.com/sponsor",
                    "type": "custom"
                },
                {
                    "url": "https://github.com/fabpot",
                    "type": "github"
                },
                {
                    "url": "https://tidelift.com/funding/github/packagist/symfony/symfony",
                    "type": "tidelift"
                }
            ],
            "time": "2024-04-18T09:32:20+00:00"
        },
        {
            "name": "symfony/polyfill-ctype",
            "version": "v1.29.0",
            "source": {
                "type": "git",
                "url": "https://github.com/symfony/polyfill-ctype.git",
                "reference": "ef4d7e442ca910c4764bce785146269b30cb5fc4"
            },
            "dist": {
                "type": "zip",
                "url": "https://api.github.com/repos/symfony/polyfill-ctype/zipball/ef4d7e442ca910c4764bce785146269b30cb5fc4",
                "reference": "ef4d7e442ca910c4764bce785146269b30cb5fc4",
                "shasum": ""
            },
            "require": {
                "php": ">=7.1"
            },
            "provide": {
                "ext-ctype": "*"
            },
            "suggest": {
                "ext-ctype": "For best performance"
            },
            "type": "library",
            "extra": {
                "thanks": {
                    "name": "symfony/polyfill",
                    "url": "https://github.com/symfony/polyfill"
                }
            },
            "autoload": {
                "files": [
                    "bootstrap.php"
                ],
                "psr-4": {
                    "Symfony\\Polyfill\\Ctype\\": ""
                }
            },
            "notification-url": "https://packagist.org/downloads/",
            "license": [
                "MIT"
            ],
            "authors": [
                {
                    "name": "Gert de Pagter",
                    "email": "BackEndTea@gmail.com"
                },
                {
                    "name": "Symfony Community",
                    "homepage": "https://symfony.com/contributors"
                }
            ],
            "description": "Symfony polyfill for ctype functions",
            "homepage": "https://symfony.com",
            "keywords": [
                "compatibility",
                "ctype",
                "polyfill",
                "portable"
            ],
            "support": {
                "source": "https://github.com/symfony/polyfill-ctype/tree/v1.29.0"
            },
            "funding": [
                {
                    "url": "https://symfony.com/sponsor",
                    "type": "custom"
                },
                {
                    "url": "https://github.com/fabpot",
                    "type": "github"
                },
                {
                    "url": "https://tidelift.com/funding/github/packagist/symfony/symfony",
                    "type": "tidelift"
                }
            ],
            "time": "2024-01-29T20:11:03+00:00"
        },
        {
            "name": "symfony/polyfill-intl-grapheme",
            "version": "v1.29.0",
            "source": {
                "type": "git",
                "url": "https://github.com/symfony/polyfill-intl-grapheme.git",
                "reference": "32a9da87d7b3245e09ac426c83d334ae9f06f80f"
            },
            "dist": {
                "type": "zip",
                "url": "https://api.github.com/repos/symfony/polyfill-intl-grapheme/zipball/32a9da87d7b3245e09ac426c83d334ae9f06f80f",
                "reference": "32a9da87d7b3245e09ac426c83d334ae9f06f80f",
                "shasum": ""
            },
            "require": {
                "php": ">=7.1"
            },
            "suggest": {
                "ext-intl": "For best performance"
            },
            "type": "library",
            "extra": {
                "thanks": {
                    "name": "symfony/polyfill",
                    "url": "https://github.com/symfony/polyfill"
                }
            },
            "autoload": {
                "files": [
                    "bootstrap.php"
                ],
                "psr-4": {
                    "Symfony\\Polyfill\\Intl\\Grapheme\\": ""
                }
            },
            "notification-url": "https://packagist.org/downloads/",
            "license": [
                "MIT"
            ],
            "authors": [
                {
                    "name": "Nicolas Grekas",
                    "email": "p@tchwork.com"
                },
                {
                    "name": "Symfony Community",
                    "homepage": "https://symfony.com/contributors"
                }
            ],
            "description": "Symfony polyfill for intl's grapheme_* functions",
            "homepage": "https://symfony.com",
            "keywords": [
                "compatibility",
                "grapheme",
                "intl",
                "polyfill",
                "portable",
                "shim"
            ],
            "support": {
                "source": "https://github.com/symfony/polyfill-intl-grapheme/tree/v1.29.0"
            },
            "funding": [
                {
                    "url": "https://symfony.com/sponsor",
                    "type": "custom"
                },
                {
                    "url": "https://github.com/fabpot",
                    "type": "github"
                },
                {
                    "url": "https://tidelift.com/funding/github/packagist/symfony/symfony",
                    "type": "tidelift"
                }
            ],
            "time": "2024-01-29T20:11:03+00:00"
        },
        {
            "name": "symfony/polyfill-intl-normalizer",
            "version": "v1.29.0",
            "source": {
                "type": "git",
                "url": "https://github.com/symfony/polyfill-intl-normalizer.git",
                "reference": "bc45c394692b948b4d383a08d7753968bed9a83d"
            },
            "dist": {
                "type": "zip",
                "url": "https://api.github.com/repos/symfony/polyfill-intl-normalizer/zipball/bc45c394692b948b4d383a08d7753968bed9a83d",
                "reference": "bc45c394692b948b4d383a08d7753968bed9a83d",
                "shasum": ""
            },
            "require": {
                "php": ">=7.1"
            },
            "suggest": {
                "ext-intl": "For best performance"
            },
            "type": "library",
            "extra": {
                "thanks": {
                    "name": "symfony/polyfill",
                    "url": "https://github.com/symfony/polyfill"
                }
            },
            "autoload": {
                "files": [
                    "bootstrap.php"
                ],
                "psr-4": {
                    "Symfony\\Polyfill\\Intl\\Normalizer\\": ""
                },
                "classmap": [
                    "Resources/stubs"
                ]
            },
            "notification-url": "https://packagist.org/downloads/",
            "license": [
                "MIT"
            ],
            "authors": [
                {
                    "name": "Nicolas Grekas",
                    "email": "p@tchwork.com"
                },
                {
                    "name": "Symfony Community",
                    "homepage": "https://symfony.com/contributors"
                }
            ],
            "description": "Symfony polyfill for intl's Normalizer class and related functions",
            "homepage": "https://symfony.com",
            "keywords": [
                "compatibility",
                "intl",
                "normalizer",
                "polyfill",
                "portable",
                "shim"
            ],
            "support": {
                "source": "https://github.com/symfony/polyfill-intl-normalizer/tree/v1.29.0"
            },
            "funding": [
                {
                    "url": "https://symfony.com/sponsor",
                    "type": "custom"
                },
                {
                    "url": "https://github.com/fabpot",
                    "type": "github"
                },
                {
                    "url": "https://tidelift.com/funding/github/packagist/symfony/symfony",
                    "type": "tidelift"
                }
            ],
            "time": "2024-01-29T20:11:03+00:00"
        },
        {
            "name": "symfony/polyfill-mbstring",
            "version": "v1.29.0",
            "source": {
                "type": "git",
                "url": "https://github.com/symfony/polyfill-mbstring.git",
                "reference": "9773676c8a1bb1f8d4340a62efe641cf76eda7ec"
            },
            "dist": {
                "type": "zip",
                "url": "https://api.github.com/repos/symfony/polyfill-mbstring/zipball/9773676c8a1bb1f8d4340a62efe641cf76eda7ec",
                "reference": "9773676c8a1bb1f8d4340a62efe641cf76eda7ec",
                "shasum": ""
            },
            "require": {
                "php": ">=7.1"
            },
            "provide": {
                "ext-mbstring": "*"
            },
            "suggest": {
                "ext-mbstring": "For best performance"
            },
            "type": "library",
            "extra": {
                "thanks": {
                    "name": "symfony/polyfill",
                    "url": "https://github.com/symfony/polyfill"
                }
            },
            "autoload": {
                "files": [
                    "bootstrap.php"
                ],
                "psr-4": {
                    "Symfony\\Polyfill\\Mbstring\\": ""
                }
            },
            "notification-url": "https://packagist.org/downloads/",
            "license": [
                "MIT"
            ],
            "authors": [
                {
                    "name": "Nicolas Grekas",
                    "email": "p@tchwork.com"
                },
                {
                    "name": "Symfony Community",
                    "homepage": "https://symfony.com/contributors"
                }
            ],
            "description": "Symfony polyfill for the Mbstring extension",
            "homepage": "https://symfony.com",
            "keywords": [
                "compatibility",
                "mbstring",
                "polyfill",
                "portable",
                "shim"
            ],
            "support": {
                "source": "https://github.com/symfony/polyfill-mbstring/tree/v1.29.0"
            },
            "funding": [
                {
                    "url": "https://symfony.com/sponsor",
                    "type": "custom"
                },
                {
                    "url": "https://github.com/fabpot",
                    "type": "github"
                },
                {
                    "url": "https://tidelift.com/funding/github/packagist/symfony/symfony",
                    "type": "tidelift"
                }
            ],
            "time": "2024-01-29T20:11:03+00:00"
        },
        {
            "name": "symfony/process",
            "version": "v7.1.1",
            "source": {
                "type": "git",
                "url": "https://github.com/symfony/process.git",
                "reference": "febf90124323a093c7ee06fdb30e765ca3c20028"
            },
            "dist": {
                "type": "zip",
                "url": "https://api.github.com/repos/symfony/process/zipball/febf90124323a093c7ee06fdb30e765ca3c20028",
                "reference": "febf90124323a093c7ee06fdb30e765ca3c20028",
                "shasum": ""
            },
            "require": {
                "php": ">=8.2"
            },
            "type": "library",
            "autoload": {
                "psr-4": {
                    "Symfony\\Component\\Process\\": ""
                },
                "exclude-from-classmap": [
                    "/Tests/"
                ]
            },
            "notification-url": "https://packagist.org/downloads/",
            "license": [
                "MIT"
            ],
            "authors": [
                {
                    "name": "Fabien Potencier",
                    "email": "fabien@symfony.com"
                },
                {
                    "name": "Symfony Community",
                    "homepage": "https://symfony.com/contributors"
                }
            ],
            "description": "Executes commands in sub-processes",
            "homepage": "https://symfony.com",
            "support": {
                "source": "https://github.com/symfony/process/tree/v7.1.1"
            },
            "funding": [
                {
                    "url": "https://symfony.com/sponsor",
                    "type": "custom"
                },
                {
                    "url": "https://github.com/fabpot",
                    "type": "github"
                },
                {
                    "url": "https://tidelift.com/funding/github/packagist/symfony/symfony",
                    "type": "tidelift"
                }
            ],
            "time": "2024-05-31T14:57:53+00:00"
        },
        {
            "name": "symfony/service-contracts",
            "version": "v3.5.0",
            "source": {
                "type": "git",
                "url": "https://github.com/symfony/service-contracts.git",
                "reference": "bd1d9e59a81d8fa4acdcea3f617c581f7475a80f"
            },
            "dist": {
                "type": "zip",
                "url": "https://api.github.com/repos/symfony/service-contracts/zipball/bd1d9e59a81d8fa4acdcea3f617c581f7475a80f",
                "reference": "bd1d9e59a81d8fa4acdcea3f617c581f7475a80f",
                "shasum": ""
            },
            "require": {
                "php": ">=8.1",
                "psr/container": "^1.1|^2.0",
                "symfony/deprecation-contracts": "^2.5|^3"
            },
            "conflict": {
                "ext-psr": "<1.1|>=2"
            },
            "type": "library",
            "extra": {
                "branch-alias": {
                    "dev-main": "3.5-dev"
                },
                "thanks": {
                    "name": "symfony/contracts",
                    "url": "https://github.com/symfony/contracts"
                }
            },
            "autoload": {
                "psr-4": {
                    "Symfony\\Contracts\\Service\\": ""
                },
                "exclude-from-classmap": [
                    "/Test/"
                ]
            },
            "notification-url": "https://packagist.org/downloads/",
            "license": [
                "MIT"
            ],
            "authors": [
                {
                    "name": "Nicolas Grekas",
                    "email": "p@tchwork.com"
                },
                {
                    "name": "Symfony Community",
                    "homepage": "https://symfony.com/contributors"
                }
            ],
            "description": "Generic abstractions related to writing services",
            "homepage": "https://symfony.com",
            "keywords": [
                "abstractions",
                "contracts",
                "decoupling",
                "interfaces",
                "interoperability",
                "standards"
            ],
            "support": {
                "source": "https://github.com/symfony/service-contracts/tree/v3.5.0"
            },
            "funding": [
                {
                    "url": "https://symfony.com/sponsor",
                    "type": "custom"
                },
                {
                    "url": "https://github.com/fabpot",
                    "type": "github"
                },
                {
                    "url": "https://tidelift.com/funding/github/packagist/symfony/symfony",
                    "type": "tidelift"
                }
            ],
            "time": "2024-04-18T09:32:20+00:00"
        },
        {
            "name": "symfony/string",
            "version": "v7.1.1",
            "source": {
                "type": "git",
                "url": "https://github.com/symfony/string.git",
                "reference": "60bc311c74e0af215101235aa6f471bcbc032df2"
            },
            "dist": {
                "type": "zip",
                "url": "https://api.github.com/repos/symfony/string/zipball/60bc311c74e0af215101235aa6f471bcbc032df2",
                "reference": "60bc311c74e0af215101235aa6f471bcbc032df2",
                "shasum": ""
            },
            "require": {
                "php": ">=8.2",
                "symfony/polyfill-ctype": "~1.8",
                "symfony/polyfill-intl-grapheme": "~1.0",
                "symfony/polyfill-intl-normalizer": "~1.0",
                "symfony/polyfill-mbstring": "~1.0"
            },
            "conflict": {
                "symfony/translation-contracts": "<2.5"
            },
            "require-dev": {
                "symfony/emoji": "^7.1",
                "symfony/error-handler": "^6.4|^7.0",
                "symfony/http-client": "^6.4|^7.0",
                "symfony/intl": "^6.4|^7.0",
                "symfony/translation-contracts": "^2.5|^3.0",
                "symfony/var-exporter": "^6.4|^7.0"
            },
            "type": "library",
            "autoload": {
                "files": [
                    "Resources/functions.php"
                ],
                "psr-4": {
                    "Symfony\\Component\\String\\": ""
                },
                "exclude-from-classmap": [
                    "/Tests/"
                ]
            },
            "notification-url": "https://packagist.org/downloads/",
            "license": [
                "MIT"
            ],
            "authors": [
                {
                    "name": "Nicolas Grekas",
                    "email": "p@tchwork.com"
                },
                {
                    "name": "Symfony Community",
                    "homepage": "https://symfony.com/contributors"
                }
            ],
            "description": "Provides an object-oriented API to strings and deals with bytes, UTF-8 code points and grapheme clusters in a unified way",
            "homepage": "https://symfony.com",
            "keywords": [
                "grapheme",
                "i18n",
                "string",
                "unicode",
                "utf-8",
                "utf8"
            ],
            "support": {
                "source": "https://github.com/symfony/string/tree/v7.1.1"
            },
            "funding": [
                {
                    "url": "https://symfony.com/sponsor",
                    "type": "custom"
                },
                {
                    "url": "https://github.com/fabpot",
                    "type": "github"
                },
                {
                    "url": "https://tidelift.com/funding/github/packagist/symfony/symfony",
                    "type": "tidelift"
                }
            ],
            "time": "2024-06-04T06:40:14+00:00"
        },
        {
            "name": "theseer/tokenizer",
            "version": "1.2.3",
            "source": {
                "type": "git",
                "url": "https://github.com/theseer/tokenizer.git",
                "reference": "737eda637ed5e28c3413cb1ebe8bb52cbf1ca7a2"
            },
            "dist": {
                "type": "zip",
                "url": "https://api.github.com/repos/theseer/tokenizer/zipball/737eda637ed5e28c3413cb1ebe8bb52cbf1ca7a2",
                "reference": "737eda637ed5e28c3413cb1ebe8bb52cbf1ca7a2",
                "shasum": ""
            },
            "require": {
                "ext-dom": "*",
                "ext-tokenizer": "*",
                "ext-xmlwriter": "*",
                "php": "^7.2 || ^8.0"
            },
            "type": "library",
            "autoload": {
                "classmap": [
                    "src/"
                ]
            },
            "notification-url": "https://packagist.org/downloads/",
            "license": [
                "BSD-3-Clause"
            ],
            "authors": [
                {
                    "name": "Arne Blankerts",
                    "email": "arne@blankerts.de",
                    "role": "Developer"
                }
            ],
            "description": "A small library for converting tokenized PHP source code into XML and potentially other formats",
            "support": {
                "issues": "https://github.com/theseer/tokenizer/issues",
                "source": "https://github.com/theseer/tokenizer/tree/1.2.3"
            },
            "funding": [
                {
                    "url": "https://github.com/theseer",
                    "type": "github"
                }
            ],
            "time": "2024-03-03T12:36:25+00:00"
        },
        {
            "name": "yoast/phpunit-polyfills",
            "version": "1.1.0",
            "source": {
                "type": "git",
                "url": "https://github.com/Yoast/PHPUnit-Polyfills.git",
                "reference": "224e4a1329c03d8bad520e3fc4ec980034a4b212"
            },
            "dist": {
                "type": "zip",
                "url": "https://api.github.com/repos/Yoast/PHPUnit-Polyfills/zipball/224e4a1329c03d8bad520e3fc4ec980034a4b212",
                "reference": "224e4a1329c03d8bad520e3fc4ec980034a4b212",
                "shasum": ""
            },
            "require": {
                "php": ">=5.4",
                "phpunit/phpunit": "^4.8.36 || ^5.7.21 || ^6.0 || ^7.0 || ^8.0 || ^9.0"
            },
            "require-dev": {
                "yoast/yoastcs": "^2.3.0"
            },
            "type": "library",
            "extra": {
                "branch-alias": {
                    "dev-main": "2.x-dev"
                }
            },
            "autoload": {
                "files": [
                    "phpunitpolyfills-autoload.php"
                ]
            },
            "notification-url": "https://packagist.org/downloads/",
            "license": [
                "BSD-3-Clause"
            ],
            "authors": [
                {
                    "name": "Team Yoast",
                    "email": "support@yoast.com",
                    "homepage": "https://yoast.com"
                },
                {
                    "name": "Contributors",
                    "homepage": "https://github.com/Yoast/PHPUnit-Polyfills/graphs/contributors"
                }
            ],
            "description": "Set of polyfills for changed PHPUnit functionality to allow for creating PHPUnit cross-version compatible tests",
            "homepage": "https://github.com/Yoast/PHPUnit-Polyfills",
            "keywords": [
                "phpunit",
                "polyfill",
                "testing"
            ],
            "support": {
                "issues": "https://github.com/Yoast/PHPUnit-Polyfills/issues",
                "source": "https://github.com/Yoast/PHPUnit-Polyfills"
            },
            "time": "2023-08-19T14:25:08+00:00"
        }
    ],
    "aliases": [],
    "minimum-stability": "dev",
    "stability-flags": {
        "automattic/jetpack-mu-wpcom": 20,
        "automattic/jetpack-changelogger": 20
    },
    "prefer-stable": true,
    "prefer-lowest": false,
    "platform": [],
    "platform-dev": [],
    "plugin-api-version": "2.6.0"
}<|MERGE_RESOLUTION|>--- conflicted
+++ resolved
@@ -681,9 +681,10 @@
             "dist": {
                 "type": "path",
                 "url": "../../packages/google-analytics",
-                "reference": "0d84900e8c06cdb72abcc2d37f04b3dfdec33034"
-            },
-            "require": {
+                "reference": "9aacc5acb62eda87adf12a76dcc1d006103adf5c"
+            },
+            "require": {
+                "automattic/jetpack-status": "@dev",
                 "php": ">=7.0"
             },
             "require-dev": {
@@ -698,7 +699,7 @@
             "extra": {
                 "autotagger": true,
                 "branch-alias": {
-                    "dev-trunk": "0.1.x-dev"
+                    "dev-trunk": "0.2.x-dev"
                 },
                 "changelogger": {
                     "link-template": "https://github.com/Automattic/jetpack-google-analytics/compare/v${old}...v${new}"
@@ -1004,11 +1005,7 @@
             "dist": {
                 "type": "path",
                 "url": "../../packages/jetpack-mu-wpcom",
-<<<<<<< HEAD
-                "reference": "bd0c1fda6e17e02444513eada8f14c6fcfdb880d"
-=======
-                "reference": "4ab1da58a7fc1d1c874e023d3d6b0e32df54c1a2"
->>>>>>> 96188b02
+                "reference": "aee69e61a4d06340a22c3a1995e7f19a2902beca"
             },
             "require": {
                 "automattic/jetpack-assets": "@dev",
@@ -1017,11 +1014,8 @@
                 "automattic/jetpack-classic-theme-helper": "@dev",
                 "automattic/jetpack-compat": "@dev",
                 "automattic/jetpack-connection": "@dev",
-<<<<<<< HEAD
                 "automattic/jetpack-google-analytics": "@dev",
-=======
                 "automattic/jetpack-masterbar": "@dev",
->>>>>>> 96188b02
                 "automattic/jetpack-redirect": "@dev",
                 "automattic/jetpack-stats-admin": "@dev",
                 "automattic/jetpack-status": "@dev",
