<?php
/**
 *
 * Plugin Name: WordPress.com Features
 * Description: Test plugin for the jetpack-mu-wpcom package
<<<<<<< HEAD
 * Version: 2.0.4
=======
 * Version: 2.0.9-alpha
>>>>>>> 43598442
 * Author: Automattic
 * License: GPLv2 or later
 * Text Domain: jetpack-mu-wpcom-plugin
 *
 * @package automattic/jetpack-mu-wpcom-plugin
 */

/**
 * Conditionally load the jetpack-mu-wpcom package.
 *
 * JETPACK_MU_WPCOM_LOAD_VIA_BETA_PLUGIN=true will load the package via the Jetpack Beta Tester plugin, not wpcomsh.
 */
if ( defined( 'JETPACK_MU_WPCOM_LOAD_VIA_BETA_PLUGIN' ) && JETPACK_MU_WPCOM_LOAD_VIA_BETA_PLUGIN ) {
	require_once __DIR__ . '/vendor/autoload.php';
	if ( class_exists( 'Automattic\Jetpack\Jetpack_Mu_Wpcom' ) ) {
		Automattic\Jetpack\Jetpack_Mu_Wpcom::init();
	}
}<|MERGE_RESOLUTION|>--- conflicted
+++ resolved
@@ -3,11 +3,7 @@
  *
  * Plugin Name: WordPress.com Features
  * Description: Test plugin for the jetpack-mu-wpcom package
-<<<<<<< HEAD
- * Version: 2.0.4
-=======
  * Version: 2.0.9-alpha
->>>>>>> 43598442
  * Author: Automattic
  * License: GPLv2 or later
  * Text Domain: jetpack-mu-wpcom-plugin
