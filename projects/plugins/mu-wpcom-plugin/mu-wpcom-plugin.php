<?php
/**
 *
 * Plugin Name: WordPress.com Features
 * Description: Test plugin for the jetpack-mu-wpcom package
<<<<<<< HEAD
 * Version: 2.0.19-alpha
=======
 * Version: 2.0.19
>>>>>>> bad157f4
 * Author: Automattic
 * License: GPLv2 or later
 * Text Domain: jetpack-mu-wpcom-plugin
 *
 * @package automattic/jetpack-mu-wpcom-plugin
 */

/**
 * Conditionally load the jetpack-mu-wpcom package.
 *
 * JETPACK_MU_WPCOM_LOAD_VIA_BETA_PLUGIN=true will load the package via the Jetpack Beta Tester plugin, not wpcomsh.
 */
if ( defined( 'JETPACK_MU_WPCOM_LOAD_VIA_BETA_PLUGIN' ) && JETPACK_MU_WPCOM_LOAD_VIA_BETA_PLUGIN ) {
	require_once __DIR__ . '/vendor/autoload.php';
	if ( class_exists( 'Automattic\Jetpack\Jetpack_Mu_Wpcom' ) ) {
		Automattic\Jetpack\Jetpack_Mu_Wpcom::init();
	}
}<|MERGE_RESOLUTION|>--- conflicted
+++ resolved
@@ -3,11 +3,7 @@
  *
  * Plugin Name: WordPress.com Features
  * Description: Test plugin for the jetpack-mu-wpcom package
-<<<<<<< HEAD
- * Version: 2.0.19-alpha
-=======
- * Version: 2.0.19
->>>>>>> bad157f4
+ * Version: 2.0.20-alpha
  * Author: Automattic
  * License: GPLv2 or later
  * Text Domain: jetpack-mu-wpcom-plugin
