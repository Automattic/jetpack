--- conflicted
+++ resolved
@@ -3,11 +3,7 @@
  *
  * Plugin Name: WordPress.com Features
  * Description: Test plugin for the jetpack-mu-wpcom package
-<<<<<<< HEAD
- * Version: 1.6.24-alpha
-=======
  * Version: 1.7.1
->>>>>>> ce2a0ef3
  * Author: Automattic
  * License: GPLv2 or later
  * Text Domain: jetpack-mu-wpcom-plugin
