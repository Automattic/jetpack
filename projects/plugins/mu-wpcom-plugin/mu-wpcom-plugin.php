--- conflicted
+++ resolved
@@ -3,11 +3,7 @@
  *
  * Plugin Name: WordPress.com Features
  * Description: Test plugin for the jetpack-mu-wpcom package
-<<<<<<< HEAD
- * Version: 2.5.3-alpha
-=======
  * Version: 2.5.4-alpha
->>>>>>> 6c500254
  * Author: Automattic
  * License: GPLv2 or later
  * Text Domain: jetpack-mu-wpcom-plugin
