--- conflicted
+++ resolved
@@ -3,11 +3,7 @@
  *
  * Plugin Name: WordPress.com Features
  * Description: Test plugin for the jetpack-mu-wpcom package
-<<<<<<< HEAD
- * Version: 1.7.4-alpha
-=======
- * Version: 1.7.4
->>>>>>> 891ce582
+ * Version: 1.7.5-alpha
  * Author: Automattic
  * License: GPLv2 or later
  * Text Domain: jetpack-mu-wpcom-plugin
