{
	"private": true,
	"name": "@automattic/jetpack-mu-wpcom-plugin",
<<<<<<< HEAD
	"version": "2.5.6-alpha",
=======
	"version": "2.5.7-alpha",
>>>>>>> e56cd77d
	"description": "Test plugin for the jetpack-mu-wpcom package",
	"homepage": "https://jetpack.com",
	"bugs": {
		"url": "https://github.com/Automattic/jetpack/labels/[Plugin] Mu Wpcom Plugin"
	},
	"repository": {
		"type": "git",
		"url": "https://github.com/Automattic/jetpack.git",
		"directory": "projects/plugins/mu-wpcom-plugin"
	},
	"license": "GPL-2.0-or-later",
	"author": "Automattic",
	"scripts": {
		"build": "echo 'Not implemented.'",
		"build-js": "echo 'Not implemented.'",
		"build-production": "echo 'Not implemented.'",
		"build-production-js": "echo 'Not implemented.'",
		"clean": "true"
	},
	"devDependencies": {}
}<|MERGE_RESOLUTION|>--- conflicted
+++ resolved
@@ -1,11 +1,7 @@
 {
 	"private": true,
 	"name": "@automattic/jetpack-mu-wpcom-plugin",
-<<<<<<< HEAD
-	"version": "2.5.6-alpha",
-=======
 	"version": "2.5.7-alpha",
->>>>>>> e56cd77d
 	"description": "Test plugin for the jetpack-mu-wpcom package",
 	"homepage": "https://jetpack.com",
 	"bugs": {
