--- conflicted
+++ resolved
@@ -1,11 +1,7 @@
 {
 	"private": true,
 	"name": "@automattic/jetpack-mu-wpcom-plugin",
-<<<<<<< HEAD
-	"version": "1.7.5-alpha",
-=======
 	"version": "1.7.8-alpha",
->>>>>>> 278ba7fb
 	"description": "Test plugin for the jetpack-mu-wpcom package",
 	"homepage": "https://jetpack.com",
 	"bugs": {
