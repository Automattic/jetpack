--- conflicted
+++ resolved
@@ -1,11 +1,7 @@
 {
 	"private": true,
 	"name": "@automattic/jetpack-mu-wpcom-plugin",
-<<<<<<< HEAD
-	"version": "1.7.4-alpha",
-=======
-	"version": "1.7.4",
->>>>>>> 891ce582
+	"version": "1.7.5-alpha",
 	"description": "Test plugin for the jetpack-mu-wpcom package",
 	"homepage": "https://jetpack.com",
 	"bugs": {
@@ -25,5 +21,9 @@
 		"build-production-js": "echo 'Not implemented.'",
 		"clean": "true"
 	},
-	"devDependencies": {}
+	"devDependencies": {},
+	"engines": {
+		"node": "^18.13.0",
+		"yarn": "use pnpm instead - see docs/yarn-upgrade.md"
+	}
 }