--- conflicted
+++ resolved
@@ -1,11 +1,7 @@
 {
 	"private": true,
 	"name": "@automattic/jetpack-mu-wpcom-plugin",
-<<<<<<< HEAD
-	"version": "2.1.20",
-=======
-	"version": "2.1.20-alpha",
->>>>>>> 5c59a37f
+	"version": "2.1.21-alpha",
 	"description": "Test plugin for the jetpack-mu-wpcom package",
 	"homepage": "https://jetpack.com",
 	"bugs": {
