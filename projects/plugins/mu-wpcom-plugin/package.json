{
	"private": true,
	"name": "@automattic/jetpack-mu-wpcom-plugin",
<<<<<<< HEAD
	"version": "1.6.24",
=======
	"version": "1.7.0-alpha",
>>>>>>> 301e3d1e
	"description": "Test plugin for the jetpack-mu-wpcom package",
	"homepage": "https://jetpack.com",
	"bugs": {
		"url": "https://github.com/Automattic/jetpack/labels/[Plugin] Mu Wpcom Plugin"
	},
	"repository": {
		"type": "git",
		"url": "https://github.com/Automattic/jetpack.git",
		"directory": "projects/plugins/mu-wpcom-plugin"
	},
	"license": "GPL-2.0-or-later",
	"author": "Automattic",
	"scripts": {
		"build": "echo 'Not implemented.'",
		"build-js": "echo 'Not implemented.'",
		"build-production": "echo 'Not implemented.'",
		"build-production-js": "echo 'Not implemented.'",
		"clean": "true"
	},
	"devDependencies": {},
	"engines": {
		"node": "^18.13.0",
		"yarn": "use pnpm instead - see docs/yarn-upgrade.md"
	}
}<|MERGE_RESOLUTION|>--- conflicted
+++ resolved
@@ -1,11 +1,7 @@
 {
 	"private": true,
 	"name": "@automattic/jetpack-mu-wpcom-plugin",
-<<<<<<< HEAD
-	"version": "1.6.24",
-=======
 	"version": "1.7.0-alpha",
->>>>>>> 301e3d1e
 	"description": "Test plugin for the jetpack-mu-wpcom package",
 	"homepage": "https://jetpack.com",
 	"bugs": {
