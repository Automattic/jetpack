{
	"private": true,
	"type": "module",
	"description": "A cloud-powered replacement for WordPress' search.",
	"homepage": "https://jetpack.com",
	"repository": {
		"type": "git",
		"url": "https://github.com/Automattic/jetpack.git"
	},
	"license": "GPL-2.0-or-later",
	"author": "Automattic",
	"scripts": {
<<<<<<< HEAD
		"build": "pnpm jetpack build packages/connection packages/search plugins/jetpack -v --no-pnpm-install --production",
=======
		"build": "pnpm jetpack build packages/assets packages/search packages/connection plugins/jetpack -v --no-pnpm-install --production",
>>>>>>> ee15b050
		"clean": "rm -rf output",
		"config:decrypt": "openssl enc -md sha1 -aes-256-cbc -d -pass env:CONFIG_KEY -in ./node_modules/jetpack-e2e-commons/config/encrypted.enc -out ./config/local.cjs",
		"distclean": "rm -rf node_modules",
		"env:up": "e2e-env start",
		"env:down": "e2e-env stop",
		"env:reset": "e2e-env reset",
		"env:clean": "e2e-env clean",
		"env:new": "e2e-env new",
		"tunnel:up": "tunnel up",
		"tunnel:reset": "tunnel reset",
		"tunnel:down": "tunnel down",
		"pretest:run": "pnpm run clean",
		"test:run": ". ./node_modules/jetpack-e2e-commons/bin/app-password.sh && playwright install && NODE_CONFIG_DIR='./config' ALLURE_RESULTS_DIR=./output/allure-results NODE_PATH=\"$PWD/node_modules\" playwright test --config=playwright.config.mjs"
	},
	"devDependencies": {
		"@playwright/test": "1.45.1",
		"allure-playwright": "2.9.2",
		"config": "3.3.7",
		"jetpack-e2e-commons": "workspace:*"
	},
	"browserslist": [],
	"ci": {
		"pluginSlug": "search",
		"mirrorName": "jetpack-search-plugin"
	}
}<|MERGE_RESOLUTION|>--- conflicted
+++ resolved
@@ -10,11 +10,7 @@
 	"license": "GPL-2.0-or-later",
 	"author": "Automattic",
 	"scripts": {
-<<<<<<< HEAD
-		"build": "pnpm jetpack build packages/connection packages/search plugins/jetpack -v --no-pnpm-install --production",
-=======
 		"build": "pnpm jetpack build packages/assets packages/search packages/connection plugins/jetpack -v --no-pnpm-install --production",
->>>>>>> ee15b050
 		"clean": "rm -rf output",
 		"config:decrypt": "openssl enc -md sha1 -aes-256-cbc -d -pass env:CONFIG_KEY -in ./node_modules/jetpack-e2e-commons/config/encrypted.enc -out ./config/local.cjs",
 		"distclean": "rm -rf node_modules",
