{
	"private": true,
	"description": "A cloud-powered replacement for WordPress' search.",
	"homepage": "https://jetpack.com/upgrade/search/",
	"bugs": {
		"url": "https://github.com/Automattic/jetpack/issues"
	},
	"repository": {
		"type": "git",
		"url": "https://github.com/Automattic/jetpack.git"
	},
	"license": "GPL-2.0-or-later",
	"author": "Automattic",
	"scripts": {
		"add-textdomain": "wpi18n addtextdomain --textdomain=jetpack-search --glob-pattern='!(node_modules|tests|tools|vendor){*.php,**/*.php}'",
<<<<<<< HEAD
		"build": "echo 'Not implemented.'",
		"build-js": "echo 'Not implemented.'",
		"build-production": "echo 'Not implemented.'",
		"build-production-js": "echo 'Not implemented.'",
=======
		"build": "echo Success.",
		"build-js": "echo  Success.",
		"build-production": "echo  Success.",
		"build-production-js": "echo  Success.",
>>>>>>> 13740bc6
		"clean": "true"
	},
	"devDependencies": {
		"node-wp-i18n": "1.2.6"
	},
	"engines": {
		"node": "^14.18.3 || ^16.13.2",
		"pnpm": "^6.32.3",
		"yarn": "use pnpm instead - see docs/yarn-upgrade.md"
	}
}<|MERGE_RESOLUTION|>--- conflicted
+++ resolved
@@ -13,17 +13,10 @@
 	"author": "Automattic",
 	"scripts": {
 		"add-textdomain": "wpi18n addtextdomain --textdomain=jetpack-search --glob-pattern='!(node_modules|tests|tools|vendor){*.php,**/*.php}'",
-<<<<<<< HEAD
-		"build": "echo 'Not implemented.'",
-		"build-js": "echo 'Not implemented.'",
-		"build-production": "echo 'Not implemented.'",
-		"build-production-js": "echo 'Not implemented.'",
-=======
 		"build": "echo Success.",
 		"build-js": "echo  Success.",
 		"build-production": "echo  Success.",
 		"build-production-js": "echo  Success.",
->>>>>>> 13740bc6
 		"clean": "true"
 	},
 	"devDependencies": {
