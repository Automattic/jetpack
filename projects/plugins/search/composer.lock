--- conflicted
+++ resolved
@@ -4,11 +4,7 @@
         "Read more about it at https://getcomposer.org/doc/01-basic-usage.md#installing-dependencies",
         "This file is @generated automatically"
     ],
-<<<<<<< HEAD
     "content-hash": "8b1a72cd0f63f0cba0812baa557eefff",
-=======
-    "content-hash": "bcf3baa9f0c1cbd82da02e9a683c8dc5",
->>>>>>> ef06c3b8
     "packages": [
         {
             "name": "automattic/jetpack-a8c-mc-stats",
@@ -1100,11 +1096,7 @@
             "dist": {
                 "type": "path",
                 "url": "../../packages/search",
-<<<<<<< HEAD
                 "reference": "41f78ede7fadefaaaa994ae13ba57ba623ed9b7f"
-=======
-                "reference": "5cbf091cc896dddfe5cacb411471941e0e46e686"
->>>>>>> ef06c3b8
             },
             "require": {
                 "automattic/jetpack-assets": "^1.17",
