{
    "_readme": [
        "This file locks the dependencies of your project to a known state",
        "Read more about it at https://getcomposer.org/doc/01-basic-usage.md#installing-dependencies",
        "This file is @generated automatically"
    ],
    "content-hash": "0a2f4f801c4e2ad3035b8265ae76381c",
    "packages": [
        {
            "name": "automattic/jetpack-a8c-mc-stats",
            "version": "dev-master",
            "dist": {
                "type": "path",
                "url": "../../packages/a8c-mc-stats",
                "reference": "05c1399080a50526afc06f85e6494959ca3c1941"
            },
            "require-dev": {
                "automattic/jetpack-changelogger": "^3.0",
                "yoast/phpunit-polyfills": "1.0.3"
            },
            "type": "jetpack-library",
            "extra": {
                "autotagger": true,
                "mirror-repo": "Automattic/jetpack-a8c-mc-stats",
                "changelogger": {
                    "link-template": "https://github.com/Automattic/jetpack-a8c-mc-stats/compare/v${old}...v${new}"
                },
                "branch-alias": {
                    "dev-master": "1.4.x-dev"
                }
            },
            "autoload": {
                "classmap": [
                    "src/"
                ]
            },
            "scripts": {
                "phpunit": [
                    "./vendor/phpunit/phpunit/phpunit --colors=always"
                ],
                "test-coverage": [
                    "php -dpcov.directory=. ./vendor/bin/phpunit --coverage-clover \"$COVERAGE_DIR/clover.xml\""
                ],
                "test-php": [
                    "@composer phpunit"
                ]
            },
            "license": [
                "GPL-2.0-or-later"
            ],
            "description": "Used to record internal usage stats for Automattic. Not visible to site owners.",
            "transport-options": {
                "relative": true
            }
        },
        {
            "name": "automattic/jetpack-admin-ui",
            "version": "dev-master",
            "dist": {
                "type": "path",
                "url": "../../packages/admin-ui",
                "reference": "bbb92b9b9852760e84b7aaee877ee081616efcb3"
            },
            "require-dev": {
                "automattic/jetpack-changelogger": "^3.0",
                "automattic/wordbless": "dev-master",
                "yoast/phpunit-polyfills": "1.0.3"
            },
            "type": "jetpack-library",
            "extra": {
                "autotagger": true,
                "mirror-repo": "Automattic/jetpack-admin-ui",
                "textdomain": "jetpack-admin-ui",
                "changelogger": {
                    "link-template": "https://github.com/Automattic/jetpack-admin-ui/compare/${old}...${new}"
                },
                "branch-alias": {
                    "dev-master": "0.2.x-dev"
                },
                "version-constants": {
                    "::PACKAGE_VERSION": "src/class-admin-menu.php"
                }
            },
            "autoload": {
                "classmap": [
                    "src/"
                ]
            },
            "scripts": {
                "phpunit": [
                    "./vendor/phpunit/phpunit/phpunit --colors=always"
                ],
                "test-coverage": [
                    "php -dpcov.directory=. ./vendor/bin/phpunit --coverage-clover \"$COVERAGE_DIR/clover.xml\""
                ],
                "test-php": [
                    "@composer phpunit"
                ],
                "post-update-cmd": [
                    "php -r \"copy('vendor/automattic/wordbless/src/dbless-wpdb.php', 'wordpress/wp-content/db.php');\""
                ]
            },
            "license": [
                "GPL-2.0-or-later"
            ],
            "description": "Generic Jetpack wp-admin UI elements",
            "transport-options": {
                "relative": true
            }
        },
        {
            "name": "automattic/jetpack-assets",
            "version": "dev-master",
            "dist": {
                "type": "path",
                "url": "../../packages/assets",
                "reference": "52fb1f734112badb778f56637476365c7c81af35"
            },
            "require": {
                "automattic/jetpack-constants": "^1.6"
            },
            "require-dev": {
                "automattic/jetpack-changelogger": "^3.0",
                "brain/monkey": "2.6.1",
                "wikimedia/testing-access-wrapper": "^1.0 || ^2.0",
                "yoast/phpunit-polyfills": "1.0.3"
            },
            "type": "jetpack-library",
            "extra": {
                "autotagger": true,
                "mirror-repo": "Automattic/jetpack-assets",
                "textdomain": "jetpack-assets",
                "changelogger": {
                    "link-template": "https://github.com/Automattic/jetpack-assets/compare/v${old}...v${new}"
                },
                "branch-alias": {
                    "dev-master": "1.17.x-dev"
                }
            },
            "autoload": {
                "files": [
                    "actions.php"
                ],
                "classmap": [
                    "src/"
                ]
            },
            "scripts": {
                "build-development": [
                    "pnpm run build"
                ],
                "build-production": [
                    "pnpm run build-production"
                ],
                "phpunit": [
                    "./vendor/phpunit/phpunit/phpunit --colors=always"
                ],
                "test-coverage": [
                    "php -dpcov.directory=. ./vendor/bin/phpunit --coverage-clover \"$COVERAGE_DIR/php/clover.xml\"",
                    "pnpm run test-coverage"
                ],
                "test-js": [
                    "pnpm run test"
                ],
                "test-php": [
                    "@composer phpunit"
                ]
            },
            "license": [
                "GPL-2.0-or-later"
            ],
            "description": "Asset management utilities for Jetpack ecosystem packages",
            "transport-options": {
                "relative": true
            }
        },
        {
            "name": "automattic/jetpack-autoloader",
            "version": "dev-master",
            "dist": {
                "type": "path",
                "url": "../../packages/autoloader",
                "reference": "0d14c81f42c4da64b4d3b2a7878e3b058d1af7c8"
            },
            "require": {
                "composer-plugin-api": "^1.1 || ^2.0"
            },
            "require-dev": {
                "automattic/jetpack-changelogger": "^3.0",
                "yoast/phpunit-polyfills": "1.0.3"
            },
            "type": "composer-plugin",
            "extra": {
                "autotagger": true,
                "class": "Automattic\\Jetpack\\Autoloader\\CustomAutoloaderPlugin",
                "mirror-repo": "Automattic/jetpack-autoloader",
                "changelogger": {
                    "link-template": "https://github.com/Automattic/jetpack-autoloader/compare/v${old}...v${new}"
                },
                "branch-alias": {
                    "dev-master": "2.11.x-dev"
                }
            },
            "autoload": {
                "classmap": [
                    "src/AutoloadGenerator.php"
                ],
                "psr-4": {
                    "Automattic\\Jetpack\\Autoloader\\": "src"
                }
            },
            "scripts": {
                "phpunit": [
                    "./vendor/phpunit/phpunit/phpunit --colors=always"
                ],
                "test-coverage": [
                    "php -dpcov.directory=. ./vendor/bin/phpunit --coverage-php \"./tests/php/tmp/coverage-report.php\"",
                    "php ./tests/php/bin/test-coverage.php \"$COVERAGE_DIR/clover.xml\""
                ],
                "test-php": [
                    "@composer phpunit"
                ]
            },
            "license": [
                "GPL-2.0-or-later"
            ],
            "description": "Creates a custom autoloader for a plugin or theme.",
            "transport-options": {
                "relative": true
            }
        },
        {
            "name": "automattic/jetpack-composer-plugin",
            "version": "dev-master",
            "dist": {
                "type": "path",
                "url": "../../packages/composer-plugin",
                "reference": "c3fc0e4cf179c619f896174a6c9db8e70cff74c3"
            },
            "require": {
                "composer-plugin-api": "^2.1.0"
            },
            "require-dev": {
                "automattic/jetpack-changelogger": "^3.0",
                "composer/composer": "2.2.3",
                "yoast/phpunit-polyfills": "1.0.3"
            },
            "type": "composer-plugin",
            "extra": {
                "class": "Automattic\\Jetpack\\Composer\\Plugin",
                "mirror-repo": "Automattic/jetpack-composer-plugin",
                "changelogger": {
                    "link-template": "https://github.com/Automattic/jetpack-composer-plugin/compare/v${old}...v${new}"
                },
                "autotagger": true,
                "branch-alias": {
                    "dev-master": "1.1.x-dev"
                }
            },
            "autoload": {
                "classmap": [
                    "src/"
                ]
            },
            "scripts": {
                "phpunit": [
                    "./vendor/phpunit/phpunit/phpunit --colors=always"
                ],
                "test-coverage": [
                    "php -dpcov.directory=. ./vendor/bin/phpunit --coverage-clover \"$COVERAGE_DIR/clover.xml\""
                ],
                "test-php": [
                    "@composer phpunit"
                ]
            },
            "license": [
                "GPL-2.0-or-later"
            ],
            "description": "A custom installer plugin for Composer to move Jetpack packages out of `vendor/` so WordPress's translation infrastructure will find their strings.",
            "transport-options": {
                "relative": true
            }
        },
        {
            "name": "automattic/jetpack-config",
            "version": "dev-master",
            "dist": {
                "type": "path",
                "url": "../../packages/config",
                "reference": "7ed065622e06c9992d7f659458c42b85a9864c8d"
            },
            "require-dev": {
                "automattic/jetpack-changelogger": "^3.0"
            },
            "type": "jetpack-library",
            "extra": {
                "autotagger": true,
                "mirror-repo": "Automattic/jetpack-config",
                "textdomain": "jetpack-config",
                "changelogger": {
                    "link-template": "https://github.com/Automattic/jetpack-config/compare/v${old}...v${new}"
                },
                "branch-alias": {
                    "dev-master": "1.7.x-dev"
                }
            },
            "autoload": {
                "classmap": [
                    "src/"
                ]
            },
            "license": [
                "GPL-2.0-or-later"
            ],
            "description": "Jetpack configuration package that initializes other packages and configures Jetpack's functionality. Can be used as a base for all variants of Jetpack package usage.",
            "transport-options": {
                "relative": true
            }
        },
        {
            "name": "automattic/jetpack-connection",
            "version": "dev-master",
            "dist": {
                "type": "path",
                "url": "../../packages/connection",
<<<<<<< HEAD
                "reference": "d60612abed78db6aa449217196952bae7e66c445"
=======
                "reference": "8197ef999bf0765f0ed57a630c4ae277071e7cc2"
>>>>>>> 7cc2c2b0
            },
            "require": {
                "automattic/jetpack-a8c-mc-stats": "^1.4",
                "automattic/jetpack-admin-ui": "^0.2",
                "automattic/jetpack-constants": "^1.6",
                "automattic/jetpack-heartbeat": "^1.4",
                "automattic/jetpack-options": "^1.15",
                "automattic/jetpack-redirect": "^1.7",
                "automattic/jetpack-roles": "^1.4",
                "automattic/jetpack-status": "^1.13"
            },
            "require-dev": {
                "automattic/jetpack-changelogger": "^3.0",
                "automattic/wordbless": "@dev",
                "brain/monkey": "2.6.1",
                "yoast/phpunit-polyfills": "1.0.3"
            },
            "type": "jetpack-library",
            "extra": {
                "autotagger": true,
                "mirror-repo": "Automattic/jetpack-connection",
                "textdomain": "jetpack-connection",
                "version-constants": {
                    "::PACKAGE_VERSION": "src/class-package-version.php"
                },
                "changelogger": {
                    "link-template": "https://github.com/Automattic/jetpack-connection/compare/v${old}...v${new}"
                },
                "branch-alias": {
                    "dev-master": "1.37.x-dev"
                }
            },
            "autoload": {
                "classmap": [
                    "legacy",
                    "src/",
                    "src/webhooks"
                ]
            },
            "scripts": {
                "phpunit": [
                    "./vendor/phpunit/phpunit/phpunit --colors=always"
                ],
                "post-update-cmd": [
                    "php -r \"copy('vendor/automattic/wordbless/src/dbless-wpdb.php', 'wordpress/wp-content/db.php');\""
                ],
                "test-coverage": [
                    "php -dpcov.directory=. ./vendor/bin/phpunit --coverage-clover \"$COVERAGE_DIR/clover.xml\""
                ],
                "test-php": [
                    "@composer phpunit"
                ]
            },
            "license": [
                "GPL-2.0-or-later"
            ],
            "description": "Everything needed to connect to the Jetpack infrastructure",
            "transport-options": {
                "relative": true
            }
        },
        {
            "name": "automattic/jetpack-constants",
            "version": "dev-master",
            "dist": {
                "type": "path",
                "url": "../../packages/constants",
                "reference": "c707667b702d06091f8183df68a2a2b0d230c2b3"
            },
            "require-dev": {
                "automattic/jetpack-changelogger": "^3.0",
                "brain/monkey": "2.6.1",
                "yoast/phpunit-polyfills": "1.0.3"
            },
            "type": "jetpack-library",
            "extra": {
                "autotagger": true,
                "mirror-repo": "Automattic/jetpack-constants",
                "changelogger": {
                    "link-template": "https://github.com/Automattic/jetpack-constants/compare/v${old}...v${new}"
                },
                "branch-alias": {
                    "dev-master": "1.6.x-dev"
                }
            },
            "autoload": {
                "classmap": [
                    "src/"
                ]
            },
            "scripts": {
                "phpunit": [
                    "./vendor/phpunit/phpunit/phpunit --colors=always"
                ],
                "test-coverage": [
                    "php -dpcov.directory=. ./vendor/bin/phpunit --coverage-clover \"$COVERAGE_DIR/clover.xml\""
                ],
                "test-php": [
                    "@composer phpunit"
                ]
            },
            "license": [
                "GPL-2.0-or-later"
            ],
            "description": "A wrapper for defining constants in a more testable way.",
            "transport-options": {
                "relative": true
            }
        },
        {
            "name": "automattic/jetpack-heartbeat",
            "version": "dev-master",
            "dist": {
                "type": "path",
                "url": "../../packages/heartbeat",
                "reference": "89d4466f3ccf924afcbe3f6e80a15f2b39895def"
            },
            "require": {
                "automattic/jetpack-a8c-mc-stats": "^1.4",
                "automattic/jetpack-options": "^1.15"
            },
            "require-dev": {
                "automattic/jetpack-changelogger": "^3.0"
            },
            "type": "jetpack-library",
            "extra": {
                "autotagger": true,
                "mirror-repo": "Automattic/jetpack-heartbeat",
                "textdomain": "jetpack-heartbeat",
                "changelogger": {
                    "link-template": "https://github.com/Automattic/jetpack-heartbeat/compare/v${old}...v${new}"
                },
                "branch-alias": {
                    "dev-master": "1.4.x-dev"
                }
            },
            "autoload": {
                "classmap": [
                    "src/"
                ]
            },
            "license": [
                "GPL-2.0-or-later"
            ],
            "description": "This adds a cronjob that sends a batch of internal automattic stats to wp.com once a day",
            "transport-options": {
                "relative": true
            }
        },
        {
            "name": "automattic/jetpack-identity-crisis",
            "version": "dev-master",
            "dist": {
                "type": "path",
                "url": "../../packages/identity-crisis",
<<<<<<< HEAD
                "reference": "b5aacb10b5a8cf268b42ea72f13420ef864c7188"
=======
                "reference": "440d69a3150a664ef30c578f23fa5a5a030744b6"
>>>>>>> 7cc2c2b0
            },
            "require": {
                "automattic/jetpack-assets": "^1.17",
                "automattic/jetpack-connection": "^1.37",
                "automattic/jetpack-constants": "^1.6",
                "automattic/jetpack-logo": "^1.5",
<<<<<<< HEAD
                "automattic/jetpack-options": "^1.15",
                "automattic/jetpack-status": "^1.13",
                "automattic/jetpack-tracking": "^1.14"
=======
                "automattic/jetpack-options": "^1.14",
                "automattic/jetpack-status": "^1.13"
>>>>>>> 7cc2c2b0
            },
            "require-dev": {
                "automattic/jetpack-changelogger": "^3.0",
                "automattic/wordbless": "@dev",
                "yoast/phpunit-polyfills": "1.0.3"
            },
            "type": "jetpack-library",
            "extra": {
                "autotagger": true,
                "mirror-repo": "Automattic/jetpack-identity-crisis",
                "textdomain": "jetpack-idc",
                "version-constants": {
                    "::PACKAGE_VERSION": "src/class-identity-crisis.php"
                },
                "changelogger": {
                    "link-template": "https://github.com/Automattic/jetpack-identity-crisis/compare/v${old}...v${new}"
                },
                "branch-alias": {
                    "dev-master": "0.8.x-dev"
                }
            },
            "autoload": {
                "classmap": [
                    "src/"
                ]
            },
            "scripts": {
                "build-development": [
                    "pnpm run build"
                ],
                "build-production": [
                    "NODE_ENV='production' pnpm run build"
                ],
                "phpunit": [
                    "./vendor/phpunit/phpunit/phpunit --colors=always"
                ],
                "test-coverage": [
                    "php -dpcov.directory=. ./vendor/bin/phpunit --coverage-clover \"$COVERAGE_DIR/clover.xml\""
                ],
                "test-php": [
                    "@composer phpunit"
                ],
                "post-update-cmd": [
                    "php -r \"copy('vendor/automattic/wordbless/src/dbless-wpdb.php', 'wordpress/wp-content/db.php');\""
                ],
                "watch": [
                    "Composer\\Config::disableProcessTimeout",
                    "pnpm run watch"
                ]
            },
            "license": [
                "GPL-2.0-or-later"
            ],
            "description": "Identity Crisis.",
            "transport-options": {
                "relative": true
            }
        },
        {
            "name": "automattic/jetpack-logo",
            "version": "dev-master",
            "dist": {
                "type": "path",
                "url": "../../packages/logo",
                "reference": "c0d7df78e0ea4d9d09a22ff937fce5ec13a08379"
            },
            "require-dev": {
                "automattic/jetpack-changelogger": "^3.0",
                "yoast/phpunit-polyfills": "1.0.3"
            },
            "type": "jetpack-library",
            "extra": {
                "autotagger": true,
                "mirror-repo": "Automattic/jetpack-logo",
                "changelogger": {
                    "link-template": "https://github.com/Automattic/jetpack-logo/compare/v${old}...v${new}"
                },
                "branch-alias": {
                    "dev-master": "1.5.x-dev"
                }
            },
            "autoload": {
                "classmap": [
                    "src/"
                ]
            },
            "scripts": {
                "phpunit": [
                    "./vendor/phpunit/phpunit/phpunit --colors=always"
                ],
                "test-coverage": [
                    "php -dpcov.directory=. ./vendor/bin/phpunit --coverage-clover \"$COVERAGE_DIR/clover.xml\""
                ],
                "test-php": [
                    "@composer phpunit"
                ]
            },
            "license": [
                "GPL-2.0-or-later"
            ],
            "description": "A logo for Jetpack",
            "transport-options": {
                "relative": true
            }
        },
        {
            "name": "automattic/jetpack-my-jetpack",
            "version": "dev-master",
            "dist": {
                "type": "path",
                "url": "../../packages/my-jetpack",
<<<<<<< HEAD
                "reference": "c8c76294bca480aa22efa392d08e1d33580367aa"
=======
                "reference": "00317beca5b0da4519ed72b8cdd443c1fe16b6a0"
>>>>>>> 7cc2c2b0
            },
            "require": {
                "automattic/jetpack-admin-ui": "^0.2",
                "automattic/jetpack-assets": "^1.17",
                "automattic/jetpack-connection": "^1.37",
                "automattic/jetpack-plugins-installer": "^0.1",
                "automattic/jetpack-redirect": "^1.7"
            },
            "require-dev": {
                "automattic/jetpack-changelogger": "^3.0",
                "automattic/jetpack-constants": "^1.6",
                "automattic/jetpack-options": "^1.15",
                "automattic/wordbless": "@dev",
                "yoast/phpunit-polyfills": "1.0.3"
            },
            "type": "jetpack-library",
            "extra": {
                "autotagger": true,
                "mirror-repo": "Automattic/jetpack-my-jetpack",
                "textdomain": "jetpack-my-jetpack",
                "changelogger": {
                    "link-template": "https://github.com/Automattic/jetpack-my-jetpack/compare/${old}...${new}"
                },
                "branch-alias": {
                    "dev-master": "1.0.x-dev"
                },
                "version-constants": {
                    "::PACKAGE_VERSION": "src/class-initializer.php"
                }
            },
            "autoload": {
                "classmap": [
                    "src/",
                    "src/products"
                ]
            },
            "scripts": {
                "phpunit": [
                    "./vendor/phpunit/phpunit/phpunit --colors=always"
                ],
                "test-coverage": [
                    "php -dpcov.directory=. ./vendor/bin/phpunit --coverage-clover \"$COVERAGE_DIR/coverage.xml\"",
                    "pnpm run test -- --coverageDirectory=\"$COVERAGE_DIR\" --coverage --coverageReporters=clover"
                ],
                "test-php": [
                    "@composer phpunit"
                ],
                "test-js": [
                    "pnpm run test"
                ],
                "test-js-watch": [
                    "Composer\\Config::disableProcessTimeout",
                    "pnpm run test -- --watch"
                ],
                "build-development": [
                    "pnpm run build"
                ],
                "build-production": [
                    "NODE_ENV=production pnpm run build"
                ],
                "watch": [
                    "Composer\\Config::disableProcessTimeout",
                    "pnpm run watch"
                ],
                "post-update-cmd": [
                    "php -r \"copy('vendor/automattic/wordbless/src/dbless-wpdb.php', 'wordpress/wp-content/db.php');\""
                ]
            },
            "license": [
                "GPL-2.0-or-later"
            ],
            "description": "WP Admin page with information and configuration shared among all Jetpack stand-alone plugins",
            "transport-options": {
                "relative": true
            }
        },
        {
            "name": "automattic/jetpack-options",
            "version": "dev-master",
            "dist": {
                "type": "path",
                "url": "../../packages/options",
                "reference": "780c1a02e1e7040fc0855438f9d57094e3314173"
            },
            "require": {
                "automattic/jetpack-constants": "^1.6"
            },
            "require-dev": {
                "automattic/jetpack-changelogger": "^3.0",
                "yoast/phpunit-polyfills": "1.0.3"
            },
            "type": "jetpack-library",
            "extra": {
                "autotagger": true,
                "mirror-repo": "Automattic/jetpack-options",
                "changelogger": {
                    "link-template": "https://github.com/Automattic/jetpack-options/compare/v${old}...v${new}"
                },
                "branch-alias": {
                    "dev-master": "1.15.x-dev"
                }
            },
            "autoload": {
                "classmap": [
                    "legacy"
                ]
            },
            "license": [
                "GPL-2.0-or-later"
            ],
            "description": "A wrapper for wp-options to manage specific Jetpack options.",
            "transport-options": {
                "relative": true
            }
        },
        {
            "name": "automattic/jetpack-password-checker",
            "version": "dev-master",
            "dist": {
                "type": "path",
                "url": "../../packages/password-checker",
                "reference": "a9dd0d76a2a18a042898111f5ac279e5f32c2258"
            },
            "require-dev": {
                "automattic/jetpack-changelogger": "^3.0",
                "automattic/wordbless": "@dev",
                "yoast/phpunit-polyfills": "1.0.3"
            },
            "type": "jetpack-library",
            "extra": {
                "autotagger": true,
                "mirror-repo": "Automattic/jetpack-password-checker",
                "textdomain": "jetpack-password-checker",
                "changelogger": {
                    "link-template": "https://github.com/Automattic/jetpack-password-checker/compare/v${old}...v${new}"
                },
                "branch-alias": {
                    "dev-master": "0.2.x-dev"
                }
            },
            "autoload": {
                "classmap": [
                    "src/"
                ]
            },
            "scripts": {
                "phpunit": [
                    "./vendor/phpunit/phpunit/phpunit --colors=always"
                ],
                "test-coverage": [
                    "php -dpcov.directory=. ./vendor/bin/phpunit --coverage-clover \"$COVERAGE_DIR/clover.xml\""
                ],
                "test-php": [
                    "@composer phpunit"
                ],
                "post-update-cmd": [
                    "php -r \"copy('vendor/automattic/wordbless/src/dbless-wpdb.php', 'wordpress/wp-content/db.php');\""
                ]
            },
            "license": [
                "GPL-2.0-or-later"
            ],
            "description": "Password Checker.",
            "transport-options": {
                "relative": true
            }
        },
        {
            "name": "automattic/jetpack-plugins-installer",
            "version": "dev-master",
            "dist": {
                "type": "path",
                "url": "../../packages/plugins-installer",
                "reference": "0b68b85dd5075ccbecfe63a877b31a848feecca0"
            },
            "require": {
                "automattic/jetpack-a8c-mc-stats": "^1.4"
            },
            "require-dev": {
                "automattic/jetpack-changelogger": "^3.0",
                "yoast/phpunit-polyfills": "1.0.3"
            },
            "type": "jetpack-library",
            "extra": {
                "branch-alias": {
                    "dev-master": "0.1.x-dev"
                },
                "mirror-repo": "Automattic/jetpack-plugins-installer",
                "changelogger": {
                    "link-template": "https://github.com/Automattic/jetpack-plugins-installer/compare/v${old}...v${new}"
                },
                "autotagger": true,
                "textdomain": "jetpack-plugins-installer"
            },
            "autoload": {
                "classmap": [
                    "src/"
                ]
            },
            "scripts": {
                "phpunit": [
                    "./vendor/phpunit/phpunit/phpunit --colors=always"
                ],
                "test-coverage": [
                    "php -dpcov.directory=. ./vendor/bin/phpunit --coverage-clover \"$COVERAGE_DIR/clover.xml\""
                ],
                "test-php": [
                    "@composer phpunit"
                ]
            },
            "license": [
                "GPL-2.0-or-later"
            ],
            "description": "Handle installation of plugins from WP.org",
            "transport-options": {
                "relative": true
            }
        },
        {
            "name": "automattic/jetpack-redirect",
            "version": "dev-master",
            "dist": {
                "type": "path",
                "url": "../../packages/redirect",
                "reference": "6f4d901d139ae90d55cb772c0cdbe8d08d202792"
            },
            "require": {
                "automattic/jetpack-status": "^1.13"
            },
            "require-dev": {
                "automattic/jetpack-changelogger": "^3.0",
                "brain/monkey": "2.6.1",
                "yoast/phpunit-polyfills": "1.0.3"
            },
            "type": "jetpack-library",
            "extra": {
                "autotagger": true,
                "mirror-repo": "Automattic/jetpack-redirect",
                "changelogger": {
                    "link-template": "https://github.com/Automattic/jetpack-redirect/compare/v${old}...v${new}"
                },
                "branch-alias": {
                    "dev-master": "1.7.x-dev"
                }
            },
            "autoload": {
                "classmap": [
                    "src/"
                ]
            },
            "scripts": {
                "phpunit": [
                    "./vendor/phpunit/phpunit/phpunit --colors=always"
                ],
                "test-coverage": [
                    "php -dpcov.directory=. ./vendor/bin/phpunit --coverage-clover \"$COVERAGE_DIR/clover.xml\""
                ],
                "test-php": [
                    "@composer phpunit"
                ]
            },
            "license": [
                "GPL-2.0-or-later"
            ],
            "description": "Utilities to build URLs to the jetpack.com/redirect/ service",
            "transport-options": {
                "relative": true
            }
        },
        {
            "name": "automattic/jetpack-roles",
            "version": "dev-master",
            "dist": {
                "type": "path",
                "url": "../../packages/roles",
                "reference": "865b6ca769a59af99b25f560a1f0e7e6a19bff1f"
            },
            "require-dev": {
                "automattic/jetpack-changelogger": "^3.0",
                "brain/monkey": "2.6.1",
                "yoast/phpunit-polyfills": "1.0.3"
            },
            "type": "jetpack-library",
            "extra": {
                "autotagger": true,
                "mirror-repo": "Automattic/jetpack-roles",
                "changelogger": {
                    "link-template": "https://github.com/Automattic/jetpack-roles/compare/v${old}...v${new}"
                },
                "branch-alias": {
                    "dev-master": "1.4.x-dev"
                }
            },
            "autoload": {
                "classmap": [
                    "src/"
                ]
            },
            "scripts": {
                "phpunit": [
                    "./vendor/phpunit/phpunit/phpunit --colors=always"
                ],
                "test-coverage": [
                    "php -dpcov.directory=. ./vendor/bin/phpunit --coverage-clover \"$COVERAGE_DIR/clover.xml\""
                ],
                "test-php": [
                    "@composer phpunit"
                ]
            },
            "license": [
                "GPL-2.0-or-later"
            ],
            "description": "Utilities, related with user roles and capabilities.",
            "transport-options": {
                "relative": true
            }
        },
        {
            "name": "automattic/jetpack-search",
            "version": "dev-master",
            "dist": {
                "type": "path",
                "url": "../../packages/search",
<<<<<<< HEAD
                "reference": "5abd8339a7d43630e6d0c48e9d4e3d256b4f8825"
=======
                "reference": "4b3c6d643d841407ea8a25763df1b7de6af2e90e"
>>>>>>> 7cc2c2b0
            },
            "require": {
                "automattic/jetpack-assets": "^1.17",
                "automattic/jetpack-config": "^1.7",
                "automattic/jetpack-connection": "^1.37",
                "automattic/jetpack-constants": "^1.6",
<<<<<<< HEAD
                "automattic/jetpack-options": "^1.15",
                "automattic/jetpack-status": "^1.13",
                "automattic/jetpack-tracking": "^1.14"
=======
                "automattic/jetpack-options": "^1.14",
                "automattic/jetpack-status": "^1.13"
>>>>>>> 7cc2c2b0
            },
            "require-dev": {
                "automattic/jetpack-changelogger": "^3.0",
                "automattic/wordbless": "0.3.1",
                "yoast/phpunit-polyfills": "1.0.3"
            },
            "type": "jetpack-library",
            "extra": {
                "autotagger": true,
                "mirror-repo": "Automattic/jetpack-search",
                "textdomain": "jetpack-search-pkg",
                "changelogger": {
                    "link-template": "https://github.com/Automattic/jetpack-search/compare/v${old}...v${new}"
                },
                "branch-alias": {
                    "dev-master": "0.12.x-dev"
                },
                "version-constants": {
                    "::VERSION": "src/class-package.php"
                }
            },
            "autoload": {
                "classmap": [
                    "src/"
                ]
            },
            "scripts": {
                "build": [
                    "Composer\\Config::disableProcessTimeout",
                    "pnpm run build"
                ],
                "build-development": [
                    "pnpm run build-development"
                ],
                "build-production": [
                    "pnpm run build-production"
                ],
                "phpunit": [
                    "./vendor/phpunit/phpunit/phpunit --colors=always"
                ],
                "test-coverage": [
                    "php -dpcov.directory=. ./vendor/bin/phpunit --coverage-clover \"$COVERAGE_DIR/clover.xml\""
                ],
                "test-js": [
                    "pnpm run test"
                ],
                "test-php": [
                    "@composer phpunit"
                ],
                "post-update-cmd": [
                    "php -r \"copy('vendor/automattic/wordbless/src/dbless-wpdb.php', 'wordpress/wp-content/db.php');\""
                ],
                "watch": [
                    "Composer\\Config::disableProcessTimeout",
                    "pnpm run watch"
                ]
            },
            "license": [
                "GPL-2.0-or-later"
            ],
            "description": "Tools to assist with enabling cloud search for Jetpack sites.",
            "transport-options": {
                "relative": true
            }
        },
        {
            "name": "automattic/jetpack-status",
            "version": "dev-master",
            "dist": {
                "type": "path",
                "url": "../../packages/status",
                "reference": "818ba9c80f04d1c68607832d91a3e5286662dd12"
            },
            "require": {
                "automattic/jetpack-constants": "^1.6"
            },
            "require-dev": {
                "automattic/jetpack-changelogger": "^3.0",
                "brain/monkey": "2.6.1",
                "yoast/phpunit-polyfills": "1.0.3"
            },
            "type": "jetpack-library",
            "extra": {
                "autotagger": true,
                "mirror-repo": "Automattic/jetpack-status",
                "changelogger": {
                    "link-template": "https://github.com/Automattic/jetpack-status/compare/v${old}...v${new}"
                },
                "branch-alias": {
                    "dev-master": "1.13.x-dev"
                }
            },
            "autoload": {
                "classmap": [
                    "src/"
                ]
            },
            "scripts": {
                "phpunit": [
                    "./vendor/phpunit/phpunit/phpunit --colors=always"
                ],
                "test-coverage": [
                    "php -dpcov.directory=. ./vendor/bin/phpunit --coverage-clover \"$COVERAGE_DIR/clover.xml\""
                ],
                "test-php": [
                    "@composer phpunit"
                ]
            },
            "license": [
                "GPL-2.0-or-later"
            ],
            "description": "Used to retrieve information about the current status of Jetpack and the site overall.",
            "transport-options": {
                "relative": true
            }
        },
        {
            "name": "automattic/jetpack-sync",
            "version": "dev-master",
            "dist": {
                "type": "path",
                "url": "../../packages/sync",
                "reference": "2e2684c14c7c75495eba951cc345eea06cb9834b"
            },
            "require": {
                "automattic/jetpack-connection": "^1.37",
                "automattic/jetpack-constants": "^1.6",
                "automattic/jetpack-heartbeat": "^1.4",
                "automattic/jetpack-identity-crisis": "^0.8",
                "automattic/jetpack-options": "^1.15",
                "automattic/jetpack-password-checker": "^0.2",
                "automattic/jetpack-roles": "^1.4",
                "automattic/jetpack-status": "^1.13"
            },
            "require-dev": {
                "automattic/jetpack-changelogger": "^3.0",
                "automattic/wordbless": "@dev",
                "yoast/phpunit-polyfills": "1.0.3"
            },
            "type": "jetpack-library",
            "extra": {
                "autotagger": true,
                "mirror-repo": "Automattic/jetpack-sync",
                "textdomain": "jetpack-sync",
                "version-constants": {
                    "::PACKAGE_VERSION": "src/class-package-version.php"
                },
                "changelogger": {
                    "link-template": "https://github.com/Automattic/jetpack-sync/compare/v${old}...v${new}"
                },
                "branch-alias": {
                    "dev-master": "1.30.x-dev"
                }
            },
            "autoload": {
                "classmap": [
                    "src/"
                ]
            },
            "scripts": {
                "phpunit": [
                    "./vendor/phpunit/phpunit/phpunit --colors=always"
                ],
                "test-coverage": [
                    "php -dpcov.directory=. ./vendor/bin/phpunit --coverage-clover \"$COVERAGE_DIR/clover.xml\""
                ],
                "test-php": [
                    "@composer phpunit"
                ],
                "post-update-cmd": [
                    "php -r \"copy('vendor/automattic/wordbless/src/dbless-wpdb.php', 'wordpress/wp-content/db.php');\""
                ]
            },
            "license": [
                "GPL-2.0-or-later"
            ],
            "description": "Everything needed to allow syncing to the WP.com infrastructure.",
            "transport-options": {
                "relative": true
            }
        },
        {
            "name": "automattic/jetpack-tracking",
            "version": "dev-master",
            "dist": {
                "type": "path",
                "url": "../../packages/tracking",
<<<<<<< HEAD
                "reference": "59d981740e8e94edc332111355fbd008117ffb80"
            },
            "require": {
                "automattic/jetpack-assets": "^1.17",
                "automattic/jetpack-options": "^1.15",
                "automattic/jetpack-status": "^1.13"
=======
                "reference": "52304f2788812cf815c681131406329da5ca6ba4"
            },
            "require": {
                "automattic/jetpack-connection": "^1.37"
>>>>>>> 7cc2c2b0
            },
            "require-dev": {
                "automattic/jetpack-changelogger": "^3.0"
            },
            "type": "jetpack-library",
            "extra": {
                "autotagger": true,
                "mirror-repo": "Automattic/jetpack-tracking",
                "textdomain": "jetpack-tracking",
                "changelogger": {
                    "link-template": "https://github.com/Automattic/jetpack-tracking/compare/v${old}...v${new}"
                },
                "branch-alias": {
                    "dev-master": "1.14.x-dev"
                }
            },
            "autoload": {
                "classmap": [
                    "legacy",
                    "src/"
                ]
            },
            "license": [
                "GPL-2.0-or-later"
            ],
            "description": "Tracking for Jetpack",
            "abandoned": "automattic/jetpack-connection",
            "transport-options": {
                "relative": true
            }
        }
    ],
    "packages-dev": [
        {
            "name": "automattic/jetpack-changelogger",
            "version": "dev-master",
            "dist": {
                "type": "path",
                "url": "../../packages/changelogger",
                "reference": "370ad5f2cc8af110c19227a87686028ae8e468b7"
            },
            "require": {
                "php": ">=5.6",
                "symfony/console": "^3.4 || ^5.2",
                "symfony/process": "^3.4 || ^5.2",
                "wikimedia/at-ease": "^1.2 || ^2.0"
            },
            "require-dev": {
                "wikimedia/testing-access-wrapper": "^1.0 || ^2.0",
                "yoast/phpunit-polyfills": "1.0.3"
            },
            "bin": [
                "bin/changelogger"
            ],
            "type": "project",
            "extra": {
                "autotagger": true,
                "branch-alias": {
                    "dev-master": "3.0.x-dev"
                },
                "mirror-repo": "Automattic/jetpack-changelogger",
                "version-constants": {
                    "::VERSION": "src/Application.php"
                },
                "changelogger": {
                    "link-template": "https://github.com/Automattic/jetpack-changelogger/compare/${old}...${new}"
                }
            },
            "autoload": {
                "psr-4": {
                    "Automattic\\Jetpack\\Changelogger\\": "src",
                    "Automattic\\Jetpack\\Changelog\\": "lib"
                }
            },
            "autoload-dev": {
                "psr-4": {
                    "Automattic\\Jetpack\\Changelogger\\Tests\\": "tests/php/includes/src",
                    "Automattic\\Jetpack\\Changelog\\Tests\\": "tests/php/includes/lib"
                }
            },
            "scripts": {
                "phpunit": [
                    "./vendor/phpunit/phpunit/phpunit --colors=always"
                ],
                "test-coverage": [
                    "php -dpcov.directory=. ./vendor/bin/phpunit --coverage-clover \"$COVERAGE_DIR/clover.xml\""
                ],
                "test-php": [
                    "@composer phpunit"
                ],
                "post-install-cmd": [
                    "[ -e vendor/bin/changelogger ] || { cd vendor/bin && ln -s ../../bin/changelogger; }"
                ],
                "post-update-cmd": [
                    "[ -e vendor/bin/changelogger ] || { cd vendor/bin && ln -s ../../bin/changelogger; }"
                ]
            },
            "license": [
                "GPL-2.0-or-later"
            ],
            "description": "Jetpack Changelogger tool. Allows for managing changelogs by dropping change files into a changelog directory with each PR.",
            "transport-options": {
                "relative": true
            }
        },
        {
            "name": "doctrine/instantiator",
            "version": "1.4.1",
            "source": {
                "type": "git",
                "url": "https://github.com/doctrine/instantiator.git",
                "reference": "10dcfce151b967d20fde1b34ae6640712c3891bc"
            },
            "dist": {
                "type": "zip",
                "url": "https://api.github.com/repos/doctrine/instantiator/zipball/10dcfce151b967d20fde1b34ae6640712c3891bc",
                "reference": "10dcfce151b967d20fde1b34ae6640712c3891bc",
                "shasum": ""
            },
            "require": {
                "php": "^7.1 || ^8.0"
            },
            "require-dev": {
                "doctrine/coding-standard": "^9",
                "ext-pdo": "*",
                "ext-phar": "*",
                "phpbench/phpbench": "^0.16 || ^1",
                "phpstan/phpstan": "^1.4",
                "phpstan/phpstan-phpunit": "^1",
                "phpunit/phpunit": "^7.5 || ^8.5 || ^9.5",
                "vimeo/psalm": "^4.22"
            },
            "type": "library",
            "autoload": {
                "psr-4": {
                    "Doctrine\\Instantiator\\": "src/Doctrine/Instantiator/"
                }
            },
            "notification-url": "https://packagist.org/downloads/",
            "license": [
                "MIT"
            ],
            "authors": [
                {
                    "name": "Marco Pivetta",
                    "email": "ocramius@gmail.com",
                    "homepage": "https://ocramius.github.io/"
                }
            ],
            "description": "A small, lightweight utility to instantiate objects in PHP without invoking their constructors",
            "homepage": "https://www.doctrine-project.org/projects/instantiator.html",
            "keywords": [
                "constructor",
                "instantiate"
            ],
            "support": {
                "issues": "https://github.com/doctrine/instantiator/issues",
                "source": "https://github.com/doctrine/instantiator/tree/1.4.1"
            },
            "funding": [
                {
                    "url": "https://www.doctrine-project.org/sponsorship.html",
                    "type": "custom"
                },
                {
                    "url": "https://www.patreon.com/phpdoctrine",
                    "type": "patreon"
                },
                {
                    "url": "https://tidelift.com/funding/github/packagist/doctrine%2Finstantiator",
                    "type": "tidelift"
                }
            ],
            "time": "2022-03-03T08:28:38+00:00"
        },
        {
            "name": "myclabs/deep-copy",
            "version": "1.11.0",
            "source": {
                "type": "git",
                "url": "https://github.com/myclabs/DeepCopy.git",
                "reference": "14daed4296fae74d9e3201d2c4925d1acb7aa614"
            },
            "dist": {
                "type": "zip",
                "url": "https://api.github.com/repos/myclabs/DeepCopy/zipball/14daed4296fae74d9e3201d2c4925d1acb7aa614",
                "reference": "14daed4296fae74d9e3201d2c4925d1acb7aa614",
                "shasum": ""
            },
            "require": {
                "php": "^7.1 || ^8.0"
            },
            "conflict": {
                "doctrine/collections": "<1.6.8",
                "doctrine/common": "<2.13.3 || >=3,<3.2.2"
            },
            "require-dev": {
                "doctrine/collections": "^1.6.8",
                "doctrine/common": "^2.13.3 || ^3.2.2",
                "phpunit/phpunit": "^7.5.20 || ^8.5.23 || ^9.5.13"
            },
            "type": "library",
            "autoload": {
                "files": [
                    "src/DeepCopy/deep_copy.php"
                ],
                "psr-4": {
                    "DeepCopy\\": "src/DeepCopy/"
                }
            },
            "notification-url": "https://packagist.org/downloads/",
            "license": [
                "MIT"
            ],
            "description": "Create deep copies (clones) of your objects",
            "keywords": [
                "clone",
                "copy",
                "duplicate",
                "object",
                "object graph"
            ],
            "support": {
                "issues": "https://github.com/myclabs/DeepCopy/issues",
                "source": "https://github.com/myclabs/DeepCopy/tree/1.11.0"
            },
            "funding": [
                {
                    "url": "https://tidelift.com/funding/github/packagist/myclabs/deep-copy",
                    "type": "tidelift"
                }
            ],
            "time": "2022-03-03T13:19:32+00:00"
        },
        {
            "name": "nikic/php-parser",
            "version": "v4.13.2",
            "source": {
                "type": "git",
                "url": "https://github.com/nikic/PHP-Parser.git",
                "reference": "210577fe3cf7badcc5814d99455df46564f3c077"
            },
            "dist": {
                "type": "zip",
                "url": "https://api.github.com/repos/nikic/PHP-Parser/zipball/210577fe3cf7badcc5814d99455df46564f3c077",
                "reference": "210577fe3cf7badcc5814d99455df46564f3c077",
                "shasum": ""
            },
            "require": {
                "ext-tokenizer": "*",
                "php": ">=7.0"
            },
            "require-dev": {
                "ircmaxell/php-yacc": "^0.0.7",
                "phpunit/phpunit": "^6.5 || ^7.0 || ^8.0 || ^9.0"
            },
            "bin": [
                "bin/php-parse"
            ],
            "type": "library",
            "extra": {
                "branch-alias": {
                    "dev-master": "4.9-dev"
                }
            },
            "autoload": {
                "psr-4": {
                    "PhpParser\\": "lib/PhpParser"
                }
            },
            "notification-url": "https://packagist.org/downloads/",
            "license": [
                "BSD-3-Clause"
            ],
            "authors": [
                {
                    "name": "Nikita Popov"
                }
            ],
            "description": "A PHP parser written in PHP",
            "keywords": [
                "parser",
                "php"
            ],
            "support": {
                "issues": "https://github.com/nikic/PHP-Parser/issues",
                "source": "https://github.com/nikic/PHP-Parser/tree/v4.13.2"
            },
            "time": "2021-11-30T19:35:32+00:00"
        },
        {
            "name": "phar-io/manifest",
            "version": "2.0.3",
            "source": {
                "type": "git",
                "url": "https://github.com/phar-io/manifest.git",
                "reference": "97803eca37d319dfa7826cc2437fc020857acb53"
            },
            "dist": {
                "type": "zip",
                "url": "https://api.github.com/repos/phar-io/manifest/zipball/97803eca37d319dfa7826cc2437fc020857acb53",
                "reference": "97803eca37d319dfa7826cc2437fc020857acb53",
                "shasum": ""
            },
            "require": {
                "ext-dom": "*",
                "ext-phar": "*",
                "ext-xmlwriter": "*",
                "phar-io/version": "^3.0.1",
                "php": "^7.2 || ^8.0"
            },
            "type": "library",
            "extra": {
                "branch-alias": {
                    "dev-master": "2.0.x-dev"
                }
            },
            "autoload": {
                "classmap": [
                    "src/"
                ]
            },
            "notification-url": "https://packagist.org/downloads/",
            "license": [
                "BSD-3-Clause"
            ],
            "authors": [
                {
                    "name": "Arne Blankerts",
                    "email": "arne@blankerts.de",
                    "role": "Developer"
                },
                {
                    "name": "Sebastian Heuer",
                    "email": "sebastian@phpeople.de",
                    "role": "Developer"
                },
                {
                    "name": "Sebastian Bergmann",
                    "email": "sebastian@phpunit.de",
                    "role": "Developer"
                }
            ],
            "description": "Component for reading phar.io manifest information from a PHP Archive (PHAR)",
            "support": {
                "issues": "https://github.com/phar-io/manifest/issues",
                "source": "https://github.com/phar-io/manifest/tree/2.0.3"
            },
            "time": "2021-07-20T11:28:43+00:00"
        },
        {
            "name": "phar-io/version",
            "version": "3.2.1",
            "source": {
                "type": "git",
                "url": "https://github.com/phar-io/version.git",
                "reference": "4f7fd7836c6f332bb2933569e566a0d6c4cbed74"
            },
            "dist": {
                "type": "zip",
                "url": "https://api.github.com/repos/phar-io/version/zipball/4f7fd7836c6f332bb2933569e566a0d6c4cbed74",
                "reference": "4f7fd7836c6f332bb2933569e566a0d6c4cbed74",
                "shasum": ""
            },
            "require": {
                "php": "^7.2 || ^8.0"
            },
            "type": "library",
            "autoload": {
                "classmap": [
                    "src/"
                ]
            },
            "notification-url": "https://packagist.org/downloads/",
            "license": [
                "BSD-3-Clause"
            ],
            "authors": [
                {
                    "name": "Arne Blankerts",
                    "email": "arne@blankerts.de",
                    "role": "Developer"
                },
                {
                    "name": "Sebastian Heuer",
                    "email": "sebastian@phpeople.de",
                    "role": "Developer"
                },
                {
                    "name": "Sebastian Bergmann",
                    "email": "sebastian@phpunit.de",
                    "role": "Developer"
                }
            ],
            "description": "Library for handling version information and constraints",
            "support": {
                "issues": "https://github.com/phar-io/version/issues",
                "source": "https://github.com/phar-io/version/tree/3.2.1"
            },
            "time": "2022-02-21T01:04:05+00:00"
        },
        {
            "name": "phpdocumentor/reflection-common",
            "version": "2.2.0",
            "source": {
                "type": "git",
                "url": "https://github.com/phpDocumentor/ReflectionCommon.git",
                "reference": "1d01c49d4ed62f25aa84a747ad35d5a16924662b"
            },
            "dist": {
                "type": "zip",
                "url": "https://api.github.com/repos/phpDocumentor/ReflectionCommon/zipball/1d01c49d4ed62f25aa84a747ad35d5a16924662b",
                "reference": "1d01c49d4ed62f25aa84a747ad35d5a16924662b",
                "shasum": ""
            },
            "require": {
                "php": "^7.2 || ^8.0"
            },
            "type": "library",
            "extra": {
                "branch-alias": {
                    "dev-2.x": "2.x-dev"
                }
            },
            "autoload": {
                "psr-4": {
                    "phpDocumentor\\Reflection\\": "src/"
                }
            },
            "notification-url": "https://packagist.org/downloads/",
            "license": [
                "MIT"
            ],
            "authors": [
                {
                    "name": "Jaap van Otterdijk",
                    "email": "opensource@ijaap.nl"
                }
            ],
            "description": "Common reflection classes used by phpdocumentor to reflect the code structure",
            "homepage": "http://www.phpdoc.org",
            "keywords": [
                "FQSEN",
                "phpDocumentor",
                "phpdoc",
                "reflection",
                "static analysis"
            ],
            "support": {
                "issues": "https://github.com/phpDocumentor/ReflectionCommon/issues",
                "source": "https://github.com/phpDocumentor/ReflectionCommon/tree/2.x"
            },
            "time": "2020-06-27T09:03:43+00:00"
        },
        {
            "name": "phpdocumentor/reflection-docblock",
            "version": "5.3.0",
            "source": {
                "type": "git",
                "url": "https://github.com/phpDocumentor/ReflectionDocBlock.git",
                "reference": "622548b623e81ca6d78b721c5e029f4ce664f170"
            },
            "dist": {
                "type": "zip",
                "url": "https://api.github.com/repos/phpDocumentor/ReflectionDocBlock/zipball/622548b623e81ca6d78b721c5e029f4ce664f170",
                "reference": "622548b623e81ca6d78b721c5e029f4ce664f170",
                "shasum": ""
            },
            "require": {
                "ext-filter": "*",
                "php": "^7.2 || ^8.0",
                "phpdocumentor/reflection-common": "^2.2",
                "phpdocumentor/type-resolver": "^1.3",
                "webmozart/assert": "^1.9.1"
            },
            "require-dev": {
                "mockery/mockery": "~1.3.2",
                "psalm/phar": "^4.8"
            },
            "type": "library",
            "extra": {
                "branch-alias": {
                    "dev-master": "5.x-dev"
                }
            },
            "autoload": {
                "psr-4": {
                    "phpDocumentor\\Reflection\\": "src"
                }
            },
            "notification-url": "https://packagist.org/downloads/",
            "license": [
                "MIT"
            ],
            "authors": [
                {
                    "name": "Mike van Riel",
                    "email": "me@mikevanriel.com"
                },
                {
                    "name": "Jaap van Otterdijk",
                    "email": "account@ijaap.nl"
                }
            ],
            "description": "With this component, a library can provide support for annotations via DocBlocks or otherwise retrieve information that is embedded in a DocBlock.",
            "support": {
                "issues": "https://github.com/phpDocumentor/ReflectionDocBlock/issues",
                "source": "https://github.com/phpDocumentor/ReflectionDocBlock/tree/5.3.0"
            },
            "time": "2021-10-19T17:43:47+00:00"
        },
        {
            "name": "phpdocumentor/type-resolver",
            "version": "1.6.0",
            "source": {
                "type": "git",
                "url": "https://github.com/phpDocumentor/TypeResolver.git",
                "reference": "93ebd0014cab80c4ea9f5e297ea48672f1b87706"
            },
            "dist": {
                "type": "zip",
                "url": "https://api.github.com/repos/phpDocumentor/TypeResolver/zipball/93ebd0014cab80c4ea9f5e297ea48672f1b87706",
                "reference": "93ebd0014cab80c4ea9f5e297ea48672f1b87706",
                "shasum": ""
            },
            "require": {
                "php": "^7.2 || ^8.0",
                "phpdocumentor/reflection-common": "^2.0"
            },
            "require-dev": {
                "ext-tokenizer": "*",
                "psalm/phar": "^4.8"
            },
            "type": "library",
            "extra": {
                "branch-alias": {
                    "dev-1.x": "1.x-dev"
                }
            },
            "autoload": {
                "psr-4": {
                    "phpDocumentor\\Reflection\\": "src"
                }
            },
            "notification-url": "https://packagist.org/downloads/",
            "license": [
                "MIT"
            ],
            "authors": [
                {
                    "name": "Mike van Riel",
                    "email": "me@mikevanriel.com"
                }
            ],
            "description": "A PSR-5 based resolver of Class names, Types and Structural Element Names",
            "support": {
                "issues": "https://github.com/phpDocumentor/TypeResolver/issues",
                "source": "https://github.com/phpDocumentor/TypeResolver/tree/1.6.0"
            },
            "time": "2022-01-04T19:58:01+00:00"
        },
        {
            "name": "phpspec/prophecy",
            "version": "v1.15.0",
            "source": {
                "type": "git",
                "url": "https://github.com/phpspec/prophecy.git",
                "reference": "bbcd7380b0ebf3961ee21409db7b38bc31d69a13"
            },
            "dist": {
                "type": "zip",
                "url": "https://api.github.com/repos/phpspec/prophecy/zipball/bbcd7380b0ebf3961ee21409db7b38bc31d69a13",
                "reference": "bbcd7380b0ebf3961ee21409db7b38bc31d69a13",
                "shasum": ""
            },
            "require": {
                "doctrine/instantiator": "^1.2",
                "php": "^7.2 || ~8.0, <8.2",
                "phpdocumentor/reflection-docblock": "^5.2",
                "sebastian/comparator": "^3.0 || ^4.0",
                "sebastian/recursion-context": "^3.0 || ^4.0"
            },
            "require-dev": {
                "phpspec/phpspec": "^6.0 || ^7.0",
                "phpunit/phpunit": "^8.0 || ^9.0"
            },
            "type": "library",
            "extra": {
                "branch-alias": {
                    "dev-master": "1.x-dev"
                }
            },
            "autoload": {
                "psr-4": {
                    "Prophecy\\": "src/Prophecy"
                }
            },
            "notification-url": "https://packagist.org/downloads/",
            "license": [
                "MIT"
            ],
            "authors": [
                {
                    "name": "Konstantin Kudryashov",
                    "email": "ever.zet@gmail.com",
                    "homepage": "http://everzet.com"
                },
                {
                    "name": "Marcello Duarte",
                    "email": "marcello.duarte@gmail.com"
                }
            ],
            "description": "Highly opinionated mocking framework for PHP 5.3+",
            "homepage": "https://github.com/phpspec/prophecy",
            "keywords": [
                "Double",
                "Dummy",
                "fake",
                "mock",
                "spy",
                "stub"
            ],
            "support": {
                "issues": "https://github.com/phpspec/prophecy/issues",
                "source": "https://github.com/phpspec/prophecy/tree/v1.15.0"
            },
            "time": "2021-12-08T12:19:24+00:00"
        },
        {
            "name": "phpunit/php-code-coverage",
            "version": "9.2.15",
            "source": {
                "type": "git",
                "url": "https://github.com/sebastianbergmann/php-code-coverage.git",
                "reference": "2e9da11878c4202f97915c1cb4bb1ca318a63f5f"
            },
            "dist": {
                "type": "zip",
                "url": "https://api.github.com/repos/sebastianbergmann/php-code-coverage/zipball/2e9da11878c4202f97915c1cb4bb1ca318a63f5f",
                "reference": "2e9da11878c4202f97915c1cb4bb1ca318a63f5f",
                "shasum": ""
            },
            "require": {
                "ext-dom": "*",
                "ext-libxml": "*",
                "ext-xmlwriter": "*",
                "nikic/php-parser": "^4.13.0",
                "php": ">=7.3",
                "phpunit/php-file-iterator": "^3.0.3",
                "phpunit/php-text-template": "^2.0.2",
                "sebastian/code-unit-reverse-lookup": "^2.0.2",
                "sebastian/complexity": "^2.0",
                "sebastian/environment": "^5.1.2",
                "sebastian/lines-of-code": "^1.0.3",
                "sebastian/version": "^3.0.1",
                "theseer/tokenizer": "^1.2.0"
            },
            "require-dev": {
                "phpunit/phpunit": "^9.3"
            },
            "suggest": {
                "ext-pcov": "*",
                "ext-xdebug": "*"
            },
            "type": "library",
            "extra": {
                "branch-alias": {
                    "dev-master": "9.2-dev"
                }
            },
            "autoload": {
                "classmap": [
                    "src/"
                ]
            },
            "notification-url": "https://packagist.org/downloads/",
            "license": [
                "BSD-3-Clause"
            ],
            "authors": [
                {
                    "name": "Sebastian Bergmann",
                    "email": "sebastian@phpunit.de",
                    "role": "lead"
                }
            ],
            "description": "Library that provides collection, processing, and rendering functionality for PHP code coverage information.",
            "homepage": "https://github.com/sebastianbergmann/php-code-coverage",
            "keywords": [
                "coverage",
                "testing",
                "xunit"
            ],
            "support": {
                "issues": "https://github.com/sebastianbergmann/php-code-coverage/issues",
                "source": "https://github.com/sebastianbergmann/php-code-coverage/tree/9.2.15"
            },
            "funding": [
                {
                    "url": "https://github.com/sebastianbergmann",
                    "type": "github"
                }
            ],
            "time": "2022-03-07T09:28:20+00:00"
        },
        {
            "name": "phpunit/php-file-iterator",
            "version": "3.0.6",
            "source": {
                "type": "git",
                "url": "https://github.com/sebastianbergmann/php-file-iterator.git",
                "reference": "cf1c2e7c203ac650e352f4cc675a7021e7d1b3cf"
            },
            "dist": {
                "type": "zip",
                "url": "https://api.github.com/repos/sebastianbergmann/php-file-iterator/zipball/cf1c2e7c203ac650e352f4cc675a7021e7d1b3cf",
                "reference": "cf1c2e7c203ac650e352f4cc675a7021e7d1b3cf",
                "shasum": ""
            },
            "require": {
                "php": ">=7.3"
            },
            "require-dev": {
                "phpunit/phpunit": "^9.3"
            },
            "type": "library",
            "extra": {
                "branch-alias": {
                    "dev-master": "3.0-dev"
                }
            },
            "autoload": {
                "classmap": [
                    "src/"
                ]
            },
            "notification-url": "https://packagist.org/downloads/",
            "license": [
                "BSD-3-Clause"
            ],
            "authors": [
                {
                    "name": "Sebastian Bergmann",
                    "email": "sebastian@phpunit.de",
                    "role": "lead"
                }
            ],
            "description": "FilterIterator implementation that filters files based on a list of suffixes.",
            "homepage": "https://github.com/sebastianbergmann/php-file-iterator/",
            "keywords": [
                "filesystem",
                "iterator"
            ],
            "support": {
                "issues": "https://github.com/sebastianbergmann/php-file-iterator/issues",
                "source": "https://github.com/sebastianbergmann/php-file-iterator/tree/3.0.6"
            },
            "funding": [
                {
                    "url": "https://github.com/sebastianbergmann",
                    "type": "github"
                }
            ],
            "time": "2021-12-02T12:48:52+00:00"
        },
        {
            "name": "phpunit/php-invoker",
            "version": "3.1.1",
            "source": {
                "type": "git",
                "url": "https://github.com/sebastianbergmann/php-invoker.git",
                "reference": "5a10147d0aaf65b58940a0b72f71c9ac0423cc67"
            },
            "dist": {
                "type": "zip",
                "url": "https://api.github.com/repos/sebastianbergmann/php-invoker/zipball/5a10147d0aaf65b58940a0b72f71c9ac0423cc67",
                "reference": "5a10147d0aaf65b58940a0b72f71c9ac0423cc67",
                "shasum": ""
            },
            "require": {
                "php": ">=7.3"
            },
            "require-dev": {
                "ext-pcntl": "*",
                "phpunit/phpunit": "^9.3"
            },
            "suggest": {
                "ext-pcntl": "*"
            },
            "type": "library",
            "extra": {
                "branch-alias": {
                    "dev-master": "3.1-dev"
                }
            },
            "autoload": {
                "classmap": [
                    "src/"
                ]
            },
            "notification-url": "https://packagist.org/downloads/",
            "license": [
                "BSD-3-Clause"
            ],
            "authors": [
                {
                    "name": "Sebastian Bergmann",
                    "email": "sebastian@phpunit.de",
                    "role": "lead"
                }
            ],
            "description": "Invoke callables with a timeout",
            "homepage": "https://github.com/sebastianbergmann/php-invoker/",
            "keywords": [
                "process"
            ],
            "support": {
                "issues": "https://github.com/sebastianbergmann/php-invoker/issues",
                "source": "https://github.com/sebastianbergmann/php-invoker/tree/3.1.1"
            },
            "funding": [
                {
                    "url": "https://github.com/sebastianbergmann",
                    "type": "github"
                }
            ],
            "time": "2020-09-28T05:58:55+00:00"
        },
        {
            "name": "phpunit/php-text-template",
            "version": "2.0.4",
            "source": {
                "type": "git",
                "url": "https://github.com/sebastianbergmann/php-text-template.git",
                "reference": "5da5f67fc95621df9ff4c4e5a84d6a8a2acf7c28"
            },
            "dist": {
                "type": "zip",
                "url": "https://api.github.com/repos/sebastianbergmann/php-text-template/zipball/5da5f67fc95621df9ff4c4e5a84d6a8a2acf7c28",
                "reference": "5da5f67fc95621df9ff4c4e5a84d6a8a2acf7c28",
                "shasum": ""
            },
            "require": {
                "php": ">=7.3"
            },
            "require-dev": {
                "phpunit/phpunit": "^9.3"
            },
            "type": "library",
            "extra": {
                "branch-alias": {
                    "dev-master": "2.0-dev"
                }
            },
            "autoload": {
                "classmap": [
                    "src/"
                ]
            },
            "notification-url": "https://packagist.org/downloads/",
            "license": [
                "BSD-3-Clause"
            ],
            "authors": [
                {
                    "name": "Sebastian Bergmann",
                    "email": "sebastian@phpunit.de",
                    "role": "lead"
                }
            ],
            "description": "Simple template engine.",
            "homepage": "https://github.com/sebastianbergmann/php-text-template/",
            "keywords": [
                "template"
            ],
            "support": {
                "issues": "https://github.com/sebastianbergmann/php-text-template/issues",
                "source": "https://github.com/sebastianbergmann/php-text-template/tree/2.0.4"
            },
            "funding": [
                {
                    "url": "https://github.com/sebastianbergmann",
                    "type": "github"
                }
            ],
            "time": "2020-10-26T05:33:50+00:00"
        },
        {
            "name": "phpunit/php-timer",
            "version": "5.0.3",
            "source": {
                "type": "git",
                "url": "https://github.com/sebastianbergmann/php-timer.git",
                "reference": "5a63ce20ed1b5bf577850e2c4e87f4aa902afbd2"
            },
            "dist": {
                "type": "zip",
                "url": "https://api.github.com/repos/sebastianbergmann/php-timer/zipball/5a63ce20ed1b5bf577850e2c4e87f4aa902afbd2",
                "reference": "5a63ce20ed1b5bf577850e2c4e87f4aa902afbd2",
                "shasum": ""
            },
            "require": {
                "php": ">=7.3"
            },
            "require-dev": {
                "phpunit/phpunit": "^9.3"
            },
            "type": "library",
            "extra": {
                "branch-alias": {
                    "dev-master": "5.0-dev"
                }
            },
            "autoload": {
                "classmap": [
                    "src/"
                ]
            },
            "notification-url": "https://packagist.org/downloads/",
            "license": [
                "BSD-3-Clause"
            ],
            "authors": [
                {
                    "name": "Sebastian Bergmann",
                    "email": "sebastian@phpunit.de",
                    "role": "lead"
                }
            ],
            "description": "Utility class for timing",
            "homepage": "https://github.com/sebastianbergmann/php-timer/",
            "keywords": [
                "timer"
            ],
            "support": {
                "issues": "https://github.com/sebastianbergmann/php-timer/issues",
                "source": "https://github.com/sebastianbergmann/php-timer/tree/5.0.3"
            },
            "funding": [
                {
                    "url": "https://github.com/sebastianbergmann",
                    "type": "github"
                }
            ],
            "time": "2020-10-26T13:16:10+00:00"
        },
        {
            "name": "phpunit/phpunit",
            "version": "9.5.19",
            "source": {
                "type": "git",
                "url": "https://github.com/sebastianbergmann/phpunit.git",
                "reference": "35ea4b7f3acabb26f4bb640f8c30866c401da807"
            },
            "dist": {
                "type": "zip",
                "url": "https://api.github.com/repos/sebastianbergmann/phpunit/zipball/35ea4b7f3acabb26f4bb640f8c30866c401da807",
                "reference": "35ea4b7f3acabb26f4bb640f8c30866c401da807",
                "shasum": ""
            },
            "require": {
                "doctrine/instantiator": "^1.3.1",
                "ext-dom": "*",
                "ext-json": "*",
                "ext-libxml": "*",
                "ext-mbstring": "*",
                "ext-xml": "*",
                "ext-xmlwriter": "*",
                "myclabs/deep-copy": "^1.10.1",
                "phar-io/manifest": "^2.0.3",
                "phar-io/version": "^3.0.2",
                "php": ">=7.3",
                "phpspec/prophecy": "^1.12.1",
                "phpunit/php-code-coverage": "^9.2.13",
                "phpunit/php-file-iterator": "^3.0.5",
                "phpunit/php-invoker": "^3.1.1",
                "phpunit/php-text-template": "^2.0.3",
                "phpunit/php-timer": "^5.0.2",
                "sebastian/cli-parser": "^1.0.1",
                "sebastian/code-unit": "^1.0.6",
                "sebastian/comparator": "^4.0.5",
                "sebastian/diff": "^4.0.3",
                "sebastian/environment": "^5.1.3",
                "sebastian/exporter": "^4.0.3",
                "sebastian/global-state": "^5.0.1",
                "sebastian/object-enumerator": "^4.0.3",
                "sebastian/resource-operations": "^3.0.3",
                "sebastian/type": "^3.0",
                "sebastian/version": "^3.0.2"
            },
            "require-dev": {
                "ext-pdo": "*",
                "phpspec/prophecy-phpunit": "^2.0.1"
            },
            "suggest": {
                "ext-soap": "*",
                "ext-xdebug": "*"
            },
            "bin": [
                "phpunit"
            ],
            "type": "library",
            "extra": {
                "branch-alias": {
                    "dev-master": "9.5-dev"
                }
            },
            "autoload": {
                "files": [
                    "src/Framework/Assert/Functions.php"
                ],
                "classmap": [
                    "src/"
                ]
            },
            "notification-url": "https://packagist.org/downloads/",
            "license": [
                "BSD-3-Clause"
            ],
            "authors": [
                {
                    "name": "Sebastian Bergmann",
                    "email": "sebastian@phpunit.de",
                    "role": "lead"
                }
            ],
            "description": "The PHP Unit Testing framework.",
            "homepage": "https://phpunit.de/",
            "keywords": [
                "phpunit",
                "testing",
                "xunit"
            ],
            "support": {
                "issues": "https://github.com/sebastianbergmann/phpunit/issues",
                "source": "https://github.com/sebastianbergmann/phpunit/tree/9.5.19"
            },
            "funding": [
                {
                    "url": "https://phpunit.de/sponsors.html",
                    "type": "custom"
                },
                {
                    "url": "https://github.com/sebastianbergmann",
                    "type": "github"
                }
            ],
            "time": "2022-03-15T09:57:31+00:00"
        },
        {
            "name": "psr/container",
            "version": "2.0.2",
            "source": {
                "type": "git",
                "url": "https://github.com/php-fig/container.git",
                "reference": "c71ecc56dfe541dbd90c5360474fbc405f8d5963"
            },
            "dist": {
                "type": "zip",
                "url": "https://api.github.com/repos/php-fig/container/zipball/c71ecc56dfe541dbd90c5360474fbc405f8d5963",
                "reference": "c71ecc56dfe541dbd90c5360474fbc405f8d5963",
                "shasum": ""
            },
            "require": {
                "php": ">=7.4.0"
            },
            "type": "library",
            "extra": {
                "branch-alias": {
                    "dev-master": "2.0.x-dev"
                }
            },
            "autoload": {
                "psr-4": {
                    "Psr\\Container\\": "src/"
                }
            },
            "notification-url": "https://packagist.org/downloads/",
            "license": [
                "MIT"
            ],
            "authors": [
                {
                    "name": "PHP-FIG",
                    "homepage": "https://www.php-fig.org/"
                }
            ],
            "description": "Common Container Interface (PHP FIG PSR-11)",
            "homepage": "https://github.com/php-fig/container",
            "keywords": [
                "PSR-11",
                "container",
                "container-interface",
                "container-interop",
                "psr"
            ],
            "support": {
                "issues": "https://github.com/php-fig/container/issues",
                "source": "https://github.com/php-fig/container/tree/2.0.2"
            },
            "time": "2021-11-05T16:47:00+00:00"
        },
        {
            "name": "sebastian/cli-parser",
            "version": "1.0.1",
            "source": {
                "type": "git",
                "url": "https://github.com/sebastianbergmann/cli-parser.git",
                "reference": "442e7c7e687e42adc03470c7b668bc4b2402c0b2"
            },
            "dist": {
                "type": "zip",
                "url": "https://api.github.com/repos/sebastianbergmann/cli-parser/zipball/442e7c7e687e42adc03470c7b668bc4b2402c0b2",
                "reference": "442e7c7e687e42adc03470c7b668bc4b2402c0b2",
                "shasum": ""
            },
            "require": {
                "php": ">=7.3"
            },
            "require-dev": {
                "phpunit/phpunit": "^9.3"
            },
            "type": "library",
            "extra": {
                "branch-alias": {
                    "dev-master": "1.0-dev"
                }
            },
            "autoload": {
                "classmap": [
                    "src/"
                ]
            },
            "notification-url": "https://packagist.org/downloads/",
            "license": [
                "BSD-3-Clause"
            ],
            "authors": [
                {
                    "name": "Sebastian Bergmann",
                    "email": "sebastian@phpunit.de",
                    "role": "lead"
                }
            ],
            "description": "Library for parsing CLI options",
            "homepage": "https://github.com/sebastianbergmann/cli-parser",
            "support": {
                "issues": "https://github.com/sebastianbergmann/cli-parser/issues",
                "source": "https://github.com/sebastianbergmann/cli-parser/tree/1.0.1"
            },
            "funding": [
                {
                    "url": "https://github.com/sebastianbergmann",
                    "type": "github"
                }
            ],
            "time": "2020-09-28T06:08:49+00:00"
        },
        {
            "name": "sebastian/code-unit",
            "version": "1.0.8",
            "source": {
                "type": "git",
                "url": "https://github.com/sebastianbergmann/code-unit.git",
                "reference": "1fc9f64c0927627ef78ba436c9b17d967e68e120"
            },
            "dist": {
                "type": "zip",
                "url": "https://api.github.com/repos/sebastianbergmann/code-unit/zipball/1fc9f64c0927627ef78ba436c9b17d967e68e120",
                "reference": "1fc9f64c0927627ef78ba436c9b17d967e68e120",
                "shasum": ""
            },
            "require": {
                "php": ">=7.3"
            },
            "require-dev": {
                "phpunit/phpunit": "^9.3"
            },
            "type": "library",
            "extra": {
                "branch-alias": {
                    "dev-master": "1.0-dev"
                }
            },
            "autoload": {
                "classmap": [
                    "src/"
                ]
            },
            "notification-url": "https://packagist.org/downloads/",
            "license": [
                "BSD-3-Clause"
            ],
            "authors": [
                {
                    "name": "Sebastian Bergmann",
                    "email": "sebastian@phpunit.de",
                    "role": "lead"
                }
            ],
            "description": "Collection of value objects that represent the PHP code units",
            "homepage": "https://github.com/sebastianbergmann/code-unit",
            "support": {
                "issues": "https://github.com/sebastianbergmann/code-unit/issues",
                "source": "https://github.com/sebastianbergmann/code-unit/tree/1.0.8"
            },
            "funding": [
                {
                    "url": "https://github.com/sebastianbergmann",
                    "type": "github"
                }
            ],
            "time": "2020-10-26T13:08:54+00:00"
        },
        {
            "name": "sebastian/code-unit-reverse-lookup",
            "version": "2.0.3",
            "source": {
                "type": "git",
                "url": "https://github.com/sebastianbergmann/code-unit-reverse-lookup.git",
                "reference": "ac91f01ccec49fb77bdc6fd1e548bc70f7faa3e5"
            },
            "dist": {
                "type": "zip",
                "url": "https://api.github.com/repos/sebastianbergmann/code-unit-reverse-lookup/zipball/ac91f01ccec49fb77bdc6fd1e548bc70f7faa3e5",
                "reference": "ac91f01ccec49fb77bdc6fd1e548bc70f7faa3e5",
                "shasum": ""
            },
            "require": {
                "php": ">=7.3"
            },
            "require-dev": {
                "phpunit/phpunit": "^9.3"
            },
            "type": "library",
            "extra": {
                "branch-alias": {
                    "dev-master": "2.0-dev"
                }
            },
            "autoload": {
                "classmap": [
                    "src/"
                ]
            },
            "notification-url": "https://packagist.org/downloads/",
            "license": [
                "BSD-3-Clause"
            ],
            "authors": [
                {
                    "name": "Sebastian Bergmann",
                    "email": "sebastian@phpunit.de"
                }
            ],
            "description": "Looks up which function or method a line of code belongs to",
            "homepage": "https://github.com/sebastianbergmann/code-unit-reverse-lookup/",
            "support": {
                "issues": "https://github.com/sebastianbergmann/code-unit-reverse-lookup/issues",
                "source": "https://github.com/sebastianbergmann/code-unit-reverse-lookup/tree/2.0.3"
            },
            "funding": [
                {
                    "url": "https://github.com/sebastianbergmann",
                    "type": "github"
                }
            ],
            "time": "2020-09-28T05:30:19+00:00"
        },
        {
            "name": "sebastian/comparator",
            "version": "4.0.6",
            "source": {
                "type": "git",
                "url": "https://github.com/sebastianbergmann/comparator.git",
                "reference": "55f4261989e546dc112258c7a75935a81a7ce382"
            },
            "dist": {
                "type": "zip",
                "url": "https://api.github.com/repos/sebastianbergmann/comparator/zipball/55f4261989e546dc112258c7a75935a81a7ce382",
                "reference": "55f4261989e546dc112258c7a75935a81a7ce382",
                "shasum": ""
            },
            "require": {
                "php": ">=7.3",
                "sebastian/diff": "^4.0",
                "sebastian/exporter": "^4.0"
            },
            "require-dev": {
                "phpunit/phpunit": "^9.3"
            },
            "type": "library",
            "extra": {
                "branch-alias": {
                    "dev-master": "4.0-dev"
                }
            },
            "autoload": {
                "classmap": [
                    "src/"
                ]
            },
            "notification-url": "https://packagist.org/downloads/",
            "license": [
                "BSD-3-Clause"
            ],
            "authors": [
                {
                    "name": "Sebastian Bergmann",
                    "email": "sebastian@phpunit.de"
                },
                {
                    "name": "Jeff Welch",
                    "email": "whatthejeff@gmail.com"
                },
                {
                    "name": "Volker Dusch",
                    "email": "github@wallbash.com"
                },
                {
                    "name": "Bernhard Schussek",
                    "email": "bschussek@2bepublished.at"
                }
            ],
            "description": "Provides the functionality to compare PHP values for equality",
            "homepage": "https://github.com/sebastianbergmann/comparator",
            "keywords": [
                "comparator",
                "compare",
                "equality"
            ],
            "support": {
                "issues": "https://github.com/sebastianbergmann/comparator/issues",
                "source": "https://github.com/sebastianbergmann/comparator/tree/4.0.6"
            },
            "funding": [
                {
                    "url": "https://github.com/sebastianbergmann",
                    "type": "github"
                }
            ],
            "time": "2020-10-26T15:49:45+00:00"
        },
        {
            "name": "sebastian/complexity",
            "version": "2.0.2",
            "source": {
                "type": "git",
                "url": "https://github.com/sebastianbergmann/complexity.git",
                "reference": "739b35e53379900cc9ac327b2147867b8b6efd88"
            },
            "dist": {
                "type": "zip",
                "url": "https://api.github.com/repos/sebastianbergmann/complexity/zipball/739b35e53379900cc9ac327b2147867b8b6efd88",
                "reference": "739b35e53379900cc9ac327b2147867b8b6efd88",
                "shasum": ""
            },
            "require": {
                "nikic/php-parser": "^4.7",
                "php": ">=7.3"
            },
            "require-dev": {
                "phpunit/phpunit": "^9.3"
            },
            "type": "library",
            "extra": {
                "branch-alias": {
                    "dev-master": "2.0-dev"
                }
            },
            "autoload": {
                "classmap": [
                    "src/"
                ]
            },
            "notification-url": "https://packagist.org/downloads/",
            "license": [
                "BSD-3-Clause"
            ],
            "authors": [
                {
                    "name": "Sebastian Bergmann",
                    "email": "sebastian@phpunit.de",
                    "role": "lead"
                }
            ],
            "description": "Library for calculating the complexity of PHP code units",
            "homepage": "https://github.com/sebastianbergmann/complexity",
            "support": {
                "issues": "https://github.com/sebastianbergmann/complexity/issues",
                "source": "https://github.com/sebastianbergmann/complexity/tree/2.0.2"
            },
            "funding": [
                {
                    "url": "https://github.com/sebastianbergmann",
                    "type": "github"
                }
            ],
            "time": "2020-10-26T15:52:27+00:00"
        },
        {
            "name": "sebastian/diff",
            "version": "4.0.4",
            "source": {
                "type": "git",
                "url": "https://github.com/sebastianbergmann/diff.git",
                "reference": "3461e3fccc7cfdfc2720be910d3bd73c69be590d"
            },
            "dist": {
                "type": "zip",
                "url": "https://api.github.com/repos/sebastianbergmann/diff/zipball/3461e3fccc7cfdfc2720be910d3bd73c69be590d",
                "reference": "3461e3fccc7cfdfc2720be910d3bd73c69be590d",
                "shasum": ""
            },
            "require": {
                "php": ">=7.3"
            },
            "require-dev": {
                "phpunit/phpunit": "^9.3",
                "symfony/process": "^4.2 || ^5"
            },
            "type": "library",
            "extra": {
                "branch-alias": {
                    "dev-master": "4.0-dev"
                }
            },
            "autoload": {
                "classmap": [
                    "src/"
                ]
            },
            "notification-url": "https://packagist.org/downloads/",
            "license": [
                "BSD-3-Clause"
            ],
            "authors": [
                {
                    "name": "Sebastian Bergmann",
                    "email": "sebastian@phpunit.de"
                },
                {
                    "name": "Kore Nordmann",
                    "email": "mail@kore-nordmann.de"
                }
            ],
            "description": "Diff implementation",
            "homepage": "https://github.com/sebastianbergmann/diff",
            "keywords": [
                "diff",
                "udiff",
                "unidiff",
                "unified diff"
            ],
            "support": {
                "issues": "https://github.com/sebastianbergmann/diff/issues",
                "source": "https://github.com/sebastianbergmann/diff/tree/4.0.4"
            },
            "funding": [
                {
                    "url": "https://github.com/sebastianbergmann",
                    "type": "github"
                }
            ],
            "time": "2020-10-26T13:10:38+00:00"
        },
        {
            "name": "sebastian/environment",
            "version": "5.1.3",
            "source": {
                "type": "git",
                "url": "https://github.com/sebastianbergmann/environment.git",
                "reference": "388b6ced16caa751030f6a69e588299fa09200ac"
            },
            "dist": {
                "type": "zip",
                "url": "https://api.github.com/repos/sebastianbergmann/environment/zipball/388b6ced16caa751030f6a69e588299fa09200ac",
                "reference": "388b6ced16caa751030f6a69e588299fa09200ac",
                "shasum": ""
            },
            "require": {
                "php": ">=7.3"
            },
            "require-dev": {
                "phpunit/phpunit": "^9.3"
            },
            "suggest": {
                "ext-posix": "*"
            },
            "type": "library",
            "extra": {
                "branch-alias": {
                    "dev-master": "5.1-dev"
                }
            },
            "autoload": {
                "classmap": [
                    "src/"
                ]
            },
            "notification-url": "https://packagist.org/downloads/",
            "license": [
                "BSD-3-Clause"
            ],
            "authors": [
                {
                    "name": "Sebastian Bergmann",
                    "email": "sebastian@phpunit.de"
                }
            ],
            "description": "Provides functionality to handle HHVM/PHP environments",
            "homepage": "http://www.github.com/sebastianbergmann/environment",
            "keywords": [
                "Xdebug",
                "environment",
                "hhvm"
            ],
            "support": {
                "issues": "https://github.com/sebastianbergmann/environment/issues",
                "source": "https://github.com/sebastianbergmann/environment/tree/5.1.3"
            },
            "funding": [
                {
                    "url": "https://github.com/sebastianbergmann",
                    "type": "github"
                }
            ],
            "time": "2020-09-28T05:52:38+00:00"
        },
        {
            "name": "sebastian/exporter",
            "version": "4.0.4",
            "source": {
                "type": "git",
                "url": "https://github.com/sebastianbergmann/exporter.git",
                "reference": "65e8b7db476c5dd267e65eea9cab77584d3cfff9"
            },
            "dist": {
                "type": "zip",
                "url": "https://api.github.com/repos/sebastianbergmann/exporter/zipball/65e8b7db476c5dd267e65eea9cab77584d3cfff9",
                "reference": "65e8b7db476c5dd267e65eea9cab77584d3cfff9",
                "shasum": ""
            },
            "require": {
                "php": ">=7.3",
                "sebastian/recursion-context": "^4.0"
            },
            "require-dev": {
                "ext-mbstring": "*",
                "phpunit/phpunit": "^9.3"
            },
            "type": "library",
            "extra": {
                "branch-alias": {
                    "dev-master": "4.0-dev"
                }
            },
            "autoload": {
                "classmap": [
                    "src/"
                ]
            },
            "notification-url": "https://packagist.org/downloads/",
            "license": [
                "BSD-3-Clause"
            ],
            "authors": [
                {
                    "name": "Sebastian Bergmann",
                    "email": "sebastian@phpunit.de"
                },
                {
                    "name": "Jeff Welch",
                    "email": "whatthejeff@gmail.com"
                },
                {
                    "name": "Volker Dusch",
                    "email": "github@wallbash.com"
                },
                {
                    "name": "Adam Harvey",
                    "email": "aharvey@php.net"
                },
                {
                    "name": "Bernhard Schussek",
                    "email": "bschussek@gmail.com"
                }
            ],
            "description": "Provides the functionality to export PHP variables for visualization",
            "homepage": "https://www.github.com/sebastianbergmann/exporter",
            "keywords": [
                "export",
                "exporter"
            ],
            "support": {
                "issues": "https://github.com/sebastianbergmann/exporter/issues",
                "source": "https://github.com/sebastianbergmann/exporter/tree/4.0.4"
            },
            "funding": [
                {
                    "url": "https://github.com/sebastianbergmann",
                    "type": "github"
                }
            ],
            "time": "2021-11-11T14:18:36+00:00"
        },
        {
            "name": "sebastian/global-state",
            "version": "5.0.5",
            "source": {
                "type": "git",
                "url": "https://github.com/sebastianbergmann/global-state.git",
                "reference": "0ca8db5a5fc9c8646244e629625ac486fa286bf2"
            },
            "dist": {
                "type": "zip",
                "url": "https://api.github.com/repos/sebastianbergmann/global-state/zipball/0ca8db5a5fc9c8646244e629625ac486fa286bf2",
                "reference": "0ca8db5a5fc9c8646244e629625ac486fa286bf2",
                "shasum": ""
            },
            "require": {
                "php": ">=7.3",
                "sebastian/object-reflector": "^2.0",
                "sebastian/recursion-context": "^4.0"
            },
            "require-dev": {
                "ext-dom": "*",
                "phpunit/phpunit": "^9.3"
            },
            "suggest": {
                "ext-uopz": "*"
            },
            "type": "library",
            "extra": {
                "branch-alias": {
                    "dev-master": "5.0-dev"
                }
            },
            "autoload": {
                "classmap": [
                    "src/"
                ]
            },
            "notification-url": "https://packagist.org/downloads/",
            "license": [
                "BSD-3-Clause"
            ],
            "authors": [
                {
                    "name": "Sebastian Bergmann",
                    "email": "sebastian@phpunit.de"
                }
            ],
            "description": "Snapshotting of global state",
            "homepage": "http://www.github.com/sebastianbergmann/global-state",
            "keywords": [
                "global state"
            ],
            "support": {
                "issues": "https://github.com/sebastianbergmann/global-state/issues",
                "source": "https://github.com/sebastianbergmann/global-state/tree/5.0.5"
            },
            "funding": [
                {
                    "url": "https://github.com/sebastianbergmann",
                    "type": "github"
                }
            ],
            "time": "2022-02-14T08:28:10+00:00"
        },
        {
            "name": "sebastian/lines-of-code",
            "version": "1.0.3",
            "source": {
                "type": "git",
                "url": "https://github.com/sebastianbergmann/lines-of-code.git",
                "reference": "c1c2e997aa3146983ed888ad08b15470a2e22ecc"
            },
            "dist": {
                "type": "zip",
                "url": "https://api.github.com/repos/sebastianbergmann/lines-of-code/zipball/c1c2e997aa3146983ed888ad08b15470a2e22ecc",
                "reference": "c1c2e997aa3146983ed888ad08b15470a2e22ecc",
                "shasum": ""
            },
            "require": {
                "nikic/php-parser": "^4.6",
                "php": ">=7.3"
            },
            "require-dev": {
                "phpunit/phpunit": "^9.3"
            },
            "type": "library",
            "extra": {
                "branch-alias": {
                    "dev-master": "1.0-dev"
                }
            },
            "autoload": {
                "classmap": [
                    "src/"
                ]
            },
            "notification-url": "https://packagist.org/downloads/",
            "license": [
                "BSD-3-Clause"
            ],
            "authors": [
                {
                    "name": "Sebastian Bergmann",
                    "email": "sebastian@phpunit.de",
                    "role": "lead"
                }
            ],
            "description": "Library for counting the lines of code in PHP source code",
            "homepage": "https://github.com/sebastianbergmann/lines-of-code",
            "support": {
                "issues": "https://github.com/sebastianbergmann/lines-of-code/issues",
                "source": "https://github.com/sebastianbergmann/lines-of-code/tree/1.0.3"
            },
            "funding": [
                {
                    "url": "https://github.com/sebastianbergmann",
                    "type": "github"
                }
            ],
            "time": "2020-11-28T06:42:11+00:00"
        },
        {
            "name": "sebastian/object-enumerator",
            "version": "4.0.4",
            "source": {
                "type": "git",
                "url": "https://github.com/sebastianbergmann/object-enumerator.git",
                "reference": "5c9eeac41b290a3712d88851518825ad78f45c71"
            },
            "dist": {
                "type": "zip",
                "url": "https://api.github.com/repos/sebastianbergmann/object-enumerator/zipball/5c9eeac41b290a3712d88851518825ad78f45c71",
                "reference": "5c9eeac41b290a3712d88851518825ad78f45c71",
                "shasum": ""
            },
            "require": {
                "php": ">=7.3",
                "sebastian/object-reflector": "^2.0",
                "sebastian/recursion-context": "^4.0"
            },
            "require-dev": {
                "phpunit/phpunit": "^9.3"
            },
            "type": "library",
            "extra": {
                "branch-alias": {
                    "dev-master": "4.0-dev"
                }
            },
            "autoload": {
                "classmap": [
                    "src/"
                ]
            },
            "notification-url": "https://packagist.org/downloads/",
            "license": [
                "BSD-3-Clause"
            ],
            "authors": [
                {
                    "name": "Sebastian Bergmann",
                    "email": "sebastian@phpunit.de"
                }
            ],
            "description": "Traverses array structures and object graphs to enumerate all referenced objects",
            "homepage": "https://github.com/sebastianbergmann/object-enumerator/",
            "support": {
                "issues": "https://github.com/sebastianbergmann/object-enumerator/issues",
                "source": "https://github.com/sebastianbergmann/object-enumerator/tree/4.0.4"
            },
            "funding": [
                {
                    "url": "https://github.com/sebastianbergmann",
                    "type": "github"
                }
            ],
            "time": "2020-10-26T13:12:34+00:00"
        },
        {
            "name": "sebastian/object-reflector",
            "version": "2.0.4",
            "source": {
                "type": "git",
                "url": "https://github.com/sebastianbergmann/object-reflector.git",
                "reference": "b4f479ebdbf63ac605d183ece17d8d7fe49c15c7"
            },
            "dist": {
                "type": "zip",
                "url": "https://api.github.com/repos/sebastianbergmann/object-reflector/zipball/b4f479ebdbf63ac605d183ece17d8d7fe49c15c7",
                "reference": "b4f479ebdbf63ac605d183ece17d8d7fe49c15c7",
                "shasum": ""
            },
            "require": {
                "php": ">=7.3"
            },
            "require-dev": {
                "phpunit/phpunit": "^9.3"
            },
            "type": "library",
            "extra": {
                "branch-alias": {
                    "dev-master": "2.0-dev"
                }
            },
            "autoload": {
                "classmap": [
                    "src/"
                ]
            },
            "notification-url": "https://packagist.org/downloads/",
            "license": [
                "BSD-3-Clause"
            ],
            "authors": [
                {
                    "name": "Sebastian Bergmann",
                    "email": "sebastian@phpunit.de"
                }
            ],
            "description": "Allows reflection of object attributes, including inherited and non-public ones",
            "homepage": "https://github.com/sebastianbergmann/object-reflector/",
            "support": {
                "issues": "https://github.com/sebastianbergmann/object-reflector/issues",
                "source": "https://github.com/sebastianbergmann/object-reflector/tree/2.0.4"
            },
            "funding": [
                {
                    "url": "https://github.com/sebastianbergmann",
                    "type": "github"
                }
            ],
            "time": "2020-10-26T13:14:26+00:00"
        },
        {
            "name": "sebastian/recursion-context",
            "version": "4.0.4",
            "source": {
                "type": "git",
                "url": "https://github.com/sebastianbergmann/recursion-context.git",
                "reference": "cd9d8cf3c5804de4341c283ed787f099f5506172"
            },
            "dist": {
                "type": "zip",
                "url": "https://api.github.com/repos/sebastianbergmann/recursion-context/zipball/cd9d8cf3c5804de4341c283ed787f099f5506172",
                "reference": "cd9d8cf3c5804de4341c283ed787f099f5506172",
                "shasum": ""
            },
            "require": {
                "php": ">=7.3"
            },
            "require-dev": {
                "phpunit/phpunit": "^9.3"
            },
            "type": "library",
            "extra": {
                "branch-alias": {
                    "dev-master": "4.0-dev"
                }
            },
            "autoload": {
                "classmap": [
                    "src/"
                ]
            },
            "notification-url": "https://packagist.org/downloads/",
            "license": [
                "BSD-3-Clause"
            ],
            "authors": [
                {
                    "name": "Sebastian Bergmann",
                    "email": "sebastian@phpunit.de"
                },
                {
                    "name": "Jeff Welch",
                    "email": "whatthejeff@gmail.com"
                },
                {
                    "name": "Adam Harvey",
                    "email": "aharvey@php.net"
                }
            ],
            "description": "Provides functionality to recursively process PHP variables",
            "homepage": "http://www.github.com/sebastianbergmann/recursion-context",
            "support": {
                "issues": "https://github.com/sebastianbergmann/recursion-context/issues",
                "source": "https://github.com/sebastianbergmann/recursion-context/tree/4.0.4"
            },
            "funding": [
                {
                    "url": "https://github.com/sebastianbergmann",
                    "type": "github"
                }
            ],
            "time": "2020-10-26T13:17:30+00:00"
        },
        {
            "name": "sebastian/resource-operations",
            "version": "3.0.3",
            "source": {
                "type": "git",
                "url": "https://github.com/sebastianbergmann/resource-operations.git",
                "reference": "0f4443cb3a1d92ce809899753bc0d5d5a8dd19a8"
            },
            "dist": {
                "type": "zip",
                "url": "https://api.github.com/repos/sebastianbergmann/resource-operations/zipball/0f4443cb3a1d92ce809899753bc0d5d5a8dd19a8",
                "reference": "0f4443cb3a1d92ce809899753bc0d5d5a8dd19a8",
                "shasum": ""
            },
            "require": {
                "php": ">=7.3"
            },
            "require-dev": {
                "phpunit/phpunit": "^9.0"
            },
            "type": "library",
            "extra": {
                "branch-alias": {
                    "dev-master": "3.0-dev"
                }
            },
            "autoload": {
                "classmap": [
                    "src/"
                ]
            },
            "notification-url": "https://packagist.org/downloads/",
            "license": [
                "BSD-3-Clause"
            ],
            "authors": [
                {
                    "name": "Sebastian Bergmann",
                    "email": "sebastian@phpunit.de"
                }
            ],
            "description": "Provides a list of PHP built-in functions that operate on resources",
            "homepage": "https://www.github.com/sebastianbergmann/resource-operations",
            "support": {
                "issues": "https://github.com/sebastianbergmann/resource-operations/issues",
                "source": "https://github.com/sebastianbergmann/resource-operations/tree/3.0.3"
            },
            "funding": [
                {
                    "url": "https://github.com/sebastianbergmann",
                    "type": "github"
                }
            ],
            "time": "2020-09-28T06:45:17+00:00"
        },
        {
            "name": "sebastian/type",
            "version": "3.0.0",
            "source": {
                "type": "git",
                "url": "https://github.com/sebastianbergmann/type.git",
                "reference": "b233b84bc4465aff7b57cf1c4bc75c86d00d6dad"
            },
            "dist": {
                "type": "zip",
                "url": "https://api.github.com/repos/sebastianbergmann/type/zipball/b233b84bc4465aff7b57cf1c4bc75c86d00d6dad",
                "reference": "b233b84bc4465aff7b57cf1c4bc75c86d00d6dad",
                "shasum": ""
            },
            "require": {
                "php": ">=7.3"
            },
            "require-dev": {
                "phpunit/phpunit": "^9.5"
            },
            "type": "library",
            "extra": {
                "branch-alias": {
                    "dev-master": "3.0-dev"
                }
            },
            "autoload": {
                "classmap": [
                    "src/"
                ]
            },
            "notification-url": "https://packagist.org/downloads/",
            "license": [
                "BSD-3-Clause"
            ],
            "authors": [
                {
                    "name": "Sebastian Bergmann",
                    "email": "sebastian@phpunit.de",
                    "role": "lead"
                }
            ],
            "description": "Collection of value objects that represent the types of the PHP type system",
            "homepage": "https://github.com/sebastianbergmann/type",
            "support": {
                "issues": "https://github.com/sebastianbergmann/type/issues",
                "source": "https://github.com/sebastianbergmann/type/tree/3.0.0"
            },
            "funding": [
                {
                    "url": "https://github.com/sebastianbergmann",
                    "type": "github"
                }
            ],
            "time": "2022-03-15T09:54:48+00:00"
        },
        {
            "name": "sebastian/version",
            "version": "3.0.2",
            "source": {
                "type": "git",
                "url": "https://github.com/sebastianbergmann/version.git",
                "reference": "c6c1022351a901512170118436c764e473f6de8c"
            },
            "dist": {
                "type": "zip",
                "url": "https://api.github.com/repos/sebastianbergmann/version/zipball/c6c1022351a901512170118436c764e473f6de8c",
                "reference": "c6c1022351a901512170118436c764e473f6de8c",
                "shasum": ""
            },
            "require": {
                "php": ">=7.3"
            },
            "type": "library",
            "extra": {
                "branch-alias": {
                    "dev-master": "3.0-dev"
                }
            },
            "autoload": {
                "classmap": [
                    "src/"
                ]
            },
            "notification-url": "https://packagist.org/downloads/",
            "license": [
                "BSD-3-Clause"
            ],
            "authors": [
                {
                    "name": "Sebastian Bergmann",
                    "email": "sebastian@phpunit.de",
                    "role": "lead"
                }
            ],
            "description": "Library that helps with managing the version number of Git-hosted PHP projects",
            "homepage": "https://github.com/sebastianbergmann/version",
            "support": {
                "issues": "https://github.com/sebastianbergmann/version/issues",
                "source": "https://github.com/sebastianbergmann/version/tree/3.0.2"
            },
            "funding": [
                {
                    "url": "https://github.com/sebastianbergmann",
                    "type": "github"
                }
            ],
            "time": "2020-09-28T06:39:44+00:00"
        },
        {
            "name": "symfony/console",
            "version": "v5.4.5",
            "source": {
                "type": "git",
                "url": "https://github.com/symfony/console.git",
                "reference": "d8111acc99876953f52fe16d4c50eb60940d49ad"
            },
            "dist": {
                "type": "zip",
                "url": "https://api.github.com/repos/symfony/console/zipball/d8111acc99876953f52fe16d4c50eb60940d49ad",
                "reference": "d8111acc99876953f52fe16d4c50eb60940d49ad",
                "shasum": ""
            },
            "require": {
                "php": ">=7.2.5",
                "symfony/deprecation-contracts": "^2.1|^3",
                "symfony/polyfill-mbstring": "~1.0",
                "symfony/polyfill-php73": "^1.9",
                "symfony/polyfill-php80": "^1.16",
                "symfony/service-contracts": "^1.1|^2|^3",
                "symfony/string": "^5.1|^6.0"
            },
            "conflict": {
                "psr/log": ">=3",
                "symfony/dependency-injection": "<4.4",
                "symfony/dotenv": "<5.1",
                "symfony/event-dispatcher": "<4.4",
                "symfony/lock": "<4.4",
                "symfony/process": "<4.4"
            },
            "provide": {
                "psr/log-implementation": "1.0|2.0"
            },
            "require-dev": {
                "psr/log": "^1|^2",
                "symfony/config": "^4.4|^5.0|^6.0",
                "symfony/dependency-injection": "^4.4|^5.0|^6.0",
                "symfony/event-dispatcher": "^4.4|^5.0|^6.0",
                "symfony/lock": "^4.4|^5.0|^6.0",
                "symfony/process": "^4.4|^5.0|^6.0",
                "symfony/var-dumper": "^4.4|^5.0|^6.0"
            },
            "suggest": {
                "psr/log": "For using the console logger",
                "symfony/event-dispatcher": "",
                "symfony/lock": "",
                "symfony/process": ""
            },
            "type": "library",
            "autoload": {
                "psr-4": {
                    "Symfony\\Component\\Console\\": ""
                },
                "exclude-from-classmap": [
                    "/Tests/"
                ]
            },
            "notification-url": "https://packagist.org/downloads/",
            "license": [
                "MIT"
            ],
            "authors": [
                {
                    "name": "Fabien Potencier",
                    "email": "fabien@symfony.com"
                },
                {
                    "name": "Symfony Community",
                    "homepage": "https://symfony.com/contributors"
                }
            ],
            "description": "Eases the creation of beautiful and testable command line interfaces",
            "homepage": "https://symfony.com",
            "keywords": [
                "cli",
                "command line",
                "console",
                "terminal"
            ],
            "support": {
                "source": "https://github.com/symfony/console/tree/v5.4.5"
            },
            "funding": [
                {
                    "url": "https://symfony.com/sponsor",
                    "type": "custom"
                },
                {
                    "url": "https://github.com/fabpot",
                    "type": "github"
                },
                {
                    "url": "https://tidelift.com/funding/github/packagist/symfony/symfony",
                    "type": "tidelift"
                }
            ],
            "time": "2022-02-24T12:45:35+00:00"
        },
        {
            "name": "symfony/deprecation-contracts",
            "version": "v3.0.0",
            "source": {
                "type": "git",
                "url": "https://github.com/symfony/deprecation-contracts.git",
                "reference": "c726b64c1ccfe2896cb7df2e1331c357ad1c8ced"
            },
            "dist": {
                "type": "zip",
                "url": "https://api.github.com/repos/symfony/deprecation-contracts/zipball/c726b64c1ccfe2896cb7df2e1331c357ad1c8ced",
                "reference": "c726b64c1ccfe2896cb7df2e1331c357ad1c8ced",
                "shasum": ""
            },
            "require": {
                "php": ">=8.0.2"
            },
            "type": "library",
            "extra": {
                "branch-alias": {
                    "dev-main": "3.0-dev"
                },
                "thanks": {
                    "name": "symfony/contracts",
                    "url": "https://github.com/symfony/contracts"
                }
            },
            "autoload": {
                "files": [
                    "function.php"
                ]
            },
            "notification-url": "https://packagist.org/downloads/",
            "license": [
                "MIT"
            ],
            "authors": [
                {
                    "name": "Nicolas Grekas",
                    "email": "p@tchwork.com"
                },
                {
                    "name": "Symfony Community",
                    "homepage": "https://symfony.com/contributors"
                }
            ],
            "description": "A generic function and convention to trigger deprecation notices",
            "homepage": "https://symfony.com",
            "support": {
                "source": "https://github.com/symfony/deprecation-contracts/tree/v3.0.0"
            },
            "funding": [
                {
                    "url": "https://symfony.com/sponsor",
                    "type": "custom"
                },
                {
                    "url": "https://github.com/fabpot",
                    "type": "github"
                },
                {
                    "url": "https://tidelift.com/funding/github/packagist/symfony/symfony",
                    "type": "tidelift"
                }
            ],
            "time": "2021-11-01T23:48:49+00:00"
        },
        {
            "name": "symfony/polyfill-ctype",
            "version": "v1.25.0",
            "source": {
                "type": "git",
                "url": "https://github.com/symfony/polyfill-ctype.git",
                "reference": "30885182c981ab175d4d034db0f6f469898070ab"
            },
            "dist": {
                "type": "zip",
                "url": "https://api.github.com/repos/symfony/polyfill-ctype/zipball/30885182c981ab175d4d034db0f6f469898070ab",
                "reference": "30885182c981ab175d4d034db0f6f469898070ab",
                "shasum": ""
            },
            "require": {
                "php": ">=7.1"
            },
            "provide": {
                "ext-ctype": "*"
            },
            "suggest": {
                "ext-ctype": "For best performance"
            },
            "type": "library",
            "extra": {
                "branch-alias": {
                    "dev-main": "1.23-dev"
                },
                "thanks": {
                    "name": "symfony/polyfill",
                    "url": "https://github.com/symfony/polyfill"
                }
            },
            "autoload": {
                "files": [
                    "bootstrap.php"
                ],
                "psr-4": {
                    "Symfony\\Polyfill\\Ctype\\": ""
                }
            },
            "notification-url": "https://packagist.org/downloads/",
            "license": [
                "MIT"
            ],
            "authors": [
                {
                    "name": "Gert de Pagter",
                    "email": "BackEndTea@gmail.com"
                },
                {
                    "name": "Symfony Community",
                    "homepage": "https://symfony.com/contributors"
                }
            ],
            "description": "Symfony polyfill for ctype functions",
            "homepage": "https://symfony.com",
            "keywords": [
                "compatibility",
                "ctype",
                "polyfill",
                "portable"
            ],
            "support": {
                "source": "https://github.com/symfony/polyfill-ctype/tree/v1.25.0"
            },
            "funding": [
                {
                    "url": "https://symfony.com/sponsor",
                    "type": "custom"
                },
                {
                    "url": "https://github.com/fabpot",
                    "type": "github"
                },
                {
                    "url": "https://tidelift.com/funding/github/packagist/symfony/symfony",
                    "type": "tidelift"
                }
            ],
            "time": "2021-10-20T20:35:02+00:00"
        },
        {
            "name": "symfony/polyfill-intl-grapheme",
            "version": "v1.25.0",
            "source": {
                "type": "git",
                "url": "https://github.com/symfony/polyfill-intl-grapheme.git",
                "reference": "81b86b50cf841a64252b439e738e97f4a34e2783"
            },
            "dist": {
                "type": "zip",
                "url": "https://api.github.com/repos/symfony/polyfill-intl-grapheme/zipball/81b86b50cf841a64252b439e738e97f4a34e2783",
                "reference": "81b86b50cf841a64252b439e738e97f4a34e2783",
                "shasum": ""
            },
            "require": {
                "php": ">=7.1"
            },
            "suggest": {
                "ext-intl": "For best performance"
            },
            "type": "library",
            "extra": {
                "branch-alias": {
                    "dev-main": "1.23-dev"
                },
                "thanks": {
                    "name": "symfony/polyfill",
                    "url": "https://github.com/symfony/polyfill"
                }
            },
            "autoload": {
                "files": [
                    "bootstrap.php"
                ],
                "psr-4": {
                    "Symfony\\Polyfill\\Intl\\Grapheme\\": ""
                }
            },
            "notification-url": "https://packagist.org/downloads/",
            "license": [
                "MIT"
            ],
            "authors": [
                {
                    "name": "Nicolas Grekas",
                    "email": "p@tchwork.com"
                },
                {
                    "name": "Symfony Community",
                    "homepage": "https://symfony.com/contributors"
                }
            ],
            "description": "Symfony polyfill for intl's grapheme_* functions",
            "homepage": "https://symfony.com",
            "keywords": [
                "compatibility",
                "grapheme",
                "intl",
                "polyfill",
                "portable",
                "shim"
            ],
            "support": {
                "source": "https://github.com/symfony/polyfill-intl-grapheme/tree/v1.25.0"
            },
            "funding": [
                {
                    "url": "https://symfony.com/sponsor",
                    "type": "custom"
                },
                {
                    "url": "https://github.com/fabpot",
                    "type": "github"
                },
                {
                    "url": "https://tidelift.com/funding/github/packagist/symfony/symfony",
                    "type": "tidelift"
                }
            ],
            "time": "2021-11-23T21:10:46+00:00"
        },
        {
            "name": "symfony/polyfill-intl-normalizer",
            "version": "v1.25.0",
            "source": {
                "type": "git",
                "url": "https://github.com/symfony/polyfill-intl-normalizer.git",
                "reference": "8590a5f561694770bdcd3f9b5c69dde6945028e8"
            },
            "dist": {
                "type": "zip",
                "url": "https://api.github.com/repos/symfony/polyfill-intl-normalizer/zipball/8590a5f561694770bdcd3f9b5c69dde6945028e8",
                "reference": "8590a5f561694770bdcd3f9b5c69dde6945028e8",
                "shasum": ""
            },
            "require": {
                "php": ">=7.1"
            },
            "suggest": {
                "ext-intl": "For best performance"
            },
            "type": "library",
            "extra": {
                "branch-alias": {
                    "dev-main": "1.23-dev"
                },
                "thanks": {
                    "name": "symfony/polyfill",
                    "url": "https://github.com/symfony/polyfill"
                }
            },
            "autoload": {
                "files": [
                    "bootstrap.php"
                ],
                "psr-4": {
                    "Symfony\\Polyfill\\Intl\\Normalizer\\": ""
                },
                "classmap": [
                    "Resources/stubs"
                ]
            },
            "notification-url": "https://packagist.org/downloads/",
            "license": [
                "MIT"
            ],
            "authors": [
                {
                    "name": "Nicolas Grekas",
                    "email": "p@tchwork.com"
                },
                {
                    "name": "Symfony Community",
                    "homepage": "https://symfony.com/contributors"
                }
            ],
            "description": "Symfony polyfill for intl's Normalizer class and related functions",
            "homepage": "https://symfony.com",
            "keywords": [
                "compatibility",
                "intl",
                "normalizer",
                "polyfill",
                "portable",
                "shim"
            ],
            "support": {
                "source": "https://github.com/symfony/polyfill-intl-normalizer/tree/v1.25.0"
            },
            "funding": [
                {
                    "url": "https://symfony.com/sponsor",
                    "type": "custom"
                },
                {
                    "url": "https://github.com/fabpot",
                    "type": "github"
                },
                {
                    "url": "https://tidelift.com/funding/github/packagist/symfony/symfony",
                    "type": "tidelift"
                }
            ],
            "time": "2021-02-19T12:13:01+00:00"
        },
        {
            "name": "symfony/polyfill-mbstring",
            "version": "v1.25.0",
            "source": {
                "type": "git",
                "url": "https://github.com/symfony/polyfill-mbstring.git",
                "reference": "0abb51d2f102e00a4eefcf46ba7fec406d245825"
            },
            "dist": {
                "type": "zip",
                "url": "https://api.github.com/repos/symfony/polyfill-mbstring/zipball/0abb51d2f102e00a4eefcf46ba7fec406d245825",
                "reference": "0abb51d2f102e00a4eefcf46ba7fec406d245825",
                "shasum": ""
            },
            "require": {
                "php": ">=7.1"
            },
            "provide": {
                "ext-mbstring": "*"
            },
            "suggest": {
                "ext-mbstring": "For best performance"
            },
            "type": "library",
            "extra": {
                "branch-alias": {
                    "dev-main": "1.23-dev"
                },
                "thanks": {
                    "name": "symfony/polyfill",
                    "url": "https://github.com/symfony/polyfill"
                }
            },
            "autoload": {
                "files": [
                    "bootstrap.php"
                ],
                "psr-4": {
                    "Symfony\\Polyfill\\Mbstring\\": ""
                }
            },
            "notification-url": "https://packagist.org/downloads/",
            "license": [
                "MIT"
            ],
            "authors": [
                {
                    "name": "Nicolas Grekas",
                    "email": "p@tchwork.com"
                },
                {
                    "name": "Symfony Community",
                    "homepage": "https://symfony.com/contributors"
                }
            ],
            "description": "Symfony polyfill for the Mbstring extension",
            "homepage": "https://symfony.com",
            "keywords": [
                "compatibility",
                "mbstring",
                "polyfill",
                "portable",
                "shim"
            ],
            "support": {
                "source": "https://github.com/symfony/polyfill-mbstring/tree/v1.25.0"
            },
            "funding": [
                {
                    "url": "https://symfony.com/sponsor",
                    "type": "custom"
                },
                {
                    "url": "https://github.com/fabpot",
                    "type": "github"
                },
                {
                    "url": "https://tidelift.com/funding/github/packagist/symfony/symfony",
                    "type": "tidelift"
                }
            ],
            "time": "2021-11-30T18:21:41+00:00"
        },
        {
            "name": "symfony/polyfill-php73",
            "version": "v1.25.0",
            "source": {
                "type": "git",
                "url": "https://github.com/symfony/polyfill-php73.git",
                "reference": "cc5db0e22b3cb4111010e48785a97f670b350ca5"
            },
            "dist": {
                "type": "zip",
                "url": "https://api.github.com/repos/symfony/polyfill-php73/zipball/cc5db0e22b3cb4111010e48785a97f670b350ca5",
                "reference": "cc5db0e22b3cb4111010e48785a97f670b350ca5",
                "shasum": ""
            },
            "require": {
                "php": ">=7.1"
            },
            "type": "library",
            "extra": {
                "branch-alias": {
                    "dev-main": "1.23-dev"
                },
                "thanks": {
                    "name": "symfony/polyfill",
                    "url": "https://github.com/symfony/polyfill"
                }
            },
            "autoload": {
                "files": [
                    "bootstrap.php"
                ],
                "psr-4": {
                    "Symfony\\Polyfill\\Php73\\": ""
                },
                "classmap": [
                    "Resources/stubs"
                ]
            },
            "notification-url": "https://packagist.org/downloads/",
            "license": [
                "MIT"
            ],
            "authors": [
                {
                    "name": "Nicolas Grekas",
                    "email": "p@tchwork.com"
                },
                {
                    "name": "Symfony Community",
                    "homepage": "https://symfony.com/contributors"
                }
            ],
            "description": "Symfony polyfill backporting some PHP 7.3+ features to lower PHP versions",
            "homepage": "https://symfony.com",
            "keywords": [
                "compatibility",
                "polyfill",
                "portable",
                "shim"
            ],
            "support": {
                "source": "https://github.com/symfony/polyfill-php73/tree/v1.25.0"
            },
            "funding": [
                {
                    "url": "https://symfony.com/sponsor",
                    "type": "custom"
                },
                {
                    "url": "https://github.com/fabpot",
                    "type": "github"
                },
                {
                    "url": "https://tidelift.com/funding/github/packagist/symfony/symfony",
                    "type": "tidelift"
                }
            ],
            "time": "2021-06-05T21:20:04+00:00"
        },
        {
            "name": "symfony/polyfill-php80",
            "version": "v1.25.0",
            "source": {
                "type": "git",
                "url": "https://github.com/symfony/polyfill-php80.git",
                "reference": "4407588e0d3f1f52efb65fbe92babe41f37fe50c"
            },
            "dist": {
                "type": "zip",
                "url": "https://api.github.com/repos/symfony/polyfill-php80/zipball/4407588e0d3f1f52efb65fbe92babe41f37fe50c",
                "reference": "4407588e0d3f1f52efb65fbe92babe41f37fe50c",
                "shasum": ""
            },
            "require": {
                "php": ">=7.1"
            },
            "type": "library",
            "extra": {
                "branch-alias": {
                    "dev-main": "1.23-dev"
                },
                "thanks": {
                    "name": "symfony/polyfill",
                    "url": "https://github.com/symfony/polyfill"
                }
            },
            "autoload": {
                "files": [
                    "bootstrap.php"
                ],
                "psr-4": {
                    "Symfony\\Polyfill\\Php80\\": ""
                },
                "classmap": [
                    "Resources/stubs"
                ]
            },
            "notification-url": "https://packagist.org/downloads/",
            "license": [
                "MIT"
            ],
            "authors": [
                {
                    "name": "Ion Bazan",
                    "email": "ion.bazan@gmail.com"
                },
                {
                    "name": "Nicolas Grekas",
                    "email": "p@tchwork.com"
                },
                {
                    "name": "Symfony Community",
                    "homepage": "https://symfony.com/contributors"
                }
            ],
            "description": "Symfony polyfill backporting some PHP 8.0+ features to lower PHP versions",
            "homepage": "https://symfony.com",
            "keywords": [
                "compatibility",
                "polyfill",
                "portable",
                "shim"
            ],
            "support": {
                "source": "https://github.com/symfony/polyfill-php80/tree/v1.25.0"
            },
            "funding": [
                {
                    "url": "https://symfony.com/sponsor",
                    "type": "custom"
                },
                {
                    "url": "https://github.com/fabpot",
                    "type": "github"
                },
                {
                    "url": "https://tidelift.com/funding/github/packagist/symfony/symfony",
                    "type": "tidelift"
                }
            ],
            "time": "2022-03-04T08:16:47+00:00"
        },
        {
            "name": "symfony/process",
            "version": "v5.4.5",
            "source": {
                "type": "git",
                "url": "https://github.com/symfony/process.git",
                "reference": "95440409896f90a5f85db07a32b517ecec17fa4c"
            },
            "dist": {
                "type": "zip",
                "url": "https://api.github.com/repos/symfony/process/zipball/95440409896f90a5f85db07a32b517ecec17fa4c",
                "reference": "95440409896f90a5f85db07a32b517ecec17fa4c",
                "shasum": ""
            },
            "require": {
                "php": ">=7.2.5",
                "symfony/polyfill-php80": "^1.16"
            },
            "type": "library",
            "autoload": {
                "psr-4": {
                    "Symfony\\Component\\Process\\": ""
                },
                "exclude-from-classmap": [
                    "/Tests/"
                ]
            },
            "notification-url": "https://packagist.org/downloads/",
            "license": [
                "MIT"
            ],
            "authors": [
                {
                    "name": "Fabien Potencier",
                    "email": "fabien@symfony.com"
                },
                {
                    "name": "Symfony Community",
                    "homepage": "https://symfony.com/contributors"
                }
            ],
            "description": "Executes commands in sub-processes",
            "homepage": "https://symfony.com",
            "support": {
                "source": "https://github.com/symfony/process/tree/v5.4.5"
            },
            "funding": [
                {
                    "url": "https://symfony.com/sponsor",
                    "type": "custom"
                },
                {
                    "url": "https://github.com/fabpot",
                    "type": "github"
                },
                {
                    "url": "https://tidelift.com/funding/github/packagist/symfony/symfony",
                    "type": "tidelift"
                }
            ],
            "time": "2022-01-30T18:16:22+00:00"
        },
        {
            "name": "symfony/service-contracts",
            "version": "v3.0.0",
            "source": {
                "type": "git",
                "url": "https://github.com/symfony/service-contracts.git",
                "reference": "36715ebf9fb9db73db0cb24263c79077c6fe8603"
            },
            "dist": {
                "type": "zip",
                "url": "https://api.github.com/repos/symfony/service-contracts/zipball/36715ebf9fb9db73db0cb24263c79077c6fe8603",
                "reference": "36715ebf9fb9db73db0cb24263c79077c6fe8603",
                "shasum": ""
            },
            "require": {
                "php": ">=8.0.2",
                "psr/container": "^2.0"
            },
            "conflict": {
                "ext-psr": "<1.1|>=2"
            },
            "suggest": {
                "symfony/service-implementation": ""
            },
            "type": "library",
            "extra": {
                "branch-alias": {
                    "dev-main": "3.0-dev"
                },
                "thanks": {
                    "name": "symfony/contracts",
                    "url": "https://github.com/symfony/contracts"
                }
            },
            "autoload": {
                "psr-4": {
                    "Symfony\\Contracts\\Service\\": ""
                }
            },
            "notification-url": "https://packagist.org/downloads/",
            "license": [
                "MIT"
            ],
            "authors": [
                {
                    "name": "Nicolas Grekas",
                    "email": "p@tchwork.com"
                },
                {
                    "name": "Symfony Community",
                    "homepage": "https://symfony.com/contributors"
                }
            ],
            "description": "Generic abstractions related to writing services",
            "homepage": "https://symfony.com",
            "keywords": [
                "abstractions",
                "contracts",
                "decoupling",
                "interfaces",
                "interoperability",
                "standards"
            ],
            "support": {
                "source": "https://github.com/symfony/service-contracts/tree/v3.0.0"
            },
            "funding": [
                {
                    "url": "https://symfony.com/sponsor",
                    "type": "custom"
                },
                {
                    "url": "https://github.com/fabpot",
                    "type": "github"
                },
                {
                    "url": "https://tidelift.com/funding/github/packagist/symfony/symfony",
                    "type": "tidelift"
                }
            ],
            "time": "2021-11-04T17:53:12+00:00"
        },
        {
            "name": "symfony/string",
            "version": "v6.0.3",
            "source": {
                "type": "git",
                "url": "https://github.com/symfony/string.git",
                "reference": "522144f0c4c004c80d56fa47e40e17028e2eefc2"
            },
            "dist": {
                "type": "zip",
                "url": "https://api.github.com/repos/symfony/string/zipball/522144f0c4c004c80d56fa47e40e17028e2eefc2",
                "reference": "522144f0c4c004c80d56fa47e40e17028e2eefc2",
                "shasum": ""
            },
            "require": {
                "php": ">=8.0.2",
                "symfony/polyfill-ctype": "~1.8",
                "symfony/polyfill-intl-grapheme": "~1.0",
                "symfony/polyfill-intl-normalizer": "~1.0",
                "symfony/polyfill-mbstring": "~1.0"
            },
            "conflict": {
                "symfony/translation-contracts": "<2.0"
            },
            "require-dev": {
                "symfony/error-handler": "^5.4|^6.0",
                "symfony/http-client": "^5.4|^6.0",
                "symfony/translation-contracts": "^2.0|^3.0",
                "symfony/var-exporter": "^5.4|^6.0"
            },
            "type": "library",
            "autoload": {
                "files": [
                    "Resources/functions.php"
                ],
                "psr-4": {
                    "Symfony\\Component\\String\\": ""
                },
                "exclude-from-classmap": [
                    "/Tests/"
                ]
            },
            "notification-url": "https://packagist.org/downloads/",
            "license": [
                "MIT"
            ],
            "authors": [
                {
                    "name": "Nicolas Grekas",
                    "email": "p@tchwork.com"
                },
                {
                    "name": "Symfony Community",
                    "homepage": "https://symfony.com/contributors"
                }
            ],
            "description": "Provides an object-oriented API to strings and deals with bytes, UTF-8 code points and grapheme clusters in a unified way",
            "homepage": "https://symfony.com",
            "keywords": [
                "grapheme",
                "i18n",
                "string",
                "unicode",
                "utf-8",
                "utf8"
            ],
            "support": {
                "source": "https://github.com/symfony/string/tree/v6.0.3"
            },
            "funding": [
                {
                    "url": "https://symfony.com/sponsor",
                    "type": "custom"
                },
                {
                    "url": "https://github.com/fabpot",
                    "type": "github"
                },
                {
                    "url": "https://tidelift.com/funding/github/packagist/symfony/symfony",
                    "type": "tidelift"
                }
            ],
            "time": "2022-01-02T09:55:41+00:00"
        },
        {
            "name": "theseer/tokenizer",
            "version": "1.2.1",
            "source": {
                "type": "git",
                "url": "https://github.com/theseer/tokenizer.git",
                "reference": "34a41e998c2183e22995f158c581e7b5e755ab9e"
            },
            "dist": {
                "type": "zip",
                "url": "https://api.github.com/repos/theseer/tokenizer/zipball/34a41e998c2183e22995f158c581e7b5e755ab9e",
                "reference": "34a41e998c2183e22995f158c581e7b5e755ab9e",
                "shasum": ""
            },
            "require": {
                "ext-dom": "*",
                "ext-tokenizer": "*",
                "ext-xmlwriter": "*",
                "php": "^7.2 || ^8.0"
            },
            "type": "library",
            "autoload": {
                "classmap": [
                    "src/"
                ]
            },
            "notification-url": "https://packagist.org/downloads/",
            "license": [
                "BSD-3-Clause"
            ],
            "authors": [
                {
                    "name": "Arne Blankerts",
                    "email": "arne@blankerts.de",
                    "role": "Developer"
                }
            ],
            "description": "A small library for converting tokenized PHP source code into XML and potentially other formats",
            "support": {
                "issues": "https://github.com/theseer/tokenizer/issues",
                "source": "https://github.com/theseer/tokenizer/tree/1.2.1"
            },
            "funding": [
                {
                    "url": "https://github.com/theseer",
                    "type": "github"
                }
            ],
            "time": "2021-07-28T10:34:58+00:00"
        },
        {
            "name": "webmozart/assert",
            "version": "1.10.0",
            "source": {
                "type": "git",
                "url": "https://github.com/webmozarts/assert.git",
                "reference": "6964c76c7804814a842473e0c8fd15bab0f18e25"
            },
            "dist": {
                "type": "zip",
                "url": "https://api.github.com/repos/webmozarts/assert/zipball/6964c76c7804814a842473e0c8fd15bab0f18e25",
                "reference": "6964c76c7804814a842473e0c8fd15bab0f18e25",
                "shasum": ""
            },
            "require": {
                "php": "^7.2 || ^8.0",
                "symfony/polyfill-ctype": "^1.8"
            },
            "conflict": {
                "phpstan/phpstan": "<0.12.20",
                "vimeo/psalm": "<4.6.1 || 4.6.2"
            },
            "require-dev": {
                "phpunit/phpunit": "^8.5.13"
            },
            "type": "library",
            "extra": {
                "branch-alias": {
                    "dev-master": "1.10-dev"
                }
            },
            "autoload": {
                "psr-4": {
                    "Webmozart\\Assert\\": "src/"
                }
            },
            "notification-url": "https://packagist.org/downloads/",
            "license": [
                "MIT"
            ],
            "authors": [
                {
                    "name": "Bernhard Schussek",
                    "email": "bschussek@gmail.com"
                }
            ],
            "description": "Assertions to validate method input/output with nice error messages.",
            "keywords": [
                "assert",
                "check",
                "validate"
            ],
            "support": {
                "issues": "https://github.com/webmozarts/assert/issues",
                "source": "https://github.com/webmozarts/assert/tree/1.10.0"
            },
            "time": "2021-03-09T10:59:23+00:00"
        },
        {
            "name": "wikimedia/at-ease",
            "version": "v2.1.0",
            "source": {
                "type": "git",
                "url": "https://github.com/wikimedia/at-ease.git",
                "reference": "e8ebaa7bb7c8a8395481a05f6dc4deaceab11c33"
            },
            "dist": {
                "type": "zip",
                "url": "https://api.github.com/repos/wikimedia/at-ease/zipball/e8ebaa7bb7c8a8395481a05f6dc4deaceab11c33",
                "reference": "e8ebaa7bb7c8a8395481a05f6dc4deaceab11c33",
                "shasum": ""
            },
            "require": {
                "php": ">=7.2.9"
            },
            "require-dev": {
                "mediawiki/mediawiki-codesniffer": "35.0.0",
                "mediawiki/minus-x": "1.1.1",
                "ockcyp/covers-validator": "1.3.3",
                "php-parallel-lint/php-console-highlighter": "0.5.0",
                "php-parallel-lint/php-parallel-lint": "1.2.0",
                "phpunit/phpunit": "^8.5"
            },
            "type": "library",
            "autoload": {
                "files": [
                    "src/Wikimedia/Functions.php"
                ],
                "psr-4": {
                    "Wikimedia\\AtEase\\": "src/Wikimedia/AtEase/"
                }
            },
            "notification-url": "https://packagist.org/downloads/",
            "license": [
                "GPL-2.0-or-later"
            ],
            "authors": [
                {
                    "name": "Tim Starling",
                    "email": "tstarling@wikimedia.org"
                },
                {
                    "name": "MediaWiki developers",
                    "email": "wikitech-l@lists.wikimedia.org"
                }
            ],
            "description": "Safe replacement to @ for suppressing warnings.",
            "homepage": "https://www.mediawiki.org/wiki/at-ease",
            "support": {
                "source": "https://github.com/wikimedia/at-ease/tree/v2.1.0"
            },
            "time": "2021-02-27T15:53:37+00:00"
        },
        {
            "name": "yoast/phpunit-polyfills",
            "version": "1.0.3",
            "source": {
                "type": "git",
                "url": "https://github.com/Yoast/PHPUnit-Polyfills.git",
                "reference": "5ea3536428944955f969bc764bbe09738e151ada"
            },
            "dist": {
                "type": "zip",
                "url": "https://api.github.com/repos/Yoast/PHPUnit-Polyfills/zipball/5ea3536428944955f969bc764bbe09738e151ada",
                "reference": "5ea3536428944955f969bc764bbe09738e151ada",
                "shasum": ""
            },
            "require": {
                "php": ">=5.4",
                "phpunit/phpunit": "^4.8.36 || ^5.7.21 || ^6.0 || ^7.0 || ^8.0 || ^9.0"
            },
            "require-dev": {
                "yoast/yoastcs": "^2.2.0"
            },
            "type": "library",
            "extra": {
                "branch-alias": {
                    "dev-main": "1.x-dev",
                    "dev-develop": "1.x-dev"
                }
            },
            "autoload": {
                "files": [
                    "phpunitpolyfills-autoload.php"
                ]
            },
            "notification-url": "https://packagist.org/downloads/",
            "license": [
                "BSD-3-Clause"
            ],
            "authors": [
                {
                    "name": "Team Yoast",
                    "email": "support@yoast.com",
                    "homepage": "https://yoast.com"
                },
                {
                    "name": "Contributors",
                    "homepage": "https://github.com/Yoast/PHPUnit-Polyfills/graphs/contributors"
                }
            ],
            "description": "Set of polyfills for changed PHPUnit functionality to allow for creating PHPUnit cross-version compatible tests",
            "homepage": "https://github.com/Yoast/PHPUnit-Polyfills",
            "keywords": [
                "phpunit",
                "polyfill",
                "testing"
            ],
            "support": {
                "issues": "https://github.com/Yoast/PHPUnit-Polyfills/issues",
                "source": "https://github.com/Yoast/PHPUnit-Polyfills"
            },
            "time": "2021-11-23T01:37:03+00:00"
        }
    ],
    "aliases": [],
    "minimum-stability": "dev",
    "stability-flags": {
        "automattic/jetpack-autoloader": 20,
        "automattic/jetpack-composer-plugin": 20,
        "automattic/jetpack-config": 20,
        "automattic/jetpack-identity-crisis": 20,
        "automattic/jetpack-my-jetpack": 20,
        "automattic/jetpack-search": 20,
        "automattic/jetpack-sync": 20
    },
    "prefer-stable": true,
    "prefer-lowest": false,
    "platform": [],
    "platform-dev": [],
    "plugin-api-version": "2.2.0"
}<|MERGE_RESOLUTION|>--- conflicted
+++ resolved
@@ -323,11 +323,7 @@
             "dist": {
                 "type": "path",
                 "url": "../../packages/connection",
-<<<<<<< HEAD
                 "reference": "d60612abed78db6aa449217196952bae7e66c445"
-=======
-                "reference": "8197ef999bf0765f0ed57a630c4ae277071e7cc2"
->>>>>>> 7cc2c2b0
             },
             "require": {
                 "automattic/jetpack-a8c-mc-stats": "^1.4",
@@ -483,25 +479,16 @@
             "dist": {
                 "type": "path",
                 "url": "../../packages/identity-crisis",
-<<<<<<< HEAD
                 "reference": "b5aacb10b5a8cf268b42ea72f13420ef864c7188"
-=======
-                "reference": "440d69a3150a664ef30c578f23fa5a5a030744b6"
->>>>>>> 7cc2c2b0
             },
             "require": {
                 "automattic/jetpack-assets": "^1.17",
                 "automattic/jetpack-connection": "^1.37",
                 "automattic/jetpack-constants": "^1.6",
                 "automattic/jetpack-logo": "^1.5",
-<<<<<<< HEAD
                 "automattic/jetpack-options": "^1.15",
                 "automattic/jetpack-status": "^1.13",
                 "automattic/jetpack-tracking": "^1.14"
-=======
-                "automattic/jetpack-options": "^1.14",
-                "automattic/jetpack-status": "^1.13"
->>>>>>> 7cc2c2b0
             },
             "require-dev": {
                 "automattic/jetpack-changelogger": "^3.0",
@@ -613,11 +600,7 @@
             "dist": {
                 "type": "path",
                 "url": "../../packages/my-jetpack",
-<<<<<<< HEAD
                 "reference": "c8c76294bca480aa22efa392d08e1d33580367aa"
-=======
-                "reference": "00317beca5b0da4519ed72b8cdd443c1fe16b6a0"
->>>>>>> 7cc2c2b0
             },
             "require": {
                 "automattic/jetpack-admin-ui": "^0.2",
@@ -941,25 +924,16 @@
             "dist": {
                 "type": "path",
                 "url": "../../packages/search",
-<<<<<<< HEAD
                 "reference": "5abd8339a7d43630e6d0c48e9d4e3d256b4f8825"
-=======
-                "reference": "4b3c6d643d841407ea8a25763df1b7de6af2e90e"
->>>>>>> 7cc2c2b0
             },
             "require": {
                 "automattic/jetpack-assets": "^1.17",
                 "automattic/jetpack-config": "^1.7",
                 "automattic/jetpack-connection": "^1.37",
                 "automattic/jetpack-constants": "^1.6",
-<<<<<<< HEAD
                 "automattic/jetpack-options": "^1.15",
                 "automattic/jetpack-status": "^1.13",
                 "automattic/jetpack-tracking": "^1.14"
-=======
-                "automattic/jetpack-options": "^1.14",
-                "automattic/jetpack-status": "^1.13"
->>>>>>> 7cc2c2b0
             },
             "require-dev": {
                 "automattic/jetpack-changelogger": "^3.0",
@@ -1147,19 +1121,13 @@
             "dist": {
                 "type": "path",
                 "url": "../../packages/tracking",
-<<<<<<< HEAD
                 "reference": "59d981740e8e94edc332111355fbd008117ffb80"
             },
             "require": {
                 "automattic/jetpack-assets": "^1.17",
                 "automattic/jetpack-options": "^1.15",
-                "automattic/jetpack-status": "^1.13"
-=======
-                "reference": "52304f2788812cf815c681131406329da5ca6ba4"
-            },
-            "require": {
+                "automattic/jetpack-status": "^1.13",
                 "automattic/jetpack-connection": "^1.37"
->>>>>>> 7cc2c2b0
             },
             "require-dev": {
                 "automattic/jetpack-changelogger": "^3.0"
