--- conflicted
+++ resolved
@@ -4,11 +4,7 @@
         "Read more about it at https://getcomposer.org/doc/01-basic-usage.md#installing-dependencies",
         "This file is @generated automatically"
     ],
-<<<<<<< HEAD
-    "content-hash": "f34ce8ec26a6d59c699bf0ff2b6300e5",
-=======
-    "content-hash": "e1f0c2980c9f9cb71a9d22ce988af5ea",
->>>>>>> e298d700
+    "content-hash": "7085ea97de520fbe7d927c3c83fc2473",
     "packages": [
         {
             "name": "automattic/jetpack-a8c-mc-stats",
@@ -749,11 +745,7 @@
             "dist": {
                 "type": "path",
                 "url": "../../packages/my-jetpack",
-<<<<<<< HEAD
-                "reference": "30a274af1a3b8e26c9540f4561efb3653a8213cf"
-=======
-                "reference": "ff9e4c9840a005493770e7a45fd8af700c1c9a6e"
->>>>>>> e298d700
+                "reference": "2dde4b0b1e42b49923897d0ec6f327623992a7da"
             },
             "require": {
                 "automattic/jetpack-admin-ui": "^0.2",
@@ -1104,11 +1096,7 @@
             "dist": {
                 "type": "path",
                 "url": "../../packages/search",
-<<<<<<< HEAD
-                "reference": "5b2c161ee56733571294b7435719a1d41ebe3fa0"
-=======
-                "reference": "f6faf7d4aeecb2700918512f64c4c81290b650d2"
->>>>>>> e298d700
+                "reference": "7a1f41484258465d8522543310f05349d8443171"
             },
             "require": {
                 "automattic/jetpack-assets": "^1.17",
