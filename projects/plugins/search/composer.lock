{
    "_readme": [
        "This file locks the dependencies of your project to a known state",
        "Read more about it at https://getcomposer.org/doc/01-basic-usage.md#installing-dependencies",
        "This file is @generated automatically"
    ],
    "content-hash": "3dd4c00139fea8cf6fa7fcc9e2fd25e6",
    "packages": [
        {
            "name": "automattic/jetpack-a8c-mc-stats",
            "version": "dev-trunk",
            "dist": {
                "type": "path",
                "url": "../../packages/a8c-mc-stats",
                "reference": "c5df589f62cd58dc5f1b04938e4e4edc75916812"
            },
            "require-dev": {
                "automattic/jetpack-changelogger": "^3.2",
                "yoast/phpunit-polyfills": "1.0.3"
            },
            "type": "jetpack-library",
            "extra": {
                "autotagger": true,
                "mirror-repo": "Automattic/jetpack-a8c-mc-stats",
                "changelogger": {
                    "link-template": "https://github.com/Automattic/jetpack-a8c-mc-stats/compare/v${old}...v${new}"
                },
                "branch-alias": {
                    "dev-trunk": "1.4.x-dev"
                }
            },
            "autoload": {
                "classmap": [
                    "src/"
                ]
            },
            "scripts": {
                "phpunit": [
                    "./vendor/phpunit/phpunit/phpunit --colors=always"
                ],
                "test-coverage": [
                    "php -dpcov.directory=. ./vendor/bin/phpunit --coverage-clover \"$COVERAGE_DIR/clover.xml\""
                ],
                "test-php": [
                    "@composer phpunit"
                ]
            },
            "license": [
                "GPL-2.0-or-later"
            ],
            "description": "Used to record internal usage stats for Automattic. Not visible to site owners.",
            "transport-options": {
                "relative": true
            }
        },
        {
            "name": "automattic/jetpack-admin-ui",
            "version": "dev-trunk",
            "dist": {
                "type": "path",
                "url": "../../packages/admin-ui",
                "reference": "4498cbcc23a16ae1159bb69b9482660a9aaad9a5"
            },
            "require-dev": {
                "automattic/jetpack-changelogger": "^3.2",
                "automattic/wordbless": "dev-master",
                "yoast/phpunit-polyfills": "1.0.3"
            },
            "type": "jetpack-library",
            "extra": {
                "autotagger": true,
                "mirror-repo": "Automattic/jetpack-admin-ui",
                "textdomain": "jetpack-admin-ui",
                "changelogger": {
                    "link-template": "https://github.com/Automattic/jetpack-admin-ui/compare/${old}...${new}"
                },
                "branch-alias": {
                    "dev-trunk": "0.2.x-dev"
                },
                "version-constants": {
                    "::PACKAGE_VERSION": "src/class-admin-menu.php"
                }
            },
            "autoload": {
                "classmap": [
                    "src/"
                ]
            },
            "scripts": {
                "phpunit": [
                    "./vendor/phpunit/phpunit/phpunit --colors=always"
                ],
                "test-coverage": [
                    "php -dpcov.directory=. ./vendor/bin/phpunit --coverage-clover \"$COVERAGE_DIR/clover.xml\""
                ],
                "test-php": [
                    "@composer phpunit"
                ],
                "post-update-cmd": [
                    "php -r \"copy('vendor/automattic/wordbless/src/dbless-wpdb.php', 'wordpress/wp-content/db.php');\""
                ]
            },
            "license": [
                "GPL-2.0-or-later"
            ],
            "description": "Generic Jetpack wp-admin UI elements",
            "transport-options": {
                "relative": true
            }
        },
        {
            "name": "automattic/jetpack-assets",
            "version": "dev-trunk",
            "dist": {
                "type": "path",
                "url": "../../packages/assets",
                "reference": "64ada4d1c3f69e232b27bb0e3a9d986e3f292954"
            },
            "require": {
                "automattic/jetpack-constants": "^1.6"
            },
            "require-dev": {
                "automattic/jetpack-changelogger": "^3.2",
                "brain/monkey": "2.6.1",
                "wikimedia/testing-access-wrapper": "^1.0 || ^2.0",
                "yoast/phpunit-polyfills": "1.0.3"
            },
            "type": "jetpack-library",
            "extra": {
                "autotagger": true,
                "mirror-repo": "Automattic/jetpack-assets",
                "textdomain": "jetpack-assets",
                "changelogger": {
                    "link-template": "https://github.com/Automattic/jetpack-assets/compare/v${old}...v${new}"
                },
                "branch-alias": {
                    "dev-trunk": "1.17.x-dev"
                }
            },
            "autoload": {
                "files": [
                    "actions.php"
                ],
                "classmap": [
                    "src/"
                ]
            },
            "scripts": {
                "build-development": [
                    "pnpm run build"
                ],
                "build-production": [
                    "pnpm run build-production"
                ],
                "phpunit": [
                    "./vendor/phpunit/phpunit/phpunit --colors=always"
                ],
                "test-coverage": [
                    "php -dpcov.directory=. ./vendor/bin/phpunit --coverage-clover \"$COVERAGE_DIR/php/clover.xml\"",
                    "pnpm run test-coverage"
                ],
                "test-js": [
                    "pnpm run test"
                ],
                "test-php": [
                    "@composer phpunit"
                ]
            },
            "license": [
                "GPL-2.0-or-later"
            ],
            "description": "Asset management utilities for Jetpack ecosystem packages",
            "transport-options": {
                "relative": true
            }
        },
        {
            "name": "automattic/jetpack-autoloader",
            "version": "dev-trunk",
            "dist": {
                "type": "path",
                "url": "../../packages/autoloader",
                "reference": "54d19e9ca258cd1731dc5f4a2be175204b93625f"
            },
            "require": {
                "composer-plugin-api": "^1.1 || ^2.0"
            },
            "require-dev": {
                "automattic/jetpack-changelogger": "^3.2",
                "yoast/phpunit-polyfills": "1.0.3"
            },
            "type": "composer-plugin",
            "extra": {
                "autotagger": true,
                "class": "Automattic\\Jetpack\\Autoloader\\CustomAutoloaderPlugin",
                "mirror-repo": "Automattic/jetpack-autoloader",
                "changelogger": {
                    "link-template": "https://github.com/Automattic/jetpack-autoloader/compare/v${old}...v${new}"
                },
                "branch-alias": {
                    "dev-trunk": "2.11.x-dev"
                }
            },
            "autoload": {
                "classmap": [
                    "src/AutoloadGenerator.php"
                ],
                "psr-4": {
                    "Automattic\\Jetpack\\Autoloader\\": "src"
                }
            },
            "scripts": {
                "phpunit": [
                    "./vendor/phpunit/phpunit/phpunit --colors=always"
                ],
                "test-coverage": [
                    "php -dpcov.directory=. ./vendor/bin/phpunit --coverage-php \"./tests/php/tmp/coverage-report.php\"",
                    "php ./tests/php/bin/test-coverage.php \"$COVERAGE_DIR/clover.xml\""
                ],
                "test-php": [
                    "@composer phpunit"
                ]
            },
            "license": [
                "GPL-2.0-or-later"
            ],
            "description": "Creates a custom autoloader for a plugin or theme.",
            "transport-options": {
                "relative": true
            }
        },
        {
            "name": "automattic/jetpack-composer-plugin",
            "version": "dev-trunk",
            "dist": {
                "type": "path",
                "url": "../../packages/composer-plugin",
                "reference": "cbd9a56c7fd43c342d96fb09ee6609d7e7580f9a"
            },
            "require": {
                "composer-plugin-api": "^2.1.0"
            },
            "require-dev": {
                "automattic/jetpack-changelogger": "^3.2",
                "composer/composer": "2.2.12",
                "yoast/phpunit-polyfills": "1.0.3"
            },
            "type": "composer-plugin",
            "extra": {
                "plugin-modifies-install-path": true,
                "class": "Automattic\\Jetpack\\Composer\\Plugin",
                "mirror-repo": "Automattic/jetpack-composer-plugin",
                "changelogger": {
                    "link-template": "https://github.com/Automattic/jetpack-composer-plugin/compare/v${old}...v${new}"
                },
                "autotagger": true,
                "branch-alias": {
                    "dev-trunk": "1.1.x-dev"
                }
            },
            "autoload": {
                "classmap": [
                    "src/"
                ]
            },
            "scripts": {
                "phpunit": [
                    "./vendor/phpunit/phpunit/phpunit --colors=always"
                ],
                "test-coverage": [
                    "php -dpcov.directory=. ./vendor/bin/phpunit --coverage-clover \"$COVERAGE_DIR/clover.xml\""
                ],
                "test-php": [
                    "@composer phpunit"
                ]
            },
            "license": [
                "GPL-2.0-or-later"
            ],
            "description": "A custom installer plugin for Composer to move Jetpack packages out of `vendor/` so WordPress's translation infrastructure will find their strings.",
            "transport-options": {
                "relative": true
            }
        },
        {
            "name": "automattic/jetpack-config",
            "version": "dev-trunk",
            "dist": {
                "type": "path",
                "url": "../../packages/config",
                "reference": "5bb0040805d51698efd2489b015f60661a39245f"
            },
            "require-dev": {
                "automattic/jetpack-changelogger": "^3.2"
            },
            "type": "jetpack-library",
            "extra": {
                "autotagger": true,
                "mirror-repo": "Automattic/jetpack-config",
                "textdomain": "jetpack-config",
                "changelogger": {
                    "link-template": "https://github.com/Automattic/jetpack-config/compare/v${old}...v${new}"
                },
                "branch-alias": {
                    "dev-trunk": "1.9.x-dev"
                }
            },
            "autoload": {
                "classmap": [
                    "src/"
                ]
            },
            "license": [
                "GPL-2.0-or-later"
            ],
            "description": "Jetpack configuration package that initializes other packages and configures Jetpack's functionality. Can be used as a base for all variants of Jetpack package usage.",
            "transport-options": {
                "relative": true
            }
        },
        {
            "name": "automattic/jetpack-connection",
            "version": "dev-trunk",
            "dist": {
                "type": "path",
                "url": "../../packages/connection",
                "reference": "792f880df7c67c9ec497af1918dbd4b7319fc9e1"
            },
            "require": {
                "automattic/jetpack-a8c-mc-stats": "^1.4",
                "automattic/jetpack-admin-ui": "^0.2",
                "automattic/jetpack-constants": "^1.6",
                "automattic/jetpack-redirect": "^1.7",
                "automattic/jetpack-roles": "^1.4",
                "automattic/jetpack-status": "^1.14"
            },
            "require-dev": {
                "automattic/jetpack-changelogger": "^3.2",
                "automattic/wordbless": "@dev",
                "brain/monkey": "2.6.1",
                "yoast/phpunit-polyfills": "1.0.3"
            },
            "type": "jetpack-library",
            "extra": {
                "autotagger": true,
                "mirror-repo": "Automattic/jetpack-connection",
                "textdomain": "jetpack-connection",
                "version-constants": {
                    "::PACKAGE_VERSION": "src/class-package-version.php"
                },
                "changelogger": {
                    "link-template": "https://github.com/Automattic/jetpack-connection/compare/v${old}...v${new}"
                },
                "branch-alias": {
                    "dev-trunk": "1.43.x-dev"
                }
            },
            "autoload": {
                "classmap": [
                    "legacy",
                    "src/",
                    "src/webhooks"
                ]
            },
            "scripts": {
                "build-production": [
                    "pnpm run build-production"
                ],
                "build-development": [
                    "pnpm run build"
                ],
                "phpunit": [
                    "./vendor/phpunit/phpunit/phpunit --colors=always"
                ],
                "post-update-cmd": [
                    "php -r \"copy('vendor/automattic/wordbless/src/dbless-wpdb.php', 'wordpress/wp-content/db.php');\""
                ],
                "test-coverage": [
                    "php -dpcov.directory=. ./vendor/bin/phpunit --coverage-clover \"$COVERAGE_DIR/clover.xml\""
                ],
                "test-php": [
                    "@composer phpunit"
                ]
            },
            "license": [
                "GPL-2.0-or-later"
            ],
            "description": "Everything needed to connect to the Jetpack infrastructure",
            "transport-options": {
                "relative": true
            }
        },
        {
            "name": "automattic/jetpack-constants",
            "version": "dev-trunk",
            "dist": {
                "type": "path",
                "url": "../../packages/constants",
                "reference": "71eaf9916aaeeda2abf5a8a19e7534c6d1bc1898"
            },
            "require-dev": {
                "automattic/jetpack-changelogger": "^3.2",
                "brain/monkey": "2.6.1",
                "yoast/phpunit-polyfills": "1.0.3"
            },
            "type": "jetpack-library",
            "extra": {
                "autotagger": true,
                "mirror-repo": "Automattic/jetpack-constants",
                "changelogger": {
                    "link-template": "https://github.com/Automattic/jetpack-constants/compare/v${old}...v${new}"
                },
                "branch-alias": {
                    "dev-trunk": "1.6.x-dev"
                }
            },
            "autoload": {
                "classmap": [
                    "src/"
                ]
            },
            "scripts": {
                "phpunit": [
                    "./vendor/phpunit/phpunit/phpunit --colors=always"
                ],
                "test-coverage": [
                    "php -dpcov.directory=. ./vendor/bin/phpunit --coverage-clover \"$COVERAGE_DIR/clover.xml\""
                ],
                "test-php": [
                    "@composer phpunit"
                ]
            },
            "license": [
                "GPL-2.0-or-later"
            ],
            "description": "A wrapper for defining constants in a more testable way.",
            "transport-options": {
                "relative": true
            }
        },
        {
            "name": "automattic/jetpack-identity-crisis",
            "version": "dev-trunk",
            "dist": {
                "type": "path",
                "url": "../../packages/identity-crisis",
                "reference": "3e72cfcbf5af4e7d2137c8dbda45ccd07d87e27c"
            },
            "require": {
                "automattic/jetpack-assets": "^1.17",
                "automattic/jetpack-connection": "^1.43",
                "automattic/jetpack-constants": "^1.6",
                "automattic/jetpack-logo": "^1.5",
                "automattic/jetpack-status": "^1.14"
            },
            "require-dev": {
                "automattic/jetpack-changelogger": "^3.2",
                "automattic/wordbless": "@dev",
                "yoast/phpunit-polyfills": "1.0.3"
            },
            "type": "jetpack-library",
            "extra": {
                "autotagger": true,
                "mirror-repo": "Automattic/jetpack-identity-crisis",
                "textdomain": "jetpack-idc",
                "version-constants": {
                    "::PACKAGE_VERSION": "src/class-identity-crisis.php"
                },
                "changelogger": {
                    "link-template": "https://github.com/Automattic/jetpack-identity-crisis/compare/v${old}...v${new}"
                },
                "branch-alias": {
                    "dev-trunk": "0.8.x-dev"
                }
            },
            "autoload": {
                "classmap": [
                    "src/"
                ]
            },
            "scripts": {
                "build-development": [
                    "pnpm run build"
                ],
                "build-production": [
                    "NODE_ENV='production' pnpm run build"
                ],
                "phpunit": [
                    "./vendor/phpunit/phpunit/phpunit --colors=always"
                ],
                "test-coverage": [
                    "php -dpcov.directory=. ./vendor/bin/phpunit --coverage-clover \"$COVERAGE_DIR/clover.xml\""
                ],
                "test-php": [
                    "@composer phpunit"
                ],
                "post-update-cmd": [
                    "php -r \"copy('vendor/automattic/wordbless/src/dbless-wpdb.php', 'wordpress/wp-content/db.php');\""
                ],
                "watch": [
                    "Composer\\Config::disableProcessTimeout",
                    "pnpm run watch"
                ]
            },
            "license": [
                "GPL-2.0-or-later"
            ],
            "description": "Identity Crisis.",
            "transport-options": {
                "relative": true
            }
        },
        {
            "name": "automattic/jetpack-licensing",
            "version": "dev-trunk",
            "dist": {
                "type": "path",
                "url": "../../packages/licensing",
                "reference": "7509f508c7148df1b5807c2e201c5a252f2c94ee"
            },
            "require": {
                "automattic/jetpack-connection": "^1.43"
            },
            "require-dev": {
                "automattic/jetpack-changelogger": "^3.2",
                "automattic/wordbless": "@dev",
                "yoast/phpunit-polyfills": "1.0.3"
            },
            "type": "jetpack-library",
            "extra": {
                "autotagger": true,
                "mirror-repo": "Automattic/jetpack-licensing",
                "textdomain": "jetpack-licensing",
                "changelogger": {
                    "link-template": "https://github.com/Automattic/jetpack-licensing/compare/v${old}...v${new}"
                },
                "branch-alias": {
                    "dev-trunk": "1.7.x-dev"
                }
            },
            "autoload": {
                "classmap": [
                    "src/"
                ]
            },
            "scripts": {
                "phpunit": [
                    "./vendor/phpunit/phpunit/phpunit --colors=always"
                ],
                "post-update-cmd": [
                    "php -r \"copy('vendor/automattic/wordbless/src/dbless-wpdb.php', 'wordpress/wp-content/db.php');\""
                ],
                "test-coverage": [
                    "php -dpcov.directory=. ./vendor/bin/phpunit --coverage-clover \"$COVERAGE_DIR/clover.xml\""
                ],
                "test-php": [
                    "@composer phpunit"
                ]
            },
            "license": [
                "GPL-2.0-or-later"
            ],
            "description": "Everything needed to manage Jetpack licenses client-side.",
            "transport-options": {
                "relative": true
            }
        },
        {
            "name": "automattic/jetpack-logo",
            "version": "dev-trunk",
            "dist": {
                "type": "path",
                "url": "../../packages/logo",
                "reference": "0b26b43706ad99ba1e7cd7f7afa23b8f44d28d00"
            },
            "require-dev": {
                "automattic/jetpack-changelogger": "^3.2",
                "yoast/phpunit-polyfills": "1.0.3"
            },
            "type": "jetpack-library",
            "extra": {
                "autotagger": true,
                "mirror-repo": "Automattic/jetpack-logo",
                "changelogger": {
                    "link-template": "https://github.com/Automattic/jetpack-logo/compare/v${old}...v${new}"
                },
                "branch-alias": {
                    "dev-trunk": "1.5.x-dev"
                }
            },
            "autoload": {
                "classmap": [
                    "src/"
                ]
            },
            "scripts": {
                "phpunit": [
                    "./vendor/phpunit/phpunit/phpunit --colors=always"
                ],
                "test-coverage": [
                    "php -dpcov.directory=. ./vendor/bin/phpunit --coverage-clover \"$COVERAGE_DIR/clover.xml\""
                ],
                "test-php": [
                    "@composer phpunit"
                ]
            },
            "license": [
                "GPL-2.0-or-later"
            ],
            "description": "A logo for Jetpack",
            "transport-options": {
                "relative": true
            }
        },
        {
            "name": "automattic/jetpack-my-jetpack",
            "version": "dev-trunk",
            "dist": {
                "type": "path",
                "url": "../../packages/my-jetpack",
<<<<<<< HEAD
                "reference": "efb9323a047b71dd0f7e9239e3de56d767fecb5f"
=======
                "reference": "9c0d1d88d8142f67f93eefb07b116ed6c1053e13"
>>>>>>> c4b0f0fb
            },
            "require": {
                "automattic/jetpack-admin-ui": "^0.2",
                "automattic/jetpack-assets": "^1.17",
                "automattic/jetpack-connection": "^1.43",
                "automattic/jetpack-constants": "^1.6",
                "automattic/jetpack-licensing": "^1.7",
                "automattic/jetpack-plugins-installer": "^0.2",
                "automattic/jetpack-redirect": "^1.7"
            },
            "require-dev": {
                "automattic/jetpack-changelogger": "^3.2",
                "automattic/wordbless": "@dev",
                "yoast/phpunit-polyfills": "1.0.3"
            },
            "type": "jetpack-library",
            "extra": {
                "autotagger": true,
                "mirror-repo": "Automattic/jetpack-my-jetpack",
                "textdomain": "jetpack-my-jetpack",
                "changelogger": {
                    "link-template": "https://github.com/Automattic/jetpack-my-jetpack/compare/${old}...${new}"
                },
                "branch-alias": {
                    "dev-trunk": "2.0.x-dev"
                },
                "version-constants": {
                    "::PACKAGE_VERSION": "src/class-initializer.php"
                }
            },
            "autoload": {
                "classmap": [
                    "src/",
                    "src/products"
                ]
            },
            "scripts": {
                "phpunit": [
                    "./vendor/phpunit/phpunit/phpunit --colors=always"
                ],
                "test-coverage": [
                    "php -dpcov.directory=. ./vendor/bin/phpunit --coverage-clover \"$COVERAGE_DIR/coverage.xml\"",
                    "pnpm run test --coverageDirectory=\"$COVERAGE_DIR\" --coverage --coverageReporters=clover"
                ],
                "test-php": [
                    "@composer phpunit"
                ],
                "test-js": [
                    "pnpm run test"
                ],
                "test-js-watch": [
                    "Composer\\Config::disableProcessTimeout",
                    "pnpm run test --watch"
                ],
                "build-development": [
                    "pnpm run build"
                ],
                "build-production": [
                    "NODE_ENV=production pnpm run build"
                ],
                "watch": [
                    "Composer\\Config::disableProcessTimeout",
                    "pnpm run watch"
                ],
                "post-update-cmd": [
                    "php -r \"copy('vendor/automattic/wordbless/src/dbless-wpdb.php', 'wordpress/wp-content/db.php');\""
                ]
            },
            "license": [
                "GPL-2.0-or-later"
            ],
            "description": "WP Admin page with information and configuration shared among all Jetpack stand-alone plugins",
            "transport-options": {
                "relative": true
            }
        },
        {
            "name": "automattic/jetpack-password-checker",
            "version": "dev-trunk",
            "dist": {
                "type": "path",
                "url": "../../packages/password-checker",
                "reference": "bb9512c17df550276057c69779e22578e621f96f"
            },
            "require-dev": {
                "automattic/jetpack-changelogger": "^3.2",
                "automattic/wordbless": "@dev",
                "yoast/phpunit-polyfills": "1.0.3"
            },
            "type": "jetpack-library",
            "extra": {
                "autotagger": true,
                "mirror-repo": "Automattic/jetpack-password-checker",
                "textdomain": "jetpack-password-checker",
                "changelogger": {
                    "link-template": "https://github.com/Automattic/jetpack-password-checker/compare/v${old}...v${new}"
                },
                "branch-alias": {
                    "dev-trunk": "0.2.x-dev"
                }
            },
            "autoload": {
                "classmap": [
                    "src/"
                ]
            },
            "scripts": {
                "phpunit": [
                    "./vendor/phpunit/phpunit/phpunit --colors=always"
                ],
                "test-coverage": [
                    "php -dpcov.directory=. ./vendor/bin/phpunit --coverage-clover \"$COVERAGE_DIR/clover.xml\""
                ],
                "test-php": [
                    "@composer phpunit"
                ],
                "post-update-cmd": [
                    "php -r \"copy('vendor/automattic/wordbless/src/dbless-wpdb.php', 'wordpress/wp-content/db.php');\""
                ]
            },
            "license": [
                "GPL-2.0-or-later"
            ],
            "description": "Password Checker.",
            "transport-options": {
                "relative": true
            }
        },
        {
            "name": "automattic/jetpack-plugins-installer",
            "version": "dev-trunk",
            "dist": {
                "type": "path",
                "url": "../../packages/plugins-installer",
                "reference": "15b99481e685050e153fa59f5cf5a9dff6f3216e"
            },
            "require": {
                "automattic/jetpack-a8c-mc-stats": "^1.4"
            },
            "require-dev": {
                "automattic/jetpack-changelogger": "^3.2",
                "yoast/phpunit-polyfills": "1.0.3"
            },
            "type": "jetpack-library",
            "extra": {
                "branch-alias": {
                    "dev-trunk": "0.2.x-dev"
                },
                "mirror-repo": "Automattic/jetpack-plugins-installer",
                "changelogger": {
                    "link-template": "https://github.com/Automattic/jetpack-plugins-installer/compare/v${old}...v${new}"
                },
                "autotagger": true,
                "textdomain": "jetpack-plugins-installer"
            },
            "autoload": {
                "classmap": [
                    "src/"
                ]
            },
            "scripts": {
                "phpunit": [
                    "./vendor/phpunit/phpunit/phpunit --colors=always"
                ],
                "test-coverage": [
                    "php -dpcov.directory=. ./vendor/bin/phpunit --coverage-clover \"$COVERAGE_DIR/clover.xml\""
                ],
                "test-php": [
                    "@composer phpunit"
                ]
            },
            "license": [
                "GPL-2.0-or-later"
            ],
            "description": "Handle installation of plugins from WP.org",
            "transport-options": {
                "relative": true
            }
        },
        {
            "name": "automattic/jetpack-redirect",
            "version": "dev-trunk",
            "dist": {
                "type": "path",
                "url": "../../packages/redirect",
                "reference": "384df449e82c6792919537add3aa543468d98893"
            },
            "require": {
                "automattic/jetpack-status": "^1.14"
            },
            "require-dev": {
                "automattic/jetpack-changelogger": "^3.2",
                "brain/monkey": "2.6.1",
                "yoast/phpunit-polyfills": "1.0.3"
            },
            "type": "jetpack-library",
            "extra": {
                "autotagger": true,
                "mirror-repo": "Automattic/jetpack-redirect",
                "changelogger": {
                    "link-template": "https://github.com/Automattic/jetpack-redirect/compare/v${old}...v${new}"
                },
                "branch-alias": {
                    "dev-trunk": "1.7.x-dev"
                }
            },
            "autoload": {
                "classmap": [
                    "src/"
                ]
            },
            "scripts": {
                "phpunit": [
                    "./vendor/phpunit/phpunit/phpunit --colors=always"
                ],
                "test-coverage": [
                    "php -dpcov.directory=. ./vendor/bin/phpunit --coverage-clover \"$COVERAGE_DIR/clover.xml\""
                ],
                "test-php": [
                    "@composer phpunit"
                ]
            },
            "license": [
                "GPL-2.0-or-later"
            ],
            "description": "Utilities to build URLs to the jetpack.com/redirect/ service",
            "transport-options": {
                "relative": true
            }
        },
        {
            "name": "automattic/jetpack-roles",
            "version": "dev-trunk",
            "dist": {
                "type": "path",
                "url": "../../packages/roles",
                "reference": "e7d89c4c354ca17ec53d1a2e05454057c1b144da"
            },
            "require-dev": {
                "automattic/jetpack-changelogger": "^3.2",
                "brain/monkey": "2.6.1",
                "yoast/phpunit-polyfills": "1.0.3"
            },
            "type": "jetpack-library",
            "extra": {
                "autotagger": true,
                "mirror-repo": "Automattic/jetpack-roles",
                "changelogger": {
                    "link-template": "https://github.com/Automattic/jetpack-roles/compare/v${old}...v${new}"
                },
                "branch-alias": {
                    "dev-trunk": "1.4.x-dev"
                }
            },
            "autoload": {
                "classmap": [
                    "src/"
                ]
            },
            "scripts": {
                "phpunit": [
                    "./vendor/phpunit/phpunit/phpunit --colors=always"
                ],
                "test-coverage": [
                    "php -dpcov.directory=. ./vendor/bin/phpunit --coverage-clover \"$COVERAGE_DIR/clover.xml\""
                ],
                "test-php": [
                    "@composer phpunit"
                ]
            },
            "license": [
                "GPL-2.0-or-later"
            ],
            "description": "Utilities, related with user roles and capabilities.",
            "transport-options": {
                "relative": true
            }
        },
        {
            "name": "automattic/jetpack-search",
            "version": "dev-trunk",
            "dist": {
                "type": "path",
                "url": "../../packages/search",
                "reference": "7d472724155ea5c6f92f9beda34beb4560823dd9"
            },
            "require": {
                "automattic/jetpack-assets": "^1.17",
                "automattic/jetpack-config": "^1.9",
                "automattic/jetpack-connection": "^1.43",
                "automattic/jetpack-constants": "^1.6",
                "automattic/jetpack-my-jetpack": "^2.0",
                "automattic/jetpack-status": "^1.14"
            },
            "require-dev": {
                "automattic/jetpack-changelogger": "^3.2",
                "automattic/wordbless": "0.3.1",
                "yoast/phpunit-polyfills": "1.0.3"
            },
            "type": "jetpack-library",
            "extra": {
                "autotagger": true,
                "mirror-repo": "Automattic/jetpack-search",
                "textdomain": "jetpack-search-pkg",
                "changelogger": {
                    "link-template": "https://github.com/Automattic/jetpack-search/compare/v${old}...v${new}"
                },
                "branch-alias": {
                    "dev-trunk": "0.20.x-dev"
                },
                "version-constants": {
                    "::VERSION": "src/class-package.php"
                }
            },
            "autoload": {
                "classmap": [
                    "src/"
                ]
            },
            "scripts": {
                "build": [
                    "Composer\\Config::disableProcessTimeout",
                    "pnpm run build"
                ],
                "build-development": [
                    "pnpm run build-development"
                ],
                "build-production": [
                    "pnpm run build-production"
                ],
                "phpunit": [
                    "./vendor/phpunit/phpunit/phpunit --colors=always"
                ],
                "test-coverage": [
                    "php -dpcov.directory=. ./vendor/bin/phpunit --coverage-clover \"$COVERAGE_DIR/clover.xml\""
                ],
                "test-js": [
                    "pnpm run test"
                ],
                "test-php": [
                    "@composer phpunit"
                ],
                "post-update-cmd": [
                    "php -r \"copy('vendor/automattic/wordbless/src/dbless-wpdb.php', 'wordpress/wp-content/db.php');\""
                ],
                "watch": [
                    "Composer\\Config::disableProcessTimeout",
                    "pnpm run watch"
                ]
            },
            "license": [
                "GPL-2.0-or-later"
            ],
            "description": "Tools to assist with enabling cloud search for Jetpack sites.",
            "transport-options": {
                "relative": true
            }
        },
        {
            "name": "automattic/jetpack-status",
            "version": "dev-trunk",
            "dist": {
                "type": "path",
                "url": "../../packages/status",
                "reference": "1c747edbd6e497fd58eb51ddab48d836b61a5298"
            },
            "require": {
                "automattic/jetpack-constants": "^1.6"
            },
            "require-dev": {
                "automattic/jetpack-changelogger": "^3.2",
                "brain/monkey": "2.6.1",
                "yoast/phpunit-polyfills": "1.0.3"
            },
            "type": "jetpack-library",
            "extra": {
                "autotagger": true,
                "mirror-repo": "Automattic/jetpack-status",
                "changelogger": {
                    "link-template": "https://github.com/Automattic/jetpack-status/compare/v${old}...v${new}"
                },
                "branch-alias": {
                    "dev-trunk": "1.14.x-dev"
                }
            },
            "autoload": {
                "classmap": [
                    "src/"
                ]
            },
            "scripts": {
                "phpunit": [
                    "./vendor/phpunit/phpunit/phpunit --colors=always"
                ],
                "test-coverage": [
                    "php -dpcov.directory=. ./vendor/bin/phpunit --coverage-clover \"$COVERAGE_DIR/clover.xml\""
                ],
                "test-php": [
                    "@composer phpunit"
                ]
            },
            "license": [
                "GPL-2.0-or-later"
            ],
            "description": "Used to retrieve information about the current status of Jetpack and the site overall.",
            "transport-options": {
                "relative": true
            }
        },
        {
            "name": "automattic/jetpack-sync",
            "version": "dev-trunk",
            "dist": {
                "type": "path",
                "url": "../../packages/sync",
<<<<<<< HEAD
                "reference": "406728bb5bcd6339eb39255e35de158f944b4a41"
=======
                "reference": "fbf52175a2482d68e519ae7813f68417e535d321"
>>>>>>> c4b0f0fb
            },
            "require": {
                "automattic/jetpack-connection": "^1.43",
                "automattic/jetpack-constants": "^1.6",
                "automattic/jetpack-identity-crisis": "^0.8",
                "automattic/jetpack-password-checker": "^0.2",
                "automattic/jetpack-roles": "^1.4",
                "automattic/jetpack-status": "^1.14"
            },
            "require-dev": {
                "automattic/jetpack-changelogger": "^3.2",
                "automattic/wordbless": "@dev",
                "yoast/phpunit-polyfills": "1.0.3"
            },
            "type": "jetpack-library",
            "extra": {
                "autotagger": true,
                "mirror-repo": "Automattic/jetpack-sync",
                "textdomain": "jetpack-sync",
                "version-constants": {
                    "::PACKAGE_VERSION": "src/class-package-version.php"
                },
                "changelogger": {
                    "link-template": "https://github.com/Automattic/jetpack-sync/compare/v${old}...v${new}"
                },
                "branch-alias": {
                    "dev-trunk": "1.38.x-dev"
                }
            },
            "autoload": {
                "classmap": [
                    "src/"
                ]
            },
            "scripts": {
                "phpunit": [
                    "./vendor/phpunit/phpunit/phpunit --colors=always"
                ],
                "test-coverage": [
                    "php -dpcov.directory=. ./vendor/bin/phpunit --coverage-clover \"$COVERAGE_DIR/clover.xml\""
                ],
                "test-php": [
                    "@composer phpunit"
                ],
                "post-update-cmd": [
                    "php -r \"copy('vendor/automattic/wordbless/src/dbless-wpdb.php', 'wordpress/wp-content/db.php');\""
                ]
            },
            "license": [
                "GPL-2.0-or-later"
            ],
            "description": "Everything needed to allow syncing to the WP.com infrastructure.",
            "transport-options": {
                "relative": true
            }
        }
    ],
    "packages-dev": [
        {
            "name": "automattic/jetpack-changelogger",
            "version": "dev-trunk",
            "dist": {
                "type": "path",
                "url": "../../packages/changelogger",
                "reference": "db7485e80ebcad717977462edf149ea62e134b3b"
            },
            "require": {
                "php": ">=5.6",
                "symfony/console": "^3.4 || ^5.2 || ^6.0",
                "symfony/process": "^3.4 || ^5.2 || ^6.0",
                "wikimedia/at-ease": "^1.2 || ^2.0"
            },
            "require-dev": {
                "wikimedia/testing-access-wrapper": "^1.0 || ^2.0",
                "yoast/phpunit-polyfills": "1.0.3"
            },
            "bin": [
                "bin/changelogger"
            ],
            "type": "project",
            "extra": {
                "autotagger": true,
                "branch-alias": {
                    "dev-trunk": "3.2.x-dev"
                },
                "mirror-repo": "Automattic/jetpack-changelogger",
                "version-constants": {
                    "::VERSION": "src/Application.php"
                },
                "changelogger": {
                    "link-template": "https://github.com/Automattic/jetpack-changelogger/compare/${old}...${new}"
                }
            },
            "autoload": {
                "psr-4": {
                    "Automattic\\Jetpack\\Changelogger\\": "src",
                    "Automattic\\Jetpack\\Changelog\\": "lib"
                }
            },
            "autoload-dev": {
                "psr-4": {
                    "Automattic\\Jetpack\\Changelogger\\Tests\\": "tests/php/includes/src",
                    "Automattic\\Jetpack\\Changelog\\Tests\\": "tests/php/includes/lib"
                }
            },
            "scripts": {
                "phpunit": [
                    "./vendor/phpunit/phpunit/phpunit --colors=always"
                ],
                "test-coverage": [
                    "php -dpcov.directory=. ./vendor/bin/phpunit --coverage-clover \"$COVERAGE_DIR/clover.xml\""
                ],
                "test-php": [
                    "@composer phpunit"
                ],
                "post-install-cmd": [
                    "[ -e vendor/bin/changelogger ] || { cd vendor/bin && ln -s ../../bin/changelogger; }"
                ],
                "post-update-cmd": [
                    "[ -e vendor/bin/changelogger ] || { cd vendor/bin && ln -s ../../bin/changelogger; }"
                ]
            },
            "license": [
                "GPL-2.0-or-later"
            ],
            "description": "Jetpack Changelogger tool. Allows for managing changelogs by dropping change files into a changelog directory with each PR.",
            "transport-options": {
                "relative": true
            }
        },
        {
            "name": "doctrine/instantiator",
            "version": "1.4.1",
            "source": {
                "type": "git",
                "url": "https://github.com/doctrine/instantiator.git",
                "reference": "10dcfce151b967d20fde1b34ae6640712c3891bc"
            },
            "dist": {
                "type": "zip",
                "url": "https://api.github.com/repos/doctrine/instantiator/zipball/10dcfce151b967d20fde1b34ae6640712c3891bc",
                "reference": "10dcfce151b967d20fde1b34ae6640712c3891bc",
                "shasum": ""
            },
            "require": {
                "php": "^7.1 || ^8.0"
            },
            "require-dev": {
                "doctrine/coding-standard": "^9",
                "ext-pdo": "*",
                "ext-phar": "*",
                "phpbench/phpbench": "^0.16 || ^1",
                "phpstan/phpstan": "^1.4",
                "phpstan/phpstan-phpunit": "^1",
                "phpunit/phpunit": "^7.5 || ^8.5 || ^9.5",
                "vimeo/psalm": "^4.22"
            },
            "type": "library",
            "autoload": {
                "psr-4": {
                    "Doctrine\\Instantiator\\": "src/Doctrine/Instantiator/"
                }
            },
            "notification-url": "https://packagist.org/downloads/",
            "license": [
                "MIT"
            ],
            "authors": [
                {
                    "name": "Marco Pivetta",
                    "email": "ocramius@gmail.com",
                    "homepage": "https://ocramius.github.io/"
                }
            ],
            "description": "A small, lightweight utility to instantiate objects in PHP without invoking their constructors",
            "homepage": "https://www.doctrine-project.org/projects/instantiator.html",
            "keywords": [
                "constructor",
                "instantiate"
            ],
            "support": {
                "issues": "https://github.com/doctrine/instantiator/issues",
                "source": "https://github.com/doctrine/instantiator/tree/1.4.1"
            },
            "funding": [
                {
                    "url": "https://www.doctrine-project.org/sponsorship.html",
                    "type": "custom"
                },
                {
                    "url": "https://www.patreon.com/phpdoctrine",
                    "type": "patreon"
                },
                {
                    "url": "https://tidelift.com/funding/github/packagist/doctrine%2Finstantiator",
                    "type": "tidelift"
                }
            ],
            "time": "2022-03-03T08:28:38+00:00"
        },
        {
            "name": "myclabs/deep-copy",
            "version": "1.11.0",
            "source": {
                "type": "git",
                "url": "https://github.com/myclabs/DeepCopy.git",
                "reference": "14daed4296fae74d9e3201d2c4925d1acb7aa614"
            },
            "dist": {
                "type": "zip",
                "url": "https://api.github.com/repos/myclabs/DeepCopy/zipball/14daed4296fae74d9e3201d2c4925d1acb7aa614",
                "reference": "14daed4296fae74d9e3201d2c4925d1acb7aa614",
                "shasum": ""
            },
            "require": {
                "php": "^7.1 || ^8.0"
            },
            "conflict": {
                "doctrine/collections": "<1.6.8",
                "doctrine/common": "<2.13.3 || >=3,<3.2.2"
            },
            "require-dev": {
                "doctrine/collections": "^1.6.8",
                "doctrine/common": "^2.13.3 || ^3.2.2",
                "phpunit/phpunit": "^7.5.20 || ^8.5.23 || ^9.5.13"
            },
            "type": "library",
            "autoload": {
                "files": [
                    "src/DeepCopy/deep_copy.php"
                ],
                "psr-4": {
                    "DeepCopy\\": "src/DeepCopy/"
                }
            },
            "notification-url": "https://packagist.org/downloads/",
            "license": [
                "MIT"
            ],
            "description": "Create deep copies (clones) of your objects",
            "keywords": [
                "clone",
                "copy",
                "duplicate",
                "object",
                "object graph"
            ],
            "support": {
                "issues": "https://github.com/myclabs/DeepCopy/issues",
                "source": "https://github.com/myclabs/DeepCopy/tree/1.11.0"
            },
            "funding": [
                {
                    "url": "https://tidelift.com/funding/github/packagist/myclabs/deep-copy",
                    "type": "tidelift"
                }
            ],
            "time": "2022-03-03T13:19:32+00:00"
        },
        {
            "name": "nikic/php-parser",
            "version": "v4.14.0",
            "source": {
                "type": "git",
                "url": "https://github.com/nikic/PHP-Parser.git",
                "reference": "34bea19b6e03d8153165d8f30bba4c3be86184c1"
            },
            "dist": {
                "type": "zip",
                "url": "https://api.github.com/repos/nikic/PHP-Parser/zipball/34bea19b6e03d8153165d8f30bba4c3be86184c1",
                "reference": "34bea19b6e03d8153165d8f30bba4c3be86184c1",
                "shasum": ""
            },
            "require": {
                "ext-tokenizer": "*",
                "php": ">=7.0"
            },
            "require-dev": {
                "ircmaxell/php-yacc": "^0.0.7",
                "phpunit/phpunit": "^6.5 || ^7.0 || ^8.0 || ^9.0"
            },
            "bin": [
                "bin/php-parse"
            ],
            "type": "library",
            "extra": {
                "branch-alias": {
                    "dev-master": "4.9-dev"
                }
            },
            "autoload": {
                "psr-4": {
                    "PhpParser\\": "lib/PhpParser"
                }
            },
            "notification-url": "https://packagist.org/downloads/",
            "license": [
                "BSD-3-Clause"
            ],
            "authors": [
                {
                    "name": "Nikita Popov"
                }
            ],
            "description": "A PHP parser written in PHP",
            "keywords": [
                "parser",
                "php"
            ],
            "support": {
                "issues": "https://github.com/nikic/PHP-Parser/issues",
                "source": "https://github.com/nikic/PHP-Parser/tree/v4.14.0"
            },
            "time": "2022-05-31T20:59:12+00:00"
        },
        {
            "name": "phar-io/manifest",
            "version": "2.0.3",
            "source": {
                "type": "git",
                "url": "https://github.com/phar-io/manifest.git",
                "reference": "97803eca37d319dfa7826cc2437fc020857acb53"
            },
            "dist": {
                "type": "zip",
                "url": "https://api.github.com/repos/phar-io/manifest/zipball/97803eca37d319dfa7826cc2437fc020857acb53",
                "reference": "97803eca37d319dfa7826cc2437fc020857acb53",
                "shasum": ""
            },
            "require": {
                "ext-dom": "*",
                "ext-phar": "*",
                "ext-xmlwriter": "*",
                "phar-io/version": "^3.0.1",
                "php": "^7.2 || ^8.0"
            },
            "type": "library",
            "extra": {
                "branch-alias": {
                    "dev-master": "2.0.x-dev"
                }
            },
            "autoload": {
                "classmap": [
                    "src/"
                ]
            },
            "notification-url": "https://packagist.org/downloads/",
            "license": [
                "BSD-3-Clause"
            ],
            "authors": [
                {
                    "name": "Arne Blankerts",
                    "email": "arne@blankerts.de",
                    "role": "Developer"
                },
                {
                    "name": "Sebastian Heuer",
                    "email": "sebastian@phpeople.de",
                    "role": "Developer"
                },
                {
                    "name": "Sebastian Bergmann",
                    "email": "sebastian@phpunit.de",
                    "role": "Developer"
                }
            ],
            "description": "Component for reading phar.io manifest information from a PHP Archive (PHAR)",
            "support": {
                "issues": "https://github.com/phar-io/manifest/issues",
                "source": "https://github.com/phar-io/manifest/tree/2.0.3"
            },
            "time": "2021-07-20T11:28:43+00:00"
        },
        {
            "name": "phar-io/version",
            "version": "3.2.1",
            "source": {
                "type": "git",
                "url": "https://github.com/phar-io/version.git",
                "reference": "4f7fd7836c6f332bb2933569e566a0d6c4cbed74"
            },
            "dist": {
                "type": "zip",
                "url": "https://api.github.com/repos/phar-io/version/zipball/4f7fd7836c6f332bb2933569e566a0d6c4cbed74",
                "reference": "4f7fd7836c6f332bb2933569e566a0d6c4cbed74",
                "shasum": ""
            },
            "require": {
                "php": "^7.2 || ^8.0"
            },
            "type": "library",
            "autoload": {
                "classmap": [
                    "src/"
                ]
            },
            "notification-url": "https://packagist.org/downloads/",
            "license": [
                "BSD-3-Clause"
            ],
            "authors": [
                {
                    "name": "Arne Blankerts",
                    "email": "arne@blankerts.de",
                    "role": "Developer"
                },
                {
                    "name": "Sebastian Heuer",
                    "email": "sebastian@phpeople.de",
                    "role": "Developer"
                },
                {
                    "name": "Sebastian Bergmann",
                    "email": "sebastian@phpunit.de",
                    "role": "Developer"
                }
            ],
            "description": "Library for handling version information and constraints",
            "support": {
                "issues": "https://github.com/phar-io/version/issues",
                "source": "https://github.com/phar-io/version/tree/3.2.1"
            },
            "time": "2022-02-21T01:04:05+00:00"
        },
        {
            "name": "phpdocumentor/reflection-common",
            "version": "2.2.0",
            "source": {
                "type": "git",
                "url": "https://github.com/phpDocumentor/ReflectionCommon.git",
                "reference": "1d01c49d4ed62f25aa84a747ad35d5a16924662b"
            },
            "dist": {
                "type": "zip",
                "url": "https://api.github.com/repos/phpDocumentor/ReflectionCommon/zipball/1d01c49d4ed62f25aa84a747ad35d5a16924662b",
                "reference": "1d01c49d4ed62f25aa84a747ad35d5a16924662b",
                "shasum": ""
            },
            "require": {
                "php": "^7.2 || ^8.0"
            },
            "type": "library",
            "extra": {
                "branch-alias": {
                    "dev-2.x": "2.x-dev"
                }
            },
            "autoload": {
                "psr-4": {
                    "phpDocumentor\\Reflection\\": "src/"
                }
            },
            "notification-url": "https://packagist.org/downloads/",
            "license": [
                "MIT"
            ],
            "authors": [
                {
                    "name": "Jaap van Otterdijk",
                    "email": "opensource@ijaap.nl"
                }
            ],
            "description": "Common reflection classes used by phpdocumentor to reflect the code structure",
            "homepage": "http://www.phpdoc.org",
            "keywords": [
                "FQSEN",
                "phpDocumentor",
                "phpdoc",
                "reflection",
                "static analysis"
            ],
            "support": {
                "issues": "https://github.com/phpDocumentor/ReflectionCommon/issues",
                "source": "https://github.com/phpDocumentor/ReflectionCommon/tree/2.x"
            },
            "time": "2020-06-27T09:03:43+00:00"
        },
        {
            "name": "phpdocumentor/reflection-docblock",
            "version": "5.3.0",
            "source": {
                "type": "git",
                "url": "https://github.com/phpDocumentor/ReflectionDocBlock.git",
                "reference": "622548b623e81ca6d78b721c5e029f4ce664f170"
            },
            "dist": {
                "type": "zip",
                "url": "https://api.github.com/repos/phpDocumentor/ReflectionDocBlock/zipball/622548b623e81ca6d78b721c5e029f4ce664f170",
                "reference": "622548b623e81ca6d78b721c5e029f4ce664f170",
                "shasum": ""
            },
            "require": {
                "ext-filter": "*",
                "php": "^7.2 || ^8.0",
                "phpdocumentor/reflection-common": "^2.2",
                "phpdocumentor/type-resolver": "^1.3",
                "webmozart/assert": "^1.9.1"
            },
            "require-dev": {
                "mockery/mockery": "~1.3.2",
                "psalm/phar": "^4.8"
            },
            "type": "library",
            "extra": {
                "branch-alias": {
                    "dev-master": "5.x-dev"
                }
            },
            "autoload": {
                "psr-4": {
                    "phpDocumentor\\Reflection\\": "src"
                }
            },
            "notification-url": "https://packagist.org/downloads/",
            "license": [
                "MIT"
            ],
            "authors": [
                {
                    "name": "Mike van Riel",
                    "email": "me@mikevanriel.com"
                },
                {
                    "name": "Jaap van Otterdijk",
                    "email": "account@ijaap.nl"
                }
            ],
            "description": "With this component, a library can provide support for annotations via DocBlocks or otherwise retrieve information that is embedded in a DocBlock.",
            "support": {
                "issues": "https://github.com/phpDocumentor/ReflectionDocBlock/issues",
                "source": "https://github.com/phpDocumentor/ReflectionDocBlock/tree/5.3.0"
            },
            "time": "2021-10-19T17:43:47+00:00"
        },
        {
            "name": "phpdocumentor/type-resolver",
            "version": "1.6.1",
            "source": {
                "type": "git",
                "url": "https://github.com/phpDocumentor/TypeResolver.git",
                "reference": "77a32518733312af16a44300404e945338981de3"
            },
            "dist": {
                "type": "zip",
                "url": "https://api.github.com/repos/phpDocumentor/TypeResolver/zipball/77a32518733312af16a44300404e945338981de3",
                "reference": "77a32518733312af16a44300404e945338981de3",
                "shasum": ""
            },
            "require": {
                "php": "^7.2 || ^8.0",
                "phpdocumentor/reflection-common": "^2.0"
            },
            "require-dev": {
                "ext-tokenizer": "*",
                "psalm/phar": "^4.8"
            },
            "type": "library",
            "extra": {
                "branch-alias": {
                    "dev-1.x": "1.x-dev"
                }
            },
            "autoload": {
                "psr-4": {
                    "phpDocumentor\\Reflection\\": "src"
                }
            },
            "notification-url": "https://packagist.org/downloads/",
            "license": [
                "MIT"
            ],
            "authors": [
                {
                    "name": "Mike van Riel",
                    "email": "me@mikevanriel.com"
                }
            ],
            "description": "A PSR-5 based resolver of Class names, Types and Structural Element Names",
            "support": {
                "issues": "https://github.com/phpDocumentor/TypeResolver/issues",
                "source": "https://github.com/phpDocumentor/TypeResolver/tree/1.6.1"
            },
            "time": "2022-03-15T21:29:03+00:00"
        },
        {
            "name": "phpspec/prophecy",
            "version": "v1.15.0",
            "source": {
                "type": "git",
                "url": "https://github.com/phpspec/prophecy.git",
                "reference": "bbcd7380b0ebf3961ee21409db7b38bc31d69a13"
            },
            "dist": {
                "type": "zip",
                "url": "https://api.github.com/repos/phpspec/prophecy/zipball/bbcd7380b0ebf3961ee21409db7b38bc31d69a13",
                "reference": "bbcd7380b0ebf3961ee21409db7b38bc31d69a13",
                "shasum": ""
            },
            "require": {
                "doctrine/instantiator": "^1.2",
                "php": "^7.2 || ~8.0, <8.2",
                "phpdocumentor/reflection-docblock": "^5.2",
                "sebastian/comparator": "^3.0 || ^4.0",
                "sebastian/recursion-context": "^3.0 || ^4.0"
            },
            "require-dev": {
                "phpspec/phpspec": "^6.0 || ^7.0",
                "phpunit/phpunit": "^8.0 || ^9.0"
            },
            "type": "library",
            "extra": {
                "branch-alias": {
                    "dev-master": "1.x-dev"
                }
            },
            "autoload": {
                "psr-4": {
                    "Prophecy\\": "src/Prophecy"
                }
            },
            "notification-url": "https://packagist.org/downloads/",
            "license": [
                "MIT"
            ],
            "authors": [
                {
                    "name": "Konstantin Kudryashov",
                    "email": "ever.zet@gmail.com",
                    "homepage": "http://everzet.com"
                },
                {
                    "name": "Marcello Duarte",
                    "email": "marcello.duarte@gmail.com"
                }
            ],
            "description": "Highly opinionated mocking framework for PHP 5.3+",
            "homepage": "https://github.com/phpspec/prophecy",
            "keywords": [
                "Double",
                "Dummy",
                "fake",
                "mock",
                "spy",
                "stub"
            ],
            "support": {
                "issues": "https://github.com/phpspec/prophecy/issues",
                "source": "https://github.com/phpspec/prophecy/tree/v1.15.0"
            },
            "time": "2021-12-08T12:19:24+00:00"
        },
        {
            "name": "phpunit/php-code-coverage",
            "version": "9.2.15",
            "source": {
                "type": "git",
                "url": "https://github.com/sebastianbergmann/php-code-coverage.git",
                "reference": "2e9da11878c4202f97915c1cb4bb1ca318a63f5f"
            },
            "dist": {
                "type": "zip",
                "url": "https://api.github.com/repos/sebastianbergmann/php-code-coverage/zipball/2e9da11878c4202f97915c1cb4bb1ca318a63f5f",
                "reference": "2e9da11878c4202f97915c1cb4bb1ca318a63f5f",
                "shasum": ""
            },
            "require": {
                "ext-dom": "*",
                "ext-libxml": "*",
                "ext-xmlwriter": "*",
                "nikic/php-parser": "^4.13.0",
                "php": ">=7.3",
                "phpunit/php-file-iterator": "^3.0.3",
                "phpunit/php-text-template": "^2.0.2",
                "sebastian/code-unit-reverse-lookup": "^2.0.2",
                "sebastian/complexity": "^2.0",
                "sebastian/environment": "^5.1.2",
                "sebastian/lines-of-code": "^1.0.3",
                "sebastian/version": "^3.0.1",
                "theseer/tokenizer": "^1.2.0"
            },
            "require-dev": {
                "phpunit/phpunit": "^9.3"
            },
            "suggest": {
                "ext-pcov": "*",
                "ext-xdebug": "*"
            },
            "type": "library",
            "extra": {
                "branch-alias": {
                    "dev-master": "9.2-dev"
                }
            },
            "autoload": {
                "classmap": [
                    "src/"
                ]
            },
            "notification-url": "https://packagist.org/downloads/",
            "license": [
                "BSD-3-Clause"
            ],
            "authors": [
                {
                    "name": "Sebastian Bergmann",
                    "email": "sebastian@phpunit.de",
                    "role": "lead"
                }
            ],
            "description": "Library that provides collection, processing, and rendering functionality for PHP code coverage information.",
            "homepage": "https://github.com/sebastianbergmann/php-code-coverage",
            "keywords": [
                "coverage",
                "testing",
                "xunit"
            ],
            "support": {
                "issues": "https://github.com/sebastianbergmann/php-code-coverage/issues",
                "source": "https://github.com/sebastianbergmann/php-code-coverage/tree/9.2.15"
            },
            "funding": [
                {
                    "url": "https://github.com/sebastianbergmann",
                    "type": "github"
                }
            ],
            "time": "2022-03-07T09:28:20+00:00"
        },
        {
            "name": "phpunit/php-file-iterator",
            "version": "3.0.6",
            "source": {
                "type": "git",
                "url": "https://github.com/sebastianbergmann/php-file-iterator.git",
                "reference": "cf1c2e7c203ac650e352f4cc675a7021e7d1b3cf"
            },
            "dist": {
                "type": "zip",
                "url": "https://api.github.com/repos/sebastianbergmann/php-file-iterator/zipball/cf1c2e7c203ac650e352f4cc675a7021e7d1b3cf",
                "reference": "cf1c2e7c203ac650e352f4cc675a7021e7d1b3cf",
                "shasum": ""
            },
            "require": {
                "php": ">=7.3"
            },
            "require-dev": {
                "phpunit/phpunit": "^9.3"
            },
            "type": "library",
            "extra": {
                "branch-alias": {
                    "dev-master": "3.0-dev"
                }
            },
            "autoload": {
                "classmap": [
                    "src/"
                ]
            },
            "notification-url": "https://packagist.org/downloads/",
            "license": [
                "BSD-3-Clause"
            ],
            "authors": [
                {
                    "name": "Sebastian Bergmann",
                    "email": "sebastian@phpunit.de",
                    "role": "lead"
                }
            ],
            "description": "FilterIterator implementation that filters files based on a list of suffixes.",
            "homepage": "https://github.com/sebastianbergmann/php-file-iterator/",
            "keywords": [
                "filesystem",
                "iterator"
            ],
            "support": {
                "issues": "https://github.com/sebastianbergmann/php-file-iterator/issues",
                "source": "https://github.com/sebastianbergmann/php-file-iterator/tree/3.0.6"
            },
            "funding": [
                {
                    "url": "https://github.com/sebastianbergmann",
                    "type": "github"
                }
            ],
            "time": "2021-12-02T12:48:52+00:00"
        },
        {
            "name": "phpunit/php-invoker",
            "version": "3.1.1",
            "source": {
                "type": "git",
                "url": "https://github.com/sebastianbergmann/php-invoker.git",
                "reference": "5a10147d0aaf65b58940a0b72f71c9ac0423cc67"
            },
            "dist": {
                "type": "zip",
                "url": "https://api.github.com/repos/sebastianbergmann/php-invoker/zipball/5a10147d0aaf65b58940a0b72f71c9ac0423cc67",
                "reference": "5a10147d0aaf65b58940a0b72f71c9ac0423cc67",
                "shasum": ""
            },
            "require": {
                "php": ">=7.3"
            },
            "require-dev": {
                "ext-pcntl": "*",
                "phpunit/phpunit": "^9.3"
            },
            "suggest": {
                "ext-pcntl": "*"
            },
            "type": "library",
            "extra": {
                "branch-alias": {
                    "dev-master": "3.1-dev"
                }
            },
            "autoload": {
                "classmap": [
                    "src/"
                ]
            },
            "notification-url": "https://packagist.org/downloads/",
            "license": [
                "BSD-3-Clause"
            ],
            "authors": [
                {
                    "name": "Sebastian Bergmann",
                    "email": "sebastian@phpunit.de",
                    "role": "lead"
                }
            ],
            "description": "Invoke callables with a timeout",
            "homepage": "https://github.com/sebastianbergmann/php-invoker/",
            "keywords": [
                "process"
            ],
            "support": {
                "issues": "https://github.com/sebastianbergmann/php-invoker/issues",
                "source": "https://github.com/sebastianbergmann/php-invoker/tree/3.1.1"
            },
            "funding": [
                {
                    "url": "https://github.com/sebastianbergmann",
                    "type": "github"
                }
            ],
            "time": "2020-09-28T05:58:55+00:00"
        },
        {
            "name": "phpunit/php-text-template",
            "version": "2.0.4",
            "source": {
                "type": "git",
                "url": "https://github.com/sebastianbergmann/php-text-template.git",
                "reference": "5da5f67fc95621df9ff4c4e5a84d6a8a2acf7c28"
            },
            "dist": {
                "type": "zip",
                "url": "https://api.github.com/repos/sebastianbergmann/php-text-template/zipball/5da5f67fc95621df9ff4c4e5a84d6a8a2acf7c28",
                "reference": "5da5f67fc95621df9ff4c4e5a84d6a8a2acf7c28",
                "shasum": ""
            },
            "require": {
                "php": ">=7.3"
            },
            "require-dev": {
                "phpunit/phpunit": "^9.3"
            },
            "type": "library",
            "extra": {
                "branch-alias": {
                    "dev-master": "2.0-dev"
                }
            },
            "autoload": {
                "classmap": [
                    "src/"
                ]
            },
            "notification-url": "https://packagist.org/downloads/",
            "license": [
                "BSD-3-Clause"
            ],
            "authors": [
                {
                    "name": "Sebastian Bergmann",
                    "email": "sebastian@phpunit.de",
                    "role": "lead"
                }
            ],
            "description": "Simple template engine.",
            "homepage": "https://github.com/sebastianbergmann/php-text-template/",
            "keywords": [
                "template"
            ],
            "support": {
                "issues": "https://github.com/sebastianbergmann/php-text-template/issues",
                "source": "https://github.com/sebastianbergmann/php-text-template/tree/2.0.4"
            },
            "funding": [
                {
                    "url": "https://github.com/sebastianbergmann",
                    "type": "github"
                }
            ],
            "time": "2020-10-26T05:33:50+00:00"
        },
        {
            "name": "phpunit/php-timer",
            "version": "5.0.3",
            "source": {
                "type": "git",
                "url": "https://github.com/sebastianbergmann/php-timer.git",
                "reference": "5a63ce20ed1b5bf577850e2c4e87f4aa902afbd2"
            },
            "dist": {
                "type": "zip",
                "url": "https://api.github.com/repos/sebastianbergmann/php-timer/zipball/5a63ce20ed1b5bf577850e2c4e87f4aa902afbd2",
                "reference": "5a63ce20ed1b5bf577850e2c4e87f4aa902afbd2",
                "shasum": ""
            },
            "require": {
                "php": ">=7.3"
            },
            "require-dev": {
                "phpunit/phpunit": "^9.3"
            },
            "type": "library",
            "extra": {
                "branch-alias": {
                    "dev-master": "5.0-dev"
                }
            },
            "autoload": {
                "classmap": [
                    "src/"
                ]
            },
            "notification-url": "https://packagist.org/downloads/",
            "license": [
                "BSD-3-Clause"
            ],
            "authors": [
                {
                    "name": "Sebastian Bergmann",
                    "email": "sebastian@phpunit.de",
                    "role": "lead"
                }
            ],
            "description": "Utility class for timing",
            "homepage": "https://github.com/sebastianbergmann/php-timer/",
            "keywords": [
                "timer"
            ],
            "support": {
                "issues": "https://github.com/sebastianbergmann/php-timer/issues",
                "source": "https://github.com/sebastianbergmann/php-timer/tree/5.0.3"
            },
            "funding": [
                {
                    "url": "https://github.com/sebastianbergmann",
                    "type": "github"
                }
            ],
            "time": "2020-10-26T13:16:10+00:00"
        },
        {
            "name": "phpunit/phpunit",
            "version": "9.5.21",
            "source": {
                "type": "git",
                "url": "https://github.com/sebastianbergmann/phpunit.git",
                "reference": "0e32b76be457de00e83213528f6bb37e2a38fcb1"
            },
            "dist": {
                "type": "zip",
                "url": "https://api.github.com/repos/sebastianbergmann/phpunit/zipball/0e32b76be457de00e83213528f6bb37e2a38fcb1",
                "reference": "0e32b76be457de00e83213528f6bb37e2a38fcb1",
                "shasum": ""
            },
            "require": {
                "doctrine/instantiator": "^1.3.1",
                "ext-dom": "*",
                "ext-json": "*",
                "ext-libxml": "*",
                "ext-mbstring": "*",
                "ext-xml": "*",
                "ext-xmlwriter": "*",
                "myclabs/deep-copy": "^1.10.1",
                "phar-io/manifest": "^2.0.3",
                "phar-io/version": "^3.0.2",
                "php": ">=7.3",
                "phpspec/prophecy": "^1.12.1",
                "phpunit/php-code-coverage": "^9.2.13",
                "phpunit/php-file-iterator": "^3.0.5",
                "phpunit/php-invoker": "^3.1.1",
                "phpunit/php-text-template": "^2.0.3",
                "phpunit/php-timer": "^5.0.2",
                "sebastian/cli-parser": "^1.0.1",
                "sebastian/code-unit": "^1.0.6",
                "sebastian/comparator": "^4.0.5",
                "sebastian/diff": "^4.0.3",
                "sebastian/environment": "^5.1.3",
                "sebastian/exporter": "^4.0.3",
                "sebastian/global-state": "^5.0.1",
                "sebastian/object-enumerator": "^4.0.3",
                "sebastian/resource-operations": "^3.0.3",
                "sebastian/type": "^3.0",
                "sebastian/version": "^3.0.2"
            },
            "require-dev": {
                "phpspec/prophecy-phpunit": "^2.0.1"
            },
            "suggest": {
                "ext-soap": "*",
                "ext-xdebug": "*"
            },
            "bin": [
                "phpunit"
            ],
            "type": "library",
            "extra": {
                "branch-alias": {
                    "dev-master": "9.5-dev"
                }
            },
            "autoload": {
                "files": [
                    "src/Framework/Assert/Functions.php"
                ],
                "classmap": [
                    "src/"
                ]
            },
            "notification-url": "https://packagist.org/downloads/",
            "license": [
                "BSD-3-Clause"
            ],
            "authors": [
                {
                    "name": "Sebastian Bergmann",
                    "email": "sebastian@phpunit.de",
                    "role": "lead"
                }
            ],
            "description": "The PHP Unit Testing framework.",
            "homepage": "https://phpunit.de/",
            "keywords": [
                "phpunit",
                "testing",
                "xunit"
            ],
            "support": {
                "issues": "https://github.com/sebastianbergmann/phpunit/issues",
                "source": "https://github.com/sebastianbergmann/phpunit/tree/9.5.21"
            },
            "funding": [
                {
                    "url": "https://phpunit.de/sponsors.html",
                    "type": "custom"
                },
                {
                    "url": "https://github.com/sebastianbergmann",
                    "type": "github"
                }
            ],
            "time": "2022-06-19T12:14:25+00:00"
        },
        {
            "name": "psr/container",
            "version": "2.0.2",
            "source": {
                "type": "git",
                "url": "https://github.com/php-fig/container.git",
                "reference": "c71ecc56dfe541dbd90c5360474fbc405f8d5963"
            },
            "dist": {
                "type": "zip",
                "url": "https://api.github.com/repos/php-fig/container/zipball/c71ecc56dfe541dbd90c5360474fbc405f8d5963",
                "reference": "c71ecc56dfe541dbd90c5360474fbc405f8d5963",
                "shasum": ""
            },
            "require": {
                "php": ">=7.4.0"
            },
            "type": "library",
            "extra": {
                "branch-alias": {
                    "dev-master": "2.0.x-dev"
                }
            },
            "autoload": {
                "psr-4": {
                    "Psr\\Container\\": "src/"
                }
            },
            "notification-url": "https://packagist.org/downloads/",
            "license": [
                "MIT"
            ],
            "authors": [
                {
                    "name": "PHP-FIG",
                    "homepage": "https://www.php-fig.org/"
                }
            ],
            "description": "Common Container Interface (PHP FIG PSR-11)",
            "homepage": "https://github.com/php-fig/container",
            "keywords": [
                "PSR-11",
                "container",
                "container-interface",
                "container-interop",
                "psr"
            ],
            "support": {
                "issues": "https://github.com/php-fig/container/issues",
                "source": "https://github.com/php-fig/container/tree/2.0.2"
            },
            "time": "2021-11-05T16:47:00+00:00"
        },
        {
            "name": "sebastian/cli-parser",
            "version": "1.0.1",
            "source": {
                "type": "git",
                "url": "https://github.com/sebastianbergmann/cli-parser.git",
                "reference": "442e7c7e687e42adc03470c7b668bc4b2402c0b2"
            },
            "dist": {
                "type": "zip",
                "url": "https://api.github.com/repos/sebastianbergmann/cli-parser/zipball/442e7c7e687e42adc03470c7b668bc4b2402c0b2",
                "reference": "442e7c7e687e42adc03470c7b668bc4b2402c0b2",
                "shasum": ""
            },
            "require": {
                "php": ">=7.3"
            },
            "require-dev": {
                "phpunit/phpunit": "^9.3"
            },
            "type": "library",
            "extra": {
                "branch-alias": {
                    "dev-master": "1.0-dev"
                }
            },
            "autoload": {
                "classmap": [
                    "src/"
                ]
            },
            "notification-url": "https://packagist.org/downloads/",
            "license": [
                "BSD-3-Clause"
            ],
            "authors": [
                {
                    "name": "Sebastian Bergmann",
                    "email": "sebastian@phpunit.de",
                    "role": "lead"
                }
            ],
            "description": "Library for parsing CLI options",
            "homepage": "https://github.com/sebastianbergmann/cli-parser",
            "support": {
                "issues": "https://github.com/sebastianbergmann/cli-parser/issues",
                "source": "https://github.com/sebastianbergmann/cli-parser/tree/1.0.1"
            },
            "funding": [
                {
                    "url": "https://github.com/sebastianbergmann",
                    "type": "github"
                }
            ],
            "time": "2020-09-28T06:08:49+00:00"
        },
        {
            "name": "sebastian/code-unit",
            "version": "1.0.8",
            "source": {
                "type": "git",
                "url": "https://github.com/sebastianbergmann/code-unit.git",
                "reference": "1fc9f64c0927627ef78ba436c9b17d967e68e120"
            },
            "dist": {
                "type": "zip",
                "url": "https://api.github.com/repos/sebastianbergmann/code-unit/zipball/1fc9f64c0927627ef78ba436c9b17d967e68e120",
                "reference": "1fc9f64c0927627ef78ba436c9b17d967e68e120",
                "shasum": ""
            },
            "require": {
                "php": ">=7.3"
            },
            "require-dev": {
                "phpunit/phpunit": "^9.3"
            },
            "type": "library",
            "extra": {
                "branch-alias": {
                    "dev-master": "1.0-dev"
                }
            },
            "autoload": {
                "classmap": [
                    "src/"
                ]
            },
            "notification-url": "https://packagist.org/downloads/",
            "license": [
                "BSD-3-Clause"
            ],
            "authors": [
                {
                    "name": "Sebastian Bergmann",
                    "email": "sebastian@phpunit.de",
                    "role": "lead"
                }
            ],
            "description": "Collection of value objects that represent the PHP code units",
            "homepage": "https://github.com/sebastianbergmann/code-unit",
            "support": {
                "issues": "https://github.com/sebastianbergmann/code-unit/issues",
                "source": "https://github.com/sebastianbergmann/code-unit/tree/1.0.8"
            },
            "funding": [
                {
                    "url": "https://github.com/sebastianbergmann",
                    "type": "github"
                }
            ],
            "time": "2020-10-26T13:08:54+00:00"
        },
        {
            "name": "sebastian/code-unit-reverse-lookup",
            "version": "2.0.3",
            "source": {
                "type": "git",
                "url": "https://github.com/sebastianbergmann/code-unit-reverse-lookup.git",
                "reference": "ac91f01ccec49fb77bdc6fd1e548bc70f7faa3e5"
            },
            "dist": {
                "type": "zip",
                "url": "https://api.github.com/repos/sebastianbergmann/code-unit-reverse-lookup/zipball/ac91f01ccec49fb77bdc6fd1e548bc70f7faa3e5",
                "reference": "ac91f01ccec49fb77bdc6fd1e548bc70f7faa3e5",
                "shasum": ""
            },
            "require": {
                "php": ">=7.3"
            },
            "require-dev": {
                "phpunit/phpunit": "^9.3"
            },
            "type": "library",
            "extra": {
                "branch-alias": {
                    "dev-master": "2.0-dev"
                }
            },
            "autoload": {
                "classmap": [
                    "src/"
                ]
            },
            "notification-url": "https://packagist.org/downloads/",
            "license": [
                "BSD-3-Clause"
            ],
            "authors": [
                {
                    "name": "Sebastian Bergmann",
                    "email": "sebastian@phpunit.de"
                }
            ],
            "description": "Looks up which function or method a line of code belongs to",
            "homepage": "https://github.com/sebastianbergmann/code-unit-reverse-lookup/",
            "support": {
                "issues": "https://github.com/sebastianbergmann/code-unit-reverse-lookup/issues",
                "source": "https://github.com/sebastianbergmann/code-unit-reverse-lookup/tree/2.0.3"
            },
            "funding": [
                {
                    "url": "https://github.com/sebastianbergmann",
                    "type": "github"
                }
            ],
            "time": "2020-09-28T05:30:19+00:00"
        },
        {
            "name": "sebastian/comparator",
            "version": "4.0.6",
            "source": {
                "type": "git",
                "url": "https://github.com/sebastianbergmann/comparator.git",
                "reference": "55f4261989e546dc112258c7a75935a81a7ce382"
            },
            "dist": {
                "type": "zip",
                "url": "https://api.github.com/repos/sebastianbergmann/comparator/zipball/55f4261989e546dc112258c7a75935a81a7ce382",
                "reference": "55f4261989e546dc112258c7a75935a81a7ce382",
                "shasum": ""
            },
            "require": {
                "php": ">=7.3",
                "sebastian/diff": "^4.0",
                "sebastian/exporter": "^4.0"
            },
            "require-dev": {
                "phpunit/phpunit": "^9.3"
            },
            "type": "library",
            "extra": {
                "branch-alias": {
                    "dev-master": "4.0-dev"
                }
            },
            "autoload": {
                "classmap": [
                    "src/"
                ]
            },
            "notification-url": "https://packagist.org/downloads/",
            "license": [
                "BSD-3-Clause"
            ],
            "authors": [
                {
                    "name": "Sebastian Bergmann",
                    "email": "sebastian@phpunit.de"
                },
                {
                    "name": "Jeff Welch",
                    "email": "whatthejeff@gmail.com"
                },
                {
                    "name": "Volker Dusch",
                    "email": "github@wallbash.com"
                },
                {
                    "name": "Bernhard Schussek",
                    "email": "bschussek@2bepublished.at"
                }
            ],
            "description": "Provides the functionality to compare PHP values for equality",
            "homepage": "https://github.com/sebastianbergmann/comparator",
            "keywords": [
                "comparator",
                "compare",
                "equality"
            ],
            "support": {
                "issues": "https://github.com/sebastianbergmann/comparator/issues",
                "source": "https://github.com/sebastianbergmann/comparator/tree/4.0.6"
            },
            "funding": [
                {
                    "url": "https://github.com/sebastianbergmann",
                    "type": "github"
                }
            ],
            "time": "2020-10-26T15:49:45+00:00"
        },
        {
            "name": "sebastian/complexity",
            "version": "2.0.2",
            "source": {
                "type": "git",
                "url": "https://github.com/sebastianbergmann/complexity.git",
                "reference": "739b35e53379900cc9ac327b2147867b8b6efd88"
            },
            "dist": {
                "type": "zip",
                "url": "https://api.github.com/repos/sebastianbergmann/complexity/zipball/739b35e53379900cc9ac327b2147867b8b6efd88",
                "reference": "739b35e53379900cc9ac327b2147867b8b6efd88",
                "shasum": ""
            },
            "require": {
                "nikic/php-parser": "^4.7",
                "php": ">=7.3"
            },
            "require-dev": {
                "phpunit/phpunit": "^9.3"
            },
            "type": "library",
            "extra": {
                "branch-alias": {
                    "dev-master": "2.0-dev"
                }
            },
            "autoload": {
                "classmap": [
                    "src/"
                ]
            },
            "notification-url": "https://packagist.org/downloads/",
            "license": [
                "BSD-3-Clause"
            ],
            "authors": [
                {
                    "name": "Sebastian Bergmann",
                    "email": "sebastian@phpunit.de",
                    "role": "lead"
                }
            ],
            "description": "Library for calculating the complexity of PHP code units",
            "homepage": "https://github.com/sebastianbergmann/complexity",
            "support": {
                "issues": "https://github.com/sebastianbergmann/complexity/issues",
                "source": "https://github.com/sebastianbergmann/complexity/tree/2.0.2"
            },
            "funding": [
                {
                    "url": "https://github.com/sebastianbergmann",
                    "type": "github"
                }
            ],
            "time": "2020-10-26T15:52:27+00:00"
        },
        {
            "name": "sebastian/diff",
            "version": "4.0.4",
            "source": {
                "type": "git",
                "url": "https://github.com/sebastianbergmann/diff.git",
                "reference": "3461e3fccc7cfdfc2720be910d3bd73c69be590d"
            },
            "dist": {
                "type": "zip",
                "url": "https://api.github.com/repos/sebastianbergmann/diff/zipball/3461e3fccc7cfdfc2720be910d3bd73c69be590d",
                "reference": "3461e3fccc7cfdfc2720be910d3bd73c69be590d",
                "shasum": ""
            },
            "require": {
                "php": ">=7.3"
            },
            "require-dev": {
                "phpunit/phpunit": "^9.3",
                "symfony/process": "^4.2 || ^5"
            },
            "type": "library",
            "extra": {
                "branch-alias": {
                    "dev-master": "4.0-dev"
                }
            },
            "autoload": {
                "classmap": [
                    "src/"
                ]
            },
            "notification-url": "https://packagist.org/downloads/",
            "license": [
                "BSD-3-Clause"
            ],
            "authors": [
                {
                    "name": "Sebastian Bergmann",
                    "email": "sebastian@phpunit.de"
                },
                {
                    "name": "Kore Nordmann",
                    "email": "mail@kore-nordmann.de"
                }
            ],
            "description": "Diff implementation",
            "homepage": "https://github.com/sebastianbergmann/diff",
            "keywords": [
                "diff",
                "udiff",
                "unidiff",
                "unified diff"
            ],
            "support": {
                "issues": "https://github.com/sebastianbergmann/diff/issues",
                "source": "https://github.com/sebastianbergmann/diff/tree/4.0.4"
            },
            "funding": [
                {
                    "url": "https://github.com/sebastianbergmann",
                    "type": "github"
                }
            ],
            "time": "2020-10-26T13:10:38+00:00"
        },
        {
            "name": "sebastian/environment",
            "version": "5.1.4",
            "source": {
                "type": "git",
                "url": "https://github.com/sebastianbergmann/environment.git",
                "reference": "1b5dff7bb151a4db11d49d90e5408e4e938270f7"
            },
            "dist": {
                "type": "zip",
                "url": "https://api.github.com/repos/sebastianbergmann/environment/zipball/1b5dff7bb151a4db11d49d90e5408e4e938270f7",
                "reference": "1b5dff7bb151a4db11d49d90e5408e4e938270f7",
                "shasum": ""
            },
            "require": {
                "php": ">=7.3"
            },
            "require-dev": {
                "phpunit/phpunit": "^9.3"
            },
            "suggest": {
                "ext-posix": "*"
            },
            "type": "library",
            "extra": {
                "branch-alias": {
                    "dev-master": "5.1-dev"
                }
            },
            "autoload": {
                "classmap": [
                    "src/"
                ]
            },
            "notification-url": "https://packagist.org/downloads/",
            "license": [
                "BSD-3-Clause"
            ],
            "authors": [
                {
                    "name": "Sebastian Bergmann",
                    "email": "sebastian@phpunit.de"
                }
            ],
            "description": "Provides functionality to handle HHVM/PHP environments",
            "homepage": "http://www.github.com/sebastianbergmann/environment",
            "keywords": [
                "Xdebug",
                "environment",
                "hhvm"
            ],
            "support": {
                "issues": "https://github.com/sebastianbergmann/environment/issues",
                "source": "https://github.com/sebastianbergmann/environment/tree/5.1.4"
            },
            "funding": [
                {
                    "url": "https://github.com/sebastianbergmann",
                    "type": "github"
                }
            ],
            "time": "2022-04-03T09:37:03+00:00"
        },
        {
            "name": "sebastian/exporter",
            "version": "4.0.4",
            "source": {
                "type": "git",
                "url": "https://github.com/sebastianbergmann/exporter.git",
                "reference": "65e8b7db476c5dd267e65eea9cab77584d3cfff9"
            },
            "dist": {
                "type": "zip",
                "url": "https://api.github.com/repos/sebastianbergmann/exporter/zipball/65e8b7db476c5dd267e65eea9cab77584d3cfff9",
                "reference": "65e8b7db476c5dd267e65eea9cab77584d3cfff9",
                "shasum": ""
            },
            "require": {
                "php": ">=7.3",
                "sebastian/recursion-context": "^4.0"
            },
            "require-dev": {
                "ext-mbstring": "*",
                "phpunit/phpunit": "^9.3"
            },
            "type": "library",
            "extra": {
                "branch-alias": {
                    "dev-master": "4.0-dev"
                }
            },
            "autoload": {
                "classmap": [
                    "src/"
                ]
            },
            "notification-url": "https://packagist.org/downloads/",
            "license": [
                "BSD-3-Clause"
            ],
            "authors": [
                {
                    "name": "Sebastian Bergmann",
                    "email": "sebastian@phpunit.de"
                },
                {
                    "name": "Jeff Welch",
                    "email": "whatthejeff@gmail.com"
                },
                {
                    "name": "Volker Dusch",
                    "email": "github@wallbash.com"
                },
                {
                    "name": "Adam Harvey",
                    "email": "aharvey@php.net"
                },
                {
                    "name": "Bernhard Schussek",
                    "email": "bschussek@gmail.com"
                }
            ],
            "description": "Provides the functionality to export PHP variables for visualization",
            "homepage": "https://www.github.com/sebastianbergmann/exporter",
            "keywords": [
                "export",
                "exporter"
            ],
            "support": {
                "issues": "https://github.com/sebastianbergmann/exporter/issues",
                "source": "https://github.com/sebastianbergmann/exporter/tree/4.0.4"
            },
            "funding": [
                {
                    "url": "https://github.com/sebastianbergmann",
                    "type": "github"
                }
            ],
            "time": "2021-11-11T14:18:36+00:00"
        },
        {
            "name": "sebastian/global-state",
            "version": "5.0.5",
            "source": {
                "type": "git",
                "url": "https://github.com/sebastianbergmann/global-state.git",
                "reference": "0ca8db5a5fc9c8646244e629625ac486fa286bf2"
            },
            "dist": {
                "type": "zip",
                "url": "https://api.github.com/repos/sebastianbergmann/global-state/zipball/0ca8db5a5fc9c8646244e629625ac486fa286bf2",
                "reference": "0ca8db5a5fc9c8646244e629625ac486fa286bf2",
                "shasum": ""
            },
            "require": {
                "php": ">=7.3",
                "sebastian/object-reflector": "^2.0",
                "sebastian/recursion-context": "^4.0"
            },
            "require-dev": {
                "ext-dom": "*",
                "phpunit/phpunit": "^9.3"
            },
            "suggest": {
                "ext-uopz": "*"
            },
            "type": "library",
            "extra": {
                "branch-alias": {
                    "dev-master": "5.0-dev"
                }
            },
            "autoload": {
                "classmap": [
                    "src/"
                ]
            },
            "notification-url": "https://packagist.org/downloads/",
            "license": [
                "BSD-3-Clause"
            ],
            "authors": [
                {
                    "name": "Sebastian Bergmann",
                    "email": "sebastian@phpunit.de"
                }
            ],
            "description": "Snapshotting of global state",
            "homepage": "http://www.github.com/sebastianbergmann/global-state",
            "keywords": [
                "global state"
            ],
            "support": {
                "issues": "https://github.com/sebastianbergmann/global-state/issues",
                "source": "https://github.com/sebastianbergmann/global-state/tree/5.0.5"
            },
            "funding": [
                {
                    "url": "https://github.com/sebastianbergmann",
                    "type": "github"
                }
            ],
            "time": "2022-02-14T08:28:10+00:00"
        },
        {
            "name": "sebastian/lines-of-code",
            "version": "1.0.3",
            "source": {
                "type": "git",
                "url": "https://github.com/sebastianbergmann/lines-of-code.git",
                "reference": "c1c2e997aa3146983ed888ad08b15470a2e22ecc"
            },
            "dist": {
                "type": "zip",
                "url": "https://api.github.com/repos/sebastianbergmann/lines-of-code/zipball/c1c2e997aa3146983ed888ad08b15470a2e22ecc",
                "reference": "c1c2e997aa3146983ed888ad08b15470a2e22ecc",
                "shasum": ""
            },
            "require": {
                "nikic/php-parser": "^4.6",
                "php": ">=7.3"
            },
            "require-dev": {
                "phpunit/phpunit": "^9.3"
            },
            "type": "library",
            "extra": {
                "branch-alias": {
                    "dev-master": "1.0-dev"
                }
            },
            "autoload": {
                "classmap": [
                    "src/"
                ]
            },
            "notification-url": "https://packagist.org/downloads/",
            "license": [
                "BSD-3-Clause"
            ],
            "authors": [
                {
                    "name": "Sebastian Bergmann",
                    "email": "sebastian@phpunit.de",
                    "role": "lead"
                }
            ],
            "description": "Library for counting the lines of code in PHP source code",
            "homepage": "https://github.com/sebastianbergmann/lines-of-code",
            "support": {
                "issues": "https://github.com/sebastianbergmann/lines-of-code/issues",
                "source": "https://github.com/sebastianbergmann/lines-of-code/tree/1.0.3"
            },
            "funding": [
                {
                    "url": "https://github.com/sebastianbergmann",
                    "type": "github"
                }
            ],
            "time": "2020-11-28T06:42:11+00:00"
        },
        {
            "name": "sebastian/object-enumerator",
            "version": "4.0.4",
            "source": {
                "type": "git",
                "url": "https://github.com/sebastianbergmann/object-enumerator.git",
                "reference": "5c9eeac41b290a3712d88851518825ad78f45c71"
            },
            "dist": {
                "type": "zip",
                "url": "https://api.github.com/repos/sebastianbergmann/object-enumerator/zipball/5c9eeac41b290a3712d88851518825ad78f45c71",
                "reference": "5c9eeac41b290a3712d88851518825ad78f45c71",
                "shasum": ""
            },
            "require": {
                "php": ">=7.3",
                "sebastian/object-reflector": "^2.0",
                "sebastian/recursion-context": "^4.0"
            },
            "require-dev": {
                "phpunit/phpunit": "^9.3"
            },
            "type": "library",
            "extra": {
                "branch-alias": {
                    "dev-master": "4.0-dev"
                }
            },
            "autoload": {
                "classmap": [
                    "src/"
                ]
            },
            "notification-url": "https://packagist.org/downloads/",
            "license": [
                "BSD-3-Clause"
            ],
            "authors": [
                {
                    "name": "Sebastian Bergmann",
                    "email": "sebastian@phpunit.de"
                }
            ],
            "description": "Traverses array structures and object graphs to enumerate all referenced objects",
            "homepage": "https://github.com/sebastianbergmann/object-enumerator/",
            "support": {
                "issues": "https://github.com/sebastianbergmann/object-enumerator/issues",
                "source": "https://github.com/sebastianbergmann/object-enumerator/tree/4.0.4"
            },
            "funding": [
                {
                    "url": "https://github.com/sebastianbergmann",
                    "type": "github"
                }
            ],
            "time": "2020-10-26T13:12:34+00:00"
        },
        {
            "name": "sebastian/object-reflector",
            "version": "2.0.4",
            "source": {
                "type": "git",
                "url": "https://github.com/sebastianbergmann/object-reflector.git",
                "reference": "b4f479ebdbf63ac605d183ece17d8d7fe49c15c7"
            },
            "dist": {
                "type": "zip",
                "url": "https://api.github.com/repos/sebastianbergmann/object-reflector/zipball/b4f479ebdbf63ac605d183ece17d8d7fe49c15c7",
                "reference": "b4f479ebdbf63ac605d183ece17d8d7fe49c15c7",
                "shasum": ""
            },
            "require": {
                "php": ">=7.3"
            },
            "require-dev": {
                "phpunit/phpunit": "^9.3"
            },
            "type": "library",
            "extra": {
                "branch-alias": {
                    "dev-master": "2.0-dev"
                }
            },
            "autoload": {
                "classmap": [
                    "src/"
                ]
            },
            "notification-url": "https://packagist.org/downloads/",
            "license": [
                "BSD-3-Clause"
            ],
            "authors": [
                {
                    "name": "Sebastian Bergmann",
                    "email": "sebastian@phpunit.de"
                }
            ],
            "description": "Allows reflection of object attributes, including inherited and non-public ones",
            "homepage": "https://github.com/sebastianbergmann/object-reflector/",
            "support": {
                "issues": "https://github.com/sebastianbergmann/object-reflector/issues",
                "source": "https://github.com/sebastianbergmann/object-reflector/tree/2.0.4"
            },
            "funding": [
                {
                    "url": "https://github.com/sebastianbergmann",
                    "type": "github"
                }
            ],
            "time": "2020-10-26T13:14:26+00:00"
        },
        {
            "name": "sebastian/recursion-context",
            "version": "4.0.4",
            "source": {
                "type": "git",
                "url": "https://github.com/sebastianbergmann/recursion-context.git",
                "reference": "cd9d8cf3c5804de4341c283ed787f099f5506172"
            },
            "dist": {
                "type": "zip",
                "url": "https://api.github.com/repos/sebastianbergmann/recursion-context/zipball/cd9d8cf3c5804de4341c283ed787f099f5506172",
                "reference": "cd9d8cf3c5804de4341c283ed787f099f5506172",
                "shasum": ""
            },
            "require": {
                "php": ">=7.3"
            },
            "require-dev": {
                "phpunit/phpunit": "^9.3"
            },
            "type": "library",
            "extra": {
                "branch-alias": {
                    "dev-master": "4.0-dev"
                }
            },
            "autoload": {
                "classmap": [
                    "src/"
                ]
            },
            "notification-url": "https://packagist.org/downloads/",
            "license": [
                "BSD-3-Clause"
            ],
            "authors": [
                {
                    "name": "Sebastian Bergmann",
                    "email": "sebastian@phpunit.de"
                },
                {
                    "name": "Jeff Welch",
                    "email": "whatthejeff@gmail.com"
                },
                {
                    "name": "Adam Harvey",
                    "email": "aharvey@php.net"
                }
            ],
            "description": "Provides functionality to recursively process PHP variables",
            "homepage": "http://www.github.com/sebastianbergmann/recursion-context",
            "support": {
                "issues": "https://github.com/sebastianbergmann/recursion-context/issues",
                "source": "https://github.com/sebastianbergmann/recursion-context/tree/4.0.4"
            },
            "funding": [
                {
                    "url": "https://github.com/sebastianbergmann",
                    "type": "github"
                }
            ],
            "time": "2020-10-26T13:17:30+00:00"
        },
        {
            "name": "sebastian/resource-operations",
            "version": "3.0.3",
            "source": {
                "type": "git",
                "url": "https://github.com/sebastianbergmann/resource-operations.git",
                "reference": "0f4443cb3a1d92ce809899753bc0d5d5a8dd19a8"
            },
            "dist": {
                "type": "zip",
                "url": "https://api.github.com/repos/sebastianbergmann/resource-operations/zipball/0f4443cb3a1d92ce809899753bc0d5d5a8dd19a8",
                "reference": "0f4443cb3a1d92ce809899753bc0d5d5a8dd19a8",
                "shasum": ""
            },
            "require": {
                "php": ">=7.3"
            },
            "require-dev": {
                "phpunit/phpunit": "^9.0"
            },
            "type": "library",
            "extra": {
                "branch-alias": {
                    "dev-master": "3.0-dev"
                }
            },
            "autoload": {
                "classmap": [
                    "src/"
                ]
            },
            "notification-url": "https://packagist.org/downloads/",
            "license": [
                "BSD-3-Clause"
            ],
            "authors": [
                {
                    "name": "Sebastian Bergmann",
                    "email": "sebastian@phpunit.de"
                }
            ],
            "description": "Provides a list of PHP built-in functions that operate on resources",
            "homepage": "https://www.github.com/sebastianbergmann/resource-operations",
            "support": {
                "issues": "https://github.com/sebastianbergmann/resource-operations/issues",
                "source": "https://github.com/sebastianbergmann/resource-operations/tree/3.0.3"
            },
            "funding": [
                {
                    "url": "https://github.com/sebastianbergmann",
                    "type": "github"
                }
            ],
            "time": "2020-09-28T06:45:17+00:00"
        },
        {
            "name": "sebastian/type",
            "version": "3.0.0",
            "source": {
                "type": "git",
                "url": "https://github.com/sebastianbergmann/type.git",
                "reference": "b233b84bc4465aff7b57cf1c4bc75c86d00d6dad"
            },
            "dist": {
                "type": "zip",
                "url": "https://api.github.com/repos/sebastianbergmann/type/zipball/b233b84bc4465aff7b57cf1c4bc75c86d00d6dad",
                "reference": "b233b84bc4465aff7b57cf1c4bc75c86d00d6dad",
                "shasum": ""
            },
            "require": {
                "php": ">=7.3"
            },
            "require-dev": {
                "phpunit/phpunit": "^9.5"
            },
            "type": "library",
            "extra": {
                "branch-alias": {
                    "dev-master": "3.0-dev"
                }
            },
            "autoload": {
                "classmap": [
                    "src/"
                ]
            },
            "notification-url": "https://packagist.org/downloads/",
            "license": [
                "BSD-3-Clause"
            ],
            "authors": [
                {
                    "name": "Sebastian Bergmann",
                    "email": "sebastian@phpunit.de",
                    "role": "lead"
                }
            ],
            "description": "Collection of value objects that represent the types of the PHP type system",
            "homepage": "https://github.com/sebastianbergmann/type",
            "support": {
                "issues": "https://github.com/sebastianbergmann/type/issues",
                "source": "https://github.com/sebastianbergmann/type/tree/3.0.0"
            },
            "funding": [
                {
                    "url": "https://github.com/sebastianbergmann",
                    "type": "github"
                }
            ],
            "time": "2022-03-15T09:54:48+00:00"
        },
        {
            "name": "sebastian/version",
            "version": "3.0.2",
            "source": {
                "type": "git",
                "url": "https://github.com/sebastianbergmann/version.git",
                "reference": "c6c1022351a901512170118436c764e473f6de8c"
            },
            "dist": {
                "type": "zip",
                "url": "https://api.github.com/repos/sebastianbergmann/version/zipball/c6c1022351a901512170118436c764e473f6de8c",
                "reference": "c6c1022351a901512170118436c764e473f6de8c",
                "shasum": ""
            },
            "require": {
                "php": ">=7.3"
            },
            "type": "library",
            "extra": {
                "branch-alias": {
                    "dev-master": "3.0-dev"
                }
            },
            "autoload": {
                "classmap": [
                    "src/"
                ]
            },
            "notification-url": "https://packagist.org/downloads/",
            "license": [
                "BSD-3-Clause"
            ],
            "authors": [
                {
                    "name": "Sebastian Bergmann",
                    "email": "sebastian@phpunit.de",
                    "role": "lead"
                }
            ],
            "description": "Library that helps with managing the version number of Git-hosted PHP projects",
            "homepage": "https://github.com/sebastianbergmann/version",
            "support": {
                "issues": "https://github.com/sebastianbergmann/version/issues",
                "source": "https://github.com/sebastianbergmann/version/tree/3.0.2"
            },
            "funding": [
                {
                    "url": "https://github.com/sebastianbergmann",
                    "type": "github"
                }
            ],
            "time": "2020-09-28T06:39:44+00:00"
        },
        {
            "name": "symfony/console",
            "version": "v6.0.10",
            "source": {
                "type": "git",
                "url": "https://github.com/symfony/console.git",
                "reference": "d8d41b93c16f1da2f2d4b9209b7de78c4d203642"
            },
            "dist": {
                "type": "zip",
                "url": "https://api.github.com/repos/symfony/console/zipball/d8d41b93c16f1da2f2d4b9209b7de78c4d203642",
                "reference": "d8d41b93c16f1da2f2d4b9209b7de78c4d203642",
                "shasum": ""
            },
            "require": {
                "php": ">=8.0.2",
                "symfony/polyfill-mbstring": "~1.0",
                "symfony/service-contracts": "^1.1|^2|^3",
                "symfony/string": "^5.4|^6.0"
            },
            "conflict": {
                "symfony/dependency-injection": "<5.4",
                "symfony/dotenv": "<5.4",
                "symfony/event-dispatcher": "<5.4",
                "symfony/lock": "<5.4",
                "symfony/process": "<5.4"
            },
            "provide": {
                "psr/log-implementation": "1.0|2.0|3.0"
            },
            "require-dev": {
                "psr/log": "^1|^2|^3",
                "symfony/config": "^5.4|^6.0",
                "symfony/dependency-injection": "^5.4|^6.0",
                "symfony/event-dispatcher": "^5.4|^6.0",
                "symfony/lock": "^5.4|^6.0",
                "symfony/process": "^5.4|^6.0",
                "symfony/var-dumper": "^5.4|^6.0"
            },
            "suggest": {
                "psr/log": "For using the console logger",
                "symfony/event-dispatcher": "",
                "symfony/lock": "",
                "symfony/process": ""
            },
            "type": "library",
            "autoload": {
                "psr-4": {
                    "Symfony\\Component\\Console\\": ""
                },
                "exclude-from-classmap": [
                    "/Tests/"
                ]
            },
            "notification-url": "https://packagist.org/downloads/",
            "license": [
                "MIT"
            ],
            "authors": [
                {
                    "name": "Fabien Potencier",
                    "email": "fabien@symfony.com"
                },
                {
                    "name": "Symfony Community",
                    "homepage": "https://symfony.com/contributors"
                }
            ],
            "description": "Eases the creation of beautiful and testable command line interfaces",
            "homepage": "https://symfony.com",
            "keywords": [
                "cli",
                "command line",
                "console",
                "terminal"
            ],
            "support": {
                "source": "https://github.com/symfony/console/tree/v6.0.10"
            },
            "funding": [
                {
                    "url": "https://symfony.com/sponsor",
                    "type": "custom"
                },
                {
                    "url": "https://github.com/fabpot",
                    "type": "github"
                },
                {
                    "url": "https://tidelift.com/funding/github/packagist/symfony/symfony",
                    "type": "tidelift"
                }
            ],
            "time": "2022-06-26T13:01:22+00:00"
        },
        {
            "name": "symfony/polyfill-ctype",
            "version": "v1.26.0",
            "source": {
                "type": "git",
                "url": "https://github.com/symfony/polyfill-ctype.git",
                "reference": "6fd1b9a79f6e3cf65f9e679b23af304cd9e010d4"
            },
            "dist": {
                "type": "zip",
                "url": "https://api.github.com/repos/symfony/polyfill-ctype/zipball/6fd1b9a79f6e3cf65f9e679b23af304cd9e010d4",
                "reference": "6fd1b9a79f6e3cf65f9e679b23af304cd9e010d4",
                "shasum": ""
            },
            "require": {
                "php": ">=7.1"
            },
            "provide": {
                "ext-ctype": "*"
            },
            "suggest": {
                "ext-ctype": "For best performance"
            },
            "type": "library",
            "extra": {
                "branch-alias": {
                    "dev-main": "1.26-dev"
                },
                "thanks": {
                    "name": "symfony/polyfill",
                    "url": "https://github.com/symfony/polyfill"
                }
            },
            "autoload": {
                "files": [
                    "bootstrap.php"
                ],
                "psr-4": {
                    "Symfony\\Polyfill\\Ctype\\": ""
                }
            },
            "notification-url": "https://packagist.org/downloads/",
            "license": [
                "MIT"
            ],
            "authors": [
                {
                    "name": "Gert de Pagter",
                    "email": "BackEndTea@gmail.com"
                },
                {
                    "name": "Symfony Community",
                    "homepage": "https://symfony.com/contributors"
                }
            ],
            "description": "Symfony polyfill for ctype functions",
            "homepage": "https://symfony.com",
            "keywords": [
                "compatibility",
                "ctype",
                "polyfill",
                "portable"
            ],
            "support": {
                "source": "https://github.com/symfony/polyfill-ctype/tree/v1.26.0"
            },
            "funding": [
                {
                    "url": "https://symfony.com/sponsor",
                    "type": "custom"
                },
                {
                    "url": "https://github.com/fabpot",
                    "type": "github"
                },
                {
                    "url": "https://tidelift.com/funding/github/packagist/symfony/symfony",
                    "type": "tidelift"
                }
            ],
            "time": "2022-05-24T11:49:31+00:00"
        },
        {
            "name": "symfony/polyfill-intl-grapheme",
            "version": "v1.26.0",
            "source": {
                "type": "git",
                "url": "https://github.com/symfony/polyfill-intl-grapheme.git",
                "reference": "433d05519ce6990bf3530fba6957499d327395c2"
            },
            "dist": {
                "type": "zip",
                "url": "https://api.github.com/repos/symfony/polyfill-intl-grapheme/zipball/433d05519ce6990bf3530fba6957499d327395c2",
                "reference": "433d05519ce6990bf3530fba6957499d327395c2",
                "shasum": ""
            },
            "require": {
                "php": ">=7.1"
            },
            "suggest": {
                "ext-intl": "For best performance"
            },
            "type": "library",
            "extra": {
                "branch-alias": {
                    "dev-main": "1.26-dev"
                },
                "thanks": {
                    "name": "symfony/polyfill",
                    "url": "https://github.com/symfony/polyfill"
                }
            },
            "autoload": {
                "files": [
                    "bootstrap.php"
                ],
                "psr-4": {
                    "Symfony\\Polyfill\\Intl\\Grapheme\\": ""
                }
            },
            "notification-url": "https://packagist.org/downloads/",
            "license": [
                "MIT"
            ],
            "authors": [
                {
                    "name": "Nicolas Grekas",
                    "email": "p@tchwork.com"
                },
                {
                    "name": "Symfony Community",
                    "homepage": "https://symfony.com/contributors"
                }
            ],
            "description": "Symfony polyfill for intl's grapheme_* functions",
            "homepage": "https://symfony.com",
            "keywords": [
                "compatibility",
                "grapheme",
                "intl",
                "polyfill",
                "portable",
                "shim"
            ],
            "support": {
                "source": "https://github.com/symfony/polyfill-intl-grapheme/tree/v1.26.0"
            },
            "funding": [
                {
                    "url": "https://symfony.com/sponsor",
                    "type": "custom"
                },
                {
                    "url": "https://github.com/fabpot",
                    "type": "github"
                },
                {
                    "url": "https://tidelift.com/funding/github/packagist/symfony/symfony",
                    "type": "tidelift"
                }
            ],
            "time": "2022-05-24T11:49:31+00:00"
        },
        {
            "name": "symfony/polyfill-intl-normalizer",
            "version": "v1.26.0",
            "source": {
                "type": "git",
                "url": "https://github.com/symfony/polyfill-intl-normalizer.git",
                "reference": "219aa369ceff116e673852dce47c3a41794c14bd"
            },
            "dist": {
                "type": "zip",
                "url": "https://api.github.com/repos/symfony/polyfill-intl-normalizer/zipball/219aa369ceff116e673852dce47c3a41794c14bd",
                "reference": "219aa369ceff116e673852dce47c3a41794c14bd",
                "shasum": ""
            },
            "require": {
                "php": ">=7.1"
            },
            "suggest": {
                "ext-intl": "For best performance"
            },
            "type": "library",
            "extra": {
                "branch-alias": {
                    "dev-main": "1.26-dev"
                },
                "thanks": {
                    "name": "symfony/polyfill",
                    "url": "https://github.com/symfony/polyfill"
                }
            },
            "autoload": {
                "files": [
                    "bootstrap.php"
                ],
                "psr-4": {
                    "Symfony\\Polyfill\\Intl\\Normalizer\\": ""
                },
                "classmap": [
                    "Resources/stubs"
                ]
            },
            "notification-url": "https://packagist.org/downloads/",
            "license": [
                "MIT"
            ],
            "authors": [
                {
                    "name": "Nicolas Grekas",
                    "email": "p@tchwork.com"
                },
                {
                    "name": "Symfony Community",
                    "homepage": "https://symfony.com/contributors"
                }
            ],
            "description": "Symfony polyfill for intl's Normalizer class and related functions",
            "homepage": "https://symfony.com",
            "keywords": [
                "compatibility",
                "intl",
                "normalizer",
                "polyfill",
                "portable",
                "shim"
            ],
            "support": {
                "source": "https://github.com/symfony/polyfill-intl-normalizer/tree/v1.26.0"
            },
            "funding": [
                {
                    "url": "https://symfony.com/sponsor",
                    "type": "custom"
                },
                {
                    "url": "https://github.com/fabpot",
                    "type": "github"
                },
                {
                    "url": "https://tidelift.com/funding/github/packagist/symfony/symfony",
                    "type": "tidelift"
                }
            ],
            "time": "2022-05-24T11:49:31+00:00"
        },
        {
            "name": "symfony/polyfill-mbstring",
            "version": "v1.26.0",
            "source": {
                "type": "git",
                "url": "https://github.com/symfony/polyfill-mbstring.git",
                "reference": "9344f9cb97f3b19424af1a21a3b0e75b0a7d8d7e"
            },
            "dist": {
                "type": "zip",
                "url": "https://api.github.com/repos/symfony/polyfill-mbstring/zipball/9344f9cb97f3b19424af1a21a3b0e75b0a7d8d7e",
                "reference": "9344f9cb97f3b19424af1a21a3b0e75b0a7d8d7e",
                "shasum": ""
            },
            "require": {
                "php": ">=7.1"
            },
            "provide": {
                "ext-mbstring": "*"
            },
            "suggest": {
                "ext-mbstring": "For best performance"
            },
            "type": "library",
            "extra": {
                "branch-alias": {
                    "dev-main": "1.26-dev"
                },
                "thanks": {
                    "name": "symfony/polyfill",
                    "url": "https://github.com/symfony/polyfill"
                }
            },
            "autoload": {
                "files": [
                    "bootstrap.php"
                ],
                "psr-4": {
                    "Symfony\\Polyfill\\Mbstring\\": ""
                }
            },
            "notification-url": "https://packagist.org/downloads/",
            "license": [
                "MIT"
            ],
            "authors": [
                {
                    "name": "Nicolas Grekas",
                    "email": "p@tchwork.com"
                },
                {
                    "name": "Symfony Community",
                    "homepage": "https://symfony.com/contributors"
                }
            ],
            "description": "Symfony polyfill for the Mbstring extension",
            "homepage": "https://symfony.com",
            "keywords": [
                "compatibility",
                "mbstring",
                "polyfill",
                "portable",
                "shim"
            ],
            "support": {
                "source": "https://github.com/symfony/polyfill-mbstring/tree/v1.26.0"
            },
            "funding": [
                {
                    "url": "https://symfony.com/sponsor",
                    "type": "custom"
                },
                {
                    "url": "https://github.com/fabpot",
                    "type": "github"
                },
                {
                    "url": "https://tidelift.com/funding/github/packagist/symfony/symfony",
                    "type": "tidelift"
                }
            ],
            "time": "2022-05-24T11:49:31+00:00"
        },
        {
            "name": "symfony/process",
            "version": "v6.0.8",
            "source": {
                "type": "git",
                "url": "https://github.com/symfony/process.git",
                "reference": "d074154ea8b1443a96391f6e39f9e547b2dd01b9"
            },
            "dist": {
                "type": "zip",
                "url": "https://api.github.com/repos/symfony/process/zipball/d074154ea8b1443a96391f6e39f9e547b2dd01b9",
                "reference": "d074154ea8b1443a96391f6e39f9e547b2dd01b9",
                "shasum": ""
            },
            "require": {
                "php": ">=8.0.2"
            },
            "type": "library",
            "autoload": {
                "psr-4": {
                    "Symfony\\Component\\Process\\": ""
                },
                "exclude-from-classmap": [
                    "/Tests/"
                ]
            },
            "notification-url": "https://packagist.org/downloads/",
            "license": [
                "MIT"
            ],
            "authors": [
                {
                    "name": "Fabien Potencier",
                    "email": "fabien@symfony.com"
                },
                {
                    "name": "Symfony Community",
                    "homepage": "https://symfony.com/contributors"
                }
            ],
            "description": "Executes commands in sub-processes",
            "homepage": "https://symfony.com",
            "support": {
                "source": "https://github.com/symfony/process/tree/v6.0.8"
            },
            "funding": [
                {
                    "url": "https://symfony.com/sponsor",
                    "type": "custom"
                },
                {
                    "url": "https://github.com/fabpot",
                    "type": "github"
                },
                {
                    "url": "https://tidelift.com/funding/github/packagist/symfony/symfony",
                    "type": "tidelift"
                }
            ],
            "time": "2022-04-12T16:11:42+00:00"
        },
        {
            "name": "symfony/service-contracts",
            "version": "v3.0.2",
            "source": {
                "type": "git",
                "url": "https://github.com/symfony/service-contracts.git",
                "reference": "d78d39c1599bd1188b8e26bb341da52c3c6d8a66"
            },
            "dist": {
                "type": "zip",
                "url": "https://api.github.com/repos/symfony/service-contracts/zipball/d78d39c1599bd1188b8e26bb341da52c3c6d8a66",
                "reference": "d78d39c1599bd1188b8e26bb341da52c3c6d8a66",
                "shasum": ""
            },
            "require": {
                "php": ">=8.0.2",
                "psr/container": "^2.0"
            },
            "conflict": {
                "ext-psr": "<1.1|>=2"
            },
            "suggest": {
                "symfony/service-implementation": ""
            },
            "type": "library",
            "extra": {
                "branch-alias": {
                    "dev-main": "3.0-dev"
                },
                "thanks": {
                    "name": "symfony/contracts",
                    "url": "https://github.com/symfony/contracts"
                }
            },
            "autoload": {
                "psr-4": {
                    "Symfony\\Contracts\\Service\\": ""
                }
            },
            "notification-url": "https://packagist.org/downloads/",
            "license": [
                "MIT"
            ],
            "authors": [
                {
                    "name": "Nicolas Grekas",
                    "email": "p@tchwork.com"
                },
                {
                    "name": "Symfony Community",
                    "homepage": "https://symfony.com/contributors"
                }
            ],
            "description": "Generic abstractions related to writing services",
            "homepage": "https://symfony.com",
            "keywords": [
                "abstractions",
                "contracts",
                "decoupling",
                "interfaces",
                "interoperability",
                "standards"
            ],
            "support": {
                "source": "https://github.com/symfony/service-contracts/tree/v3.0.2"
            },
            "funding": [
                {
                    "url": "https://symfony.com/sponsor",
                    "type": "custom"
                },
                {
                    "url": "https://github.com/fabpot",
                    "type": "github"
                },
                {
                    "url": "https://tidelift.com/funding/github/packagist/symfony/symfony",
                    "type": "tidelift"
                }
            ],
            "time": "2022-05-30T19:17:58+00:00"
        },
        {
            "name": "symfony/string",
            "version": "v6.0.10",
            "source": {
                "type": "git",
                "url": "https://github.com/symfony/string.git",
                "reference": "1b3adf02a0fc814bd9118d7fd68a097a599ebc27"
            },
            "dist": {
                "type": "zip",
                "url": "https://api.github.com/repos/symfony/string/zipball/1b3adf02a0fc814bd9118d7fd68a097a599ebc27",
                "reference": "1b3adf02a0fc814bd9118d7fd68a097a599ebc27",
                "shasum": ""
            },
            "require": {
                "php": ">=8.0.2",
                "symfony/polyfill-ctype": "~1.8",
                "symfony/polyfill-intl-grapheme": "~1.0",
                "symfony/polyfill-intl-normalizer": "~1.0",
                "symfony/polyfill-mbstring": "~1.0"
            },
            "conflict": {
                "symfony/translation-contracts": "<2.0"
            },
            "require-dev": {
                "symfony/error-handler": "^5.4|^6.0",
                "symfony/http-client": "^5.4|^6.0",
                "symfony/translation-contracts": "^2.0|^3.0",
                "symfony/var-exporter": "^5.4|^6.0"
            },
            "type": "library",
            "autoload": {
                "files": [
                    "Resources/functions.php"
                ],
                "psr-4": {
                    "Symfony\\Component\\String\\": ""
                },
                "exclude-from-classmap": [
                    "/Tests/"
                ]
            },
            "notification-url": "https://packagist.org/downloads/",
            "license": [
                "MIT"
            ],
            "authors": [
                {
                    "name": "Nicolas Grekas",
                    "email": "p@tchwork.com"
                },
                {
                    "name": "Symfony Community",
                    "homepage": "https://symfony.com/contributors"
                }
            ],
            "description": "Provides an object-oriented API to strings and deals with bytes, UTF-8 code points and grapheme clusters in a unified way",
            "homepage": "https://symfony.com",
            "keywords": [
                "grapheme",
                "i18n",
                "string",
                "unicode",
                "utf-8",
                "utf8"
            ],
            "support": {
                "source": "https://github.com/symfony/string/tree/v6.0.10"
            },
            "funding": [
                {
                    "url": "https://symfony.com/sponsor",
                    "type": "custom"
                },
                {
                    "url": "https://github.com/fabpot",
                    "type": "github"
                },
                {
                    "url": "https://tidelift.com/funding/github/packagist/symfony/symfony",
                    "type": "tidelift"
                }
            ],
            "time": "2022-06-26T16:34:50+00:00"
        },
        {
            "name": "theseer/tokenizer",
            "version": "1.2.1",
            "source": {
                "type": "git",
                "url": "https://github.com/theseer/tokenizer.git",
                "reference": "34a41e998c2183e22995f158c581e7b5e755ab9e"
            },
            "dist": {
                "type": "zip",
                "url": "https://api.github.com/repos/theseer/tokenizer/zipball/34a41e998c2183e22995f158c581e7b5e755ab9e",
                "reference": "34a41e998c2183e22995f158c581e7b5e755ab9e",
                "shasum": ""
            },
            "require": {
                "ext-dom": "*",
                "ext-tokenizer": "*",
                "ext-xmlwriter": "*",
                "php": "^7.2 || ^8.0"
            },
            "type": "library",
            "autoload": {
                "classmap": [
                    "src/"
                ]
            },
            "notification-url": "https://packagist.org/downloads/",
            "license": [
                "BSD-3-Clause"
            ],
            "authors": [
                {
                    "name": "Arne Blankerts",
                    "email": "arne@blankerts.de",
                    "role": "Developer"
                }
            ],
            "description": "A small library for converting tokenized PHP source code into XML and potentially other formats",
            "support": {
                "issues": "https://github.com/theseer/tokenizer/issues",
                "source": "https://github.com/theseer/tokenizer/tree/1.2.1"
            },
            "funding": [
                {
                    "url": "https://github.com/theseer",
                    "type": "github"
                }
            ],
            "time": "2021-07-28T10:34:58+00:00"
        },
        {
            "name": "webmozart/assert",
            "version": "1.11.0",
            "source": {
                "type": "git",
                "url": "https://github.com/webmozarts/assert.git",
                "reference": "11cb2199493b2f8a3b53e7f19068fc6aac760991"
            },
            "dist": {
                "type": "zip",
                "url": "https://api.github.com/repos/webmozarts/assert/zipball/11cb2199493b2f8a3b53e7f19068fc6aac760991",
                "reference": "11cb2199493b2f8a3b53e7f19068fc6aac760991",
                "shasum": ""
            },
            "require": {
                "ext-ctype": "*",
                "php": "^7.2 || ^8.0"
            },
            "conflict": {
                "phpstan/phpstan": "<0.12.20",
                "vimeo/psalm": "<4.6.1 || 4.6.2"
            },
            "require-dev": {
                "phpunit/phpunit": "^8.5.13"
            },
            "type": "library",
            "extra": {
                "branch-alias": {
                    "dev-master": "1.10-dev"
                }
            },
            "autoload": {
                "psr-4": {
                    "Webmozart\\Assert\\": "src/"
                }
            },
            "notification-url": "https://packagist.org/downloads/",
            "license": [
                "MIT"
            ],
            "authors": [
                {
                    "name": "Bernhard Schussek",
                    "email": "bschussek@gmail.com"
                }
            ],
            "description": "Assertions to validate method input/output with nice error messages.",
            "keywords": [
                "assert",
                "check",
                "validate"
            ],
            "support": {
                "issues": "https://github.com/webmozarts/assert/issues",
                "source": "https://github.com/webmozarts/assert/tree/1.11.0"
            },
            "time": "2022-06-03T18:03:27+00:00"
        },
        {
            "name": "wikimedia/at-ease",
            "version": "v2.1.0",
            "source": {
                "type": "git",
                "url": "https://github.com/wikimedia/at-ease.git",
                "reference": "e8ebaa7bb7c8a8395481a05f6dc4deaceab11c33"
            },
            "dist": {
                "type": "zip",
                "url": "https://api.github.com/repos/wikimedia/at-ease/zipball/e8ebaa7bb7c8a8395481a05f6dc4deaceab11c33",
                "reference": "e8ebaa7bb7c8a8395481a05f6dc4deaceab11c33",
                "shasum": ""
            },
            "require": {
                "php": ">=7.2.9"
            },
            "require-dev": {
                "mediawiki/mediawiki-codesniffer": "35.0.0",
                "mediawiki/minus-x": "1.1.1",
                "ockcyp/covers-validator": "1.3.3",
                "php-parallel-lint/php-console-highlighter": "0.5.0",
                "php-parallel-lint/php-parallel-lint": "1.2.0",
                "phpunit/phpunit": "^8.5"
            },
            "type": "library",
            "autoload": {
                "files": [
                    "src/Wikimedia/Functions.php"
                ],
                "psr-4": {
                    "Wikimedia\\AtEase\\": "src/Wikimedia/AtEase/"
                }
            },
            "notification-url": "https://packagist.org/downloads/",
            "license": [
                "GPL-2.0-or-later"
            ],
            "authors": [
                {
                    "name": "Tim Starling",
                    "email": "tstarling@wikimedia.org"
                },
                {
                    "name": "MediaWiki developers",
                    "email": "wikitech-l@lists.wikimedia.org"
                }
            ],
            "description": "Safe replacement to @ for suppressing warnings.",
            "homepage": "https://www.mediawiki.org/wiki/at-ease",
            "support": {
                "source": "https://github.com/wikimedia/at-ease/tree/v2.1.0"
            },
            "time": "2021-02-27T15:53:37+00:00"
        },
        {
            "name": "yoast/phpunit-polyfills",
            "version": "1.0.3",
            "source": {
                "type": "git",
                "url": "https://github.com/Yoast/PHPUnit-Polyfills.git",
                "reference": "5ea3536428944955f969bc764bbe09738e151ada"
            },
            "dist": {
                "type": "zip",
                "url": "https://api.github.com/repos/Yoast/PHPUnit-Polyfills/zipball/5ea3536428944955f969bc764bbe09738e151ada",
                "reference": "5ea3536428944955f969bc764bbe09738e151ada",
                "shasum": ""
            },
            "require": {
                "php": ">=5.4",
                "phpunit/phpunit": "^4.8.36 || ^5.7.21 || ^6.0 || ^7.0 || ^8.0 || ^9.0"
            },
            "require-dev": {
                "yoast/yoastcs": "^2.2.0"
            },
            "type": "library",
            "extra": {
                "branch-alias": {
                    "dev-main": "1.x-dev",
                    "dev-develop": "1.x-dev"
                }
            },
            "autoload": {
                "files": [
                    "phpunitpolyfills-autoload.php"
                ]
            },
            "notification-url": "https://packagist.org/downloads/",
            "license": [
                "BSD-3-Clause"
            ],
            "authors": [
                {
                    "name": "Team Yoast",
                    "email": "support@yoast.com",
                    "homepage": "https://yoast.com"
                },
                {
                    "name": "Contributors",
                    "homepage": "https://github.com/Yoast/PHPUnit-Polyfills/graphs/contributors"
                }
            ],
            "description": "Set of polyfills for changed PHPUnit functionality to allow for creating PHPUnit cross-version compatible tests",
            "homepage": "https://github.com/Yoast/PHPUnit-Polyfills",
            "keywords": [
                "phpunit",
                "polyfill",
                "testing"
            ],
            "support": {
                "issues": "https://github.com/Yoast/PHPUnit-Polyfills/issues",
                "source": "https://github.com/Yoast/PHPUnit-Polyfills"
            },
            "time": "2021-11-23T01:37:03+00:00"
        }
    ],
    "aliases": [],
    "minimum-stability": "dev",
    "stability-flags": {
        "automattic/jetpack-autoloader": 20,
        "automattic/jetpack-composer-plugin": 20,
        "automattic/jetpack-config": 20,
        "automattic/jetpack-identity-crisis": 20,
        "automattic/jetpack-my-jetpack": 20,
        "automattic/jetpack-search": 20,
        "automattic/jetpack-sync": 20
    },
    "prefer-stable": true,
    "prefer-lowest": false,
    "platform": [],
    "platform-dev": [],
    "plugin-api-version": "2.3.0"
}<|MERGE_RESOLUTION|>--- conflicted
+++ resolved
@@ -618,11 +618,7 @@
             "dist": {
                 "type": "path",
                 "url": "../../packages/my-jetpack",
-<<<<<<< HEAD
-                "reference": "efb9323a047b71dd0f7e9239e3de56d767fecb5f"
-=======
                 "reference": "9c0d1d88d8142f67f93eefb07b116ed6c1053e13"
->>>>>>> c4b0f0fb
             },
             "require": {
                 "automattic/jetpack-admin-ui": "^0.2",
@@ -1038,11 +1034,7 @@
             "dist": {
                 "type": "path",
                 "url": "../../packages/sync",
-<<<<<<< HEAD
-                "reference": "406728bb5bcd6339eb39255e35de158f944b4a41"
-=======
                 "reference": "fbf52175a2482d68e519ae7813f68417e535d321"
->>>>>>> c4b0f0fb
             },
             "require": {
                 "automattic/jetpack-connection": "^1.43",
