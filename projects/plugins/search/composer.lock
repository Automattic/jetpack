--- conflicted
+++ resolved
@@ -4,11 +4,7 @@
         "Read more about it at https://getcomposer.org/doc/01-basic-usage.md#installing-dependencies",
         "This file is @generated automatically"
     ],
-<<<<<<< HEAD
-    "content-hash": "1b66c60f6144a73b861fa9b4140f3cb2",
-=======
-    "content-hash": "5154a14cd187b5f00efabb4bf153b087",
->>>>>>> 9f3566c3
+    "content-hash": "7f408f1d2196f18370902bc69e471f9d",
     "packages": [
         {
             "name": "automattic/jetpack-a8c-mc-stats",
@@ -1183,7 +1179,7 @@
             "dist": {
                 "type": "path",
                 "url": "../../packages/stats",
-                "reference": "229ff05908e63d562e5cc90cf6dcd90120c80dfd"
+                "reference": "d24b02912091655053d60afac4c2220ccc2b4669"
             },
             "require": {
                 "automattic/jetpack-connection": "^1.45",
@@ -1200,10 +1196,10 @@
                 "autotagger": true,
                 "mirror-repo": "Automattic/jetpack-stats",
                 "changelogger": {
-                    "link-template": "https://github.com/Automattic/jetpack-connection/compare/v${old}...v${new}"
-                },
-                "branch-alias": {
-                    "dev-trunk": "0.1.x-dev"
+                    "link-template": "https://github.com/Automattic/jetpack-stats/compare/v${old}...v${new}"
+                },
+                "branch-alias": {
+                    "dev-trunk": "0.2.x-dev"
                 },
                 "textdomain": "jetpack-stats"
             },
