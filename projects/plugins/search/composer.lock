--- conflicted
+++ resolved
@@ -4,11 +4,7 @@
         "Read more about it at https://getcomposer.org/doc/01-basic-usage.md#installing-dependencies",
         "This file is @generated automatically"
     ],
-<<<<<<< HEAD
-    "content-hash": "1bada3d9539575c01741b2e35c0e2d44",
-=======
-    "content-hash": "a3241fb951d91339f043293ff0169d82",
->>>>>>> 23772408
+    "content-hash": "0a2f4f801c4e2ad3035b8265ae76381c",
     "packages": [
         {
             "name": "automattic/jetpack-a8c-mc-stats",
@@ -605,11 +601,7 @@
             "dist": {
                 "type": "path",
                 "url": "../../packages/my-jetpack",
-<<<<<<< HEAD
-                "reference": "ae1446eaf61c19907037bec2cff073c722781f59"
-=======
-                "reference": "d41271fef907f3e11c742cf5e59f67a480094a12"
->>>>>>> 23772408
+                "reference": "c8c76294bca480aa22efa392d08e1d33580367aa"
             },
             "require": {
                 "automattic/jetpack-admin-ui": "^0.2",
