--- conflicted
+++ resolved
@@ -4,11 +4,7 @@
         "Read more about it at https://getcomposer.org/doc/01-basic-usage.md#installing-dependencies",
         "This file is @generated automatically"
     ],
-<<<<<<< HEAD
-    "content-hash": "5a3f125e95f2eb3996b23a7c4a47c3fc",
-=======
-    "content-hash": "fb5d1efed9fb395b260db1a57dae72c9",
->>>>>>> bc051609
+    "content-hash": "8b1a72cd0f63f0cba0812baa557eefff",
     "packages": [
         {
             "name": "automattic/jetpack-a8c-mc-stats",
