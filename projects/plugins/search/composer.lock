--- conflicted
+++ resolved
@@ -1,5 +1,4 @@
 {
-<<<<<<< HEAD
 	"_readme": [
 		"This file locks the dependencies of your project to a known state",
 		"Read more about it at https://getcomposer.org/doc/01-basic-usage.md#installing-dependencies",
@@ -3469,7 +3468,6 @@
 	"platform": [],
 	"platform-dev": [],
 	"plugin-api-version": "2.3.0"
-=======
     "_readme": [
         "This file locks the dependencies of your project to a known state",
         "Read more about it at https://getcomposer.org/doc/01-basic-usage.md#installing-dependencies",
@@ -7469,5 +7467,4 @@
     "platform": [],
     "platform-dev": [],
     "plugin-api-version": "2.3.0"
->>>>>>> 8e5f4bf6
 }