--- conflicted
+++ resolved
@@ -4,11 +4,7 @@
         "Read more about it at https://getcomposer.org/doc/01-basic-usage.md#installing-dependencies",
         "This file is @generated automatically"
     ],
-<<<<<<< HEAD
-    "content-hash": "7085ea97de520fbe7d927c3c83fc2473",
-=======
-    "content-hash": "05f1b5692769ae10e1f69580a1ec8dd9",
->>>>>>> 8945ff61
+    "content-hash": "292d448086130ef4d007c5c740abf5bc",
     "packages": [
         {
             "name": "automattic/jetpack-a8c-mc-stats",
@@ -1100,11 +1096,7 @@
             "dist": {
                 "type": "path",
                 "url": "../../packages/search",
-<<<<<<< HEAD
-                "reference": "7a1f41484258465d8522543310f05349d8443171"
-=======
-                "reference": "ada327eb4ea60d312c5964e8cb8387685a52a41e"
->>>>>>> 8945ff61
+                "reference": "9565b6ecbe9dacfa83068db4523c4c2da54f77b3"
             },
             "require": {
                 "automattic/jetpack-assets": "^1.17",
