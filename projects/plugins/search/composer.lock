--- conflicted
+++ resolved
@@ -618,11 +618,7 @@
             "dist": {
                 "type": "path",
                 "url": "../../packages/my-jetpack",
-<<<<<<< HEAD
-                "reference": "2f2b8569387f1c99a640fbed46841cbdc16dabb4"
-=======
-                "reference": "757f64df572c1afe9b0fe72d9684baa8cc3b6216"
->>>>>>> 75d06bbe
+                "reference": "eb74a746ef667d5844d87a4aa4872f2b96d308cc"
             },
             "require": {
                 "automattic/jetpack-admin-ui": "^0.2",
