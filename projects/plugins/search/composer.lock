--- conflicted
+++ resolved
@@ -4,11 +4,7 @@
         "Read more about it at https://getcomposer.org/doc/01-basic-usage.md#installing-dependencies",
         "This file is @generated automatically"
     ],
-<<<<<<< HEAD
-    "content-hash": "f745dfe8cf5aa58434e94a29191e580b",
-=======
     "content-hash": "6c9179d94960bf5722d23df95ad69848",
->>>>>>> 9690d185
     "packages": [],
     "packages-dev": [
         {
@@ -1923,7 +1919,6 @@
                     "type": "github"
                 }
             ],
-            "abandoned": true,
             "time": "2020-09-28T06:45:17+00:00"
         },
         {
@@ -3143,5 +3138,5 @@
     "prefer-lowest": false,
     "platform": [],
     "platform-dev": [],
-    "plugin-api-version": "2.0.0"
+    "plugin-api-version": "2.1.0"
 }