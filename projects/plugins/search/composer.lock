{
    "_readme": [
        "This file locks the dependencies of your project to a known state",
        "Read more about it at https://getcomposer.org/doc/01-basic-usage.md#installing-dependencies",
        "This file is @generated automatically"
    ],
<<<<<<< HEAD
    "content-hash": "db5ed7127cc5b77fde67db9c23f9a9fd",
=======
    "content-hash": "25e19e20c6dec1517d71bd0eb13ff3ce",
>>>>>>> 1f28a653
    "packages": [
        {
            "name": "automattic/jetpack-a8c-mc-stats",
            "version": "dev-trunk",
            "dist": {
                "type": "path",
                "url": "../../packages/a8c-mc-stats",
                "reference": "29e2de602fcb803984eed4229ffa60a2f96a53f9"
            },
            "require": {
                "php": ">=7.0"
            },
            "require-dev": {
                "automattic/jetpack-changelogger": "@dev",
                "yoast/phpunit-polyfills": "1.1.0"
            },
            "suggest": {
                "automattic/jetpack-autoloader": "Allow for better interoperability with other plugins that use this package."
            },
            "type": "jetpack-library",
            "extra": {
                "autotagger": true,
                "mirror-repo": "Automattic/jetpack-a8c-mc-stats",
                "changelogger": {
                    "link-template": "https://github.com/Automattic/jetpack-a8c-mc-stats/compare/v${old}...v${new}"
                },
                "branch-alias": {
                    "dev-trunk": "2.0.x-dev"
                }
            },
            "autoload": {
                "classmap": [
                    "src/"
                ]
            },
            "scripts": {
                "phpunit": [
                    "./vendor/phpunit/phpunit/phpunit --colors=always"
                ],
                "test-php": [
                    "@composer phpunit"
                ]
            },
            "license": [
                "GPL-2.0-or-later"
            ],
            "description": "Used to record internal usage stats for Automattic. Not visible to site owners.",
            "transport-options": {
                "relative": true
            }
        },
        {
            "name": "automattic/jetpack-admin-ui",
            "version": "dev-trunk",
            "dist": {
                "type": "path",
                "url": "../../packages/admin-ui",
                "reference": "b191c34a0e21f625069eab0c054d8827b9542dfa"
            },
            "require": {
                "php": ">=7.0"
            },
            "require-dev": {
                "automattic/jetpack-changelogger": "@dev",
                "automattic/jetpack-logo": "@dev",
                "automattic/wordbless": "dev-master",
                "yoast/phpunit-polyfills": "1.1.0"
            },
            "suggest": {
                "automattic/jetpack-autoloader": "Allow for better interoperability with other plugins that use this package."
            },
            "type": "jetpack-library",
            "extra": {
                "autotagger": true,
                "mirror-repo": "Automattic/jetpack-admin-ui",
                "textdomain": "jetpack-admin-ui",
                "changelogger": {
                    "link-template": "https://github.com/Automattic/jetpack-admin-ui/compare/${old}...${new}"
                },
                "branch-alias": {
                    "dev-trunk": "0.4.x-dev"
                },
                "version-constants": {
                    "::PACKAGE_VERSION": "src/class-admin-menu.php"
                }
            },
            "autoload": {
                "classmap": [
                    "src/"
                ]
            },
            "scripts": {
                "phpunit": [
                    "./vendor/phpunit/phpunit/phpunit --colors=always"
                ],
                "test-php": [
                    "@composer phpunit"
                ],
                "post-install-cmd": [
                    "WorDBless\\Composer\\InstallDropin::copy"
                ],
                "post-update-cmd": [
                    "WorDBless\\Composer\\InstallDropin::copy"
                ]
            },
            "license": [
                "GPL-2.0-or-later"
            ],
            "description": "Generic Jetpack wp-admin UI elements",
            "transport-options": {
                "relative": true
            }
        },
        {
            "name": "automattic/jetpack-assets",
            "version": "dev-trunk",
            "dist": {
                "type": "path",
                "url": "../../packages/assets",
                "reference": "d5648e0a4f0a8bffbbc805d0f6a5ed0f3cedd521"
            },
            "require": {
                "automattic/jetpack-constants": "@dev",
                "php": ">=7.0"
            },
            "require-dev": {
                "automattic/jetpack-changelogger": "@dev",
                "brain/monkey": "2.6.1",
                "wikimedia/testing-access-wrapper": "^1.0 || ^2.0 || ^3.0",
                "yoast/phpunit-polyfills": "1.1.0"
            },
            "suggest": {
                "automattic/jetpack-autoloader": "Allow for better interoperability with other plugins that use this package."
            },
            "type": "jetpack-library",
            "extra": {
                "autotagger": true,
                "mirror-repo": "Automattic/jetpack-assets",
                "textdomain": "jetpack-assets",
                "changelogger": {
                    "link-template": "https://github.com/Automattic/jetpack-assets/compare/v${old}...v${new}"
                },
                "branch-alias": {
                    "dev-trunk": "2.1.x-dev"
                }
            },
            "autoload": {
                "files": [
                    "actions.php"
                ],
                "classmap": [
                    "src/"
                ]
            },
            "scripts": {
                "build-development": [
                    "pnpm run build"
                ],
                "build-production": [
                    "pnpm run build-production"
                ],
                "phpunit": [
                    "./vendor/phpunit/phpunit/phpunit --colors=always"
                ],
                "test-js": [
                    "pnpm run test"
                ],
                "test-php": [
                    "@composer phpunit"
                ]
            },
            "license": [
                "GPL-2.0-or-later"
            ],
            "description": "Asset management utilities for Jetpack ecosystem packages",
            "transport-options": {
                "relative": true
            }
        },
        {
            "name": "automattic/jetpack-autoloader",
            "version": "dev-trunk",
            "dist": {
                "type": "path",
                "url": "../../packages/autoloader",
                "reference": "6bb097db25b5b249079fcb03ff39d493f59076a6"
            },
            "require": {
                "composer-plugin-api": "^1.1 || ^2.0",
                "php": ">=7.0"
            },
            "require-dev": {
                "automattic/jetpack-changelogger": "@dev",
                "composer/composer": "^1.1 || ^2.0",
                "yoast/phpunit-polyfills": "1.1.0"
            },
            "type": "composer-plugin",
            "extra": {
                "autotagger": true,
                "class": "Automattic\\Jetpack\\Autoloader\\CustomAutoloaderPlugin",
                "mirror-repo": "Automattic/jetpack-autoloader",
                "changelogger": {
                    "link-template": "https://github.com/Automattic/jetpack-autoloader/compare/v${old}...v${new}"
                },
                "version-constants": {
                    "::VERSION": "src/AutoloadGenerator.php"
                },
                "branch-alias": {
                    "dev-trunk": "3.0.x-dev"
                }
            },
            "autoload": {
                "classmap": [
                    "src/AutoloadGenerator.php"
                ],
                "psr-4": {
                    "Automattic\\Jetpack\\Autoloader\\": "src"
                }
            },
            "scripts": {
                "phpunit": [
                    "./vendor/phpunit/phpunit/phpunit --colors=always"
                ],
                "test-php": [
                    "@composer phpunit"
                ]
            },
            "license": [
                "GPL-2.0-or-later"
            ],
            "description": "Creates a custom autoloader for a plugin or theme.",
            "keywords": [
                "autoload",
                "autoloader",
                "composer",
                "jetpack",
                "plugin",
                "wordpress"
            ],
            "transport-options": {
                "relative": true
            }
        },
        {
            "name": "automattic/jetpack-boost-core",
            "version": "dev-trunk",
            "dist": {
                "type": "path",
                "url": "../../packages/boost-core",
                "reference": "402efb3188837598621d70876c3c2cd085df93a8"
            },
            "require": {
                "automattic/jetpack-connection": "@dev",
                "php": ">=7.0"
            },
            "require-dev": {
                "automattic/jetpack-changelogger": "@dev",
                "automattic/wordbless": "dev-master",
                "yoast/phpunit-polyfills": "1.1.0"
            },
            "suggest": {
                "automattic/jetpack-autoloader": "Allow for better interoperability with other plugins that use this package."
            },
            "type": "jetpack-library",
            "extra": {
                "mirror-repo": "Automattic/jetpack-boost-core",
                "changelogger": {
                    "link-template": "https://github.com/Automattic/jetpack-boost-core/compare/v${old}...v${new}"
                },
                "autotagger": true,
                "branch-alias": {
                    "dev-trunk": "0.2.x-dev"
                },
                "textdomain": "jetpack-boost-core"
            },
            "autoload": {
                "classmap": [
                    "src/"
                ]
            },
            "scripts": {
                "phpunit": [
                    "./vendor/phpunit/phpunit/phpunit --colors=always"
                ],
                "test-php": [
                    "@composer phpunit"
                ],
                "build-production": [
                    "echo 'Add your build step to composer.json, please!'"
                ],
                "build-development": [
                    "echo 'Add your build step to composer.json, please!'"
                ],
                "post-install-cmd": [
                    "WorDBless\\Composer\\InstallDropin::copy"
                ],
                "post-update-cmd": [
                    "WorDBless\\Composer\\InstallDropin::copy"
                ]
            },
            "license": [
                "GPL-2.0-or-later"
            ],
            "description": "Core functionality for boost and relevant packages to depend on",
            "transport-options": {
                "relative": true
            }
        },
        {
            "name": "automattic/jetpack-boost-speed-score",
            "version": "dev-trunk",
            "dist": {
                "type": "path",
                "url": "../../packages/boost-speed-score",
                "reference": "6ab34e20ce114b8ad71262ab2ad7f547d69b7784"
            },
            "require": {
                "automattic/jetpack-boost-core": "@dev",
                "php": ">=7.0"
            },
            "require-dev": {
                "automattic/jetpack-changelogger": "@dev",
                "brain/monkey": "^2.6",
                "yoast/phpunit-polyfills": "1.1.0"
            },
            "suggest": {
                "automattic/jetpack-autoloader": "Allow for better interoperability with other plugins that use this package."
            },
            "type": "jetpack-library",
            "extra": {
                "mirror-repo": "Automattic/jetpack-boost-speed-score",
                "changelogger": {
                    "link-template": "https://github.com/Automattic/jetpack-boost-speed-score/compare/v${old}...v${new}"
                },
                "autotagger": true,
                "branch-alias": {
                    "dev-trunk": "0.3.x-dev"
                },
                "textdomain": "jetpack-boost-speed-score",
                "version-constants": {
                    "::PACKAGE_VERSION": "src/class-speed-score.php"
                }
            },
            "autoload": {
                "classmap": [
                    "src/"
                ]
            },
            "autoload-dev": {
                "psr-4": {
                    "Automattic\\Jetpack\\Boost_Speed_Score\\Tests\\": "./tests/php"
                }
            },
            "scripts": {
                "phpunit": [
                    "./vendor/phpunit/phpunit/phpunit --colors=always"
                ],
                "test-php": [
                    "@composer phpunit"
                ],
                "build-production": [
                    "echo 'Add your build step to composer.json, please!'"
                ],
                "build-development": [
                    "echo 'Add your build step to composer.json, please!'"
                ],
                "post-install-cmd": [
                    "WorDBless\\Composer\\InstallDropin::copy"
                ],
                "post-update-cmd": [
                    "WorDBless\\Composer\\InstallDropin::copy"
                ]
            },
            "license": [
                "GPL-2.0-or-later"
            ],
            "description": "A package that handles the API to generate the speed score.",
            "transport-options": {
                "relative": true
            }
        },
        {
            "name": "automattic/jetpack-composer-plugin",
            "version": "dev-trunk",
            "dist": {
                "type": "path",
                "url": "../../packages/composer-plugin",
                "reference": "9dd2a092b3de5ed00ee778f1f40704f7d913a836"
            },
            "require": {
                "composer-plugin-api": "^2.1.0",
                "php": ">=7.0"
            },
            "require-dev": {
                "automattic/jetpack-changelogger": "@dev",
                "composer/composer": "^2.2 || ^2.4",
                "yoast/phpunit-polyfills": "1.1.0"
            },
            "type": "composer-plugin",
            "extra": {
                "plugin-modifies-install-path": true,
                "class": "Automattic\\Jetpack\\Composer\\Plugin",
                "mirror-repo": "Automattic/jetpack-composer-plugin",
                "changelogger": {
                    "link-template": "https://github.com/Automattic/jetpack-composer-plugin/compare/v${old}...v${new}"
                },
                "autotagger": true,
                "branch-alias": {
                    "dev-trunk": "2.0.x-dev"
                }
            },
            "autoload": {
                "classmap": [
                    "src/"
                ]
            },
            "scripts": {
                "phpunit": [
                    "./vendor/phpunit/phpunit/phpunit --colors=always"
                ],
                "test-php": [
                    "@composer phpunit"
                ]
            },
            "license": [
                "GPL-2.0-or-later"
            ],
            "description": "A custom installer plugin for Composer to move Jetpack packages out of `vendor/` so WordPress's translation infrastructure will find their strings.",
            "keywords": [
                "composer",
                "i18n",
                "jetpack",
                "plugin"
            ],
            "transport-options": {
                "relative": true
            }
        },
        {
            "name": "automattic/jetpack-config",
            "version": "dev-trunk",
            "dist": {
                "type": "path",
                "url": "../../packages/config",
                "reference": "f465e7cdeb06c75b52922d05fc5c17f7d7686a0e"
            },
            "require": {
                "php": ">=7.0"
            },
            "require-dev": {
                "automattic/jetpack-changelogger": "@dev",
                "automattic/jetpack-connection": "@dev",
                "automattic/jetpack-identity-crisis": "@dev",
                "automattic/jetpack-import": "@dev",
                "automattic/jetpack-jitm": "@dev",
                "automattic/jetpack-post-list": "@dev",
                "automattic/jetpack-publicize": "@dev",
                "automattic/jetpack-search": "@dev",
                "automattic/jetpack-stats": "@dev",
                "automattic/jetpack-stats-admin": "@dev",
                "automattic/jetpack-sync": "@dev",
                "automattic/jetpack-videopress": "@dev",
                "automattic/jetpack-waf": "@dev",
                "automattic/jetpack-wordads": "@dev",
                "automattic/jetpack-yoast-promo": "@dev"
            },
            "suggest": {
                "automattic/jetpack-autoloader": "Allow for better interoperability with other plugins that use this package."
            },
            "type": "jetpack-library",
            "extra": {
                "autotagger": true,
                "mirror-repo": "Automattic/jetpack-config",
                "textdomain": "jetpack-config",
                "changelogger": {
                    "link-template": "https://github.com/Automattic/jetpack-config/compare/v${old}...v${new}"
                },
                "branch-alias": {
                    "dev-trunk": "2.0.x-dev"
                },
                "dependencies": {
                    "test-only": [
                        "packages/connection",
                        "packages/identity-crisis",
                        "packages/import",
                        "packages/jitm",
                        "packages/post-list",
                        "packages/publicize",
                        "packages/search",
                        "packages/stats",
                        "packages/stats-admin",
                        "packages/sync",
                        "packages/videopress",
                        "packages/waf",
                        "packages/wordads",
                        "packages/yoast-promo"
                    ]
                }
            },
            "autoload": {
                "classmap": [
                    "src/"
                ]
            },
            "license": [
                "GPL-2.0-or-later"
            ],
            "description": "Jetpack configuration package that initializes other packages and configures Jetpack's functionality. Can be used as a base for all variants of Jetpack package usage.",
            "transport-options": {
                "relative": true
            }
        },
        {
            "name": "automattic/jetpack-connection",
            "version": "dev-trunk",
            "dist": {
                "type": "path",
                "url": "../../packages/connection",
                "reference": "cf83aeaf8ac5dbc2d0218720a8ea61f0f2073e3c"
            },
            "require": {
                "automattic/jetpack-a8c-mc-stats": "@dev",
                "automattic/jetpack-admin-ui": "@dev",
                "automattic/jetpack-assets": "@dev",
                "automattic/jetpack-constants": "@dev",
                "automattic/jetpack-redirect": "@dev",
                "automattic/jetpack-roles": "@dev",
                "automattic/jetpack-status": "@dev",
                "php": ">=7.0"
            },
            "require-dev": {
                "automattic/jetpack-changelogger": "@dev",
                "automattic/jetpack-licensing": "@dev",
                "automattic/jetpack-sync": "@dev",
                "automattic/wordbless": "@dev",
                "brain/monkey": "2.6.1",
                "yoast/phpunit-polyfills": "1.1.0"
            },
            "suggest": {
                "automattic/jetpack-autoloader": "Allow for better interoperability with other plugins that use this package."
            },
            "type": "jetpack-library",
            "extra": {
                "autotagger": true,
                "mirror-repo": "Automattic/jetpack-connection",
                "textdomain": "jetpack-connection",
                "version-constants": {
                    "::PACKAGE_VERSION": "src/class-package-version.php"
                },
                "changelogger": {
                    "link-template": "https://github.com/Automattic/jetpack-connection/compare/v${old}...v${new}"
                },
                "branch-alias": {
                    "dev-trunk": "2.9.x-dev"
                },
                "dependencies": {
                    "test-only": [
                        "packages/licensing",
                        "packages/sync"
                    ]
                }
            },
            "autoload": {
                "classmap": [
                    "legacy",
                    "src/",
                    "src/webhooks",
                    "src/identity-crisis"
                ]
            },
            "scripts": {
                "build-production": [
                    "pnpm run build-production"
                ],
                "build-development": [
                    "pnpm run build"
                ],
                "phpunit": [
                    "./vendor/phpunit/phpunit/phpunit --colors=always"
                ],
                "post-install-cmd": [
                    "WorDBless\\Composer\\InstallDropin::copy"
                ],
                "post-update-cmd": [
                    "WorDBless\\Composer\\InstallDropin::copy"
                ],
                "test-php": [
                    "@composer phpunit"
                ]
            },
            "license": [
                "GPL-2.0-or-later"
            ],
            "description": "Everything needed to connect to the Jetpack infrastructure",
            "transport-options": {
                "relative": true
            }
        },
        {
            "name": "automattic/jetpack-constants",
            "version": "dev-trunk",
            "dist": {
                "type": "path",
                "url": "../../packages/constants",
                "reference": "3fd2bf1d1ba0bb374918e6b7dd670735ce554c2b"
            },
            "require": {
                "php": ">=7.0"
            },
            "require-dev": {
                "automattic/jetpack-changelogger": "@dev",
                "brain/monkey": "2.6.1",
                "yoast/phpunit-polyfills": "1.1.0"
            },
            "suggest": {
                "automattic/jetpack-autoloader": "Allow for better interoperability with other plugins that use this package."
            },
            "type": "jetpack-library",
            "extra": {
                "autotagger": true,
                "mirror-repo": "Automattic/jetpack-constants",
                "changelogger": {
                    "link-template": "https://github.com/Automattic/jetpack-constants/compare/v${old}...v${new}"
                },
                "branch-alias": {
                    "dev-trunk": "2.0.x-dev"
                }
            },
            "autoload": {
                "classmap": [
                    "src/"
                ]
            },
            "scripts": {
                "phpunit": [
                    "./vendor/phpunit/phpunit/phpunit --colors=always"
                ],
                "test-php": [
                    "@composer phpunit"
                ]
            },
            "license": [
                "GPL-2.0-or-later"
            ],
            "description": "A wrapper for defining constants in a more testable way.",
            "transport-options": {
                "relative": true
            }
        },
        {
            "name": "automattic/jetpack-device-detection",
            "version": "dev-trunk",
            "dist": {
                "type": "path",
                "url": "../../packages/device-detection",
                "reference": "a6696f57f2f6f29f4a6930727ae5063c4e89fab4"
            },
            "require": {
                "php": ">=7.0"
            },
            "require-dev": {
                "automattic/jetpack-changelogger": "@dev",
                "yoast/phpunit-polyfills": "1.1.0"
            },
            "suggest": {
                "automattic/jetpack-autoloader": "Allow for better interoperability with other plugins that use this package."
            },
            "type": "jetpack-library",
            "extra": {
                "autotagger": true,
                "mirror-repo": "Automattic/jetpack-device-detection",
                "changelogger": {
                    "link-template": "https://github.com/Automattic/jetpack-device-detection/compare/v${old}...v${new}"
                },
                "branch-alias": {
                    "dev-trunk": "2.1.x-dev"
                }
            },
            "autoload": {
                "classmap": [
                    "src/"
                ]
            },
            "scripts": {
                "phpunit": [
                    "./vendor/phpunit/phpunit/phpunit --colors=always"
                ],
                "test-php": [
                    "@composer phpunit"
                ]
            },
            "license": [
                "GPL-2.0-or-later"
            ],
            "description": "A way to detect device types based on User-Agent header.",
            "transport-options": {
                "relative": true
            }
        },
        {
            "name": "automattic/jetpack-ip",
            "version": "dev-trunk",
            "dist": {
                "type": "path",
                "url": "../../packages/ip",
                "reference": "b696350993b7f42257788add260e0efa7c9934f4"
            },
            "require": {
                "php": ">=7.0"
            },
            "require-dev": {
                "automattic/jetpack-changelogger": "@dev",
                "brain/monkey": "2.6.1",
                "yoast/phpunit-polyfills": "1.1.0"
            },
            "suggest": {
                "automattic/jetpack-autoloader": "Allow for better interoperability with other plugins that use this package."
            },
            "type": "jetpack-library",
            "extra": {
                "autotagger": true,
                "mirror-repo": "Automattic/jetpack-ip",
                "changelogger": {
                    "link-template": "https://github.com/automattic/jetpack-ip/compare/v${old}...v${new}"
                },
                "branch-alias": {
                    "dev-trunk": "0.2.x-dev"
                },
                "textdomain": "jetpack-ip",
                "version-constants": {
                    "::PACKAGE_VERSION": "src/class-utils.php"
                }
            },
            "autoload": {
                "classmap": [
                    "src/"
                ]
            },
            "scripts": {
                "phpunit": [
                    "./vendor/phpunit/phpunit/phpunit --colors=always"
                ],
                "test-php": [
                    "@composer phpunit"
                ]
            },
            "license": [
                "GPL-2.0-or-later"
            ],
            "description": "Utilities for working with IP addresses.",
            "transport-options": {
                "relative": true
            }
        },
        {
            "name": "automattic/jetpack-jitm",
            "version": "dev-trunk",
            "dist": {
                "type": "path",
                "url": "../../packages/jitm",
                "reference": "c21ef5f64d44c453e7a7dddbe13202c41aecb942"
            },
            "require": {
                "automattic/jetpack-a8c-mc-stats": "@dev",
                "automattic/jetpack-assets": "@dev",
                "automattic/jetpack-connection": "@dev",
                "automattic/jetpack-device-detection": "@dev",
                "automattic/jetpack-logo": "@dev",
                "automattic/jetpack-redirect": "@dev",
                "automattic/jetpack-status": "@dev",
                "php": ">=7.0"
            },
            "require-dev": {
                "automattic/jetpack-changelogger": "@dev",
                "brain/monkey": "2.6.1",
                "yoast/phpunit-polyfills": "1.1.0"
            },
            "suggest": {
                "automattic/jetpack-autoloader": "Allow for better interoperability with other plugins that use this package."
            },
            "type": "jetpack-library",
            "extra": {
                "autotagger": true,
                "mirror-repo": "Automattic/jetpack-jitm",
                "textdomain": "jetpack-jitm",
                "version-constants": {
                    "::PACKAGE_VERSION": "src/class-jitm.php"
                },
                "changelogger": {
                    "link-template": "https://github.com/Automattic/jetpack-jitm/compare/v${old}...v${new}"
                },
                "branch-alias": {
                    "dev-trunk": "3.1.x-dev"
                }
            },
            "autoload": {
                "classmap": [
                    "src/"
                ]
            },
            "scripts": {
                "build-production": [
                    "pnpm run build-production"
                ],
                "build-development": [
                    "pnpm run build"
                ],
                "phpunit": [
                    "./vendor/phpunit/phpunit/phpunit --colors=always"
                ],
                "test-php": [
                    "@composer phpunit"
                ],
                "watch": [
                    "Composer\\Config::disableProcessTimeout",
                    "pnpm run watch"
                ]
            },
            "license": [
                "GPL-2.0-or-later"
            ],
            "description": "Just in time messages for Jetpack",
            "transport-options": {
                "relative": true
            }
        },
        {
            "name": "automattic/jetpack-licensing",
            "version": "dev-trunk",
            "dist": {
                "type": "path",
                "url": "../../packages/licensing",
                "reference": "4b35f767b1121c4691abc75e17ea650d6539d046"
            },
            "require": {
                "automattic/jetpack-connection": "@dev",
                "php": ">=7.0"
            },
            "require-dev": {
                "automattic/jetpack-changelogger": "@dev",
                "automattic/wordbless": "@dev",
                "yoast/phpunit-polyfills": "1.1.0"
            },
            "suggest": {
                "automattic/jetpack-autoloader": "Allow for better interoperability with other plugins that use this package."
            },
            "type": "jetpack-library",
            "extra": {
                "autotagger": true,
                "mirror-repo": "Automattic/jetpack-licensing",
                "textdomain": "jetpack-licensing",
                "changelogger": {
                    "link-template": "https://github.com/Automattic/jetpack-licensing/compare/v${old}...v${new}"
                },
                "branch-alias": {
                    "dev-trunk": "2.0.x-dev"
                }
            },
            "autoload": {
                "classmap": [
                    "src/"
                ]
            },
            "scripts": {
                "phpunit": [
                    "./vendor/phpunit/phpunit/phpunit --colors=always"
                ],
                "post-install-cmd": [
                    "WorDBless\\Composer\\InstallDropin::copy"
                ],
                "post-update-cmd": [
                    "WorDBless\\Composer\\InstallDropin::copy"
                ],
                "test-php": [
                    "@composer phpunit"
                ]
            },
            "license": [
                "GPL-2.0-or-later"
            ],
            "description": "Everything needed to manage Jetpack licenses client-side.",
            "transport-options": {
                "relative": true
            }
        },
        {
            "name": "automattic/jetpack-logo",
            "version": "dev-trunk",
            "dist": {
                "type": "path",
                "url": "../../packages/logo",
                "reference": "e152a4c83d1f952442d40260c559c4880757b298"
            },
            "require": {
                "php": ">=7.0"
            },
            "require-dev": {
                "automattic/jetpack-changelogger": "@dev",
                "yoast/phpunit-polyfills": "1.1.0"
            },
            "suggest": {
                "automattic/jetpack-autoloader": "Allow for better interoperability with other plugins that use this package."
            },
            "type": "jetpack-library",
            "extra": {
                "autotagger": true,
                "mirror-repo": "Automattic/jetpack-logo",
                "changelogger": {
                    "link-template": "https://github.com/Automattic/jetpack-logo/compare/v${old}...v${new}"
                },
                "branch-alias": {
                    "dev-trunk": "2.0.x-dev"
                }
            },
            "autoload": {
                "classmap": [
                    "src/"
                ]
            },
            "scripts": {
                "phpunit": [
                    "./vendor/phpunit/phpunit/phpunit --colors=always"
                ],
                "test-php": [
                    "@composer phpunit"
                ]
            },
            "license": [
                "GPL-2.0-or-later"
            ],
            "description": "A logo for Jetpack",
            "transport-options": {
                "relative": true
            }
        },
        {
            "name": "automattic/jetpack-my-jetpack",
            "version": "dev-trunk",
            "dist": {
                "type": "path",
                "url": "../../packages/my-jetpack",
                "reference": "1fd5a6c11b2f1d4e7e8a1e8383ddd4fc85c5e2e6"
            },
            "require": {
                "automattic/jetpack-admin-ui": "@dev",
                "automattic/jetpack-assets": "@dev",
                "automattic/jetpack-boost-speed-score": "@dev",
                "automattic/jetpack-connection": "@dev",
                "automattic/jetpack-constants": "@dev",
                "automattic/jetpack-jitm": "@dev",
                "automattic/jetpack-licensing": "@dev",
                "automattic/jetpack-plans": "@dev",
                "automattic/jetpack-plugins-installer": "@dev",
                "automattic/jetpack-redirect": "@dev",
                "automattic/jetpack-status": "@dev",
                "php": ">=7.0"
            },
            "require-dev": {
                "automattic/jetpack-changelogger": "@dev",
                "automattic/jetpack-search": "@dev",
                "automattic/jetpack-videopress": "@dev",
                "automattic/wordbless": "@dev",
                "yoast/phpunit-polyfills": "1.1.0"
            },
            "suggest": {
                "automattic/jetpack-autoloader": "Allow for better interoperability with other plugins that use this package."
            },
            "type": "jetpack-library",
            "extra": {
                "autotagger": true,
                "mirror-repo": "Automattic/jetpack-my-jetpack",
                "textdomain": "jetpack-my-jetpack",
                "changelogger": {
                    "link-template": "https://github.com/Automattic/jetpack-my-jetpack/compare/${old}...${new}"
                },
                "branch-alias": {
                    "dev-trunk": "4.23.x-dev"
                },
                "version-constants": {
                    "::PACKAGE_VERSION": "src/class-initializer.php"
                },
                "dependencies": {
                    "test-only": [
                        "packages/search",
                        "packages/videopress"
                    ]
                }
            },
            "autoload": {
                "classmap": [
                    "src/",
                    "src/products"
                ]
            },
            "scripts": {
                "phpunit": [
                    "./vendor/phpunit/phpunit/phpunit --colors=always"
                ],
                "test-php": [
                    "@composer phpunit"
                ],
                "test-js": [
                    "pnpm run test"
                ],
                "test-js-watch": [
                    "Composer\\Config::disableProcessTimeout",
                    "pnpm run test --watch"
                ],
                "build-development": [
                    "pnpm run build"
                ],
                "build-production": [
                    "NODE_ENV=production pnpm run build"
                ],
                "watch": [
                    "Composer\\Config::disableProcessTimeout",
                    "pnpm run watch"
                ],
                "post-install-cmd": [
                    "WorDBless\\Composer\\InstallDropin::copy"
                ],
                "post-update-cmd": [
                    "WorDBless\\Composer\\InstallDropin::copy"
                ]
            },
            "license": [
                "GPL-2.0-or-later"
            ],
            "description": "WP Admin page with information and configuration shared among all Jetpack stand-alone plugins",
            "transport-options": {
                "relative": true
            }
        },
        {
            "name": "automattic/jetpack-password-checker",
            "version": "dev-trunk",
            "dist": {
                "type": "path",
                "url": "../../packages/password-checker",
                "reference": "16182898ae3faae3eb6ca9e5d2c490fd0b844243"
            },
            "require": {
                "php": ">=7.0"
            },
            "require-dev": {
                "automattic/jetpack-changelogger": "@dev",
                "automattic/wordbless": "@dev",
                "yoast/phpunit-polyfills": "1.1.0"
            },
            "suggest": {
                "automattic/jetpack-autoloader": "Allow for better interoperability with other plugins that use this package."
            },
            "type": "jetpack-library",
            "extra": {
                "autotagger": true,
                "mirror-repo": "Automattic/jetpack-password-checker",
                "textdomain": "jetpack-password-checker",
                "changelogger": {
                    "link-template": "https://github.com/Automattic/jetpack-password-checker/compare/v${old}...v${new}"
                },
                "branch-alias": {
                    "dev-trunk": "0.3.x-dev"
                }
            },
            "autoload": {
                "classmap": [
                    "src/"
                ]
            },
            "scripts": {
                "phpunit": [
                    "./vendor/phpunit/phpunit/phpunit --colors=always"
                ],
                "test-php": [
                    "@composer phpunit"
                ],
                "post-install-cmd": [
                    "WorDBless\\Composer\\InstallDropin::copy"
                ],
                "post-update-cmd": [
                    "WorDBless\\Composer\\InstallDropin::copy"
                ]
            },
            "license": [
                "GPL-2.0-or-later"
            ],
            "description": "Password Checker.",
            "transport-options": {
                "relative": true
            }
        },
        {
            "name": "automattic/jetpack-plans",
            "version": "dev-trunk",
            "dist": {
                "type": "path",
                "url": "../../packages/plans",
                "reference": "572028d8755c1c303f0643b2d3663b555e5ce87b"
            },
            "require": {
                "automattic/jetpack-connection": "@dev",
                "php": ">=7.0"
            },
            "require-dev": {
                "automattic/jetpack-changelogger": "@dev",
                "automattic/jetpack-status": "@dev",
                "automattic/wordbless": "@dev",
                "yoast/phpunit-polyfills": "1.1.0"
            },
            "suggest": {
                "automattic/jetpack-autoloader": "Allow for better interoperability with other plugins that use this package."
            },
            "type": "library",
            "extra": {
                "autotagger": true,
                "mirror-repo": "Automattic/jetpack-plans",
                "changelogger": {
                    "link-template": "https://github.com/Automattic/jetpack-plans/compare/v${old}...v${new}"
                },
                "branch-alias": {
                    "dev-trunk": "0.4.x-dev"
                }
            },
            "autoload": {
                "classmap": [
                    "src/"
                ]
            },
            "scripts": {
                "phpunit": [
                    "./vendor/phpunit/phpunit/phpunit --colors=always"
                ],
                "test-php": [
                    "@composer phpunit"
                ],
                "post-install-cmd": [
                    "WorDBless\\Composer\\InstallDropin::copy"
                ],
                "post-update-cmd": [
                    "WorDBless\\Composer\\InstallDropin::copy"
                ],
                "build-production": [
                    "echo 'Add your build step to composer.json, please!'"
                ],
                "build-development": [
                    "echo 'Add your build step to composer.json, please!'"
                ]
            },
            "license": [
                "GPL-2.0-or-later"
            ],
            "description": "Fetch information about Jetpack Plans from wpcom",
            "transport-options": {
                "relative": true
            }
        },
        {
            "name": "automattic/jetpack-plugins-installer",
            "version": "dev-trunk",
            "dist": {
                "type": "path",
                "url": "../../packages/plugins-installer",
                "reference": "c244721eaf5c40706e6275ce995a1f64931d6cd8"
            },
            "require": {
                "automattic/jetpack-a8c-mc-stats": "@dev",
                "automattic/jetpack-status": "@dev",
                "php": ">=7.0"
            },
            "require-dev": {
                "automattic/jetpack-changelogger": "@dev",
                "yoast/phpunit-polyfills": "1.1.0"
            },
            "suggest": {
                "automattic/jetpack-autoloader": "Allow for better interoperability with other plugins that use this package."
            },
            "type": "jetpack-library",
            "extra": {
                "branch-alias": {
                    "dev-trunk": "0.4.x-dev"
                },
                "mirror-repo": "Automattic/jetpack-plugins-installer",
                "changelogger": {
                    "link-template": "https://github.com/Automattic/jetpack-plugins-installer/compare/v${old}...v${new}"
                },
                "autotagger": true,
                "textdomain": "jetpack-plugins-installer"
            },
            "autoload": {
                "classmap": [
                    "src/"
                ]
            },
            "scripts": {
                "phpunit": [
                    "./vendor/phpunit/phpunit/phpunit --colors=always"
                ],
                "test-php": [
                    "@composer phpunit"
                ]
            },
            "license": [
                "GPL-2.0-or-later"
            ],
            "description": "Handle installation of plugins from WP.org",
            "transport-options": {
                "relative": true
            }
        },
        {
            "name": "automattic/jetpack-redirect",
            "version": "dev-trunk",
            "dist": {
                "type": "path",
                "url": "../../packages/redirect",
                "reference": "effd6fdea78e9c3cb1bebf479474b4a9262444a1"
            },
            "require": {
                "automattic/jetpack-status": "@dev",
                "php": ">=7.0"
            },
            "require-dev": {
                "automattic/jetpack-changelogger": "@dev",
                "brain/monkey": "2.6.1",
                "yoast/phpunit-polyfills": "1.1.0"
            },
            "suggest": {
                "automattic/jetpack-autoloader": "Allow for better interoperability with other plugins that use this package."
            },
            "type": "jetpack-library",
            "extra": {
                "autotagger": true,
                "mirror-repo": "Automattic/jetpack-redirect",
                "changelogger": {
                    "link-template": "https://github.com/Automattic/jetpack-redirect/compare/v${old}...v${new}"
                },
                "branch-alias": {
                    "dev-trunk": "2.0.x-dev"
                }
            },
            "autoload": {
                "classmap": [
                    "src/"
                ]
            },
            "scripts": {
                "phpunit": [
                    "./vendor/phpunit/phpunit/phpunit --colors=always"
                ],
                "test-php": [
                    "@composer phpunit"
                ]
            },
            "license": [
                "GPL-2.0-or-later"
            ],
            "description": "Utilities to build URLs to the jetpack.com/redirect/ service",
            "transport-options": {
                "relative": true
            }
        },
        {
            "name": "automattic/jetpack-roles",
            "version": "dev-trunk",
            "dist": {
                "type": "path",
                "url": "../../packages/roles",
                "reference": "0ac6d02e8ef2adb058f8f52e80a4924a33fa9b86"
            },
            "require": {
                "php": ">=7.0"
            },
            "require-dev": {
                "automattic/jetpack-changelogger": "@dev",
                "brain/monkey": "2.6.1",
                "yoast/phpunit-polyfills": "1.1.0"
            },
            "suggest": {
                "automattic/jetpack-autoloader": "Allow for better interoperability with other plugins that use this package."
            },
            "type": "jetpack-library",
            "extra": {
                "autotagger": true,
                "mirror-repo": "Automattic/jetpack-roles",
                "changelogger": {
                    "link-template": "https://github.com/Automattic/jetpack-roles/compare/v${old}...v${new}"
                },
                "branch-alias": {
                    "dev-trunk": "2.0.x-dev"
                }
            },
            "autoload": {
                "classmap": [
                    "src/"
                ]
            },
            "scripts": {
                "phpunit": [
                    "./vendor/phpunit/phpunit/phpunit --colors=always"
                ],
                "test-php": [
                    "@composer phpunit"
                ]
            },
            "license": [
                "GPL-2.0-or-later"
            ],
            "description": "Utilities, related with user roles and capabilities.",
            "transport-options": {
                "relative": true
            }
        },
        {
            "name": "automattic/jetpack-search",
            "version": "dev-trunk",
            "dist": {
                "type": "path",
                "url": "../../packages/search",
                "reference": "166bd6f8bca2ec2da8ca3960b8cffe19983c095d"
            },
            "require": {
                "automattic/jetpack-assets": "@dev",
                "automattic/jetpack-config": "@dev",
                "automattic/jetpack-connection": "@dev",
                "automattic/jetpack-constants": "@dev",
                "automattic/jetpack-my-jetpack": "@dev",
                "automattic/jetpack-status": "@dev",
                "automattic/jetpack-sync": "@dev",
                "php": ">=7.0"
            },
            "require-dev": {
                "automattic/jetpack-changelogger": "@dev",
                "automattic/wordbless": "0.4.2",
                "yoast/phpunit-polyfills": "1.1.0"
            },
            "suggest": {
                "automattic/jetpack-autoloader": "Allow for better interoperability with other plugins that use this package."
            },
            "type": "jetpack-library",
            "extra": {
                "autotagger": true,
                "mirror-repo": "Automattic/jetpack-search",
                "textdomain": "jetpack-search-pkg",
                "changelogger": {
                    "link-template": "https://github.com/Automattic/jetpack-search/compare/v${old}...v${new}"
                },
                "branch-alias": {
                    "dev-trunk": "0.44.x-dev"
                },
                "version-constants": {
                    "::VERSION": "src/class-package.php"
                }
            },
            "autoload": {
                "classmap": [
                    "src/"
                ]
            },
            "scripts": {
                "build": [
                    "Composer\\Config::disableProcessTimeout",
                    "pnpm run build"
                ],
                "build-development": [
                    "pnpm run build-development"
                ],
                "build-production": [
                    "pnpm run build-production"
                ],
                "phpunit": [
                    "./vendor/phpunit/phpunit/phpunit --colors=always"
                ],
                "test-js": [
                    "pnpm run test"
                ],
                "test-php": [
                    "@composer phpunit"
                ],
                "post-install-cmd": [
                    "WorDBless\\Composer\\InstallDropin::copy"
                ],
                "post-update-cmd": [
                    "WorDBless\\Composer\\InstallDropin::copy"
                ],
                "watch": [
                    "Composer\\Config::disableProcessTimeout",
                    "pnpm run watch"
                ]
            },
            "license": [
                "GPL-2.0-or-later"
            ],
            "description": "Tools to assist with enabling cloud search for Jetpack sites.",
            "transport-options": {
                "relative": true
            }
        },
        {
            "name": "automattic/jetpack-stats",
            "version": "dev-trunk",
            "dist": {
                "type": "path",
                "url": "../../packages/stats",
                "reference": "a73f14c137cb5bfa1ed40ff0927573261dee3d1b"
            },
            "require": {
                "automattic/jetpack-connection": "@dev",
                "automattic/jetpack-constants": "@dev",
                "automattic/jetpack-status": "@dev",
                "php": ">=7.0"
            },
            "require-dev": {
                "automattic/jetpack-changelogger": "@dev",
                "automattic/wordbless": "dev-master",
                "yoast/phpunit-polyfills": "1.1.0"
            },
            "suggest": {
                "automattic/jetpack-autoloader": "Allow for better interoperability with other plugins that use this package."
            },
            "type": "jetpack-library",
            "extra": {
                "autotagger": true,
                "mirror-repo": "Automattic/jetpack-stats",
                "version-constants": {
                    "::PACKAGE_VERSION": "src/class-package-version.php"
                },
                "changelogger": {
                    "link-template": "https://github.com/Automattic/jetpack-stats/compare/v${old}...v${new}"
                },
                "branch-alias": {
                    "dev-trunk": "0.12.x-dev"
                },
                "textdomain": "jetpack-stats"
            },
            "autoload": {
                "classmap": [
                    "src/"
                ]
            },
            "scripts": {
                "phpunit": [
                    "./vendor/phpunit/phpunit/phpunit --colors=always"
                ],
                "test-php": [
                    "@composer phpunit"
                ],
                "post-install-cmd": [
                    "WorDBless\\Composer\\InstallDropin::copy"
                ],
                "post-update-cmd": [
                    "WorDBless\\Composer\\InstallDropin::copy"
                ]
            },
            "license": [
                "GPL-2.0-or-later"
            ],
            "description": "Collect valuable traffic stats and insights.",
            "transport-options": {
                "relative": true
            }
        },
        {
            "name": "automattic/jetpack-status",
            "version": "dev-trunk",
            "dist": {
                "type": "path",
                "url": "../../packages/status",
                "reference": "f9ecbcc790abd2a7eaca0c926f24a1d3aa026ff0"
            },
            "require": {
                "automattic/jetpack-constants": "@dev",
                "php": ">=7.0"
            },
            "require-dev": {
                "automattic/jetpack-changelogger": "@dev",
                "automattic/jetpack-connection": "@dev",
                "automattic/jetpack-identity-crisis": "@dev",
                "automattic/jetpack-ip": "@dev",
                "automattic/jetpack-plans": "@dev",
                "brain/monkey": "2.6.1",
                "yoast/phpunit-polyfills": "1.1.0"
            },
            "suggest": {
                "automattic/jetpack-autoloader": "Allow for better interoperability with other plugins that use this package."
            },
            "type": "jetpack-library",
            "extra": {
                "autotagger": true,
                "mirror-repo": "Automattic/jetpack-status",
                "changelogger": {
                    "link-template": "https://github.com/Automattic/jetpack-status/compare/v${old}...v${new}"
                },
                "branch-alias": {
                    "dev-trunk": "3.1.x-dev"
                },
                "dependencies": {
                    "test-only": [
                        "packages/connection",
                        "packages/identity-crisis",
                        "packages/plans"
                    ]
                }
            },
            "autoload": {
                "classmap": [
                    "src/"
                ]
            },
            "scripts": {
                "phpunit": [
                    "./vendor/phpunit/phpunit/phpunit --colors=always"
                ],
                "test-php": [
                    "@composer phpunit"
                ]
            },
            "license": [
                "GPL-2.0-or-later"
            ],
            "description": "Used to retrieve information about the current status of Jetpack and the site overall.",
            "transport-options": {
                "relative": true
            }
        },
        {
            "name": "automattic/jetpack-sync",
            "version": "dev-trunk",
            "dist": {
                "type": "path",
                "url": "../../packages/sync",
                "reference": "180ff850270ae51402d94035852110566188efb1"
            },
            "require": {
                "automattic/jetpack-connection": "@dev",
                "automattic/jetpack-constants": "@dev",
                "automattic/jetpack-ip": "@dev",
                "automattic/jetpack-password-checker": "@dev",
                "automattic/jetpack-roles": "@dev",
                "automattic/jetpack-status": "@dev",
                "php": ">=7.0"
            },
            "require-dev": {
                "automattic/jetpack-changelogger": "@dev",
                "automattic/jetpack-search": "@dev",
                "automattic/jetpack-waf": "@dev",
                "automattic/wordbless": "@dev",
                "yoast/phpunit-polyfills": "1.1.0"
            },
            "suggest": {
                "automattic/jetpack-autoloader": "Allow for better interoperability with other plugins that use this package."
            },
            "type": "jetpack-library",
            "extra": {
                "autotagger": true,
                "mirror-repo": "Automattic/jetpack-sync",
                "textdomain": "jetpack-sync",
                "version-constants": {
                    "::PACKAGE_VERSION": "src/class-package-version.php"
                },
                "changelogger": {
                    "link-template": "https://github.com/Automattic/jetpack-sync/compare/v${old}...v${new}"
                },
                "branch-alias": {
                    "dev-trunk": "2.16.x-dev"
                },
                "dependencies": {
                    "test-only": [
                        "packages/search",
                        "packages/waf"
                    ]
                }
            },
            "autoload": {
                "classmap": [
                    "src/"
                ]
            },
            "scripts": {
                "phpunit": [
                    "./vendor/phpunit/phpunit/phpunit --colors=always"
                ],
                "test-php": [
                    "@composer phpunit"
                ],
                "post-install-cmd": [
                    "WorDBless\\Composer\\InstallDropin::copy"
                ],
                "post-update-cmd": [
                    "WorDBless\\Composer\\InstallDropin::copy"
                ]
            },
            "license": [
                "GPL-2.0-or-later"
            ],
            "description": "Everything needed to allow syncing to the WP.com infrastructure.",
            "transport-options": {
                "relative": true
            }
        }
    ],
    "packages-dev": [
        {
            "name": "automattic/jetpack-changelogger",
            "version": "dev-trunk",
            "dist": {
                "type": "path",
                "url": "../../packages/changelogger",
                "reference": "d945e0cd8dec218ab24445d5ddc95894c9f24534"
            },
            "require": {
                "php": ">=7.0",
                "symfony/console": "^3.4 || ^4.4 || ^5.2 || ^6.0 || ^7.0",
                "symfony/process": "^3.4 || ^4.4 || ^5.2 || ^6.0 || ^7.0"
            },
            "require-dev": {
                "wikimedia/testing-access-wrapper": "^1.0 || ^2.0 || ^3.0",
                "yoast/phpunit-polyfills": "1.1.0"
            },
            "bin": [
                "bin/changelogger"
            ],
            "type": "project",
            "extra": {
                "autotagger": true,
                "branch-alias": {
                    "dev-trunk": "4.2.x-dev"
                },
                "mirror-repo": "Automattic/jetpack-changelogger",
                "version-constants": {
                    "::VERSION": "src/Application.php"
                },
                "changelogger": {
                    "link-template": "https://github.com/Automattic/jetpack-changelogger/compare/${old}...${new}"
                }
            },
            "autoload": {
                "psr-4": {
                    "Automattic\\Jetpack\\Changelogger\\": "src",
                    "Automattic\\Jetpack\\Changelog\\": "lib"
                }
            },
            "autoload-dev": {
                "psr-4": {
                    "Automattic\\Jetpack\\Changelogger\\Tests\\": "tests/php/includes/src",
                    "Automattic\\Jetpack\\Changelog\\Tests\\": "tests/php/includes/lib"
                }
            },
            "scripts": {
                "phpunit": [
                    "./vendor/phpunit/phpunit/phpunit --colors=always"
                ],
                "test-php": [
                    "@composer phpunit"
                ],
                "post-install-cmd": [
                    "[ -e vendor/bin/changelogger ] || { cd vendor/bin && ln -s ../../bin/changelogger; }"
                ],
                "post-update-cmd": [
                    "[ -e vendor/bin/changelogger ] || { cd vendor/bin && ln -s ../../bin/changelogger; }"
                ]
            },
            "license": [
                "GPL-2.0-or-later"
            ],
            "description": "Jetpack Changelogger tool. Allows for managing changelogs by dropping change files into a changelog directory with each PR.",
            "keywords": [
                "changelog",
                "cli",
                "dev",
                "keepachangelog"
            ],
            "transport-options": {
                "relative": true
            }
        },
        {
            "name": "doctrine/instantiator",
            "version": "2.0.0",
            "source": {
                "type": "git",
                "url": "https://github.com/doctrine/instantiator.git",
                "reference": "c6222283fa3f4ac679f8b9ced9a4e23f163e80d0"
            },
            "dist": {
                "type": "zip",
                "url": "https://api.github.com/repos/doctrine/instantiator/zipball/c6222283fa3f4ac679f8b9ced9a4e23f163e80d0",
                "reference": "c6222283fa3f4ac679f8b9ced9a4e23f163e80d0",
                "shasum": ""
            },
            "require": {
                "php": "^8.1"
            },
            "require-dev": {
                "doctrine/coding-standard": "^11",
                "ext-pdo": "*",
                "ext-phar": "*",
                "phpbench/phpbench": "^1.2",
                "phpstan/phpstan": "^1.9.4",
                "phpstan/phpstan-phpunit": "^1.3",
                "phpunit/phpunit": "^9.5.27",
                "vimeo/psalm": "^5.4"
            },
            "type": "library",
            "autoload": {
                "psr-4": {
                    "Doctrine\\Instantiator\\": "src/Doctrine/Instantiator/"
                }
            },
            "notification-url": "https://packagist.org/downloads/",
            "license": [
                "MIT"
            ],
            "authors": [
                {
                    "name": "Marco Pivetta",
                    "email": "ocramius@gmail.com",
                    "homepage": "https://ocramius.github.io/"
                }
            ],
            "description": "A small, lightweight utility to instantiate objects in PHP without invoking their constructors",
            "homepage": "https://www.doctrine-project.org/projects/instantiator.html",
            "keywords": [
                "constructor",
                "instantiate"
            ],
            "support": {
                "issues": "https://github.com/doctrine/instantiator/issues",
                "source": "https://github.com/doctrine/instantiator/tree/2.0.0"
            },
            "funding": [
                {
                    "url": "https://www.doctrine-project.org/sponsorship.html",
                    "type": "custom"
                },
                {
                    "url": "https://www.patreon.com/phpdoctrine",
                    "type": "patreon"
                },
                {
                    "url": "https://tidelift.com/funding/github/packagist/doctrine%2Finstantiator",
                    "type": "tidelift"
                }
            ],
            "time": "2022-12-30T00:23:10+00:00"
        },
        {
            "name": "myclabs/deep-copy",
            "version": "1.11.1",
            "source": {
                "type": "git",
                "url": "https://github.com/myclabs/DeepCopy.git",
                "reference": "7284c22080590fb39f2ffa3e9057f10a4ddd0e0c"
            },
            "dist": {
                "type": "zip",
                "url": "https://api.github.com/repos/myclabs/DeepCopy/zipball/7284c22080590fb39f2ffa3e9057f10a4ddd0e0c",
                "reference": "7284c22080590fb39f2ffa3e9057f10a4ddd0e0c",
                "shasum": ""
            },
            "require": {
                "php": "^7.1 || ^8.0"
            },
            "conflict": {
                "doctrine/collections": "<1.6.8",
                "doctrine/common": "<2.13.3 || >=3,<3.2.2"
            },
            "require-dev": {
                "doctrine/collections": "^1.6.8",
                "doctrine/common": "^2.13.3 || ^3.2.2",
                "phpunit/phpunit": "^7.5.20 || ^8.5.23 || ^9.5.13"
            },
            "type": "library",
            "autoload": {
                "files": [
                    "src/DeepCopy/deep_copy.php"
                ],
                "psr-4": {
                    "DeepCopy\\": "src/DeepCopy/"
                }
            },
            "notification-url": "https://packagist.org/downloads/",
            "license": [
                "MIT"
            ],
            "description": "Create deep copies (clones) of your objects",
            "keywords": [
                "clone",
                "copy",
                "duplicate",
                "object",
                "object graph"
            ],
            "support": {
                "issues": "https://github.com/myclabs/DeepCopy/issues",
                "source": "https://github.com/myclabs/DeepCopy/tree/1.11.1"
            },
            "funding": [
                {
                    "url": "https://tidelift.com/funding/github/packagist/myclabs/deep-copy",
                    "type": "tidelift"
                }
            ],
            "time": "2023-03-08T13:26:56+00:00"
        },
        {
            "name": "nikic/php-parser",
            "version": "v5.0.2",
            "source": {
                "type": "git",
                "url": "https://github.com/nikic/PHP-Parser.git",
                "reference": "139676794dc1e9231bf7bcd123cfc0c99182cb13"
            },
            "dist": {
                "type": "zip",
                "url": "https://api.github.com/repos/nikic/PHP-Parser/zipball/139676794dc1e9231bf7bcd123cfc0c99182cb13",
                "reference": "139676794dc1e9231bf7bcd123cfc0c99182cb13",
                "shasum": ""
            },
            "require": {
                "ext-ctype": "*",
                "ext-json": "*",
                "ext-tokenizer": "*",
                "php": ">=7.4"
            },
            "require-dev": {
                "ircmaxell/php-yacc": "^0.0.7",
                "phpunit/phpunit": "^7.0 || ^8.0 || ^9.0"
            },
            "bin": [
                "bin/php-parse"
            ],
            "type": "library",
            "extra": {
                "branch-alias": {
                    "dev-master": "5.0-dev"
                }
            },
            "autoload": {
                "psr-4": {
                    "PhpParser\\": "lib/PhpParser"
                }
            },
            "notification-url": "https://packagist.org/downloads/",
            "license": [
                "BSD-3-Clause"
            ],
            "authors": [
                {
                    "name": "Nikita Popov"
                }
            ],
            "description": "A PHP parser written in PHP",
            "keywords": [
                "parser",
                "php"
            ],
            "support": {
                "issues": "https://github.com/nikic/PHP-Parser/issues",
                "source": "https://github.com/nikic/PHP-Parser/tree/v5.0.2"
            },
            "time": "2024-03-05T20:51:40+00:00"
        },
        {
            "name": "phar-io/manifest",
            "version": "2.0.4",
            "source": {
                "type": "git",
                "url": "https://github.com/phar-io/manifest.git",
                "reference": "54750ef60c58e43759730615a392c31c80e23176"
            },
            "dist": {
                "type": "zip",
                "url": "https://api.github.com/repos/phar-io/manifest/zipball/54750ef60c58e43759730615a392c31c80e23176",
                "reference": "54750ef60c58e43759730615a392c31c80e23176",
                "shasum": ""
            },
            "require": {
                "ext-dom": "*",
                "ext-libxml": "*",
                "ext-phar": "*",
                "ext-xmlwriter": "*",
                "phar-io/version": "^3.0.1",
                "php": "^7.2 || ^8.0"
            },
            "type": "library",
            "extra": {
                "branch-alias": {
                    "dev-master": "2.0.x-dev"
                }
            },
            "autoload": {
                "classmap": [
                    "src/"
                ]
            },
            "notification-url": "https://packagist.org/downloads/",
            "license": [
                "BSD-3-Clause"
            ],
            "authors": [
                {
                    "name": "Arne Blankerts",
                    "email": "arne@blankerts.de",
                    "role": "Developer"
                },
                {
                    "name": "Sebastian Heuer",
                    "email": "sebastian@phpeople.de",
                    "role": "Developer"
                },
                {
                    "name": "Sebastian Bergmann",
                    "email": "sebastian@phpunit.de",
                    "role": "Developer"
                }
            ],
            "description": "Component for reading phar.io manifest information from a PHP Archive (PHAR)",
            "support": {
                "issues": "https://github.com/phar-io/manifest/issues",
                "source": "https://github.com/phar-io/manifest/tree/2.0.4"
            },
            "funding": [
                {
                    "url": "https://github.com/theseer",
                    "type": "github"
                }
            ],
            "time": "2024-03-03T12:33:53+00:00"
        },
        {
            "name": "phar-io/version",
            "version": "3.2.1",
            "source": {
                "type": "git",
                "url": "https://github.com/phar-io/version.git",
                "reference": "4f7fd7836c6f332bb2933569e566a0d6c4cbed74"
            },
            "dist": {
                "type": "zip",
                "url": "https://api.github.com/repos/phar-io/version/zipball/4f7fd7836c6f332bb2933569e566a0d6c4cbed74",
                "reference": "4f7fd7836c6f332bb2933569e566a0d6c4cbed74",
                "shasum": ""
            },
            "require": {
                "php": "^7.2 || ^8.0"
            },
            "type": "library",
            "autoload": {
                "classmap": [
                    "src/"
                ]
            },
            "notification-url": "https://packagist.org/downloads/",
            "license": [
                "BSD-3-Clause"
            ],
            "authors": [
                {
                    "name": "Arne Blankerts",
                    "email": "arne@blankerts.de",
                    "role": "Developer"
                },
                {
                    "name": "Sebastian Heuer",
                    "email": "sebastian@phpeople.de",
                    "role": "Developer"
                },
                {
                    "name": "Sebastian Bergmann",
                    "email": "sebastian@phpunit.de",
                    "role": "Developer"
                }
            ],
            "description": "Library for handling version information and constraints",
            "support": {
                "issues": "https://github.com/phar-io/version/issues",
                "source": "https://github.com/phar-io/version/tree/3.2.1"
            },
            "time": "2022-02-21T01:04:05+00:00"
        },
        {
            "name": "phpunit/php-code-coverage",
            "version": "9.2.31",
            "source": {
                "type": "git",
                "url": "https://github.com/sebastianbergmann/php-code-coverage.git",
                "reference": "48c34b5d8d983006bd2adc2d0de92963b9155965"
            },
            "dist": {
                "type": "zip",
                "url": "https://api.github.com/repos/sebastianbergmann/php-code-coverage/zipball/48c34b5d8d983006bd2adc2d0de92963b9155965",
                "reference": "48c34b5d8d983006bd2adc2d0de92963b9155965",
                "shasum": ""
            },
            "require": {
                "ext-dom": "*",
                "ext-libxml": "*",
                "ext-xmlwriter": "*",
                "nikic/php-parser": "^4.18 || ^5.0",
                "php": ">=7.3",
                "phpunit/php-file-iterator": "^3.0.3",
                "phpunit/php-text-template": "^2.0.2",
                "sebastian/code-unit-reverse-lookup": "^2.0.2",
                "sebastian/complexity": "^2.0",
                "sebastian/environment": "^5.1.2",
                "sebastian/lines-of-code": "^1.0.3",
                "sebastian/version": "^3.0.1",
                "theseer/tokenizer": "^1.2.0"
            },
            "require-dev": {
                "phpunit/phpunit": "^9.3"
            },
            "suggest": {
                "ext-pcov": "PHP extension that provides line coverage",
                "ext-xdebug": "PHP extension that provides line coverage as well as branch and path coverage"
            },
            "type": "library",
            "extra": {
                "branch-alias": {
                    "dev-master": "9.2-dev"
                }
            },
            "autoload": {
                "classmap": [
                    "src/"
                ]
            },
            "notification-url": "https://packagist.org/downloads/",
            "license": [
                "BSD-3-Clause"
            ],
            "authors": [
                {
                    "name": "Sebastian Bergmann",
                    "email": "sebastian@phpunit.de",
                    "role": "lead"
                }
            ],
            "description": "Library that provides collection, processing, and rendering functionality for PHP code coverage information.",
            "homepage": "https://github.com/sebastianbergmann/php-code-coverage",
            "keywords": [
                "coverage",
                "testing",
                "xunit"
            ],
            "support": {
                "issues": "https://github.com/sebastianbergmann/php-code-coverage/issues",
                "security": "https://github.com/sebastianbergmann/php-code-coverage/security/policy",
                "source": "https://github.com/sebastianbergmann/php-code-coverage/tree/9.2.31"
            },
            "funding": [
                {
                    "url": "https://github.com/sebastianbergmann",
                    "type": "github"
                }
            ],
            "time": "2024-03-02T06:37:42+00:00"
        },
        {
            "name": "phpunit/php-file-iterator",
            "version": "3.0.6",
            "source": {
                "type": "git",
                "url": "https://github.com/sebastianbergmann/php-file-iterator.git",
                "reference": "cf1c2e7c203ac650e352f4cc675a7021e7d1b3cf"
            },
            "dist": {
                "type": "zip",
                "url": "https://api.github.com/repos/sebastianbergmann/php-file-iterator/zipball/cf1c2e7c203ac650e352f4cc675a7021e7d1b3cf",
                "reference": "cf1c2e7c203ac650e352f4cc675a7021e7d1b3cf",
                "shasum": ""
            },
            "require": {
                "php": ">=7.3"
            },
            "require-dev": {
                "phpunit/phpunit": "^9.3"
            },
            "type": "library",
            "extra": {
                "branch-alias": {
                    "dev-master": "3.0-dev"
                }
            },
            "autoload": {
                "classmap": [
                    "src/"
                ]
            },
            "notification-url": "https://packagist.org/downloads/",
            "license": [
                "BSD-3-Clause"
            ],
            "authors": [
                {
                    "name": "Sebastian Bergmann",
                    "email": "sebastian@phpunit.de",
                    "role": "lead"
                }
            ],
            "description": "FilterIterator implementation that filters files based on a list of suffixes.",
            "homepage": "https://github.com/sebastianbergmann/php-file-iterator/",
            "keywords": [
                "filesystem",
                "iterator"
            ],
            "support": {
                "issues": "https://github.com/sebastianbergmann/php-file-iterator/issues",
                "source": "https://github.com/sebastianbergmann/php-file-iterator/tree/3.0.6"
            },
            "funding": [
                {
                    "url": "https://github.com/sebastianbergmann",
                    "type": "github"
                }
            ],
            "time": "2021-12-02T12:48:52+00:00"
        },
        {
            "name": "phpunit/php-invoker",
            "version": "3.1.1",
            "source": {
                "type": "git",
                "url": "https://github.com/sebastianbergmann/php-invoker.git",
                "reference": "5a10147d0aaf65b58940a0b72f71c9ac0423cc67"
            },
            "dist": {
                "type": "zip",
                "url": "https://api.github.com/repos/sebastianbergmann/php-invoker/zipball/5a10147d0aaf65b58940a0b72f71c9ac0423cc67",
                "reference": "5a10147d0aaf65b58940a0b72f71c9ac0423cc67",
                "shasum": ""
            },
            "require": {
                "php": ">=7.3"
            },
            "require-dev": {
                "ext-pcntl": "*",
                "phpunit/phpunit": "^9.3"
            },
            "suggest": {
                "ext-pcntl": "*"
            },
            "type": "library",
            "extra": {
                "branch-alias": {
                    "dev-master": "3.1-dev"
                }
            },
            "autoload": {
                "classmap": [
                    "src/"
                ]
            },
            "notification-url": "https://packagist.org/downloads/",
            "license": [
                "BSD-3-Clause"
            ],
            "authors": [
                {
                    "name": "Sebastian Bergmann",
                    "email": "sebastian@phpunit.de",
                    "role": "lead"
                }
            ],
            "description": "Invoke callables with a timeout",
            "homepage": "https://github.com/sebastianbergmann/php-invoker/",
            "keywords": [
                "process"
            ],
            "support": {
                "issues": "https://github.com/sebastianbergmann/php-invoker/issues",
                "source": "https://github.com/sebastianbergmann/php-invoker/tree/3.1.1"
            },
            "funding": [
                {
                    "url": "https://github.com/sebastianbergmann",
                    "type": "github"
                }
            ],
            "time": "2020-09-28T05:58:55+00:00"
        },
        {
            "name": "phpunit/php-text-template",
            "version": "2.0.4",
            "source": {
                "type": "git",
                "url": "https://github.com/sebastianbergmann/php-text-template.git",
                "reference": "5da5f67fc95621df9ff4c4e5a84d6a8a2acf7c28"
            },
            "dist": {
                "type": "zip",
                "url": "https://api.github.com/repos/sebastianbergmann/php-text-template/zipball/5da5f67fc95621df9ff4c4e5a84d6a8a2acf7c28",
                "reference": "5da5f67fc95621df9ff4c4e5a84d6a8a2acf7c28",
                "shasum": ""
            },
            "require": {
                "php": ">=7.3"
            },
            "require-dev": {
                "phpunit/phpunit": "^9.3"
            },
            "type": "library",
            "extra": {
                "branch-alias": {
                    "dev-master": "2.0-dev"
                }
            },
            "autoload": {
                "classmap": [
                    "src/"
                ]
            },
            "notification-url": "https://packagist.org/downloads/",
            "license": [
                "BSD-3-Clause"
            ],
            "authors": [
                {
                    "name": "Sebastian Bergmann",
                    "email": "sebastian@phpunit.de",
                    "role": "lead"
                }
            ],
            "description": "Simple template engine.",
            "homepage": "https://github.com/sebastianbergmann/php-text-template/",
            "keywords": [
                "template"
            ],
            "support": {
                "issues": "https://github.com/sebastianbergmann/php-text-template/issues",
                "source": "https://github.com/sebastianbergmann/php-text-template/tree/2.0.4"
            },
            "funding": [
                {
                    "url": "https://github.com/sebastianbergmann",
                    "type": "github"
                }
            ],
            "time": "2020-10-26T05:33:50+00:00"
        },
        {
            "name": "phpunit/php-timer",
            "version": "5.0.3",
            "source": {
                "type": "git",
                "url": "https://github.com/sebastianbergmann/php-timer.git",
                "reference": "5a63ce20ed1b5bf577850e2c4e87f4aa902afbd2"
            },
            "dist": {
                "type": "zip",
                "url": "https://api.github.com/repos/sebastianbergmann/php-timer/zipball/5a63ce20ed1b5bf577850e2c4e87f4aa902afbd2",
                "reference": "5a63ce20ed1b5bf577850e2c4e87f4aa902afbd2",
                "shasum": ""
            },
            "require": {
                "php": ">=7.3"
            },
            "require-dev": {
                "phpunit/phpunit": "^9.3"
            },
            "type": "library",
            "extra": {
                "branch-alias": {
                    "dev-master": "5.0-dev"
                }
            },
            "autoload": {
                "classmap": [
                    "src/"
                ]
            },
            "notification-url": "https://packagist.org/downloads/",
            "license": [
                "BSD-3-Clause"
            ],
            "authors": [
                {
                    "name": "Sebastian Bergmann",
                    "email": "sebastian@phpunit.de",
                    "role": "lead"
                }
            ],
            "description": "Utility class for timing",
            "homepage": "https://github.com/sebastianbergmann/php-timer/",
            "keywords": [
                "timer"
            ],
            "support": {
                "issues": "https://github.com/sebastianbergmann/php-timer/issues",
                "source": "https://github.com/sebastianbergmann/php-timer/tree/5.0.3"
            },
            "funding": [
                {
                    "url": "https://github.com/sebastianbergmann",
                    "type": "github"
                }
            ],
            "time": "2020-10-26T13:16:10+00:00"
        },
        {
            "name": "phpunit/phpunit",
            "version": "9.6.19",
            "source": {
                "type": "git",
                "url": "https://github.com/sebastianbergmann/phpunit.git",
                "reference": "a1a54a473501ef4cdeaae4e06891674114d79db8"
            },
            "dist": {
                "type": "zip",
                "url": "https://api.github.com/repos/sebastianbergmann/phpunit/zipball/a1a54a473501ef4cdeaae4e06891674114d79db8",
                "reference": "a1a54a473501ef4cdeaae4e06891674114d79db8",
                "shasum": ""
            },
            "require": {
                "doctrine/instantiator": "^1.3.1 || ^2",
                "ext-dom": "*",
                "ext-json": "*",
                "ext-libxml": "*",
                "ext-mbstring": "*",
                "ext-xml": "*",
                "ext-xmlwriter": "*",
                "myclabs/deep-copy": "^1.10.1",
                "phar-io/manifest": "^2.0.3",
                "phar-io/version": "^3.0.2",
                "php": ">=7.3",
                "phpunit/php-code-coverage": "^9.2.28",
                "phpunit/php-file-iterator": "^3.0.5",
                "phpunit/php-invoker": "^3.1.1",
                "phpunit/php-text-template": "^2.0.3",
                "phpunit/php-timer": "^5.0.2",
                "sebastian/cli-parser": "^1.0.1",
                "sebastian/code-unit": "^1.0.6",
                "sebastian/comparator": "^4.0.8",
                "sebastian/diff": "^4.0.3",
                "sebastian/environment": "^5.1.3",
                "sebastian/exporter": "^4.0.5",
                "sebastian/global-state": "^5.0.1",
                "sebastian/object-enumerator": "^4.0.3",
                "sebastian/resource-operations": "^3.0.3",
                "sebastian/type": "^3.2",
                "sebastian/version": "^3.0.2"
            },
            "suggest": {
                "ext-soap": "To be able to generate mocks based on WSDL files",
                "ext-xdebug": "PHP extension that provides line coverage as well as branch and path coverage"
            },
            "bin": [
                "phpunit"
            ],
            "type": "library",
            "extra": {
                "branch-alias": {
                    "dev-master": "9.6-dev"
                }
            },
            "autoload": {
                "files": [
                    "src/Framework/Assert/Functions.php"
                ],
                "classmap": [
                    "src/"
                ]
            },
            "notification-url": "https://packagist.org/downloads/",
            "license": [
                "BSD-3-Clause"
            ],
            "authors": [
                {
                    "name": "Sebastian Bergmann",
                    "email": "sebastian@phpunit.de",
                    "role": "lead"
                }
            ],
            "description": "The PHP Unit Testing framework.",
            "homepage": "https://phpunit.de/",
            "keywords": [
                "phpunit",
                "testing",
                "xunit"
            ],
            "support": {
                "issues": "https://github.com/sebastianbergmann/phpunit/issues",
                "security": "https://github.com/sebastianbergmann/phpunit/security/policy",
                "source": "https://github.com/sebastianbergmann/phpunit/tree/9.6.19"
            },
            "funding": [
                {
                    "url": "https://phpunit.de/sponsors.html",
                    "type": "custom"
                },
                {
                    "url": "https://github.com/sebastianbergmann",
                    "type": "github"
                },
                {
                    "url": "https://tidelift.com/funding/github/packagist/phpunit/phpunit",
                    "type": "tidelift"
                }
            ],
            "time": "2024-04-05T04:35:58+00:00"
        },
        {
            "name": "psr/container",
            "version": "2.0.2",
            "source": {
                "type": "git",
                "url": "https://github.com/php-fig/container.git",
                "reference": "c71ecc56dfe541dbd90c5360474fbc405f8d5963"
            },
            "dist": {
                "type": "zip",
                "url": "https://api.github.com/repos/php-fig/container/zipball/c71ecc56dfe541dbd90c5360474fbc405f8d5963",
                "reference": "c71ecc56dfe541dbd90c5360474fbc405f8d5963",
                "shasum": ""
            },
            "require": {
                "php": ">=7.4.0"
            },
            "type": "library",
            "extra": {
                "branch-alias": {
                    "dev-master": "2.0.x-dev"
                }
            },
            "autoload": {
                "psr-4": {
                    "Psr\\Container\\": "src/"
                }
            },
            "notification-url": "https://packagist.org/downloads/",
            "license": [
                "MIT"
            ],
            "authors": [
                {
                    "name": "PHP-FIG",
                    "homepage": "https://www.php-fig.org/"
                }
            ],
            "description": "Common Container Interface (PHP FIG PSR-11)",
            "homepage": "https://github.com/php-fig/container",
            "keywords": [
                "PSR-11",
                "container",
                "container-interface",
                "container-interop",
                "psr"
            ],
            "support": {
                "issues": "https://github.com/php-fig/container/issues",
                "source": "https://github.com/php-fig/container/tree/2.0.2"
            },
            "time": "2021-11-05T16:47:00+00:00"
        },
        {
            "name": "sebastian/cli-parser",
            "version": "1.0.2",
            "source": {
                "type": "git",
                "url": "https://github.com/sebastianbergmann/cli-parser.git",
                "reference": "2b56bea83a09de3ac06bb18b92f068e60cc6f50b"
            },
            "dist": {
                "type": "zip",
                "url": "https://api.github.com/repos/sebastianbergmann/cli-parser/zipball/2b56bea83a09de3ac06bb18b92f068e60cc6f50b",
                "reference": "2b56bea83a09de3ac06bb18b92f068e60cc6f50b",
                "shasum": ""
            },
            "require": {
                "php": ">=7.3"
            },
            "require-dev": {
                "phpunit/phpunit": "^9.3"
            },
            "type": "library",
            "extra": {
                "branch-alias": {
                    "dev-master": "1.0-dev"
                }
            },
            "autoload": {
                "classmap": [
                    "src/"
                ]
            },
            "notification-url": "https://packagist.org/downloads/",
            "license": [
                "BSD-3-Clause"
            ],
            "authors": [
                {
                    "name": "Sebastian Bergmann",
                    "email": "sebastian@phpunit.de",
                    "role": "lead"
                }
            ],
            "description": "Library for parsing CLI options",
            "homepage": "https://github.com/sebastianbergmann/cli-parser",
            "support": {
                "issues": "https://github.com/sebastianbergmann/cli-parser/issues",
                "source": "https://github.com/sebastianbergmann/cli-parser/tree/1.0.2"
            },
            "funding": [
                {
                    "url": "https://github.com/sebastianbergmann",
                    "type": "github"
                }
            ],
            "time": "2024-03-02T06:27:43+00:00"
        },
        {
            "name": "sebastian/code-unit",
            "version": "1.0.8",
            "source": {
                "type": "git",
                "url": "https://github.com/sebastianbergmann/code-unit.git",
                "reference": "1fc9f64c0927627ef78ba436c9b17d967e68e120"
            },
            "dist": {
                "type": "zip",
                "url": "https://api.github.com/repos/sebastianbergmann/code-unit/zipball/1fc9f64c0927627ef78ba436c9b17d967e68e120",
                "reference": "1fc9f64c0927627ef78ba436c9b17d967e68e120",
                "shasum": ""
            },
            "require": {
                "php": ">=7.3"
            },
            "require-dev": {
                "phpunit/phpunit": "^9.3"
            },
            "type": "library",
            "extra": {
                "branch-alias": {
                    "dev-master": "1.0-dev"
                }
            },
            "autoload": {
                "classmap": [
                    "src/"
                ]
            },
            "notification-url": "https://packagist.org/downloads/",
            "license": [
                "BSD-3-Clause"
            ],
            "authors": [
                {
                    "name": "Sebastian Bergmann",
                    "email": "sebastian@phpunit.de",
                    "role": "lead"
                }
            ],
            "description": "Collection of value objects that represent the PHP code units",
            "homepage": "https://github.com/sebastianbergmann/code-unit",
            "support": {
                "issues": "https://github.com/sebastianbergmann/code-unit/issues",
                "source": "https://github.com/sebastianbergmann/code-unit/tree/1.0.8"
            },
            "funding": [
                {
                    "url": "https://github.com/sebastianbergmann",
                    "type": "github"
                }
            ],
            "time": "2020-10-26T13:08:54+00:00"
        },
        {
            "name": "sebastian/code-unit-reverse-lookup",
            "version": "2.0.3",
            "source": {
                "type": "git",
                "url": "https://github.com/sebastianbergmann/code-unit-reverse-lookup.git",
                "reference": "ac91f01ccec49fb77bdc6fd1e548bc70f7faa3e5"
            },
            "dist": {
                "type": "zip",
                "url": "https://api.github.com/repos/sebastianbergmann/code-unit-reverse-lookup/zipball/ac91f01ccec49fb77bdc6fd1e548bc70f7faa3e5",
                "reference": "ac91f01ccec49fb77bdc6fd1e548bc70f7faa3e5",
                "shasum": ""
            },
            "require": {
                "php": ">=7.3"
            },
            "require-dev": {
                "phpunit/phpunit": "^9.3"
            },
            "type": "library",
            "extra": {
                "branch-alias": {
                    "dev-master": "2.0-dev"
                }
            },
            "autoload": {
                "classmap": [
                    "src/"
                ]
            },
            "notification-url": "https://packagist.org/downloads/",
            "license": [
                "BSD-3-Clause"
            ],
            "authors": [
                {
                    "name": "Sebastian Bergmann",
                    "email": "sebastian@phpunit.de"
                }
            ],
            "description": "Looks up which function or method a line of code belongs to",
            "homepage": "https://github.com/sebastianbergmann/code-unit-reverse-lookup/",
            "support": {
                "issues": "https://github.com/sebastianbergmann/code-unit-reverse-lookup/issues",
                "source": "https://github.com/sebastianbergmann/code-unit-reverse-lookup/tree/2.0.3"
            },
            "funding": [
                {
                    "url": "https://github.com/sebastianbergmann",
                    "type": "github"
                }
            ],
            "time": "2020-09-28T05:30:19+00:00"
        },
        {
            "name": "sebastian/comparator",
            "version": "4.0.8",
            "source": {
                "type": "git",
                "url": "https://github.com/sebastianbergmann/comparator.git",
                "reference": "fa0f136dd2334583309d32b62544682ee972b51a"
            },
            "dist": {
                "type": "zip",
                "url": "https://api.github.com/repos/sebastianbergmann/comparator/zipball/fa0f136dd2334583309d32b62544682ee972b51a",
                "reference": "fa0f136dd2334583309d32b62544682ee972b51a",
                "shasum": ""
            },
            "require": {
                "php": ">=7.3",
                "sebastian/diff": "^4.0",
                "sebastian/exporter": "^4.0"
            },
            "require-dev": {
                "phpunit/phpunit": "^9.3"
            },
            "type": "library",
            "extra": {
                "branch-alias": {
                    "dev-master": "4.0-dev"
                }
            },
            "autoload": {
                "classmap": [
                    "src/"
                ]
            },
            "notification-url": "https://packagist.org/downloads/",
            "license": [
                "BSD-3-Clause"
            ],
            "authors": [
                {
                    "name": "Sebastian Bergmann",
                    "email": "sebastian@phpunit.de"
                },
                {
                    "name": "Jeff Welch",
                    "email": "whatthejeff@gmail.com"
                },
                {
                    "name": "Volker Dusch",
                    "email": "github@wallbash.com"
                },
                {
                    "name": "Bernhard Schussek",
                    "email": "bschussek@2bepublished.at"
                }
            ],
            "description": "Provides the functionality to compare PHP values for equality",
            "homepage": "https://github.com/sebastianbergmann/comparator",
            "keywords": [
                "comparator",
                "compare",
                "equality"
            ],
            "support": {
                "issues": "https://github.com/sebastianbergmann/comparator/issues",
                "source": "https://github.com/sebastianbergmann/comparator/tree/4.0.8"
            },
            "funding": [
                {
                    "url": "https://github.com/sebastianbergmann",
                    "type": "github"
                }
            ],
            "time": "2022-09-14T12:41:17+00:00"
        },
        {
            "name": "sebastian/complexity",
            "version": "2.0.3",
            "source": {
                "type": "git",
                "url": "https://github.com/sebastianbergmann/complexity.git",
                "reference": "25f207c40d62b8b7aa32f5ab026c53561964053a"
            },
            "dist": {
                "type": "zip",
                "url": "https://api.github.com/repos/sebastianbergmann/complexity/zipball/25f207c40d62b8b7aa32f5ab026c53561964053a",
                "reference": "25f207c40d62b8b7aa32f5ab026c53561964053a",
                "shasum": ""
            },
            "require": {
                "nikic/php-parser": "^4.18 || ^5.0",
                "php": ">=7.3"
            },
            "require-dev": {
                "phpunit/phpunit": "^9.3"
            },
            "type": "library",
            "extra": {
                "branch-alias": {
                    "dev-master": "2.0-dev"
                }
            },
            "autoload": {
                "classmap": [
                    "src/"
                ]
            },
            "notification-url": "https://packagist.org/downloads/",
            "license": [
                "BSD-3-Clause"
            ],
            "authors": [
                {
                    "name": "Sebastian Bergmann",
                    "email": "sebastian@phpunit.de",
                    "role": "lead"
                }
            ],
            "description": "Library for calculating the complexity of PHP code units",
            "homepage": "https://github.com/sebastianbergmann/complexity",
            "support": {
                "issues": "https://github.com/sebastianbergmann/complexity/issues",
                "source": "https://github.com/sebastianbergmann/complexity/tree/2.0.3"
            },
            "funding": [
                {
                    "url": "https://github.com/sebastianbergmann",
                    "type": "github"
                }
            ],
            "time": "2023-12-22T06:19:30+00:00"
        },
        {
            "name": "sebastian/diff",
            "version": "4.0.6",
            "source": {
                "type": "git",
                "url": "https://github.com/sebastianbergmann/diff.git",
                "reference": "ba01945089c3a293b01ba9badc29ad55b106b0bc"
            },
            "dist": {
                "type": "zip",
                "url": "https://api.github.com/repos/sebastianbergmann/diff/zipball/ba01945089c3a293b01ba9badc29ad55b106b0bc",
                "reference": "ba01945089c3a293b01ba9badc29ad55b106b0bc",
                "shasum": ""
            },
            "require": {
                "php": ">=7.3"
            },
            "require-dev": {
                "phpunit/phpunit": "^9.3",
                "symfony/process": "^4.2 || ^5"
            },
            "type": "library",
            "extra": {
                "branch-alias": {
                    "dev-master": "4.0-dev"
                }
            },
            "autoload": {
                "classmap": [
                    "src/"
                ]
            },
            "notification-url": "https://packagist.org/downloads/",
            "license": [
                "BSD-3-Clause"
            ],
            "authors": [
                {
                    "name": "Sebastian Bergmann",
                    "email": "sebastian@phpunit.de"
                },
                {
                    "name": "Kore Nordmann",
                    "email": "mail@kore-nordmann.de"
                }
            ],
            "description": "Diff implementation",
            "homepage": "https://github.com/sebastianbergmann/diff",
            "keywords": [
                "diff",
                "udiff",
                "unidiff",
                "unified diff"
            ],
            "support": {
                "issues": "https://github.com/sebastianbergmann/diff/issues",
                "source": "https://github.com/sebastianbergmann/diff/tree/4.0.6"
            },
            "funding": [
                {
                    "url": "https://github.com/sebastianbergmann",
                    "type": "github"
                }
            ],
            "time": "2024-03-02T06:30:58+00:00"
        },
        {
            "name": "sebastian/environment",
            "version": "5.1.5",
            "source": {
                "type": "git",
                "url": "https://github.com/sebastianbergmann/environment.git",
                "reference": "830c43a844f1f8d5b7a1f6d6076b784454d8b7ed"
            },
            "dist": {
                "type": "zip",
                "url": "https://api.github.com/repos/sebastianbergmann/environment/zipball/830c43a844f1f8d5b7a1f6d6076b784454d8b7ed",
                "reference": "830c43a844f1f8d5b7a1f6d6076b784454d8b7ed",
                "shasum": ""
            },
            "require": {
                "php": ">=7.3"
            },
            "require-dev": {
                "phpunit/phpunit": "^9.3"
            },
            "suggest": {
                "ext-posix": "*"
            },
            "type": "library",
            "extra": {
                "branch-alias": {
                    "dev-master": "5.1-dev"
                }
            },
            "autoload": {
                "classmap": [
                    "src/"
                ]
            },
            "notification-url": "https://packagist.org/downloads/",
            "license": [
                "BSD-3-Clause"
            ],
            "authors": [
                {
                    "name": "Sebastian Bergmann",
                    "email": "sebastian@phpunit.de"
                }
            ],
            "description": "Provides functionality to handle HHVM/PHP environments",
            "homepage": "http://www.github.com/sebastianbergmann/environment",
            "keywords": [
                "Xdebug",
                "environment",
                "hhvm"
            ],
            "support": {
                "issues": "https://github.com/sebastianbergmann/environment/issues",
                "source": "https://github.com/sebastianbergmann/environment/tree/5.1.5"
            },
            "funding": [
                {
                    "url": "https://github.com/sebastianbergmann",
                    "type": "github"
                }
            ],
            "time": "2023-02-03T06:03:51+00:00"
        },
        {
            "name": "sebastian/exporter",
            "version": "4.0.6",
            "source": {
                "type": "git",
                "url": "https://github.com/sebastianbergmann/exporter.git",
                "reference": "78c00df8f170e02473b682df15bfcdacc3d32d72"
            },
            "dist": {
                "type": "zip",
                "url": "https://api.github.com/repos/sebastianbergmann/exporter/zipball/78c00df8f170e02473b682df15bfcdacc3d32d72",
                "reference": "78c00df8f170e02473b682df15bfcdacc3d32d72",
                "shasum": ""
            },
            "require": {
                "php": ">=7.3",
                "sebastian/recursion-context": "^4.0"
            },
            "require-dev": {
                "ext-mbstring": "*",
                "phpunit/phpunit": "^9.3"
            },
            "type": "library",
            "extra": {
                "branch-alias": {
                    "dev-master": "4.0-dev"
                }
            },
            "autoload": {
                "classmap": [
                    "src/"
                ]
            },
            "notification-url": "https://packagist.org/downloads/",
            "license": [
                "BSD-3-Clause"
            ],
            "authors": [
                {
                    "name": "Sebastian Bergmann",
                    "email": "sebastian@phpunit.de"
                },
                {
                    "name": "Jeff Welch",
                    "email": "whatthejeff@gmail.com"
                },
                {
                    "name": "Volker Dusch",
                    "email": "github@wallbash.com"
                },
                {
                    "name": "Adam Harvey",
                    "email": "aharvey@php.net"
                },
                {
                    "name": "Bernhard Schussek",
                    "email": "bschussek@gmail.com"
                }
            ],
            "description": "Provides the functionality to export PHP variables for visualization",
            "homepage": "https://www.github.com/sebastianbergmann/exporter",
            "keywords": [
                "export",
                "exporter"
            ],
            "support": {
                "issues": "https://github.com/sebastianbergmann/exporter/issues",
                "source": "https://github.com/sebastianbergmann/exporter/tree/4.0.6"
            },
            "funding": [
                {
                    "url": "https://github.com/sebastianbergmann",
                    "type": "github"
                }
            ],
            "time": "2024-03-02T06:33:00+00:00"
        },
        {
            "name": "sebastian/global-state",
            "version": "5.0.7",
            "source": {
                "type": "git",
                "url": "https://github.com/sebastianbergmann/global-state.git",
                "reference": "bca7df1f32ee6fe93b4d4a9abbf69e13a4ada2c9"
            },
            "dist": {
                "type": "zip",
                "url": "https://api.github.com/repos/sebastianbergmann/global-state/zipball/bca7df1f32ee6fe93b4d4a9abbf69e13a4ada2c9",
                "reference": "bca7df1f32ee6fe93b4d4a9abbf69e13a4ada2c9",
                "shasum": ""
            },
            "require": {
                "php": ">=7.3",
                "sebastian/object-reflector": "^2.0",
                "sebastian/recursion-context": "^4.0"
            },
            "require-dev": {
                "ext-dom": "*",
                "phpunit/phpunit": "^9.3"
            },
            "suggest": {
                "ext-uopz": "*"
            },
            "type": "library",
            "extra": {
                "branch-alias": {
                    "dev-master": "5.0-dev"
                }
            },
            "autoload": {
                "classmap": [
                    "src/"
                ]
            },
            "notification-url": "https://packagist.org/downloads/",
            "license": [
                "BSD-3-Clause"
            ],
            "authors": [
                {
                    "name": "Sebastian Bergmann",
                    "email": "sebastian@phpunit.de"
                }
            ],
            "description": "Snapshotting of global state",
            "homepage": "http://www.github.com/sebastianbergmann/global-state",
            "keywords": [
                "global state"
            ],
            "support": {
                "issues": "https://github.com/sebastianbergmann/global-state/issues",
                "source": "https://github.com/sebastianbergmann/global-state/tree/5.0.7"
            },
            "funding": [
                {
                    "url": "https://github.com/sebastianbergmann",
                    "type": "github"
                }
            ],
            "time": "2024-03-02T06:35:11+00:00"
        },
        {
            "name": "sebastian/lines-of-code",
            "version": "1.0.4",
            "source": {
                "type": "git",
                "url": "https://github.com/sebastianbergmann/lines-of-code.git",
                "reference": "e1e4a170560925c26d424b6a03aed157e7dcc5c5"
            },
            "dist": {
                "type": "zip",
                "url": "https://api.github.com/repos/sebastianbergmann/lines-of-code/zipball/e1e4a170560925c26d424b6a03aed157e7dcc5c5",
                "reference": "e1e4a170560925c26d424b6a03aed157e7dcc5c5",
                "shasum": ""
            },
            "require": {
                "nikic/php-parser": "^4.18 || ^5.0",
                "php": ">=7.3"
            },
            "require-dev": {
                "phpunit/phpunit": "^9.3"
            },
            "type": "library",
            "extra": {
                "branch-alias": {
                    "dev-master": "1.0-dev"
                }
            },
            "autoload": {
                "classmap": [
                    "src/"
                ]
            },
            "notification-url": "https://packagist.org/downloads/",
            "license": [
                "BSD-3-Clause"
            ],
            "authors": [
                {
                    "name": "Sebastian Bergmann",
                    "email": "sebastian@phpunit.de",
                    "role": "lead"
                }
            ],
            "description": "Library for counting the lines of code in PHP source code",
            "homepage": "https://github.com/sebastianbergmann/lines-of-code",
            "support": {
                "issues": "https://github.com/sebastianbergmann/lines-of-code/issues",
                "source": "https://github.com/sebastianbergmann/lines-of-code/tree/1.0.4"
            },
            "funding": [
                {
                    "url": "https://github.com/sebastianbergmann",
                    "type": "github"
                }
            ],
            "time": "2023-12-22T06:20:34+00:00"
        },
        {
            "name": "sebastian/object-enumerator",
            "version": "4.0.4",
            "source": {
                "type": "git",
                "url": "https://github.com/sebastianbergmann/object-enumerator.git",
                "reference": "5c9eeac41b290a3712d88851518825ad78f45c71"
            },
            "dist": {
                "type": "zip",
                "url": "https://api.github.com/repos/sebastianbergmann/object-enumerator/zipball/5c9eeac41b290a3712d88851518825ad78f45c71",
                "reference": "5c9eeac41b290a3712d88851518825ad78f45c71",
                "shasum": ""
            },
            "require": {
                "php": ">=7.3",
                "sebastian/object-reflector": "^2.0",
                "sebastian/recursion-context": "^4.0"
            },
            "require-dev": {
                "phpunit/phpunit": "^9.3"
            },
            "type": "library",
            "extra": {
                "branch-alias": {
                    "dev-master": "4.0-dev"
                }
            },
            "autoload": {
                "classmap": [
                    "src/"
                ]
            },
            "notification-url": "https://packagist.org/downloads/",
            "license": [
                "BSD-3-Clause"
            ],
            "authors": [
                {
                    "name": "Sebastian Bergmann",
                    "email": "sebastian@phpunit.de"
                }
            ],
            "description": "Traverses array structures and object graphs to enumerate all referenced objects",
            "homepage": "https://github.com/sebastianbergmann/object-enumerator/",
            "support": {
                "issues": "https://github.com/sebastianbergmann/object-enumerator/issues",
                "source": "https://github.com/sebastianbergmann/object-enumerator/tree/4.0.4"
            },
            "funding": [
                {
                    "url": "https://github.com/sebastianbergmann",
                    "type": "github"
                }
            ],
            "time": "2020-10-26T13:12:34+00:00"
        },
        {
            "name": "sebastian/object-reflector",
            "version": "2.0.4",
            "source": {
                "type": "git",
                "url": "https://github.com/sebastianbergmann/object-reflector.git",
                "reference": "b4f479ebdbf63ac605d183ece17d8d7fe49c15c7"
            },
            "dist": {
                "type": "zip",
                "url": "https://api.github.com/repos/sebastianbergmann/object-reflector/zipball/b4f479ebdbf63ac605d183ece17d8d7fe49c15c7",
                "reference": "b4f479ebdbf63ac605d183ece17d8d7fe49c15c7",
                "shasum": ""
            },
            "require": {
                "php": ">=7.3"
            },
            "require-dev": {
                "phpunit/phpunit": "^9.3"
            },
            "type": "library",
            "extra": {
                "branch-alias": {
                    "dev-master": "2.0-dev"
                }
            },
            "autoload": {
                "classmap": [
                    "src/"
                ]
            },
            "notification-url": "https://packagist.org/downloads/",
            "license": [
                "BSD-3-Clause"
            ],
            "authors": [
                {
                    "name": "Sebastian Bergmann",
                    "email": "sebastian@phpunit.de"
                }
            ],
            "description": "Allows reflection of object attributes, including inherited and non-public ones",
            "homepage": "https://github.com/sebastianbergmann/object-reflector/",
            "support": {
                "issues": "https://github.com/sebastianbergmann/object-reflector/issues",
                "source": "https://github.com/sebastianbergmann/object-reflector/tree/2.0.4"
            },
            "funding": [
                {
                    "url": "https://github.com/sebastianbergmann",
                    "type": "github"
                }
            ],
            "time": "2020-10-26T13:14:26+00:00"
        },
        {
            "name": "sebastian/recursion-context",
            "version": "4.0.5",
            "source": {
                "type": "git",
                "url": "https://github.com/sebastianbergmann/recursion-context.git",
                "reference": "e75bd0f07204fec2a0af9b0f3cfe97d05f92efc1"
            },
            "dist": {
                "type": "zip",
                "url": "https://api.github.com/repos/sebastianbergmann/recursion-context/zipball/e75bd0f07204fec2a0af9b0f3cfe97d05f92efc1",
                "reference": "e75bd0f07204fec2a0af9b0f3cfe97d05f92efc1",
                "shasum": ""
            },
            "require": {
                "php": ">=7.3"
            },
            "require-dev": {
                "phpunit/phpunit": "^9.3"
            },
            "type": "library",
            "extra": {
                "branch-alias": {
                    "dev-master": "4.0-dev"
                }
            },
            "autoload": {
                "classmap": [
                    "src/"
                ]
            },
            "notification-url": "https://packagist.org/downloads/",
            "license": [
                "BSD-3-Clause"
            ],
            "authors": [
                {
                    "name": "Sebastian Bergmann",
                    "email": "sebastian@phpunit.de"
                },
                {
                    "name": "Jeff Welch",
                    "email": "whatthejeff@gmail.com"
                },
                {
                    "name": "Adam Harvey",
                    "email": "aharvey@php.net"
                }
            ],
            "description": "Provides functionality to recursively process PHP variables",
            "homepage": "https://github.com/sebastianbergmann/recursion-context",
            "support": {
                "issues": "https://github.com/sebastianbergmann/recursion-context/issues",
                "source": "https://github.com/sebastianbergmann/recursion-context/tree/4.0.5"
            },
            "funding": [
                {
                    "url": "https://github.com/sebastianbergmann",
                    "type": "github"
                }
            ],
            "time": "2023-02-03T06:07:39+00:00"
        },
        {
            "name": "sebastian/resource-operations",
            "version": "3.0.4",
            "source": {
                "type": "git",
                "url": "https://github.com/sebastianbergmann/resource-operations.git",
                "reference": "05d5692a7993ecccd56a03e40cd7e5b09b1d404e"
            },
            "dist": {
                "type": "zip",
                "url": "https://api.github.com/repos/sebastianbergmann/resource-operations/zipball/05d5692a7993ecccd56a03e40cd7e5b09b1d404e",
                "reference": "05d5692a7993ecccd56a03e40cd7e5b09b1d404e",
                "shasum": ""
            },
            "require": {
                "php": ">=7.3"
            },
            "require-dev": {
                "phpunit/phpunit": "^9.0"
            },
            "type": "library",
            "extra": {
                "branch-alias": {
                    "dev-main": "3.0-dev"
                }
            },
            "autoload": {
                "classmap": [
                    "src/"
                ]
            },
            "notification-url": "https://packagist.org/downloads/",
            "license": [
                "BSD-3-Clause"
            ],
            "authors": [
                {
                    "name": "Sebastian Bergmann",
                    "email": "sebastian@phpunit.de"
                }
            ],
            "description": "Provides a list of PHP built-in functions that operate on resources",
            "homepage": "https://www.github.com/sebastianbergmann/resource-operations",
            "support": {
                "source": "https://github.com/sebastianbergmann/resource-operations/tree/3.0.4"
            },
            "funding": [
                {
                    "url": "https://github.com/sebastianbergmann",
                    "type": "github"
                }
            ],
            "time": "2024-03-14T16:00:52+00:00"
        },
        {
            "name": "sebastian/type",
            "version": "3.2.1",
            "source": {
                "type": "git",
                "url": "https://github.com/sebastianbergmann/type.git",
                "reference": "75e2c2a32f5e0b3aef905b9ed0b179b953b3d7c7"
            },
            "dist": {
                "type": "zip",
                "url": "https://api.github.com/repos/sebastianbergmann/type/zipball/75e2c2a32f5e0b3aef905b9ed0b179b953b3d7c7",
                "reference": "75e2c2a32f5e0b3aef905b9ed0b179b953b3d7c7",
                "shasum": ""
            },
            "require": {
                "php": ">=7.3"
            },
            "require-dev": {
                "phpunit/phpunit": "^9.5"
            },
            "type": "library",
            "extra": {
                "branch-alias": {
                    "dev-master": "3.2-dev"
                }
            },
            "autoload": {
                "classmap": [
                    "src/"
                ]
            },
            "notification-url": "https://packagist.org/downloads/",
            "license": [
                "BSD-3-Clause"
            ],
            "authors": [
                {
                    "name": "Sebastian Bergmann",
                    "email": "sebastian@phpunit.de",
                    "role": "lead"
                }
            ],
            "description": "Collection of value objects that represent the types of the PHP type system",
            "homepage": "https://github.com/sebastianbergmann/type",
            "support": {
                "issues": "https://github.com/sebastianbergmann/type/issues",
                "source": "https://github.com/sebastianbergmann/type/tree/3.2.1"
            },
            "funding": [
                {
                    "url": "https://github.com/sebastianbergmann",
                    "type": "github"
                }
            ],
            "time": "2023-02-03T06:13:03+00:00"
        },
        {
            "name": "sebastian/version",
            "version": "3.0.2",
            "source": {
                "type": "git",
                "url": "https://github.com/sebastianbergmann/version.git",
                "reference": "c6c1022351a901512170118436c764e473f6de8c"
            },
            "dist": {
                "type": "zip",
                "url": "https://api.github.com/repos/sebastianbergmann/version/zipball/c6c1022351a901512170118436c764e473f6de8c",
                "reference": "c6c1022351a901512170118436c764e473f6de8c",
                "shasum": ""
            },
            "require": {
                "php": ">=7.3"
            },
            "type": "library",
            "extra": {
                "branch-alias": {
                    "dev-master": "3.0-dev"
                }
            },
            "autoload": {
                "classmap": [
                    "src/"
                ]
            },
            "notification-url": "https://packagist.org/downloads/",
            "license": [
                "BSD-3-Clause"
            ],
            "authors": [
                {
                    "name": "Sebastian Bergmann",
                    "email": "sebastian@phpunit.de",
                    "role": "lead"
                }
            ],
            "description": "Library that helps with managing the version number of Git-hosted PHP projects",
            "homepage": "https://github.com/sebastianbergmann/version",
            "support": {
                "issues": "https://github.com/sebastianbergmann/version/issues",
                "source": "https://github.com/sebastianbergmann/version/tree/3.0.2"
            },
            "funding": [
                {
                    "url": "https://github.com/sebastianbergmann",
                    "type": "github"
                }
            ],
            "time": "2020-09-28T06:39:44+00:00"
        },
        {
            "name": "symfony/console",
            "version": "v7.0.7",
            "source": {
                "type": "git",
                "url": "https://github.com/symfony/console.git",
                "reference": "c981e0e9380ce9f146416bde3150c79197ce9986"
            },
            "dist": {
                "type": "zip",
                "url": "https://api.github.com/repos/symfony/console/zipball/c981e0e9380ce9f146416bde3150c79197ce9986",
                "reference": "c981e0e9380ce9f146416bde3150c79197ce9986",
                "shasum": ""
            },
            "require": {
                "php": ">=8.2",
                "symfony/polyfill-mbstring": "~1.0",
                "symfony/service-contracts": "^2.5|^3",
                "symfony/string": "^6.4|^7.0"
            },
            "conflict": {
                "symfony/dependency-injection": "<6.4",
                "symfony/dotenv": "<6.4",
                "symfony/event-dispatcher": "<6.4",
                "symfony/lock": "<6.4",
                "symfony/process": "<6.4"
            },
            "provide": {
                "psr/log-implementation": "1.0|2.0|3.0"
            },
            "require-dev": {
                "psr/log": "^1|^2|^3",
                "symfony/config": "^6.4|^7.0",
                "symfony/dependency-injection": "^6.4|^7.0",
                "symfony/event-dispatcher": "^6.4|^7.0",
                "symfony/http-foundation": "^6.4|^7.0",
                "symfony/http-kernel": "^6.4|^7.0",
                "symfony/lock": "^6.4|^7.0",
                "symfony/messenger": "^6.4|^7.0",
                "symfony/process": "^6.4|^7.0",
                "symfony/stopwatch": "^6.4|^7.0",
                "symfony/var-dumper": "^6.4|^7.0"
            },
            "type": "library",
            "autoload": {
                "psr-4": {
                    "Symfony\\Component\\Console\\": ""
                },
                "exclude-from-classmap": [
                    "/Tests/"
                ]
            },
            "notification-url": "https://packagist.org/downloads/",
            "license": [
                "MIT"
            ],
            "authors": [
                {
                    "name": "Fabien Potencier",
                    "email": "fabien@symfony.com"
                },
                {
                    "name": "Symfony Community",
                    "homepage": "https://symfony.com/contributors"
                }
            ],
            "description": "Eases the creation of beautiful and testable command line interfaces",
            "homepage": "https://symfony.com",
            "keywords": [
                "cli",
                "command-line",
                "console",
                "terminal"
            ],
            "support": {
                "source": "https://github.com/symfony/console/tree/v7.0.7"
            },
            "funding": [
                {
                    "url": "https://symfony.com/sponsor",
                    "type": "custom"
                },
                {
                    "url": "https://github.com/fabpot",
                    "type": "github"
                },
                {
                    "url": "https://tidelift.com/funding/github/packagist/symfony/symfony",
                    "type": "tidelift"
                }
            ],
            "time": "2024-04-18T09:29:19+00:00"
        },
        {
            "name": "symfony/deprecation-contracts",
            "version": "v3.5.0",
            "source": {
                "type": "git",
                "url": "https://github.com/symfony/deprecation-contracts.git",
                "reference": "0e0d29ce1f20deffb4ab1b016a7257c4f1e789a1"
            },
            "dist": {
                "type": "zip",
                "url": "https://api.github.com/repos/symfony/deprecation-contracts/zipball/0e0d29ce1f20deffb4ab1b016a7257c4f1e789a1",
                "reference": "0e0d29ce1f20deffb4ab1b016a7257c4f1e789a1",
                "shasum": ""
            },
            "require": {
                "php": ">=8.1"
            },
            "type": "library",
            "extra": {
                "branch-alias": {
                    "dev-main": "3.5-dev"
                },
                "thanks": {
                    "name": "symfony/contracts",
                    "url": "https://github.com/symfony/contracts"
                }
            },
            "autoload": {
                "files": [
                    "function.php"
                ]
            },
            "notification-url": "https://packagist.org/downloads/",
            "license": [
                "MIT"
            ],
            "authors": [
                {
                    "name": "Nicolas Grekas",
                    "email": "p@tchwork.com"
                },
                {
                    "name": "Symfony Community",
                    "homepage": "https://symfony.com/contributors"
                }
            ],
            "description": "A generic function and convention to trigger deprecation notices",
            "homepage": "https://symfony.com",
            "support": {
                "source": "https://github.com/symfony/deprecation-contracts/tree/v3.5.0"
            },
            "funding": [
                {
                    "url": "https://symfony.com/sponsor",
                    "type": "custom"
                },
                {
                    "url": "https://github.com/fabpot",
                    "type": "github"
                },
                {
                    "url": "https://tidelift.com/funding/github/packagist/symfony/symfony",
                    "type": "tidelift"
                }
            ],
            "time": "2024-04-18T09:32:20+00:00"
        },
        {
            "name": "symfony/polyfill-ctype",
            "version": "v1.29.0",
            "source": {
                "type": "git",
                "url": "https://github.com/symfony/polyfill-ctype.git",
                "reference": "ef4d7e442ca910c4764bce785146269b30cb5fc4"
            },
            "dist": {
                "type": "zip",
                "url": "https://api.github.com/repos/symfony/polyfill-ctype/zipball/ef4d7e442ca910c4764bce785146269b30cb5fc4",
                "reference": "ef4d7e442ca910c4764bce785146269b30cb5fc4",
                "shasum": ""
            },
            "require": {
                "php": ">=7.1"
            },
            "provide": {
                "ext-ctype": "*"
            },
            "suggest": {
                "ext-ctype": "For best performance"
            },
            "type": "library",
            "extra": {
                "thanks": {
                    "name": "symfony/polyfill",
                    "url": "https://github.com/symfony/polyfill"
                }
            },
            "autoload": {
                "files": [
                    "bootstrap.php"
                ],
                "psr-4": {
                    "Symfony\\Polyfill\\Ctype\\": ""
                }
            },
            "notification-url": "https://packagist.org/downloads/",
            "license": [
                "MIT"
            ],
            "authors": [
                {
                    "name": "Gert de Pagter",
                    "email": "BackEndTea@gmail.com"
                },
                {
                    "name": "Symfony Community",
                    "homepage": "https://symfony.com/contributors"
                }
            ],
            "description": "Symfony polyfill for ctype functions",
            "homepage": "https://symfony.com",
            "keywords": [
                "compatibility",
                "ctype",
                "polyfill",
                "portable"
            ],
            "support": {
                "source": "https://github.com/symfony/polyfill-ctype/tree/v1.29.0"
            },
            "funding": [
                {
                    "url": "https://symfony.com/sponsor",
                    "type": "custom"
                },
                {
                    "url": "https://github.com/fabpot",
                    "type": "github"
                },
                {
                    "url": "https://tidelift.com/funding/github/packagist/symfony/symfony",
                    "type": "tidelift"
                }
            ],
            "time": "2024-01-29T20:11:03+00:00"
        },
        {
            "name": "symfony/polyfill-intl-grapheme",
            "version": "v1.29.0",
            "source": {
                "type": "git",
                "url": "https://github.com/symfony/polyfill-intl-grapheme.git",
                "reference": "32a9da87d7b3245e09ac426c83d334ae9f06f80f"
            },
            "dist": {
                "type": "zip",
                "url": "https://api.github.com/repos/symfony/polyfill-intl-grapheme/zipball/32a9da87d7b3245e09ac426c83d334ae9f06f80f",
                "reference": "32a9da87d7b3245e09ac426c83d334ae9f06f80f",
                "shasum": ""
            },
            "require": {
                "php": ">=7.1"
            },
            "suggest": {
                "ext-intl": "For best performance"
            },
            "type": "library",
            "extra": {
                "thanks": {
                    "name": "symfony/polyfill",
                    "url": "https://github.com/symfony/polyfill"
                }
            },
            "autoload": {
                "files": [
                    "bootstrap.php"
                ],
                "psr-4": {
                    "Symfony\\Polyfill\\Intl\\Grapheme\\": ""
                }
            },
            "notification-url": "https://packagist.org/downloads/",
            "license": [
                "MIT"
            ],
            "authors": [
                {
                    "name": "Nicolas Grekas",
                    "email": "p@tchwork.com"
                },
                {
                    "name": "Symfony Community",
                    "homepage": "https://symfony.com/contributors"
                }
            ],
            "description": "Symfony polyfill for intl's grapheme_* functions",
            "homepage": "https://symfony.com",
            "keywords": [
                "compatibility",
                "grapheme",
                "intl",
                "polyfill",
                "portable",
                "shim"
            ],
            "support": {
                "source": "https://github.com/symfony/polyfill-intl-grapheme/tree/v1.29.0"
            },
            "funding": [
                {
                    "url": "https://symfony.com/sponsor",
                    "type": "custom"
                },
                {
                    "url": "https://github.com/fabpot",
                    "type": "github"
                },
                {
                    "url": "https://tidelift.com/funding/github/packagist/symfony/symfony",
                    "type": "tidelift"
                }
            ],
            "time": "2024-01-29T20:11:03+00:00"
        },
        {
            "name": "symfony/polyfill-intl-normalizer",
            "version": "v1.29.0",
            "source": {
                "type": "git",
                "url": "https://github.com/symfony/polyfill-intl-normalizer.git",
                "reference": "bc45c394692b948b4d383a08d7753968bed9a83d"
            },
            "dist": {
                "type": "zip",
                "url": "https://api.github.com/repos/symfony/polyfill-intl-normalizer/zipball/bc45c394692b948b4d383a08d7753968bed9a83d",
                "reference": "bc45c394692b948b4d383a08d7753968bed9a83d",
                "shasum": ""
            },
            "require": {
                "php": ">=7.1"
            },
            "suggest": {
                "ext-intl": "For best performance"
            },
            "type": "library",
            "extra": {
                "thanks": {
                    "name": "symfony/polyfill",
                    "url": "https://github.com/symfony/polyfill"
                }
            },
            "autoload": {
                "files": [
                    "bootstrap.php"
                ],
                "psr-4": {
                    "Symfony\\Polyfill\\Intl\\Normalizer\\": ""
                },
                "classmap": [
                    "Resources/stubs"
                ]
            },
            "notification-url": "https://packagist.org/downloads/",
            "license": [
                "MIT"
            ],
            "authors": [
                {
                    "name": "Nicolas Grekas",
                    "email": "p@tchwork.com"
                },
                {
                    "name": "Symfony Community",
                    "homepage": "https://symfony.com/contributors"
                }
            ],
            "description": "Symfony polyfill for intl's Normalizer class and related functions",
            "homepage": "https://symfony.com",
            "keywords": [
                "compatibility",
                "intl",
                "normalizer",
                "polyfill",
                "portable",
                "shim"
            ],
            "support": {
                "source": "https://github.com/symfony/polyfill-intl-normalizer/tree/v1.29.0"
            },
            "funding": [
                {
                    "url": "https://symfony.com/sponsor",
                    "type": "custom"
                },
                {
                    "url": "https://github.com/fabpot",
                    "type": "github"
                },
                {
                    "url": "https://tidelift.com/funding/github/packagist/symfony/symfony",
                    "type": "tidelift"
                }
            ],
            "time": "2024-01-29T20:11:03+00:00"
        },
        {
            "name": "symfony/polyfill-mbstring",
            "version": "v1.29.0",
            "source": {
                "type": "git",
                "url": "https://github.com/symfony/polyfill-mbstring.git",
                "reference": "9773676c8a1bb1f8d4340a62efe641cf76eda7ec"
            },
            "dist": {
                "type": "zip",
                "url": "https://api.github.com/repos/symfony/polyfill-mbstring/zipball/9773676c8a1bb1f8d4340a62efe641cf76eda7ec",
                "reference": "9773676c8a1bb1f8d4340a62efe641cf76eda7ec",
                "shasum": ""
            },
            "require": {
                "php": ">=7.1"
            },
            "provide": {
                "ext-mbstring": "*"
            },
            "suggest": {
                "ext-mbstring": "For best performance"
            },
            "type": "library",
            "extra": {
                "thanks": {
                    "name": "symfony/polyfill",
                    "url": "https://github.com/symfony/polyfill"
                }
            },
            "autoload": {
                "files": [
                    "bootstrap.php"
                ],
                "psr-4": {
                    "Symfony\\Polyfill\\Mbstring\\": ""
                }
            },
            "notification-url": "https://packagist.org/downloads/",
            "license": [
                "MIT"
            ],
            "authors": [
                {
                    "name": "Nicolas Grekas",
                    "email": "p@tchwork.com"
                },
                {
                    "name": "Symfony Community",
                    "homepage": "https://symfony.com/contributors"
                }
            ],
            "description": "Symfony polyfill for the Mbstring extension",
            "homepage": "https://symfony.com",
            "keywords": [
                "compatibility",
                "mbstring",
                "polyfill",
                "portable",
                "shim"
            ],
            "support": {
                "source": "https://github.com/symfony/polyfill-mbstring/tree/v1.29.0"
            },
            "funding": [
                {
                    "url": "https://symfony.com/sponsor",
                    "type": "custom"
                },
                {
                    "url": "https://github.com/fabpot",
                    "type": "github"
                },
                {
                    "url": "https://tidelift.com/funding/github/packagist/symfony/symfony",
                    "type": "tidelift"
                }
            ],
            "time": "2024-01-29T20:11:03+00:00"
        },
        {
            "name": "symfony/process",
            "version": "v7.0.7",
            "source": {
                "type": "git",
                "url": "https://github.com/symfony/process.git",
                "reference": "3839e56b94dd1dbd13235d27504e66baf23faba0"
            },
            "dist": {
                "type": "zip",
                "url": "https://api.github.com/repos/symfony/process/zipball/3839e56b94dd1dbd13235d27504e66baf23faba0",
                "reference": "3839e56b94dd1dbd13235d27504e66baf23faba0",
                "shasum": ""
            },
            "require": {
                "php": ">=8.2"
            },
            "type": "library",
            "autoload": {
                "psr-4": {
                    "Symfony\\Component\\Process\\": ""
                },
                "exclude-from-classmap": [
                    "/Tests/"
                ]
            },
            "notification-url": "https://packagist.org/downloads/",
            "license": [
                "MIT"
            ],
            "authors": [
                {
                    "name": "Fabien Potencier",
                    "email": "fabien@symfony.com"
                },
                {
                    "name": "Symfony Community",
                    "homepage": "https://symfony.com/contributors"
                }
            ],
            "description": "Executes commands in sub-processes",
            "homepage": "https://symfony.com",
            "support": {
                "source": "https://github.com/symfony/process/tree/v7.0.7"
            },
            "funding": [
                {
                    "url": "https://symfony.com/sponsor",
                    "type": "custom"
                },
                {
                    "url": "https://github.com/fabpot",
                    "type": "github"
                },
                {
                    "url": "https://tidelift.com/funding/github/packagist/symfony/symfony",
                    "type": "tidelift"
                }
            ],
            "time": "2024-04-18T09:29:19+00:00"
        },
        {
            "name": "symfony/service-contracts",
            "version": "v3.5.0",
            "source": {
                "type": "git",
                "url": "https://github.com/symfony/service-contracts.git",
                "reference": "bd1d9e59a81d8fa4acdcea3f617c581f7475a80f"
            },
            "dist": {
                "type": "zip",
                "url": "https://api.github.com/repos/symfony/service-contracts/zipball/bd1d9e59a81d8fa4acdcea3f617c581f7475a80f",
                "reference": "bd1d9e59a81d8fa4acdcea3f617c581f7475a80f",
                "shasum": ""
            },
            "require": {
                "php": ">=8.1",
                "psr/container": "^1.1|^2.0",
                "symfony/deprecation-contracts": "^2.5|^3"
            },
            "conflict": {
                "ext-psr": "<1.1|>=2"
            },
            "type": "library",
            "extra": {
                "branch-alias": {
                    "dev-main": "3.5-dev"
                },
                "thanks": {
                    "name": "symfony/contracts",
                    "url": "https://github.com/symfony/contracts"
                }
            },
            "autoload": {
                "psr-4": {
                    "Symfony\\Contracts\\Service\\": ""
                },
                "exclude-from-classmap": [
                    "/Test/"
                ]
            },
            "notification-url": "https://packagist.org/downloads/",
            "license": [
                "MIT"
            ],
            "authors": [
                {
                    "name": "Nicolas Grekas",
                    "email": "p@tchwork.com"
                },
                {
                    "name": "Symfony Community",
                    "homepage": "https://symfony.com/contributors"
                }
            ],
            "description": "Generic abstractions related to writing services",
            "homepage": "https://symfony.com",
            "keywords": [
                "abstractions",
                "contracts",
                "decoupling",
                "interfaces",
                "interoperability",
                "standards"
            ],
            "support": {
                "source": "https://github.com/symfony/service-contracts/tree/v3.5.0"
            },
            "funding": [
                {
                    "url": "https://symfony.com/sponsor",
                    "type": "custom"
                },
                {
                    "url": "https://github.com/fabpot",
                    "type": "github"
                },
                {
                    "url": "https://tidelift.com/funding/github/packagist/symfony/symfony",
                    "type": "tidelift"
                }
            ],
            "time": "2024-04-18T09:32:20+00:00"
        },
        {
            "name": "symfony/string",
            "version": "v7.0.7",
            "source": {
                "type": "git",
                "url": "https://github.com/symfony/string.git",
                "reference": "e405b5424dc2528e02e31ba26b83a79fd4eb8f63"
            },
            "dist": {
                "type": "zip",
                "url": "https://api.github.com/repos/symfony/string/zipball/e405b5424dc2528e02e31ba26b83a79fd4eb8f63",
                "reference": "e405b5424dc2528e02e31ba26b83a79fd4eb8f63",
                "shasum": ""
            },
            "require": {
                "php": ">=8.2",
                "symfony/polyfill-ctype": "~1.8",
                "symfony/polyfill-intl-grapheme": "~1.0",
                "symfony/polyfill-intl-normalizer": "~1.0",
                "symfony/polyfill-mbstring": "~1.0"
            },
            "conflict": {
                "symfony/translation-contracts": "<2.5"
            },
            "require-dev": {
                "symfony/error-handler": "^6.4|^7.0",
                "symfony/http-client": "^6.4|^7.0",
                "symfony/intl": "^6.4|^7.0",
                "symfony/translation-contracts": "^2.5|^3.0",
                "symfony/var-exporter": "^6.4|^7.0"
            },
            "type": "library",
            "autoload": {
                "files": [
                    "Resources/functions.php"
                ],
                "psr-4": {
                    "Symfony\\Component\\String\\": ""
                },
                "exclude-from-classmap": [
                    "/Tests/"
                ]
            },
            "notification-url": "https://packagist.org/downloads/",
            "license": [
                "MIT"
            ],
            "authors": [
                {
                    "name": "Nicolas Grekas",
                    "email": "p@tchwork.com"
                },
                {
                    "name": "Symfony Community",
                    "homepage": "https://symfony.com/contributors"
                }
            ],
            "description": "Provides an object-oriented API to strings and deals with bytes, UTF-8 code points and grapheme clusters in a unified way",
            "homepage": "https://symfony.com",
            "keywords": [
                "grapheme",
                "i18n",
                "string",
                "unicode",
                "utf-8",
                "utf8"
            ],
            "support": {
                "source": "https://github.com/symfony/string/tree/v7.0.7"
            },
            "funding": [
                {
                    "url": "https://symfony.com/sponsor",
                    "type": "custom"
                },
                {
                    "url": "https://github.com/fabpot",
                    "type": "github"
                },
                {
                    "url": "https://tidelift.com/funding/github/packagist/symfony/symfony",
                    "type": "tidelift"
                }
            ],
            "time": "2024-04-18T09:29:19+00:00"
        },
        {
            "name": "theseer/tokenizer",
            "version": "1.2.3",
            "source": {
                "type": "git",
                "url": "https://github.com/theseer/tokenizer.git",
                "reference": "737eda637ed5e28c3413cb1ebe8bb52cbf1ca7a2"
            },
            "dist": {
                "type": "zip",
                "url": "https://api.github.com/repos/theseer/tokenizer/zipball/737eda637ed5e28c3413cb1ebe8bb52cbf1ca7a2",
                "reference": "737eda637ed5e28c3413cb1ebe8bb52cbf1ca7a2",
                "shasum": ""
            },
            "require": {
                "ext-dom": "*",
                "ext-tokenizer": "*",
                "ext-xmlwriter": "*",
                "php": "^7.2 || ^8.0"
            },
            "type": "library",
            "autoload": {
                "classmap": [
                    "src/"
                ]
            },
            "notification-url": "https://packagist.org/downloads/",
            "license": [
                "BSD-3-Clause"
            ],
            "authors": [
                {
                    "name": "Arne Blankerts",
                    "email": "arne@blankerts.de",
                    "role": "Developer"
                }
            ],
            "description": "A small library for converting tokenized PHP source code into XML and potentially other formats",
            "support": {
                "issues": "https://github.com/theseer/tokenizer/issues",
                "source": "https://github.com/theseer/tokenizer/tree/1.2.3"
            },
            "funding": [
                {
                    "url": "https://github.com/theseer",
                    "type": "github"
                }
            ],
            "time": "2024-03-03T12:36:25+00:00"
        },
        {
            "name": "yoast/phpunit-polyfills",
            "version": "1.1.0",
            "source": {
                "type": "git",
                "url": "https://github.com/Yoast/PHPUnit-Polyfills.git",
                "reference": "224e4a1329c03d8bad520e3fc4ec980034a4b212"
            },
            "dist": {
                "type": "zip",
                "url": "https://api.github.com/repos/Yoast/PHPUnit-Polyfills/zipball/224e4a1329c03d8bad520e3fc4ec980034a4b212",
                "reference": "224e4a1329c03d8bad520e3fc4ec980034a4b212",
                "shasum": ""
            },
            "require": {
                "php": ">=5.4",
                "phpunit/phpunit": "^4.8.36 || ^5.7.21 || ^6.0 || ^7.0 || ^8.0 || ^9.0"
            },
            "require-dev": {
                "yoast/yoastcs": "^2.3.0"
            },
            "type": "library",
            "extra": {
                "branch-alias": {
                    "dev-main": "2.x-dev"
                }
            },
            "autoload": {
                "files": [
                    "phpunitpolyfills-autoload.php"
                ]
            },
            "notification-url": "https://packagist.org/downloads/",
            "license": [
                "BSD-3-Clause"
            ],
            "authors": [
                {
                    "name": "Team Yoast",
                    "email": "support@yoast.com",
                    "homepage": "https://yoast.com"
                },
                {
                    "name": "Contributors",
                    "homepage": "https://github.com/Yoast/PHPUnit-Polyfills/graphs/contributors"
                }
            ],
            "description": "Set of polyfills for changed PHPUnit functionality to allow for creating PHPUnit cross-version compatible tests",
            "homepage": "https://github.com/Yoast/PHPUnit-Polyfills",
            "keywords": [
                "phpunit",
                "polyfill",
                "testing"
            ],
            "support": {
                "issues": "https://github.com/Yoast/PHPUnit-Polyfills/issues",
                "source": "https://github.com/Yoast/PHPUnit-Polyfills"
            },
            "time": "2023-08-19T14:25:08+00:00"
        }
    ],
    "aliases": [],
    "minimum-stability": "dev",
    "stability-flags": {
        "automattic/jetpack-autoloader": 20,
        "automattic/jetpack-composer-plugin": 20,
        "automattic/jetpack-config": 20,
        "automattic/jetpack-connection": 20,
        "automattic/jetpack-my-jetpack": 20,
        "automattic/jetpack-search": 20,
        "automattic/jetpack-stats": 20,
        "automattic/jetpack-status": 20,
        "automattic/jetpack-sync": 20,
        "automattic/jetpack-changelogger": 20
    },
    "prefer-stable": true,
    "prefer-lowest": false,
    "platform": [],
    "platform-dev": [],
    "plugin-api-version": "2.6.0"
}<|MERGE_RESOLUTION|>--- conflicted
+++ resolved
@@ -4,11 +4,7 @@
         "Read more about it at https://getcomposer.org/doc/01-basic-usage.md#installing-dependencies",
         "This file is @generated automatically"
     ],
-<<<<<<< HEAD
-    "content-hash": "db5ed7127cc5b77fde67db9c23f9a9fd",
-=======
-    "content-hash": "25e19e20c6dec1517d71bd0eb13ff3ce",
->>>>>>> 1f28a653
+    "content-hash": "ca079ef9824c377d7ee8e222196a7fc0",
     "packages": [
         {
             "name": "automattic/jetpack-a8c-mc-stats",
