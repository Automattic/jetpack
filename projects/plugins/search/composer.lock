--- conflicted
+++ resolved
@@ -924,21 +924,12 @@
             "dist": {
                 "type": "path",
                 "url": "../../packages/search",
-<<<<<<< HEAD
-                "reference": "5ebbb3c1b53c0919fa6d3e216a77fa089a87ac12"
-            },
-            "require": {
-                "automattic/jetpack-assets": "^1.17",
-                "automattic/jetpack-config": "^1.8",
-                "automattic/jetpack-connection": "^1.37",
-=======
                 "reference": "a239505e310f4a1631854bf32e7e4a1c40755201"
             },
             "require": {
                 "automattic/jetpack-assets": "^1.17",
                 "automattic/jetpack-config": "^1.7",
                 "automattic/jetpack-connection": "^1.38",
->>>>>>> db266239
                 "automattic/jetpack-constants": "^1.6",
                 "automattic/jetpack-options": "^1.15",
                 "automattic/jetpack-status": "^1.13",
