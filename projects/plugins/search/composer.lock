--- conflicted
+++ resolved
@@ -4,11 +4,7 @@
         "Read more about it at https://getcomposer.org/doc/01-basic-usage.md#installing-dependencies",
         "This file is @generated automatically"
     ],
-<<<<<<< HEAD
-    "content-hash": "4f3c34cfa658e62fc5a6d15b82c41637",
-=======
-    "content-hash": "e7690f2e8f128f7f0c7eb73e17779bef",
->>>>>>> 2fc9eb68
+    "content-hash": "227e88420b8ee5314ce19a9d4674555d",
     "packages": [
         {
             "name": "automattic/jetpack-a8c-mc-stats",
