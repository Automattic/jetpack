{
    "_readme": [
        "This file locks the dependencies of your project to a known state",
        "Read more about it at https://getcomposer.org/doc/01-basic-usage.md#installing-dependencies",
        "This file is @generated automatically"
    ],
<<<<<<< HEAD
    "content-hash": "85fa9a85c0812f951294c5c978d3ad11",
=======
    "content-hash": "f66368cfca96f5b15b8b789857bdcdad",
>>>>>>> c54cc2df
    "packages": [
        {
            "name": "automattic/jetpack-a8c-mc-stats",
            "version": "dev-master",
            "dist": {
                "type": "path",
                "url": "../../packages/a8c-mc-stats",
                "reference": "c4becc4203eedffdc2d277fbc499b11105b82cba"
            },
            "require-dev": {
                "automattic/jetpack-changelogger": "^3.1",
                "yoast/phpunit-polyfills": "1.0.3"
            },
            "type": "jetpack-library",
            "extra": {
                "autotagger": true,
                "mirror-repo": "Automattic/jetpack-a8c-mc-stats",
                "changelogger": {
                    "link-template": "https://github.com/Automattic/jetpack-a8c-mc-stats/compare/v${old}...v${new}"
                },
                "branch-alias": {
                    "dev-master": "1.4.x-dev"
                }
            },
            "autoload": {
                "classmap": [
                    "src/"
                ]
            },
            "scripts": {
                "phpunit": [
                    "./vendor/phpunit/phpunit/phpunit --colors=always"
                ],
                "test-coverage": [
                    "php -dpcov.directory=. ./vendor/bin/phpunit --coverage-clover \"$COVERAGE_DIR/clover.xml\""
                ],
                "test-php": [
                    "@composer phpunit"
                ]
            },
            "license": [
                "GPL-2.0-or-later"
            ],
            "description": "Used to record internal usage stats for Automattic. Not visible to site owners.",
            "transport-options": {
                "relative": true
            }
        },
        {
            "name": "automattic/jetpack-admin-ui",
            "version": "dev-master",
            "dist": {
                "type": "path",
                "url": "../../packages/admin-ui",
                "reference": "431dfc5312dfafd99bf113eecad1642383e1544d"
            },
            "require-dev": {
                "automattic/jetpack-changelogger": "^3.1",
                "automattic/wordbless": "dev-master",
                "yoast/phpunit-polyfills": "1.0.3"
            },
            "type": "jetpack-library",
            "extra": {
                "autotagger": true,
                "mirror-repo": "Automattic/jetpack-admin-ui",
                "textdomain": "jetpack-admin-ui",
                "changelogger": {
                    "link-template": "https://github.com/Automattic/jetpack-admin-ui/compare/${old}...${new}"
                },
                "branch-alias": {
                    "dev-master": "0.2.x-dev"
                },
                "version-constants": {
                    "::PACKAGE_VERSION": "src/class-admin-menu.php"
                }
            },
            "autoload": {
                "classmap": [
                    "src/"
                ]
            },
            "scripts": {
                "phpunit": [
                    "./vendor/phpunit/phpunit/phpunit --colors=always"
                ],
                "test-coverage": [
                    "php -dpcov.directory=. ./vendor/bin/phpunit --coverage-clover \"$COVERAGE_DIR/clover.xml\""
                ],
                "test-php": [
                    "@composer phpunit"
                ],
                "post-update-cmd": [
                    "php -r \"copy('vendor/automattic/wordbless/src/dbless-wpdb.php', 'wordpress/wp-content/db.php');\""
                ]
            },
            "license": [
                "GPL-2.0-or-later"
            ],
            "description": "Generic Jetpack wp-admin UI elements",
            "transport-options": {
                "relative": true
            }
        },
        {
            "name": "automattic/jetpack-assets",
            "version": "dev-master",
            "dist": {
                "type": "path",
                "url": "../../packages/assets",
                "reference": "ddeea163e5a602e093e82e9b0597392e74cc086c"
            },
            "require": {
                "automattic/jetpack-constants": "^1.6"
            },
            "require-dev": {
                "automattic/jetpack-changelogger": "^3.1",
                "brain/monkey": "2.6.1",
                "wikimedia/testing-access-wrapper": "^1.0 || ^2.0",
                "yoast/phpunit-polyfills": "1.0.3"
            },
            "type": "jetpack-library",
            "extra": {
                "autotagger": true,
                "mirror-repo": "Automattic/jetpack-assets",
                "textdomain": "jetpack-assets",
                "changelogger": {
                    "link-template": "https://github.com/Automattic/jetpack-assets/compare/v${old}...v${new}"
                },
                "branch-alias": {
                    "dev-master": "1.17.x-dev"
                }
            },
            "autoload": {
                "files": [
                    "actions.php"
                ],
                "classmap": [
                    "src/"
                ]
            },
            "scripts": {
                "build-development": [
                    "pnpm run build"
                ],
                "build-production": [
                    "pnpm run build-production"
                ],
                "phpunit": [
                    "./vendor/phpunit/phpunit/phpunit --colors=always"
                ],
                "test-coverage": [
                    "php -dpcov.directory=. ./vendor/bin/phpunit --coverage-clover \"$COVERAGE_DIR/php/clover.xml\"",
                    "pnpm run test-coverage"
                ],
                "test-js": [
                    "pnpm run test"
                ],
                "test-php": [
                    "@composer phpunit"
                ]
            },
            "license": [
                "GPL-2.0-or-later"
            ],
            "description": "Asset management utilities for Jetpack ecosystem packages",
            "transport-options": {
                "relative": true
            }
        },
        {
            "name": "automattic/jetpack-autoloader",
            "version": "dev-master",
            "dist": {
                "type": "path",
                "url": "../../packages/autoloader",
                "reference": "4b278cf445826a854386cd03d1d7e56bde99cf29"
            },
            "require": {
                "composer-plugin-api": "^1.1 || ^2.0"
            },
            "require-dev": {
                "automattic/jetpack-changelogger": "^3.1",
                "yoast/phpunit-polyfills": "1.0.3"
            },
            "type": "composer-plugin",
            "extra": {
                "autotagger": true,
                "class": "Automattic\\Jetpack\\Autoloader\\CustomAutoloaderPlugin",
                "mirror-repo": "Automattic/jetpack-autoloader",
                "changelogger": {
                    "link-template": "https://github.com/Automattic/jetpack-autoloader/compare/v${old}...v${new}"
                },
                "branch-alias": {
                    "dev-master": "2.11.x-dev"
                }
            },
            "autoload": {
                "classmap": [
                    "src/AutoloadGenerator.php"
                ],
                "psr-4": {
                    "Automattic\\Jetpack\\Autoloader\\": "src"
                }
            },
            "scripts": {
                "phpunit": [
                    "./vendor/phpunit/phpunit/phpunit --colors=always"
                ],
                "test-coverage": [
                    "php -dpcov.directory=. ./vendor/bin/phpunit --coverage-php \"./tests/php/tmp/coverage-report.php\"",
                    "php ./tests/php/bin/test-coverage.php \"$COVERAGE_DIR/clover.xml\""
                ],
                "test-php": [
                    "@composer phpunit"
                ]
            },
            "license": [
                "GPL-2.0-or-later"
            ],
            "description": "Creates a custom autoloader for a plugin or theme.",
            "transport-options": {
                "relative": true
            }
        },
        {
            "name": "automattic/jetpack-composer-plugin",
            "version": "dev-master",
            "dist": {
                "type": "path",
                "url": "../../packages/composer-plugin",
                "reference": "04f3aac0bc58d9165b091eff25cd4a4da9b81cf8"
            },
            "require": {
                "composer-plugin-api": "^2.1.0"
            },
            "require-dev": {
                "automattic/jetpack-changelogger": "^3.1",
                "composer/composer": "2.2.12",
                "yoast/phpunit-polyfills": "1.0.3"
            },
            "type": "composer-plugin",
            "extra": {
                "plugin-modifies-install-path": true,
                "class": "Automattic\\Jetpack\\Composer\\Plugin",
                "mirror-repo": "Automattic/jetpack-composer-plugin",
                "changelogger": {
                    "link-template": "https://github.com/Automattic/jetpack-composer-plugin/compare/v${old}...v${new}"
                },
                "autotagger": true,
                "branch-alias": {
                    "dev-master": "1.1.x-dev"
                }
            },
            "autoload": {
                "classmap": [
                    "src/"
                ]
            },
            "scripts": {
                "phpunit": [
                    "./vendor/phpunit/phpunit/phpunit --colors=always"
                ],
                "test-coverage": [
                    "php -dpcov.directory=. ./vendor/bin/phpunit --coverage-clover \"$COVERAGE_DIR/clover.xml\""
                ],
                "test-php": [
                    "@composer phpunit"
                ]
            },
            "license": [
                "GPL-2.0-or-later"
            ],
            "description": "A custom installer plugin for Composer to move Jetpack packages out of `vendor/` so WordPress's translation infrastructure will find their strings.",
            "transport-options": {
                "relative": true
            }
        },
        {
            "name": "automattic/jetpack-config",
            "version": "dev-master",
            "dist": {
                "type": "path",
                "url": "../../packages/config",
                "reference": "f4b75345fa44397c0b326856f98ae0d8077f3da4"
            },
            "require-dev": {
                "automattic/jetpack-changelogger": "^3.1"
            },
            "type": "jetpack-library",
            "extra": {
                "autotagger": true,
                "mirror-repo": "Automattic/jetpack-config",
                "textdomain": "jetpack-config",
                "changelogger": {
                    "link-template": "https://github.com/Automattic/jetpack-config/compare/v${old}...v${new}"
                },
                "branch-alias": {
                    "dev-master": "1.9.x-dev"
                }
            },
            "autoload": {
                "classmap": [
                    "src/"
                ]
            },
            "license": [
                "GPL-2.0-or-later"
            ],
            "description": "Jetpack configuration package that initializes other packages and configures Jetpack's functionality. Can be used as a base for all variants of Jetpack package usage.",
            "transport-options": {
                "relative": true
            }
        },
        {
            "name": "automattic/jetpack-connection",
            "version": "dev-master",
            "dist": {
                "type": "path",
                "url": "../../packages/connection",
                "reference": "a4ecc94e298664a623d5b9e5568b4f0af4263cfc"
            },
            "require": {
                "automattic/jetpack-a8c-mc-stats": "^1.4",
                "automattic/jetpack-admin-ui": "^0.2",
                "automattic/jetpack-constants": "^1.6",
                "automattic/jetpack-redirect": "^1.7",
                "automattic/jetpack-roles": "^1.4",
                "automattic/jetpack-status": "^1.13"
            },
            "require-dev": {
                "automattic/jetpack-changelogger": "^3.1",
                "automattic/wordbless": "@dev",
                "brain/monkey": "2.6.1",
                "yoast/phpunit-polyfills": "1.0.3"
            },
            "type": "jetpack-library",
            "extra": {
                "autotagger": true,
                "mirror-repo": "Automattic/jetpack-connection",
                "textdomain": "jetpack-connection",
                "version-constants": {
                    "::PACKAGE_VERSION": "src/class-package-version.php"
                },
                "changelogger": {
                    "link-template": "https://github.com/Automattic/jetpack-connection/compare/v${old}...v${new}"
                },
                "branch-alias": {
                    "dev-master": "1.40.x-dev"
                }
            },
            "autoload": {
                "classmap": [
                    "legacy",
                    "src/",
                    "src/webhooks"
                ]
            },
            "scripts": {
                "build-production": [
                    "pnpm run build-production"
                ],
                "build-development": [
                    "pnpm run build"
                ],
                "phpunit": [
                    "./vendor/phpunit/phpunit/phpunit --colors=always"
                ],
                "post-update-cmd": [
                    "php -r \"copy('vendor/automattic/wordbless/src/dbless-wpdb.php', 'wordpress/wp-content/db.php');\""
                ],
                "test-coverage": [
                    "php -dpcov.directory=. ./vendor/bin/phpunit --coverage-clover \"$COVERAGE_DIR/clover.xml\""
                ],
                "test-php": [
                    "@composer phpunit"
                ]
            },
            "license": [
                "GPL-2.0-or-later"
            ],
            "description": "Everything needed to connect to the Jetpack infrastructure",
            "transport-options": {
                "relative": true
            }
        },
        {
            "name": "automattic/jetpack-constants",
            "version": "dev-master",
            "dist": {
                "type": "path",
                "url": "../../packages/constants",
                "reference": "6c27d0bb8e75728e1bfcecb48651344b60dbf308"
            },
            "require-dev": {
                "automattic/jetpack-changelogger": "^3.1",
                "brain/monkey": "2.6.1",
                "yoast/phpunit-polyfills": "1.0.3"
            },
            "type": "jetpack-library",
            "extra": {
                "autotagger": true,
                "mirror-repo": "Automattic/jetpack-constants",
                "changelogger": {
                    "link-template": "https://github.com/Automattic/jetpack-constants/compare/v${old}...v${new}"
                },
                "branch-alias": {
                    "dev-master": "1.6.x-dev"
                }
            },
            "autoload": {
                "classmap": [
                    "src/"
                ]
            },
            "scripts": {
                "phpunit": [
                    "./vendor/phpunit/phpunit/phpunit --colors=always"
                ],
                "test-coverage": [
                    "php -dpcov.directory=. ./vendor/bin/phpunit --coverage-clover \"$COVERAGE_DIR/clover.xml\""
                ],
                "test-php": [
                    "@composer phpunit"
                ]
            },
            "license": [
                "GPL-2.0-or-later"
            ],
            "description": "A wrapper for defining constants in a more testable way.",
            "transport-options": {
                "relative": true
            }
        },
        {
            "name": "automattic/jetpack-identity-crisis",
            "version": "dev-master",
            "dist": {
                "type": "path",
                "url": "../../packages/identity-crisis",
                "reference": "38a95658ceb9346bffaee877c1b1b255091abe67"
            },
            "require": {
                "automattic/jetpack-assets": "^1.17",
                "automattic/jetpack-connection": "^1.40",
                "automattic/jetpack-constants": "^1.6",
                "automattic/jetpack-logo": "^1.5",
                "automattic/jetpack-status": "^1.13"
            },
            "require-dev": {
                "automattic/jetpack-changelogger": "^3.1",
                "automattic/wordbless": "@dev",
                "yoast/phpunit-polyfills": "1.0.3"
            },
            "type": "jetpack-library",
            "extra": {
                "autotagger": true,
                "mirror-repo": "Automattic/jetpack-identity-crisis",
                "textdomain": "jetpack-idc",
                "version-constants": {
                    "::PACKAGE_VERSION": "src/class-identity-crisis.php"
                },
                "changelogger": {
                    "link-template": "https://github.com/Automattic/jetpack-identity-crisis/compare/v${old}...v${new}"
                },
                "branch-alias": {
                    "dev-master": "0.8.x-dev"
                }
            },
            "autoload": {
                "classmap": [
                    "src/"
                ]
            },
            "scripts": {
                "build-development": [
                    "pnpm run build"
                ],
                "build-production": [
                    "NODE_ENV='production' pnpm run build"
                ],
                "phpunit": [
                    "./vendor/phpunit/phpunit/phpunit --colors=always"
                ],
                "test-coverage": [
                    "php -dpcov.directory=. ./vendor/bin/phpunit --coverage-clover \"$COVERAGE_DIR/clover.xml\""
                ],
                "test-php": [
                    "@composer phpunit"
                ],
                "post-update-cmd": [
                    "php -r \"copy('vendor/automattic/wordbless/src/dbless-wpdb.php', 'wordpress/wp-content/db.php');\""
                ],
                "watch": [
                    "Composer\\Config::disableProcessTimeout",
                    "pnpm run watch"
                ]
            },
            "license": [
                "GPL-2.0-or-later"
            ],
            "description": "Identity Crisis.",
            "transport-options": {
                "relative": true
            }
        },
        {
            "name": "automattic/jetpack-licensing",
            "version": "dev-master",
            "dist": {
                "type": "path",
                "url": "../../packages/licensing",
                "reference": "5a34e5070dc28f9bc714c9e8c609c93027205a27"
            },
            "require": {
                "automattic/jetpack-connection": "^1.40"
            },
            "require-dev": {
                "automattic/jetpack-changelogger": "^3.1",
                "automattic/wordbless": "@dev",
                "yoast/phpunit-polyfills": "1.0.3"
            },
            "type": "jetpack-library",
            "extra": {
                "autotagger": true,
                "mirror-repo": "Automattic/jetpack-licensing",
                "textdomain": "jetpack-licensing",
                "changelogger": {
                    "link-template": "https://github.com/Automattic/jetpack-licensing/compare/v${old}...v${new}"
                },
                "branch-alias": {
                    "dev-master": "1.7.x-dev"
                }
            },
            "autoload": {
                "classmap": [
                    "src/"
                ]
            },
            "scripts": {
                "phpunit": [
                    "./vendor/phpunit/phpunit/phpunit --colors=always"
                ],
                "post-update-cmd": [
                    "php -r \"copy('vendor/automattic/wordbless/src/dbless-wpdb.php', 'wordpress/wp-content/db.php');\""
                ],
                "test-coverage": [
                    "php -dpcov.directory=. ./vendor/bin/phpunit --coverage-clover \"$COVERAGE_DIR/clover.xml\""
                ],
                "test-php": [
                    "@composer phpunit"
                ]
            },
            "license": [
                "GPL-2.0-or-later"
            ],
            "description": "Everything needed to manage Jetpack licenses client-side.",
            "transport-options": {
                "relative": true
            }
        },
        {
            "name": "automattic/jetpack-logo",
            "version": "dev-master",
            "dist": {
                "type": "path",
                "url": "../../packages/logo",
                "reference": "08461ed89e904bd3ae4ff49b6087d8a971a9e811"
            },
            "require-dev": {
                "automattic/jetpack-changelogger": "^3.1",
                "yoast/phpunit-polyfills": "1.0.3"
            },
            "type": "jetpack-library",
            "extra": {
                "autotagger": true,
                "mirror-repo": "Automattic/jetpack-logo",
                "changelogger": {
                    "link-template": "https://github.com/Automattic/jetpack-logo/compare/v${old}...v${new}"
                },
                "branch-alias": {
                    "dev-master": "1.5.x-dev"
                }
            },
            "autoload": {
                "classmap": [
                    "src/"
                ]
            },
            "scripts": {
                "phpunit": [
                    "./vendor/phpunit/phpunit/phpunit --colors=always"
                ],
                "test-coverage": [
                    "php -dpcov.directory=. ./vendor/bin/phpunit --coverage-clover \"$COVERAGE_DIR/clover.xml\""
                ],
                "test-php": [
                    "@composer phpunit"
                ]
            },
            "license": [
                "GPL-2.0-or-later"
            ],
            "description": "A logo for Jetpack",
            "transport-options": {
                "relative": true
            }
        },
        {
            "name": "automattic/jetpack-my-jetpack",
            "version": "dev-master",
            "dist": {
                "type": "path",
                "url": "../../packages/my-jetpack",
                "reference": "725ef878f070c99a8b213fb6398448427c398ffb"
            },
            "require": {
                "automattic/jetpack-admin-ui": "^0.2",
                "automattic/jetpack-assets": "^1.17",
                "automattic/jetpack-connection": "^1.40",
                "automattic/jetpack-licensing": "^1.7",
                "automattic/jetpack-plugins-installer": "^0.1",
                "automattic/jetpack-redirect": "^1.7"
            },
            "require-dev": {
                "automattic/jetpack-changelogger": "^3.1",
                "automattic/jetpack-constants": "^1.6",
                "automattic/wordbless": "@dev",
                "yoast/phpunit-polyfills": "1.0.3"
            },
            "type": "jetpack-library",
            "extra": {
                "autotagger": true,
                "mirror-repo": "Automattic/jetpack-my-jetpack",
                "textdomain": "jetpack-my-jetpack",
                "changelogger": {
                    "link-template": "https://github.com/Automattic/jetpack-my-jetpack/compare/${old}...${new}"
                },
                "branch-alias": {
                    "dev-master": "1.4.x-dev"
                },
                "version-constants": {
                    "::PACKAGE_VERSION": "src/class-initializer.php"
                }
            },
            "autoload": {
                "classmap": [
                    "src/",
                    "src/products"
                ]
            },
            "scripts": {
                "phpunit": [
                    "./vendor/phpunit/phpunit/phpunit --colors=always"
                ],
                "test-coverage": [
                    "php -dpcov.directory=. ./vendor/bin/phpunit --coverage-clover \"$COVERAGE_DIR/coverage.xml\"",
                    "pnpm run test -- --coverageDirectory=\"$COVERAGE_DIR\" --coverage --coverageReporters=clover"
                ],
                "test-php": [
                    "@composer phpunit"
                ],
                "test-js": [
                    "pnpm run test"
                ],
                "test-js-watch": [
                    "Composer\\Config::disableProcessTimeout",
                    "pnpm run test -- --watch"
                ],
                "build-development": [
                    "pnpm run build"
                ],
                "build-production": [
                    "NODE_ENV=production pnpm run build"
                ],
                "watch": [
                    "Composer\\Config::disableProcessTimeout",
                    "pnpm run watch"
                ],
                "post-update-cmd": [
                    "php -r \"copy('vendor/automattic/wordbless/src/dbless-wpdb.php', 'wordpress/wp-content/db.php');\""
                ]
            },
            "license": [
                "GPL-2.0-or-later"
            ],
            "description": "WP Admin page with information and configuration shared among all Jetpack stand-alone plugins",
            "transport-options": {
                "relative": true
            }
        },
        {
            "name": "automattic/jetpack-password-checker",
            "version": "dev-master",
            "dist": {
                "type": "path",
                "url": "../../packages/password-checker",
                "reference": "6af118c46cffe461382bafc8e5bf8c37cfa3db09"
            },
            "require-dev": {
                "automattic/jetpack-changelogger": "^3.1",
                "automattic/wordbless": "@dev",
                "yoast/phpunit-polyfills": "1.0.3"
            },
            "type": "jetpack-library",
            "extra": {
                "autotagger": true,
                "mirror-repo": "Automattic/jetpack-password-checker",
                "textdomain": "jetpack-password-checker",
                "changelogger": {
                    "link-template": "https://github.com/Automattic/jetpack-password-checker/compare/v${old}...v${new}"
                },
                "branch-alias": {
                    "dev-master": "0.2.x-dev"
                }
            },
            "autoload": {
                "classmap": [
                    "src/"
                ]
            },
            "scripts": {
                "phpunit": [
                    "./vendor/phpunit/phpunit/phpunit --colors=always"
                ],
                "test-coverage": [
                    "php -dpcov.directory=. ./vendor/bin/phpunit --coverage-clover \"$COVERAGE_DIR/clover.xml\""
                ],
                "test-php": [
                    "@composer phpunit"
                ],
                "post-update-cmd": [
                    "php -r \"copy('vendor/automattic/wordbless/src/dbless-wpdb.php', 'wordpress/wp-content/db.php');\""
                ]
            },
            "license": [
                "GPL-2.0-or-later"
            ],
            "description": "Password Checker.",
            "transport-options": {
                "relative": true
            }
        },
        {
            "name": "automattic/jetpack-plugins-installer",
            "version": "dev-master",
            "dist": {
                "type": "path",
                "url": "../../packages/plugins-installer",
                "reference": "cd818ad15a46c130bb1ea73a78a4826a3ef42722"
            },
            "require": {
                "automattic/jetpack-a8c-mc-stats": "^1.4"
            },
            "require-dev": {
                "automattic/jetpack-changelogger": "^3.1",
                "yoast/phpunit-polyfills": "1.0.3"
            },
            "type": "jetpack-library",
            "extra": {
                "branch-alias": {
                    "dev-master": "0.1.x-dev"
                },
                "mirror-repo": "Automattic/jetpack-plugins-installer",
                "changelogger": {
                    "link-template": "https://github.com/Automattic/jetpack-plugins-installer/compare/v${old}...v${new}"
                },
                "autotagger": true,
                "textdomain": "jetpack-plugins-installer"
            },
            "autoload": {
                "classmap": [
                    "src/"
                ]
            },
            "scripts": {
                "phpunit": [
                    "./vendor/phpunit/phpunit/phpunit --colors=always"
                ],
                "test-coverage": [
                    "php -dpcov.directory=. ./vendor/bin/phpunit --coverage-clover \"$COVERAGE_DIR/clover.xml\""
                ],
                "test-php": [
                    "@composer phpunit"
                ]
            },
            "license": [
                "GPL-2.0-or-later"
            ],
            "description": "Handle installation of plugins from WP.org",
            "transport-options": {
                "relative": true
            }
        },
        {
            "name": "automattic/jetpack-redirect",
            "version": "dev-master",
            "dist": {
                "type": "path",
                "url": "../../packages/redirect",
                "reference": "d129479662cecc04d01814529b99c5370db23bed"
            },
            "require": {
                "automattic/jetpack-status": "^1.13"
            },
            "require-dev": {
                "automattic/jetpack-changelogger": "^3.1",
                "brain/monkey": "2.6.1",
                "yoast/phpunit-polyfills": "1.0.3"
            },
            "type": "jetpack-library",
            "extra": {
                "autotagger": true,
                "mirror-repo": "Automattic/jetpack-redirect",
                "changelogger": {
                    "link-template": "https://github.com/Automattic/jetpack-redirect/compare/v${old}...v${new}"
                },
                "branch-alias": {
                    "dev-master": "1.7.x-dev"
                }
            },
            "autoload": {
                "classmap": [
                    "src/"
                ]
            },
            "scripts": {
                "phpunit": [
                    "./vendor/phpunit/phpunit/phpunit --colors=always"
                ],
                "test-coverage": [
                    "php -dpcov.directory=. ./vendor/bin/phpunit --coverage-clover \"$COVERAGE_DIR/clover.xml\""
                ],
                "test-php": [
                    "@composer phpunit"
                ]
            },
            "license": [
                "GPL-2.0-or-later"
            ],
            "description": "Utilities to build URLs to the jetpack.com/redirect/ service",
            "transport-options": {
                "relative": true
            }
        },
        {
            "name": "automattic/jetpack-roles",
            "version": "dev-master",
            "dist": {
                "type": "path",
                "url": "../../packages/roles",
                "reference": "9580de2bc0846b4c72269c6e7eceb08e039bf6ba"
            },
            "require-dev": {
                "automattic/jetpack-changelogger": "^3.1",
                "brain/monkey": "2.6.1",
                "yoast/phpunit-polyfills": "1.0.3"
            },
            "type": "jetpack-library",
            "extra": {
                "autotagger": true,
                "mirror-repo": "Automattic/jetpack-roles",
                "changelogger": {
                    "link-template": "https://github.com/Automattic/jetpack-roles/compare/v${old}...v${new}"
                },
                "branch-alias": {
                    "dev-master": "1.4.x-dev"
                }
            },
            "autoload": {
                "classmap": [
                    "src/"
                ]
            },
            "scripts": {
                "phpunit": [
                    "./vendor/phpunit/phpunit/phpunit --colors=always"
                ],
                "test-coverage": [
                    "php -dpcov.directory=. ./vendor/bin/phpunit --coverage-clover \"$COVERAGE_DIR/clover.xml\""
                ],
                "test-php": [
                    "@composer phpunit"
                ]
            },
            "license": [
                "GPL-2.0-or-later"
            ],
            "description": "Utilities, related with user roles and capabilities.",
            "transport-options": {
                "relative": true
            }
        },
        {
            "name": "automattic/jetpack-search",
            "version": "dev-master",
            "dist": {
                "type": "path",
                "url": "../../packages/search",
                "reference": "215cafebb20483ae996174b3054ef62a3c94a3a4"
            },
            "require": {
                "automattic/jetpack-assets": "^1.17",
                "automattic/jetpack-config": "^1.9",
                "automattic/jetpack-connection": "^1.40",
                "automattic/jetpack-constants": "^1.6",
                "automattic/jetpack-status": "^1.13"
            },
            "require-dev": {
                "automattic/jetpack-changelogger": "^3.1",
                "automattic/wordbless": "0.3.1",
                "yoast/phpunit-polyfills": "1.0.3"
            },
            "type": "jetpack-library",
            "extra": {
                "autotagger": true,
                "mirror-repo": "Automattic/jetpack-search",
                "textdomain": "jetpack-search-pkg",
                "changelogger": {
                    "link-template": "https://github.com/Automattic/jetpack-search/compare/v${old}...v${new}"
                },
                "branch-alias": {
                    "dev-master": "0.14.x-dev"
                },
                "version-constants": {
                    "::VERSION": "src/class-package.php"
                }
            },
            "autoload": {
                "classmap": [
                    "src/"
                ]
            },
            "scripts": {
                "build": [
                    "Composer\\Config::disableProcessTimeout",
                    "pnpm run build"
                ],
                "build-development": [
                    "pnpm run build-development"
                ],
                "build-production": [
                    "pnpm run build-production"
                ],
                "phpunit": [
                    "./vendor/phpunit/phpunit/phpunit --colors=always"
                ],
                "test-coverage": [
                    "php -dpcov.directory=. ./vendor/bin/phpunit --coverage-clover \"$COVERAGE_DIR/clover.xml\""
                ],
                "test-js": [
                    "pnpm run test"
                ],
                "test-php": [
                    "@composer phpunit"
                ],
                "post-update-cmd": [
                    "php -r \"copy('vendor/automattic/wordbless/src/dbless-wpdb.php', 'wordpress/wp-content/db.php');\""
                ],
                "watch": [
                    "Composer\\Config::disableProcessTimeout",
                    "pnpm run watch"
                ]
            },
            "license": [
                "GPL-2.0-or-later"
            ],
            "description": "Tools to assist with enabling cloud search for Jetpack sites.",
            "transport-options": {
                "relative": true
            }
        },
        {
            "name": "automattic/jetpack-status",
            "version": "dev-master",
            "dist": {
                "type": "path",
                "url": "../../packages/status",
                "reference": "68fea42eb08b33ca63325d953864d4455f833128"
            },
            "require": {
                "automattic/jetpack-constants": "^1.6"
            },
            "require-dev": {
                "automattic/jetpack-changelogger": "^3.1",
                "brain/monkey": "2.6.1",
                "yoast/phpunit-polyfills": "1.0.3"
            },
            "type": "jetpack-library",
            "extra": {
                "autotagger": true,
                "mirror-repo": "Automattic/jetpack-status",
                "changelogger": {
                    "link-template": "https://github.com/Automattic/jetpack-status/compare/v${old}...v${new}"
                },
                "branch-alias": {
                    "dev-master": "1.13.x-dev"
                }
            },
            "autoload": {
                "classmap": [
                    "src/"
                ]
            },
            "scripts": {
                "phpunit": [
                    "./vendor/phpunit/phpunit/phpunit --colors=always"
                ],
                "test-coverage": [
                    "php -dpcov.directory=. ./vendor/bin/phpunit --coverage-clover \"$COVERAGE_DIR/clover.xml\""
                ],
                "test-php": [
                    "@composer phpunit"
                ]
            },
            "license": [
                "GPL-2.0-or-later"
            ],
            "description": "Used to retrieve information about the current status of Jetpack and the site overall.",
            "transport-options": {
                "relative": true
            }
        },
        {
            "name": "automattic/jetpack-sync",
            "version": "dev-master",
            "dist": {
                "type": "path",
                "url": "../../packages/sync",
                "reference": "4d6d9db300535c451f3cd84fe0865c4170f55f58"
            },
            "require": {
                "automattic/jetpack-connection": "^1.40",
                "automattic/jetpack-constants": "^1.6",
                "automattic/jetpack-identity-crisis": "^0.8",
                "automattic/jetpack-password-checker": "^0.2",
                "automattic/jetpack-roles": "^1.4",
                "automattic/jetpack-status": "^1.13"
            },
            "require-dev": {
                "automattic/jetpack-changelogger": "^3.1",
                "automattic/wordbless": "@dev",
                "yoast/phpunit-polyfills": "1.0.3"
            },
            "type": "jetpack-library",
            "extra": {
                "autotagger": true,
                "mirror-repo": "Automattic/jetpack-sync",
                "textdomain": "jetpack-sync",
                "version-constants": {
                    "::PACKAGE_VERSION": "src/class-package-version.php"
                },
                "changelogger": {
                    "link-template": "https://github.com/Automattic/jetpack-sync/compare/v${old}...v${new}"
                },
                "branch-alias": {
                    "dev-master": "1.33.x-dev"
                }
            },
            "autoload": {
                "classmap": [
                    "src/"
                ]
            },
            "scripts": {
                "phpunit": [
                    "./vendor/phpunit/phpunit/phpunit --colors=always"
                ],
                "test-coverage": [
                    "php -dpcov.directory=. ./vendor/bin/phpunit --coverage-clover \"$COVERAGE_DIR/clover.xml\""
                ],
                "test-php": [
                    "@composer phpunit"
                ],
                "post-update-cmd": [
                    "php -r \"copy('vendor/automattic/wordbless/src/dbless-wpdb.php', 'wordpress/wp-content/db.php');\""
                ]
            },
            "license": [
                "GPL-2.0-or-later"
            ],
            "description": "Everything needed to allow syncing to the WP.com infrastructure.",
            "transport-options": {
                "relative": true
            }
        }
    ],
    "packages-dev": [
        {
            "name": "automattic/jetpack-changelogger",
            "version": "dev-master",
            "dist": {
                "type": "path",
                "url": "../../packages/changelogger",
                "reference": "7818e70646db9201be1957b342f0f13449bf2c45"
            },
            "require": {
                "php": ">=5.6",
                "symfony/console": "^3.4 || ^5.2",
                "symfony/process": "^3.4 || ^5.2",
                "wikimedia/at-ease": "^1.2 || ^2.0"
            },
            "require-dev": {
                "wikimedia/testing-access-wrapper": "^1.0 || ^2.0",
                "yoast/phpunit-polyfills": "1.0.3"
            },
            "bin": [
                "bin/changelogger"
            ],
            "type": "project",
            "extra": {
                "autotagger": true,
                "branch-alias": {
                    "dev-master": "3.1.x-dev"
                },
                "mirror-repo": "Automattic/jetpack-changelogger",
                "version-constants": {
                    "::VERSION": "src/Application.php"
                },
                "changelogger": {
                    "link-template": "https://github.com/Automattic/jetpack-changelogger/compare/${old}...${new}"
                }
            },
            "autoload": {
                "psr-4": {
                    "Automattic\\Jetpack\\Changelogger\\": "src",
                    "Automattic\\Jetpack\\Changelog\\": "lib"
                }
            },
            "autoload-dev": {
                "psr-4": {
                    "Automattic\\Jetpack\\Changelogger\\Tests\\": "tests/php/includes/src",
                    "Automattic\\Jetpack\\Changelog\\Tests\\": "tests/php/includes/lib"
                }
            },
            "scripts": {
                "phpunit": [
                    "./vendor/phpunit/phpunit/phpunit --colors=always"
                ],
                "test-coverage": [
                    "php -dpcov.directory=. ./vendor/bin/phpunit --coverage-clover \"$COVERAGE_DIR/clover.xml\""
                ],
                "test-php": [
                    "@composer phpunit"
                ],
                "post-install-cmd": [
                    "[ -e vendor/bin/changelogger ] || { cd vendor/bin && ln -s ../../bin/changelogger; }"
                ],
                "post-update-cmd": [
                    "[ -e vendor/bin/changelogger ] || { cd vendor/bin && ln -s ../../bin/changelogger; }"
                ]
            },
            "license": [
                "GPL-2.0-or-later"
            ],
            "description": "Jetpack Changelogger tool. Allows for managing changelogs by dropping change files into a changelog directory with each PR.",
            "transport-options": {
                "relative": true
            }
        },
        {
            "name": "doctrine/instantiator",
            "version": "1.4.1",
            "source": {
                "type": "git",
                "url": "https://github.com/doctrine/instantiator.git",
                "reference": "10dcfce151b967d20fde1b34ae6640712c3891bc"
            },
            "dist": {
                "type": "zip",
                "url": "https://api.github.com/repos/doctrine/instantiator/zipball/10dcfce151b967d20fde1b34ae6640712c3891bc",
                "reference": "10dcfce151b967d20fde1b34ae6640712c3891bc",
                "shasum": ""
            },
            "require": {
                "php": "^7.1 || ^8.0"
            },
            "require-dev": {
                "doctrine/coding-standard": "^9",
                "ext-pdo": "*",
                "ext-phar": "*",
                "phpbench/phpbench": "^0.16 || ^1",
                "phpstan/phpstan": "^1.4",
                "phpstan/phpstan-phpunit": "^1",
                "phpunit/phpunit": "^7.5 || ^8.5 || ^9.5",
                "vimeo/psalm": "^4.22"
            },
            "type": "library",
            "autoload": {
                "psr-4": {
                    "Doctrine\\Instantiator\\": "src/Doctrine/Instantiator/"
                }
            },
            "notification-url": "https://packagist.org/downloads/",
            "license": [
                "MIT"
            ],
            "authors": [
                {
                    "name": "Marco Pivetta",
                    "email": "ocramius@gmail.com",
                    "homepage": "https://ocramius.github.io/"
                }
            ],
            "description": "A small, lightweight utility to instantiate objects in PHP without invoking their constructors",
            "homepage": "https://www.doctrine-project.org/projects/instantiator.html",
            "keywords": [
                "constructor",
                "instantiate"
            ],
            "support": {
                "issues": "https://github.com/doctrine/instantiator/issues",
                "source": "https://github.com/doctrine/instantiator/tree/1.4.1"
            },
            "funding": [
                {
                    "url": "https://www.doctrine-project.org/sponsorship.html",
                    "type": "custom"
                },
                {
                    "url": "https://www.patreon.com/phpdoctrine",
                    "type": "patreon"
                },
                {
                    "url": "https://tidelift.com/funding/github/packagist/doctrine%2Finstantiator",
                    "type": "tidelift"
                }
            ],
            "time": "2022-03-03T08:28:38+00:00"
        },
        {
            "name": "myclabs/deep-copy",
            "version": "1.11.0",
            "source": {
                "type": "git",
                "url": "https://github.com/myclabs/DeepCopy.git",
                "reference": "14daed4296fae74d9e3201d2c4925d1acb7aa614"
            },
            "dist": {
                "type": "zip",
                "url": "https://api.github.com/repos/myclabs/DeepCopy/zipball/14daed4296fae74d9e3201d2c4925d1acb7aa614",
                "reference": "14daed4296fae74d9e3201d2c4925d1acb7aa614",
                "shasum": ""
            },
            "require": {
                "php": "^7.1 || ^8.0"
            },
            "conflict": {
                "doctrine/collections": "<1.6.8",
                "doctrine/common": "<2.13.3 || >=3,<3.2.2"
            },
            "require-dev": {
                "doctrine/collections": "^1.6.8",
                "doctrine/common": "^2.13.3 || ^3.2.2",
                "phpunit/phpunit": "^7.5.20 || ^8.5.23 || ^9.5.13"
            },
            "type": "library",
            "autoload": {
                "files": [
                    "src/DeepCopy/deep_copy.php"
                ],
                "psr-4": {
                    "DeepCopy\\": "src/DeepCopy/"
                }
            },
            "notification-url": "https://packagist.org/downloads/",
            "license": [
                "MIT"
            ],
            "description": "Create deep copies (clones) of your objects",
            "keywords": [
                "clone",
                "copy",
                "duplicate",
                "object",
                "object graph"
            ],
            "support": {
                "issues": "https://github.com/myclabs/DeepCopy/issues",
                "source": "https://github.com/myclabs/DeepCopy/tree/1.11.0"
            },
            "funding": [
                {
                    "url": "https://tidelift.com/funding/github/packagist/myclabs/deep-copy",
                    "type": "tidelift"
                }
            ],
            "time": "2022-03-03T13:19:32+00:00"
        },
        {
            "name": "nikic/php-parser",
            "version": "v4.13.2",
            "source": {
                "type": "git",
                "url": "https://github.com/nikic/PHP-Parser.git",
                "reference": "210577fe3cf7badcc5814d99455df46564f3c077"
            },
            "dist": {
                "type": "zip",
                "url": "https://api.github.com/repos/nikic/PHP-Parser/zipball/210577fe3cf7badcc5814d99455df46564f3c077",
                "reference": "210577fe3cf7badcc5814d99455df46564f3c077",
                "shasum": ""
            },
            "require": {
                "ext-tokenizer": "*",
                "php": ">=7.0"
            },
            "require-dev": {
                "ircmaxell/php-yacc": "^0.0.7",
                "phpunit/phpunit": "^6.5 || ^7.0 || ^8.0 || ^9.0"
            },
            "bin": [
                "bin/php-parse"
            ],
            "type": "library",
            "extra": {
                "branch-alias": {
                    "dev-master": "4.9-dev"
                }
            },
            "autoload": {
                "psr-4": {
                    "PhpParser\\": "lib/PhpParser"
                }
            },
            "notification-url": "https://packagist.org/downloads/",
            "license": [
                "BSD-3-Clause"
            ],
            "authors": [
                {
                    "name": "Nikita Popov"
                }
            ],
            "description": "A PHP parser written in PHP",
            "keywords": [
                "parser",
                "php"
            ],
            "support": {
                "issues": "https://github.com/nikic/PHP-Parser/issues",
                "source": "https://github.com/nikic/PHP-Parser/tree/v4.13.2"
            },
            "time": "2021-11-30T19:35:32+00:00"
        },
        {
            "name": "phar-io/manifest",
            "version": "2.0.3",
            "source": {
                "type": "git",
                "url": "https://github.com/phar-io/manifest.git",
                "reference": "97803eca37d319dfa7826cc2437fc020857acb53"
            },
            "dist": {
                "type": "zip",
                "url": "https://api.github.com/repos/phar-io/manifest/zipball/97803eca37d319dfa7826cc2437fc020857acb53",
                "reference": "97803eca37d319dfa7826cc2437fc020857acb53",
                "shasum": ""
            },
            "require": {
                "ext-dom": "*",
                "ext-phar": "*",
                "ext-xmlwriter": "*",
                "phar-io/version": "^3.0.1",
                "php": "^7.2 || ^8.0"
            },
            "type": "library",
            "extra": {
                "branch-alias": {
                    "dev-master": "2.0.x-dev"
                }
            },
            "autoload": {
                "classmap": [
                    "src/"
                ]
            },
            "notification-url": "https://packagist.org/downloads/",
            "license": [
                "BSD-3-Clause"
            ],
            "authors": [
                {
                    "name": "Arne Blankerts",
                    "email": "arne@blankerts.de",
                    "role": "Developer"
                },
                {
                    "name": "Sebastian Heuer",
                    "email": "sebastian@phpeople.de",
                    "role": "Developer"
                },
                {
                    "name": "Sebastian Bergmann",
                    "email": "sebastian@phpunit.de",
                    "role": "Developer"
                }
            ],
            "description": "Component for reading phar.io manifest information from a PHP Archive (PHAR)",
            "support": {
                "issues": "https://github.com/phar-io/manifest/issues",
                "source": "https://github.com/phar-io/manifest/tree/2.0.3"
            },
            "time": "2021-07-20T11:28:43+00:00"
        },
        {
            "name": "phar-io/version",
            "version": "3.2.1",
            "source": {
                "type": "git",
                "url": "https://github.com/phar-io/version.git",
                "reference": "4f7fd7836c6f332bb2933569e566a0d6c4cbed74"
            },
            "dist": {
                "type": "zip",
                "url": "https://api.github.com/repos/phar-io/version/zipball/4f7fd7836c6f332bb2933569e566a0d6c4cbed74",
                "reference": "4f7fd7836c6f332bb2933569e566a0d6c4cbed74",
                "shasum": ""
            },
            "require": {
                "php": "^7.2 || ^8.0"
            },
            "type": "library",
            "autoload": {
                "classmap": [
                    "src/"
                ]
            },
            "notification-url": "https://packagist.org/downloads/",
            "license": [
                "BSD-3-Clause"
            ],
            "authors": [
                {
                    "name": "Arne Blankerts",
                    "email": "arne@blankerts.de",
                    "role": "Developer"
                },
                {
                    "name": "Sebastian Heuer",
                    "email": "sebastian@phpeople.de",
                    "role": "Developer"
                },
                {
                    "name": "Sebastian Bergmann",
                    "email": "sebastian@phpunit.de",
                    "role": "Developer"
                }
            ],
            "description": "Library for handling version information and constraints",
            "support": {
                "issues": "https://github.com/phar-io/version/issues",
                "source": "https://github.com/phar-io/version/tree/3.2.1"
            },
            "time": "2022-02-21T01:04:05+00:00"
        },
        {
            "name": "phpdocumentor/reflection-common",
            "version": "2.2.0",
            "source": {
                "type": "git",
                "url": "https://github.com/phpDocumentor/ReflectionCommon.git",
                "reference": "1d01c49d4ed62f25aa84a747ad35d5a16924662b"
            },
            "dist": {
                "type": "zip",
                "url": "https://api.github.com/repos/phpDocumentor/ReflectionCommon/zipball/1d01c49d4ed62f25aa84a747ad35d5a16924662b",
                "reference": "1d01c49d4ed62f25aa84a747ad35d5a16924662b",
                "shasum": ""
            },
            "require": {
                "php": "^7.2 || ^8.0"
            },
            "type": "library",
            "extra": {
                "branch-alias": {
                    "dev-2.x": "2.x-dev"
                }
            },
            "autoload": {
                "psr-4": {
                    "phpDocumentor\\Reflection\\": "src/"
                }
            },
            "notification-url": "https://packagist.org/downloads/",
            "license": [
                "MIT"
            ],
            "authors": [
                {
                    "name": "Jaap van Otterdijk",
                    "email": "opensource@ijaap.nl"
                }
            ],
            "description": "Common reflection classes used by phpdocumentor to reflect the code structure",
            "homepage": "http://www.phpdoc.org",
            "keywords": [
                "FQSEN",
                "phpDocumentor",
                "phpdoc",
                "reflection",
                "static analysis"
            ],
            "support": {
                "issues": "https://github.com/phpDocumentor/ReflectionCommon/issues",
                "source": "https://github.com/phpDocumentor/ReflectionCommon/tree/2.x"
            },
            "time": "2020-06-27T09:03:43+00:00"
        },
        {
            "name": "phpdocumentor/reflection-docblock",
            "version": "5.3.0",
            "source": {
                "type": "git",
                "url": "https://github.com/phpDocumentor/ReflectionDocBlock.git",
                "reference": "622548b623e81ca6d78b721c5e029f4ce664f170"
            },
            "dist": {
                "type": "zip",
                "url": "https://api.github.com/repos/phpDocumentor/ReflectionDocBlock/zipball/622548b623e81ca6d78b721c5e029f4ce664f170",
                "reference": "622548b623e81ca6d78b721c5e029f4ce664f170",
                "shasum": ""
            },
            "require": {
                "ext-filter": "*",
                "php": "^7.2 || ^8.0",
                "phpdocumentor/reflection-common": "^2.2",
                "phpdocumentor/type-resolver": "^1.3",
                "webmozart/assert": "^1.9.1"
            },
            "require-dev": {
                "mockery/mockery": "~1.3.2",
                "psalm/phar": "^4.8"
            },
            "type": "library",
            "extra": {
                "branch-alias": {
                    "dev-master": "5.x-dev"
                }
            },
            "autoload": {
                "psr-4": {
                    "phpDocumentor\\Reflection\\": "src"
                }
            },
            "notification-url": "https://packagist.org/downloads/",
            "license": [
                "MIT"
            ],
            "authors": [
                {
                    "name": "Mike van Riel",
                    "email": "me@mikevanriel.com"
                },
                {
                    "name": "Jaap van Otterdijk",
                    "email": "account@ijaap.nl"
                }
            ],
            "description": "With this component, a library can provide support for annotations via DocBlocks or otherwise retrieve information that is embedded in a DocBlock.",
            "support": {
                "issues": "https://github.com/phpDocumentor/ReflectionDocBlock/issues",
                "source": "https://github.com/phpDocumentor/ReflectionDocBlock/tree/5.3.0"
            },
            "time": "2021-10-19T17:43:47+00:00"
        },
        {
            "name": "phpdocumentor/type-resolver",
            "version": "1.6.1",
            "source": {
                "type": "git",
                "url": "https://github.com/phpDocumentor/TypeResolver.git",
                "reference": "77a32518733312af16a44300404e945338981de3"
            },
            "dist": {
                "type": "zip",
                "url": "https://api.github.com/repos/phpDocumentor/TypeResolver/zipball/77a32518733312af16a44300404e945338981de3",
                "reference": "77a32518733312af16a44300404e945338981de3",
                "shasum": ""
            },
            "require": {
                "php": "^7.2 || ^8.0",
                "phpdocumentor/reflection-common": "^2.0"
            },
            "require-dev": {
                "ext-tokenizer": "*",
                "psalm/phar": "^4.8"
            },
            "type": "library",
            "extra": {
                "branch-alias": {
                    "dev-1.x": "1.x-dev"
                }
            },
            "autoload": {
                "psr-4": {
                    "phpDocumentor\\Reflection\\": "src"
                }
            },
            "notification-url": "https://packagist.org/downloads/",
            "license": [
                "MIT"
            ],
            "authors": [
                {
                    "name": "Mike van Riel",
                    "email": "me@mikevanriel.com"
                }
            ],
            "description": "A PSR-5 based resolver of Class names, Types and Structural Element Names",
            "support": {
                "issues": "https://github.com/phpDocumentor/TypeResolver/issues",
                "source": "https://github.com/phpDocumentor/TypeResolver/tree/1.6.1"
            },
            "time": "2022-03-15T21:29:03+00:00"
        },
        {
            "name": "phpspec/prophecy",
            "version": "v1.15.0",
            "source": {
                "type": "git",
                "url": "https://github.com/phpspec/prophecy.git",
                "reference": "bbcd7380b0ebf3961ee21409db7b38bc31d69a13"
            },
            "dist": {
                "type": "zip",
                "url": "https://api.github.com/repos/phpspec/prophecy/zipball/bbcd7380b0ebf3961ee21409db7b38bc31d69a13",
                "reference": "bbcd7380b0ebf3961ee21409db7b38bc31d69a13",
                "shasum": ""
            },
            "require": {
                "doctrine/instantiator": "^1.2",
                "php": "^7.2 || ~8.0, <8.2",
                "phpdocumentor/reflection-docblock": "^5.2",
                "sebastian/comparator": "^3.0 || ^4.0",
                "sebastian/recursion-context": "^3.0 || ^4.0"
            },
            "require-dev": {
                "phpspec/phpspec": "^6.0 || ^7.0",
                "phpunit/phpunit": "^8.0 || ^9.0"
            },
            "type": "library",
            "extra": {
                "branch-alias": {
                    "dev-master": "1.x-dev"
                }
            },
            "autoload": {
                "psr-4": {
                    "Prophecy\\": "src/Prophecy"
                }
            },
            "notification-url": "https://packagist.org/downloads/",
            "license": [
                "MIT"
            ],
            "authors": [
                {
                    "name": "Konstantin Kudryashov",
                    "email": "ever.zet@gmail.com",
                    "homepage": "http://everzet.com"
                },
                {
                    "name": "Marcello Duarte",
                    "email": "marcello.duarte@gmail.com"
                }
            ],
            "description": "Highly opinionated mocking framework for PHP 5.3+",
            "homepage": "https://github.com/phpspec/prophecy",
            "keywords": [
                "Double",
                "Dummy",
                "fake",
                "mock",
                "spy",
                "stub"
            ],
            "support": {
                "issues": "https://github.com/phpspec/prophecy/issues",
                "source": "https://github.com/phpspec/prophecy/tree/v1.15.0"
            },
            "time": "2021-12-08T12:19:24+00:00"
        },
        {
            "name": "phpunit/php-code-coverage",
            "version": "9.2.15",
            "source": {
                "type": "git",
                "url": "https://github.com/sebastianbergmann/php-code-coverage.git",
                "reference": "2e9da11878c4202f97915c1cb4bb1ca318a63f5f"
            },
            "dist": {
                "type": "zip",
                "url": "https://api.github.com/repos/sebastianbergmann/php-code-coverage/zipball/2e9da11878c4202f97915c1cb4bb1ca318a63f5f",
                "reference": "2e9da11878c4202f97915c1cb4bb1ca318a63f5f",
                "shasum": ""
            },
            "require": {
                "ext-dom": "*",
                "ext-libxml": "*",
                "ext-xmlwriter": "*",
                "nikic/php-parser": "^4.13.0",
                "php": ">=7.3",
                "phpunit/php-file-iterator": "^3.0.3",
                "phpunit/php-text-template": "^2.0.2",
                "sebastian/code-unit-reverse-lookup": "^2.0.2",
                "sebastian/complexity": "^2.0",
                "sebastian/environment": "^5.1.2",
                "sebastian/lines-of-code": "^1.0.3",
                "sebastian/version": "^3.0.1",
                "theseer/tokenizer": "^1.2.0"
            },
            "require-dev": {
                "phpunit/phpunit": "^9.3"
            },
            "suggest": {
                "ext-pcov": "*",
                "ext-xdebug": "*"
            },
            "type": "library",
            "extra": {
                "branch-alias": {
                    "dev-master": "9.2-dev"
                }
            },
            "autoload": {
                "classmap": [
                    "src/"
                ]
            },
            "notification-url": "https://packagist.org/downloads/",
            "license": [
                "BSD-3-Clause"
            ],
            "authors": [
                {
                    "name": "Sebastian Bergmann",
                    "email": "sebastian@phpunit.de",
                    "role": "lead"
                }
            ],
            "description": "Library that provides collection, processing, and rendering functionality for PHP code coverage information.",
            "homepage": "https://github.com/sebastianbergmann/php-code-coverage",
            "keywords": [
                "coverage",
                "testing",
                "xunit"
            ],
            "support": {
                "issues": "https://github.com/sebastianbergmann/php-code-coverage/issues",
                "source": "https://github.com/sebastianbergmann/php-code-coverage/tree/9.2.15"
            },
            "funding": [
                {
                    "url": "https://github.com/sebastianbergmann",
                    "type": "github"
                }
            ],
            "time": "2022-03-07T09:28:20+00:00"
        },
        {
            "name": "phpunit/php-file-iterator",
            "version": "3.0.6",
            "source": {
                "type": "git",
                "url": "https://github.com/sebastianbergmann/php-file-iterator.git",
                "reference": "cf1c2e7c203ac650e352f4cc675a7021e7d1b3cf"
            },
            "dist": {
                "type": "zip",
                "url": "https://api.github.com/repos/sebastianbergmann/php-file-iterator/zipball/cf1c2e7c203ac650e352f4cc675a7021e7d1b3cf",
                "reference": "cf1c2e7c203ac650e352f4cc675a7021e7d1b3cf",
                "shasum": ""
            },
            "require": {
                "php": ">=7.3"
            },
            "require-dev": {
                "phpunit/phpunit": "^9.3"
            },
            "type": "library",
            "extra": {
                "branch-alias": {
                    "dev-master": "3.0-dev"
                }
            },
            "autoload": {
                "classmap": [
                    "src/"
                ]
            },
            "notification-url": "https://packagist.org/downloads/",
            "license": [
                "BSD-3-Clause"
            ],
            "authors": [
                {
                    "name": "Sebastian Bergmann",
                    "email": "sebastian@phpunit.de",
                    "role": "lead"
                }
            ],
            "description": "FilterIterator implementation that filters files based on a list of suffixes.",
            "homepage": "https://github.com/sebastianbergmann/php-file-iterator/",
            "keywords": [
                "filesystem",
                "iterator"
            ],
            "support": {
                "issues": "https://github.com/sebastianbergmann/php-file-iterator/issues",
                "source": "https://github.com/sebastianbergmann/php-file-iterator/tree/3.0.6"
            },
            "funding": [
                {
                    "url": "https://github.com/sebastianbergmann",
                    "type": "github"
                }
            ],
            "time": "2021-12-02T12:48:52+00:00"
        },
        {
            "name": "phpunit/php-invoker",
            "version": "3.1.1",
            "source": {
                "type": "git",
                "url": "https://github.com/sebastianbergmann/php-invoker.git",
                "reference": "5a10147d0aaf65b58940a0b72f71c9ac0423cc67"
            },
            "dist": {
                "type": "zip",
                "url": "https://api.github.com/repos/sebastianbergmann/php-invoker/zipball/5a10147d0aaf65b58940a0b72f71c9ac0423cc67",
                "reference": "5a10147d0aaf65b58940a0b72f71c9ac0423cc67",
                "shasum": ""
            },
            "require": {
                "php": ">=7.3"
            },
            "require-dev": {
                "ext-pcntl": "*",
                "phpunit/phpunit": "^9.3"
            },
            "suggest": {
                "ext-pcntl": "*"
            },
            "type": "library",
            "extra": {
                "branch-alias": {
                    "dev-master": "3.1-dev"
                }
            },
            "autoload": {
                "classmap": [
                    "src/"
                ]
            },
            "notification-url": "https://packagist.org/downloads/",
            "license": [
                "BSD-3-Clause"
            ],
            "authors": [
                {
                    "name": "Sebastian Bergmann",
                    "email": "sebastian@phpunit.de",
                    "role": "lead"
                }
            ],
            "description": "Invoke callables with a timeout",
            "homepage": "https://github.com/sebastianbergmann/php-invoker/",
            "keywords": [
                "process"
            ],
            "support": {
                "issues": "https://github.com/sebastianbergmann/php-invoker/issues",
                "source": "https://github.com/sebastianbergmann/php-invoker/tree/3.1.1"
            },
            "funding": [
                {
                    "url": "https://github.com/sebastianbergmann",
                    "type": "github"
                }
            ],
            "time": "2020-09-28T05:58:55+00:00"
        },
        {
            "name": "phpunit/php-text-template",
            "version": "2.0.4",
            "source": {
                "type": "git",
                "url": "https://github.com/sebastianbergmann/php-text-template.git",
                "reference": "5da5f67fc95621df9ff4c4e5a84d6a8a2acf7c28"
            },
            "dist": {
                "type": "zip",
                "url": "https://api.github.com/repos/sebastianbergmann/php-text-template/zipball/5da5f67fc95621df9ff4c4e5a84d6a8a2acf7c28",
                "reference": "5da5f67fc95621df9ff4c4e5a84d6a8a2acf7c28",
                "shasum": ""
            },
            "require": {
                "php": ">=7.3"
            },
            "require-dev": {
                "phpunit/phpunit": "^9.3"
            },
            "type": "library",
            "extra": {
                "branch-alias": {
                    "dev-master": "2.0-dev"
                }
            },
            "autoload": {
                "classmap": [
                    "src/"
                ]
            },
            "notification-url": "https://packagist.org/downloads/",
            "license": [
                "BSD-3-Clause"
            ],
            "authors": [
                {
                    "name": "Sebastian Bergmann",
                    "email": "sebastian@phpunit.de",
                    "role": "lead"
                }
            ],
            "description": "Simple template engine.",
            "homepage": "https://github.com/sebastianbergmann/php-text-template/",
            "keywords": [
                "template"
            ],
            "support": {
                "issues": "https://github.com/sebastianbergmann/php-text-template/issues",
                "source": "https://github.com/sebastianbergmann/php-text-template/tree/2.0.4"
            },
            "funding": [
                {
                    "url": "https://github.com/sebastianbergmann",
                    "type": "github"
                }
            ],
            "time": "2020-10-26T05:33:50+00:00"
        },
        {
            "name": "phpunit/php-timer",
            "version": "5.0.3",
            "source": {
                "type": "git",
                "url": "https://github.com/sebastianbergmann/php-timer.git",
                "reference": "5a63ce20ed1b5bf577850e2c4e87f4aa902afbd2"
            },
            "dist": {
                "type": "zip",
                "url": "https://api.github.com/repos/sebastianbergmann/php-timer/zipball/5a63ce20ed1b5bf577850e2c4e87f4aa902afbd2",
                "reference": "5a63ce20ed1b5bf577850e2c4e87f4aa902afbd2",
                "shasum": ""
            },
            "require": {
                "php": ">=7.3"
            },
            "require-dev": {
                "phpunit/phpunit": "^9.3"
            },
            "type": "library",
            "extra": {
                "branch-alias": {
                    "dev-master": "5.0-dev"
                }
            },
            "autoload": {
                "classmap": [
                    "src/"
                ]
            },
            "notification-url": "https://packagist.org/downloads/",
            "license": [
                "BSD-3-Clause"
            ],
            "authors": [
                {
                    "name": "Sebastian Bergmann",
                    "email": "sebastian@phpunit.de",
                    "role": "lead"
                }
            ],
            "description": "Utility class for timing",
            "homepage": "https://github.com/sebastianbergmann/php-timer/",
            "keywords": [
                "timer"
            ],
            "support": {
                "issues": "https://github.com/sebastianbergmann/php-timer/issues",
                "source": "https://github.com/sebastianbergmann/php-timer/tree/5.0.3"
            },
            "funding": [
                {
                    "url": "https://github.com/sebastianbergmann",
                    "type": "github"
                }
            ],
            "time": "2020-10-26T13:16:10+00:00"
        },
        {
            "name": "phpunit/phpunit",
            "version": "9.5.20",
            "source": {
                "type": "git",
                "url": "https://github.com/sebastianbergmann/phpunit.git",
                "reference": "12bc8879fb65aef2138b26fc633cb1e3620cffba"
            },
            "dist": {
                "type": "zip",
                "url": "https://api.github.com/repos/sebastianbergmann/phpunit/zipball/12bc8879fb65aef2138b26fc633cb1e3620cffba",
                "reference": "12bc8879fb65aef2138b26fc633cb1e3620cffba",
                "shasum": ""
            },
            "require": {
                "doctrine/instantiator": "^1.3.1",
                "ext-dom": "*",
                "ext-json": "*",
                "ext-libxml": "*",
                "ext-mbstring": "*",
                "ext-xml": "*",
                "ext-xmlwriter": "*",
                "myclabs/deep-copy": "^1.10.1",
                "phar-io/manifest": "^2.0.3",
                "phar-io/version": "^3.0.2",
                "php": ">=7.3",
                "phpspec/prophecy": "^1.12.1",
                "phpunit/php-code-coverage": "^9.2.13",
                "phpunit/php-file-iterator": "^3.0.5",
                "phpunit/php-invoker": "^3.1.1",
                "phpunit/php-text-template": "^2.0.3",
                "phpunit/php-timer": "^5.0.2",
                "sebastian/cli-parser": "^1.0.1",
                "sebastian/code-unit": "^1.0.6",
                "sebastian/comparator": "^4.0.5",
                "sebastian/diff": "^4.0.3",
                "sebastian/environment": "^5.1.3",
                "sebastian/exporter": "^4.0.3",
                "sebastian/global-state": "^5.0.1",
                "sebastian/object-enumerator": "^4.0.3",
                "sebastian/resource-operations": "^3.0.3",
                "sebastian/type": "^3.0",
                "sebastian/version": "^3.0.2"
            },
            "require-dev": {
                "ext-pdo": "*",
                "phpspec/prophecy-phpunit": "^2.0.1"
            },
            "suggest": {
                "ext-soap": "*",
                "ext-xdebug": "*"
            },
            "bin": [
                "phpunit"
            ],
            "type": "library",
            "extra": {
                "branch-alias": {
                    "dev-master": "9.5-dev"
                }
            },
            "autoload": {
                "files": [
                    "src/Framework/Assert/Functions.php"
                ],
                "classmap": [
                    "src/"
                ]
            },
            "notification-url": "https://packagist.org/downloads/",
            "license": [
                "BSD-3-Clause"
            ],
            "authors": [
                {
                    "name": "Sebastian Bergmann",
                    "email": "sebastian@phpunit.de",
                    "role": "lead"
                }
            ],
            "description": "The PHP Unit Testing framework.",
            "homepage": "https://phpunit.de/",
            "keywords": [
                "phpunit",
                "testing",
                "xunit"
            ],
            "support": {
                "issues": "https://github.com/sebastianbergmann/phpunit/issues",
                "source": "https://github.com/sebastianbergmann/phpunit/tree/9.5.20"
            },
            "funding": [
                {
                    "url": "https://phpunit.de/sponsors.html",
                    "type": "custom"
                },
                {
                    "url": "https://github.com/sebastianbergmann",
                    "type": "github"
                }
            ],
            "time": "2022-04-01T12:37:26+00:00"
        },
        {
            "name": "psr/container",
            "version": "1.1.2",
            "source": {
                "type": "git",
                "url": "https://github.com/php-fig/container.git",
                "reference": "513e0666f7216c7459170d56df27dfcefe1689ea"
            },
            "dist": {
                "type": "zip",
                "url": "https://api.github.com/repos/php-fig/container/zipball/513e0666f7216c7459170d56df27dfcefe1689ea",
                "reference": "513e0666f7216c7459170d56df27dfcefe1689ea",
                "shasum": ""
            },
            "require": {
                "php": ">=7.4.0"
            },
            "type": "library",
            "autoload": {
                "psr-4": {
                    "Psr\\Container\\": "src/"
                }
            },
            "notification-url": "https://packagist.org/downloads/",
            "license": [
                "MIT"
            ],
            "authors": [
                {
                    "name": "PHP-FIG",
                    "homepage": "https://www.php-fig.org/"
                }
            ],
            "description": "Common Container Interface (PHP FIG PSR-11)",
            "homepage": "https://github.com/php-fig/container",
            "keywords": [
                "PSR-11",
                "container",
                "container-interface",
                "container-interop",
                "psr"
            ],
            "support": {
                "issues": "https://github.com/php-fig/container/issues",
                "source": "https://github.com/php-fig/container/tree/1.1.2"
            },
            "time": "2021-11-05T16:50:12+00:00"
        },
        {
            "name": "sebastian/cli-parser",
            "version": "1.0.1",
            "source": {
                "type": "git",
                "url": "https://github.com/sebastianbergmann/cli-parser.git",
                "reference": "442e7c7e687e42adc03470c7b668bc4b2402c0b2"
            },
            "dist": {
                "type": "zip",
                "url": "https://api.github.com/repos/sebastianbergmann/cli-parser/zipball/442e7c7e687e42adc03470c7b668bc4b2402c0b2",
                "reference": "442e7c7e687e42adc03470c7b668bc4b2402c0b2",
                "shasum": ""
            },
            "require": {
                "php": ">=7.3"
            },
            "require-dev": {
                "phpunit/phpunit": "^9.3"
            },
            "type": "library",
            "extra": {
                "branch-alias": {
                    "dev-master": "1.0-dev"
                }
            },
            "autoload": {
                "classmap": [
                    "src/"
                ]
            },
            "notification-url": "https://packagist.org/downloads/",
            "license": [
                "BSD-3-Clause"
            ],
            "authors": [
                {
                    "name": "Sebastian Bergmann",
                    "email": "sebastian@phpunit.de",
                    "role": "lead"
                }
            ],
            "description": "Library for parsing CLI options",
            "homepage": "https://github.com/sebastianbergmann/cli-parser",
            "support": {
                "issues": "https://github.com/sebastianbergmann/cli-parser/issues",
                "source": "https://github.com/sebastianbergmann/cli-parser/tree/1.0.1"
            },
            "funding": [
                {
                    "url": "https://github.com/sebastianbergmann",
                    "type": "github"
                }
            ],
            "time": "2020-09-28T06:08:49+00:00"
        },
        {
            "name": "sebastian/code-unit",
            "version": "1.0.8",
            "source": {
                "type": "git",
                "url": "https://github.com/sebastianbergmann/code-unit.git",
                "reference": "1fc9f64c0927627ef78ba436c9b17d967e68e120"
            },
            "dist": {
                "type": "zip",
                "url": "https://api.github.com/repos/sebastianbergmann/code-unit/zipball/1fc9f64c0927627ef78ba436c9b17d967e68e120",
                "reference": "1fc9f64c0927627ef78ba436c9b17d967e68e120",
                "shasum": ""
            },
            "require": {
                "php": ">=7.3"
            },
            "require-dev": {
                "phpunit/phpunit": "^9.3"
            },
            "type": "library",
            "extra": {
                "branch-alias": {
                    "dev-master": "1.0-dev"
                }
            },
            "autoload": {
                "classmap": [
                    "src/"
                ]
            },
            "notification-url": "https://packagist.org/downloads/",
            "license": [
                "BSD-3-Clause"
            ],
            "authors": [
                {
                    "name": "Sebastian Bergmann",
                    "email": "sebastian@phpunit.de",
                    "role": "lead"
                }
            ],
            "description": "Collection of value objects that represent the PHP code units",
            "homepage": "https://github.com/sebastianbergmann/code-unit",
            "support": {
                "issues": "https://github.com/sebastianbergmann/code-unit/issues",
                "source": "https://github.com/sebastianbergmann/code-unit/tree/1.0.8"
            },
            "funding": [
                {
                    "url": "https://github.com/sebastianbergmann",
                    "type": "github"
                }
            ],
            "time": "2020-10-26T13:08:54+00:00"
        },
        {
            "name": "sebastian/code-unit-reverse-lookup",
            "version": "2.0.3",
            "source": {
                "type": "git",
                "url": "https://github.com/sebastianbergmann/code-unit-reverse-lookup.git",
                "reference": "ac91f01ccec49fb77bdc6fd1e548bc70f7faa3e5"
            },
            "dist": {
                "type": "zip",
                "url": "https://api.github.com/repos/sebastianbergmann/code-unit-reverse-lookup/zipball/ac91f01ccec49fb77bdc6fd1e548bc70f7faa3e5",
                "reference": "ac91f01ccec49fb77bdc6fd1e548bc70f7faa3e5",
                "shasum": ""
            },
            "require": {
                "php": ">=7.3"
            },
            "require-dev": {
                "phpunit/phpunit": "^9.3"
            },
            "type": "library",
            "extra": {
                "branch-alias": {
                    "dev-master": "2.0-dev"
                }
            },
            "autoload": {
                "classmap": [
                    "src/"
                ]
            },
            "notification-url": "https://packagist.org/downloads/",
            "license": [
                "BSD-3-Clause"
            ],
            "authors": [
                {
                    "name": "Sebastian Bergmann",
                    "email": "sebastian@phpunit.de"
                }
            ],
            "description": "Looks up which function or method a line of code belongs to",
            "homepage": "https://github.com/sebastianbergmann/code-unit-reverse-lookup/",
            "support": {
                "issues": "https://github.com/sebastianbergmann/code-unit-reverse-lookup/issues",
                "source": "https://github.com/sebastianbergmann/code-unit-reverse-lookup/tree/2.0.3"
            },
            "funding": [
                {
                    "url": "https://github.com/sebastianbergmann",
                    "type": "github"
                }
            ],
            "time": "2020-09-28T05:30:19+00:00"
        },
        {
            "name": "sebastian/comparator",
            "version": "4.0.6",
            "source": {
                "type": "git",
                "url": "https://github.com/sebastianbergmann/comparator.git",
                "reference": "55f4261989e546dc112258c7a75935a81a7ce382"
            },
            "dist": {
                "type": "zip",
                "url": "https://api.github.com/repos/sebastianbergmann/comparator/zipball/55f4261989e546dc112258c7a75935a81a7ce382",
                "reference": "55f4261989e546dc112258c7a75935a81a7ce382",
                "shasum": ""
            },
            "require": {
                "php": ">=7.3",
                "sebastian/diff": "^4.0",
                "sebastian/exporter": "^4.0"
            },
            "require-dev": {
                "phpunit/phpunit": "^9.3"
            },
            "type": "library",
            "extra": {
                "branch-alias": {
                    "dev-master": "4.0-dev"
                }
            },
            "autoload": {
                "classmap": [
                    "src/"
                ]
            },
            "notification-url": "https://packagist.org/downloads/",
            "license": [
                "BSD-3-Clause"
            ],
            "authors": [
                {
                    "name": "Sebastian Bergmann",
                    "email": "sebastian@phpunit.de"
                },
                {
                    "name": "Jeff Welch",
                    "email": "whatthejeff@gmail.com"
                },
                {
                    "name": "Volker Dusch",
                    "email": "github@wallbash.com"
                },
                {
                    "name": "Bernhard Schussek",
                    "email": "bschussek@2bepublished.at"
                }
            ],
            "description": "Provides the functionality to compare PHP values for equality",
            "homepage": "https://github.com/sebastianbergmann/comparator",
            "keywords": [
                "comparator",
                "compare",
                "equality"
            ],
            "support": {
                "issues": "https://github.com/sebastianbergmann/comparator/issues",
                "source": "https://github.com/sebastianbergmann/comparator/tree/4.0.6"
            },
            "funding": [
                {
                    "url": "https://github.com/sebastianbergmann",
                    "type": "github"
                }
            ],
            "time": "2020-10-26T15:49:45+00:00"
        },
        {
            "name": "sebastian/complexity",
            "version": "2.0.2",
            "source": {
                "type": "git",
                "url": "https://github.com/sebastianbergmann/complexity.git",
                "reference": "739b35e53379900cc9ac327b2147867b8b6efd88"
            },
            "dist": {
                "type": "zip",
                "url": "https://api.github.com/repos/sebastianbergmann/complexity/zipball/739b35e53379900cc9ac327b2147867b8b6efd88",
                "reference": "739b35e53379900cc9ac327b2147867b8b6efd88",
                "shasum": ""
            },
            "require": {
                "nikic/php-parser": "^4.7",
                "php": ">=7.3"
            },
            "require-dev": {
                "phpunit/phpunit": "^9.3"
            },
            "type": "library",
            "extra": {
                "branch-alias": {
                    "dev-master": "2.0-dev"
                }
            },
            "autoload": {
                "classmap": [
                    "src/"
                ]
            },
            "notification-url": "https://packagist.org/downloads/",
            "license": [
                "BSD-3-Clause"
            ],
            "authors": [
                {
                    "name": "Sebastian Bergmann",
                    "email": "sebastian@phpunit.de",
                    "role": "lead"
                }
            ],
            "description": "Library for calculating the complexity of PHP code units",
            "homepage": "https://github.com/sebastianbergmann/complexity",
            "support": {
                "issues": "https://github.com/sebastianbergmann/complexity/issues",
                "source": "https://github.com/sebastianbergmann/complexity/tree/2.0.2"
            },
            "funding": [
                {
                    "url": "https://github.com/sebastianbergmann",
                    "type": "github"
                }
            ],
            "time": "2020-10-26T15:52:27+00:00"
        },
        {
            "name": "sebastian/diff",
            "version": "4.0.4",
            "source": {
                "type": "git",
                "url": "https://github.com/sebastianbergmann/diff.git",
                "reference": "3461e3fccc7cfdfc2720be910d3bd73c69be590d"
            },
            "dist": {
                "type": "zip",
                "url": "https://api.github.com/repos/sebastianbergmann/diff/zipball/3461e3fccc7cfdfc2720be910d3bd73c69be590d",
                "reference": "3461e3fccc7cfdfc2720be910d3bd73c69be590d",
                "shasum": ""
            },
            "require": {
                "php": ">=7.3"
            },
            "require-dev": {
                "phpunit/phpunit": "^9.3",
                "symfony/process": "^4.2 || ^5"
            },
            "type": "library",
            "extra": {
                "branch-alias": {
                    "dev-master": "4.0-dev"
                }
            },
            "autoload": {
                "classmap": [
                    "src/"
                ]
            },
            "notification-url": "https://packagist.org/downloads/",
            "license": [
                "BSD-3-Clause"
            ],
            "authors": [
                {
                    "name": "Sebastian Bergmann",
                    "email": "sebastian@phpunit.de"
                },
                {
                    "name": "Kore Nordmann",
                    "email": "mail@kore-nordmann.de"
                }
            ],
            "description": "Diff implementation",
            "homepage": "https://github.com/sebastianbergmann/diff",
            "keywords": [
                "diff",
                "udiff",
                "unidiff",
                "unified diff"
            ],
            "support": {
                "issues": "https://github.com/sebastianbergmann/diff/issues",
                "source": "https://github.com/sebastianbergmann/diff/tree/4.0.4"
            },
            "funding": [
                {
                    "url": "https://github.com/sebastianbergmann",
                    "type": "github"
                }
            ],
            "time": "2020-10-26T13:10:38+00:00"
        },
        {
            "name": "sebastian/environment",
            "version": "5.1.4",
            "source": {
                "type": "git",
                "url": "https://github.com/sebastianbergmann/environment.git",
                "reference": "1b5dff7bb151a4db11d49d90e5408e4e938270f7"
            },
            "dist": {
                "type": "zip",
                "url": "https://api.github.com/repos/sebastianbergmann/environment/zipball/1b5dff7bb151a4db11d49d90e5408e4e938270f7",
                "reference": "1b5dff7bb151a4db11d49d90e5408e4e938270f7",
                "shasum": ""
            },
            "require": {
                "php": ">=7.3"
            },
            "require-dev": {
                "phpunit/phpunit": "^9.3"
            },
            "suggest": {
                "ext-posix": "*"
            },
            "type": "library",
            "extra": {
                "branch-alias": {
                    "dev-master": "5.1-dev"
                }
            },
            "autoload": {
                "classmap": [
                    "src/"
                ]
            },
            "notification-url": "https://packagist.org/downloads/",
            "license": [
                "BSD-3-Clause"
            ],
            "authors": [
                {
                    "name": "Sebastian Bergmann",
                    "email": "sebastian@phpunit.de"
                }
            ],
            "description": "Provides functionality to handle HHVM/PHP environments",
            "homepage": "http://www.github.com/sebastianbergmann/environment",
            "keywords": [
                "Xdebug",
                "environment",
                "hhvm"
            ],
            "support": {
                "issues": "https://github.com/sebastianbergmann/environment/issues",
                "source": "https://github.com/sebastianbergmann/environment/tree/5.1.4"
            },
            "funding": [
                {
                    "url": "https://github.com/sebastianbergmann",
                    "type": "github"
                }
            ],
            "time": "2022-04-03T09:37:03+00:00"
        },
        {
            "name": "sebastian/exporter",
            "version": "4.0.4",
            "source": {
                "type": "git",
                "url": "https://github.com/sebastianbergmann/exporter.git",
                "reference": "65e8b7db476c5dd267e65eea9cab77584d3cfff9"
            },
            "dist": {
                "type": "zip",
                "url": "https://api.github.com/repos/sebastianbergmann/exporter/zipball/65e8b7db476c5dd267e65eea9cab77584d3cfff9",
                "reference": "65e8b7db476c5dd267e65eea9cab77584d3cfff9",
                "shasum": ""
            },
            "require": {
                "php": ">=7.3",
                "sebastian/recursion-context": "^4.0"
            },
            "require-dev": {
                "ext-mbstring": "*",
                "phpunit/phpunit": "^9.3"
            },
            "type": "library",
            "extra": {
                "branch-alias": {
                    "dev-master": "4.0-dev"
                }
            },
            "autoload": {
                "classmap": [
                    "src/"
                ]
            },
            "notification-url": "https://packagist.org/downloads/",
            "license": [
                "BSD-3-Clause"
            ],
            "authors": [
                {
                    "name": "Sebastian Bergmann",
                    "email": "sebastian@phpunit.de"
                },
                {
                    "name": "Jeff Welch",
                    "email": "whatthejeff@gmail.com"
                },
                {
                    "name": "Volker Dusch",
                    "email": "github@wallbash.com"
                },
                {
                    "name": "Adam Harvey",
                    "email": "aharvey@php.net"
                },
                {
                    "name": "Bernhard Schussek",
                    "email": "bschussek@gmail.com"
                }
            ],
            "description": "Provides the functionality to export PHP variables for visualization",
            "homepage": "https://www.github.com/sebastianbergmann/exporter",
            "keywords": [
                "export",
                "exporter"
            ],
            "support": {
                "issues": "https://github.com/sebastianbergmann/exporter/issues",
                "source": "https://github.com/sebastianbergmann/exporter/tree/4.0.4"
            },
            "funding": [
                {
                    "url": "https://github.com/sebastianbergmann",
                    "type": "github"
                }
            ],
            "time": "2021-11-11T14:18:36+00:00"
        },
        {
            "name": "sebastian/global-state",
            "version": "5.0.5",
            "source": {
                "type": "git",
                "url": "https://github.com/sebastianbergmann/global-state.git",
                "reference": "0ca8db5a5fc9c8646244e629625ac486fa286bf2"
            },
            "dist": {
                "type": "zip",
                "url": "https://api.github.com/repos/sebastianbergmann/global-state/zipball/0ca8db5a5fc9c8646244e629625ac486fa286bf2",
                "reference": "0ca8db5a5fc9c8646244e629625ac486fa286bf2",
                "shasum": ""
            },
            "require": {
                "php": ">=7.3",
                "sebastian/object-reflector": "^2.0",
                "sebastian/recursion-context": "^4.0"
            },
            "require-dev": {
                "ext-dom": "*",
                "phpunit/phpunit": "^9.3"
            },
            "suggest": {
                "ext-uopz": "*"
            },
            "type": "library",
            "extra": {
                "branch-alias": {
                    "dev-master": "5.0-dev"
                }
            },
            "autoload": {
                "classmap": [
                    "src/"
                ]
            },
            "notification-url": "https://packagist.org/downloads/",
            "license": [
                "BSD-3-Clause"
            ],
            "authors": [
                {
                    "name": "Sebastian Bergmann",
                    "email": "sebastian@phpunit.de"
                }
            ],
            "description": "Snapshotting of global state",
            "homepage": "http://www.github.com/sebastianbergmann/global-state",
            "keywords": [
                "global state"
            ],
            "support": {
                "issues": "https://github.com/sebastianbergmann/global-state/issues",
                "source": "https://github.com/sebastianbergmann/global-state/tree/5.0.5"
            },
            "funding": [
                {
                    "url": "https://github.com/sebastianbergmann",
                    "type": "github"
                }
            ],
            "time": "2022-02-14T08:28:10+00:00"
        },
        {
            "name": "sebastian/lines-of-code",
            "version": "1.0.3",
            "source": {
                "type": "git",
                "url": "https://github.com/sebastianbergmann/lines-of-code.git",
                "reference": "c1c2e997aa3146983ed888ad08b15470a2e22ecc"
            },
            "dist": {
                "type": "zip",
                "url": "https://api.github.com/repos/sebastianbergmann/lines-of-code/zipball/c1c2e997aa3146983ed888ad08b15470a2e22ecc",
                "reference": "c1c2e997aa3146983ed888ad08b15470a2e22ecc",
                "shasum": ""
            },
            "require": {
                "nikic/php-parser": "^4.6",
                "php": ">=7.3"
            },
            "require-dev": {
                "phpunit/phpunit": "^9.3"
            },
            "type": "library",
            "extra": {
                "branch-alias": {
                    "dev-master": "1.0-dev"
                }
            },
            "autoload": {
                "classmap": [
                    "src/"
                ]
            },
            "notification-url": "https://packagist.org/downloads/",
            "license": [
                "BSD-3-Clause"
            ],
            "authors": [
                {
                    "name": "Sebastian Bergmann",
                    "email": "sebastian@phpunit.de",
                    "role": "lead"
                }
            ],
            "description": "Library for counting the lines of code in PHP source code",
            "homepage": "https://github.com/sebastianbergmann/lines-of-code",
            "support": {
                "issues": "https://github.com/sebastianbergmann/lines-of-code/issues",
                "source": "https://github.com/sebastianbergmann/lines-of-code/tree/1.0.3"
            },
            "funding": [
                {
                    "url": "https://github.com/sebastianbergmann",
                    "type": "github"
                }
            ],
            "time": "2020-11-28T06:42:11+00:00"
        },
        {
            "name": "sebastian/object-enumerator",
            "version": "4.0.4",
            "source": {
                "type": "git",
                "url": "https://github.com/sebastianbergmann/object-enumerator.git",
                "reference": "5c9eeac41b290a3712d88851518825ad78f45c71"
            },
            "dist": {
                "type": "zip",
                "url": "https://api.github.com/repos/sebastianbergmann/object-enumerator/zipball/5c9eeac41b290a3712d88851518825ad78f45c71",
                "reference": "5c9eeac41b290a3712d88851518825ad78f45c71",
                "shasum": ""
            },
            "require": {
                "php": ">=7.3",
                "sebastian/object-reflector": "^2.0",
                "sebastian/recursion-context": "^4.0"
            },
            "require-dev": {
                "phpunit/phpunit": "^9.3"
            },
            "type": "library",
            "extra": {
                "branch-alias": {
                    "dev-master": "4.0-dev"
                }
            },
            "autoload": {
                "classmap": [
                    "src/"
                ]
            },
            "notification-url": "https://packagist.org/downloads/",
            "license": [
                "BSD-3-Clause"
            ],
            "authors": [
                {
                    "name": "Sebastian Bergmann",
                    "email": "sebastian@phpunit.de"
                }
            ],
            "description": "Traverses array structures and object graphs to enumerate all referenced objects",
            "homepage": "https://github.com/sebastianbergmann/object-enumerator/",
            "support": {
                "issues": "https://github.com/sebastianbergmann/object-enumerator/issues",
                "source": "https://github.com/sebastianbergmann/object-enumerator/tree/4.0.4"
            },
            "funding": [
                {
                    "url": "https://github.com/sebastianbergmann",
                    "type": "github"
                }
            ],
            "time": "2020-10-26T13:12:34+00:00"
        },
        {
            "name": "sebastian/object-reflector",
            "version": "2.0.4",
            "source": {
                "type": "git",
                "url": "https://github.com/sebastianbergmann/object-reflector.git",
                "reference": "b4f479ebdbf63ac605d183ece17d8d7fe49c15c7"
            },
            "dist": {
                "type": "zip",
                "url": "https://api.github.com/repos/sebastianbergmann/object-reflector/zipball/b4f479ebdbf63ac605d183ece17d8d7fe49c15c7",
                "reference": "b4f479ebdbf63ac605d183ece17d8d7fe49c15c7",
                "shasum": ""
            },
            "require": {
                "php": ">=7.3"
            },
            "require-dev": {
                "phpunit/phpunit": "^9.3"
            },
            "type": "library",
            "extra": {
                "branch-alias": {
                    "dev-master": "2.0-dev"
                }
            },
            "autoload": {
                "classmap": [
                    "src/"
                ]
            },
            "notification-url": "https://packagist.org/downloads/",
            "license": [
                "BSD-3-Clause"
            ],
            "authors": [
                {
                    "name": "Sebastian Bergmann",
                    "email": "sebastian@phpunit.de"
                }
            ],
            "description": "Allows reflection of object attributes, including inherited and non-public ones",
            "homepage": "https://github.com/sebastianbergmann/object-reflector/",
            "support": {
                "issues": "https://github.com/sebastianbergmann/object-reflector/issues",
                "source": "https://github.com/sebastianbergmann/object-reflector/tree/2.0.4"
            },
            "funding": [
                {
                    "url": "https://github.com/sebastianbergmann",
                    "type": "github"
                }
            ],
            "time": "2020-10-26T13:14:26+00:00"
        },
        {
            "name": "sebastian/recursion-context",
            "version": "4.0.4",
            "source": {
                "type": "git",
                "url": "https://github.com/sebastianbergmann/recursion-context.git",
                "reference": "cd9d8cf3c5804de4341c283ed787f099f5506172"
            },
            "dist": {
                "type": "zip",
                "url": "https://api.github.com/repos/sebastianbergmann/recursion-context/zipball/cd9d8cf3c5804de4341c283ed787f099f5506172",
                "reference": "cd9d8cf3c5804de4341c283ed787f099f5506172",
                "shasum": ""
            },
            "require": {
                "php": ">=7.3"
            },
            "require-dev": {
                "phpunit/phpunit": "^9.3"
            },
            "type": "library",
            "extra": {
                "branch-alias": {
                    "dev-master": "4.0-dev"
                }
            },
            "autoload": {
                "classmap": [
                    "src/"
                ]
            },
            "notification-url": "https://packagist.org/downloads/",
            "license": [
                "BSD-3-Clause"
            ],
            "authors": [
                {
                    "name": "Sebastian Bergmann",
                    "email": "sebastian@phpunit.de"
                },
                {
                    "name": "Jeff Welch",
                    "email": "whatthejeff@gmail.com"
                },
                {
                    "name": "Adam Harvey",
                    "email": "aharvey@php.net"
                }
            ],
            "description": "Provides functionality to recursively process PHP variables",
            "homepage": "http://www.github.com/sebastianbergmann/recursion-context",
            "support": {
                "issues": "https://github.com/sebastianbergmann/recursion-context/issues",
                "source": "https://github.com/sebastianbergmann/recursion-context/tree/4.0.4"
            },
            "funding": [
                {
                    "url": "https://github.com/sebastianbergmann",
                    "type": "github"
                }
            ],
            "time": "2020-10-26T13:17:30+00:00"
        },
        {
            "name": "sebastian/resource-operations",
            "version": "3.0.3",
            "source": {
                "type": "git",
                "url": "https://github.com/sebastianbergmann/resource-operations.git",
                "reference": "0f4443cb3a1d92ce809899753bc0d5d5a8dd19a8"
            },
            "dist": {
                "type": "zip",
                "url": "https://api.github.com/repos/sebastianbergmann/resource-operations/zipball/0f4443cb3a1d92ce809899753bc0d5d5a8dd19a8",
                "reference": "0f4443cb3a1d92ce809899753bc0d5d5a8dd19a8",
                "shasum": ""
            },
            "require": {
                "php": ">=7.3"
            },
            "require-dev": {
                "phpunit/phpunit": "^9.0"
            },
            "type": "library",
            "extra": {
                "branch-alias": {
                    "dev-master": "3.0-dev"
                }
            },
            "autoload": {
                "classmap": [
                    "src/"
                ]
            },
            "notification-url": "https://packagist.org/downloads/",
            "license": [
                "BSD-3-Clause"
            ],
            "authors": [
                {
                    "name": "Sebastian Bergmann",
                    "email": "sebastian@phpunit.de"
                }
            ],
            "description": "Provides a list of PHP built-in functions that operate on resources",
            "homepage": "https://www.github.com/sebastianbergmann/resource-operations",
            "support": {
                "issues": "https://github.com/sebastianbergmann/resource-operations/issues",
                "source": "https://github.com/sebastianbergmann/resource-operations/tree/3.0.3"
            },
            "funding": [
                {
                    "url": "https://github.com/sebastianbergmann",
                    "type": "github"
                }
            ],
            "time": "2020-09-28T06:45:17+00:00"
        },
        {
            "name": "sebastian/type",
            "version": "3.0.0",
            "source": {
                "type": "git",
                "url": "https://github.com/sebastianbergmann/type.git",
                "reference": "b233b84bc4465aff7b57cf1c4bc75c86d00d6dad"
            },
            "dist": {
                "type": "zip",
                "url": "https://api.github.com/repos/sebastianbergmann/type/zipball/b233b84bc4465aff7b57cf1c4bc75c86d00d6dad",
                "reference": "b233b84bc4465aff7b57cf1c4bc75c86d00d6dad",
                "shasum": ""
            },
            "require": {
                "php": ">=7.3"
            },
            "require-dev": {
                "phpunit/phpunit": "^9.5"
            },
            "type": "library",
            "extra": {
                "branch-alias": {
                    "dev-master": "3.0-dev"
                }
            },
            "autoload": {
                "classmap": [
                    "src/"
                ]
            },
            "notification-url": "https://packagist.org/downloads/",
            "license": [
                "BSD-3-Clause"
            ],
            "authors": [
                {
                    "name": "Sebastian Bergmann",
                    "email": "sebastian@phpunit.de",
                    "role": "lead"
                }
            ],
            "description": "Collection of value objects that represent the types of the PHP type system",
            "homepage": "https://github.com/sebastianbergmann/type",
            "support": {
                "issues": "https://github.com/sebastianbergmann/type/issues",
                "source": "https://github.com/sebastianbergmann/type/tree/3.0.0"
            },
            "funding": [
                {
                    "url": "https://github.com/sebastianbergmann",
                    "type": "github"
                }
            ],
            "time": "2022-03-15T09:54:48+00:00"
        },
        {
            "name": "sebastian/version",
            "version": "3.0.2",
            "source": {
                "type": "git",
                "url": "https://github.com/sebastianbergmann/version.git",
                "reference": "c6c1022351a901512170118436c764e473f6de8c"
            },
            "dist": {
                "type": "zip",
                "url": "https://api.github.com/repos/sebastianbergmann/version/zipball/c6c1022351a901512170118436c764e473f6de8c",
                "reference": "c6c1022351a901512170118436c764e473f6de8c",
                "shasum": ""
            },
            "require": {
                "php": ">=7.3"
            },
            "type": "library",
            "extra": {
                "branch-alias": {
                    "dev-master": "3.0-dev"
                }
            },
            "autoload": {
                "classmap": [
                    "src/"
                ]
            },
            "notification-url": "https://packagist.org/downloads/",
            "license": [
                "BSD-3-Clause"
            ],
            "authors": [
                {
                    "name": "Sebastian Bergmann",
                    "email": "sebastian@phpunit.de",
                    "role": "lead"
                }
            ],
            "description": "Library that helps with managing the version number of Git-hosted PHP projects",
            "homepage": "https://github.com/sebastianbergmann/version",
            "support": {
                "issues": "https://github.com/sebastianbergmann/version/issues",
                "source": "https://github.com/sebastianbergmann/version/tree/3.0.2"
            },
            "funding": [
                {
                    "url": "https://github.com/sebastianbergmann",
                    "type": "github"
                }
            ],
            "time": "2020-09-28T06:39:44+00:00"
        },
        {
            "name": "symfony/console",
            "version": "v5.4.8",
            "source": {
                "type": "git",
                "url": "https://github.com/symfony/console.git",
                "reference": "ffe3aed36c4d60da2cf1b0a1cee6b8f2e5fa881b"
            },
            "dist": {
                "type": "zip",
                "url": "https://api.github.com/repos/symfony/console/zipball/ffe3aed36c4d60da2cf1b0a1cee6b8f2e5fa881b",
                "reference": "ffe3aed36c4d60da2cf1b0a1cee6b8f2e5fa881b",
                "shasum": ""
            },
            "require": {
                "php": ">=7.2.5",
                "symfony/deprecation-contracts": "^2.1|^3",
                "symfony/polyfill-mbstring": "~1.0",
                "symfony/polyfill-php73": "^1.9",
                "symfony/polyfill-php80": "^1.16",
                "symfony/service-contracts": "^1.1|^2|^3",
                "symfony/string": "^5.1|^6.0"
            },
            "conflict": {
                "psr/log": ">=3",
                "symfony/dependency-injection": "<4.4",
                "symfony/dotenv": "<5.1",
                "symfony/event-dispatcher": "<4.4",
                "symfony/lock": "<4.4",
                "symfony/process": "<4.4"
            },
            "provide": {
                "psr/log-implementation": "1.0|2.0"
            },
            "require-dev": {
                "psr/log": "^1|^2",
                "symfony/config": "^4.4|^5.0|^6.0",
                "symfony/dependency-injection": "^4.4|^5.0|^6.0",
                "symfony/event-dispatcher": "^4.4|^5.0|^6.0",
                "symfony/lock": "^4.4|^5.0|^6.0",
                "symfony/process": "^4.4|^5.0|^6.0",
                "symfony/var-dumper": "^4.4|^5.0|^6.0"
            },
            "suggest": {
                "psr/log": "For using the console logger",
                "symfony/event-dispatcher": "",
                "symfony/lock": "",
                "symfony/process": ""
            },
            "type": "library",
            "autoload": {
                "psr-4": {
                    "Symfony\\Component\\Console\\": ""
                },
                "exclude-from-classmap": [
                    "/Tests/"
                ]
            },
            "notification-url": "https://packagist.org/downloads/",
            "license": [
                "MIT"
            ],
            "authors": [
                {
                    "name": "Fabien Potencier",
                    "email": "fabien@symfony.com"
                },
                {
                    "name": "Symfony Community",
                    "homepage": "https://symfony.com/contributors"
                }
            ],
            "description": "Eases the creation of beautiful and testable command line interfaces",
            "homepage": "https://symfony.com",
            "keywords": [
                "cli",
                "command line",
                "console",
                "terminal"
            ],
            "support": {
                "source": "https://github.com/symfony/console/tree/v5.4.8"
            },
            "funding": [
                {
                    "url": "https://symfony.com/sponsor",
                    "type": "custom"
                },
                {
                    "url": "https://github.com/fabpot",
                    "type": "github"
                },
                {
                    "url": "https://tidelift.com/funding/github/packagist/symfony/symfony",
                    "type": "tidelift"
                }
            ],
            "time": "2022-04-12T16:02:29+00:00"
        },
        {
            "name": "symfony/deprecation-contracts",
            "version": "v2.5.1",
            "source": {
                "type": "git",
                "url": "https://github.com/symfony/deprecation-contracts.git",
                "reference": "e8b495ea28c1d97b5e0c121748d6f9b53d075c66"
            },
            "dist": {
                "type": "zip",
                "url": "https://api.github.com/repos/symfony/deprecation-contracts/zipball/e8b495ea28c1d97b5e0c121748d6f9b53d075c66",
                "reference": "e8b495ea28c1d97b5e0c121748d6f9b53d075c66",
                "shasum": ""
            },
            "require": {
                "php": ">=7.1"
            },
            "type": "library",
            "extra": {
                "branch-alias": {
                    "dev-main": "2.5-dev"
                },
                "thanks": {
                    "name": "symfony/contracts",
                    "url": "https://github.com/symfony/contracts"
                }
            },
            "autoload": {
                "files": [
                    "function.php"
                ]
            },
            "notification-url": "https://packagist.org/downloads/",
            "license": [
                "MIT"
            ],
            "authors": [
                {
                    "name": "Nicolas Grekas",
                    "email": "p@tchwork.com"
                },
                {
                    "name": "Symfony Community",
                    "homepage": "https://symfony.com/contributors"
                }
            ],
            "description": "A generic function and convention to trigger deprecation notices",
            "homepage": "https://symfony.com",
            "support": {
                "source": "https://github.com/symfony/deprecation-contracts/tree/v2.5.1"
            },
            "funding": [
                {
                    "url": "https://symfony.com/sponsor",
                    "type": "custom"
                },
                {
                    "url": "https://github.com/fabpot",
                    "type": "github"
                },
                {
                    "url": "https://tidelift.com/funding/github/packagist/symfony/symfony",
                    "type": "tidelift"
                }
            ],
            "time": "2022-01-02T09:53:40+00:00"
        },
        {
            "name": "symfony/polyfill-ctype",
            "version": "v1.25.0",
            "source": {
                "type": "git",
                "url": "https://github.com/symfony/polyfill-ctype.git",
                "reference": "30885182c981ab175d4d034db0f6f469898070ab"
            },
            "dist": {
                "type": "zip",
                "url": "https://api.github.com/repos/symfony/polyfill-ctype/zipball/30885182c981ab175d4d034db0f6f469898070ab",
                "reference": "30885182c981ab175d4d034db0f6f469898070ab",
                "shasum": ""
            },
            "require": {
                "php": ">=7.1"
            },
            "provide": {
                "ext-ctype": "*"
            },
            "suggest": {
                "ext-ctype": "For best performance"
            },
            "type": "library",
            "extra": {
                "branch-alias": {
                    "dev-main": "1.23-dev"
                },
                "thanks": {
                    "name": "symfony/polyfill",
                    "url": "https://github.com/symfony/polyfill"
                }
            },
            "autoload": {
                "files": [
                    "bootstrap.php"
                ],
                "psr-4": {
                    "Symfony\\Polyfill\\Ctype\\": ""
                }
            },
            "notification-url": "https://packagist.org/downloads/",
            "license": [
                "MIT"
            ],
            "authors": [
                {
                    "name": "Gert de Pagter",
                    "email": "BackEndTea@gmail.com"
                },
                {
                    "name": "Symfony Community",
                    "homepage": "https://symfony.com/contributors"
                }
            ],
            "description": "Symfony polyfill for ctype functions",
            "homepage": "https://symfony.com",
            "keywords": [
                "compatibility",
                "ctype",
                "polyfill",
                "portable"
            ],
            "support": {
                "source": "https://github.com/symfony/polyfill-ctype/tree/v1.25.0"
            },
            "funding": [
                {
                    "url": "https://symfony.com/sponsor",
                    "type": "custom"
                },
                {
                    "url": "https://github.com/fabpot",
                    "type": "github"
                },
                {
                    "url": "https://tidelift.com/funding/github/packagist/symfony/symfony",
                    "type": "tidelift"
                }
            ],
            "time": "2021-10-20T20:35:02+00:00"
        },
        {
            "name": "symfony/polyfill-intl-grapheme",
            "version": "v1.25.0",
            "source": {
                "type": "git",
                "url": "https://github.com/symfony/polyfill-intl-grapheme.git",
                "reference": "81b86b50cf841a64252b439e738e97f4a34e2783"
            },
            "dist": {
                "type": "zip",
                "url": "https://api.github.com/repos/symfony/polyfill-intl-grapheme/zipball/81b86b50cf841a64252b439e738e97f4a34e2783",
                "reference": "81b86b50cf841a64252b439e738e97f4a34e2783",
                "shasum": ""
            },
            "require": {
                "php": ">=7.1"
            },
            "suggest": {
                "ext-intl": "For best performance"
            },
            "type": "library",
            "extra": {
                "branch-alias": {
                    "dev-main": "1.23-dev"
                },
                "thanks": {
                    "name": "symfony/polyfill",
                    "url": "https://github.com/symfony/polyfill"
                }
            },
            "autoload": {
                "files": [
                    "bootstrap.php"
                ],
                "psr-4": {
                    "Symfony\\Polyfill\\Intl\\Grapheme\\": ""
                }
            },
            "notification-url": "https://packagist.org/downloads/",
            "license": [
                "MIT"
            ],
            "authors": [
                {
                    "name": "Nicolas Grekas",
                    "email": "p@tchwork.com"
                },
                {
                    "name": "Symfony Community",
                    "homepage": "https://symfony.com/contributors"
                }
            ],
            "description": "Symfony polyfill for intl's grapheme_* functions",
            "homepage": "https://symfony.com",
            "keywords": [
                "compatibility",
                "grapheme",
                "intl",
                "polyfill",
                "portable",
                "shim"
            ],
            "support": {
                "source": "https://github.com/symfony/polyfill-intl-grapheme/tree/v1.25.0"
            },
            "funding": [
                {
                    "url": "https://symfony.com/sponsor",
                    "type": "custom"
                },
                {
                    "url": "https://github.com/fabpot",
                    "type": "github"
                },
                {
                    "url": "https://tidelift.com/funding/github/packagist/symfony/symfony",
                    "type": "tidelift"
                }
            ],
            "time": "2021-11-23T21:10:46+00:00"
        },
        {
            "name": "symfony/polyfill-intl-normalizer",
            "version": "v1.25.0",
            "source": {
                "type": "git",
                "url": "https://github.com/symfony/polyfill-intl-normalizer.git",
                "reference": "8590a5f561694770bdcd3f9b5c69dde6945028e8"
            },
            "dist": {
                "type": "zip",
                "url": "https://api.github.com/repos/symfony/polyfill-intl-normalizer/zipball/8590a5f561694770bdcd3f9b5c69dde6945028e8",
                "reference": "8590a5f561694770bdcd3f9b5c69dde6945028e8",
                "shasum": ""
            },
            "require": {
                "php": ">=7.1"
            },
            "suggest": {
                "ext-intl": "For best performance"
            },
            "type": "library",
            "extra": {
                "branch-alias": {
                    "dev-main": "1.23-dev"
                },
                "thanks": {
                    "name": "symfony/polyfill",
                    "url": "https://github.com/symfony/polyfill"
                }
            },
            "autoload": {
                "files": [
                    "bootstrap.php"
                ],
                "psr-4": {
                    "Symfony\\Polyfill\\Intl\\Normalizer\\": ""
                },
                "classmap": [
                    "Resources/stubs"
                ]
            },
            "notification-url": "https://packagist.org/downloads/",
            "license": [
                "MIT"
            ],
            "authors": [
                {
                    "name": "Nicolas Grekas",
                    "email": "p@tchwork.com"
                },
                {
                    "name": "Symfony Community",
                    "homepage": "https://symfony.com/contributors"
                }
            ],
            "description": "Symfony polyfill for intl's Normalizer class and related functions",
            "homepage": "https://symfony.com",
            "keywords": [
                "compatibility",
                "intl",
                "normalizer",
                "polyfill",
                "portable",
                "shim"
            ],
            "support": {
                "source": "https://github.com/symfony/polyfill-intl-normalizer/tree/v1.25.0"
            },
            "funding": [
                {
                    "url": "https://symfony.com/sponsor",
                    "type": "custom"
                },
                {
                    "url": "https://github.com/fabpot",
                    "type": "github"
                },
                {
                    "url": "https://tidelift.com/funding/github/packagist/symfony/symfony",
                    "type": "tidelift"
                }
            ],
            "time": "2021-02-19T12:13:01+00:00"
        },
        {
            "name": "symfony/polyfill-mbstring",
            "version": "v1.25.0",
            "source": {
                "type": "git",
                "url": "https://github.com/symfony/polyfill-mbstring.git",
                "reference": "0abb51d2f102e00a4eefcf46ba7fec406d245825"
            },
            "dist": {
                "type": "zip",
                "url": "https://api.github.com/repos/symfony/polyfill-mbstring/zipball/0abb51d2f102e00a4eefcf46ba7fec406d245825",
                "reference": "0abb51d2f102e00a4eefcf46ba7fec406d245825",
                "shasum": ""
            },
            "require": {
                "php": ">=7.1"
            },
            "provide": {
                "ext-mbstring": "*"
            },
            "suggest": {
                "ext-mbstring": "For best performance"
            },
            "type": "library",
            "extra": {
                "branch-alias": {
                    "dev-main": "1.23-dev"
                },
                "thanks": {
                    "name": "symfony/polyfill",
                    "url": "https://github.com/symfony/polyfill"
                }
            },
            "autoload": {
                "files": [
                    "bootstrap.php"
                ],
                "psr-4": {
                    "Symfony\\Polyfill\\Mbstring\\": ""
                }
            },
            "notification-url": "https://packagist.org/downloads/",
            "license": [
                "MIT"
            ],
            "authors": [
                {
                    "name": "Nicolas Grekas",
                    "email": "p@tchwork.com"
                },
                {
                    "name": "Symfony Community",
                    "homepage": "https://symfony.com/contributors"
                }
            ],
            "description": "Symfony polyfill for the Mbstring extension",
            "homepage": "https://symfony.com",
            "keywords": [
                "compatibility",
                "mbstring",
                "polyfill",
                "portable",
                "shim"
            ],
            "support": {
                "source": "https://github.com/symfony/polyfill-mbstring/tree/v1.25.0"
            },
            "funding": [
                {
                    "url": "https://symfony.com/sponsor",
                    "type": "custom"
                },
                {
                    "url": "https://github.com/fabpot",
                    "type": "github"
                },
                {
                    "url": "https://tidelift.com/funding/github/packagist/symfony/symfony",
                    "type": "tidelift"
                }
            ],
            "time": "2021-11-30T18:21:41+00:00"
        },
        {
            "name": "symfony/polyfill-php73",
            "version": "v1.25.0",
            "source": {
                "type": "git",
                "url": "https://github.com/symfony/polyfill-php73.git",
                "reference": "cc5db0e22b3cb4111010e48785a97f670b350ca5"
            },
            "dist": {
                "type": "zip",
                "url": "https://api.github.com/repos/symfony/polyfill-php73/zipball/cc5db0e22b3cb4111010e48785a97f670b350ca5",
                "reference": "cc5db0e22b3cb4111010e48785a97f670b350ca5",
                "shasum": ""
            },
            "require": {
                "php": ">=7.1"
            },
            "type": "library",
            "extra": {
                "branch-alias": {
                    "dev-main": "1.23-dev"
                },
                "thanks": {
                    "name": "symfony/polyfill",
                    "url": "https://github.com/symfony/polyfill"
                }
            },
            "autoload": {
                "files": [
                    "bootstrap.php"
                ],
                "psr-4": {
                    "Symfony\\Polyfill\\Php73\\": ""
                },
                "classmap": [
                    "Resources/stubs"
                ]
            },
            "notification-url": "https://packagist.org/downloads/",
            "license": [
                "MIT"
            ],
            "authors": [
                {
                    "name": "Nicolas Grekas",
                    "email": "p@tchwork.com"
                },
                {
                    "name": "Symfony Community",
                    "homepage": "https://symfony.com/contributors"
                }
            ],
            "description": "Symfony polyfill backporting some PHP 7.3+ features to lower PHP versions",
            "homepage": "https://symfony.com",
            "keywords": [
                "compatibility",
                "polyfill",
                "portable",
                "shim"
            ],
            "support": {
                "source": "https://github.com/symfony/polyfill-php73/tree/v1.25.0"
            },
            "funding": [
                {
                    "url": "https://symfony.com/sponsor",
                    "type": "custom"
                },
                {
                    "url": "https://github.com/fabpot",
                    "type": "github"
                },
                {
                    "url": "https://tidelift.com/funding/github/packagist/symfony/symfony",
                    "type": "tidelift"
                }
            ],
            "time": "2021-06-05T21:20:04+00:00"
        },
        {
            "name": "symfony/polyfill-php80",
            "version": "v1.25.0",
            "source": {
                "type": "git",
                "url": "https://github.com/symfony/polyfill-php80.git",
                "reference": "4407588e0d3f1f52efb65fbe92babe41f37fe50c"
            },
            "dist": {
                "type": "zip",
                "url": "https://api.github.com/repos/symfony/polyfill-php80/zipball/4407588e0d3f1f52efb65fbe92babe41f37fe50c",
                "reference": "4407588e0d3f1f52efb65fbe92babe41f37fe50c",
                "shasum": ""
            },
            "require": {
                "php": ">=7.1"
            },
            "type": "library",
            "extra": {
                "branch-alias": {
                    "dev-main": "1.23-dev"
                },
                "thanks": {
                    "name": "symfony/polyfill",
                    "url": "https://github.com/symfony/polyfill"
                }
            },
            "autoload": {
                "files": [
                    "bootstrap.php"
                ],
                "psr-4": {
                    "Symfony\\Polyfill\\Php80\\": ""
                },
                "classmap": [
                    "Resources/stubs"
                ]
            },
            "notification-url": "https://packagist.org/downloads/",
            "license": [
                "MIT"
            ],
            "authors": [
                {
                    "name": "Ion Bazan",
                    "email": "ion.bazan@gmail.com"
                },
                {
                    "name": "Nicolas Grekas",
                    "email": "p@tchwork.com"
                },
                {
                    "name": "Symfony Community",
                    "homepage": "https://symfony.com/contributors"
                }
            ],
            "description": "Symfony polyfill backporting some PHP 8.0+ features to lower PHP versions",
            "homepage": "https://symfony.com",
            "keywords": [
                "compatibility",
                "polyfill",
                "portable",
                "shim"
            ],
            "support": {
                "source": "https://github.com/symfony/polyfill-php80/tree/v1.25.0"
            },
            "funding": [
                {
                    "url": "https://symfony.com/sponsor",
                    "type": "custom"
                },
                {
                    "url": "https://github.com/fabpot",
                    "type": "github"
                },
                {
                    "url": "https://tidelift.com/funding/github/packagist/symfony/symfony",
                    "type": "tidelift"
                }
            ],
            "time": "2022-03-04T08:16:47+00:00"
        },
        {
            "name": "symfony/process",
            "version": "v5.4.8",
            "source": {
                "type": "git",
                "url": "https://github.com/symfony/process.git",
                "reference": "597f3fff8e3e91836bb0bd38f5718b56ddbde2f3"
            },
            "dist": {
                "type": "zip",
                "url": "https://api.github.com/repos/symfony/process/zipball/597f3fff8e3e91836bb0bd38f5718b56ddbde2f3",
                "reference": "597f3fff8e3e91836bb0bd38f5718b56ddbde2f3",
                "shasum": ""
            },
            "require": {
                "php": ">=7.2.5",
                "symfony/polyfill-php80": "^1.16"
            },
            "type": "library",
            "autoload": {
                "psr-4": {
                    "Symfony\\Component\\Process\\": ""
                },
                "exclude-from-classmap": [
                    "/Tests/"
                ]
            },
            "notification-url": "https://packagist.org/downloads/",
            "license": [
                "MIT"
            ],
            "authors": [
                {
                    "name": "Fabien Potencier",
                    "email": "fabien@symfony.com"
                },
                {
                    "name": "Symfony Community",
                    "homepage": "https://symfony.com/contributors"
                }
            ],
            "description": "Executes commands in sub-processes",
            "homepage": "https://symfony.com",
            "support": {
                "source": "https://github.com/symfony/process/tree/v5.4.8"
            },
            "funding": [
                {
                    "url": "https://symfony.com/sponsor",
                    "type": "custom"
                },
                {
                    "url": "https://github.com/fabpot",
                    "type": "github"
                },
                {
                    "url": "https://tidelift.com/funding/github/packagist/symfony/symfony",
                    "type": "tidelift"
                }
            ],
            "time": "2022-04-08T05:07:18+00:00"
        },
        {
            "name": "symfony/service-contracts",
            "version": "v2.5.1",
            "source": {
                "type": "git",
                "url": "https://github.com/symfony/service-contracts.git",
                "reference": "24d9dc654b83e91aa59f9d167b131bc3b5bea24c"
            },
            "dist": {
                "type": "zip",
                "url": "https://api.github.com/repos/symfony/service-contracts/zipball/24d9dc654b83e91aa59f9d167b131bc3b5bea24c",
                "reference": "24d9dc654b83e91aa59f9d167b131bc3b5bea24c",
                "shasum": ""
            },
            "require": {
                "php": ">=7.2.5",
                "psr/container": "^1.1",
                "symfony/deprecation-contracts": "^2.1|^3"
            },
            "conflict": {
                "ext-psr": "<1.1|>=2"
            },
            "suggest": {
                "symfony/service-implementation": ""
            },
            "type": "library",
            "extra": {
                "branch-alias": {
                    "dev-main": "2.5-dev"
                },
                "thanks": {
                    "name": "symfony/contracts",
                    "url": "https://github.com/symfony/contracts"
                }
            },
            "autoload": {
                "psr-4": {
                    "Symfony\\Contracts\\Service\\": ""
                }
            },
            "notification-url": "https://packagist.org/downloads/",
            "license": [
                "MIT"
            ],
            "authors": [
                {
                    "name": "Nicolas Grekas",
                    "email": "p@tchwork.com"
                },
                {
                    "name": "Symfony Community",
                    "homepage": "https://symfony.com/contributors"
                }
            ],
            "description": "Generic abstractions related to writing services",
            "homepage": "https://symfony.com",
            "keywords": [
                "abstractions",
                "contracts",
                "decoupling",
                "interfaces",
                "interoperability",
                "standards"
            ],
            "support": {
                "source": "https://github.com/symfony/service-contracts/tree/v2.5.1"
            },
            "funding": [
                {
                    "url": "https://symfony.com/sponsor",
                    "type": "custom"
                },
                {
                    "url": "https://github.com/fabpot",
                    "type": "github"
                },
                {
                    "url": "https://tidelift.com/funding/github/packagist/symfony/symfony",
                    "type": "tidelift"
                }
            ],
            "time": "2022-03-13T20:07:29+00:00"
        },
        {
            "name": "symfony/string",
            "version": "v5.4.8",
            "source": {
                "type": "git",
                "url": "https://github.com/symfony/string.git",
                "reference": "3c061a76bff6d6ea427d85e12ad1bb8ed8cd43e8"
            },
            "dist": {
                "type": "zip",
                "url": "https://api.github.com/repos/symfony/string/zipball/3c061a76bff6d6ea427d85e12ad1bb8ed8cd43e8",
                "reference": "3c061a76bff6d6ea427d85e12ad1bb8ed8cd43e8",
                "shasum": ""
            },
            "require": {
                "php": ">=7.2.5",
                "symfony/polyfill-ctype": "~1.8",
                "symfony/polyfill-intl-grapheme": "~1.0",
                "symfony/polyfill-intl-normalizer": "~1.0",
                "symfony/polyfill-mbstring": "~1.0",
                "symfony/polyfill-php80": "~1.15"
            },
            "conflict": {
                "symfony/translation-contracts": ">=3.0"
            },
            "require-dev": {
                "symfony/error-handler": "^4.4|^5.0|^6.0",
                "symfony/http-client": "^4.4|^5.0|^6.0",
                "symfony/translation-contracts": "^1.1|^2",
                "symfony/var-exporter": "^4.4|^5.0|^6.0"
            },
            "type": "library",
            "autoload": {
                "files": [
                    "Resources/functions.php"
                ],
                "psr-4": {
                    "Symfony\\Component\\String\\": ""
                },
                "exclude-from-classmap": [
                    "/Tests/"
                ]
            },
            "notification-url": "https://packagist.org/downloads/",
            "license": [
                "MIT"
            ],
            "authors": [
                {
                    "name": "Nicolas Grekas",
                    "email": "p@tchwork.com"
                },
                {
                    "name": "Symfony Community",
                    "homepage": "https://symfony.com/contributors"
                }
            ],
            "description": "Provides an object-oriented API to strings and deals with bytes, UTF-8 code points and grapheme clusters in a unified way",
            "homepage": "https://symfony.com",
            "keywords": [
                "grapheme",
                "i18n",
                "string",
                "unicode",
                "utf-8",
                "utf8"
            ],
            "support": {
                "source": "https://github.com/symfony/string/tree/v5.4.8"
            },
            "funding": [
                {
                    "url": "https://symfony.com/sponsor",
                    "type": "custom"
                },
                {
                    "url": "https://github.com/fabpot",
                    "type": "github"
                },
                {
                    "url": "https://tidelift.com/funding/github/packagist/symfony/symfony",
                    "type": "tidelift"
                }
            ],
            "time": "2022-04-19T10:40:37+00:00"
        },
        {
            "name": "theseer/tokenizer",
            "version": "1.2.1",
            "source": {
                "type": "git",
                "url": "https://github.com/theseer/tokenizer.git",
                "reference": "34a41e998c2183e22995f158c581e7b5e755ab9e"
            },
            "dist": {
                "type": "zip",
                "url": "https://api.github.com/repos/theseer/tokenizer/zipball/34a41e998c2183e22995f158c581e7b5e755ab9e",
                "reference": "34a41e998c2183e22995f158c581e7b5e755ab9e",
                "shasum": ""
            },
            "require": {
                "ext-dom": "*",
                "ext-tokenizer": "*",
                "ext-xmlwriter": "*",
                "php": "^7.2 || ^8.0"
            },
            "type": "library",
            "autoload": {
                "classmap": [
                    "src/"
                ]
            },
            "notification-url": "https://packagist.org/downloads/",
            "license": [
                "BSD-3-Clause"
            ],
            "authors": [
                {
                    "name": "Arne Blankerts",
                    "email": "arne@blankerts.de",
                    "role": "Developer"
                }
            ],
            "description": "A small library for converting tokenized PHP source code into XML and potentially other formats",
            "support": {
                "issues": "https://github.com/theseer/tokenizer/issues",
                "source": "https://github.com/theseer/tokenizer/tree/1.2.1"
            },
            "funding": [
                {
                    "url": "https://github.com/theseer",
                    "type": "github"
                }
            ],
            "time": "2021-07-28T10:34:58+00:00"
        },
        {
            "name": "webmozart/assert",
            "version": "1.10.0",
            "source": {
                "type": "git",
                "url": "https://github.com/webmozarts/assert.git",
                "reference": "6964c76c7804814a842473e0c8fd15bab0f18e25"
            },
            "dist": {
                "type": "zip",
                "url": "https://api.github.com/repos/webmozarts/assert/zipball/6964c76c7804814a842473e0c8fd15bab0f18e25",
                "reference": "6964c76c7804814a842473e0c8fd15bab0f18e25",
                "shasum": ""
            },
            "require": {
                "php": "^7.2 || ^8.0",
                "symfony/polyfill-ctype": "^1.8"
            },
            "conflict": {
                "phpstan/phpstan": "<0.12.20",
                "vimeo/psalm": "<4.6.1 || 4.6.2"
            },
            "require-dev": {
                "phpunit/phpunit": "^8.5.13"
            },
            "type": "library",
            "extra": {
                "branch-alias": {
                    "dev-master": "1.10-dev"
                }
            },
            "autoload": {
                "psr-4": {
                    "Webmozart\\Assert\\": "src/"
                }
            },
            "notification-url": "https://packagist.org/downloads/",
            "license": [
                "MIT"
            ],
            "authors": [
                {
                    "name": "Bernhard Schussek",
                    "email": "bschussek@gmail.com"
                }
            ],
            "description": "Assertions to validate method input/output with nice error messages.",
            "keywords": [
                "assert",
                "check",
                "validate"
            ],
            "support": {
                "issues": "https://github.com/webmozarts/assert/issues",
                "source": "https://github.com/webmozarts/assert/tree/1.10.0"
            },
            "time": "2021-03-09T10:59:23+00:00"
        },
        {
            "name": "wikimedia/at-ease",
            "version": "v2.1.0",
            "source": {
                "type": "git",
                "url": "https://github.com/wikimedia/at-ease.git",
                "reference": "e8ebaa7bb7c8a8395481a05f6dc4deaceab11c33"
            },
            "dist": {
                "type": "zip",
                "url": "https://api.github.com/repos/wikimedia/at-ease/zipball/e8ebaa7bb7c8a8395481a05f6dc4deaceab11c33",
                "reference": "e8ebaa7bb7c8a8395481a05f6dc4deaceab11c33",
                "shasum": ""
            },
            "require": {
                "php": ">=7.2.9"
            },
            "require-dev": {
                "mediawiki/mediawiki-codesniffer": "35.0.0",
                "mediawiki/minus-x": "1.1.1",
                "ockcyp/covers-validator": "1.3.3",
                "php-parallel-lint/php-console-highlighter": "0.5.0",
                "php-parallel-lint/php-parallel-lint": "1.2.0",
                "phpunit/phpunit": "^8.5"
            },
            "type": "library",
            "autoload": {
                "files": [
                    "src/Wikimedia/Functions.php"
                ],
                "psr-4": {
                    "Wikimedia\\AtEase\\": "src/Wikimedia/AtEase/"
                }
            },
            "notification-url": "https://packagist.org/downloads/",
            "license": [
                "GPL-2.0-or-later"
            ],
            "authors": [
                {
                    "name": "Tim Starling",
                    "email": "tstarling@wikimedia.org"
                },
                {
                    "name": "MediaWiki developers",
                    "email": "wikitech-l@lists.wikimedia.org"
                }
            ],
            "description": "Safe replacement to @ for suppressing warnings.",
            "homepage": "https://www.mediawiki.org/wiki/at-ease",
            "support": {
                "source": "https://github.com/wikimedia/at-ease/tree/v2.1.0"
            },
            "time": "2021-02-27T15:53:37+00:00"
        },
        {
            "name": "yoast/phpunit-polyfills",
            "version": "1.0.3",
            "source": {
                "type": "git",
                "url": "https://github.com/Yoast/PHPUnit-Polyfills.git",
                "reference": "5ea3536428944955f969bc764bbe09738e151ada"
            },
            "dist": {
                "type": "zip",
                "url": "https://api.github.com/repos/Yoast/PHPUnit-Polyfills/zipball/5ea3536428944955f969bc764bbe09738e151ada",
                "reference": "5ea3536428944955f969bc764bbe09738e151ada",
                "shasum": ""
            },
            "require": {
                "php": ">=5.4",
                "phpunit/phpunit": "^4.8.36 || ^5.7.21 || ^6.0 || ^7.0 || ^8.0 || ^9.0"
            },
            "require-dev": {
                "yoast/yoastcs": "^2.2.0"
            },
            "type": "library",
            "extra": {
                "branch-alias": {
                    "dev-main": "1.x-dev",
                    "dev-develop": "1.x-dev"
                }
            },
            "autoload": {
                "files": [
                    "phpunitpolyfills-autoload.php"
                ]
            },
            "notification-url": "https://packagist.org/downloads/",
            "license": [
                "BSD-3-Clause"
            ],
            "authors": [
                {
                    "name": "Team Yoast",
                    "email": "support@yoast.com",
                    "homepage": "https://yoast.com"
                },
                {
                    "name": "Contributors",
                    "homepage": "https://github.com/Yoast/PHPUnit-Polyfills/graphs/contributors"
                }
            ],
            "description": "Set of polyfills for changed PHPUnit functionality to allow for creating PHPUnit cross-version compatible tests",
            "homepage": "https://github.com/Yoast/PHPUnit-Polyfills",
            "keywords": [
                "phpunit",
                "polyfill",
                "testing"
            ],
            "support": {
                "issues": "https://github.com/Yoast/PHPUnit-Polyfills/issues",
                "source": "https://github.com/Yoast/PHPUnit-Polyfills"
            },
            "time": "2021-11-23T01:37:03+00:00"
        }
    ],
    "aliases": [],
    "minimum-stability": "dev",
    "stability-flags": {
        "automattic/jetpack-autoloader": 20,
        "automattic/jetpack-composer-plugin": 20,
        "automattic/jetpack-config": 20,
        "automattic/jetpack-identity-crisis": 20,
        "automattic/jetpack-my-jetpack": 20,
        "automattic/jetpack-search": 20,
        "automattic/jetpack-sync": 20
    },
    "prefer-stable": true,
    "prefer-lowest": false,
    "platform": [],
    "platform-dev": [],
    "plugin-api-version": "2.3.0"
}<|MERGE_RESOLUTION|>--- conflicted
+++ resolved
@@ -4,11 +4,7 @@
         "Read more about it at https://getcomposer.org/doc/01-basic-usage.md#installing-dependencies",
         "This file is @generated automatically"
     ],
-<<<<<<< HEAD
-    "content-hash": "85fa9a85c0812f951294c5c978d3ad11",
-=======
     "content-hash": "f66368cfca96f5b15b8b789857bdcdad",
->>>>>>> c54cc2df
     "packages": [
         {
             "name": "automattic/jetpack-a8c-mc-stats",
