{
    "_readme": [
        "This file locks the dependencies of your project to a known state",
        "Read more about it at https://getcomposer.org/doc/01-basic-usage.md#installing-dependencies",
        "This file is @generated automatically"
    ],
<<<<<<< HEAD
    "content-hash": "5a0aed0d41af6e693e36d3c7f3e74d23",
=======
    "content-hash": "7a1275a39c39cf84bbedad6640ce2644",
>>>>>>> e3a2ad38
    "packages": [
        {
            "name": "automattic/jetpack-a8c-mc-stats",
            "version": "dev-master",
            "dist": {
                "type": "path",
                "url": "../../packages/a8c-mc-stats",
                "reference": "c4becc4203eedffdc2d277fbc499b11105b82cba"
            },
            "require-dev": {
                "automattic/jetpack-changelogger": "^3.1",
                "yoast/phpunit-polyfills": "1.0.3"
            },
            "type": "jetpack-library",
            "extra": {
                "autotagger": true,
                "mirror-repo": "Automattic/jetpack-a8c-mc-stats",
                "changelogger": {
                    "link-template": "https://github.com/Automattic/jetpack-a8c-mc-stats/compare/v${old}...v${new}"
                },
                "branch-alias": {
                    "dev-master": "1.4.x-dev"
                }
            },
            "autoload": {
                "classmap": [
                    "src/"
                ]
            },
            "scripts": {
                "phpunit": [
                    "./vendor/phpunit/phpunit/phpunit --colors=always"
                ],
                "test-coverage": [
                    "php -dpcov.directory=. ./vendor/bin/phpunit --coverage-clover \"$COVERAGE_DIR/clover.xml\""
                ],
                "test-php": [
                    "@composer phpunit"
                ]
            },
            "license": [
                "GPL-2.0-or-later"
            ],
            "description": "Used to record internal usage stats for Automattic. Not visible to site owners.",
            "transport-options": {
                "relative": true
            }
        },
        {
            "name": "automattic/jetpack-admin-ui",
            "version": "dev-master",
            "dist": {
                "type": "path",
                "url": "../../packages/admin-ui",
                "reference": "431dfc5312dfafd99bf113eecad1642383e1544d"
            },
            "require-dev": {
                "automattic/jetpack-changelogger": "^3.1",
                "automattic/wordbless": "dev-master",
                "yoast/phpunit-polyfills": "1.0.3"
            },
            "type": "jetpack-library",
            "extra": {
                "autotagger": true,
                "mirror-repo": "Automattic/jetpack-admin-ui",
                "textdomain": "jetpack-admin-ui",
                "changelogger": {
                    "link-template": "https://github.com/Automattic/jetpack-admin-ui/compare/${old}...${new}"
                },
                "branch-alias": {
                    "dev-master": "0.2.x-dev"
                },
                "version-constants": {
                    "::PACKAGE_VERSION": "src/class-admin-menu.php"
                }
            },
            "autoload": {
                "classmap": [
                    "src/"
                ]
            },
            "scripts": {
                "phpunit": [
                    "./vendor/phpunit/phpunit/phpunit --colors=always"
                ],
                "test-coverage": [
                    "php -dpcov.directory=. ./vendor/bin/phpunit --coverage-clover \"$COVERAGE_DIR/clover.xml\""
                ],
                "test-php": [
                    "@composer phpunit"
                ],
                "post-update-cmd": [
                    "php -r \"copy('vendor/automattic/wordbless/src/dbless-wpdb.php', 'wordpress/wp-content/db.php');\""
                ]
            },
            "license": [
                "GPL-2.0-or-later"
            ],
            "description": "Generic Jetpack wp-admin UI elements",
            "transport-options": {
                "relative": true
            }
        },
        {
            "name": "automattic/jetpack-assets",
            "version": "dev-master",
            "dist": {
                "type": "path",
                "url": "../../packages/assets",
                "reference": "ddeea163e5a602e093e82e9b0597392e74cc086c"
            },
            "require": {
                "automattic/jetpack-constants": "^1.6"
            },
            "require-dev": {
                "automattic/jetpack-changelogger": "^3.1",
                "brain/monkey": "2.6.1",
                "wikimedia/testing-access-wrapper": "^1.0 || ^2.0",
                "yoast/phpunit-polyfills": "1.0.3"
            },
            "type": "jetpack-library",
            "extra": {
                "autotagger": true,
                "mirror-repo": "Automattic/jetpack-assets",
                "textdomain": "jetpack-assets",
                "changelogger": {
                    "link-template": "https://github.com/Automattic/jetpack-assets/compare/v${old}...v${new}"
                },
                "branch-alias": {
                    "dev-master": "1.17.x-dev"
                }
            },
            "autoload": {
                "files": [
                    "actions.php"
                ],
                "classmap": [
                    "src/"
                ]
            },
            "scripts": {
                "build-development": [
                    "pnpm run build"
                ],
                "build-production": [
                    "pnpm run build-production"
                ],
                "phpunit": [
                    "./vendor/phpunit/phpunit/phpunit --colors=always"
                ],
                "test-coverage": [
                    "php -dpcov.directory=. ./vendor/bin/phpunit --coverage-clover \"$COVERAGE_DIR/php/clover.xml\"",
                    "pnpm run test-coverage"
                ],
                "test-js": [
                    "pnpm run test"
                ],
                "test-php": [
                    "@composer phpunit"
                ]
            },
            "license": [
                "GPL-2.0-or-later"
            ],
            "description": "Asset management utilities for Jetpack ecosystem packages",
            "transport-options": {
                "relative": true
            }
        },
        {
            "name": "automattic/jetpack-autoloader",
            "version": "dev-master",
            "dist": {
                "type": "path",
                "url": "../../packages/autoloader",
                "reference": "4b278cf445826a854386cd03d1d7e56bde99cf29"
            },
            "require": {
                "composer-plugin-api": "^1.1 || ^2.0"
            },
            "require-dev": {
                "automattic/jetpack-changelogger": "^3.1",
                "yoast/phpunit-polyfills": "1.0.3"
            },
            "type": "composer-plugin",
            "extra": {
                "autotagger": true,
                "class": "Automattic\\Jetpack\\Autoloader\\CustomAutoloaderPlugin",
                "mirror-repo": "Automattic/jetpack-autoloader",
                "changelogger": {
                    "link-template": "https://github.com/Automattic/jetpack-autoloader/compare/v${old}...v${new}"
                },
                "branch-alias": {
                    "dev-master": "2.11.x-dev"
                }
            },
            "autoload": {
                "classmap": [
                    "src/AutoloadGenerator.php"
                ],
                "psr-4": {
                    "Automattic\\Jetpack\\Autoloader\\": "src"
                }
            },
            "scripts": {
                "phpunit": [
                    "./vendor/phpunit/phpunit/phpunit --colors=always"
                ],
                "test-coverage": [
                    "php -dpcov.directory=. ./vendor/bin/phpunit --coverage-php \"./tests/php/tmp/coverage-report.php\"",
                    "php ./tests/php/bin/test-coverage.php \"$COVERAGE_DIR/clover.xml\""
                ],
                "test-php": [
                    "@composer phpunit"
                ]
            },
            "license": [
                "GPL-2.0-or-later"
            ],
            "description": "Creates a custom autoloader for a plugin or theme.",
            "transport-options": {
                "relative": true
            }
        },
        {
            "name": "automattic/jetpack-composer-plugin",
            "version": "dev-master",
            "dist": {
                "type": "path",
                "url": "../../packages/composer-plugin",
                "reference": "04f3aac0bc58d9165b091eff25cd4a4da9b81cf8"
            },
            "require": {
                "composer-plugin-api": "^2.1.0"
            },
            "require-dev": {
                "automattic/jetpack-changelogger": "^3.1",
                "composer/composer": "2.2.12",
                "yoast/phpunit-polyfills": "1.0.3"
            },
            "type": "composer-plugin",
            "extra": {
                "plugin-modifies-install-path": true,
                "class": "Automattic\\Jetpack\\Composer\\Plugin",
                "mirror-repo": "Automattic/jetpack-composer-plugin",
                "changelogger": {
                    "link-template": "https://github.com/Automattic/jetpack-composer-plugin/compare/v${old}...v${new}"
                },
                "autotagger": true,
                "branch-alias": {
                    "dev-master": "1.1.x-dev"
                }
            },
            "autoload": {
                "classmap": [
                    "src/"
                ]
            },
            "scripts": {
                "phpunit": [
                    "./vendor/phpunit/phpunit/phpunit --colors=always"
                ],
                "test-coverage": [
                    "php -dpcov.directory=. ./vendor/bin/phpunit --coverage-clover \"$COVERAGE_DIR/clover.xml\""
                ],
                "test-php": [
                    "@composer phpunit"
                ]
            },
            "license": [
                "GPL-2.0-or-later"
            ],
            "description": "A custom installer plugin for Composer to move Jetpack packages out of `vendor/` so WordPress's translation infrastructure will find their strings.",
            "transport-options": {
                "relative": true
            }
        },
        {
            "name": "automattic/jetpack-config",
            "version": "dev-master",
            "dist": {
                "type": "path",
                "url": "../../packages/config",
                "reference": "f4b75345fa44397c0b326856f98ae0d8077f3da4"
            },
            "require-dev": {
                "automattic/jetpack-changelogger": "^3.1"
            },
            "type": "jetpack-library",
            "extra": {
                "autotagger": true,
                "mirror-repo": "Automattic/jetpack-config",
                "textdomain": "jetpack-config",
                "changelogger": {
                    "link-template": "https://github.com/Automattic/jetpack-config/compare/v${old}...v${new}"
                },
                "branch-alias": {
                    "dev-master": "1.9.x-dev"
                }
            },
            "autoload": {
                "classmap": [
                    "src/"
                ]
            },
            "license": [
                "GPL-2.0-or-later"
            ],
            "description": "Jetpack configuration package that initializes other packages and configures Jetpack's functionality. Can be used as a base for all variants of Jetpack package usage.",
            "transport-options": {
                "relative": true
            }
        },
        {
            "name": "automattic/jetpack-connection",
            "version": "dev-master",
            "dist": {
                "type": "path",
                "url": "../../packages/connection",
                "reference": "5751ff3191734375ecbbcfc59ff1e73bb82999a8"
            },
            "require": {
                "automattic/jetpack-a8c-mc-stats": "^1.4",
                "automattic/jetpack-admin-ui": "^0.2",
                "automattic/jetpack-constants": "^1.6",
                "automattic/jetpack-redirect": "^1.7",
                "automattic/jetpack-roles": "^1.4",
                "automattic/jetpack-status": "^1.13"
            },
            "require-dev": {
                "automattic/jetpack-changelogger": "^3.1",
                "automattic/wordbless": "@dev",
                "brain/monkey": "2.6.1",
                "yoast/phpunit-polyfills": "1.0.3"
            },
            "type": "jetpack-library",
            "extra": {
                "autotagger": true,
                "mirror-repo": "Automattic/jetpack-connection",
                "textdomain": "jetpack-connection",
                "version-constants": {
                    "::PACKAGE_VERSION": "src/class-package-version.php"
                },
                "changelogger": {
                    "link-template": "https://github.com/Automattic/jetpack-connection/compare/v${old}...v${new}"
                },
                "branch-alias": {
                    "dev-master": "1.40.x-dev"
                }
            },
            "autoload": {
                "classmap": [
                    "legacy",
                    "src/",
                    "src/webhooks"
                ]
            },
            "scripts": {
                "phpunit": [
                    "./vendor/phpunit/phpunit/phpunit --colors=always"
                ],
                "post-update-cmd": [
                    "php -r \"copy('vendor/automattic/wordbless/src/dbless-wpdb.php', 'wordpress/wp-content/db.php');\""
                ],
                "test-coverage": [
                    "php -dpcov.directory=. ./vendor/bin/phpunit --coverage-clover \"$COVERAGE_DIR/clover.xml\""
                ],
                "test-php": [
                    "@composer phpunit"
                ]
            },
            "license": [
                "GPL-2.0-or-later"
            ],
            "description": "Everything needed to connect to the Jetpack infrastructure",
            "transport-options": {
                "relative": true
            }
        },
        {
            "name": "automattic/jetpack-constants",
            "version": "dev-master",
            "dist": {
                "type": "path",
                "url": "../../packages/constants",
                "reference": "6c27d0bb8e75728e1bfcecb48651344b60dbf308"
            },
            "require-dev": {
                "automattic/jetpack-changelogger": "^3.1",
                "brain/monkey": "2.6.1",
                "yoast/phpunit-polyfills": "1.0.3"
            },
            "type": "jetpack-library",
            "extra": {
                "autotagger": true,
                "mirror-repo": "Automattic/jetpack-constants",
                "changelogger": {
                    "link-template": "https://github.com/Automattic/jetpack-constants/compare/v${old}...v${new}"
                },
                "branch-alias": {
                    "dev-master": "1.6.x-dev"
                }
            },
            "autoload": {
                "classmap": [
                    "src/"
                ]
            },
            "scripts": {
                "phpunit": [
                    "./vendor/phpunit/phpunit/phpunit --colors=always"
                ],
                "test-coverage": [
                    "php -dpcov.directory=. ./vendor/bin/phpunit --coverage-clover \"$COVERAGE_DIR/clover.xml\""
                ],
                "test-php": [
                    "@composer phpunit"
                ]
            },
            "license": [
                "GPL-2.0-or-later"
            ],
            "description": "A wrapper for defining constants in a more testable way.",
            "transport-options": {
                "relative": true
            }
        },
        {
            "name": "automattic/jetpack-identity-crisis",
            "version": "dev-master",
            "dist": {
                "type": "path",
                "url": "../../packages/identity-crisis",
                "reference": "38a95658ceb9346bffaee877c1b1b255091abe67"
            },
            "require": {
                "automattic/jetpack-assets": "^1.17",
                "automattic/jetpack-connection": "^1.40",
                "automattic/jetpack-constants": "^1.6",
                "automattic/jetpack-logo": "^1.5",
                "automattic/jetpack-status": "^1.13"
            },
            "require-dev": {
                "automattic/jetpack-changelogger": "^3.1",
                "automattic/wordbless": "@dev",
                "yoast/phpunit-polyfills": "1.0.3"
            },
            "type": "jetpack-library",
            "extra": {
                "autotagger": true,
                "mirror-repo": "Automattic/jetpack-identity-crisis",
                "textdomain": "jetpack-idc",
                "version-constants": {
                    "::PACKAGE_VERSION": "src/class-identity-crisis.php"
                },
                "changelogger": {
                    "link-template": "https://github.com/Automattic/jetpack-identity-crisis/compare/v${old}...v${new}"
                },
                "branch-alias": {
                    "dev-master": "0.8.x-dev"
                }
            },
            "autoload": {
                "classmap": [
                    "src/"
                ]
            },
            "scripts": {
                "build-development": [
                    "pnpm run build"
                ],
                "build-production": [
                    "NODE_ENV='production' pnpm run build"
                ],
                "phpunit": [
                    "./vendor/phpunit/phpunit/phpunit --colors=always"
                ],
                "test-coverage": [
                    "php -dpcov.directory=. ./vendor/bin/phpunit --coverage-clover \"$COVERAGE_DIR/clover.xml\""
                ],
                "test-php": [
                    "@composer phpunit"
                ],
                "post-update-cmd": [
                    "php -r \"copy('vendor/automattic/wordbless/src/dbless-wpdb.php', 'wordpress/wp-content/db.php');\""
                ],
                "watch": [
                    "Composer\\Config::disableProcessTimeout",
                    "pnpm run watch"
                ]
            },
            "license": [
                "GPL-2.0-or-later"
            ],
            "description": "Identity Crisis.",
            "transport-options": {
                "relative": true
            }
        },
        {
            "name": "automattic/jetpack-licensing",
            "version": "dev-master",
            "dist": {
                "type": "path",
                "url": "../../packages/licensing",
                "reference": "5a34e5070dc28f9bc714c9e8c609c93027205a27"
            },
            "require": {
                "automattic/jetpack-connection": "^1.40"
            },
            "require-dev": {
                "automattic/jetpack-changelogger": "^3.1",
                "automattic/wordbless": "@dev",
                "yoast/phpunit-polyfills": "1.0.3"
            },
            "type": "jetpack-library",
            "extra": {
                "autotagger": true,
                "mirror-repo": "Automattic/jetpack-licensing",
                "textdomain": "jetpack-licensing",
                "changelogger": {
                    "link-template": "https://github.com/Automattic/jetpack-licensing/compare/v${old}...v${new}"
                },
                "branch-alias": {
                    "dev-master": "1.7.x-dev"
                }
            },
            "autoload": {
                "classmap": [
                    "src/"
                ]
            },
            "scripts": {
                "phpunit": [
                    "./vendor/phpunit/phpunit/phpunit --colors=always"
                ],
                "post-update-cmd": [
                    "php -r \"copy('vendor/automattic/wordbless/src/dbless-wpdb.php', 'wordpress/wp-content/db.php');\""
                ],
                "test-coverage": [
                    "php -dpcov.directory=. ./vendor/bin/phpunit --coverage-clover \"$COVERAGE_DIR/clover.xml\""
                ],
                "test-php": [
                    "@composer phpunit"
                ]
            },
            "license": [
                "GPL-2.0-or-later"
            ],
            "description": "Everything needed to manage Jetpack licenses client-side.",
            "transport-options": {
                "relative": true
            }
        },
        {
            "name": "automattic/jetpack-logo",
            "version": "dev-master",
            "dist": {
                "type": "path",
                "url": "../../packages/logo",
                "reference": "08461ed89e904bd3ae4ff49b6087d8a971a9e811"
            },
            "require-dev": {
                "automattic/jetpack-changelogger": "^3.1",
                "yoast/phpunit-polyfills": "1.0.3"
            },
            "type": "jetpack-library",
            "extra": {
                "autotagger": true,
                "mirror-repo": "Automattic/jetpack-logo",
                "changelogger": {
                    "link-template": "https://github.com/Automattic/jetpack-logo/compare/v${old}...v${new}"
                },
                "branch-alias": {
                    "dev-master": "1.5.x-dev"
                }
            },
            "autoload": {
                "classmap": [
                    "src/"
                ]
            },
            "scripts": {
                "phpunit": [
                    "./vendor/phpunit/phpunit/phpunit --colors=always"
                ],
                "test-coverage": [
                    "php -dpcov.directory=. ./vendor/bin/phpunit --coverage-clover \"$COVERAGE_DIR/clover.xml\""
                ],
                "test-php": [
                    "@composer phpunit"
                ]
            },
            "license": [
                "GPL-2.0-or-later"
            ],
            "description": "A logo for Jetpack",
            "transport-options": {
                "relative": true
            }
        },
        {
            "name": "automattic/jetpack-my-jetpack",
            "version": "dev-master",
            "dist": {
                "type": "path",
                "url": "../../packages/my-jetpack",
                "reference": "1850f7b082c85cddc144272e4e15f279ff0d0ca5"
            },
            "require": {
                "automattic/jetpack-admin-ui": "^0.2",
                "automattic/jetpack-assets": "^1.17",
                "automattic/jetpack-connection": "^1.40",
                "automattic/jetpack-licensing": "^1.7",
                "automattic/jetpack-plugins-installer": "^0.1",
                "automattic/jetpack-redirect": "^1.7"
            },
            "require-dev": {
                "automattic/jetpack-changelogger": "^3.1",
                "automattic/jetpack-constants": "^1.6",
                "automattic/wordbless": "@dev",
                "yoast/phpunit-polyfills": "1.0.3"
            },
            "type": "jetpack-library",
            "extra": {
                "autotagger": true,
                "mirror-repo": "Automattic/jetpack-my-jetpack",
                "textdomain": "jetpack-my-jetpack",
                "changelogger": {
                    "link-template": "https://github.com/Automattic/jetpack-my-jetpack/compare/${old}...${new}"
                },
                "branch-alias": {
                    "dev-master": "1.3.x-dev"
                },
                "version-constants": {
                    "::PACKAGE_VERSION": "src/class-initializer.php"
                }
            },
            "autoload": {
                "classmap": [
                    "src/",
                    "src/products"
                ]
            },
            "scripts": {
                "phpunit": [
                    "./vendor/phpunit/phpunit/phpunit --colors=always"
                ],
                "test-coverage": [
                    "php -dpcov.directory=. ./vendor/bin/phpunit --coverage-clover \"$COVERAGE_DIR/coverage.xml\"",
                    "pnpm run test -- --coverageDirectory=\"$COVERAGE_DIR\" --coverage --coverageReporters=clover"
                ],
                "test-php": [
                    "@composer phpunit"
                ],
                "test-js": [
                    "pnpm run test"
                ],
                "test-js-watch": [
                    "Composer\\Config::disableProcessTimeout",
                    "pnpm run test -- --watch"
                ],
                "build-development": [
                    "pnpm run build"
                ],
                "build-production": [
                    "NODE_ENV=production pnpm run build"
                ],
                "watch": [
                    "Composer\\Config::disableProcessTimeout",
                    "pnpm run watch"
                ],
                "post-update-cmd": [
                    "php -r \"copy('vendor/automattic/wordbless/src/dbless-wpdb.php', 'wordpress/wp-content/db.php');\""
                ]
            },
            "license": [
                "GPL-2.0-or-later"
            ],
            "description": "WP Admin page with information and configuration shared among all Jetpack stand-alone plugins",
            "transport-options": {
                "relative": true
            }
        },
        {
            "name": "automattic/jetpack-password-checker",
            "version": "dev-master",
            "dist": {
                "type": "path",
                "url": "../../packages/password-checker",
                "reference": "6af118c46cffe461382bafc8e5bf8c37cfa3db09"
            },
            "require-dev": {
                "automattic/jetpack-changelogger": "^3.1",
                "automattic/wordbless": "@dev",
                "yoast/phpunit-polyfills": "1.0.3"
            },
            "type": "jetpack-library",
            "extra": {
                "autotagger": true,
                "mirror-repo": "Automattic/jetpack-password-checker",
                "textdomain": "jetpack-password-checker",
                "changelogger": {
                    "link-template": "https://github.com/Automattic/jetpack-password-checker/compare/v${old}...v${new}"
                },
                "branch-alias": {
                    "dev-master": "0.2.x-dev"
                }
            },
            "autoload": {
                "classmap": [
                    "src/"
                ]
            },
            "scripts": {
                "phpunit": [
                    "./vendor/phpunit/phpunit/phpunit --colors=always"
                ],
                "test-coverage": [
                    "php -dpcov.directory=. ./vendor/bin/phpunit --coverage-clover \"$COVERAGE_DIR/clover.xml\""
                ],
                "test-php": [
                    "@composer phpunit"
                ],
                "post-update-cmd": [
                    "php -r \"copy('vendor/automattic/wordbless/src/dbless-wpdb.php', 'wordpress/wp-content/db.php');\""
                ]
            },
            "license": [
                "GPL-2.0-or-later"
            ],
            "description": "Password Checker.",
            "transport-options": {
                "relative": true
            }
        },
        {
            "name": "automattic/jetpack-plugins-installer",
            "version": "dev-master",
            "dist": {
                "type": "path",
                "url": "../../packages/plugins-installer",
                "reference": "cd818ad15a46c130bb1ea73a78a4826a3ef42722"
            },
            "require": {
                "automattic/jetpack-a8c-mc-stats": "^1.4"
            },
            "require-dev": {
                "automattic/jetpack-changelogger": "^3.1",
                "yoast/phpunit-polyfills": "1.0.3"
            },
            "type": "jetpack-library",
            "extra": {
                "branch-alias": {
                    "dev-master": "0.1.x-dev"
                },
                "mirror-repo": "Automattic/jetpack-plugins-installer",
                "changelogger": {
                    "link-template": "https://github.com/Automattic/jetpack-plugins-installer/compare/v${old}...v${new}"
                },
                "autotagger": true,
                "textdomain": "jetpack-plugins-installer"
            },
            "autoload": {
                "classmap": [
                    "src/"
                ]
            },
            "scripts": {
                "phpunit": [
                    "./vendor/phpunit/phpunit/phpunit --colors=always"
                ],
                "test-coverage": [
                    "php -dpcov.directory=. ./vendor/bin/phpunit --coverage-clover \"$COVERAGE_DIR/clover.xml\""
                ],
                "test-php": [
                    "@composer phpunit"
                ]
            },
            "license": [
                "GPL-2.0-or-later"
            ],
            "description": "Handle installation of plugins from WP.org",
            "transport-options": {
                "relative": true
            }
        },
        {
            "name": "automattic/jetpack-redirect",
            "version": "dev-master",
            "dist": {
                "type": "path",
                "url": "../../packages/redirect",
                "reference": "d129479662cecc04d01814529b99c5370db23bed"
            },
            "require": {
                "automattic/jetpack-status": "^1.13"
            },
            "require-dev": {
                "automattic/jetpack-changelogger": "^3.1",
                "brain/monkey": "2.6.1",
                "yoast/phpunit-polyfills": "1.0.3"
            },
            "type": "jetpack-library",
            "extra": {
                "autotagger": true,
                "mirror-repo": "Automattic/jetpack-redirect",
                "changelogger": {
                    "link-template": "https://github.com/Automattic/jetpack-redirect/compare/v${old}...v${new}"
                },
                "branch-alias": {
                    "dev-master": "1.7.x-dev"
                }
            },
            "autoload": {
                "classmap": [
                    "src/"
                ]
            },
            "scripts": {
                "phpunit": [
                    "./vendor/phpunit/phpunit/phpunit --colors=always"
                ],
                "test-coverage": [
                    "php -dpcov.directory=. ./vendor/bin/phpunit --coverage-clover \"$COVERAGE_DIR/clover.xml\""
                ],
                "test-php": [
                    "@composer phpunit"
                ]
            },
            "license": [
                "GPL-2.0-or-later"
            ],
            "description": "Utilities to build URLs to the jetpack.com/redirect/ service",
            "transport-options": {
                "relative": true
            }
        },
        {
            "name": "automattic/jetpack-roles",
            "version": "dev-master",
            "dist": {
                "type": "path",
                "url": "../../packages/roles",
                "reference": "9580de2bc0846b4c72269c6e7eceb08e039bf6ba"
            },
            "require-dev": {
                "automattic/jetpack-changelogger": "^3.1",
                "brain/monkey": "2.6.1",
                "yoast/phpunit-polyfills": "1.0.3"
            },
            "type": "jetpack-library",
            "extra": {
                "autotagger": true,
                "mirror-repo": "Automattic/jetpack-roles",
                "changelogger": {
                    "link-template": "https://github.com/Automattic/jetpack-roles/compare/v${old}...v${new}"
                },
                "branch-alias": {
                    "dev-master": "1.4.x-dev"
                }
            },
            "autoload": {
                "classmap": [
                    "src/"
                ]
            },
            "scripts": {
                "phpunit": [
                    "./vendor/phpunit/phpunit/phpunit --colors=always"
                ],
                "test-coverage": [
                    "php -dpcov.directory=. ./vendor/bin/phpunit --coverage-clover \"$COVERAGE_DIR/clover.xml\""
                ],
                "test-php": [
                    "@composer phpunit"
                ]
            },
            "license": [
                "GPL-2.0-or-later"
            ],
            "description": "Utilities, related with user roles and capabilities.",
            "transport-options": {
                "relative": true
            }
        },
        {
            "name": "automattic/jetpack-search",
            "version": "dev-master",
            "dist": {
                "type": "path",
                "url": "../../packages/search",
                "reference": "ff95c5de2b54e36f93995505ebf61c60376293ce"
            },
            "require": {
                "automattic/jetpack-assets": "^1.17",
                "automattic/jetpack-config": "^1.9",
                "automattic/jetpack-connection": "^1.40",
                "automattic/jetpack-constants": "^1.6",
                "automattic/jetpack-status": "^1.13"
            },
            "require-dev": {
                "automattic/jetpack-changelogger": "^3.1",
                "automattic/wordbless": "0.3.1",
                "yoast/phpunit-polyfills": "1.0.3"
            },
            "type": "jetpack-library",
            "extra": {
                "autotagger": true,
                "mirror-repo": "Automattic/jetpack-search",
                "textdomain": "jetpack-search-pkg",
                "changelogger": {
                    "link-template": "https://github.com/Automattic/jetpack-search/compare/v${old}...v${new}"
                },
                "branch-alias": {
                    "dev-master": "0.13.x-dev"
                },
                "version-constants": {
                    "::VERSION": "src/class-package.php"
                }
            },
            "autoload": {
                "classmap": [
                    "src/"
                ]
            },
            "scripts": {
                "build": [
                    "Composer\\Config::disableProcessTimeout",
                    "pnpm run build"
                ],
                "build-development": [
                    "pnpm run build-development"
                ],
                "build-production": [
                    "pnpm run build-production"
                ],
                "phpunit": [
                    "./vendor/phpunit/phpunit/phpunit --colors=always"
                ],
                "test-coverage": [
                    "php -dpcov.directory=. ./vendor/bin/phpunit --coverage-clover \"$COVERAGE_DIR/clover.xml\""
                ],
                "test-js": [
                    "pnpm run test"
                ],
                "test-php": [
                    "@composer phpunit"
                ],
                "post-update-cmd": [
                    "php -r \"copy('vendor/automattic/wordbless/src/dbless-wpdb.php', 'wordpress/wp-content/db.php');\""
                ],
                "watch": [
                    "Composer\\Config::disableProcessTimeout",
                    "pnpm run watch"
                ]
            },
            "license": [
                "GPL-2.0-or-later"
            ],
            "description": "Tools to assist with enabling cloud search for Jetpack sites.",
            "transport-options": {
                "relative": true
            }
        },
        {
            "name": "automattic/jetpack-status",
            "version": "dev-master",
            "dist": {
                "type": "path",
                "url": "../../packages/status",
                "reference": "68fea42eb08b33ca63325d953864d4455f833128"
            },
            "require": {
                "automattic/jetpack-constants": "^1.6"
            },
            "require-dev": {
                "automattic/jetpack-changelogger": "^3.1",
                "brain/monkey": "2.6.1",
                "yoast/phpunit-polyfills": "1.0.3"
            },
            "type": "jetpack-library",
            "extra": {
                "autotagger": true,
                "mirror-repo": "Automattic/jetpack-status",
                "changelogger": {
                    "link-template": "https://github.com/Automattic/jetpack-status/compare/v${old}...v${new}"
                },
                "branch-alias": {
                    "dev-master": "1.13.x-dev"
                }
            },
            "autoload": {
                "classmap": [
                    "src/"
                ]
            },
            "scripts": {
                "phpunit": [
                    "./vendor/phpunit/phpunit/phpunit --colors=always"
                ],
                "test-coverage": [
                    "php -dpcov.directory=. ./vendor/bin/phpunit --coverage-clover \"$COVERAGE_DIR/clover.xml\""
                ],
                "test-php": [
                    "@composer phpunit"
                ]
            },
            "license": [
                "GPL-2.0-or-later"
            ],
            "description": "Used to retrieve information about the current status of Jetpack and the site overall.",
            "transport-options": {
                "relative": true
            }
        },
        {
            "name": "automattic/jetpack-sync",
            "version": "dev-master",
            "dist": {
                "type": "path",
                "url": "../../packages/sync",
                "reference": "cc8164374248973872980e5d4e14d696de6d9c5b"
            },
            "require": {
                "automattic/jetpack-connection": "^1.40",
                "automattic/jetpack-constants": "^1.6",
                "automattic/jetpack-identity-crisis": "^0.8",
                "automattic/jetpack-password-checker": "^0.2",
                "automattic/jetpack-roles": "^1.4",
                "automattic/jetpack-status": "^1.13"
            },
            "require-dev": {
                "automattic/jetpack-changelogger": "^3.1",
                "automattic/wordbless": "@dev",
                "yoast/phpunit-polyfills": "1.0.3"
            },
            "type": "jetpack-library",
            "extra": {
                "autotagger": true,
                "mirror-repo": "Automattic/jetpack-sync",
                "textdomain": "jetpack-sync",
                "version-constants": {
                    "::PACKAGE_VERSION": "src/class-package-version.php"
                },
                "changelogger": {
                    "link-template": "https://github.com/Automattic/jetpack-sync/compare/v${old}...v${new}"
                },
                "branch-alias": {
                    "dev-master": "1.32.x-dev"
                }
            },
            "autoload": {
                "classmap": [
                    "src/"
                ]
            },
            "scripts": {
                "phpunit": [
                    "./vendor/phpunit/phpunit/phpunit --colors=always"
                ],
                "test-coverage": [
                    "php -dpcov.directory=. ./vendor/bin/phpunit --coverage-clover \"$COVERAGE_DIR/clover.xml\""
                ],
                "test-php": [
                    "@composer phpunit"
                ],
                "post-update-cmd": [
                    "php -r \"copy('vendor/automattic/wordbless/src/dbless-wpdb.php', 'wordpress/wp-content/db.php');\""
                ]
            },
            "license": [
                "GPL-2.0-or-later"
            ],
            "description": "Everything needed to allow syncing to the WP.com infrastructure.",
            "transport-options": {
                "relative": true
            }
        }
    ],
    "packages-dev": [
        {
            "name": "automattic/jetpack-changelogger",
            "version": "dev-master",
            "dist": {
                "type": "path",
                "url": "../../packages/changelogger",
                "reference": "7818e70646db9201be1957b342f0f13449bf2c45"
            },
            "require": {
                "php": ">=5.6",
                "symfony/console": "^3.4 || ^5.2",
                "symfony/process": "^3.4 || ^5.2",
                "wikimedia/at-ease": "^1.2 || ^2.0"
            },
            "require-dev": {
                "wikimedia/testing-access-wrapper": "^1.0 || ^2.0",
                "yoast/phpunit-polyfills": "1.0.3"
            },
            "bin": [
                "bin/changelogger"
            ],
            "type": "project",
            "extra": {
                "autotagger": true,
                "branch-alias": {
                    "dev-master": "3.1.x-dev"
                },
                "mirror-repo": "Automattic/jetpack-changelogger",
                "version-constants": {
                    "::VERSION": "src/Application.php"
                },
                "changelogger": {
                    "link-template": "https://github.com/Automattic/jetpack-changelogger/compare/${old}...${new}"
                }
            },
            "autoload": {
                "psr-4": {
                    "Automattic\\Jetpack\\Changelogger\\": "src",
                    "Automattic\\Jetpack\\Changelog\\": "lib"
                }
            },
            "autoload-dev": {
                "psr-4": {
                    "Automattic\\Jetpack\\Changelogger\\Tests\\": "tests/php/includes/src",
                    "Automattic\\Jetpack\\Changelog\\Tests\\": "tests/php/includes/lib"
                }
            },
            "scripts": {
                "phpunit": [
                    "./vendor/phpunit/phpunit/phpunit --colors=always"
                ],
                "test-coverage": [
                    "php -dpcov.directory=. ./vendor/bin/phpunit --coverage-clover \"$COVERAGE_DIR/clover.xml\""
                ],
                "test-php": [
                    "@composer phpunit"
                ],
                "post-install-cmd": [
                    "[ -e vendor/bin/changelogger ] || { cd vendor/bin && ln -s ../../bin/changelogger; }"
                ],
                "post-update-cmd": [
                    "[ -e vendor/bin/changelogger ] || { cd vendor/bin && ln -s ../../bin/changelogger; }"
                ]
            },
            "license": [
                "GPL-2.0-or-later"
            ],
            "description": "Jetpack Changelogger tool. Allows for managing changelogs by dropping change files into a changelog directory with each PR.",
            "transport-options": {
                "relative": true
            }
        },
        {
            "name": "doctrine/instantiator",
            "version": "1.4.1",
            "source": {
                "type": "git",
                "url": "https://github.com/doctrine/instantiator.git",
                "reference": "10dcfce151b967d20fde1b34ae6640712c3891bc"
            },
            "dist": {
                "type": "zip",
                "url": "https://api.github.com/repos/doctrine/instantiator/zipball/10dcfce151b967d20fde1b34ae6640712c3891bc",
                "reference": "10dcfce151b967d20fde1b34ae6640712c3891bc",
                "shasum": ""
            },
            "require": {
                "php": "^7.1 || ^8.0"
            },
            "require-dev": {
                "doctrine/coding-standard": "^9",
                "ext-pdo": "*",
                "ext-phar": "*",
                "phpbench/phpbench": "^0.16 || ^1",
                "phpstan/phpstan": "^1.4",
                "phpstan/phpstan-phpunit": "^1",
                "phpunit/phpunit": "^7.5 || ^8.5 || ^9.5",
                "vimeo/psalm": "^4.22"
            },
            "type": "library",
            "autoload": {
                "psr-4": {
                    "Doctrine\\Instantiator\\": "src/Doctrine/Instantiator/"
                }
            },
            "notification-url": "https://packagist.org/downloads/",
            "license": [
                "MIT"
            ],
            "authors": [
                {
                    "name": "Marco Pivetta",
                    "email": "ocramius@gmail.com",
                    "homepage": "https://ocramius.github.io/"
                }
            ],
            "description": "A small, lightweight utility to instantiate objects in PHP without invoking their constructors",
            "homepage": "https://www.doctrine-project.org/projects/instantiator.html",
            "keywords": [
                "constructor",
                "instantiate"
            ],
            "support": {
                "issues": "https://github.com/doctrine/instantiator/issues",
                "source": "https://github.com/doctrine/instantiator/tree/1.4.1"
            },
            "funding": [
                {
                    "url": "https://www.doctrine-project.org/sponsorship.html",
                    "type": "custom"
                },
                {
                    "url": "https://www.patreon.com/phpdoctrine",
                    "type": "patreon"
                },
                {
                    "url": "https://tidelift.com/funding/github/packagist/doctrine%2Finstantiator",
                    "type": "tidelift"
                }
            ],
            "time": "2022-03-03T08:28:38+00:00"
        },
        {
            "name": "myclabs/deep-copy",
            "version": "1.11.0",
            "source": {
                "type": "git",
                "url": "https://github.com/myclabs/DeepCopy.git",
                "reference": "14daed4296fae74d9e3201d2c4925d1acb7aa614"
            },
            "dist": {
                "type": "zip",
                "url": "https://api.github.com/repos/myclabs/DeepCopy/zipball/14daed4296fae74d9e3201d2c4925d1acb7aa614",
                "reference": "14daed4296fae74d9e3201d2c4925d1acb7aa614",
                "shasum": ""
            },
            "require": {
                "php": "^7.1 || ^8.0"
            },
            "conflict": {
                "doctrine/collections": "<1.6.8",
                "doctrine/common": "<2.13.3 || >=3,<3.2.2"
            },
            "require-dev": {
                "doctrine/collections": "^1.6.8",
                "doctrine/common": "^2.13.3 || ^3.2.2",
                "phpunit/phpunit": "^7.5.20 || ^8.5.23 || ^9.5.13"
            },
            "type": "library",
            "autoload": {
                "files": [
                    "src/DeepCopy/deep_copy.php"
                ],
                "psr-4": {
                    "DeepCopy\\": "src/DeepCopy/"
                }
            },
            "notification-url": "https://packagist.org/downloads/",
            "license": [
                "MIT"
            ],
            "description": "Create deep copies (clones) of your objects",
            "keywords": [
                "clone",
                "copy",
                "duplicate",
                "object",
                "object graph"
            ],
            "support": {
                "issues": "https://github.com/myclabs/DeepCopy/issues",
                "source": "https://github.com/myclabs/DeepCopy/tree/1.11.0"
            },
            "funding": [
                {
                    "url": "https://tidelift.com/funding/github/packagist/myclabs/deep-copy",
                    "type": "tidelift"
                }
            ],
            "time": "2022-03-03T13:19:32+00:00"
        },
        {
            "name": "nikic/php-parser",
            "version": "v4.13.2",
            "source": {
                "type": "git",
                "url": "https://github.com/nikic/PHP-Parser.git",
                "reference": "210577fe3cf7badcc5814d99455df46564f3c077"
            },
            "dist": {
                "type": "zip",
                "url": "https://api.github.com/repos/nikic/PHP-Parser/zipball/210577fe3cf7badcc5814d99455df46564f3c077",
                "reference": "210577fe3cf7badcc5814d99455df46564f3c077",
                "shasum": ""
            },
            "require": {
                "ext-tokenizer": "*",
                "php": ">=7.0"
            },
            "require-dev": {
                "ircmaxell/php-yacc": "^0.0.7",
                "phpunit/phpunit": "^6.5 || ^7.0 || ^8.0 || ^9.0"
            },
            "bin": [
                "bin/php-parse"
            ],
            "type": "library",
            "extra": {
                "branch-alias": {
                    "dev-master": "4.9-dev"
                }
            },
            "autoload": {
                "psr-4": {
                    "PhpParser\\": "lib/PhpParser"
                }
            },
            "notification-url": "https://packagist.org/downloads/",
            "license": [
                "BSD-3-Clause"
            ],
            "authors": [
                {
                    "name": "Nikita Popov"
                }
            ],
            "description": "A PHP parser written in PHP",
            "keywords": [
                "parser",
                "php"
            ],
            "support": {
                "issues": "https://github.com/nikic/PHP-Parser/issues",
                "source": "https://github.com/nikic/PHP-Parser/tree/v4.13.2"
            },
            "time": "2021-11-30T19:35:32+00:00"
        },
        {
            "name": "phar-io/manifest",
            "version": "2.0.3",
            "source": {
                "type": "git",
                "url": "https://github.com/phar-io/manifest.git",
                "reference": "97803eca37d319dfa7826cc2437fc020857acb53"
            },
            "dist": {
                "type": "zip",
                "url": "https://api.github.com/repos/phar-io/manifest/zipball/97803eca37d319dfa7826cc2437fc020857acb53",
                "reference": "97803eca37d319dfa7826cc2437fc020857acb53",
                "shasum": ""
            },
            "require": {
                "ext-dom": "*",
                "ext-phar": "*",
                "ext-xmlwriter": "*",
                "phar-io/version": "^3.0.1",
                "php": "^7.2 || ^8.0"
            },
            "type": "library",
            "extra": {
                "branch-alias": {
                    "dev-master": "2.0.x-dev"
                }
            },
            "autoload": {
                "classmap": [
                    "src/"
                ]
            },
            "notification-url": "https://packagist.org/downloads/",
            "license": [
                "BSD-3-Clause"
            ],
            "authors": [
                {
                    "name": "Arne Blankerts",
                    "email": "arne@blankerts.de",
                    "role": "Developer"
                },
                {
                    "name": "Sebastian Heuer",
                    "email": "sebastian@phpeople.de",
                    "role": "Developer"
                },
                {
                    "name": "Sebastian Bergmann",
                    "email": "sebastian@phpunit.de",
                    "role": "Developer"
                }
            ],
            "description": "Component for reading phar.io manifest information from a PHP Archive (PHAR)",
            "support": {
                "issues": "https://github.com/phar-io/manifest/issues",
                "source": "https://github.com/phar-io/manifest/tree/2.0.3"
            },
            "time": "2021-07-20T11:28:43+00:00"
        },
        {
            "name": "phar-io/version",
            "version": "3.2.1",
            "source": {
                "type": "git",
                "url": "https://github.com/phar-io/version.git",
                "reference": "4f7fd7836c6f332bb2933569e566a0d6c4cbed74"
            },
            "dist": {
                "type": "zip",
                "url": "https://api.github.com/repos/phar-io/version/zipball/4f7fd7836c6f332bb2933569e566a0d6c4cbed74",
                "reference": "4f7fd7836c6f332bb2933569e566a0d6c4cbed74",
                "shasum": ""
            },
            "require": {
                "php": "^7.2 || ^8.0"
            },
            "type": "library",
            "autoload": {
                "classmap": [
                    "src/"
                ]
            },
            "notification-url": "https://packagist.org/downloads/",
            "license": [
                "BSD-3-Clause"
            ],
            "authors": [
                {
                    "name": "Arne Blankerts",
                    "email": "arne@blankerts.de",
                    "role": "Developer"
                },
                {
                    "name": "Sebastian Heuer",
                    "email": "sebastian@phpeople.de",
                    "role": "Developer"
                },
                {
                    "name": "Sebastian Bergmann",
                    "email": "sebastian@phpunit.de",
                    "role": "Developer"
                }
            ],
            "description": "Library for handling version information and constraints",
            "support": {
                "issues": "https://github.com/phar-io/version/issues",
                "source": "https://github.com/phar-io/version/tree/3.2.1"
            },
            "time": "2022-02-21T01:04:05+00:00"
        },
        {
            "name": "phpdocumentor/reflection-common",
            "version": "2.2.0",
            "source": {
                "type": "git",
                "url": "https://github.com/phpDocumentor/ReflectionCommon.git",
                "reference": "1d01c49d4ed62f25aa84a747ad35d5a16924662b"
            },
            "dist": {
                "type": "zip",
                "url": "https://api.github.com/repos/phpDocumentor/ReflectionCommon/zipball/1d01c49d4ed62f25aa84a747ad35d5a16924662b",
                "reference": "1d01c49d4ed62f25aa84a747ad35d5a16924662b",
                "shasum": ""
            },
            "require": {
                "php": "^7.2 || ^8.0"
            },
            "type": "library",
            "extra": {
                "branch-alias": {
                    "dev-2.x": "2.x-dev"
                }
            },
            "autoload": {
                "psr-4": {
                    "phpDocumentor\\Reflection\\": "src/"
                }
            },
            "notification-url": "https://packagist.org/downloads/",
            "license": [
                "MIT"
            ],
            "authors": [
                {
                    "name": "Jaap van Otterdijk",
                    "email": "opensource@ijaap.nl"
                }
            ],
            "description": "Common reflection classes used by phpdocumentor to reflect the code structure",
            "homepage": "http://www.phpdoc.org",
            "keywords": [
                "FQSEN",
                "phpDocumentor",
                "phpdoc",
                "reflection",
                "static analysis"
            ],
            "support": {
                "issues": "https://github.com/phpDocumentor/ReflectionCommon/issues",
                "source": "https://github.com/phpDocumentor/ReflectionCommon/tree/2.x"
            },
            "time": "2020-06-27T09:03:43+00:00"
        },
        {
            "name": "phpdocumentor/reflection-docblock",
            "version": "5.3.0",
            "source": {
                "type": "git",
                "url": "https://github.com/phpDocumentor/ReflectionDocBlock.git",
                "reference": "622548b623e81ca6d78b721c5e029f4ce664f170"
            },
            "dist": {
                "type": "zip",
                "url": "https://api.github.com/repos/phpDocumentor/ReflectionDocBlock/zipball/622548b623e81ca6d78b721c5e029f4ce664f170",
                "reference": "622548b623e81ca6d78b721c5e029f4ce664f170",
                "shasum": ""
            },
            "require": {
                "ext-filter": "*",
                "php": "^7.2 || ^8.0",
                "phpdocumentor/reflection-common": "^2.2",
                "phpdocumentor/type-resolver": "^1.3",
                "webmozart/assert": "^1.9.1"
            },
            "require-dev": {
                "mockery/mockery": "~1.3.2",
                "psalm/phar": "^4.8"
            },
            "type": "library",
            "extra": {
                "branch-alias": {
                    "dev-master": "5.x-dev"
                }
            },
            "autoload": {
                "psr-4": {
                    "phpDocumentor\\Reflection\\": "src"
                }
            },
            "notification-url": "https://packagist.org/downloads/",
            "license": [
                "MIT"
            ],
            "authors": [
                {
                    "name": "Mike van Riel",
                    "email": "me@mikevanriel.com"
                },
                {
                    "name": "Jaap van Otterdijk",
                    "email": "account@ijaap.nl"
                }
            ],
            "description": "With this component, a library can provide support for annotations via DocBlocks or otherwise retrieve information that is embedded in a DocBlock.",
            "support": {
                "issues": "https://github.com/phpDocumentor/ReflectionDocBlock/issues",
                "source": "https://github.com/phpDocumentor/ReflectionDocBlock/tree/5.3.0"
            },
            "time": "2021-10-19T17:43:47+00:00"
        },
        {
            "name": "phpdocumentor/type-resolver",
            "version": "1.6.1",
            "source": {
                "type": "git",
                "url": "https://github.com/phpDocumentor/TypeResolver.git",
                "reference": "77a32518733312af16a44300404e945338981de3"
            },
            "dist": {
                "type": "zip",
                "url": "https://api.github.com/repos/phpDocumentor/TypeResolver/zipball/77a32518733312af16a44300404e945338981de3",
                "reference": "77a32518733312af16a44300404e945338981de3",
                "shasum": ""
            },
            "require": {
                "php": "^7.2 || ^8.0",
                "phpdocumentor/reflection-common": "^2.0"
            },
            "require-dev": {
                "ext-tokenizer": "*",
                "psalm/phar": "^4.8"
            },
            "type": "library",
            "extra": {
                "branch-alias": {
                    "dev-1.x": "1.x-dev"
                }
            },
            "autoload": {
                "psr-4": {
                    "phpDocumentor\\Reflection\\": "src"
                }
            },
            "notification-url": "https://packagist.org/downloads/",
            "license": [
                "MIT"
            ],
            "authors": [
                {
                    "name": "Mike van Riel",
                    "email": "me@mikevanriel.com"
                }
            ],
            "description": "A PSR-5 based resolver of Class names, Types and Structural Element Names",
            "support": {
                "issues": "https://github.com/phpDocumentor/TypeResolver/issues",
                "source": "https://github.com/phpDocumentor/TypeResolver/tree/1.6.1"
            },
            "time": "2022-03-15T21:29:03+00:00"
        },
        {
            "name": "phpspec/prophecy",
            "version": "v1.15.0",
            "source": {
                "type": "git",
                "url": "https://github.com/phpspec/prophecy.git",
                "reference": "bbcd7380b0ebf3961ee21409db7b38bc31d69a13"
            },
            "dist": {
                "type": "zip",
                "url": "https://api.github.com/repos/phpspec/prophecy/zipball/bbcd7380b0ebf3961ee21409db7b38bc31d69a13",
                "reference": "bbcd7380b0ebf3961ee21409db7b38bc31d69a13",
                "shasum": ""
            },
            "require": {
                "doctrine/instantiator": "^1.2",
                "php": "^7.2 || ~8.0, <8.2",
                "phpdocumentor/reflection-docblock": "^5.2",
                "sebastian/comparator": "^3.0 || ^4.0",
                "sebastian/recursion-context": "^3.0 || ^4.0"
            },
            "require-dev": {
                "phpspec/phpspec": "^6.0 || ^7.0",
                "phpunit/phpunit": "^8.0 || ^9.0"
            },
            "type": "library",
            "extra": {
                "branch-alias": {
                    "dev-master": "1.x-dev"
                }
            },
            "autoload": {
                "psr-4": {
                    "Prophecy\\": "src/Prophecy"
                }
            },
            "notification-url": "https://packagist.org/downloads/",
            "license": [
                "MIT"
            ],
            "authors": [
                {
                    "name": "Konstantin Kudryashov",
                    "email": "ever.zet@gmail.com",
                    "homepage": "http://everzet.com"
                },
                {
                    "name": "Marcello Duarte",
                    "email": "marcello.duarte@gmail.com"
                }
            ],
            "description": "Highly opinionated mocking framework for PHP 5.3+",
            "homepage": "https://github.com/phpspec/prophecy",
            "keywords": [
                "Double",
                "Dummy",
                "fake",
                "mock",
                "spy",
                "stub"
            ],
            "support": {
                "issues": "https://github.com/phpspec/prophecy/issues",
                "source": "https://github.com/phpspec/prophecy/tree/v1.15.0"
            },
            "time": "2021-12-08T12:19:24+00:00"
        },
        {
            "name": "phpunit/php-code-coverage",
            "version": "9.2.15",
            "source": {
                "type": "git",
                "url": "https://github.com/sebastianbergmann/php-code-coverage.git",
                "reference": "2e9da11878c4202f97915c1cb4bb1ca318a63f5f"
            },
            "dist": {
                "type": "zip",
                "url": "https://api.github.com/repos/sebastianbergmann/php-code-coverage/zipball/2e9da11878c4202f97915c1cb4bb1ca318a63f5f",
                "reference": "2e9da11878c4202f97915c1cb4bb1ca318a63f5f",
                "shasum": ""
            },
            "require": {
                "ext-dom": "*",
                "ext-libxml": "*",
                "ext-xmlwriter": "*",
                "nikic/php-parser": "^4.13.0",
                "php": ">=7.3",
                "phpunit/php-file-iterator": "^3.0.3",
                "phpunit/php-text-template": "^2.0.2",
                "sebastian/code-unit-reverse-lookup": "^2.0.2",
                "sebastian/complexity": "^2.0",
                "sebastian/environment": "^5.1.2",
                "sebastian/lines-of-code": "^1.0.3",
                "sebastian/version": "^3.0.1",
                "theseer/tokenizer": "^1.2.0"
            },
            "require-dev": {
                "phpunit/phpunit": "^9.3"
            },
            "suggest": {
                "ext-pcov": "*",
                "ext-xdebug": "*"
            },
            "type": "library",
            "extra": {
                "branch-alias": {
                    "dev-master": "9.2-dev"
                }
            },
            "autoload": {
                "classmap": [
                    "src/"
                ]
            },
            "notification-url": "https://packagist.org/downloads/",
            "license": [
                "BSD-3-Clause"
            ],
            "authors": [
                {
                    "name": "Sebastian Bergmann",
                    "email": "sebastian@phpunit.de",
                    "role": "lead"
                }
            ],
            "description": "Library that provides collection, processing, and rendering functionality for PHP code coverage information.",
            "homepage": "https://github.com/sebastianbergmann/php-code-coverage",
            "keywords": [
                "coverage",
                "testing",
                "xunit"
            ],
            "support": {
                "issues": "https://github.com/sebastianbergmann/php-code-coverage/issues",
                "source": "https://github.com/sebastianbergmann/php-code-coverage/tree/9.2.15"
            },
            "funding": [
                {
                    "url": "https://github.com/sebastianbergmann",
                    "type": "github"
                }
            ],
            "time": "2022-03-07T09:28:20+00:00"
        },
        {
            "name": "phpunit/php-file-iterator",
            "version": "3.0.6",
            "source": {
                "type": "git",
                "url": "https://github.com/sebastianbergmann/php-file-iterator.git",
                "reference": "cf1c2e7c203ac650e352f4cc675a7021e7d1b3cf"
            },
            "dist": {
                "type": "zip",
                "url": "https://api.github.com/repos/sebastianbergmann/php-file-iterator/zipball/cf1c2e7c203ac650e352f4cc675a7021e7d1b3cf",
                "reference": "cf1c2e7c203ac650e352f4cc675a7021e7d1b3cf",
                "shasum": ""
            },
            "require": {
                "php": ">=7.3"
            },
            "require-dev": {
                "phpunit/phpunit": "^9.3"
            },
            "type": "library",
            "extra": {
                "branch-alias": {
                    "dev-master": "3.0-dev"
                }
            },
            "autoload": {
                "classmap": [
                    "src/"
                ]
            },
            "notification-url": "https://packagist.org/downloads/",
            "license": [
                "BSD-3-Clause"
            ],
            "authors": [
                {
                    "name": "Sebastian Bergmann",
                    "email": "sebastian@phpunit.de",
                    "role": "lead"
                }
            ],
            "description": "FilterIterator implementation that filters files based on a list of suffixes.",
            "homepage": "https://github.com/sebastianbergmann/php-file-iterator/",
            "keywords": [
                "filesystem",
                "iterator"
            ],
            "support": {
                "issues": "https://github.com/sebastianbergmann/php-file-iterator/issues",
                "source": "https://github.com/sebastianbergmann/php-file-iterator/tree/3.0.6"
            },
            "funding": [
                {
                    "url": "https://github.com/sebastianbergmann",
                    "type": "github"
                }
            ],
            "time": "2021-12-02T12:48:52+00:00"
        },
        {
            "name": "phpunit/php-invoker",
            "version": "3.1.1",
            "source": {
                "type": "git",
                "url": "https://github.com/sebastianbergmann/php-invoker.git",
                "reference": "5a10147d0aaf65b58940a0b72f71c9ac0423cc67"
            },
            "dist": {
                "type": "zip",
                "url": "https://api.github.com/repos/sebastianbergmann/php-invoker/zipball/5a10147d0aaf65b58940a0b72f71c9ac0423cc67",
                "reference": "5a10147d0aaf65b58940a0b72f71c9ac0423cc67",
                "shasum": ""
            },
            "require": {
                "php": ">=7.3"
            },
            "require-dev": {
                "ext-pcntl": "*",
                "phpunit/phpunit": "^9.3"
            },
            "suggest": {
                "ext-pcntl": "*"
            },
            "type": "library",
            "extra": {
                "branch-alias": {
                    "dev-master": "3.1-dev"
                }
            },
            "autoload": {
                "classmap": [
                    "src/"
                ]
            },
            "notification-url": "https://packagist.org/downloads/",
            "license": [
                "BSD-3-Clause"
            ],
            "authors": [
                {
                    "name": "Sebastian Bergmann",
                    "email": "sebastian@phpunit.de",
                    "role": "lead"
                }
            ],
            "description": "Invoke callables with a timeout",
            "homepage": "https://github.com/sebastianbergmann/php-invoker/",
            "keywords": [
                "process"
            ],
            "support": {
                "issues": "https://github.com/sebastianbergmann/php-invoker/issues",
                "source": "https://github.com/sebastianbergmann/php-invoker/tree/3.1.1"
            },
            "funding": [
                {
                    "url": "https://github.com/sebastianbergmann",
                    "type": "github"
                }
            ],
            "time": "2020-09-28T05:58:55+00:00"
        },
        {
            "name": "phpunit/php-text-template",
            "version": "2.0.4",
            "source": {
                "type": "git",
                "url": "https://github.com/sebastianbergmann/php-text-template.git",
                "reference": "5da5f67fc95621df9ff4c4e5a84d6a8a2acf7c28"
            },
            "dist": {
                "type": "zip",
                "url": "https://api.github.com/repos/sebastianbergmann/php-text-template/zipball/5da5f67fc95621df9ff4c4e5a84d6a8a2acf7c28",
                "reference": "5da5f67fc95621df9ff4c4e5a84d6a8a2acf7c28",
                "shasum": ""
            },
            "require": {
                "php": ">=7.3"
            },
            "require-dev": {
                "phpunit/phpunit": "^9.3"
            },
            "type": "library",
            "extra": {
                "branch-alias": {
                    "dev-master": "2.0-dev"
                }
            },
            "autoload": {
                "classmap": [
                    "src/"
                ]
            },
            "notification-url": "https://packagist.org/downloads/",
            "license": [
                "BSD-3-Clause"
            ],
            "authors": [
                {
                    "name": "Sebastian Bergmann",
                    "email": "sebastian@phpunit.de",
                    "role": "lead"
                }
            ],
            "description": "Simple template engine.",
            "homepage": "https://github.com/sebastianbergmann/php-text-template/",
            "keywords": [
                "template"
            ],
            "support": {
                "issues": "https://github.com/sebastianbergmann/php-text-template/issues",
                "source": "https://github.com/sebastianbergmann/php-text-template/tree/2.0.4"
            },
            "funding": [
                {
                    "url": "https://github.com/sebastianbergmann",
                    "type": "github"
                }
            ],
            "time": "2020-10-26T05:33:50+00:00"
        },
        {
            "name": "phpunit/php-timer",
            "version": "5.0.3",
            "source": {
                "type": "git",
                "url": "https://github.com/sebastianbergmann/php-timer.git",
                "reference": "5a63ce20ed1b5bf577850e2c4e87f4aa902afbd2"
            },
            "dist": {
                "type": "zip",
                "url": "https://api.github.com/repos/sebastianbergmann/php-timer/zipball/5a63ce20ed1b5bf577850e2c4e87f4aa902afbd2",
                "reference": "5a63ce20ed1b5bf577850e2c4e87f4aa902afbd2",
                "shasum": ""
            },
            "require": {
                "php": ">=7.3"
            },
            "require-dev": {
                "phpunit/phpunit": "^9.3"
            },
            "type": "library",
            "extra": {
                "branch-alias": {
                    "dev-master": "5.0-dev"
                }
            },
            "autoload": {
                "classmap": [
                    "src/"
                ]
            },
            "notification-url": "https://packagist.org/downloads/",
            "license": [
                "BSD-3-Clause"
            ],
            "authors": [
                {
                    "name": "Sebastian Bergmann",
                    "email": "sebastian@phpunit.de",
                    "role": "lead"
                }
            ],
            "description": "Utility class for timing",
            "homepage": "https://github.com/sebastianbergmann/php-timer/",
            "keywords": [
                "timer"
            ],
            "support": {
                "issues": "https://github.com/sebastianbergmann/php-timer/issues",
                "source": "https://github.com/sebastianbergmann/php-timer/tree/5.0.3"
            },
            "funding": [
                {
                    "url": "https://github.com/sebastianbergmann",
                    "type": "github"
                }
            ],
            "time": "2020-10-26T13:16:10+00:00"
        },
        {
            "name": "phpunit/phpunit",
            "version": "9.5.20",
            "source": {
                "type": "git",
                "url": "https://github.com/sebastianbergmann/phpunit.git",
                "reference": "12bc8879fb65aef2138b26fc633cb1e3620cffba"
            },
            "dist": {
                "type": "zip",
                "url": "https://api.github.com/repos/sebastianbergmann/phpunit/zipball/12bc8879fb65aef2138b26fc633cb1e3620cffba",
                "reference": "12bc8879fb65aef2138b26fc633cb1e3620cffba",
                "shasum": ""
            },
            "require": {
                "doctrine/instantiator": "^1.3.1",
                "ext-dom": "*",
                "ext-json": "*",
                "ext-libxml": "*",
                "ext-mbstring": "*",
                "ext-xml": "*",
                "ext-xmlwriter": "*",
                "myclabs/deep-copy": "^1.10.1",
                "phar-io/manifest": "^2.0.3",
                "phar-io/version": "^3.0.2",
                "php": ">=7.3",
                "phpspec/prophecy": "^1.12.1",
                "phpunit/php-code-coverage": "^9.2.13",
                "phpunit/php-file-iterator": "^3.0.5",
                "phpunit/php-invoker": "^3.1.1",
                "phpunit/php-text-template": "^2.0.3",
                "phpunit/php-timer": "^5.0.2",
                "sebastian/cli-parser": "^1.0.1",
                "sebastian/code-unit": "^1.0.6",
                "sebastian/comparator": "^4.0.5",
                "sebastian/diff": "^4.0.3",
                "sebastian/environment": "^5.1.3",
                "sebastian/exporter": "^4.0.3",
                "sebastian/global-state": "^5.0.1",
                "sebastian/object-enumerator": "^4.0.3",
                "sebastian/resource-operations": "^3.0.3",
                "sebastian/type": "^3.0",
                "sebastian/version": "^3.0.2"
            },
            "require-dev": {
                "ext-pdo": "*",
                "phpspec/prophecy-phpunit": "^2.0.1"
            },
            "suggest": {
                "ext-soap": "*",
                "ext-xdebug": "*"
            },
            "bin": [
                "phpunit"
            ],
            "type": "library",
            "extra": {
                "branch-alias": {
                    "dev-master": "9.5-dev"
                }
            },
            "autoload": {
                "files": [
                    "src/Framework/Assert/Functions.php"
                ],
                "classmap": [
                    "src/"
                ]
            },
            "notification-url": "https://packagist.org/downloads/",
            "license": [
                "BSD-3-Clause"
            ],
            "authors": [
                {
                    "name": "Sebastian Bergmann",
                    "email": "sebastian@phpunit.de",
                    "role": "lead"
                }
            ],
            "description": "The PHP Unit Testing framework.",
            "homepage": "https://phpunit.de/",
            "keywords": [
                "phpunit",
                "testing",
                "xunit"
            ],
            "support": {
                "issues": "https://github.com/sebastianbergmann/phpunit/issues",
                "source": "https://github.com/sebastianbergmann/phpunit/tree/9.5.20"
            },
            "funding": [
                {
                    "url": "https://phpunit.de/sponsors.html",
                    "type": "custom"
                },
                {
                    "url": "https://github.com/sebastianbergmann",
                    "type": "github"
                }
            ],
            "time": "2022-04-01T12:37:26+00:00"
        },
        {
            "name": "psr/container",
            "version": "1.1.2",
            "source": {
                "type": "git",
                "url": "https://github.com/php-fig/container.git",
                "reference": "513e0666f7216c7459170d56df27dfcefe1689ea"
            },
            "dist": {
                "type": "zip",
                "url": "https://api.github.com/repos/php-fig/container/zipball/513e0666f7216c7459170d56df27dfcefe1689ea",
                "reference": "513e0666f7216c7459170d56df27dfcefe1689ea",
                "shasum": ""
            },
            "require": {
                "php": ">=7.4.0"
            },
            "type": "library",
            "autoload": {
                "psr-4": {
                    "Psr\\Container\\": "src/"
                }
            },
            "notification-url": "https://packagist.org/downloads/",
            "license": [
                "MIT"
            ],
            "authors": [
                {
                    "name": "PHP-FIG",
                    "homepage": "https://www.php-fig.org/"
                }
            ],
            "description": "Common Container Interface (PHP FIG PSR-11)",
            "homepage": "https://github.com/php-fig/container",
            "keywords": [
                "PSR-11",
                "container",
                "container-interface",
                "container-interop",
                "psr"
            ],
            "support": {
                "issues": "https://github.com/php-fig/container/issues",
                "source": "https://github.com/php-fig/container/tree/1.1.2"
            },
            "time": "2021-11-05T16:50:12+00:00"
        },
        {
            "name": "sebastian/cli-parser",
            "version": "1.0.1",
            "source": {
                "type": "git",
                "url": "https://github.com/sebastianbergmann/cli-parser.git",
                "reference": "442e7c7e687e42adc03470c7b668bc4b2402c0b2"
            },
            "dist": {
                "type": "zip",
                "url": "https://api.github.com/repos/sebastianbergmann/cli-parser/zipball/442e7c7e687e42adc03470c7b668bc4b2402c0b2",
                "reference": "442e7c7e687e42adc03470c7b668bc4b2402c0b2",
                "shasum": ""
            },
            "require": {
                "php": ">=7.3"
            },
            "require-dev": {
                "phpunit/phpunit": "^9.3"
            },
            "type": "library",
            "extra": {
                "branch-alias": {
                    "dev-master": "1.0-dev"
                }
            },
            "autoload": {
                "classmap": [
                    "src/"
                ]
            },
            "notification-url": "https://packagist.org/downloads/",
            "license": [
                "BSD-3-Clause"
            ],
            "authors": [
                {
                    "name": "Sebastian Bergmann",
                    "email": "sebastian@phpunit.de",
                    "role": "lead"
                }
            ],
            "description": "Library for parsing CLI options",
            "homepage": "https://github.com/sebastianbergmann/cli-parser",
            "support": {
                "issues": "https://github.com/sebastianbergmann/cli-parser/issues",
                "source": "https://github.com/sebastianbergmann/cli-parser/tree/1.0.1"
            },
            "funding": [
                {
                    "url": "https://github.com/sebastianbergmann",
                    "type": "github"
                }
            ],
            "time": "2020-09-28T06:08:49+00:00"
        },
        {
            "name": "sebastian/code-unit",
            "version": "1.0.8",
            "source": {
                "type": "git",
                "url": "https://github.com/sebastianbergmann/code-unit.git",
                "reference": "1fc9f64c0927627ef78ba436c9b17d967e68e120"
            },
            "dist": {
                "type": "zip",
                "url": "https://api.github.com/repos/sebastianbergmann/code-unit/zipball/1fc9f64c0927627ef78ba436c9b17d967e68e120",
                "reference": "1fc9f64c0927627ef78ba436c9b17d967e68e120",
                "shasum": ""
            },
            "require": {
                "php": ">=7.3"
            },
            "require-dev": {
                "phpunit/phpunit": "^9.3"
            },
            "type": "library",
            "extra": {
                "branch-alias": {
                    "dev-master": "1.0-dev"
                }
            },
            "autoload": {
                "classmap": [
                    "src/"
                ]
            },
            "notification-url": "https://packagist.org/downloads/",
            "license": [
                "BSD-3-Clause"
            ],
            "authors": [
                {
                    "name": "Sebastian Bergmann",
                    "email": "sebastian@phpunit.de",
                    "role": "lead"
                }
            ],
            "description": "Collection of value objects that represent the PHP code units",
            "homepage": "https://github.com/sebastianbergmann/code-unit",
            "support": {
                "issues": "https://github.com/sebastianbergmann/code-unit/issues",
                "source": "https://github.com/sebastianbergmann/code-unit/tree/1.0.8"
            },
            "funding": [
                {
                    "url": "https://github.com/sebastianbergmann",
                    "type": "github"
                }
            ],
            "time": "2020-10-26T13:08:54+00:00"
        },
        {
            "name": "sebastian/code-unit-reverse-lookup",
            "version": "2.0.3",
            "source": {
                "type": "git",
                "url": "https://github.com/sebastianbergmann/code-unit-reverse-lookup.git",
                "reference": "ac91f01ccec49fb77bdc6fd1e548bc70f7faa3e5"
            },
            "dist": {
                "type": "zip",
                "url": "https://api.github.com/repos/sebastianbergmann/code-unit-reverse-lookup/zipball/ac91f01ccec49fb77bdc6fd1e548bc70f7faa3e5",
                "reference": "ac91f01ccec49fb77bdc6fd1e548bc70f7faa3e5",
                "shasum": ""
            },
            "require": {
                "php": ">=7.3"
            },
            "require-dev": {
                "phpunit/phpunit": "^9.3"
            },
            "type": "library",
            "extra": {
                "branch-alias": {
                    "dev-master": "2.0-dev"
                }
            },
            "autoload": {
                "classmap": [
                    "src/"
                ]
            },
            "notification-url": "https://packagist.org/downloads/",
            "license": [
                "BSD-3-Clause"
            ],
            "authors": [
                {
                    "name": "Sebastian Bergmann",
                    "email": "sebastian@phpunit.de"
                }
            ],
            "description": "Looks up which function or method a line of code belongs to",
            "homepage": "https://github.com/sebastianbergmann/code-unit-reverse-lookup/",
            "support": {
                "issues": "https://github.com/sebastianbergmann/code-unit-reverse-lookup/issues",
                "source": "https://github.com/sebastianbergmann/code-unit-reverse-lookup/tree/2.0.3"
            },
            "funding": [
                {
                    "url": "https://github.com/sebastianbergmann",
                    "type": "github"
                }
            ],
            "time": "2020-09-28T05:30:19+00:00"
        },
        {
            "name": "sebastian/comparator",
            "version": "4.0.6",
            "source": {
                "type": "git",
                "url": "https://github.com/sebastianbergmann/comparator.git",
                "reference": "55f4261989e546dc112258c7a75935a81a7ce382"
            },
            "dist": {
                "type": "zip",
                "url": "https://api.github.com/repos/sebastianbergmann/comparator/zipball/55f4261989e546dc112258c7a75935a81a7ce382",
                "reference": "55f4261989e546dc112258c7a75935a81a7ce382",
                "shasum": ""
            },
            "require": {
                "php": ">=7.3",
                "sebastian/diff": "^4.0",
                "sebastian/exporter": "^4.0"
            },
            "require-dev": {
                "phpunit/phpunit": "^9.3"
            },
            "type": "library",
            "extra": {
                "branch-alias": {
                    "dev-master": "4.0-dev"
                }
            },
            "autoload": {
                "classmap": [
                    "src/"
                ]
            },
            "notification-url": "https://packagist.org/downloads/",
            "license": [
                "BSD-3-Clause"
            ],
            "authors": [
                {
                    "name": "Sebastian Bergmann",
                    "email": "sebastian@phpunit.de"
                },
                {
                    "name": "Jeff Welch",
                    "email": "whatthejeff@gmail.com"
                },
                {
                    "name": "Volker Dusch",
                    "email": "github@wallbash.com"
                },
                {
                    "name": "Bernhard Schussek",
                    "email": "bschussek@2bepublished.at"
                }
            ],
            "description": "Provides the functionality to compare PHP values for equality",
            "homepage": "https://github.com/sebastianbergmann/comparator",
            "keywords": [
                "comparator",
                "compare",
                "equality"
            ],
            "support": {
                "issues": "https://github.com/sebastianbergmann/comparator/issues",
                "source": "https://github.com/sebastianbergmann/comparator/tree/4.0.6"
            },
            "funding": [
                {
                    "url": "https://github.com/sebastianbergmann",
                    "type": "github"
                }
            ],
            "time": "2020-10-26T15:49:45+00:00"
        },
        {
            "name": "sebastian/complexity",
            "version": "2.0.2",
            "source": {
                "type": "git",
                "url": "https://github.com/sebastianbergmann/complexity.git",
                "reference": "739b35e53379900cc9ac327b2147867b8b6efd88"
            },
            "dist": {
                "type": "zip",
                "url": "https://api.github.com/repos/sebastianbergmann/complexity/zipball/739b35e53379900cc9ac327b2147867b8b6efd88",
                "reference": "739b35e53379900cc9ac327b2147867b8b6efd88",
                "shasum": ""
            },
            "require": {
                "nikic/php-parser": "^4.7",
                "php": ">=7.3"
            },
            "require-dev": {
                "phpunit/phpunit": "^9.3"
            },
            "type": "library",
            "extra": {
                "branch-alias": {
                    "dev-master": "2.0-dev"
                }
            },
            "autoload": {
                "classmap": [
                    "src/"
                ]
            },
            "notification-url": "https://packagist.org/downloads/",
            "license": [
                "BSD-3-Clause"
            ],
            "authors": [
                {
                    "name": "Sebastian Bergmann",
                    "email": "sebastian@phpunit.de",
                    "role": "lead"
                }
            ],
            "description": "Library for calculating the complexity of PHP code units",
            "homepage": "https://github.com/sebastianbergmann/complexity",
            "support": {
                "issues": "https://github.com/sebastianbergmann/complexity/issues",
                "source": "https://github.com/sebastianbergmann/complexity/tree/2.0.2"
            },
            "funding": [
                {
                    "url": "https://github.com/sebastianbergmann",
                    "type": "github"
                }
            ],
            "time": "2020-10-26T15:52:27+00:00"
        },
        {
            "name": "sebastian/diff",
            "version": "4.0.4",
            "source": {
                "type": "git",
                "url": "https://github.com/sebastianbergmann/diff.git",
                "reference": "3461e3fccc7cfdfc2720be910d3bd73c69be590d"
            },
            "dist": {
                "type": "zip",
                "url": "https://api.github.com/repos/sebastianbergmann/diff/zipball/3461e3fccc7cfdfc2720be910d3bd73c69be590d",
                "reference": "3461e3fccc7cfdfc2720be910d3bd73c69be590d",
                "shasum": ""
            },
            "require": {
                "php": ">=7.3"
            },
            "require-dev": {
                "phpunit/phpunit": "^9.3",
                "symfony/process": "^4.2 || ^5"
            },
            "type": "library",
            "extra": {
                "branch-alias": {
                    "dev-master": "4.0-dev"
                }
            },
            "autoload": {
                "classmap": [
                    "src/"
                ]
            },
            "notification-url": "https://packagist.org/downloads/",
            "license": [
                "BSD-3-Clause"
            ],
            "authors": [
                {
                    "name": "Sebastian Bergmann",
                    "email": "sebastian@phpunit.de"
                },
                {
                    "name": "Kore Nordmann",
                    "email": "mail@kore-nordmann.de"
                }
            ],
            "description": "Diff implementation",
            "homepage": "https://github.com/sebastianbergmann/diff",
            "keywords": [
                "diff",
                "udiff",
                "unidiff",
                "unified diff"
            ],
            "support": {
                "issues": "https://github.com/sebastianbergmann/diff/issues",
                "source": "https://github.com/sebastianbergmann/diff/tree/4.0.4"
            },
            "funding": [
                {
                    "url": "https://github.com/sebastianbergmann",
                    "type": "github"
                }
            ],
            "time": "2020-10-26T13:10:38+00:00"
        },
        {
            "name": "sebastian/environment",
            "version": "5.1.4",
            "source": {
                "type": "git",
                "url": "https://github.com/sebastianbergmann/environment.git",
                "reference": "1b5dff7bb151a4db11d49d90e5408e4e938270f7"
            },
            "dist": {
                "type": "zip",
                "url": "https://api.github.com/repos/sebastianbergmann/environment/zipball/1b5dff7bb151a4db11d49d90e5408e4e938270f7",
                "reference": "1b5dff7bb151a4db11d49d90e5408e4e938270f7",
                "shasum": ""
            },
            "require": {
                "php": ">=7.3"
            },
            "require-dev": {
                "phpunit/phpunit": "^9.3"
            },
            "suggest": {
                "ext-posix": "*"
            },
            "type": "library",
            "extra": {
                "branch-alias": {
                    "dev-master": "5.1-dev"
                }
            },
            "autoload": {
                "classmap": [
                    "src/"
                ]
            },
            "notification-url": "https://packagist.org/downloads/",
            "license": [
                "BSD-3-Clause"
            ],
            "authors": [
                {
                    "name": "Sebastian Bergmann",
                    "email": "sebastian@phpunit.de"
                }
            ],
            "description": "Provides functionality to handle HHVM/PHP environments",
            "homepage": "http://www.github.com/sebastianbergmann/environment",
            "keywords": [
                "Xdebug",
                "environment",
                "hhvm"
            ],
            "support": {
                "issues": "https://github.com/sebastianbergmann/environment/issues",
                "source": "https://github.com/sebastianbergmann/environment/tree/5.1.4"
            },
            "funding": [
                {
                    "url": "https://github.com/sebastianbergmann",
                    "type": "github"
                }
            ],
            "time": "2022-04-03T09:37:03+00:00"
        },
        {
            "name": "sebastian/exporter",
            "version": "4.0.4",
            "source": {
                "type": "git",
                "url": "https://github.com/sebastianbergmann/exporter.git",
                "reference": "65e8b7db476c5dd267e65eea9cab77584d3cfff9"
            },
            "dist": {
                "type": "zip",
                "url": "https://api.github.com/repos/sebastianbergmann/exporter/zipball/65e8b7db476c5dd267e65eea9cab77584d3cfff9",
                "reference": "65e8b7db476c5dd267e65eea9cab77584d3cfff9",
                "shasum": ""
            },
            "require": {
                "php": ">=7.3",
                "sebastian/recursion-context": "^4.0"
            },
            "require-dev": {
                "ext-mbstring": "*",
                "phpunit/phpunit": "^9.3"
            },
            "type": "library",
            "extra": {
                "branch-alias": {
                    "dev-master": "4.0-dev"
                }
            },
            "autoload": {
                "classmap": [
                    "src/"
                ]
            },
            "notification-url": "https://packagist.org/downloads/",
            "license": [
                "BSD-3-Clause"
            ],
            "authors": [
                {
                    "name": "Sebastian Bergmann",
                    "email": "sebastian@phpunit.de"
                },
                {
                    "name": "Jeff Welch",
                    "email": "whatthejeff@gmail.com"
                },
                {
                    "name": "Volker Dusch",
                    "email": "github@wallbash.com"
                },
                {
                    "name": "Adam Harvey",
                    "email": "aharvey@php.net"
                },
                {
                    "name": "Bernhard Schussek",
                    "email": "bschussek@gmail.com"
                }
            ],
            "description": "Provides the functionality to export PHP variables for visualization",
            "homepage": "https://www.github.com/sebastianbergmann/exporter",
            "keywords": [
                "export",
                "exporter"
            ],
            "support": {
                "issues": "https://github.com/sebastianbergmann/exporter/issues",
                "source": "https://github.com/sebastianbergmann/exporter/tree/4.0.4"
            },
            "funding": [
                {
                    "url": "https://github.com/sebastianbergmann",
                    "type": "github"
                }
            ],
            "time": "2021-11-11T14:18:36+00:00"
        },
        {
            "name": "sebastian/global-state",
            "version": "5.0.5",
            "source": {
                "type": "git",
                "url": "https://github.com/sebastianbergmann/global-state.git",
                "reference": "0ca8db5a5fc9c8646244e629625ac486fa286bf2"
            },
            "dist": {
                "type": "zip",
                "url": "https://api.github.com/repos/sebastianbergmann/global-state/zipball/0ca8db5a5fc9c8646244e629625ac486fa286bf2",
                "reference": "0ca8db5a5fc9c8646244e629625ac486fa286bf2",
                "shasum": ""
            },
            "require": {
                "php": ">=7.3",
                "sebastian/object-reflector": "^2.0",
                "sebastian/recursion-context": "^4.0"
            },
            "require-dev": {
                "ext-dom": "*",
                "phpunit/phpunit": "^9.3"
            },
            "suggest": {
                "ext-uopz": "*"
            },
            "type": "library",
            "extra": {
                "branch-alias": {
                    "dev-master": "5.0-dev"
                }
            },
            "autoload": {
                "classmap": [
                    "src/"
                ]
            },
            "notification-url": "https://packagist.org/downloads/",
            "license": [
                "BSD-3-Clause"
            ],
            "authors": [
                {
                    "name": "Sebastian Bergmann",
                    "email": "sebastian@phpunit.de"
                }
            ],
            "description": "Snapshotting of global state",
            "homepage": "http://www.github.com/sebastianbergmann/global-state",
            "keywords": [
                "global state"
            ],
            "support": {
                "issues": "https://github.com/sebastianbergmann/global-state/issues",
                "source": "https://github.com/sebastianbergmann/global-state/tree/5.0.5"
            },
            "funding": [
                {
                    "url": "https://github.com/sebastianbergmann",
                    "type": "github"
                }
            ],
            "time": "2022-02-14T08:28:10+00:00"
        },
        {
            "name": "sebastian/lines-of-code",
            "version": "1.0.3",
            "source": {
                "type": "git",
                "url": "https://github.com/sebastianbergmann/lines-of-code.git",
                "reference": "c1c2e997aa3146983ed888ad08b15470a2e22ecc"
            },
            "dist": {
                "type": "zip",
                "url": "https://api.github.com/repos/sebastianbergmann/lines-of-code/zipball/c1c2e997aa3146983ed888ad08b15470a2e22ecc",
                "reference": "c1c2e997aa3146983ed888ad08b15470a2e22ecc",
                "shasum": ""
            },
            "require": {
                "nikic/php-parser": "^4.6",
                "php": ">=7.3"
            },
            "require-dev": {
                "phpunit/phpunit": "^9.3"
            },
            "type": "library",
            "extra": {
                "branch-alias": {
                    "dev-master": "1.0-dev"
                }
            },
            "autoload": {
                "classmap": [
                    "src/"
                ]
            },
            "notification-url": "https://packagist.org/downloads/",
            "license": [
                "BSD-3-Clause"
            ],
            "authors": [
                {
                    "name": "Sebastian Bergmann",
                    "email": "sebastian@phpunit.de",
                    "role": "lead"
                }
            ],
            "description": "Library for counting the lines of code in PHP source code",
            "homepage": "https://github.com/sebastianbergmann/lines-of-code",
            "support": {
                "issues": "https://github.com/sebastianbergmann/lines-of-code/issues",
                "source": "https://github.com/sebastianbergmann/lines-of-code/tree/1.0.3"
            },
            "funding": [
                {
                    "url": "https://github.com/sebastianbergmann",
                    "type": "github"
                }
            ],
            "time": "2020-11-28T06:42:11+00:00"
        },
        {
            "name": "sebastian/object-enumerator",
            "version": "4.0.4",
            "source": {
                "type": "git",
                "url": "https://github.com/sebastianbergmann/object-enumerator.git",
                "reference": "5c9eeac41b290a3712d88851518825ad78f45c71"
            },
            "dist": {
                "type": "zip",
                "url": "https://api.github.com/repos/sebastianbergmann/object-enumerator/zipball/5c9eeac41b290a3712d88851518825ad78f45c71",
                "reference": "5c9eeac41b290a3712d88851518825ad78f45c71",
                "shasum": ""
            },
            "require": {
                "php": ">=7.3",
                "sebastian/object-reflector": "^2.0",
                "sebastian/recursion-context": "^4.0"
            },
            "require-dev": {
                "phpunit/phpunit": "^9.3"
            },
            "type": "library",
            "extra": {
                "branch-alias": {
                    "dev-master": "4.0-dev"
                }
            },
            "autoload": {
                "classmap": [
                    "src/"
                ]
            },
            "notification-url": "https://packagist.org/downloads/",
            "license": [
                "BSD-3-Clause"
            ],
            "authors": [
                {
                    "name": "Sebastian Bergmann",
                    "email": "sebastian@phpunit.de"
                }
            ],
            "description": "Traverses array structures and object graphs to enumerate all referenced objects",
            "homepage": "https://github.com/sebastianbergmann/object-enumerator/",
            "support": {
                "issues": "https://github.com/sebastianbergmann/object-enumerator/issues",
                "source": "https://github.com/sebastianbergmann/object-enumerator/tree/4.0.4"
            },
            "funding": [
                {
                    "url": "https://github.com/sebastianbergmann",
                    "type": "github"
                }
            ],
            "time": "2020-10-26T13:12:34+00:00"
        },
        {
            "name": "sebastian/object-reflector",
            "version": "2.0.4",
            "source": {
                "type": "git",
                "url": "https://github.com/sebastianbergmann/object-reflector.git",
                "reference": "b4f479ebdbf63ac605d183ece17d8d7fe49c15c7"
            },
            "dist": {
                "type": "zip",
                "url": "https://api.github.com/repos/sebastianbergmann/object-reflector/zipball/b4f479ebdbf63ac605d183ece17d8d7fe49c15c7",
                "reference": "b4f479ebdbf63ac605d183ece17d8d7fe49c15c7",
                "shasum": ""
            },
            "require": {
                "php": ">=7.3"
            },
            "require-dev": {
                "phpunit/phpunit": "^9.3"
            },
            "type": "library",
            "extra": {
                "branch-alias": {
                    "dev-master": "2.0-dev"
                }
            },
            "autoload": {
                "classmap": [
                    "src/"
                ]
            },
            "notification-url": "https://packagist.org/downloads/",
            "license": [
                "BSD-3-Clause"
            ],
            "authors": [
                {
                    "name": "Sebastian Bergmann",
                    "email": "sebastian@phpunit.de"
                }
            ],
            "description": "Allows reflection of object attributes, including inherited and non-public ones",
            "homepage": "https://github.com/sebastianbergmann/object-reflector/",
            "support": {
                "issues": "https://github.com/sebastianbergmann/object-reflector/issues",
                "source": "https://github.com/sebastianbergmann/object-reflector/tree/2.0.4"
            },
            "funding": [
                {
                    "url": "https://github.com/sebastianbergmann",
                    "type": "github"
                }
            ],
            "time": "2020-10-26T13:14:26+00:00"
        },
        {
            "name": "sebastian/recursion-context",
            "version": "4.0.4",
            "source": {
                "type": "git",
                "url": "https://github.com/sebastianbergmann/recursion-context.git",
                "reference": "cd9d8cf3c5804de4341c283ed787f099f5506172"
            },
            "dist": {
                "type": "zip",
                "url": "https://api.github.com/repos/sebastianbergmann/recursion-context/zipball/cd9d8cf3c5804de4341c283ed787f099f5506172",
                "reference": "cd9d8cf3c5804de4341c283ed787f099f5506172",
                "shasum": ""
            },
            "require": {
                "php": ">=7.3"
            },
            "require-dev": {
                "phpunit/phpunit": "^9.3"
            },
            "type": "library",
            "extra": {
                "branch-alias": {
                    "dev-master": "4.0-dev"
                }
            },
            "autoload": {
                "classmap": [
                    "src/"
                ]
            },
            "notification-url": "https://packagist.org/downloads/",
            "license": [
                "BSD-3-Clause"
            ],
            "authors": [
                {
                    "name": "Sebastian Bergmann",
                    "email": "sebastian@phpunit.de"
                },
                {
                    "name": "Jeff Welch",
                    "email": "whatthejeff@gmail.com"
                },
                {
                    "name": "Adam Harvey",
                    "email": "aharvey@php.net"
                }
            ],
            "description": "Provides functionality to recursively process PHP variables",
            "homepage": "http://www.github.com/sebastianbergmann/recursion-context",
            "support": {
                "issues": "https://github.com/sebastianbergmann/recursion-context/issues",
                "source": "https://github.com/sebastianbergmann/recursion-context/tree/4.0.4"
            },
            "funding": [
                {
                    "url": "https://github.com/sebastianbergmann",
                    "type": "github"
                }
            ],
            "time": "2020-10-26T13:17:30+00:00"
        },
        {
            "name": "sebastian/resource-operations",
            "version": "3.0.3",
            "source": {
                "type": "git",
                "url": "https://github.com/sebastianbergmann/resource-operations.git",
                "reference": "0f4443cb3a1d92ce809899753bc0d5d5a8dd19a8"
            },
            "dist": {
                "type": "zip",
                "url": "https://api.github.com/repos/sebastianbergmann/resource-operations/zipball/0f4443cb3a1d92ce809899753bc0d5d5a8dd19a8",
                "reference": "0f4443cb3a1d92ce809899753bc0d5d5a8dd19a8",
                "shasum": ""
            },
            "require": {
                "php": ">=7.3"
            },
            "require-dev": {
                "phpunit/phpunit": "^9.0"
            },
            "type": "library",
            "extra": {
                "branch-alias": {
                    "dev-master": "3.0-dev"
                }
            },
            "autoload": {
                "classmap": [
                    "src/"
                ]
            },
            "notification-url": "https://packagist.org/downloads/",
            "license": [
                "BSD-3-Clause"
            ],
            "authors": [
                {
                    "name": "Sebastian Bergmann",
                    "email": "sebastian@phpunit.de"
                }
            ],
            "description": "Provides a list of PHP built-in functions that operate on resources",
            "homepage": "https://www.github.com/sebastianbergmann/resource-operations",
            "support": {
                "issues": "https://github.com/sebastianbergmann/resource-operations/issues",
                "source": "https://github.com/sebastianbergmann/resource-operations/tree/3.0.3"
            },
            "funding": [
                {
                    "url": "https://github.com/sebastianbergmann",
                    "type": "github"
                }
            ],
            "time": "2020-09-28T06:45:17+00:00"
        },
        {
            "name": "sebastian/type",
            "version": "3.0.0",
            "source": {
                "type": "git",
                "url": "https://github.com/sebastianbergmann/type.git",
                "reference": "b233b84bc4465aff7b57cf1c4bc75c86d00d6dad"
            },
            "dist": {
                "type": "zip",
                "url": "https://api.github.com/repos/sebastianbergmann/type/zipball/b233b84bc4465aff7b57cf1c4bc75c86d00d6dad",
                "reference": "b233b84bc4465aff7b57cf1c4bc75c86d00d6dad",
                "shasum": ""
            },
            "require": {
                "php": ">=7.3"
            },
            "require-dev": {
                "phpunit/phpunit": "^9.5"
            },
            "type": "library",
            "extra": {
                "branch-alias": {
                    "dev-master": "3.0-dev"
                }
            },
            "autoload": {
                "classmap": [
                    "src/"
                ]
            },
            "notification-url": "https://packagist.org/downloads/",
            "license": [
                "BSD-3-Clause"
            ],
            "authors": [
                {
                    "name": "Sebastian Bergmann",
                    "email": "sebastian@phpunit.de",
                    "role": "lead"
                }
            ],
            "description": "Collection of value objects that represent the types of the PHP type system",
            "homepage": "https://github.com/sebastianbergmann/type",
            "support": {
                "issues": "https://github.com/sebastianbergmann/type/issues",
                "source": "https://github.com/sebastianbergmann/type/tree/3.0.0"
            },
            "funding": [
                {
                    "url": "https://github.com/sebastianbergmann",
                    "type": "github"
                }
            ],
            "time": "2022-03-15T09:54:48+00:00"
        },
        {
            "name": "sebastian/version",
            "version": "3.0.2",
            "source": {
                "type": "git",
                "url": "https://github.com/sebastianbergmann/version.git",
                "reference": "c6c1022351a901512170118436c764e473f6de8c"
            },
            "dist": {
                "type": "zip",
                "url": "https://api.github.com/repos/sebastianbergmann/version/zipball/c6c1022351a901512170118436c764e473f6de8c",
                "reference": "c6c1022351a901512170118436c764e473f6de8c",
                "shasum": ""
            },
            "require": {
                "php": ">=7.3"
            },
            "type": "library",
            "extra": {
                "branch-alias": {
                    "dev-master": "3.0-dev"
                }
            },
            "autoload": {
                "classmap": [
                    "src/"
                ]
            },
            "notification-url": "https://packagist.org/downloads/",
            "license": [
                "BSD-3-Clause"
            ],
            "authors": [
                {
                    "name": "Sebastian Bergmann",
                    "email": "sebastian@phpunit.de",
                    "role": "lead"
                }
            ],
            "description": "Library that helps with managing the version number of Git-hosted PHP projects",
            "homepage": "https://github.com/sebastianbergmann/version",
            "support": {
                "issues": "https://github.com/sebastianbergmann/version/issues",
                "source": "https://github.com/sebastianbergmann/version/tree/3.0.2"
            },
            "funding": [
                {
                    "url": "https://github.com/sebastianbergmann",
                    "type": "github"
                }
            ],
            "time": "2020-09-28T06:39:44+00:00"
        },
        {
            "name": "symfony/console",
            "version": "v5.4.7",
            "source": {
                "type": "git",
                "url": "https://github.com/symfony/console.git",
                "reference": "900275254f0a1a2afff1ab0e11abd5587a10e1d6"
            },
            "dist": {
                "type": "zip",
                "url": "https://api.github.com/repos/symfony/console/zipball/900275254f0a1a2afff1ab0e11abd5587a10e1d6",
                "reference": "900275254f0a1a2afff1ab0e11abd5587a10e1d6",
                "shasum": ""
            },
            "require": {
                "php": ">=7.2.5",
                "symfony/deprecation-contracts": "^2.1|^3",
                "symfony/polyfill-mbstring": "~1.0",
                "symfony/polyfill-php73": "^1.9",
                "symfony/polyfill-php80": "^1.16",
                "symfony/service-contracts": "^1.1|^2|^3",
                "symfony/string": "^5.1|^6.0"
            },
            "conflict": {
                "psr/log": ">=3",
                "symfony/dependency-injection": "<4.4",
                "symfony/dotenv": "<5.1",
                "symfony/event-dispatcher": "<4.4",
                "symfony/lock": "<4.4",
                "symfony/process": "<4.4"
            },
            "provide": {
                "psr/log-implementation": "1.0|2.0"
            },
            "require-dev": {
                "psr/log": "^1|^2",
                "symfony/config": "^4.4|^5.0|^6.0",
                "symfony/dependency-injection": "^4.4|^5.0|^6.0",
                "symfony/event-dispatcher": "^4.4|^5.0|^6.0",
                "symfony/lock": "^4.4|^5.0|^6.0",
                "symfony/process": "^4.4|^5.0|^6.0",
                "symfony/var-dumper": "^4.4|^5.0|^6.0"
            },
            "suggest": {
                "psr/log": "For using the console logger",
                "symfony/event-dispatcher": "",
                "symfony/lock": "",
                "symfony/process": ""
            },
            "type": "library",
            "autoload": {
                "psr-4": {
                    "Symfony\\Component\\Console\\": ""
                },
                "exclude-from-classmap": [
                    "/Tests/"
                ]
            },
            "notification-url": "https://packagist.org/downloads/",
            "license": [
                "MIT"
            ],
            "authors": [
                {
                    "name": "Fabien Potencier",
                    "email": "fabien@symfony.com"
                },
                {
                    "name": "Symfony Community",
                    "homepage": "https://symfony.com/contributors"
                }
            ],
            "description": "Eases the creation of beautiful and testable command line interfaces",
            "homepage": "https://symfony.com",
            "keywords": [
                "cli",
                "command line",
                "console",
                "terminal"
            ],
            "support": {
                "source": "https://github.com/symfony/console/tree/v5.4.7"
            },
            "funding": [
                {
                    "url": "https://symfony.com/sponsor",
                    "type": "custom"
                },
                {
                    "url": "https://github.com/fabpot",
                    "type": "github"
                },
                {
                    "url": "https://tidelift.com/funding/github/packagist/symfony/symfony",
                    "type": "tidelift"
                }
            ],
            "time": "2022-03-31T17:09:19+00:00"
        },
        {
            "name": "symfony/deprecation-contracts",
            "version": "v2.5.1",
            "source": {
                "type": "git",
                "url": "https://github.com/symfony/deprecation-contracts.git",
                "reference": "e8b495ea28c1d97b5e0c121748d6f9b53d075c66"
            },
            "dist": {
                "type": "zip",
                "url": "https://api.github.com/repos/symfony/deprecation-contracts/zipball/e8b495ea28c1d97b5e0c121748d6f9b53d075c66",
                "reference": "e8b495ea28c1d97b5e0c121748d6f9b53d075c66",
                "shasum": ""
            },
            "require": {
                "php": ">=7.1"
            },
            "type": "library",
            "extra": {
                "branch-alias": {
                    "dev-main": "2.5-dev"
                },
                "thanks": {
                    "name": "symfony/contracts",
                    "url": "https://github.com/symfony/contracts"
                }
            },
            "autoload": {
                "files": [
                    "function.php"
                ]
            },
            "notification-url": "https://packagist.org/downloads/",
            "license": [
                "MIT"
            ],
            "authors": [
                {
                    "name": "Nicolas Grekas",
                    "email": "p@tchwork.com"
                },
                {
                    "name": "Symfony Community",
                    "homepage": "https://symfony.com/contributors"
                }
            ],
            "description": "A generic function and convention to trigger deprecation notices",
            "homepage": "https://symfony.com",
            "support": {
                "source": "https://github.com/symfony/deprecation-contracts/tree/v2.5.1"
            },
            "funding": [
                {
                    "url": "https://symfony.com/sponsor",
                    "type": "custom"
                },
                {
                    "url": "https://github.com/fabpot",
                    "type": "github"
                },
                {
                    "url": "https://tidelift.com/funding/github/packagist/symfony/symfony",
                    "type": "tidelift"
                }
            ],
            "time": "2022-01-02T09:53:40+00:00"
        },
        {
            "name": "symfony/polyfill-ctype",
            "version": "v1.25.0",
            "source": {
                "type": "git",
                "url": "https://github.com/symfony/polyfill-ctype.git",
                "reference": "30885182c981ab175d4d034db0f6f469898070ab"
            },
            "dist": {
                "type": "zip",
                "url": "https://api.github.com/repos/symfony/polyfill-ctype/zipball/30885182c981ab175d4d034db0f6f469898070ab",
                "reference": "30885182c981ab175d4d034db0f6f469898070ab",
                "shasum": ""
            },
            "require": {
                "php": ">=7.1"
            },
            "provide": {
                "ext-ctype": "*"
            },
            "suggest": {
                "ext-ctype": "For best performance"
            },
            "type": "library",
            "extra": {
                "branch-alias": {
                    "dev-main": "1.23-dev"
                },
                "thanks": {
                    "name": "symfony/polyfill",
                    "url": "https://github.com/symfony/polyfill"
                }
            },
            "autoload": {
                "files": [
                    "bootstrap.php"
                ],
                "psr-4": {
                    "Symfony\\Polyfill\\Ctype\\": ""
                }
            },
            "notification-url": "https://packagist.org/downloads/",
            "license": [
                "MIT"
            ],
            "authors": [
                {
                    "name": "Gert de Pagter",
                    "email": "BackEndTea@gmail.com"
                },
                {
                    "name": "Symfony Community",
                    "homepage": "https://symfony.com/contributors"
                }
            ],
            "description": "Symfony polyfill for ctype functions",
            "homepage": "https://symfony.com",
            "keywords": [
                "compatibility",
                "ctype",
                "polyfill",
                "portable"
            ],
            "support": {
                "source": "https://github.com/symfony/polyfill-ctype/tree/v1.25.0"
            },
            "funding": [
                {
                    "url": "https://symfony.com/sponsor",
                    "type": "custom"
                },
                {
                    "url": "https://github.com/fabpot",
                    "type": "github"
                },
                {
                    "url": "https://tidelift.com/funding/github/packagist/symfony/symfony",
                    "type": "tidelift"
                }
            ],
            "time": "2021-10-20T20:35:02+00:00"
        },
        {
            "name": "symfony/polyfill-intl-grapheme",
            "version": "v1.25.0",
            "source": {
                "type": "git",
                "url": "https://github.com/symfony/polyfill-intl-grapheme.git",
                "reference": "81b86b50cf841a64252b439e738e97f4a34e2783"
            },
            "dist": {
                "type": "zip",
                "url": "https://api.github.com/repos/symfony/polyfill-intl-grapheme/zipball/81b86b50cf841a64252b439e738e97f4a34e2783",
                "reference": "81b86b50cf841a64252b439e738e97f4a34e2783",
                "shasum": ""
            },
            "require": {
                "php": ">=7.1"
            },
            "suggest": {
                "ext-intl": "For best performance"
            },
            "type": "library",
            "extra": {
                "branch-alias": {
                    "dev-main": "1.23-dev"
                },
                "thanks": {
                    "name": "symfony/polyfill",
                    "url": "https://github.com/symfony/polyfill"
                }
            },
            "autoload": {
                "files": [
                    "bootstrap.php"
                ],
                "psr-4": {
                    "Symfony\\Polyfill\\Intl\\Grapheme\\": ""
                }
            },
            "notification-url": "https://packagist.org/downloads/",
            "license": [
                "MIT"
            ],
            "authors": [
                {
                    "name": "Nicolas Grekas",
                    "email": "p@tchwork.com"
                },
                {
                    "name": "Symfony Community",
                    "homepage": "https://symfony.com/contributors"
                }
            ],
            "description": "Symfony polyfill for intl's grapheme_* functions",
            "homepage": "https://symfony.com",
            "keywords": [
                "compatibility",
                "grapheme",
                "intl",
                "polyfill",
                "portable",
                "shim"
            ],
            "support": {
                "source": "https://github.com/symfony/polyfill-intl-grapheme/tree/v1.25.0"
            },
            "funding": [
                {
                    "url": "https://symfony.com/sponsor",
                    "type": "custom"
                },
                {
                    "url": "https://github.com/fabpot",
                    "type": "github"
                },
                {
                    "url": "https://tidelift.com/funding/github/packagist/symfony/symfony",
                    "type": "tidelift"
                }
            ],
            "time": "2021-11-23T21:10:46+00:00"
        },
        {
            "name": "symfony/polyfill-intl-normalizer",
            "version": "v1.25.0",
            "source": {
                "type": "git",
                "url": "https://github.com/symfony/polyfill-intl-normalizer.git",
                "reference": "8590a5f561694770bdcd3f9b5c69dde6945028e8"
            },
            "dist": {
                "type": "zip",
                "url": "https://api.github.com/repos/symfony/polyfill-intl-normalizer/zipball/8590a5f561694770bdcd3f9b5c69dde6945028e8",
                "reference": "8590a5f561694770bdcd3f9b5c69dde6945028e8",
                "shasum": ""
            },
            "require": {
                "php": ">=7.1"
            },
            "suggest": {
                "ext-intl": "For best performance"
            },
            "type": "library",
            "extra": {
                "branch-alias": {
                    "dev-main": "1.23-dev"
                },
                "thanks": {
                    "name": "symfony/polyfill",
                    "url": "https://github.com/symfony/polyfill"
                }
            },
            "autoload": {
                "files": [
                    "bootstrap.php"
                ],
                "psr-4": {
                    "Symfony\\Polyfill\\Intl\\Normalizer\\": ""
                },
                "classmap": [
                    "Resources/stubs"
                ]
            },
            "notification-url": "https://packagist.org/downloads/",
            "license": [
                "MIT"
            ],
            "authors": [
                {
                    "name": "Nicolas Grekas",
                    "email": "p@tchwork.com"
                },
                {
                    "name": "Symfony Community",
                    "homepage": "https://symfony.com/contributors"
                }
            ],
            "description": "Symfony polyfill for intl's Normalizer class and related functions",
            "homepage": "https://symfony.com",
            "keywords": [
                "compatibility",
                "intl",
                "normalizer",
                "polyfill",
                "portable",
                "shim"
            ],
            "support": {
                "source": "https://github.com/symfony/polyfill-intl-normalizer/tree/v1.25.0"
            },
            "funding": [
                {
                    "url": "https://symfony.com/sponsor",
                    "type": "custom"
                },
                {
                    "url": "https://github.com/fabpot",
                    "type": "github"
                },
                {
                    "url": "https://tidelift.com/funding/github/packagist/symfony/symfony",
                    "type": "tidelift"
                }
            ],
            "time": "2021-02-19T12:13:01+00:00"
        },
        {
            "name": "symfony/polyfill-mbstring",
            "version": "v1.25.0",
            "source": {
                "type": "git",
                "url": "https://github.com/symfony/polyfill-mbstring.git",
                "reference": "0abb51d2f102e00a4eefcf46ba7fec406d245825"
            },
            "dist": {
                "type": "zip",
                "url": "https://api.github.com/repos/symfony/polyfill-mbstring/zipball/0abb51d2f102e00a4eefcf46ba7fec406d245825",
                "reference": "0abb51d2f102e00a4eefcf46ba7fec406d245825",
                "shasum": ""
            },
            "require": {
                "php": ">=7.1"
            },
            "provide": {
                "ext-mbstring": "*"
            },
            "suggest": {
                "ext-mbstring": "For best performance"
            },
            "type": "library",
            "extra": {
                "branch-alias": {
                    "dev-main": "1.23-dev"
                },
                "thanks": {
                    "name": "symfony/polyfill",
                    "url": "https://github.com/symfony/polyfill"
                }
            },
            "autoload": {
                "files": [
                    "bootstrap.php"
                ],
                "psr-4": {
                    "Symfony\\Polyfill\\Mbstring\\": ""
                }
            },
            "notification-url": "https://packagist.org/downloads/",
            "license": [
                "MIT"
            ],
            "authors": [
                {
                    "name": "Nicolas Grekas",
                    "email": "p@tchwork.com"
                },
                {
                    "name": "Symfony Community",
                    "homepage": "https://symfony.com/contributors"
                }
            ],
            "description": "Symfony polyfill for the Mbstring extension",
            "homepage": "https://symfony.com",
            "keywords": [
                "compatibility",
                "mbstring",
                "polyfill",
                "portable",
                "shim"
            ],
            "support": {
                "source": "https://github.com/symfony/polyfill-mbstring/tree/v1.25.0"
            },
            "funding": [
                {
                    "url": "https://symfony.com/sponsor",
                    "type": "custom"
                },
                {
                    "url": "https://github.com/fabpot",
                    "type": "github"
                },
                {
                    "url": "https://tidelift.com/funding/github/packagist/symfony/symfony",
                    "type": "tidelift"
                }
            ],
            "time": "2021-11-30T18:21:41+00:00"
        },
        {
            "name": "symfony/polyfill-php73",
            "version": "v1.25.0",
            "source": {
                "type": "git",
                "url": "https://github.com/symfony/polyfill-php73.git",
                "reference": "cc5db0e22b3cb4111010e48785a97f670b350ca5"
            },
            "dist": {
                "type": "zip",
                "url": "https://api.github.com/repos/symfony/polyfill-php73/zipball/cc5db0e22b3cb4111010e48785a97f670b350ca5",
                "reference": "cc5db0e22b3cb4111010e48785a97f670b350ca5",
                "shasum": ""
            },
            "require": {
                "php": ">=7.1"
            },
            "type": "library",
            "extra": {
                "branch-alias": {
                    "dev-main": "1.23-dev"
                },
                "thanks": {
                    "name": "symfony/polyfill",
                    "url": "https://github.com/symfony/polyfill"
                }
            },
            "autoload": {
                "files": [
                    "bootstrap.php"
                ],
                "psr-4": {
                    "Symfony\\Polyfill\\Php73\\": ""
                },
                "classmap": [
                    "Resources/stubs"
                ]
            },
            "notification-url": "https://packagist.org/downloads/",
            "license": [
                "MIT"
            ],
            "authors": [
                {
                    "name": "Nicolas Grekas",
                    "email": "p@tchwork.com"
                },
                {
                    "name": "Symfony Community",
                    "homepage": "https://symfony.com/contributors"
                }
            ],
            "description": "Symfony polyfill backporting some PHP 7.3+ features to lower PHP versions",
            "homepage": "https://symfony.com",
            "keywords": [
                "compatibility",
                "polyfill",
                "portable",
                "shim"
            ],
            "support": {
                "source": "https://github.com/symfony/polyfill-php73/tree/v1.25.0"
            },
            "funding": [
                {
                    "url": "https://symfony.com/sponsor",
                    "type": "custom"
                },
                {
                    "url": "https://github.com/fabpot",
                    "type": "github"
                },
                {
                    "url": "https://tidelift.com/funding/github/packagist/symfony/symfony",
                    "type": "tidelift"
                }
            ],
            "time": "2021-06-05T21:20:04+00:00"
        },
        {
            "name": "symfony/polyfill-php80",
            "version": "v1.25.0",
            "source": {
                "type": "git",
                "url": "https://github.com/symfony/polyfill-php80.git",
                "reference": "4407588e0d3f1f52efb65fbe92babe41f37fe50c"
            },
            "dist": {
                "type": "zip",
                "url": "https://api.github.com/repos/symfony/polyfill-php80/zipball/4407588e0d3f1f52efb65fbe92babe41f37fe50c",
                "reference": "4407588e0d3f1f52efb65fbe92babe41f37fe50c",
                "shasum": ""
            },
            "require": {
                "php": ">=7.1"
            },
            "type": "library",
            "extra": {
                "branch-alias": {
                    "dev-main": "1.23-dev"
                },
                "thanks": {
                    "name": "symfony/polyfill",
                    "url": "https://github.com/symfony/polyfill"
                }
            },
            "autoload": {
                "files": [
                    "bootstrap.php"
                ],
                "psr-4": {
                    "Symfony\\Polyfill\\Php80\\": ""
                },
                "classmap": [
                    "Resources/stubs"
                ]
            },
            "notification-url": "https://packagist.org/downloads/",
            "license": [
                "MIT"
            ],
            "authors": [
                {
                    "name": "Ion Bazan",
                    "email": "ion.bazan@gmail.com"
                },
                {
                    "name": "Nicolas Grekas",
                    "email": "p@tchwork.com"
                },
                {
                    "name": "Symfony Community",
                    "homepage": "https://symfony.com/contributors"
                }
            ],
            "description": "Symfony polyfill backporting some PHP 8.0+ features to lower PHP versions",
            "homepage": "https://symfony.com",
            "keywords": [
                "compatibility",
                "polyfill",
                "portable",
                "shim"
            ],
            "support": {
                "source": "https://github.com/symfony/polyfill-php80/tree/v1.25.0"
            },
            "funding": [
                {
                    "url": "https://symfony.com/sponsor",
                    "type": "custom"
                },
                {
                    "url": "https://github.com/fabpot",
                    "type": "github"
                },
                {
                    "url": "https://tidelift.com/funding/github/packagist/symfony/symfony",
                    "type": "tidelift"
                }
            ],
            "time": "2022-03-04T08:16:47+00:00"
        },
        {
            "name": "symfony/process",
            "version": "v5.4.7",
            "source": {
                "type": "git",
                "url": "https://github.com/symfony/process.git",
                "reference": "38a44b2517b470a436e1c944bf9b9ba3961137fb"
            },
            "dist": {
                "type": "zip",
                "url": "https://api.github.com/repos/symfony/process/zipball/38a44b2517b470a436e1c944bf9b9ba3961137fb",
                "reference": "38a44b2517b470a436e1c944bf9b9ba3961137fb",
                "shasum": ""
            },
            "require": {
                "php": ">=7.2.5",
                "symfony/polyfill-php80": "^1.16"
            },
            "type": "library",
            "autoload": {
                "psr-4": {
                    "Symfony\\Component\\Process\\": ""
                },
                "exclude-from-classmap": [
                    "/Tests/"
                ]
            },
            "notification-url": "https://packagist.org/downloads/",
            "license": [
                "MIT"
            ],
            "authors": [
                {
                    "name": "Fabien Potencier",
                    "email": "fabien@symfony.com"
                },
                {
                    "name": "Symfony Community",
                    "homepage": "https://symfony.com/contributors"
                }
            ],
            "description": "Executes commands in sub-processes",
            "homepage": "https://symfony.com",
            "support": {
                "source": "https://github.com/symfony/process/tree/v5.4.7"
            },
            "funding": [
                {
                    "url": "https://symfony.com/sponsor",
                    "type": "custom"
                },
                {
                    "url": "https://github.com/fabpot",
                    "type": "github"
                },
                {
                    "url": "https://tidelift.com/funding/github/packagist/symfony/symfony",
                    "type": "tidelift"
                }
            ],
            "time": "2022-03-18T16:18:52+00:00"
        },
        {
            "name": "symfony/service-contracts",
            "version": "v2.5.1",
            "source": {
                "type": "git",
                "url": "https://github.com/symfony/service-contracts.git",
                "reference": "24d9dc654b83e91aa59f9d167b131bc3b5bea24c"
            },
            "dist": {
                "type": "zip",
                "url": "https://api.github.com/repos/symfony/service-contracts/zipball/24d9dc654b83e91aa59f9d167b131bc3b5bea24c",
                "reference": "24d9dc654b83e91aa59f9d167b131bc3b5bea24c",
                "shasum": ""
            },
            "require": {
                "php": ">=7.2.5",
                "psr/container": "^1.1",
                "symfony/deprecation-contracts": "^2.1|^3"
            },
            "conflict": {
                "ext-psr": "<1.1|>=2"
            },
            "suggest": {
                "symfony/service-implementation": ""
            },
            "type": "library",
            "extra": {
                "branch-alias": {
                    "dev-main": "2.5-dev"
                },
                "thanks": {
                    "name": "symfony/contracts",
                    "url": "https://github.com/symfony/contracts"
                }
            },
            "autoload": {
                "psr-4": {
                    "Symfony\\Contracts\\Service\\": ""
                }
            },
            "notification-url": "https://packagist.org/downloads/",
            "license": [
                "MIT"
            ],
            "authors": [
                {
                    "name": "Nicolas Grekas",
                    "email": "p@tchwork.com"
                },
                {
                    "name": "Symfony Community",
                    "homepage": "https://symfony.com/contributors"
                }
            ],
            "description": "Generic abstractions related to writing services",
            "homepage": "https://symfony.com",
            "keywords": [
                "abstractions",
                "contracts",
                "decoupling",
                "interfaces",
                "interoperability",
                "standards"
            ],
            "support": {
                "source": "https://github.com/symfony/service-contracts/tree/v2.5.1"
            },
            "funding": [
                {
                    "url": "https://symfony.com/sponsor",
                    "type": "custom"
                },
                {
                    "url": "https://github.com/fabpot",
                    "type": "github"
                },
                {
                    "url": "https://tidelift.com/funding/github/packagist/symfony/symfony",
                    "type": "tidelift"
                }
            ],
            "time": "2022-03-13T20:07:29+00:00"
        },
        {
            "name": "symfony/string",
            "version": "v5.4.3",
            "source": {
                "type": "git",
                "url": "https://github.com/symfony/string.git",
                "reference": "92043b7d8383e48104e411bc9434b260dbeb5a10"
            },
            "dist": {
                "type": "zip",
                "url": "https://api.github.com/repos/symfony/string/zipball/92043b7d8383e48104e411bc9434b260dbeb5a10",
                "reference": "92043b7d8383e48104e411bc9434b260dbeb5a10",
                "shasum": ""
            },
            "require": {
                "php": ">=7.2.5",
                "symfony/polyfill-ctype": "~1.8",
                "symfony/polyfill-intl-grapheme": "~1.0",
                "symfony/polyfill-intl-normalizer": "~1.0",
                "symfony/polyfill-mbstring": "~1.0",
                "symfony/polyfill-php80": "~1.15"
            },
            "conflict": {
                "symfony/translation-contracts": ">=3.0"
            },
            "require-dev": {
                "symfony/error-handler": "^4.4|^5.0|^6.0",
                "symfony/http-client": "^4.4|^5.0|^6.0",
                "symfony/translation-contracts": "^1.1|^2",
                "symfony/var-exporter": "^4.4|^5.0|^6.0"
            },
            "type": "library",
            "autoload": {
                "files": [
                    "Resources/functions.php"
                ],
                "psr-4": {
                    "Symfony\\Component\\String\\": ""
                },
                "exclude-from-classmap": [
                    "/Tests/"
                ]
            },
            "notification-url": "https://packagist.org/downloads/",
            "license": [
                "MIT"
            ],
            "authors": [
                {
                    "name": "Nicolas Grekas",
                    "email": "p@tchwork.com"
                },
                {
                    "name": "Symfony Community",
                    "homepage": "https://symfony.com/contributors"
                }
            ],
            "description": "Provides an object-oriented API to strings and deals with bytes, UTF-8 code points and grapheme clusters in a unified way",
            "homepage": "https://symfony.com",
            "keywords": [
                "grapheme",
                "i18n",
                "string",
                "unicode",
                "utf-8",
                "utf8"
            ],
            "support": {
                "source": "https://github.com/symfony/string/tree/v5.4.3"
            },
            "funding": [
                {
                    "url": "https://symfony.com/sponsor",
                    "type": "custom"
                },
                {
                    "url": "https://github.com/fabpot",
                    "type": "github"
                },
                {
                    "url": "https://tidelift.com/funding/github/packagist/symfony/symfony",
                    "type": "tidelift"
                }
            ],
            "time": "2022-01-02T09:53:40+00:00"
        },
        {
            "name": "theseer/tokenizer",
            "version": "1.2.1",
            "source": {
                "type": "git",
                "url": "https://github.com/theseer/tokenizer.git",
                "reference": "34a41e998c2183e22995f158c581e7b5e755ab9e"
            },
            "dist": {
                "type": "zip",
                "url": "https://api.github.com/repos/theseer/tokenizer/zipball/34a41e998c2183e22995f158c581e7b5e755ab9e",
                "reference": "34a41e998c2183e22995f158c581e7b5e755ab9e",
                "shasum": ""
            },
            "require": {
                "ext-dom": "*",
                "ext-tokenizer": "*",
                "ext-xmlwriter": "*",
                "php": "^7.2 || ^8.0"
            },
            "type": "library",
            "autoload": {
                "classmap": [
                    "src/"
                ]
            },
            "notification-url": "https://packagist.org/downloads/",
            "license": [
                "BSD-3-Clause"
            ],
            "authors": [
                {
                    "name": "Arne Blankerts",
                    "email": "arne@blankerts.de",
                    "role": "Developer"
                }
            ],
            "description": "A small library for converting tokenized PHP source code into XML and potentially other formats",
            "support": {
                "issues": "https://github.com/theseer/tokenizer/issues",
                "source": "https://github.com/theseer/tokenizer/tree/1.2.1"
            },
            "funding": [
                {
                    "url": "https://github.com/theseer",
                    "type": "github"
                }
            ],
            "time": "2021-07-28T10:34:58+00:00"
        },
        {
            "name": "webmozart/assert",
            "version": "1.10.0",
            "source": {
                "type": "git",
                "url": "https://github.com/webmozarts/assert.git",
                "reference": "6964c76c7804814a842473e0c8fd15bab0f18e25"
            },
            "dist": {
                "type": "zip",
                "url": "https://api.github.com/repos/webmozarts/assert/zipball/6964c76c7804814a842473e0c8fd15bab0f18e25",
                "reference": "6964c76c7804814a842473e0c8fd15bab0f18e25",
                "shasum": ""
            },
            "require": {
                "php": "^7.2 || ^8.0",
                "symfony/polyfill-ctype": "^1.8"
            },
            "conflict": {
                "phpstan/phpstan": "<0.12.20",
                "vimeo/psalm": "<4.6.1 || 4.6.2"
            },
            "require-dev": {
                "phpunit/phpunit": "^8.5.13"
            },
            "type": "library",
            "extra": {
                "branch-alias": {
                    "dev-master": "1.10-dev"
                }
            },
            "autoload": {
                "psr-4": {
                    "Webmozart\\Assert\\": "src/"
                }
            },
            "notification-url": "https://packagist.org/downloads/",
            "license": [
                "MIT"
            ],
            "authors": [
                {
                    "name": "Bernhard Schussek",
                    "email": "bschussek@gmail.com"
                }
            ],
            "description": "Assertions to validate method input/output with nice error messages.",
            "keywords": [
                "assert",
                "check",
                "validate"
            ],
            "support": {
                "issues": "https://github.com/webmozarts/assert/issues",
                "source": "https://github.com/webmozarts/assert/tree/1.10.0"
            },
            "time": "2021-03-09T10:59:23+00:00"
        },
        {
            "name": "wikimedia/at-ease",
            "version": "v2.1.0",
            "source": {
                "type": "git",
                "url": "https://github.com/wikimedia/at-ease.git",
                "reference": "e8ebaa7bb7c8a8395481a05f6dc4deaceab11c33"
            },
            "dist": {
                "type": "zip",
                "url": "https://api.github.com/repos/wikimedia/at-ease/zipball/e8ebaa7bb7c8a8395481a05f6dc4deaceab11c33",
                "reference": "e8ebaa7bb7c8a8395481a05f6dc4deaceab11c33",
                "shasum": ""
            },
            "require": {
                "php": ">=7.2.9"
            },
            "require-dev": {
                "mediawiki/mediawiki-codesniffer": "35.0.0",
                "mediawiki/minus-x": "1.1.1",
                "ockcyp/covers-validator": "1.3.3",
                "php-parallel-lint/php-console-highlighter": "0.5.0",
                "php-parallel-lint/php-parallel-lint": "1.2.0",
                "phpunit/phpunit": "^8.5"
            },
            "type": "library",
            "autoload": {
                "files": [
                    "src/Wikimedia/Functions.php"
                ],
                "psr-4": {
                    "Wikimedia\\AtEase\\": "src/Wikimedia/AtEase/"
                }
            },
            "notification-url": "https://packagist.org/downloads/",
            "license": [
                "GPL-2.0-or-later"
            ],
            "authors": [
                {
                    "name": "Tim Starling",
                    "email": "tstarling@wikimedia.org"
                },
                {
                    "name": "MediaWiki developers",
                    "email": "wikitech-l@lists.wikimedia.org"
                }
            ],
            "description": "Safe replacement to @ for suppressing warnings.",
            "homepage": "https://www.mediawiki.org/wiki/at-ease",
            "support": {
                "source": "https://github.com/wikimedia/at-ease/tree/v2.1.0"
            },
            "time": "2021-02-27T15:53:37+00:00"
        },
        {
            "name": "yoast/phpunit-polyfills",
            "version": "1.0.3",
            "source": {
                "type": "git",
                "url": "https://github.com/Yoast/PHPUnit-Polyfills.git",
                "reference": "5ea3536428944955f969bc764bbe09738e151ada"
            },
            "dist": {
                "type": "zip",
                "url": "https://api.github.com/repos/Yoast/PHPUnit-Polyfills/zipball/5ea3536428944955f969bc764bbe09738e151ada",
                "reference": "5ea3536428944955f969bc764bbe09738e151ada",
                "shasum": ""
            },
            "require": {
                "php": ">=5.4",
                "phpunit/phpunit": "^4.8.36 || ^5.7.21 || ^6.0 || ^7.0 || ^8.0 || ^9.0"
            },
            "require-dev": {
                "yoast/yoastcs": "^2.2.0"
            },
            "type": "library",
            "extra": {
                "branch-alias": {
                    "dev-main": "1.x-dev",
                    "dev-develop": "1.x-dev"
                }
            },
            "autoload": {
                "files": [
                    "phpunitpolyfills-autoload.php"
                ]
            },
            "notification-url": "https://packagist.org/downloads/",
            "license": [
                "BSD-3-Clause"
            ],
            "authors": [
                {
                    "name": "Team Yoast",
                    "email": "support@yoast.com",
                    "homepage": "https://yoast.com"
                },
                {
                    "name": "Contributors",
                    "homepage": "https://github.com/Yoast/PHPUnit-Polyfills/graphs/contributors"
                }
            ],
            "description": "Set of polyfills for changed PHPUnit functionality to allow for creating PHPUnit cross-version compatible tests",
            "homepage": "https://github.com/Yoast/PHPUnit-Polyfills",
            "keywords": [
                "phpunit",
                "polyfill",
                "testing"
            ],
            "support": {
                "issues": "https://github.com/Yoast/PHPUnit-Polyfills/issues",
                "source": "https://github.com/Yoast/PHPUnit-Polyfills"
            },
            "time": "2021-11-23T01:37:03+00:00"
        }
    ],
    "aliases": [],
    "minimum-stability": "dev",
    "stability-flags": {
        "automattic/jetpack-autoloader": 20,
        "automattic/jetpack-composer-plugin": 20,
        "automattic/jetpack-config": 20,
        "automattic/jetpack-identity-crisis": 20,
        "automattic/jetpack-my-jetpack": 20,
        "automattic/jetpack-search": 20,
        "automattic/jetpack-sync": 20
    },
    "prefer-stable": true,
    "prefer-lowest": false,
    "platform": [],
    "platform-dev": [],
    "plugin-api-version": "2.3.0"
}<|MERGE_RESOLUTION|>--- conflicted
+++ resolved
@@ -4,11 +4,7 @@
         "Read more about it at https://getcomposer.org/doc/01-basic-usage.md#installing-dependencies",
         "This file is @generated automatically"
     ],
-<<<<<<< HEAD
-    "content-hash": "5a0aed0d41af6e693e36d3c7f3e74d23",
-=======
-    "content-hash": "7a1275a39c39cf84bbedad6640ce2644",
->>>>>>> e3a2ad38
+    "content-hash": "90991d3de9424680d116f98dd2a5c970",
     "packages": [
         {
             "name": "automattic/jetpack-a8c-mc-stats",
