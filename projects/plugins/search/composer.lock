--- conflicted
+++ resolved
@@ -4,11 +4,7 @@
         "Read more about it at https://getcomposer.org/doc/01-basic-usage.md#installing-dependencies",
         "This file is @generated automatically"
     ],
-<<<<<<< HEAD
-    "content-hash": "bd42e4141cf6a1bffb162f86ea347e65",
-=======
     "content-hash": "901899b949bc7666798860260acd8fa5",
->>>>>>> ff0c0fbc
     "packages": [
         {
             "name": "automattic/jetpack-a8c-mc-stats",
