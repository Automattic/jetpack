--- conflicted
+++ resolved
@@ -185,16 +185,15 @@
 		<hr>
 		<hr>
 
-<<<<<<< HEAD
 		<?php $this->display_request_button(); ?>
 
 		<hr>
-=======
+		<hr>
+
 		<?php $this->display_idc_transients_options(); ?>
 
 		<?php
 	}
->>>>>>> cd053d25
 
 	/**
 	 * Display the IDC transient and option values.
@@ -208,25 +207,6 @@
 
 		<hr>
 
-<<<<<<< HEAD
-		<?php
-	}
-
-	/**
-	 * Displays the remote request button.
-	 */
-	private function display_request_button() {
-		?>
-		<h2>Send an authenticated remote request to WPCOM</h2>
-
-		<p>Sends an authenticated remote request to the <code>wpcom/v2/sites/{blog id}/jetpack-token-health/blog</code> endpoint.</p>
-
-		<form action="<?php echo esc_url( admin_url( 'admin-post.php' ) ); ?>" method="post">
-			<input type="hidden" name="action" value="idc_send_remote_request">
-				<?php wp_nonce_field( 'idc-send-remote-request' ); ?>
-			<input type="submit" value="Send Remote Request" class="button button-primary">
-		</form>
-=======
 		<h3>Current IDC option values</h3>
 		<h4>jetpack_sync_error_idc</h4>
 		<pre><?php var_dump( get_option( 'jetpack_sync_error_idc' ) ); //phpcs:ignore ?></pre>
@@ -235,7 +215,24 @@
 		<h4>jetpack_safe_mode_confirmed</h4>
 		<pre><?php var_dump( get_option( 'jetpack_safe_mode_confirmed' ) ); //phpcs:ignore ?></pre>
 
->>>>>>> cd053d25
+		<?php
+	}
+
+	/**
+	 * Displays the remote request button.
+	 */
+	private function display_request_button() {
+		?>
+		<h2>Send an authenticated remote request to WPCOM</h2>
+
+		<p>Sends an authenticated remote request to the <code>wpcom/v2/sites/{blog id}/jetpack-token-health/blog</code> endpoint.</p>
+
+		<form action="<?php echo esc_url( admin_url( 'admin-post.php' ) ); ?>" method="post">
+			<input type="hidden" name="action" value="idc_send_remote_request">
+				<?php wp_nonce_field( 'idc-send-remote-request' ); ?>
+			<input type="submit" value="Send Remote Request" class="button button-primary">
+		</form>
+
 		<?php
 	}
 
