<?php
/**
 * Jetpack Scan helper class.
 *
 * @package automattic/jetpack-debug-helper
 */

/**
 * Helps debug Scan
 */
class Scan_Helper {

	/**
<<<<<<< HEAD
	 * Threats
	 *
	 * @var array<string>
=======
	 * Associative array that defines which files to use for our threats.
	 *
	 * @var array
>>>>>>> 4872e5f3
	 */
	private $threats = array();

	/**
	 * Construction.
	 */
	public function __construct() {
		$upload_dir    = wp_upload_dir()['basedir'];
		$admin_dir     = str_replace( site_url() . '/', ABSPATH, admin_url() );
		$content_dir   = str_replace( site_url() . '/', ABSPATH, content_url() );
		$this->threats = array(
			'eicar'                  => "$upload_dir/jptt_eicar.php",
			'suspicious_link'        => "$upload_dir/jptt_suspicious_link.php",
			'core_file_modification' => "{$admin_dir}index.php",
			'non_core_file'          => "{$admin_dir}non-core-file.php",
			'infected_file'          => "$content_dir/index.php",
		);

		add_action( 'admin_menu', array( $this, 'register_submenu_page' ), 1000 );
		add_action( 'admin_enqueue_scripts', array( $this, 'enqueue_scripts' ) );
	}

	/**
	 * Add submenu item.
	 */
	public function register_submenu_page() {
		add_submenu_page(
			'jetpack-debug-tools',
			'Scan Helper',
			'Scan Helper',
			'manage_options',
			'scan-helper',
			array( $this, 'render_ui' ),
			99
		);
	}

	/**
	 * Enqueue scripts!
	 *
	 * @param string $hook Page hook.
	 */
	public function enqueue_scripts( $hook ) {
		if ( strpos( $hook, 'jetpack-debug_page_scan-helper' ) === 0 ) {
			wp_enqueue_style( 'scan_helper_style', plugin_dir_url( __FILE__ ) . 'inc/css/scan-helper.css', array(), JETPACK_DEBUG_HELPER_VERSION );
		}
	}

	/**
	 * Has Credentials
	 *
	 * @return bool
	 */
	private function has_credentials() {
		$url         = wp_nonce_url( add_query_arg( array( 'page' => 'scan-helper' ), 'options-general.php' ), 'scan-helper-nonce' );
		$credentials = request_filesystem_credentials( $url );

		if ( false === $credentials ) {
			return false;
		}

		if ( ! WP_Filesystem( $credentials ) ) {
			request_filesystem_credentials( $url, '', true );
			return false;
		}

		return true;
	}

	/**
	 * Get contents of a file to an array using the WP Filesystem API
	 *
	 * @param string $file_path File path.
	 */
	private function get_contents_array( $file_path ) {
		global $wp_filesystem;

		if ( ! $this->has_credentials() ) {
			die;
		}

		return $wp_filesystem->get_contents_array( $file_path );
	}

	/**
	 * Checks the existance of a file through the WP Filesystem API.
	 *
	 * @param string $file_path File path.
	 */
	private function wp_file_exists( $file_path ) {
		global $wp_filesystem;

		if ( ! $this->has_credentials() ) {
			die;
		}

		return $wp_filesystem->exists( $file_path );
	}

	/**
	 * Write File
	 *
	 * @param string $file File path.
	 * @param string $contents File contents.
	 */
	private function write_file( $file, $contents ) {
		global $wp_filesystem;

		if ( ! $this->has_credentials() ) {
			die;
		}

		return $wp_filesystem->put_contents( $file, $contents, FS_CHMOD_FILE );
	}

	/**
	 * Delete File
	 *
	 * @param string $file File path.
	 */
	private function delete_file( $file ) {
		global $wp_filesystem;

		if ( ! $this->has_credentials() ) {
			die;
		}

		return $wp_filesystem->delete( $file );
	}

	private function eicar_threat_exists() {
		return file_exists( $this->threats['eicar'] );
	}

	/**
	 * Generate EICAR threats.
	 *
	 * @return string|WP_Error Success message on success, WP_Error object on failure.
	 */
	private function generate_eicar_threat() {
		$eicar_patterns =
			"<?php\n\necho <<<HTML\n" . base64_decode( 'WDVPIVAlQEFQWzRcUFpYNTQoUF4pN0NDKTd9JEVJQ0FSLVNUQU5EQVJELUFOVElWSVJVUy1URVNULUZJTEUhJEgrSCo=' ) . "\nHTML;\n" .
			"echo <<<HTML\n" . base64_decode( 'WDVPIVAlQEFQWzRcUFpYNTQoUF4pN0NDKTd9JEVJQ0FSLVNVU1BJQ0lPVVMtQU5USVZJUlVTLVRFU1QtRklMRSEkSCtIKg==' ) . "\nHTML;\n" .
			"echo <<<HTML\n" . base64_decode( 'WDVPIVAlQEFQWzRcUFpYNTQoUF4pN0NDKTd9JEVJQ0FSLVNVU1BJQ0lPVVMtQU5USVZJUlVTLVRFU1QtRklMRSEkSCtIKg==' ) . "\nHTML;\n" .
			"echo <<<HTML\n" . base64_decode( 'WDVPIVAlQEFQWzRcUFpYNTQoUF4pN0NDKTd9JEVJQ0FSLU1FRElVTS1BTlRJVklSVVMtVEVTVC1GSUxFISRIK0gq' ) . "\nHTML;\n" .
			"echo <<<HTML\n" . base64_decode( 'WDVPIVAlQEFQWzRcUFpYNTQoUF4pN0NDKTd9JEVJQ0FSLUNSSVRJQ0FMLUFOVElWSVJVUy1URVNULUZJTEUhJEgrSCo=' ) . "\nHTML;\n";

		if ( ! $this->write_file( $this->threats['eicar'], $eicar_patterns ) ) {
			return new WP_Error( 'could-not-write', "Unable to write threat file {$this->threats['eicar']}." );

		}

		return "Successfully added EICAR threats to {$this->threats['eicar']}.";
	}

	/**
	 * Remove EICAR Threat
	 *
	 * @return string|WP_Error Success message on success, WP_Error object on failure.
	 */
	private function remove_eicar_threat() {
		$relative_file_path = str_replace( ABSPATH, '', $this->threats['eicar'] );

		if ( ! $this->delete_file( $this->threats['eicar'] ) ) {
			return new WP_Error( 'could-not-write', "Unable to write threat file $relative_file_path." );
		}

		return "Successfully removed EICAR threats from $relative_file_path.";
	}

	private function suspicious_link_threat_exists() {
		return file_exists( $this->threats['suspicious_link'] );
	}

	/**
	 * Generate suspicious link threat.
	 *
	 * @return string|WP_Error Success message on success, WP_Error object on failure.
	 */
	private function generate_suspicious_link_threat() {
		if ( ! $this->write_file( $this->threats['suspicious_link'], "<?php\n \$url = 'https://example.com/akismet-guaranteed-spam/'; \n" ) ) {
			return new WP_Error( 'could-not-write', "Unable to write threat file {$this->threats['suspicious_link']}" );
		}

		return "Successfully added Suspicious Link threat to {$this->threats['suspicious_link']}";
	}

	/**
	 * Remove suspicious link threat.
	 *
	 * @return string|WP_Error Success message on success, WP_Error object on failure.
	 */
	private function remove_suspicious_link_threat() {
		$relative_file_path = str_replace( ABSPATH, '', $this->threats['suspicious_link'] );

		if ( ! $this->delete_file( $this->threats['suspicious_link'] ) ) {
			return new WP_Error( 'could-not-write', "Unable to write threat file $relative_file_path." );

		}

		return "Successfully removed Suspicious Link threat from $relative_file_path.";
	}

	private function core_file_modification_threat_exists() {
		$lines = file( $this->threats['core_file_modification'] );
		return $lines[ count( $lines ) - 1 ] === 'if ( true === false ) exit();';
	}

	/**
	 * Generate core file modification threat.
	 *
	 * @return string|WP_Error Success message on success, WP_Error object on failure.
	 */
	private function generate_core_file_modification_threat() {
		$lines = $this->get_contents_array( $this->threats['core_file_modification'] );

		// add the threat by modifying the file
		$lines[] = 'if ( true === false ) exit();';

		$success = $this->write_file( $this->threats['core_file_modification'], implode( '', $lines ) );
		if ( ! $success ) {
			return new WP_Error( 'could-not-write', "Unable to write threat file {$this->threats['core_file_modification']}" );
		}

		return "Modified the core file: {$this->threats['core_file_modification']}";
	}

	/**
	 * Remove core file modification threat.
	 *
	 * @return string|WP_Error Success message on success, WP_Error object on failure.
	 */
	private function remove_core_file_modification_threat() {
		$lines = $this->get_contents_array( $this->threats['core_file_modification'] );

		if ( $lines[ count( $lines ) - 1 ] === 'if ( true === false ) exit();' ) {
			// eliminate the threat by removing the modification
			array_pop( $lines );
			$this->write_file( $this->threats['core_file_modification'], implode( '', $lines ) );
			return 'Removed the core modification threat.';
		}

		return new WP_Error( 'could-not-write', "Unable to write/remove threat from $this->threats['core_file_modification']" );
	}

	private function non_core_file_threat_exists() {
		return file_exists( $this->threats['non_core_file'] );
	}

	/**
	 * Generate core file modification threat.
	 *
	 * @return string|WP_Error Success message on success, WP_Error object on failure.
	 */
	private function generate_non_core_file_threat() {
		if ( ! $this->write_file( $this->threats['non_core_file'], "<?php echo 'I am a bad file'; ?>" ) ) {
			return new WP_Error( 'could-not-write', "Unable to write threat file {$this->threats['non_core_file']}" );
		}

		return "Successfully added a non-core file {$this->threats['non_core_file']} in a core directory.";
	}

	/**
	 * Remove non-core file threat.
	 *
	 * @return string|WP_Error Success message on success, WP_Error object on failure.
	 */
	private function remove_non_core_file_threat() {
		$relative_file_path = str_replace( ABSPATH, '', $this->threats['non_core_file'] );

<<<<<<< HEAD
		if ( ! $this->delete_file( $this->threats['non_core_file'] ) ) {
			return new WP_Error( 'could-not-write', "Unable to remove Non-Core File threat from $relative_fle_path." );
=======
		if ( ! $this->delete_file( $relative_file_path ) ) {
			return new WP_Error( 'could-not-write', "Unable to remove Non-Core File threat from $relative_file_path." );
>>>>>>> 4872e5f3
		}

		return "Successfully removed Non-Core File threat from $relative_file_path.";
	}

	private function post_db_threat_exists() {
		global $wpdb;
		$post_id = $wpdb->get_var( "SELECT ID FROM $wpdb->posts WHERE post_title = 'Scan Tester Post'" );
		return (bool) $post_id;
	}

	/**
	 * Generate post db threat.
	 *
	 * @return string|WP_Error Success message on success, WP_Error object on failure.
	 */
	private function generate_post_db_threat() {
		global $wpdb;

		$post_id = $wpdb->get_var( "SELECT ID FROM $wpdb->posts WHERE post_title = 'Scan Tester Post'" );

		if ( $post_id ) {
			return 'Scan tester post already exists.';
		}

		$post_id = wp_insert_post(
			array(
				'post_title'   => 'Scan Tester Post',
				'post_content' => 'This will trigger the db scanner <script>let url="' . base64_decode( 'Y2xhc3NpY3RyYWluZXJzb25saW5lLmNvbQ==' ) . '"</script>',
				'post_status'  => 'publish',
				'post_type'    => 'post',
			)
		);

		if ( ! $post_id || ! is_int( $post_id ) ) {
			return new WP_Error( 'could-not-write', 'Unable to create post.' );
		}

		return 'Successfully created a new Scan tester post.';
	}

	/**
	 * Remove post db threat.
	 *
	 * @return string|WP_Error Success message on success, WP_Error object on failure.
	 */
	private function remove_post_db_threat() {
		global $wpdb;

		$post_id = $wpdb->get_var( "SELECT ID FROM $wpdb->posts WHERE post_title = 'Scan Tester Post'" );

		if ( ! $post_id ) {
			return 'Scan tester post does not exist.';
		}

		if ( ! wp_delete_post( $post_id, true ) ) {
			return new WP_Error( 'could-not-write', 'Unable to remove post.' );
		}

		return 'Successfully removed the Scan tester post.';
	}

	private function infected_file_threat_exists() {
		$lines = file( $this->threats['infected_file'] );
		return $lines[ count( $lines ) - 1 ] === 'HTML;';
	}

	/**
	 * Generate infected file threat.
	 *
	 * @return string|WP_Error Success message on success, WP_Error object on failure.
	 */
	private function generate_infected_file_threat() {
		$content = "echo <<<HTML\n" . base64_decode( 'WDVPIVAlQEFQWzRcUFpYNTQoUF4pN0NDKTd9JEVJQ0FSLVNUQU5EQVJELUFOVElWSVJVUy1URVNULUZJTEUhJEgrSCo=' ) . "\nHTML;";
		if ( ! $this->write_file( $this->threats['infected_file'], $content, FILE_APPEND ) ) {
			return new WP_Error( 'could-not-write', "Unable to write threat from {$this->threats['infected_file']}" );
		}

		return "Successfully added infected file threat to {$this->threats['infected_file']}.";
	}

	/**
	 * Remove infected file threat.
	 *
	 * @return string|WP_Error Success message on success, WP_Error object on failure.
	 */
	private function remove_infected_file_threat() {
		$relative_file_path = str_replace( ABSPATH, '', $this->threats['infected_file'] );
		$lines              = file( $this->threats['infected_file'] );
		if ( ! $lines[ count( $lines ) - 1 ] === 'HTML;' ) {
			return 'Infected file does not exist.';
		}

		// eliminate the threat by removing the modification
		array_splice( $lines, count( $lines ) - 3, 3 );
		if ( ! $this->write_file( $this->threats['infected_file'], implode( '', $lines ) ) ) {
			return new WP_Error( 'could-not-write', "Unable to remove threat from $relative_file_path." );
		}

		return "Removed the infected file threat from: $relative_file_path";
	}

	/**
	 * Handles the form submission
	 *
	 * @return array Associative array containing all the successes and errors.
	 */
	private function handle_submit() {
		if ( ! isset( $_POST['save-scan-helper'] ) ) {
			return;
		}

		check_admin_referer( 'scan-helper-nonce' );

		$successes = array();
		$errors    = array();

		// EICAR
		if ( isset( $_POST['threat-eicar'] ) ) {
			$eicar = ! $this->eicar_threat_exists() ? $this->generate_eicar_threat() : null;
		} else {
			$eicar = $this->eicar_threat_exists() ? $this->remove_eicar_threat() : null;
		}
		if ( is_wp_error( $eicar ) ) {
			$errors[] = $eicar;
		} elseif ( $eicar ) {
			$successes[] = $eicar;
		}
		// Suspicious Link
		if ( isset( $_POST['threat-suspicious-link'] ) ) {
			$suspicious_link = ! $this->suspicious_link_threat_exists() ? $this->generate_suspicious_link_threat() : null;
		} else {
			$suspicious_link = $this->suspicious_link_threat_exists() ? $this->remove_suspicious_link_threat() : null;
		}
		if ( is_wp_error( $suspicious_link ) ) {
			$errors[] = $suspicious_link;
		} elseif ( $suspicious_link ) {
			$successes[] = $suspicious_link;
		}

		// Core File Modification
		if ( isset( $_POST['threat-core'] ) ) {
			$core_modification = ! $this->core_file_modification_threat_exists() ? $this->generate_core_file_modification_threat() : null;
		} else {
			$core_modification = $this->core_file_modification_threat_exists() ? $this->remove_core_file_modification_threat() : null;
		}
		if ( is_wp_error( $core_modification ) ) {
			$errors[] = $core_modification;
		} elseif ( $core_modification ) {
			$successes[] = $core_modification;
		}

		// Non-Core File
		if ( isset( $_POST['threat-core-add'] ) ) {
			$core_add = ! $this->non_core_file_threat_exists() ? $this->generate_non_core_file_threat() : null;
		} else {
			$core_add = $this->non_core_file_threat_exists() ? $this->remove_non_core_file_threat() : null;
		}
		if ( is_wp_error( $core_add ) ) {
			$errors[] = $core_add;
		} elseif ( $core_add ) {
			$successes[] = $core_add;
		}

		// Post DB
		if ( isset( $_POST['threat-post'] ) ) {
			$post_db = ! $this->post_db_threat_exists() ? $this->generate_post_db_threat() : null;
		} else {
			$post_db = $this->post_db_threat_exists() ? $this->remove_post_db_threat() : null;
		}
		if ( is_wp_error( $post_db ) ) {
			$errors[] = $post_db;
		} elseif ( $post_db ) {
			$successes[] = $post_db;
		}

		// Infected File
		if ( isset( $_POST['threat-infect'] ) ) {
			$infected_file = ! $this->infected_file_threat_exists() ? $this->generate_infected_file_threat() : null;
		} else {
			$infected_file = $this->infected_file_threat_exists() ? $this->remove_infected_file_threat() : null;
		}
		if ( is_wp_error( $infected_file ) ) {
			$errors[] = $infected_file;
		} elseif ( $infected_file ) {
			$successes[] = $infected_file;
		}

		return array(
			'errors'    => $errors,
			'successes' => $successes,
		);
	}

	/**
	 * Render the UI.
	 */
	public function render_ui() {
		$submission = $this->handle_submit();
		if ( $submission ) {
			foreach ( $submission['errors'] as $wp_error ) {
<<<<<<< HEAD
				echo $wp_error->get_error_message() . '<br>';
=======
				foreach ( $wp_error->errors as $error ) {
					echo esc_attr( $error ) . '<br>';
				}
>>>>>>> 4872e5f3
			}
			foreach ( $submission['successes'] as $success ) {
				echo esc_attr( $success ) . '<br>';
			}
		}

		// eicar check
		$dir   = wp_upload_dir()['basedir'];
		$eicar = $this->wp_file_exists( $this->threats['eicar'] ) ? 'checked="checked"' : '';
		// suspciious link check
		$suspicious_link = $this->wp_file_exists( $this->threats['suspicious_link'] ) ? 'checked="checked"' : '';

		// core modification check
		$dir      = str_replace( site_url() . '/', ABSPATH, admin_url() );
		$lines    = $this->get_contents_array( "$dir/index.php" );
		$core_mod = $lines[ count( $lines ) - 1 ] === 'if ( true === false ) exit();' ? 'checked' : '';

		// non-core file check
		$dir      = str_replace( site_url() . '/', ABSPATH, admin_url() );
		$core_add = $this->wp_file_exists( "$dir/non-core-file.php" ) ? 'checked' : '';

		// post db check
		$post_db = post_exists( 'Scan Tester Post' ) ? 'checked' : '';

		// infected file check
		$dir    = str_replace( site_url() . '/', ABSPATH, content_url() );
		$lines  = file( "$dir/index.php" );
		$infect = $lines[ count( $lines ) - 1 ] === 'HTML;' ? 'checked' : '';

		?>

		<h1>Site Threats</h1>
	
		<div id="a8cjptt-alert" class="a8cjptt-alert"><strong>Notifications</strong></div>

		<form method="post" class="a8cjptt-threats">
			
			<?php wp_nonce_field( 'scan-helper-nonce' ); ?>

			<div>
				<label for="threat-eicar">
					<input type="checkbox" name="threat-eicar" id="threat-eicar" <?php echo esc_attr( $eicar ); ?>> 
					<strong>EICAR Threat</strong>
					<br>
					Add/Remove five EICAR threats (one for every severity) to a new file in the WordPress <code>uploads</code> folder.
				</label>
			</div>

			<div>
				<label for="threat-suspicious-link">
					<input type="checkbox" name="threat-suspicious-link" id="threat-suspicious-link" <?php echo esc_attr( $suspicious_link ); ?>> 
					<strong>Suspicious Link</strong>
					<br>
					Add/Remove a link that will be flagged by Akismet to a new file in the Wordpress <code>uploads</code> folder.
				</label>
			</div>

			<div>
				<label for="threat-core">
					<input type="checkbox" name="threat-core" id="threat-core" <?php echo esc_attr( $core_mod ); ?>> 
					<strong>Core File Modification Threat</strong>
					<br>
					Add/Remove a Core File Modification threat in the WordPress <code>wp-admin</code> folder.
				</label>
			</div>

			<div>
				<label for="threat-core-add">
					<input type="checkbox" name="threat-core-add" id="threat-core-add" <?php echo esc_attr( $core_add ); ?>> 
					<strong>Add a Non-Core File to Core Directory</strong>
					<br>
					Add/Remove a file to the <code>wp-admin</code> core directory.
				</label>
			</div>

			<div>
				<label for="threat-post">
					<input type="checkbox" name="threat-post" id="threat-post" <?php echo esc_attr( $post_db ); ?>> 
					<strong>Post DB Threat</strong>
					<br>
					Add/Remove a blog post containing data that will trigger a DB scan.
				</label>
			</div>

			<div>
				<label for="threat-infect">
					<input type="checkbox" name="threat-infect" id="threat-infect" <?php echo esc_attr( $infect ); ?>> 
					<strong>Infect a File Threat</strong>
					<br>
					Add/Remove an EICAR threat to an existing file in the WordPress <code>contents</code> folder.
				</label>
			</div>

			<div>
				<input type="submit" name="save-scan-helper" value="Update Site Threats" class="button button-primary">
			</div>

		</form>
		<?php
	}
}

add_action(
	'plugins_loaded',
	function () {
		new Scan_Helper();
	},
	1000
);<|MERGE_RESOLUTION|>--- conflicted
+++ resolved
@@ -11,15 +11,9 @@
 class Scan_Helper {
 
 	/**
-<<<<<<< HEAD
-	 * Threats
+	 * Associative array that defines which files to use for our threats.
 	 *
 	 * @var array<string>
-=======
-	 * Associative array that defines which files to use for our threats.
-	 *
-	 * @var array
->>>>>>> 4872e5f3
 	 */
 	private $threats = array();
 
@@ -150,6 +144,11 @@
 		return $wp_filesystem->delete( $file );
 	}
 
+	/**
+	 * Checks whether the EICAR threat currently exists on the site.
+	 *
+	 * @return bool
+	 */
 	private function eicar_threat_exists() {
 		return file_exists( $this->threats['eicar'] );
 	}
@@ -190,6 +189,11 @@
 		return "Successfully removed EICAR threats from $relative_file_path.";
 	}
 
+	/**
+	 * Checks whether the Suspicious Link threat currently exists on the site.
+	 *
+	 * @return bool
+	 */
 	private function suspicious_link_threat_exists() {
 		return file_exists( $this->threats['suspicious_link'] );
 	}
@@ -223,6 +227,11 @@
 		return "Successfully removed Suspicious Link threat from $relative_file_path.";
 	}
 
+	/**
+	 * Checks whether the Core File Modification threat currently exists on the site.
+	 *
+	 * @return bool
+	 */
 	private function core_file_modification_threat_exists() {
 		$lines = file( $this->threats['core_file_modification'] );
 		return $lines[ count( $lines ) - 1 ] === 'if ( true === false ) exit();';
@@ -265,6 +274,11 @@
 		return new WP_Error( 'could-not-write', "Unable to write/remove threat from $this->threats['core_file_modification']" );
 	}
 
+	/**
+	 * Checks whether the Non-Core File threat currently exists on the site.
+	 *
+	 * @return bool
+	 */
 	private function non_core_file_threat_exists() {
 		return file_exists( $this->threats['non_core_file'] );
 	}
@@ -290,18 +304,18 @@
 	private function remove_non_core_file_threat() {
 		$relative_file_path = str_replace( ABSPATH, '', $this->threats['non_core_file'] );
 
-<<<<<<< HEAD
 		if ( ! $this->delete_file( $this->threats['non_core_file'] ) ) {
-			return new WP_Error( 'could-not-write', "Unable to remove Non-Core File threat from $relative_fle_path." );
-=======
-		if ( ! $this->delete_file( $relative_file_path ) ) {
 			return new WP_Error( 'could-not-write', "Unable to remove Non-Core File threat from $relative_file_path." );
->>>>>>> 4872e5f3
 		}
 
 		return "Successfully removed Non-Core File threat from $relative_file_path.";
 	}
 
+	/**
+	 * Checks whether the Post DB threat currently exists on the site.
+	 *
+	 * @return bool
+	 */
 	private function post_db_threat_exists() {
 		global $wpdb;
 		$post_id = $wpdb->get_var( "SELECT ID FROM $wpdb->posts WHERE post_title = 'Scan Tester Post'" );
@@ -359,6 +373,11 @@
 		return 'Successfully removed the Scan tester post.';
 	}
 
+	/**
+	 * Checks whether the Infected File threat currently exists on the site.
+	 *
+	 * @return bool
+	 */
 	private function infected_file_threat_exists() {
 		$lines = file( $this->threats['infected_file'] );
 		return $lines[ count( $lines ) - 1 ] === 'HTML;';
@@ -498,13 +517,7 @@
 		$submission = $this->handle_submit();
 		if ( $submission ) {
 			foreach ( $submission['errors'] as $wp_error ) {
-<<<<<<< HEAD
-				echo $wp_error->get_error_message() . '<br>';
-=======
-				foreach ( $wp_error->errors as $error ) {
-					echo esc_attr( $error ) . '<br>';
-				}
->>>>>>> 4872e5f3
+				echo esc_attr( $wp_error->get_error_message() . '<br>' );
 			}
 			foreach ( $submission['successes'] as $success ) {
 				echo esc_attr( $success ) . '<br>';
@@ -537,11 +550,11 @@
 		?>
 
 		<h1>Site Threats</h1>
-	
+
 		<div id="a8cjptt-alert" class="a8cjptt-alert"><strong>Notifications</strong></div>
 
 		<form method="post" class="a8cjptt-threats">
-			
+
 			<?php wp_nonce_field( 'scan-helper-nonce' ); ?>
 
 			<div>
@@ -558,7 +571,7 @@
 					<input type="checkbox" name="threat-suspicious-link" id="threat-suspicious-link" <?php echo esc_attr( $suspicious_link ); ?>> 
 					<strong>Suspicious Link</strong>
 					<br>
-					Add/Remove a link that will be flagged by Akismet to a new file in the Wordpress <code>uploads</code> folder.
+					Add/Remove a link that will be flagged by Akismet to a new file in the WordPress <code>uploads</code> folder.
 				</label>
 			</div>
 
