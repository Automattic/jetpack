<?php
/**
 * Jetpack Scan helper class.
 *
 * @package automattic/jetpack-debug-helper
 */

require_once(ABSPATH . '/wp-admin/includes/file.php';

/**
 * Helps debug Scan
 */
class Scan_Helper {

	private $threats = array();

	/**
	 * Construction.
	 */
	public function __construct() {
		$upload_dir    = wp_upload_dir()['basedir'];
		$admin_dir     = str_replace( site_url() . '/', ABSPATH, admin_url() );
		$content_dir   = str_replace( site_url() . '/', ABSPATH, content_url() );
		$this->threats = array(
			'eicar'                  => "$upload_dir/jptt_eicar.php",
			'suspicious_link'        => "$upload_dir/jptt_suspicious_link.php",
			'core_file_modification' => "{$admin_dir}index.php",
			'non_core_file'          => "{$admin_dir}non-core-file.php",
			'infected_file'          => "$content_dir/index.php",
		);

		add_action( 'admin_menu', array( $this, 'register_submenu_page' ), 1000 );
		add_action( 'admin_enqueue_scripts', array( $this, 'enqueue_scripts' ) );
	}

	/**
	 * Add submenu item.
	 */
	public function register_submenu_page() {
		add_submenu_page(
			'jetpack-debug-tools',
			'Scan Helper',
			'Scan Helper',
			'manage_options',
			'scan-helper',
			array( $this, 'render_ui' ),
			99
		);
	}

	/**
	 * Enqueue scripts!
	 *
	 * @param string $hook Page hook.
	 */
	public function enqueue_scripts( $hook ) {
		if ( strpos( $hook, 'jetpack-debug_page_scan-helper' ) === 0 ) {
			wp_enqueue_style( 'scan_helper_style', plugin_dir_url( __FILE__ ) . 'inc/css/scan-helper.css', array(), JETPACK_DEBUG_HELPER_VERSION );
		}
	}

	/**
	 * Has Credentials
	 *
	 * @return bool
	 */
	private function has_credentials() {
		$url         = wp_nonce_url( add_query_arg( array( 'page' => 'scan-helper' ), 'options-general.php' ), 'scan-helper-nonce' );
		$credentials = request_filesystem_credentials( $url );

		if ( false === $credentials ) {
			return false;
		}

		if ( ! WP_Filesystem( $credentials ) ) {
			request_filesystem_credentials( $url, '', true );
			return false;
		}

		return true;
	}

	/**
	 * Checks the existance of a file through the WP Filesystem API.
	 *
	 * @param string $file_path File path.
	 */
	private function wp_file_exists( $file_path ) {
		global $wp_filesystem;

		if ( ! $this->has_credentials() ) {
			die;
		}

		return $wp_filesystem->exists( $file_path );
	}

	/**
	 * Write File
	 *
	 * @param string $file File path.
	 * @param string $contents File contents.
	 */
	private function write_file( $file, $contents ) {
		global $wp_filesystem;

		check_admin_referer( 'scan-helper-nonce' );

		if ( ! $this->has_credentials() ) {
			die;
		}

		$file_written = $wp_filesystem->put_contents( $file, $contents, FS_CHMOD_FILE );

		if ( ! $file_written ) {
			echo 'Error!';
			return;
		}

	}

	/**
	 * Delete File
	 *
<<<<<<< HEAD
	 * @param string $file The file path.
=======
	 * @param string $file File path.
>>>>>>> 7e469cc0
	 */
	private function delete_file( $file ) {
		global $wp_filesystem;

		if ( ! $this->has_credentials() ) {
			die;
		}

		return $wp_filesystem->delete( $file );
	}

	/**
	 * Generate EICAR threats.
	 *
	 * @return string|WP_Error Success message on success, WP_Error object on failure.
	 */
<<<<<<< HEAD
	private function generate_eicar_threat() {
		$eicar_patterns =
			"<?php\n\necho <<<HTML\n" . base64_decode( 'WDVPIVAlQEFQWzRcUFpYNTQoUF4pN0NDKTd9JEVJQ0FSLVNUQU5EQVJELUFOVElWSVJVUy1URVNULUZJTEUhJEgrSCo=' ) . "\nHTML;\n" .
			"echo <<<HTML\n" . base64_decode( 'WDVPIVAlQEFQWzRcUFpYNTQoUF4pN0NDKTd9JEVJQ0FSLVNVU1BJQ0lPVVMtQU5USVZJUlVTLVRFU1QtRklMRSEkSCtIKg==' ) . "\nHTML;\n" .
			"echo <<<HTML\n" . base64_decode( 'WDVPIVAlQEFQWzRcUFpYNTQoUF4pN0NDKTd9JEVJQ0FSLVNVU1BJQ0lPVVMtQU5USVZJUlVTLVRFU1QtRklMRSEkSCtIKg==' ) . "\nHTML;\n" .
			"echo <<<HTML\n" . base64_decode( 'WDVPIVAlQEFQWzRcUFpYNTQoUF4pN0NDKTd9JEVJQ0FSLU1FRElVTS1BTlRJVklSVVMtVEVTVC1GSUxFISRIK0gq' ) . "\nHTML;\n" .
			"echo <<<HTML\n" . base64_decode( 'WDVPIVAlQEFQWzRcUFpYNTQoUF4pN0NDKTd9JEVJQ0FSLUNSSVRJQ0FMLUFOVElWSVJVUy1URVNULUZJTEUhJEgrSCo=' ) . "\nHTML;\n";

		if ( ! $this->write_file( $this->threats['eicar'], $eicar_patterns ) ) {
			return new WP_Error( 'could-not-write', "Unable to write threat file {$this->threats['eicar']}." );

		}

		return "Successfully added EICAR threats to {$this->threats['eicar']}.";
	}

	/**
	 * Remove EICAR Threat
	 *
	 * @return string|WP_Error Success message on success, WP_Error object on failure.
	 */
	private function remove_eicar_threat() {
		$relative_file_path = str_replace( ABSPATH, '', $this->threats['eicar'] );

		if ( ! $this->delete_file( $this->threats['eicar'] ) ) {
			return new WP_Error( 'could-not-write', "Unable to write threat file $relative_file_path." );
		}

		return "Successfully removed EICAR threats to $relative_file_path.";
	}

	/**
	 * Generate suspicious link threat.
	 *
	 * @return string|WP_Error Success message on success, WP_Error object on failure.
	 */
	private function generate_suspicious_link_threat() {
		if ( ! $this->write_file( $this->threats['suspicious_link'], "<?php\n \$url = 'https://example.com/akismet-guaranteed-spam/'; \n" ) ) {
			return new WP_Error( 'could-not-write', "Unable to write threat file {$this->threats['suspicious_link']}" );
		}

		return "Successfully added Suspicious Link threat to {$this->threats['suspicious_link']}";
	}

	/**
	 * Remove suspicious link threat.
	 *
	 * @return string|WP_Error Success message on success, WP_Error object on failure.
	 */
	private function remove_suspicious_link_threat() {
		$relative_file_path = str_replace( ABSPATH, '', $this->threats['suspicious_link'] );

		if ( ! $this->delete_file( $relative_file_path ) ) {
			return new WP_Error( 'could-not-write', "Unable to write threat file $relative_file_path." );

		}

		return "Successfully removed Suspicious Link threat from $relative_file_path.";
	}

	/**
	 * Generate core file modification threat.
	 *
	 * @return string|WP_Error Success message on success, WP_Error object on failure.
	 */
	private function generate_core_file_modification_threat() {
		$lines = file( $this->threats['core_file_modification'] );

		// add the threat by modifying the file
		$lines[] = 'if ( true === false ) exit();';

		$fp      = fopen( $this->threats['core_file_modification'], 'w' );
		$success = fwrite( $fp, implode( '', $lines ) );
		fclose( $fp );

		if ( ! $success ) {
			return new WP_Error( 'could-not-write', "Unable to write threat file {$this->threats['core_file_modification']}" );
		}

		return "Modified the core file: {$this->threats['core_file_modification']}";
	}

	/**
	 * Remove core file modification threat.
	 *
	 * @return string|WP_Error Success message on success, WP_Error object on failure.
	 */
	private function remove_core_file_modification_threat() {
		$lines = file( $this->threats['core_file_modification'] );

		if ( $lines[ count( $lines ) - 1 ] === 'if ( true === false ) exit();' ) {
			// eliminate the threat by removing the modification
			$last = count( $lines ) - 1;
			$this->delete_file( $lines[ $last ] ); // to do - this might not work
			return 'Removed the core modification threat.';
		}

		return new WP_Error( 'could-not-write', "Unable to write/remove threat from $filerel" );
	}

	/**
	 * Generate core file modification threat.
	 *
	 * @return string|WP_Error Success message on success, WP_Error object on failure.
	 */
	private function generate_non_core_file_threat() {
		if ( ! $this->write_file( $this->threats['non_core_file'], "<?php echo 'I am a bad file'; ?>" ) ) {
			return new WP_Error( 'could-not-write', "Unable to write threat file {$this->threats['non_core_file']}" );
		}

		return "Successfully added a non-core file {$this->threats['non_core_file']} in a core directory.";
	}

	/**
	 * Remove non-core file threat.
	 *
	 * @return string|WP_Error Success message on success, WP_Error object on failure.
	 */
	private function remove_non_core_file_threat() {
		$relative_file_path = str_replace( ABSPATH, '', $this->threats['non_core_file'] );

		if ( ! $this->delete_file( $relative_file_path ) ) {
			return new WP_Error( 'could-not-write', "Unable to remove Non-Core File threat from $relative_fle_path." );
		}

		return "Successfully removed Non-Core File threat from $relative_file_path.";
	}

	/**
	 * Generate post db threat.
	 *
	 * @return string|WP_Error Success message on success, WP_Error object on failure.
	 */
	private function generate_post_db_threat() {
		global $wpdb;

		$post_id = $wpdb->get_var( "SELECT ID FROM $wpdb->posts WHERE post_title = 'Scan Tester Post'" );

		if ( $post_id ) {
			return 'Scan tester post already exists.';
		}

		$post_id = wp_insert_post(
=======
	public function initialize_api() {
		// EICAR
		register_rest_route(
			'jptt/v1',
			'/generate-eicar',
			array(
				'methods'             => \WP_REST_Server::EDITABLE,
				'callback'            => function ( \WP_REST_Request $req ) {
					// generate a unique filename
					$dir      = wp_upload_dir()['basedir'];
					$filepath = "$dir/jptt_eicar.php";
					$filerel  = str_replace( ABSPATH, '', $filepath );

					if ( $this->wp_file_exists( $filepath ) ) {
						$success = $this->delete_file( $filerel );
						$message = 'Removed the EICAR threat.';
					} else {
						$file_contents = "<?php\n\necho <<<HTML\n" . base64_decode( 'WDVPIVAlQEFQWzRcUFpYNTQoUF4pN0NDKTd9JEVJQ0FSLVNUQU5EQVJELUFOVElWSVJVUy1URVNULUZJTEUhJEgrSCo=' ) . "\nHTML;\n";
						$file_contents .= "echo <<<HTML\n" . base64_decode( 'WDVPIVAlQEFQWzRcUFpYNTQoUF4pN0NDKTd9JEVJQ0FSLVNVU1BJQ0lPVVMtQU5USVZJUlVTLVRFU1QtRklMRSEkSCtIKg==' ) . "\nHTML;\n";
						$file_contents .= "echo <<<HTML\n" . base64_decode( 'WDVPIVAlQEFQWzRcUFpYNTQoUF4pN0NDKTd9JEVJQ0FSLUxPVy1BTlRJVklSVVMtVEVTVC1GSUxFISRIK0gq' ) . "\nHTML;\n";
						$file_contents .= "echo <<<HTML\n" . base64_decode( 'WDVPIVAlQEFQWzRcUFpYNTQoUF4pN0NDKTd9JEVJQ0FSLU1FRElVTS1BTlRJVklSVVMtVEVTVC1GSUxFISRIK0gq' ) . "\nHTML;\n";
						$file_contents .= "echo <<<HTML\n" . base64_decode( 'WDVPIVAlQEFQWzRcUFpYNTQoUF4pN0NDKTd9JEVJQ0FSLUNSSVRJQ0FMLUFOVElWSVJVUy1URVNULUZJTEUhJEgrSCo=' ) . "\nHTML;\n";

						// write the EICAR pattern to the file (base64-encoded here so this plugin doesn't get flagged)
						$success = $this->write_file( $filepath, $file_contents );

						$message = "Created $filerel.";
					}

					if ( $success !== false ) {
						return $message;
					} else {
						return new WP_Error( 'could-not-write', "Unable to write/remove threat file $filerel" );
					}
				},
				'permission_callback' => '__return_true',
			)
		);
		// SUSPICIOUS LINK
		register_rest_route(
			'jptt/v1',
			'/generate-suspicious-link',
			array(
				'methods'             => \WP_REST_Server::EDITABLE,
				'callback'            => function ( \WP_REST_Request $req ) {
					// generate a unique filename
					$dir      = wp_upload_dir()['basedir'];
					$filepath = "$dir/jptt_suspicious_link.php";
					$filerel  = str_replace( ABSPATH, '', $filepath );

					if ( file_exists( $filepath ) ) {
						$success = $this->delete_file( $filerel );
						$message = 'Removed the Suspicious Link threat.';
					} else {
						// write the suspicious link
						$success = $this->write_file( $filepath, "<?php\n \$url = 'https://example.com/akismet-guaranteed-spam/'; \n" );

						$message = "Created $filerel.";
					}

					if ( $success !== false ) {
						return $message;
					} else {
						return new WP_Error( 'could-not-write', "Unable to write/remove threat file $filerel" );
					}
				},
				'permission_callback' => '__return_true',
			)
		);
		// CORE FILE MODIFICATION
		register_rest_route(
			'jptt/v1',
			'/generate-core',
			array(
				'methods'             => \WP_REST_Server::EDITABLE,
				'callback'            => function ( \WP_REST_Request $req ) {
					$dir      = str_replace( site_url() . '/', ABSPATH, admin_url() );
					$filepath = $dir . 'index.php';
					$filerel  = str_replace( ABSPATH, '', $filepath );
					$lines    = file( $filepath );

					// check if we've already modified this file
					if ( $lines[ count( $lines ) - 1 ] === 'if ( true === false ) exit();' ) {
						// eliminate the threat by removing the modification
						$last = count( $lines ) - 1;
						unset( $lines[ $last ] );
						$message = 'Removed the core modification threat.';
					} else {
						// add the threat by modifying the file
						$lines[] = 'if ( true === false ) exit();';
						$message = "Modified the core file: $filerel";
					}
					$fp      = fopen( $filepath, 'w' );
					$success = fwrite( $fp, implode( '', $lines ) );
					fclose( $fp );

					if ( $success !== false ) {
						return $message;
					} else {
						return new WP_Error( 'could-not-write', "Unable to write/remove threat from $filerel" );
					}
				},
				'permission_callback' => '__return_true',
			)
		);
		// CORE DIRECTORY ADD FILE
		register_rest_route(
			'jptt/v1',
			'/generate-core-add',
			array(
				'methods'             => \WP_REST_Server::EDITABLE,
				'callback'            => function ( \WP_REST_Request $req ) {
					// generate a unique filename
					$dir      = str_replace( site_url() . '/', ABSPATH, admin_url() );
					$filepath = $dir . 'non-core-file.php';
					$filerel  = str_replace( ABSPATH, '', $filepath );

					if ( file_exists( $filepath ) ) {
						$success = $this->delete_file( $filerel );
						$message = 'Removed the non-core file from core directory.';
					} else {
						// write a innocuous file to
						$success = $this->write_file( $filepath, "<?php echo 'I am a bad file'; ?>" );
						$message = "Created non-core file $filerel in a core directory.";
					}

					if ( $success !== false ) {
						return $message;
					} else {
						return new WP_Error( 'could-not-write', "Unable to write/remove threat file $filerel" );
					}
				},
				'permission_callback' => '__return_true',
			)
		);
		// POST DB
		register_rest_route(
			'jptt/v1',
			'/generate-post',
>>>>>>> 7e469cc0
			array(
				'post_title'   => 'Scan Tester Post',
				'post_content' => 'This will trigger the db scanner <script>let url="' . base64_decode( 'Y2xhc3NpY3RyYWluZXJzb25saW5lLmNvbQ==' ) . '"</script>',
				'post_status'  => 'publish',
				'post_type'    => 'post',
			)
		);

		if ( ! $post_id || ! is_int( $post_id ) ) {
			return new WP_Error( 'could-not-write', 'Unable to create post.' );
		}

		return 'Successfully created a new Scan tester post.';
	}

	/**
	 * Remove post db threat.
	 *
	 * @return string|WP_Error Success message on success, WP_Error object on failure.
	 */
	private function remove_post_db_threat() {
		global $wpdb;

		$post_id = $wpdb->get_var( "SELECT ID FROM $wpdb->posts WHERE post_title = 'Scan Tester Post'" );

		if ( ! $post_id ) {
			return 'Scan tester post does not exist.';
		}

		if ( ! wp_delete_post( $post_id, true ) ) {
			return new WP_Error( 'could-not-write', 'Unable to remove post.' );
		}

		return 'Successfully removed the Scan tester post.';
	}

	/**
	 * Generate infected file threat.
	 *
	 * @return string|WP_Error Success message on success, WP_Error object on failure.
	 */
	private function generate_infected_file_threat() {
		$content = "echo <<<HTML\n" . base64_decode( 'WDVPIVAlQEFQWzRcUFpYNTQoUF4pN0NDKTd9JEVJQ0FSLVNUQU5EQVJELUFOVElWSVJVUy1URVNULUZJTEUhJEgrSCo=' ) . "\nHTML;";
		if ( ! $this->write_file( $this->threats['infected_file'], $content, FILE_APPEND ) ) {
			return new WP_Error( 'could-not-write', "Unable to write threat from {$this->threats['infected_file']}" );
		}

		return "Successfully added infected file threat to {$this->threats['infected_file']}.";
	}

	/**
	 * Remove infected file threat.
	 *
	 * @return string|WP_Error Success message on success, WP_Error object on failure.
	 */
	private function remove_infected_file_threat() {
		$relative_file_path = str_replace( ABSPATH, '', $this->threats['infected_file'] );
		$lines              = file( $this->threats['infected_file'] );
		if ( ! $lines[ count( $lines ) - 1 ] === 'HTML;' ) {
			return 'Infected file does not exist.';
		}

		// eliminate the threat by removing the modification
		array_splice( $lines, count( $lines ) - 3, 3 );
		if ( ! $this->write_file( $this->threats['infected_file'], implode( '', $lines ) ) ) {
			return new WP_Error( 'could-not-write', "Unable to remove threat from $relative_file_path." );
		}

		return "Removed the infected file threat from: $relative_file_path";
	}

	private function handle_submit() {
		if ( ! isset( $_POST['save-scan-helper'] ) ) {
			return;
		}

		check_admin_referer( 'scan-helper-nonce' );

		$successes = array();
		$errors    = array();

		// EICAR
		if ( isset( $_POST['threat-eicar'] ) ) {
			$eicar = $this->generate_eicar_threat();
		} else {
			$eicar = $this->remove_eicar_threat();
		}
		if ( is_wp_error( $eicar ) ) {
			$errors[] = $eicar;
		} else {
			$successes[] = $eicar;
		}

		// Suspicious Link
		if ( isset( $_POST['threat-suspicious-link'] ) ) {
			$suspicious_link = $this->generate_suspicious_link_threat();
		} else {
			$suspicious_link = $this->remove_suspicious_link_threat();
		}
		if ( is_wp_error( $suspicious_link ) ) {
			$errors[] = $suspicious_link;
		} else {
			$successes[] = $suspicious_link;
		}

		// Core File Modification
		if ( isset( $_POST['threat-core'] ) ) {
			$core_modification = $this->generate_core_file_modification_threat();
		} else {
			$core_modification = $this->remove_core_file_modification_threat();
		}
		if ( is_wp_error( $core_modification ) ) {
			$errors[] = $core_modification;
		} else {
			$successes[] = $core_modification;
		}

		// Non-Core File
		if ( isset( $_POST['threat-core-add'] ) ) {
			$core_add = $this->generate_core_file_modification_threat();
		} else {
			$core_add = $this->remove_non_core_file_threat();
		}
		if ( is_wp_error( $core_add ) ) {
			$errors[] = $core_add;
		} else {
			$successes[] = $core_add;
		}

		// Post DB
		if ( isset( $_POST['threat-post'] ) ) {
			$post_db = $this->generate_post_db_threat();
		} else {
			$post_db = $this->remove_post_db_threat();
		}
		if ( is_wp_error( $post_db ) ) {
			$errors[] = $post_db;
		} else {
			$successes[] = $post_db;
		}

		// Infected File
		if ( isset( $_POST['threat-infect'] ) ) {
			$infected_file = $this->generate_infected_file_threat();
		} else {
			$infected_file = $this->remove_infected_file_threat();
		}
		if ( is_wp_error( $infected_file ) ) {
			$errors[] = $infected_file;
		} else {
			$successes[] = $infected_file;
		}

		return array(
			'errors'    => $errors,
			'successes' => $successes,
		);
	}

	/**
	 * Render the UI.
	 */
	public function render_ui() {

<<<<<<< HEAD
		$submission = $this->handle_submit();
		if ( $submission ) {
			foreach ( $submission['errors'] as $wp_error ) {
				foreach ( $wp_error->errors as $error ) {
					echo $error . '<br>';
				}
			}
			foreach ( $submission['successes'] as $success ) {
				echo $success . '<br>';
			}
		}

		// eicar check
		$dir   = wp_upload_dir()['basedir'];
		$eicar = file_exists( $this->threats['eicar'] ) ? 'checked="checked"' : '';
		// suspciious link check
		$suspicious_link = file_exists( $this->threats['suspicious_link'] ) ? 'checked="checked"' : '';
=======
		// eicar check
		$dir   = wp_upload_dir()['basedir'];
		$eicar = $this->wp_file_exists( "$dir/jptt_eicar.php" ) ? 'checked' : '';
		// suspciious link check
		$suspicious_link = $this->wp_file_exists( "$dir/jptt_suspicious_link.php" ) ? 'checked' : '';
>>>>>>> 7e469cc0

		// core modification check
		$dir      = str_replace( site_url() . '/', ABSPATH, admin_url() );
		$lines    = file( "$dir/index.php" );
		$core_mod = $lines[ count( $lines ) - 1 ] === 'if ( true === false ) exit();' ? 'checked' : '';

		// non-core file check
		$dir      = str_replace( site_url() . '/', ABSPATH, admin_url() );
		$core_add = $this->wp_file_exists( "$dir/non-core-file.php" ) ? 'checked' : '';

		// post db check
		$post_db = post_exists( 'Scan Tester Post' ) ? 'checked' : '';

		// infected file check
		$dir    = str_replace( site_url() . '/', ABSPATH, content_url() );
		$lines  = file( "$dir/index.php" );
		$infect = $lines[ count( $lines ) - 1 ] === 'HTML;' ? 'checked' : '';

		?>

		<h1>Site Threats</h1>
	
		<div id="a8cjptt-alert" class="a8cjptt-alert"><strong>Notifications</strong></div>
<<<<<<< HEAD

		<form method="post" class="a8cjptt-threats">
			
			<?php wp_nonce_field( 'scan-helper-nonce' ); ?>

			<div>
				<label for="threat-eicar">
					<input type="checkbox" name="threat-eicar" id="threat-eicar" <?php echo $eicar; ?>> 
					<strong>EICAR Threat</strong>
					<br>
					Add/Remove five EICAR threats (one for every severity) to a new file in the WordPress <code>uploads</code> folder.
				</label>
			</div>

			<div>
				<label for="threat-suspicious-link">
					<input type="checkbox" name="threat-suspicious-link" id="threat-suspicious-link" <?php echo $suspicious_link; ?>> 
					<strong>Suspicious Link</strong>
					<br>
					Add/Remove a link that will be flagged by Akismet to a new file in the Wordpress <code>uploads</code> folder.
				</label>
			</div>

			<div>
				<label for="threat-core">
					<input type="checkbox" name="threat-core" id="threat-core" <?php echo $core_mod; ?>> 
					<strong>Core File Modification Threat</strong>
					<br>
					Add/Remove a Core File Modification threat in the WordPress <code>wp-admin</code> folder.
				</label>
			</div>

			<div>
				<label for="threat-core-add">
					<input type="checkbox" name="threat-core-add" id="threat-core-add" <?php echo $core_add; ?>> 
					<strong>Add a Non-Core File to Core Directory</strong>
					<br>
					Add/Remove a file to the <code>wp-admin</code> core directory.
				</label>
			</div>

			<div>
				<label for="threat-post">
					<input type="checkbox" name="threat-post" id="threat-post" <?php echo $post_db; ?>> 
					<strong>Post DB Threat</strong>
					<br>
					Add/Remove a blog post containing data that will trigger a DB scan.
				</label>
			</div>

			<div>
				<label for="threat-infect">
					<input type="checkbox" name="threat-infect" id="threat-infect" <?php echo $infect; ?>> 
					<strong>Infect a File Threat</strong>
					<br>
					Add/Remove an EICAR threat to an existing file in the WordPress <code>contents</code> folder.
				</label>
			</div>

			<div>
				<input type="submit" name="save-scan-helper" value="Update Site Threats" class="button button-primary">
			</div>

		</form>
=======
	
		<div class="wrap">
			<ul class="a8cjptt-threats">
				<li>
					EICAR Threat
					<label class="a8cjptt-switch">
						<input id="threat-eicar" type="checkbox" <?php echo esc_attr( $eicar ); ?>>
						<span class="a8cjptt-slider round"></span>
					</label>
					<p>Add/Remove five EICAR threats (one for every severity) to a new file in the WordPress <code>uploads</code> folder.</p>
				</li>
				<li>
					Suspicious Link
					<label class="a8cjptt-switch">
						<input id="threat-suspicious-link" type="checkbox" <?php echo esc_attr( $suspicious_link ); ?>>
						<span class="a8cjptt-slider round"></span>
					</label>
					<p>Add/Remove a link that will be flagged by Akismet to a new file in the Wordpress <code>uploads</code> folder.</p>
				</li>
				<li>
					Core File Modification Threat
					<label class="a8cjptt-switch">
						<input id="threat-core" type="checkbox" <?php echo esc_attr( $core_mod ); ?>>
						<span class="a8cjptt-slider round"></span>
					</label>
					<p>Add/Remove a Core File Modification threat in the WordPress <code>wp-admin</code> folder.</p>
				</li>
				<li>
					Add a Non-Core File to Core Directory
					<label class="a8cjptt-switch">
						<input id="threat-core-add" type="checkbox" <?php echo esc_attr( $core_add ); ?>>
						<span class="a8cjptt-slider round"></span>
					</label>
					<p>Add/Remove a file to the <code>wp-admin</code> core directory.</p>
				</li>
				<li>
					Post DB Threat
					<label class="a8cjptt-switch">
						<input id="threat-post" type="checkbox" <?php echo esc_attr( $post_db ); ?>>
						<span class="a8cjptt-slider round"></span>
					</label>
					<p>Add/Remove a blog post containing data that will trigger a DB scan.</p>
				</li>
				<li>
					Infect a File Threat
					<label class="a8cjptt-switch">
						<input id="threat-infect" type="checkbox" <?php echo esc_attr( $infect ); ?>>
						<span class="a8cjptt-slider round"></span>
					</label>
					<p>Add/Remove an EICAR threat to an existing file in the WordPress <code>contents</code> folder.</p>
				</li>
			</ul>
		</div>
	
		<script type="text/javascript">
		jQuery.ajaxSetup( { headers: { 'X-WP-Nonce': '<?php echo esc_attr( $ajax_nonce ); ?>' } } );
		jQuery( document ).ready( function ( $ ) {
	
			function sendRequest( $cmd ) {
				$.post(
					'<?php echo esc_attr( rest_url() ); ?>jptt/v1/' + $cmd,
					{ action: 'generate' }
				).then(
					// success
					function( message ) {
						$( '#a8cjptt-alert' )
							.removeClass( 'a8cjptt-danger' )
							.addClass( 'a8cjptt-success' )
							.text( message );
					},
					// error
					function( response ) {
						$( '#a8cjptt-alert' )
							.removeClass( 'a8cjptt-success' )
							.addClass( 'a8cjptt-danger' )
							.text( response.responseJSON.message );
					}
				);
			}
	
			$( '#threat-eicar' ).on( 'click', () => sendRequest( 'generate-eicar' ) );
	
			$( '#threat-suspicious-link' ).on( 'click', () => sendRequest( 'generate-suspicious-link' ) );
	
			$( '#threat-core' ).on( 'click', () => sendRequest( 'generate-core' ) );
	
			$( '#threat-core-add' ).on( 'click', () => sendRequest( 'generate-core-add' ) );
	
			$( '#threat-post' ).on( 'click', () => sendRequest( 'generate-post' ) );
	
			$( '#threat-infect' ).on( 'click', () => sendRequest( 'generate-infect' ) );
		} );
		</script>
>>>>>>> 7e469cc0
		<?php
	}
}

add_action(
	'plugins_loaded',
	function () {
		new Scan_Helper();
	},
	1000
);<|MERGE_RESOLUTION|>--- conflicted
+++ resolved
@@ -122,11 +122,7 @@
 	/**
 	 * Delete File
 	 *
-<<<<<<< HEAD
-	 * @param string $file The file path.
-=======
 	 * @param string $file File path.
->>>>>>> 7e469cc0
 	 */
 	private function delete_file( $file ) {
 		global $wp_filesystem;
@@ -143,7 +139,6 @@
 	 *
 	 * @return string|WP_Error Success message on success, WP_Error object on failure.
 	 */
-<<<<<<< HEAD
 	private function generate_eicar_threat() {
 		$eicar_patterns =
 			"<?php\n\necho <<<HTML\n" . base64_decode( 'WDVPIVAlQEFQWzRcUFpYNTQoUF4pN0NDKTd9JEVJQ0FSLVNUQU5EQVJELUFOVElWSVJVUy1URVNULUZJTEUhJEgrSCo=' ) . "\nHTML;\n" .
@@ -287,147 +282,6 @@
 		}
 
 		$post_id = wp_insert_post(
-=======
-	public function initialize_api() {
-		// EICAR
-		register_rest_route(
-			'jptt/v1',
-			'/generate-eicar',
-			array(
-				'methods'             => \WP_REST_Server::EDITABLE,
-				'callback'            => function ( \WP_REST_Request $req ) {
-					// generate a unique filename
-					$dir      = wp_upload_dir()['basedir'];
-					$filepath = "$dir/jptt_eicar.php";
-					$filerel  = str_replace( ABSPATH, '', $filepath );
-
-					if ( $this->wp_file_exists( $filepath ) ) {
-						$success = $this->delete_file( $filerel );
-						$message = 'Removed the EICAR threat.';
-					} else {
-						$file_contents = "<?php\n\necho <<<HTML\n" . base64_decode( 'WDVPIVAlQEFQWzRcUFpYNTQoUF4pN0NDKTd9JEVJQ0FSLVNUQU5EQVJELUFOVElWSVJVUy1URVNULUZJTEUhJEgrSCo=' ) . "\nHTML;\n";
-						$file_contents .= "echo <<<HTML\n" . base64_decode( 'WDVPIVAlQEFQWzRcUFpYNTQoUF4pN0NDKTd9JEVJQ0FSLVNVU1BJQ0lPVVMtQU5USVZJUlVTLVRFU1QtRklMRSEkSCtIKg==' ) . "\nHTML;\n";
-						$file_contents .= "echo <<<HTML\n" . base64_decode( 'WDVPIVAlQEFQWzRcUFpYNTQoUF4pN0NDKTd9JEVJQ0FSLUxPVy1BTlRJVklSVVMtVEVTVC1GSUxFISRIK0gq' ) . "\nHTML;\n";
-						$file_contents .= "echo <<<HTML\n" . base64_decode( 'WDVPIVAlQEFQWzRcUFpYNTQoUF4pN0NDKTd9JEVJQ0FSLU1FRElVTS1BTlRJVklSVVMtVEVTVC1GSUxFISRIK0gq' ) . "\nHTML;\n";
-						$file_contents .= "echo <<<HTML\n" . base64_decode( 'WDVPIVAlQEFQWzRcUFpYNTQoUF4pN0NDKTd9JEVJQ0FSLUNSSVRJQ0FMLUFOVElWSVJVUy1URVNULUZJTEUhJEgrSCo=' ) . "\nHTML;\n";
-
-						// write the EICAR pattern to the file (base64-encoded here so this plugin doesn't get flagged)
-						$success = $this->write_file( $filepath, $file_contents );
-
-						$message = "Created $filerel.";
-					}
-
-					if ( $success !== false ) {
-						return $message;
-					} else {
-						return new WP_Error( 'could-not-write', "Unable to write/remove threat file $filerel" );
-					}
-				},
-				'permission_callback' => '__return_true',
-			)
-		);
-		// SUSPICIOUS LINK
-		register_rest_route(
-			'jptt/v1',
-			'/generate-suspicious-link',
-			array(
-				'methods'             => \WP_REST_Server::EDITABLE,
-				'callback'            => function ( \WP_REST_Request $req ) {
-					// generate a unique filename
-					$dir      = wp_upload_dir()['basedir'];
-					$filepath = "$dir/jptt_suspicious_link.php";
-					$filerel  = str_replace( ABSPATH, '', $filepath );
-
-					if ( file_exists( $filepath ) ) {
-						$success = $this->delete_file( $filerel );
-						$message = 'Removed the Suspicious Link threat.';
-					} else {
-						// write the suspicious link
-						$success = $this->write_file( $filepath, "<?php\n \$url = 'https://example.com/akismet-guaranteed-spam/'; \n" );
-
-						$message = "Created $filerel.";
-					}
-
-					if ( $success !== false ) {
-						return $message;
-					} else {
-						return new WP_Error( 'could-not-write', "Unable to write/remove threat file $filerel" );
-					}
-				},
-				'permission_callback' => '__return_true',
-			)
-		);
-		// CORE FILE MODIFICATION
-		register_rest_route(
-			'jptt/v1',
-			'/generate-core',
-			array(
-				'methods'             => \WP_REST_Server::EDITABLE,
-				'callback'            => function ( \WP_REST_Request $req ) {
-					$dir      = str_replace( site_url() . '/', ABSPATH, admin_url() );
-					$filepath = $dir . 'index.php';
-					$filerel  = str_replace( ABSPATH, '', $filepath );
-					$lines    = file( $filepath );
-
-					// check if we've already modified this file
-					if ( $lines[ count( $lines ) - 1 ] === 'if ( true === false ) exit();' ) {
-						// eliminate the threat by removing the modification
-						$last = count( $lines ) - 1;
-						unset( $lines[ $last ] );
-						$message = 'Removed the core modification threat.';
-					} else {
-						// add the threat by modifying the file
-						$lines[] = 'if ( true === false ) exit();';
-						$message = "Modified the core file: $filerel";
-					}
-					$fp      = fopen( $filepath, 'w' );
-					$success = fwrite( $fp, implode( '', $lines ) );
-					fclose( $fp );
-
-					if ( $success !== false ) {
-						return $message;
-					} else {
-						return new WP_Error( 'could-not-write', "Unable to write/remove threat from $filerel" );
-					}
-				},
-				'permission_callback' => '__return_true',
-			)
-		);
-		// CORE DIRECTORY ADD FILE
-		register_rest_route(
-			'jptt/v1',
-			'/generate-core-add',
-			array(
-				'methods'             => \WP_REST_Server::EDITABLE,
-				'callback'            => function ( \WP_REST_Request $req ) {
-					// generate a unique filename
-					$dir      = str_replace( site_url() . '/', ABSPATH, admin_url() );
-					$filepath = $dir . 'non-core-file.php';
-					$filerel  = str_replace( ABSPATH, '', $filepath );
-
-					if ( file_exists( $filepath ) ) {
-						$success = $this->delete_file( $filerel );
-						$message = 'Removed the non-core file from core directory.';
-					} else {
-						// write a innocuous file to
-						$success = $this->write_file( $filepath, "<?php echo 'I am a bad file'; ?>" );
-						$message = "Created non-core file $filerel in a core directory.";
-					}
-
-					if ( $success !== false ) {
-						return $message;
-					} else {
-						return new WP_Error( 'could-not-write', "Unable to write/remove threat file $filerel" );
-					}
-				},
-				'permission_callback' => '__return_true',
-			)
-		);
-		// POST DB
-		register_rest_route(
-			'jptt/v1',
-			'/generate-post',
->>>>>>> 7e469cc0
 			array(
 				'post_title'   => 'Scan Tester Post',
 				'post_content' => 'This will trigger the db scanner <script>let url="' . base64_decode( 'Y2xhc3NpY3RyYWluZXJzb25saW5lLmNvbQ==' ) . '"</script>',
@@ -591,8 +445,6 @@
 	 * Render the UI.
 	 */
 	public function render_ui() {
-
-<<<<<<< HEAD
 		$submission = $this->handle_submit();
 		if ( $submission ) {
 			foreach ( $submission['errors'] as $wp_error ) {
@@ -607,16 +459,9 @@
 
 		// eicar check
 		$dir   = wp_upload_dir()['basedir'];
-		$eicar = file_exists( $this->threats['eicar'] ) ? 'checked="checked"' : '';
+		$eicar = $this->wp_file_exists( $this->threats['eicar'] ) ? 'checked="checked"' : '';
 		// suspciious link check
-		$suspicious_link = file_exists( $this->threats['suspicious_link'] ) ? 'checked="checked"' : '';
-=======
-		// eicar check
-		$dir   = wp_upload_dir()['basedir'];
-		$eicar = $this->wp_file_exists( "$dir/jptt_eicar.php" ) ? 'checked' : '';
-		// suspciious link check
-		$suspicious_link = $this->wp_file_exists( "$dir/jptt_suspicious_link.php" ) ? 'checked' : '';
->>>>>>> 7e469cc0
+		$suspicious_link = $this->wp_file_exists( $this->threats['suspicious_link'] ) ? 'checked="checked"' : '';
 
 		// core modification check
 		$dir      = str_replace( site_url() . '/', ABSPATH, admin_url() );
@@ -640,7 +485,6 @@
 		<h1>Site Threats</h1>
 	
 		<div id="a8cjptt-alert" class="a8cjptt-alert"><strong>Notifications</strong></div>
-<<<<<<< HEAD
 
 		<form method="post" class="a8cjptt-threats">
 			
@@ -705,101 +549,6 @@
 			</div>
 
 		</form>
-=======
-	
-		<div class="wrap">
-			<ul class="a8cjptt-threats">
-				<li>
-					EICAR Threat
-					<label class="a8cjptt-switch">
-						<input id="threat-eicar" type="checkbox" <?php echo esc_attr( $eicar ); ?>>
-						<span class="a8cjptt-slider round"></span>
-					</label>
-					<p>Add/Remove five EICAR threats (one for every severity) to a new file in the WordPress <code>uploads</code> folder.</p>
-				</li>
-				<li>
-					Suspicious Link
-					<label class="a8cjptt-switch">
-						<input id="threat-suspicious-link" type="checkbox" <?php echo esc_attr( $suspicious_link ); ?>>
-						<span class="a8cjptt-slider round"></span>
-					</label>
-					<p>Add/Remove a link that will be flagged by Akismet to a new file in the Wordpress <code>uploads</code> folder.</p>
-				</li>
-				<li>
-					Core File Modification Threat
-					<label class="a8cjptt-switch">
-						<input id="threat-core" type="checkbox" <?php echo esc_attr( $core_mod ); ?>>
-						<span class="a8cjptt-slider round"></span>
-					</label>
-					<p>Add/Remove a Core File Modification threat in the WordPress <code>wp-admin</code> folder.</p>
-				</li>
-				<li>
-					Add a Non-Core File to Core Directory
-					<label class="a8cjptt-switch">
-						<input id="threat-core-add" type="checkbox" <?php echo esc_attr( $core_add ); ?>>
-						<span class="a8cjptt-slider round"></span>
-					</label>
-					<p>Add/Remove a file to the <code>wp-admin</code> core directory.</p>
-				</li>
-				<li>
-					Post DB Threat
-					<label class="a8cjptt-switch">
-						<input id="threat-post" type="checkbox" <?php echo esc_attr( $post_db ); ?>>
-						<span class="a8cjptt-slider round"></span>
-					</label>
-					<p>Add/Remove a blog post containing data that will trigger a DB scan.</p>
-				</li>
-				<li>
-					Infect a File Threat
-					<label class="a8cjptt-switch">
-						<input id="threat-infect" type="checkbox" <?php echo esc_attr( $infect ); ?>>
-						<span class="a8cjptt-slider round"></span>
-					</label>
-					<p>Add/Remove an EICAR threat to an existing file in the WordPress <code>contents</code> folder.</p>
-				</li>
-			</ul>
-		</div>
-	
-		<script type="text/javascript">
-		jQuery.ajaxSetup( { headers: { 'X-WP-Nonce': '<?php echo esc_attr( $ajax_nonce ); ?>' } } );
-		jQuery( document ).ready( function ( $ ) {
-	
-			function sendRequest( $cmd ) {
-				$.post(
-					'<?php echo esc_attr( rest_url() ); ?>jptt/v1/' + $cmd,
-					{ action: 'generate' }
-				).then(
-					// success
-					function( message ) {
-						$( '#a8cjptt-alert' )
-							.removeClass( 'a8cjptt-danger' )
-							.addClass( 'a8cjptt-success' )
-							.text( message );
-					},
-					// error
-					function( response ) {
-						$( '#a8cjptt-alert' )
-							.removeClass( 'a8cjptt-success' )
-							.addClass( 'a8cjptt-danger' )
-							.text( response.responseJSON.message );
-					}
-				);
-			}
-	
-			$( '#threat-eicar' ).on( 'click', () => sendRequest( 'generate-eicar' ) );
-	
-			$( '#threat-suspicious-link' ).on( 'click', () => sendRequest( 'generate-suspicious-link' ) );
-	
-			$( '#threat-core' ).on( 'click', () => sendRequest( 'generate-core' ) );
-	
-			$( '#threat-core-add' ).on( 'click', () => sendRequest( 'generate-core-add' ) );
-	
-			$( '#threat-post' ).on( 'click', () => sendRequest( 'generate-post' ) );
-	
-			$( '#threat-infect' ).on( 'click', () => sendRequest( 'generate-infect' ) );
-		} );
-		</script>
->>>>>>> 7e469cc0
 		<?php
 	}
 }
