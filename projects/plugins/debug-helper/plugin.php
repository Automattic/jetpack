<?php
/**
 * Plugin Name: Jetpack Debug Tools
 * Description: Give me a Jetpack connection, and I'll break it every way possible.
 * Author: Automattic - Jetpack Crew
<<<<<<< HEAD
 * Version: 1.5.1-alpha
=======
 * Version: 1.6.0-alpha
>>>>>>> 055857e0
 * Text Domain: jetpack
 *
 * @package automattic/jetpack-debug-helper.
 */

/*
This program is free software; you can redistribute it and/or
modify it under the terms of the GNU General Public License
as published by the Free Software Foundation; either version 2
of the License, or (at your option) any later version.

This program is distributed in the hope that it will be useful,
but WITHOUT ANY WARRANTY; without even the implied warranty of
MERCHANTABILITY or FITNESS FOR A PARTICULAR PURPOSE.  See the
GNU General Public License for more details.

You should have received a copy of the GNU General Public License
along with this program; if not, write to the Free Software
Foundation, Inc., 51 Franklin Street, Fifth Floor, Boston, MA  02110-1301, USA.
*/

namespace Automattic\Jetpack\Debug_Helper;

define( 'JETPACK_DEBUG_HELPER_BASE_PLUGIN_FILE', __FILE__ );

/**
 * The plugin version.
 * Increase that if you do any edits to ensure refreshing the cached assets.
 */
<<<<<<< HEAD
define( 'JETPACK_DEBUG_HELPER_VERSION', '1.5.1-alpha' );
=======
define( 'JETPACK_DEBUG_HELPER_VERSION', '1.6.0-alpha' );
>>>>>>> 055857e0

/**
 * Include file names from the modules directory here.
 */
$jetpack_dev_debug_modules = array(
	'autoloader'         => array(
		'file'        => 'class-autoloader-debug-helper.php',
		'name'        => 'Autoloader Debug Helper',
		'description' => '',
	),
	'broken-token'       => array(
		'file'        => 'class-broken-token.php',
		'name'        => 'Broken token Utilities',
		'description' => '',
	),
	'idc-simulator'      => array(
		'file'        => 'class-idc-simulator.php',
		'name'        => 'Identity Crisis Simulation Utility',
		'description' => '',
	),
	'sync-debug'         => array(
		'file'        => 'class-jetpack-sync-debug-helper.php',
		'name'        => 'Sync Debug Utilities',
		'description' => '',
	),
	'rest-api-tester'    => array(
		'file'        => 'class-rest-api-tester.php',
		'name'        => 'REST API Tester',
		'description' => '',
	),
	'mocker'             => array(
		'file'        => 'class-mocker.php',
		'name'        => 'Mocker',
		'description' => '',
	),
	'sync-data-settings' => array(
		'file'        => 'class-sync-data-settings-tester.php',
		'name'        => 'Sync Data Settings Utility',
		'description' => '',
	),
	'modules-helper'     => array(
		'file'        => 'class-modules-helper.php',
		'name'        => 'Jetpack Modules Debug Helper',
		'description' => '',
	),
	'protect-helper'     => array(
		'file'        => 'class-protect-helper.php',
		'name'        => 'Jetpack Protect Helper',
		'description' => 'Allows you to force different results for the Jetpack Protect plugin to make it easier to develop it.',
	),
	'scan-helper'        => array(
		'file'        => 'class-scan-helper.php',
		'name'        => 'Jetpack Scan Helper',
		'description' => '',
	),
	'waf-helper'         => array(
		'file'        => 'class-waf-helper.php',
		'name'        => 'Jetpack Firewall Helper',
		'description' => '',
	),
	'cookie-state'       => array(
		'file'        => 'class-cookie-state.php',
		'name'        => 'Cookie State Faker',
		'description' => '',
	),
);

require_once __DIR__ . '/class-admin.php';

foreach ( (array) Admin::get_active_modules() as $module ) {
	if ( isset( $jetpack_dev_debug_modules[ $module ] ) ) {
		include_once plugin_dir_path( __FILE__ ) . 'modules/' . $jetpack_dev_debug_modules[ $module ]['file'];
	}
}<|MERGE_RESOLUTION|>--- conflicted
+++ resolved
@@ -3,11 +3,7 @@
  * Plugin Name: Jetpack Debug Tools
  * Description: Give me a Jetpack connection, and I'll break it every way possible.
  * Author: Automattic - Jetpack Crew
-<<<<<<< HEAD
- * Version: 1.5.1-alpha
-=======
  * Version: 1.6.0-alpha
->>>>>>> 055857e0
  * Text Domain: jetpack
  *
  * @package automattic/jetpack-debug-helper.
@@ -37,11 +33,7 @@
  * The plugin version.
  * Increase that if you do any edits to ensure refreshing the cached assets.
  */
-<<<<<<< HEAD
-define( 'JETPACK_DEBUG_HELPER_VERSION', '1.5.1-alpha' );
-=======
 define( 'JETPACK_DEBUG_HELPER_VERSION', '1.6.0-alpha' );
->>>>>>> 055857e0
 
 /**
  * Include file names from the modules directory here.
