--- conflicted
+++ resolved
@@ -3,7 +3,7 @@
  * Plugin Name: Jetpack Beta Tester
  * Plugin URI: https://jetpack.com/beta/
  * Description: Use the Beta plugin to get a sneak peek at new features and test them on your site.
- * Version: 2.4.5
+ * Version: 2.5.0-alpha
  * Author: Automattic
  * Author URI: https://jetpack.com/
  * License: GPLv2 or later
@@ -40,7 +40,7 @@
 define( 'JPBETA__PLUGIN_FOLDER', basename( __DIR__ ) );
 define( 'JPBETA__PLUGIN_DIR', plugin_dir_path( __FILE__ ) );
 define( 'JPBETA__PLUGIN_FILE', __FILE__ );
-define( 'JPBETA_VERSION', '2.4.5' );
+define( 'JPBETA_VERSION', '2.5.0-alpha' );
 
 define( 'JPBETA_DEFAULT_BRANCH', 'rc_only' );
 
@@ -73,12 +73,10 @@
 
 add_action( 'init', array( 'Jetpack_Beta', 'instance' ) );
 add_action( 'muplugins_loaded', array( 'Jetpack_Beta', 'is_network_enabled' ) );
-<<<<<<< HEAD
+
 Jetpack_Beta::tamper_with_jetpack_constants();
-=======
 
 // Set the JETPACK_AUTOLOAD_DEV constant.
 if ( ! defined( 'JETPACK_AUTOLOAD_DEV' ) ) {
 	define( 'JETPACK_AUTOLOAD_DEV', get_option( 'jetpack_autoload_dev', 1 ) );
-}
->>>>>>> a8bc54da
+}