const fs = require( 'fs' );
const { setInputData } = require( './test-utils' );

describe( 'Playwright report content', () => {
<<<<<<< HEAD
=======
	afterEach( () => {
		jest.resetModules();
	} );

>>>>>>> 3c762be9
	const rootPath = 'tests/resources/playwright';

	test.each`
		description                                            | playwrightReportPath                  | expected
<<<<<<< HEAD
		${ 'One test failed in a single report' }              | ${ `${ rootPath }/1-37-failed.json` } | ${ `${ rootPath }/expected-blocks-01.json` }
		${ 'Two tests failed in a two reports, with retries' } | ${ `${ rootPath }/*failed.json` }     | ${ `${ rootPath }/expected-blocks-02.json` }
		${ 'Report not defined' }                              | ${ undefined }                        | ${ [] }
		${ 'All tests passed' }                                | ${ `${ rootPath }/all-passed.json` }  | ${ [] }
		${ 'Report not found' }                                | ${ `${ rootPath }/no-file.json` }     | ${ [] }
	`( '$description', async ( { playwrightReportPath, expected } ) => {
=======
		${ 'one test failed in a single report' }              | ${ `${ rootPath }/1-37-failed.json` } | ${ `${ rootPath }/expected-blocks-01.json` }
		${ 'two tests failed in a two reports, with retries' } | ${ `${ rootPath }/*failed.json` }     | ${ `${ rootPath }/expected-blocks-02.json` }
		${ 'all tests passed' }                                | ${ `${ rootPath }/all-passed.json` }  | ${ [] }
		${ 'report not found' }                                | ${ `${ rootPath }/no-file.json` }     | ${ [] }
		${ 'report not defined' }                              | ${ undefined }                        | ${ [] }
	`( 'Playwright blocks: $description', async ( { playwrightReportPath, expected } ) => {
>>>>>>> 3c762be9
		setInputData( { playwrightReportPath } );

		if ( ! Array.isArray( expected ) ) {
			expected = JSON.parse( fs.readFileSync( expected, { encoding: 'utf8' } ) );
		}

		const { getPlaywrightBlocks } = require( '../src/playwright' );
		expect( getPlaywrightBlocks() ).toEqual( expected );
	} );

	test.each`
		description                    | outputPath                | attachmentPath                                             | expected
		${ 'one file found' }          | ${ '/path/to/artefacts' } | ${ '/path/to/artefacts/spec-1-retry-1/test-failed-1.png' } | ${ `${ rootPath }/suite-2/results/spec-1-retry-1/test-failed-1.png` }
		${ 'more files found' }        | ${ '/path/to/artefacts' } | ${ '/path/to/artefacts/spec-1/test-failed-1.png' }         | ${ `${ rootPath }/suite-1/results/spec-1/test-failed-1.png` }
		${ 'resolved path not found' } | ${ '/path/to/artefacts' } | ${ '/path/to/artefacts/spec-X/test-failed-1.png' }         | ${ '/path/to/artefacts/spec-X/test-failed-1.png' }
	`(
		'Convert attachments paths: $description',
		async ( { outputPath, attachmentPath, expected } ) => {
			const playwrightOutputDir = `${ rootPath }/**/results`;
			setInputData( { playwrightOutputDir } );

			const { getAttachmentPath } = require( '../src/playwright' );
			expect( getAttachmentPath( outputPath, attachmentPath ) ).toEqual( expected );
		}
	);
} );<|MERGE_RESOLUTION|>--- conflicted
+++ resolved
@@ -2,32 +2,16 @@
 const { setInputData } = require( './test-utils' );
 
 describe( 'Playwright report content', () => {
-<<<<<<< HEAD
-=======
-	afterEach( () => {
-		jest.resetModules();
-	} );
-
->>>>>>> 3c762be9
 	const rootPath = 'tests/resources/playwright';
 
 	test.each`
 		description                                            | playwrightReportPath                  | expected
-<<<<<<< HEAD
-		${ 'One test failed in a single report' }              | ${ `${ rootPath }/1-37-failed.json` } | ${ `${ rootPath }/expected-blocks-01.json` }
-		${ 'Two tests failed in a two reports, with retries' } | ${ `${ rootPath }/*failed.json` }     | ${ `${ rootPath }/expected-blocks-02.json` }
-		${ 'Report not defined' }                              | ${ undefined }                        | ${ [] }
-		${ 'All tests passed' }                                | ${ `${ rootPath }/all-passed.json` }  | ${ [] }
-		${ 'Report not found' }                                | ${ `${ rootPath }/no-file.json` }     | ${ [] }
-	`( '$description', async ( { playwrightReportPath, expected } ) => {
-=======
 		${ 'one test failed in a single report' }              | ${ `${ rootPath }/1-37-failed.json` } | ${ `${ rootPath }/expected-blocks-01.json` }
 		${ 'two tests failed in a two reports, with retries' } | ${ `${ rootPath }/*failed.json` }     | ${ `${ rootPath }/expected-blocks-02.json` }
 		${ 'all tests passed' }                                | ${ `${ rootPath }/all-passed.json` }  | ${ [] }
 		${ 'report not found' }                                | ${ `${ rootPath }/no-file.json` }     | ${ [] }
 		${ 'report not defined' }                              | ${ undefined }                        | ${ [] }
 	`( 'Playwright blocks: $description', async ( { playwrightReportPath, expected } ) => {
->>>>>>> 3c762be9
 		setInputData( { playwrightReportPath } );
 
 		if ( ! Array.isArray( expected ) ) {
