{
	"name": "test-results-to-slack",
	"version": "0.1.0-alpha",
	"description": "GitHub Action to send Slack notifications with test results",
	"author": "Automattic",
	"license": "GPL-2.0-or-later",
	"keywords": [
		"wordpress",
		"automattic",
		"jetpack",
		"github",
		"action",
		"tests"
	],
	"main": "src/index.js",
	"dependencies": {
		"@actions/core": "1.6.0",
		"@actions/github": "5.0.1",
		"@slack/web-api": "6.7.1",
		"nock": "13.2.9"
	},
	"devDependencies": {
		"@vercel/ncc": "0.28.5",
<<<<<<< HEAD
		"jest": "28.1.3"
=======
		"jest": "28.1.3",
		"nock": "13.2.9"
>>>>>>> 8ccd5aee
	},
	"scripts": {
		"build": "ncc build src/index.js -o dist --source-map --license licenses.txt",
		"test": "jest --config=tests/jest.config.cjs",
		"test-coverage": "jest --config=tests/jest.config.cjs --coverage --coverageDirectory=\"$COVERAGE_DIR\" --coverageReporters=clover"
	},
	"engines": {
		"node": "^16.13.2",
		"yarn": "use pnpm instead - see docs/yarn-upgrade.md"
	}
}<|MERGE_RESOLUTION|>--- conflicted
+++ resolved
@@ -16,17 +16,12 @@
 	"dependencies": {
 		"@actions/core": "1.6.0",
 		"@actions/github": "5.0.1",
-		"@slack/web-api": "6.7.1",
-		"nock": "13.2.9"
+		"@slack/web-api": "6.7.1"
 	},
 	"devDependencies": {
 		"@vercel/ncc": "0.28.5",
-<<<<<<< HEAD
-		"jest": "28.1.3"
-=======
 		"jest": "28.1.3",
 		"nock": "13.2.9"
->>>>>>> 8ccd5aee
 	},
 	"scripts": {
 		"build": "ncc build src/index.js -o dist --source-map --license licenses.txt",
