const { setFailed, getInput } = require( '@actions/core' );
const { context, getOctokit } = require( '@actions/github' );
const { WebClient } = require( '@slack/web-api' );

( async function main() {
	const ghToken = getInput( 'github_token' );
	if ( ! ghToken ) {
		setFailed( 'main: Input `github_token` is required' );
		return;
	}

	const token = getInput( 'slack_token' );
	if ( ! token ) {
		setFailed( 'Input `slack_token` is required' );
		return;
	}

	const channel = getInput( 'slack_channel' );
	if ( ! channel ) {
		setFailed( 'Input `slack_channel` is required' );
		return;
	}

	const username = getInput( 'slack_username' );
	if ( ! username ) {
		setFailed( 'Input `slack_username` is required' );
		return;
	}

	let icon_emoji = getInput( 'slack_icon_emoji' );
	if ( ! icon_emoji ) {
		setFailed( 'Input `slack_icon_emoji` is required' );
		return;
	}

	const isFailure = await isWorkflowFailed( ghToken );
	const status = isFailure ? 'failed' : 'passed';
	icon_emoji = isFailure ? ':red_circle:' : ':green_circle:';
	let event = context.sha;

	if ( context.eventName === 'pull_request' ) {
		const { pull_request } = context.payload;
		event = `PR <${ pull_request.html_url }|${ pull_request.number }: ${ pull_request.title }>`;
	}
	if ( context.eventName === 'push' ) {
<<<<<<< HEAD
		event = `commit \`${ context.sha }\` on branch \`${ context.ref.substring( 11 ) }\` ${
			context.payload.head_commit.url
		}`;
=======
		event = `commit <${ context.payload.head_commit.url }|${
			context.sha
		}> on branch *${ context.ref.substring( 11 ) }*`;
>>>>>>> 8ccd5aee
	}

	const text = `Tests ${ status } for ${ event }`;

	await sendSlackMessage( token, text, [], channel, username, icon_emoji );
} )();

/**
 * Decides if the current workflow failed
 *
 * @param {string} token - GitHub token
 */
async function isWorkflowFailed( token ) {
	// eslint-disable-next-line new-cap
	const octokit = new getOctokit( token );

	// Get the list of jobs for the current workflow run
	const response = await octokit.rest.actions.listJobsForWorkflowRun( {
		owner: context.payload.repository.owner.login,
		repo: context.payload.repository.name,
		run_id: context.runId,
	} );

	// Get unique list of conclusions of completed jobs
	const conclusions = [
		...new Set(
			response.data.jobs.filter( job => job.status === 'completed' ).map( job => job.conclusion )
		),
	];

	// Decide if any we'll treat this run as failed
	return !! conclusions.some( conclusion => conclusion !== 'success' );
}

/**
 * Sends a Slack message
 *
 * @param {string} token - slack token
 * @param {string} text - message text
 * @param {string} blocks - message blocks
 * @param {string} channel - slack channel
 * @param {string} username - slack bot username
 * @param {string} icon_emoji - icon emoji
 */
async function sendSlackMessage( token, text, blocks, channel, username, icon_emoji ) {
	const client = new WebClient( token );

	await client.chat.postMessage( {
		text,
		channel,
		username,
		icon_emoji,
		unfurl_links: false,
		unfurl_media: false,
	} );
}<|MERGE_RESOLUTION|>--- conflicted
+++ resolved
@@ -43,15 +43,9 @@
 		event = `PR <${ pull_request.html_url }|${ pull_request.number }: ${ pull_request.title }>`;
 	}
 	if ( context.eventName === 'push' ) {
-<<<<<<< HEAD
-		event = `commit \`${ context.sha }\` on branch \`${ context.ref.substring( 11 ) }\` ${
-			context.payload.head_commit.url
-		}`;
-=======
 		event = `commit <${ context.payload.head_commit.url }|${
 			context.sha
 		}> on branch *${ context.ref.substring( 11 ) }*`;
->>>>>>> 8ccd5aee
 	}
 
 	const text = `Tests ${ status } for ${ event }`;
