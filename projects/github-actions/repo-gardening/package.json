{
	"name": "repo-gardening",
<<<<<<< HEAD
	"version": "1.2.2-alpha",
=======
	"version": "1.2.2",
>>>>>>> 1e863d73
	"description": "Manage PR and issues in your Open Source project (automate labelling, milestones, feedback to PR authors, ...)",
	"author": "Automattic",
	"license": "GPL-2.0-or-later",
	"keywords": [
		"wordpress",
		"automattic",
		"jetpack",
		"github",
		"action"
	],
	"main": "src/index.js",
	"dependencies": {
		"@actions/core": "1.2.7",
		"@actions/github": "4.0.0",
		"compare-versions": "3.6.0",
		"glob": "7.1.6",
		"moment": "2.29.1",
		"node-fetch": "2.6.1"
	},
	"devDependencies": {
		"@vercel/ncc": "0.28.5"
	},
	"scripts": {
		"build": "ncc build src/index.js -o dist --source-map --license licenses.txt"
	},
	"engines": {
		"node": "^14.16.0",
		"pnpm": "^6.5.0",
		"yarn": "use-pnpm-instead"
	}
}<|MERGE_RESOLUTION|>--- conflicted
+++ resolved
@@ -1,10 +1,6 @@
 {
 	"name": "repo-gardening",
-<<<<<<< HEAD
-	"version": "1.2.2-alpha",
-=======
-	"version": "1.2.2",
->>>>>>> 1e863d73
+	"version": "1.2.3-alpha",
 	"description": "Manage PR and issues in your Open Source project (automate labelling, milestones, feedback to PR authors, ...)",
 	"author": "Automattic",
 	"license": "GPL-2.0-or-later",
