<?php // phpcs:ignore WordPress.Files.FileName.InvalidClassFileName
/**
 * Class for photon functionality.
 *
 * @package automattic/jetpack-image-cdn
 */

namespace Automattic\Jetpack\Image_CDN;

use Automattic\Jetpack\Assets;

/**
 * Class Image_CDN
 */
final class Image_CDN {

<<<<<<< HEAD
	const PACKAGE_VERSION = '0.2.1';
=======
	const PACKAGE_VERSION = '0.2.3-alpha';
>>>>>>> e52edf7d

	/**
	 * Singleton.
	 *
	 * @var null
	 */
	private static $instance = null;

	/**
	 * Allowed extensions.
	 *
	 * @var string[] Allowed extensions must match https://code.trac.wordpress.org/browser/photon/index.php#L41
	 */
	protected static $extensions = array(
		'gif',
		'jpg',
		'jpeg',
		'png',
		'webp', // Jetpack assumes Photon_OpenCV backend class is being used on the server. See link in docblock.
	);

	/**
	 * Image sizes.
	 *
	 * Don't access this directly. Instead, use self::image_sizes() so it's actually populated with something.
	 *
	 * @var array Image sizes.
	 */
	private static $image_sizes = null;

	/**
	 * Whether Image CDN is enabled or not.
	 *
	 * This class will be instantiated if any plugin has activated image CDN module. Keeping this variable to check if module is active or not.
	 *
	 * @var bool Whether Image CDN is enabled or not.
	 */
	private static $is_enabled = false;

	/**
	 * Singleton implementation
	 *
	 * @return object
	 */
	public static function instance() {
		if ( ! is_a( self::$instance, self::class ) ) {
			self::$instance = new self();
			self::$instance->setup();
			self::$is_enabled = true;
		}

		return self::$instance;
	}

	/**
	 * Silence is golden.
	 */
	private function __construct() {}

	/**
	 * Check if image CDN is enabled as a module from Jetpack or any other plugin.
	 */
	public static function is_enabled() {
		return self::$is_enabled;
	}

	/**
	 * Register actions and filters, but only if basic Photon functions are available.
	 * The basic functions are found in ./functions.photon.php.
	 *
	 * @uses add_action, add_filter
	 * @return void
	 */
	private function setup() {
		/**
		 * Add a filter to easily apply image CDN urls without applying all `the_content` filters to any content.
		 *
		 * Since this is only applied if the module is active in Jetpack or any other plugin, it's a safe option to apply photon urls to any content.
		 */
		add_filter( 'jetpack_image_cdn_content', array( __CLASS__, 'filter_the_content' ), 10 );

		// Images in post content and galleries and widgets.
		add_filter( 'the_content', array( __CLASS__, 'filter_the_content' ), 999999 );
		add_filter( 'get_post_galleries', array( __CLASS__, 'filter_the_galleries' ), 999999 );
		add_filter( 'widget_media_image_instance', array( __CLASS__, 'filter_the_image_widget' ), 999999 );
		add_filter( 'widget_text', array( __CLASS__, 'filter_the_content' ) );

		// Core image retrieval.
		add_filter( 'image_downsize', array( $this, 'filter_image_downsize' ), 10, 3 );
		add_filter( 'rest_request_before_callbacks', array( $this, 'should_rest_photon_image_downsize' ), 10, 3 );
		add_action( 'rest_after_insert_attachment', array( $this, 'should_rest_photon_image_downsize_insert_attachment' ), 10, 2 );
		add_filter( 'rest_request_after_callbacks', array( $this, 'cleanup_rest_photon_image_downsize' ) );

		// Responsive image srcset substitution.
		add_filter( 'wp_calculate_image_srcset', array( $this, 'filter_srcset_array' ), 10, 5 );
		add_filter( 'wp_calculate_image_sizes', array( $this, 'filter_sizes' ), 1, 2 ); // Early so themes can still easily filter.

		// Helpers for maniuplated images.
		add_action( 'wp_enqueue_scripts', array( $this, 'action_wp_enqueue_scripts' ), 9 );

		/**
		 * Allow Photon to disable uploaded images resizing and use its own resize capabilities instead.
		 *
		 * @module photon
		 *
		 * @since 7.1.0
		 *
		 * @param bool false Should Photon enable noresize mode. Default to false.
		 */
		if ( apply_filters( 'jetpack_photon_noresize_mode', false ) ) {
			$this->enable_noresize_mode();
		}
	}

	/**
	 * Enables the noresize mode for Photon, allowing to avoid intermediate size files generation.
	 */
	private function enable_noresize_mode() {
		// The main objective of noresize mode is to disable additional resized image versions creation.
		// This filter handles removal of additional sizes.
		add_filter( 'intermediate_image_sizes_advanced', array( __CLASS__, 'filter_photon_noresize_intermediate_sizes' ) );

		// Load the noresize srcset solution on priority of 20, allowing other plugins to set sizes earlier.
		add_filter( 'wp_get_attachment_metadata', array( __CLASS__, 'filter_photon_norezise_maybe_inject_sizes' ), 20, 2 );

		// Photonize thumbnail URLs in the API response.
		add_filter( 'rest_api_thumbnail_size_urls', array( __CLASS__, 'filter_photon_noresize_thumbnail_urls' ) );

		// This allows to assign the Photon domain to images that normally use the home URL as base.
		add_filter( 'jetpack_photon_domain', array( __CLASS__, 'filter_photon_norezise_domain' ), 10, 2 );

		add_filter( 'the_content', array( __CLASS__, 'filter_content_add' ), 0 );

		// Jetpack hooks in at six nines (999999) so this filter does at seven.
		add_filter( 'the_content', array( __CLASS__, 'filter_content_remove' ), 9999999 );

		// Regular Photon operation mode filter doesn't run when is_admin(), so we need an additional filter.
		// This is temporary until Jetpack allows more easily running these filters for is_admin().
		if ( is_admin() ) {
			add_filter( 'image_downsize', array( $this, 'filter_image_downsize' ), 5, 3 );

			// Allows any image that gets passed to Photon to be resized via Photon.
			add_filter( 'jetpack_photon_admin_allow_image_downsize', '__return_true' );
		}
	}

	/**
	 * This is our catch-all to strip dimensions from intermediate images in content.
	 * Since this primarily only impacts post_content we do a little dance to add the filter early
	 * to `the_content` and then remove it later on in the same hook.
	 *
	 * @param String $content the post content.
	 * @return String the post content unchanged.
	 */
	public static function filter_content_add( $content ) {
		add_filter( 'jetpack_photon_pre_image_url', array( __CLASS__, 'strip_image_dimensions_maybe' ) );
		return $content;
	}

	/**
	 * Removing the content filter that was set previously.
	 *
	 * @param String $content the post content.
	 * @return String the post content unchanged.
	 */
	public static function filter_content_remove( $content ) {
		remove_filter( 'jetpack_photon_pre_image_url', array( __CLASS__, 'strip_image_dimensions_maybe' ) );
		return $content;
	}

	/**
	 * Short circuits the Photon filter to enable Photon processing for any URL.
	 *
	 * @param String $photon_url a proposed Photon URL for the media file.
	 *
	 * @return String an URL to be used for the media file.
	 */
	public static function filter_photon_norezise_domain( $photon_url ) {
		return $photon_url;
	}

	/**
	 * Disables intermediate sizes to disallow resizing.
	 *
	 * @return array Empty array.
	 */
	public static function filter_photon_noresize_intermediate_sizes() {
		return array();
	}

	/**
	 * Filter thumbnail URLS to not generate.
	 *
	 * @param array $sizes Image sizes.
	 *
	 * @return mixed
	 */
	public static function filter_photon_noresize_thumbnail_urls( $sizes ) {
		foreach ( $sizes as $size => $url ) {
			$parts     = explode( '?', $url );
			$arguments = isset( $parts[1] ) ? $parts[1] : array();

			$sizes[ $size ] = Image_CDN_Core::cdn_url( $url, wp_parse_args( $arguments ) );
		}

		return $sizes;
	}

	/**
	 * Inject image sizes to attachment metadata.
	 *
	 * @param array $data          Attachment metadata.
	 * @param int   $attachment_id Attachment's post ID.
	 *
	 * @return array Attachment metadata.
	 */
	public static function filter_photon_norezise_maybe_inject_sizes( $data, $attachment_id ) {
		// Can't do much if data is empty.
		if ( empty( $data ) ) {
			return $data;
		}
		$sizes_already_exist = (
			true === is_array( $data )
			&& true === array_key_exists( 'sizes', $data )
			&& true === is_array( $data['sizes'] )
			&& false === empty( $data['sizes'] )
		);
		if ( $sizes_already_exist ) {
			return $data;
		}
		// Missing some critical data we need to determine sizes, not processing.
		if ( ! isset( $data['file'] )
			|| ! isset( $data['width'] )
			|| ! isset( $data['height'] )
		) {
			return $data;
		}

		$mime_type           = get_post_mime_type( $attachment_id );
		$attachment_is_image = preg_match( '!^image/!', $mime_type );

		if ( 1 === $attachment_is_image ) {
			$image_sizes   = new Image_CDN_Image_Sizes( $attachment_id, $data );
			$data['sizes'] = $image_sizes->generate_sizes_meta();
		}
		return $data;
	}

	/**
	 * Inject image sizes to Jetpack REST API responses. This wraps the filter_photon_norezise_maybe_inject_sizes function.
	 *
	 * @param array $sizes Attachment sizes data.
	 * @param int   $attachment_id Attachment's post ID.
	 *
	 * @return array Attachment sizes array.
	 */
	public static function filter_photon_norezise_maybe_inject_sizes_api( $sizes, $attachment_id ) {
		return self::filter_photon_norezise_maybe_inject_sizes( wp_get_attachment_metadata( $attachment_id ), $attachment_id );
	}

	/**
	 * * IN-CONTENT IMAGE MANIPULATION FUNCTIONS
	 **/

	/**
	 * Match all images and any relevant <a> tags in a block of HTML.
	 *
	 * @param string $content Some HTML.
	 * @return array An array of $images matches, where $images[0] is
	 *         an array of full matches, and the link_url, img_tag,
	 *         and img_url keys are arrays of those matches.
	 */
	public static function parse_images_from_html( $content ) {
		$images = array();

		if ( preg_match_all( '#(?:<a[^>]*?\s+?href=["\'](?P<link_url>[^\s]+?)["\'][^>]*?>\s*)?(?P<img_tag><(?:img|amp-img|amp-anim)[^>]*?\s+?src=["\'](?P<img_url>[^\s]+?)["\'].*?>){1}(?:\s*</a>)?#is', $content, $images ) ) {
			foreach ( $images as $key => $unused ) {
				// Simplify the output as much as possible, mostly for confirming test results.
				if ( is_numeric( $key ) && $key > 0 ) {
					unset( $images[ $key ] );
				}
			}

			return $images;
		}

		return array();
	}

	/**
	 * Try to determine height and width from strings WP appends to resized image filenames.
	 *
	 * @param string $src The image URL.
	 * @return array An array consisting of width and height.
	 */
	public static function parse_dimensions_from_filename( $src ) {
		$width_height_string = array();

		if ( preg_match( '#-(\d+)x(\d+)\.(?:' . implode( '|', self::$extensions ) . '){1}$#i', $src, $width_height_string ) ) {
			$width  = (int) $width_height_string[1];
			$height = (int) $width_height_string[2];

			if ( $width && $height ) {
				return array( $width, $height );
			}
		}

		return array( false, false );
	}

	/**
	 * Identify images in post content, and if images are local (uploaded to the current site), pass through Photon.
	 *
	 * @param string $content The content.
	 *
	 * @uses self::validate_image_url, apply_filters, Image_CDN_Core::cdn_url, esc_url
	 * @filter the_content
	 *
	 * @return string
	 */
	public static function filter_the_content( $content ) {
		$images = self::parse_images_from_html( $content );

		if ( ! empty( $images ) ) {
			$content_width = Image_CDN_Core::get_jetpack_content_width();

			$image_sizes = self::image_sizes();

			$upload_dir = wp_get_upload_dir();

			foreach ( $images[0] as $index => $tag ) {
				// Default to resize, though fit may be used in certain cases where a dimension cannot be ascertained.
				$transform = 'resize';

				// Start with a clean attachment ID each time.
				$attachment_id = false;

				// Flag if we need to munge a fullsize URL.
				$fullsize_url = false;

				// Identify image source.
				$src_orig = $images['img_url'][ $index ];
				$src      = $src_orig;

				/**
				 * Allow specific images to be skipped by Photon.
				 *
				 * @module photon
				 *
				 * @since 2.0.3
				 *
				 * @param bool false Should Photon ignore this image. Default to false.
				 * @param string $src Image URL.
				 * @param string $tag Image Tag (Image HTML output).
				 */
				if ( apply_filters( 'jetpack_photon_skip_image', false, $src, $tag ) ) {
					continue;
				}

				// Support Automattic's Lazy Load plugin.
				// Can't modify $tag yet as we need unadulterated version later.
				if ( preg_match( '#data-lazy-src=["\'](.+?)["\']#i', $images['img_tag'][ $index ], $lazy_load_src ) ) {
					$placeholder_src_orig = $src;
					$placeholder_src      = $placeholder_src_orig;
					$src_orig             = $lazy_load_src[1];
					$src                  = $src_orig;
				} elseif ( preg_match( '#data-lazy-original=["\'](.+?)["\']#i', $images['img_tag'][ $index ], $lazy_load_src ) ) {
					$placeholder_src_orig = $src;
					$placeholder_src      = $placeholder_src_orig;
					$src_orig             = $lazy_load_src[1];
					$src                  = $src_orig;
				}

				// Check if image URL should be used with Photon.
				if ( self::validate_image_url( $src ) ) {
					// Find the width and height attributes.
					$width  = false;
					$height = false;

					// First, check the image tag. Note we only check for pixel sizes now; HTML4 percentages have never been correctly
					// supported, so we stopped pretending to support them in JP 9.1.0.
					if ( preg_match( '#[\s"\']width=["\']?([\d%]+)["\']?#i', $images['img_tag'][ $index ], $width_string ) ) {
						$width = false === strpos( $width_string[1], '%' ) ? $width_string[1] : false;
					}

					if ( preg_match( '#[\s"\']height=["\']?([\d%]+)["\']?#i', $images['img_tag'][ $index ], $height_string ) ) {
						$height = false === strpos( $height_string[1], '%' ) ? $height_string[1] : false;
					}

					// Detect WP registered image size from HTML class.
					if ( preg_match( '#class=["\']?[^"\']*size-([^"\'\s]+)[^"\']*["\']?#i', $images['img_tag'][ $index ], $size ) ) {
						$size = array_pop( $size );

						if ( false === $width && false === $height && 'full' !== $size && array_key_exists( $size, $image_sizes ) ) {
							$width     = (int) $image_sizes[ $size ]['width'];
							$height    = (int) $image_sizes[ $size ]['height'];
							$transform = $image_sizes[ $size ]['crop'] ? 'resize' : 'fit';
						}
					} else {
						unset( $size );
					}

					// WP Attachment ID, if uploaded to this site.
					if (
						preg_match( '#class=["\']?[^"\']*wp-image-([\d]+)[^"\']*["\']?#i', $images['img_tag'][ $index ], $attachment_id ) &&
						0 === strpos( $src, $upload_dir['baseurl'] ) &&
						/**
						 * Filter whether an image using an attachment ID in its class has to be uploaded to the local site to go through Photon.
						 *
						 * @module photon
						 *
						 * @since 2.0.3
						 *
						 * @param bool false Was the image uploaded to the local site. Default to false.
						 * @param array $args {
						 *   Array of image details.
						 *
						 *   @type $src Image URL.
						 *   @type tag Image tag (Image HTML output).
						 *   @type $images Array of information about the image.
						 *   @type $index Image index.
						 * }
						 */
						apply_filters( 'jetpack_photon_image_is_local', false, compact( 'src', 'tag', 'images', 'index' ) )
					) {
						$attachment_id = (int) array_pop( $attachment_id );

						if ( $attachment_id ) {
							$attachment = get_post( $attachment_id );

							// Basic check on returned post object.
							if ( is_object( $attachment ) && ! is_wp_error( $attachment ) && 'attachment' === $attachment->post_type ) {
								$src_per_wp = wp_get_attachment_image_src( $attachment_id, isset( $size ) ? $size : 'full' );

								if ( self::validate_image_url( $src_per_wp[0] ) ) {
									$src          = $src_per_wp[0];
									$fullsize_url = true;

									// Prevent image distortion if a detected dimension exceeds the image's natural dimensions.
									if ( ( false !== $width && $width > $src_per_wp[1] ) || ( false !== $height && $height > $src_per_wp[2] ) ) {
										$width  = false === $width ? false : min( $width, $src_per_wp[1] );
										$height = false === $height ? false : min( $height, $src_per_wp[2] );
									}

									// If no width and height are found, max out at source image's natural dimensions.
									// Otherwise, respect registered image sizes' cropping setting.
									if ( false === $width && false === $height ) {
										$width     = $src_per_wp[1];
										$height    = $src_per_wp[2];
										$transform = 'fit';
									} elseif ( isset( $size ) && array_key_exists( $size, $image_sizes ) && isset( $image_sizes[ $size ]['crop'] ) ) {
										$transform = (bool) $image_sizes[ $size ]['crop'] ? 'resize' : 'fit';
									}
								}
							} else {
								unset( $attachment_id );
								unset( $attachment );
							}
						}
					}

					// If image tag lacks width and height arguments, try to determine from strings WP appends to resized image filenames.
					if ( false === $width && false === $height ) {
						list( $width, $height ) = self::parse_dimensions_from_filename( $src );
					}

					$width_orig     = $width;
					$height_orig    = $height;
					$transform_orig = $transform;

					// If width is available, constrain to $content_width.
					if ( false !== $width && is_numeric( $content_width ) && $width > $content_width ) {
						if ( false !== $height ) {
							$height = round( ( $content_width * $height ) / $width );
						}
						$width = $content_width;
					}

					// Set a width if none is found and $content_width is available.
					// If width is set in this manner and height is available, use `fit` instead of `resize` to prevent skewing.
					if ( false === $width && is_numeric( $content_width ) ) {
						$width = (int) $content_width;

						if ( false !== $height ) {
							$transform = 'fit';
						}
					}

					// Detect if image source is for a custom-cropped thumbnail and prevent further URL manipulation.
					if ( ! $fullsize_url && preg_match_all( '#-e[a-z0-9]+(-\d+x\d+)?\.(' . implode( '|', self::$extensions ) . '){1}$#i', basename( $src ), $filename ) ) {
						$fullsize_url = true;
					}

					// Build URL, first maybe removing WP's resized string so we pass the original image to Photon.
					if ( ! $fullsize_url && 0 === strpos( $src, $upload_dir['baseurl'] ) ) {
						$src = self::strip_image_dimensions_maybe( $src );
					}

					// Build array of Photon args and expose to filter before passing to Photon URL function.
					$args = array();

					if ( false !== $width && false !== $height ) {
						$args[ $transform ] = $width . ',' . $height;
					} elseif ( false !== $width ) {
						$args['w'] = $width;
					} elseif ( false !== $height ) {
						$args['h'] = $height;
					}

					/**
					 * Filter the array of Photon arguments added to an image when it goes through Photon.
					 * By default, only includes width and height values.
					 *
					 * @see https://developer.wordpress.com/docs/photon/api/
					 *
					 * @module photon
					 *
					 * @since 2.0.0
					 *
					 * @param array $args Array of Photon Arguments.
					 * @param array $details {
					 *     Array of image details.
					 *
					 *     @type string    $tag            Image tag (Image HTML output).
					 *     @type string    $src            Image URL.
					 *     @type string    $src_orig       Original Image URL.
					 *     @type int|false $width          Image width.
					 *     @type int|false $height         Image height.
					 *     @type int|false $width_orig     Original image width before constrained by content_width.
					 *     @type int|false $height_orig    Original Image height before constrained by content_width.
					 *     @type string    $transform      Transform.
					 *     @type string    $transform_orig Original transform before constrained by content_width.
					 * }
					 */
					$args = apply_filters( 'jetpack_photon_post_image_args', $args, compact( 'tag', 'src', 'src_orig', 'width', 'height', 'width_orig', 'height_orig', 'transform', 'transform_orig' ) );

					$photon_url = Image_CDN_Core::cdn_url( $src, $args );

					// Modify image tag if Photon function provides a URL
					// Ensure changes are only applied to the current image by copying and modifying the matched tag, then replacing the entire tag with our modified version.
					if ( $src !== $photon_url ) {
						$new_tag = $tag;

						// If present, replace the link href with a Photoned URL for the full-size image.
						if ( ! empty( $images['link_url'][ $index ] ) && self::validate_image_url( $images['link_url'][ $index ] ) ) {
							$new_tag = preg_replace( '#(href=["|\'])' . preg_quote( $images['link_url'][ $index ], '#' ) . '(["|\'])#i', '\1' . Image_CDN_Core::cdn_url( $images['link_url'][ $index ] ) . '\2', $new_tag, 1 );
						}

						// Supplant the original source value with our Photon URL.
						$photon_url = esc_url( $photon_url );
						$new_tag    = str_replace( $src_orig, $photon_url, $new_tag );

						// If Lazy Load is in use, pass placeholder image through Photon.
						if ( isset( $placeholder_src ) && self::validate_image_url( $placeholder_src ) ) {
							$placeholder_src = Image_CDN_Core::cdn_url( $placeholder_src );

							if ( $placeholder_src !== $placeholder_src_orig ) {
								$new_tag = str_replace( $placeholder_src_orig, esc_url( $placeholder_src ), $new_tag );
							}

							unset( $placeholder_src );
						}

						// If we are not transforming the image with resize, fit, or letterbox (lb), then we should remove
						// the width and height arguments (including HTML4 percentages) from the image to prevent distortion.
						// Even if $args['w'] and $args['h'] are present, Photon does not crop to those dimensions. Instead,
						// it appears to favor height.
						//
						// If we are transforming the image via one of those methods, let's update the width and height attributes.
						if ( empty( $args['resize'] ) && empty( $args['fit'] ) && empty( $args['lb'] ) ) {
							$new_tag = preg_replace( '#(?<=\s)(width|height)=["\']?[\d%]+["\']?\s?#i', '', $new_tag );
						} else {
							$resize_args = isset( $args['resize'] ) ? $args['resize'] : false;
							if ( false === $resize_args ) {
								$resize_args = ( ! $resize_args && isset( $args['fit'] ) )
									? $args['fit']
									: false;
							}
							if ( false === $resize_args ) {
								$resize_args = ( ! $resize_args && isset( $args['lb'] ) )
									? $args['lb']
									: false;
							}

							$resize_args = array_map( 'trim', explode( ',', $resize_args ) );

							// (?<=\s)        - Ensure width or height attribute is preceded by a space
							// (width=["\']?) - Matches, and captures, width=, width=", or width='
							// [\d%]+         - Matches 1 or more digits or percent signs
							// (["\']?)       - Matches, and captures, ", ', or empty string
							// \s             - Ensures there's a space after the attribute
							$new_tag = preg_replace( '#(?<=\s)(width=["\']?)[\d%]+(["\']?)\s?#i', sprintf( '${1}%d${2} ', $resize_args[0] ), $new_tag );
							$new_tag = preg_replace( '#(?<=\s)(height=["\']?)[\d%]+(["\']?)\s?#i', sprintf( '${1}%d${2} ', $resize_args[1] ), $new_tag );
						}

						// Tag an image for dimension checking.
						if ( ! self::is_amp_endpoint() ) {
							$new_tag = preg_replace( '#(\s?/)?>(\s*</a>)?$#i', ' data-recalc-dims="1"\1>\2', $new_tag );
						}

						// Replace original tag with modified version.
						$content = str_replace( $tag, $new_tag, $content );
					}
				} elseif ( preg_match( '#^http(s)?://i[\d]{1}.wp.com#', $src ) && ! empty( $images['link_url'][ $index ] ) && self::validate_image_url( $images['link_url'][ $index ] ) ) {
					$new_tag = preg_replace( '#(href=["\'])' . preg_quote( $images['link_url'][ $index ], '#' ) . '(["\'])#i', '\1' . Image_CDN_Core::cdn_url( $images['link_url'][ $index ] ) . '\2', $tag, 1 );

					$content = str_replace( $tag, $new_tag, $content );
				}
			}
		}

		return $content;
	}

	/**
	 * Filter Core galleries
	 *
	 * @param array $galleries Gallery array.
	 *
	 * @return array
	 */
	public static function filter_the_galleries( $galleries ) {
		if ( empty( $galleries ) || ! is_array( $galleries ) ) {
			return $galleries;
		}

		// Pass by reference, so we can modify them in place.
		foreach ( $galleries as &$this_gallery ) {
			if ( is_string( $this_gallery ) ) {
				$this_gallery = self::filter_the_content( $this_gallery );
			}
		}
		unset( $this_gallery ); // break the reference.

		return $galleries;
	}

	/**
	 * Runs the image widget through photon.
	 *
	 * @param array $instance Image widget instance data.
	 * @return array
	 */
	public static function filter_the_image_widget( $instance ) {
		if ( ! $instance['attachment_id'] && $instance['url'] ) {
			Image_CDN_Core::cdn_url(
				$instance['url'],
				array(
					'w' => $instance['width'],
					'h' => $instance['height'],
				)
			);
		}

		return $instance;
	}

	/**
	 * * CORE IMAGE RETRIEVAL
	 **/

	/**
	 * Filter post thumbnail image retrieval, passing images through Photon
	 *
	 * @param string|bool  $image Image URL.
	 * @param int          $attachment_id Attachment ID.
	 * @param string|array $size Declared size or a size array.
	 * @uses is_admin, apply_filters, wp_get_attachment_url, self::validate_image_url, this::image_sizes, jetpack_photon_url
	 * @filter image_downsize
	 * @return string|bool
	 */
	public function filter_image_downsize( $image, $attachment_id, $size ) {
		// Don't foul up the admin side of things, unless a plugin wants to.
		if ( is_admin() &&
			/**
			 * Provide plugins a way of running Photon for images in the WordPress Dashboard (wp-admin).
			 *
			 * Note: enabling this will result in Photon URLs added to your post content, which could make migrations across domains (and off Photon) a bit more challenging.
			 *
			 * @module photon
			 *
			 * @since 4.8.0
			 *
			 * @param bool false Stop Photon from being run on the Dashboard. Default to false.
			 * @param array $args {
			 *   Array of image details.
			 *
			 *   @type $image Image URL.
			 *   @type $attachment_id Attachment ID of the image.
			 *   @type $size Image size. Can be a string (name of the image size, e.g. full) or an array of width and height.
			 * }
			 */
			false === apply_filters( 'jetpack_photon_admin_allow_image_downsize', false, compact( 'image', 'attachment_id', 'size' ) )
		) {
			return $image;
		}

		/**
		 * Provide plugins a way of preventing Photon from being applied to images retrieved from WordPress Core.
		 *
		 * @module photon
		 *
		 * @since 2.0.0
		 *
		 * @param bool false Stop Photon from being applied to the image. Default to false.
		 * @param array $args {
		 *   Array of image details.
		 *
		 *   @type $image Image URL.
		 *   @type $attachment_id Attachment ID of the image.
		 *   @type $size Image size. Can be a string (name of the image size, e.g. full) or an array of width and height.
		 * }
		 */
		if ( apply_filters( 'jetpack_photon_override_image_downsize', false, compact( 'image', 'attachment_id', 'size' ) ) ) {
			return $image;
		}

		// Get the image URL and proceed with Photon-ification if successful.
		$image_url = wp_get_attachment_url( $attachment_id );

		// Set this to true later when we know we have size meta.
		$has_size_meta = false;

		if ( $image_url ) {
			// Check if image URL should be used with Photon.
			if ( ! self::validate_image_url( $image_url ) ) {
				return $image;
			}

			$intermediate = true; // For the fourth array item returned by the image_downsize filter.

			// If an image is requested with a size known to WordPress, use that size's settings with Photon.
			// WP states that `add_image_size()` should use a string for the name, but doesn't enforce that.
			// Due to differences in how Core and Photon check for the registered image size, we check both types.
			if ( ( is_string( $size ) || is_int( $size ) ) && array_key_exists( $size, self::image_sizes() ) ) {
				$image_args = self::image_sizes();
				$image_args = $image_args[ $size ];

				$photon_args = array();

				$image_meta = image_get_intermediate_size( $attachment_id, $size );

				// 'full' is a special case: We need consistent data regardless of the requested size.
				if ( 'full' === $size ) {
					$image_meta   = wp_get_attachment_metadata( $attachment_id );
					$intermediate = false;
				} elseif ( ! $image_meta ) {
					// If we still don't have any image meta at this point, it's probably from a custom thumbnail size
					// for an image that was uploaded before the custom image was added to the theme.  Try to determine the size manually.
					$image_meta = wp_get_attachment_metadata( $attachment_id );

					if ( isset( $image_meta['width'] ) && isset( $image_meta['height'] ) ) {
						$image_resized = image_resize_dimensions( $image_meta['width'], $image_meta['height'], $image_args['width'], $image_args['height'], $image_args['crop'] );
						if ( $image_resized ) { // This could be false when the requested image size is larger than the full-size image.
							$image_meta['width']  = $image_resized[6];
							$image_meta['height'] = $image_resized[7];
						}
					}
				}

				if ( isset( $image_meta['width'] ) && isset( $image_meta['height'] ) ) {
					$image_args['width']  = (int) $image_meta['width'];
					$image_args['height'] = (int) $image_meta['height'];

					list( $image_args['width'], $image_args['height'] ) = image_constrain_size_for_editor( $image_args['width'], $image_args['height'], $size, 'display' );
					$has_size_meta                                      = true;
				}

				// Expose determined arguments to a filter before passing to Photon.
				$transform = $image_args['crop'] ? 'resize' : 'fit';

				// Check specified image dimensions and account for possible zero values; photon fails to resize if a dimension is zero.
				if ( 0 === $image_args['width'] || 0 === $image_args['height'] ) {
					if ( 0 === $image_args['width'] && 0 < $image_args['height'] ) {
						$photon_args['h'] = $image_args['height'];
					} elseif ( 0 === $image_args['height'] && 0 < $image_args['width'] ) {
						$photon_args['w'] = $image_args['width'];
					}
				} else {
					$image_meta = wp_get_attachment_metadata( $attachment_id );
					if ( ( 'resize' === $transform ) && $image_meta ) {
						if ( isset( $image_meta['width'] ) && isset( $image_meta['height'] ) ) {
							// Lets make sure that we don't upscale images since wp never upscales them as well.
							$smaller_width  = ( ( $image_meta['width'] < $image_args['width'] ) ? $image_meta['width'] : $image_args['width'] );
							$smaller_height = ( ( $image_meta['height'] < $image_args['height'] ) ? $image_meta['height'] : $image_args['height'] );

							$photon_args[ $transform ] = $smaller_width . ',' . $smaller_height;
						}
					} else {
						$photon_args[ $transform ] = $image_args['width'] . ',' . $image_args['height'];
					}
				}

				/**
				 * Filter the Photon Arguments added to an image when going through Photon, when that image size is a string.
				 * Image size will be a string (e.g. "full", "medium") when it is known to WordPress.
				 *
				 * @module photon
				 *
				 * @since 2.0.0
				 *
				 * @param array $photon_args Array of Photon arguments.
				 * @param array $args {
				 *   Array of image details.
				 *
				 *   @type array $image_args Array of Image arguments (width, height, crop).
				 *   @type string $image_url Image URL.
				 *   @type int $attachment_id Attachment ID of the image.
				 *   @type string|int $size Image size. Can be a string (name of the image size, e.g. full) or an integer.
				 *   @type string $transform Value can be resize or fit.
				 *                    @see https://developer.wordpress.com/docs/photon/api
				 * }
				 */
				$photon_args = apply_filters( 'jetpack_photon_image_downsize_string', $photon_args, compact( 'image_args', 'image_url', 'attachment_id', 'size', 'transform' ) );

				// Generate Photon URL.
				$image = array(
					Image_CDN_Core::cdn_url( $image_url, $photon_args ),
					$has_size_meta ? $image_args['width'] : false,
					$has_size_meta ? $image_args['height'] : false,
					$intermediate,
				);
			} elseif ( is_array( $size ) ) {
				// Pull width and height values from the provided array, if possible.
				$width  = isset( $size[0] ) ? (int) $size[0] : false;
				$height = isset( $size[1] ) ? (int) $size[1] : false;

				// Don't bother if necessary parameters aren't passed.
				if ( ! $width || ! $height ) {
					return $image;
				}

				$image_meta = wp_get_attachment_metadata( $attachment_id );
				if ( isset( $image_meta['width'] ) && isset( $image_meta['height'] ) ) {
					$image_resized = image_resize_dimensions( $image_meta['width'], $image_meta['height'], $width, $height );

					if ( $image_resized ) { // This could be false when the requested image size is larger than the full-size image.
						$width  = $image_resized[6];
						$height = $image_resized[7];
					} else {
						$width  = $image_meta['width'];
						$height = $image_meta['height'];
					}

					$has_size_meta = true;
				}

				list( $width, $height ) = image_constrain_size_for_editor( $width, $height, $size );

				// Expose arguments to a filter before passing to Photon.
				$photon_args = array(
					'fit' => $width . ',' . $height,
				);

				/**
				 * Filter the Photon Arguments added to an image when going through Photon,
				 * when the image size is an array of height and width values.
				 *
				 * @module photon
				 *
				 * @since 2.0.0
				 *
				 * @param array $photon_args Array of Photon arguments.
				 * @param array $args {
				 *   Array of image details.
				 *
				 *   @type $width Image width.
				 *   @type height Image height.
				 *   @type $image_url Image URL.
				 *   @type $attachment_id Attachment ID of the image.
				 * }
				 */
				$photon_args = apply_filters( 'jetpack_photon_image_downsize_array', $photon_args, compact( 'width', 'height', 'image_url', 'attachment_id' ) );

				// Generate Photon URL.
				$image = array(
					Image_CDN_Core::cdn_url( $image_url, $photon_args ),
					$has_size_meta ? $width : false,
					$has_size_meta ? $height : false,
					$intermediate,
				);
			}
		}

		return $image;
	}

	/**
	 * Filters an array of image `srcset` values, replacing each URL with its Photon equivalent.
	 *
	 * @param array $sources An array of image urls and widths.
	 * @param array $size_array The size array for srcset.
	 * @param array $image_src The image srcs.
	 * @param array $image_meta The image meta.
	 * @param int   $attachment_id Attachment ID.
	 *
	 * @uses self::validate_image_url, Image_CDN_Core::cdn_url
	 * @uses Image_CDN::strip_image_dimensions_maybe, Image_CDN_Core::get_jetpack_content_width
	 *
	 * @return array An array of Photon image urls and widths.
	 */
	public function filter_srcset_array( $sources = array(), $size_array = array(), $image_src = array(), $image_meta = array(), $attachment_id = 0 ) {
		if ( ! is_array( $sources ) || array() === $sources ) {
			return $sources;
		}
		$upload_dir = wp_get_upload_dir();

		foreach ( $sources as $i => $source ) {
			if ( ! self::validate_image_url( $source['url'] ) ) {
				continue;
			}

			/** This filter is already documented in class-image-cdn.php */
			if ( apply_filters( 'jetpack_photon_skip_image', false, $source['url'], $source ) ) {
				continue;
			}

			$url                    = $source['url'];
			list( $width, $height ) = self::parse_dimensions_from_filename( $url );

			// It's quicker to get the full size with the data we have already, if available.
			if ( ! empty( $attachment_id ) ) {
				$url = wp_get_attachment_url( $attachment_id );
			} else {
				$url = self::strip_image_dimensions_maybe( $url );
			}

			$args = array();
			if ( 'w' === $source['descriptor'] ) {
				if ( $height && ( (int) $source['value'] === $width ) ) {
					$args['resize'] = $width . ',' . $height;
				} else {
					$args['w'] = $source['value'];
				}
			}

			$sources[ $i ]['url'] = Image_CDN_Core::cdn_url( $url, $args );
		}

		/**
		 * At this point, $sources is the original srcset with Photonized URLs.
		 * Now, we're going to construct additional sizes based on multiples of the content_width.
		 * This will reduce the gap between the largest defined size and the original image.
		 */

		/**
		 * Filter the multiplier Photon uses to create new srcset items.
		 * Return false to short-circuit and bypass auto-generation.
		 *
		 * @module photon
		 *
		 * @since 4.0.4
		 *
		 * @param array|bool $multipliers Array of multipliers to use or false to bypass.
		 */
		$multipliers = apply_filters( 'jetpack_photon_srcset_multipliers', array( 2, 3 ) );
		$url         = trailingslashit( $upload_dir['baseurl'] ) . $image_meta['file'];

		if (
			/** Short-circuit via jetpack_photon_srcset_multipliers filter. */
			is_array( $multipliers )
			/** This filter is already documented in class-image-cdn.php */
			&& ! apply_filters( 'jetpack_photon_skip_image', false, $url, null )
			/** Verify basic meta is intact. */
			&& isset( $image_meta['width'] ) && isset( $image_meta['height'] ) && isset( $image_meta['file'] )
			/** Verify we have the requested width/height. */
			&& isset( $size_array[0] ) && isset( $size_array[1] )
		) {

			$fullwidth  = $image_meta['width'];
			$fullheight = $image_meta['height'];
			$reqwidth   = $size_array[0];
			$reqheight  = $size_array[1];

			$constrained_size = wp_constrain_dimensions( $fullwidth, $fullheight, $reqwidth );
			$expected_size    = array( $reqwidth, $reqheight );

			if ( abs( $constrained_size[0] - $expected_size[0] ) <= 1 && abs( $constrained_size[1] - $expected_size[1] ) <= 1 ) {
				$crop = 'soft';
				$base = Image_CDN_Core::get_jetpack_content_width() ? Image_CDN_Core::get_jetpack_content_width() : 1000; // Provide a default width if none set by the theme.
			} else {
				$crop = 'hard';
				$base = $reqwidth;
			}

			$currentwidths = array_keys( $sources );
			$newsources    = null;

			foreach ( $multipliers as $multiplier ) {

				$newwidth = $base * $multiplier;
				foreach ( $currentwidths as $currentwidth ) {
					// If a new width would be within 100 pixes of an existing one or larger than the full size image, skip.
					if ( abs( $currentwidth - $newwidth ) < 50 || ( $newwidth > $fullwidth ) ) {
						continue 2; // Bump out back to the $multipliers as $multiplier.
					}
				} //end foreach ( $currentwidths as $currentwidth ){

				if ( 'soft' === $crop ) {
					$args = array(
						'w' => $newwidth,
					);
				} else { // hard crop, e.g. add_image_size( 'example', 200, 200, true ).
					$args = array(
						'zoom'   => $multiplier,
						'resize' => $reqwidth . ',' . $reqheight,
					);
				}

				$newsources[ $newwidth ] = array(
					'url'        => Image_CDN_Core::cdn_url( $url, $args ),
					'descriptor' => 'w',
					'value'      => $newwidth,
				);
			} //end foreach ( $multipliers as $multiplier )
			if ( is_array( $newsources ) ) {
				$sources = array_replace( $sources, $newsources );
			}
		} //end if isset( $image_meta['width'] ) && isset( $image_meta['file'] ) )

		return $sources;
	}

	/**
	 * Filters an array of image `sizes` values, using $content_width instead of image's full size.
	 *
	 * @param array $sizes An array of media query breakpoints.
	 * @param array $size  Width and height of the image.
	 * @uses Jetpack::get_content_width
	 * @return array An array of media query breakpoints.
	 */
	public function filter_sizes( $sizes, $size ) {
		if ( ! doing_filter( 'the_content' ) ) {
			return $sizes;
		}
		$content_width = Image_CDN_Core::get_jetpack_content_width();
		if ( ! $content_width ) {
			$content_width = 1000;
		}

		if ( ( is_array( $size ) && $size[0] < $content_width ) ) {
			return $sizes;
		}

		return sprintf( '(max-width: %1$dpx) 100vw, %1$dpx', $content_width );
	}

	/**
	 * * GENERAL FUNCTIONS
	 **/

	/**
	 * Ensure image URL is valid for Photon.
	 * Though Photon functions address some of the URL issues, we should avoid unnecessary processing if we know early on that the image isn't supported.
	 *
	 * @param string $url Image URL.
	 * @uses wp_parse_args
	 * @return bool
	 */
	protected static function validate_image_url( $url ) {
		$parsed_url = wp_parse_url( $url );

		if ( ! $parsed_url ) {
			return false;
		}

		// Parse URL and ensure needed keys exist, since the array returned by `wp_parse_url` only includes the URL components it finds.
		$url_info = wp_parse_args(
			$parsed_url,
			array(
				'scheme' => null,
				'host'   => null,
				'port'   => null,
				'path'   => null,
			)
		);

		// Bail if scheme isn't http or port is set that isn't port 80.
		if (
			( 'http' !== $url_info['scheme'] || ! in_array( $url_info['port'], array( 80, null ), true ) ) &&
			/**
			 * Allow Photon to fetch images that are served via HTTPS.
			 *
			 * @module photon
			 *
			 * @since 2.4.0
			 * @since 3.9.0 Default to false.
			 *
			 * @param bool $reject_https Should Photon ignore images using the HTTPS scheme. Default to false.
			 */
			apply_filters( 'jetpack_photon_reject_https', false )
		) {
			return false;
		}

		// Bail if no host is found.
		if ( $url_info['host'] === null ) {
			return false;
		}

		// Bail if the image already went through Photon.
		if ( preg_match( '#^i[\d]{1}.wp.com$#i', $url_info['host'] ) ) {
			return false;
		}

		// Bail if no path is found.
		if ( $url_info['path'] === null ) {
			return false;
		}

		// Ensure image extension is acceptable.
		if ( ! in_array( strtolower( pathinfo( $url_info['path'], PATHINFO_EXTENSION ) ), self::$extensions, true ) ) {
			return false;
		}

		// If we got this far, we should have an acceptable image URL
		// But let folks filter to decline if they prefer.
		/**
		 * Overwrite the results of the validation steps an image goes through before to be considered valid to be used by Photon.
		 *
		 * @module photon
		 *
		 * @since 3.0.0
		 *
		 * @param bool true Is the image URL valid and can it be used by Photon. Default to true.
		 * @param string $url Image URL.
		 * @param array $parsed_url Array of information about the image.
		 */
		return apply_filters( 'photon_validate_image_url', true, $url, $parsed_url );
	}

	/**
	 * Checks if the file exists before it passes the file to photon.
	 *
	 * @param string $src The image URL.
	 * @return string
	 **/
	public static function strip_image_dimensions_maybe( $src ) {
		$stripped_src = $src;

		// Build URL, first removing WP's resized string so we pass the original image to Photon.
		if ( preg_match( '#(-\d+x\d+)\.(' . implode( '|', self::$extensions ) . '){1}$#i', $src, $src_parts ) ) {
			$stripped_src = str_replace( $src_parts[1], '', $src );
			$upload_dir   = wp_get_upload_dir();

			// Extracts the file path to the image minus the base url.
			$file_path = substr( $stripped_src, strlen( $upload_dir['baseurl'] ) );

			if ( file_exists( $upload_dir['basedir'] . $file_path ) ) {
				$src = $stripped_src;
			}
		}

		return $src;
	}

	/**
	 * Provide an array of available image sizes and corresponding dimensions.
	 * Similar to get_intermediate_image_sizes() except that it includes image sizes' dimensions, not just their names.
	 *
	 * @global $wp_additional_image_sizes
	 * @uses get_option
	 * @return array
	 */
	protected static function image_sizes() {
		if ( null === self::$image_sizes ) {
			global $_wp_additional_image_sizes;

			// Populate an array matching the data structure of $_wp_additional_image_sizes so we have a consistent structure for image sizes.
			$images = array(
				'thumb'        => array(
					'width'  => (int) get_option( 'thumbnail_size_w' ),
					'height' => (int) get_option( 'thumbnail_size_h' ),
					'crop'   => (bool) get_option( 'thumbnail_crop' ),
				),
				'medium'       => array(
					'width'  => (int) get_option( 'medium_size_w' ),
					'height' => (int) get_option( 'medium_size_h' ),
					'crop'   => false,
				),
				'medium_large' => array(
					'width'  => (int) get_option( 'medium_large_size_w' ),
					'height' => (int) get_option( 'medium_large_size_h' ),
					'crop'   => false,
				),
				'large'        => array(
					'width'  => (int) get_option( 'large_size_w' ),
					'height' => (int) get_option( 'large_size_h' ),
					'crop'   => false,
				),
				'full'         => array(
					'width'  => null,
					'height' => null,
					'crop'   => false,
				),
			);

			// Compatibility mapping as found in wp-includes/media.php.
			$images['thumbnail'] = $images['thumb'];

			// Update class variable, merging in $_wp_additional_image_sizes if any are set.
			if ( is_array( $_wp_additional_image_sizes ) && ! empty( $_wp_additional_image_sizes ) ) {
				self::$image_sizes = array_merge( $images, $_wp_additional_image_sizes );
			} else {
				self::$image_sizes = $images;
			}
		}

		return is_array( self::$image_sizes ) ? self::$image_sizes : array();
	}

	/**
	 * Enqueue Photon helper script
	 *
	 * @uses wp_enqueue_script, plugins_url
	 * @action wp_enqueue_script
	 * @return null
	 */
	public function action_wp_enqueue_scripts() {
		if ( self::is_amp_endpoint() ) {
			return;
		}

		Assets::register_script(
			'jetpack-photon',
			'../dist/image-cdn.js',
			__FILE__,
			array(
				'enqueue'    => true,
				'nonminpath' => 'js/image-cdn.js',
				'in_footer'  => true,
			)
		);
	}

	/**
	 * Determine if image_downsize should utilize Photon via REST API.
	 *
	 * The WordPress Block Editor (Gutenberg) and other REST API consumers using the wp/v2/media endpoint, especially in the "edit"
	 * context is more akin to the is_admin usage of Photon (see filter_image_downsize). Since consumers are trying to edit content in posts,
	 * Photon should not fire as it will fire later on display. By aborting an attempt to Photonize an image here, we
	 * prevents issues like https://github.com/Automattic/jetpack/issues/10580 .
	 *
	 * To determine if we're using the wp/v2/media endpoint, we hook onto the `rest_request_before_callbacks` filter and
	 * if determined we are using it in the edit context, we'll false out the `jetpack_photon_override_image_downsize` filter.
	 *
	 * @see Image_CDN::filter_image_downsize()
	 *
	 * @param null|\WP_Error   $response REST API response.
	 * @param array            $endpoint_data Endpoint data. Not used, but part of the filter.
	 * @param \WP_REST_Request $request  Request used to generate the response.
	 *
	 * @return null|\WP_Error The original response object without modification.
	 */
	public function should_rest_photon_image_downsize( $response, $endpoint_data, $request ) {
		if ( ! is_a( $request, '\WP_REST_Request' ) ) {
			return $response; // Something odd is happening. Do nothing and return the response.
		}

		if ( is_wp_error( $response ) ) {
			// If we're going to return an error, we don't need to do anything with Photon.
			return $response;
		}

		$this->should_rest_photon_image_downsize_override( $request );

		return $response;
	}

	/**
	 * Helper function to check if a WP_REST_Request is the media endpoint in the edit context.
	 *
	 * @param \WP_REST_Request $request The current REST request.
	 */
	private function should_rest_photon_image_downsize_override( \WP_REST_Request $request ) {
		$route = $request->get_route();

		if (
			(
				false !== strpos( $route, 'wp/v2/media' )
				&& 'edit' === $request->get_param( 'context' )
			)
			|| false !== strpos( $route, 'wpcom/v2/external-media/copy' )
			|| (bool) $request->get_header( 'x-wp-api-fetch-from-editor' )
		) {
			// Don't use `__return_true()`: Use something unique. See ::_override_image_downsize_in_rest_edit_context()
			// Late execution to avoid conflict with other plugins as we really don't want to run in this situation.
			add_filter(
				'jetpack_photon_override_image_downsize',
				array(
					$this,
					'override_image_downsize_in_rest_edit_context',
				),
				999999
			);
		}
	}

	/**
	 * Brings in should_rest_photon_image_downsize for the rest_after_insert_attachment hook.
	 *
	 * @param \WP_Post         $attachment Inserted or updated attachment object.
	 * @param \WP_REST_Request $request    Request object.
	 */
	public function should_rest_photon_image_downsize_insert_attachment( \WP_Post $attachment, \WP_REST_Request $request ) {
		if ( ! is_a( $request, '\WP_REST_Request' ) ) {
			// Something odd is happening.
			return;
		}

		$this->should_rest_photon_image_downsize_override( $request );
	}

	/**
	 * Remove the override we may have added in ::should_rest_photon_image_downsize()
	 * Since ::_override_image_downsize_in_rest_edit_context() is only
	 * every used here, we can always remove it without ever worrying
	 * about breaking any other configuration.
	 *
	 * @param mixed $response REST API Response.
	 * @return mixed Unchanged $response
	 */
	public function cleanup_rest_photon_image_downsize( $response ) {
		remove_filter(
			'jetpack_photon_override_image_downsize',
			array(
				$this,
				'override_image_downsize_in_rest_edit_context',
			),
			999999
		);
		return $response;
	}

	/**
	 * Used internally by ::should_rest_photon_image_downsize() to not photonize
	 * image URLs in ?context=edit REST requests.
	 * MUST NOT be used anywhere else.
	 * We use a unique function instead of __return_true so that we can clean up
	 * after ourselves without breaking anyone else's filters.
	 *
	 * @internal
	 * @return true
	 */
	public function override_image_downsize_in_rest_edit_context() {
		return true;
	}

	/**
	 * Return whether the current page is AMP.
	 *
	 * This is only present for the sake of WordPress.com where the Jetpack_AMP_Support
	 * class does not yet exist. This mehod may only be called at the wp action or later.
	 *
	 * @return bool Whether AMP page.
	 */
	private static function is_amp_endpoint() {
		return class_exists( '\Jetpack_AMP_Support' ) && \Jetpack_AMP_Support::is_amp_request();
	}
}<|MERGE_RESOLUTION|>--- conflicted
+++ resolved
@@ -14,11 +14,7 @@
  */
 final class Image_CDN {
 
-<<<<<<< HEAD
-	const PACKAGE_VERSION = '0.2.1';
-=======
 	const PACKAGE_VERSION = '0.2.3-alpha';
->>>>>>> e52edf7d
 
 	/**
 	 * Singleton.
