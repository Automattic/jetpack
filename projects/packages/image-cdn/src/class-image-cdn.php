--- conflicted
+++ resolved
@@ -12,11 +12,7 @@
  */
 final class Image_CDN {
 
-<<<<<<< HEAD
-	const PACKAGE_VERSION = '0.4.4';
-=======
 	const PACKAGE_VERSION = '0.4.6';
->>>>>>> 82ceac05
 
 	/**
 	 * Singleton.
