<?php // phpcs:ignore WordPress.Files.FileName.InvalidClassFileName
/**
 * Class for photon functionality.
 *
 * @package automattic/jetpack-image-cdn
 */

namespace Automattic\Jetpack\Image_CDN;

use Automattic\Jetpack\Assets;

/**
 * Class Image_CDN
 */
final class Image_CDN {

<<<<<<< HEAD
	const PACKAGE_VERSION = '0.3.6-alpha';
=======
	const PACKAGE_VERSION = '0.3.6';
>>>>>>> 61f67a9f

	/**
	 * Singleton.
	 *
	 * @var null
	 */
	private static $instance = null;

	/**
	 * Allowed extensions.
	 *
	 * @var string[] Allowed extensions must match https://code.trac.wordpress.org/browser/photon/index.php#L41
	 */
	protected static $extensions = array(
		'gif',
		'jpg',
		'jpeg',
		'png',
		// Jetpack assumes Photon_OpenCV backend class is being used on the server. See link in docblock.
		'webp', // Photon_OpenCV supports webp with libwebp-*, getimageformat() returns webp
		'heic', // Photon_OpenCV supports webp with libheif-*, getimageformat() returns jpeg so does not match docblock
	);

	/**
	 * Image sizes.
	 *
	 * Don't access this directly. Instead, use self::image_sizes() so it's actually populated with something.
	 *
	 * @var array Image sizes.
	 */
	private static $image_sizes = null;

	/**
	 * Whether Image CDN is enabled or not.
	 *
	 * This class will be instantiated if any plugin has activated image CDN module. Keeping this variable to check if module is active or not.
	 *
	 * @var bool Whether Image CDN is enabled or not.
	 */
	private static $is_enabled = false;

	/**
	 * Singleton implementation
	 *
	 * @return object
	 */
	public static function instance() {
		if ( ! is_a( self::$instance, self::class ) ) {
			self::$instance = new self();
			self::$instance->setup();
			self::$is_enabled = true;
		}

		return self::$instance;
	}

	/**
	 * Silence is golden.
	 */
	private function __construct() {}

	/**
	 * Check if image CDN is enabled as a module from Jetpack or any other plugin.
	 */
	public static function is_enabled() {
		return self::$is_enabled;
	}

	/**
	 * Register actions and filters, but only if basic Photon functions are available.
	 * The basic functions are found in ./functions.photon.php.
	 *
	 * @uses add_action, add_filter
	 * @return void
	 */
	private function setup() {
		/**
		 * Add a filter to easily apply image CDN urls without applying all `the_content` filters to any content.
		 *
		 * Since this is only applied if the module is active in Jetpack or any other plugin, it's a safe option to apply photon urls to any content.
		 */
		add_filter( 'jetpack_image_cdn_content', array( __CLASS__, 'filter_the_content' ), 10 );

		// Images in post content and galleries and widgets.
		add_filter( 'the_content', array( __CLASS__, 'filter_the_content' ), 999999 );
		add_filter( 'get_post_galleries', array( __CLASS__, 'filter_the_galleries' ), 999999 );
		add_filter( 'widget_media_image_instance', array( __CLASS__, 'filter_the_image_widget' ), 999999 );
		add_filter( 'widget_text', array( __CLASS__, 'filter_the_content' ) );

		// Core image retrieval.
		add_filter( 'image_downsize', array( $this, 'filter_image_downsize' ), 10, 3 );
		add_filter( 'rest_request_before_callbacks', array( $this, 'should_rest_photon_image_downsize' ), 10, 3 );
		add_action( 'rest_after_insert_attachment', array( $this, 'should_rest_photon_image_downsize_insert_attachment' ), 10, 2 );
		add_filter( 'rest_request_after_callbacks', array( $this, 'cleanup_rest_photon_image_downsize' ) );

		// Responsive image srcset substitution.
		add_filter( 'wp_calculate_image_srcset', array( $this, 'filter_srcset_array' ), 10, 5 );
		add_filter( 'wp_calculate_image_sizes', array( $this, 'filter_sizes' ), 1, 2 ); // Early so themes can still easily filter.

		// Helpers for maniuplated images.
		add_action( 'wp_enqueue_scripts', array( $this, 'action_wp_enqueue_scripts' ), 9 );

		/**
		 * Allow Photon to disable uploaded images resizing and use its own resize capabilities instead.
		 *
		 * @module photon
		 *
		 * @since 7.1.0
		 *
		 * @param bool false Should Photon enable noresize mode. Default to false.
		 */
		if ( apply_filters( 'jetpack_photon_noresize_mode', false ) ) {
			$this->enable_noresize_mode();
		}
	}

	/**
	 * Enables the noresize mode for Photon, allowing to avoid intermediate size files generation.
	 */
	private function enable_noresize_mode() {
		// The main objective of noresize mode is to disable additional resized image versions creation.
		// This filter handles removal of additional sizes.
		add_filter( 'intermediate_image_sizes_advanced', array( __CLASS__, 'filter_photon_noresize_intermediate_sizes' ) );

		// Load the noresize srcset solution on priority of 20, allowing other plugins to set sizes earlier.
		add_filter( 'wp_get_attachment_metadata', array( __CLASS__, 'filter_photon_norezise_maybe_inject_sizes' ), 20, 2 );

		// Photonize thumbnail URLs in the API response.
		add_filter( 'rest_api_thumbnail_size_urls', array( __CLASS__, 'filter_photon_noresize_thumbnail_urls' ) );

		// This allows to assign the Photon domain to images that normally use the home URL as base.
		add_filter( 'jetpack_photon_domain', array( __CLASS__, 'filter_photon_norezise_domain' ), 10, 2 );

		add_filter( 'the_content', array( __CLASS__, 'filter_content_add' ), 0 );

		// Jetpack hooks in at six nines (999999) so this filter does at seven.
		add_filter( 'the_content', array( __CLASS__, 'filter_content_remove' ), 9999999 );

		// Regular Photon operation mode filter doesn't run when is_admin(), so we need an additional filter.
		// This is temporary until Jetpack allows more easily running these filters for is_admin().
		if ( is_admin() ) {
			add_filter( 'image_downsize', array( $this, 'filter_image_downsize' ), 5, 3 );

			// Allows any image that gets passed to Photon to be resized via Photon.
			add_filter( 'jetpack_photon_admin_allow_image_downsize', '__return_true' );
		}
	}

	/**
	 * This is our catch-all to strip dimensions from intermediate images in content.
	 * Since this primarily only impacts post_content we do a little dance to add the filter early
	 * to `the_content` and then remove it later on in the same hook.
	 *
	 * @param String $content the post content.
	 * @return String the post content unchanged.
	 */
	public static function filter_content_add( $content ) {
		add_filter( 'jetpack_photon_pre_image_url', array( __CLASS__, 'strip_image_dimensions_maybe' ) );
		return $content;
	}

	/**
	 * Removing the content filter that was set previously.
	 *
	 * @param String $content the post content.
	 * @return String the post content unchanged.
	 */
	public static function filter_content_remove( $content ) {
		remove_filter( 'jetpack_photon_pre_image_url', array( __CLASS__, 'strip_image_dimensions_maybe' ) );
		return $content;
	}

	/**
	 * Short circuits the Photon filter to enable Photon processing for any URL.
	 *
	 * @param String $photon_url a proposed Photon URL for the media file.
	 *
	 * @return String an URL to be used for the media file.
	 */
	public static function filter_photon_norezise_domain( $photon_url ) {
		return $photon_url;
	}

	/**
	 * Disables intermediate sizes to disallow resizing.
	 *
	 * @return array Empty array.
	 */
	public static function filter_photon_noresize_intermediate_sizes() {
		return array();
	}

	/**
	 * Filter thumbnail URLS to not generate.
	 *
	 * @param array $sizes Image sizes.
	 *
	 * @return mixed
	 */
	public static function filter_photon_noresize_thumbnail_urls( $sizes ) {
		foreach ( $sizes as $size => $url ) {
			$parts     = explode( '?', $url );
			$arguments = isset( $parts[1] ) ? $parts[1] : array();

			$sizes[ $size ] = Image_CDN_Core::cdn_url( $url, wp_parse_args( $arguments ) );
		}

		return $sizes;
	}

	/**
	 * Inject image sizes to attachment metadata.
	 *
	 * @param array $data          Attachment metadata.
	 * @param int   $attachment_id Attachment's post ID.
	 *
	 * @return array Attachment metadata.
	 */
	public static function filter_photon_norezise_maybe_inject_sizes( $data, $attachment_id ) {
		// Can't do much if data is empty.
		if ( empty( $data ) ) {
			return $data;
		}
		$sizes_already_exist = (
			true === is_array( $data )
			&& true === array_key_exists( 'sizes', $data )
			&& true === is_array( $data['sizes'] )
			&& false === empty( $data['sizes'] )
		);
		if ( $sizes_already_exist ) {
			return $data;
		}
		// Missing some critical data we need to determine sizes, not processing.
		if ( ! isset( $data['file'] )
			|| ! isset( $data['width'] )
			|| ! isset( $data['height'] )
		) {
			return $data;
		}

		$mime_type           = get_post_mime_type( $attachment_id );
		$attachment_is_image = preg_match( '!^image/!', $mime_type );

		if ( 1 === $attachment_is_image ) {
			$image_sizes   = new Image_CDN_Image_Sizes( $attachment_id, $data );
			$data['sizes'] = $image_sizes->generate_sizes_meta();
		}
		return $data;
	}

	/**
	 * Inject image sizes to Jetpack REST API responses. This wraps the filter_photon_norezise_maybe_inject_sizes function.
	 *
	 * @param array $sizes Attachment sizes data.
	 * @param int   $attachment_id Attachment's post ID.
	 *
	 * @return array Attachment sizes array.
	 */
	public static function filter_photon_norezise_maybe_inject_sizes_api( $sizes, $attachment_id ) {
		return self::filter_photon_norezise_maybe_inject_sizes( wp_get_attachment_metadata( $attachment_id ), $attachment_id );
	}

	/**
	 * * IN-CONTENT IMAGE MANIPULATION FUNCTIONS
	 **/

	/**
	 * Match all images and any relevant <a> tags in a block of HTML.
	 *
	 * @param string $content Some HTML.
	 * @return array An array of $images matches, where $images[0] is
	 *         an array of full matches, and the link_url, img_tag,
	 *         and img_url keys are arrays of those matches.
	 */
	public static function parse_images_from_html( $content ) {
		$images = array();

		if ( preg_match_all( '#(?:<a[^>]*?\s+?href=["\'](?P<link_url>[^\s]+?)["\'][^>]*?>\s*)?(?P<img_tag><(?:img|amp-img|amp-anim)[^>]*?\s+?src=["\'](?P<img_url>[^\s]+?)["\'].*?>){1}(?:\s*</a>)?#is', $content, $images ) ) {
			foreach ( $images as $key => $unused ) {
				// Simplify the output as much as possible, mostly for confirming test results.
				if ( is_numeric( $key ) && $key > 0 ) {
					unset( $images[ $key ] );
				}
			}

			return $images;
		}

		return array();
	}

	/**
	 * Try to determine height and width from strings WP appends to resized image filenames.
	 *
	 * @param string $src The image URL.
	 * @return array An array consisting of width and height.
	 */
	public static function parse_dimensions_from_filename( $src ) {
		$width_height_string = array();

		if ( preg_match( '#-(\d+)x(\d+)\.(?:' . implode( '|', self::$extensions ) . '){1}$#i', $src, $width_height_string ) ) {
			$width  = (int) $width_height_string[1];
			$height = (int) $width_height_string[2];

			if ( $width && $height ) {
				return array( $width, $height );
			}
		}

		return array( false, false );
	}

	/**
	 * Identify images in post content, and if images are local (uploaded to the current site), pass through Photon.
	 *
	 * @param string $content The content.
	 *
	 * @uses self::validate_image_url, apply_filters, Image_CDN_Core::cdn_url, esc_url
	 * @filter the_content
	 *
	 * @return string
	 */
	public static function filter_the_content( $content ) {
		$images = self::parse_images_from_html( $content );

		if ( ! empty( $images ) ) {
			$content_width = Image_CDN_Core::get_jetpack_content_width();

			$image_sizes = self::image_sizes();

			$upload_dir = wp_get_upload_dir();

			foreach ( $images[0] as $index => $tag ) {
				// Default to resize, though fit may be used in certain cases where a dimension cannot be ascertained.
				$transform = 'resize';

				// Start with a clean attachment ID each time.
				$attachment_id = false;

				// Flag if we need to munge a fullsize URL.
				$fullsize_url = false;

				// Identify image source.
				$src_orig = $images['img_url'][ $index ];
				$src      = $src_orig;

				/**
				 * Allow specific images to be skipped by Photon.
				 *
				 * @module photon
				 *
				 * @since 2.0.3
				 *
				 * @param bool              false Should Photon ignore this image. Default to false.
				 * @param string            $src  Image URL.
				 * @param string|array|null $tag  Image Tag (Image HTML output) or array of image details for srcset.
				 */
				if ( apply_filters( 'jetpack_photon_skip_image', false, $src, $tag ) ) {
					continue;
				}

				// Support Automattic's Lazy Load plugin.
				// Can't modify $tag yet as we need unadulterated version later.
				if ( preg_match( '#data-lazy-src=["\'](.+?)["\']#i', $images['img_tag'][ $index ], $lazy_load_src ) ) {
					$placeholder_src_orig = $src;
					$placeholder_src      = $placeholder_src_orig;
					$src_orig             = $lazy_load_src[1];
					$src                  = $src_orig;
				} elseif ( preg_match( '#data-lazy-original=["\'](.+?)["\']#i', $images['img_tag'][ $index ], $lazy_load_src ) ) {
					$placeholder_src_orig = $src;
					$placeholder_src      = $placeholder_src_orig;
					$src_orig             = $lazy_load_src[1];
					$src                  = $src_orig;
				}

				// Check if image URL should be used with Photon.
				if ( self::validate_image_url( $src ) ) {
					// Find the width and height attributes.
					$width  = false;
					$height = false;

					// First, check the image tag. Note we only check for pixel sizes now; HTML4 percentages have never been correctly
					// supported, so we stopped pretending to support them in JP 9.1.0.
					if ( preg_match( '#[\s"\']width=["\']?([\d%]+)["\']?#i', $images['img_tag'][ $index ], $width_string ) ) {
						$width = str_contains( $width_string[1], '%' ) ? false : $width_string[1];
					}

					if ( preg_match( '#[\s"\']height=["\']?([\d%]+)["\']?#i', $images['img_tag'][ $index ], $height_string ) ) {
						$height = str_contains( $height_string[1], '%' ) ? false : $height_string[1];
					}

					// Detect WP registered image size from HTML class.
					if ( preg_match( '#class=["\']?[^"\']*size-([^"\'\s]+)[^"\']*["\']?#i', $images['img_tag'][ $index ], $size ) ) {
						$size = array_pop( $size );

						if ( false === $width && false === $height && 'full' !== $size && array_key_exists( $size, $image_sizes ) ) {
							$width     = (int) $image_sizes[ $size ]['width'];
							$height    = (int) $image_sizes[ $size ]['height'];
							$transform = $image_sizes[ $size ]['crop'] ? 'resize' : 'fit';
						}
					} else {
						unset( $size );
					}

					// WP Attachment ID, if uploaded to this site.
					if (
						preg_match( '#class=["\']?[^"\']*wp-image-([\d]+)[^"\']*["\']?#i', $images['img_tag'][ $index ], $attachment_id ) &&
						str_starts_with( $src, $upload_dir['baseurl'] ) &&
						/**
						 * Filter whether an image using an attachment ID in its class has to be uploaded to the local site to go through Photon.
						 *
						 * @module photon
						 *
						 * @since 2.0.3
						 *
						 * @param bool false Was the image uploaded to the local site. Default to false.
						 * @param array $args {
						 *   Array of image details.
						 *
						 *   @type $src Image URL.
						 *   @type tag Image tag (Image HTML output).
						 *   @type $images Array of information about the image.
						 *   @type $index Image index.
						 * }
						 */
						apply_filters( 'jetpack_photon_image_is_local', false, compact( 'src', 'tag', 'images', 'index' ) )
					) {
						$attachment_id = (int) array_pop( $attachment_id );

						if ( $attachment_id ) {
							$attachment = get_post( $attachment_id );

							// Basic check on returned post object.
							if ( is_object( $attachment ) && ! is_wp_error( $attachment ) && 'attachment' === $attachment->post_type ) {
								$src_per_wp = wp_get_attachment_image_src( $attachment_id, isset( $size ) ? $size : 'full' );

								if ( self::validate_image_url( $src_per_wp[0] ) ) {
									$src          = $src_per_wp[0];
									$fullsize_url = true;

									// Prevent image distortion if a detected dimension exceeds the image's natural dimensions.
									if ( ( false !== $width && $width > $src_per_wp[1] ) || ( false !== $height && $height > $src_per_wp[2] ) ) {
										$width  = false === $width ? false : min( $width, $src_per_wp[1] );
										$height = false === $height ? false : min( $height, $src_per_wp[2] );
									}

									// If no width and height are found, max out at source image's natural dimensions.
									// Otherwise, respect registered image sizes' cropping setting.
									if ( false === $width && false === $height ) {
										$width     = $src_per_wp[1];
										$height    = $src_per_wp[2];
										$transform = 'fit';
									} elseif ( isset( $size ) && array_key_exists( $size, $image_sizes ) && isset( $image_sizes[ $size ]['crop'] ) ) {
										$transform = (bool) $image_sizes[ $size ]['crop'] ? 'resize' : 'fit';
									}
								}
							} else {
								unset( $attachment_id );
								unset( $attachment );
							}
						}
					}

					// If image tag lacks width and height arguments, try to determine from strings WP appends to resized image filenames.
					if ( false === $width && false === $height ) {
						list( $width, $height ) = self::parse_dimensions_from_filename( $src );
					}

					$width_orig     = $width;
					$height_orig    = $height;
					$transform_orig = $transform;

					// If width is available, constrain to $content_width.
					if ( false !== $width && is_numeric( $content_width ) && $width > $content_width ) {
						if ( false !== $height ) {
							$height = round( ( $content_width * $height ) / $width );
						}
						$width = $content_width;
					}

					// Set a width if none is found and $content_width is available.
					// If width is set in this manner and height is available, use `fit` instead of `resize` to prevent skewing.
					if ( false === $width && is_numeric( $content_width ) ) {
						$width = (int) $content_width;

						if ( false !== $height ) {
							$transform = 'fit';
						}
					}

					// Detect if image source is for a custom-cropped thumbnail and prevent further URL manipulation.
					if ( ! $fullsize_url && preg_match_all( '#-e[a-z0-9]+(-\d+x\d+)?\.(' . implode( '|', self::$extensions ) . '){1}$#i', basename( $src ), $filename ) ) {
						$fullsize_url = true;
					}

					// Build URL, first maybe removing WP's resized string so we pass the original image to Photon.
					if ( ! $fullsize_url && str_starts_with( $src, $upload_dir['baseurl'] ) ) {
						$src = self::strip_image_dimensions_maybe( $src );
					}

					// Build array of Photon args and expose to filter before passing to Photon URL function.
					$args = array();

					if ( false !== $width && false !== $height ) {
						$args[ $transform ] = $width . ',' . $height;
					} elseif ( false !== $width ) {
						$args['w'] = $width;
					} elseif ( false !== $height ) {
						$args['h'] = $height;
					}

					/**
					 * Filter the array of Photon arguments added to an image when it goes through Photon.
					 * By default, only includes width and height values.
					 *
					 * @see https://developer.wordpress.com/docs/photon/api/
					 *
					 * @module photon
					 *
					 * @since 2.0.0
					 *
					 * @param array $args Array of Photon Arguments.
					 * @param array $details {
					 *     Array of image details.
					 *
					 *     @type string    $tag            Image tag (Image HTML output).
					 *     @type string    $src            Image URL.
					 *     @type string    $src_orig       Original Image URL.
					 *     @type int|false $width          Image width.
					 *     @type int|false $height         Image height.
					 *     @type int|false $width_orig     Original image width before constrained by content_width.
					 *     @type int|false $height_orig    Original Image height before constrained by content_width.
					 *     @type string    $transform      Transform.
					 *     @type string    $transform_orig Original transform before constrained by content_width.
					 * }
					 */
					$args = apply_filters( 'jetpack_photon_post_image_args', $args, compact( 'tag', 'src', 'src_orig', 'width', 'height', 'width_orig', 'height_orig', 'transform', 'transform_orig' ) );

					$photon_url = Image_CDN_Core::cdn_url( $src, $args );

					// Modify image tag if Photon function provides a URL
					// Ensure changes are only applied to the current image by copying and modifying the matched tag, then replacing the entire tag with our modified version.
					if ( $src !== $photon_url ) {
						$new_tag = $tag;

						// If present, replace the link href with a Photoned URL for the full-size image.
						if ( ! empty( $images['link_url'][ $index ] ) && self::validate_image_url( $images['link_url'][ $index ] ) ) {
							$new_tag = preg_replace( '#(href=["|\'])' . preg_quote( $images['link_url'][ $index ], '#' ) . '(["|\'])#i', '\1' . Image_CDN_Core::cdn_url( $images['link_url'][ $index ] ) . '\2', $new_tag, 1 );
						}

						// Supplant the original source value with our Photon URL.
						$photon_url = esc_url( $photon_url );
						$new_tag    = str_replace( $src_orig, $photon_url, $new_tag );

						// If Lazy Load is in use, pass placeholder image through Photon.
						if ( isset( $placeholder_src ) && self::validate_image_url( $placeholder_src ) ) {
							$placeholder_src = Image_CDN_Core::cdn_url( $placeholder_src );

							if ( $placeholder_src !== $placeholder_src_orig ) {
								$new_tag = str_replace( $placeholder_src_orig, esc_url( $placeholder_src ), $new_tag );
							}

							unset( $placeholder_src );
						}

						// If we are not transforming the image with resize, fit, or letterbox (lb), then we should remove
						// the width and height arguments (including HTML4 percentages) from the image to prevent distortion.
						// Even if $args['w'] and $args['h'] are present, Photon does not crop to those dimensions. Instead,
						// it appears to favor height.
						//
						// If we are transforming the image via one of those methods, let's update the width and height attributes.
						if ( empty( $args['resize'] ) && empty( $args['fit'] ) && empty( $args['lb'] ) ) {
							$new_tag = preg_replace( '#(?<=\s)(width|height)=["\']?[\d%]+["\']?\s?#i', '', $new_tag );
						} else {
							$resize_args = isset( $args['resize'] ) ? $args['resize'] : false;
							if ( false === $resize_args ) {
								$resize_args = ( ! $resize_args && isset( $args['fit'] ) )
									? $args['fit']
									: false;
							}
							if ( false === $resize_args ) {
								$resize_args = ( ! $resize_args && isset( $args['lb'] ) )
									? $args['lb']
									: false;
							}

							$resize_args = array_map( 'trim', explode( ',', $resize_args ) );

							// (?<=\s)        - Ensure width or height attribute is preceded by a space
							// (width=["\']?) - Matches, and captures, width=, width=", or width='
							// [\d%]+         - Matches 1 or more digits or percent signs
							// (["\']?)       - Matches, and captures, ", ', or empty string
							// \s             - Ensures there's a space after the attribute
							$new_tag = preg_replace( '#(?<=\s)(width=["\']?)[\d%]+(["\']?)\s?#i', sprintf( '${1}%d${2} ', $resize_args[0] ), $new_tag );
							$new_tag = preg_replace( '#(?<=\s)(height=["\']?)[\d%]+(["\']?)\s?#i', sprintf( '${1}%d${2} ', $resize_args[1] ), $new_tag );
						}

						// Tag an image for dimension checking.
						if ( ! self::is_amp_endpoint() ) {
							$new_tag = preg_replace( '#(\s?/)?>(\s*</a>)?$#i', ' data-recalc-dims="1"\1>\2', $new_tag );
						}

						// Replace original tag with modified version.
						$content = str_replace( $tag, $new_tag, $content );
					}
				} elseif ( preg_match( '#^http(s)?://i[\d]{1}.wp.com#', $src ) && ! empty( $images['link_url'][ $index ] ) && self::validate_image_url( $images['link_url'][ $index ] ) ) {
					$new_tag = preg_replace( '#(href=["\'])' . preg_quote( $images['link_url'][ $index ], '#' ) . '(["\'])#i', '\1' . Image_CDN_Core::cdn_url( $images['link_url'][ $index ] ) . '\2', $tag, 1 );

					$content = str_replace( $tag, $new_tag, $content );
				}
			}
		}

		return $content;
	}

	/**
	 * Filter Core galleries
	 *
	 * @param array $galleries Gallery array.
	 *
	 * @return array
	 */
	public static function filter_the_galleries( $galleries ) {
		if ( empty( $galleries ) || ! is_array( $galleries ) ) {
			return $galleries;
		}

		// Pass by reference, so we can modify them in place.
		foreach ( $galleries as &$this_gallery ) {
			if ( is_string( $this_gallery ) ) {
				$this_gallery = self::filter_the_content( $this_gallery );
			}
		}
		unset( $this_gallery ); // break the reference.

		return $galleries;
	}

	/**
	 * Runs the image widget through photon.
	 *
	 * @param array $instance Image widget instance data.
	 * @return array
	 */
	public static function filter_the_image_widget( $instance ) {
		if ( ! $instance['attachment_id'] && $instance['url'] ) {
			Image_CDN_Core::cdn_url(
				$instance['url'],
				array(
					'w' => $instance['width'],
					'h' => $instance['height'],
				)
			);
		}

		return $instance;
	}

	/**
	 * * CORE IMAGE RETRIEVAL
	 **/

	/**
	 * Filter post thumbnail image retrieval, passing images through Photon
	 *
	 * @param string|bool  $image Image URL.
	 * @param int          $attachment_id Attachment ID.
	 * @param string|array $size Declared size or a size array.
	 * @uses is_admin, apply_filters, wp_get_attachment_url, self::validate_image_url, this::image_sizes, jetpack_photon_url
	 * @filter image_downsize
	 * @return string|bool
	 */
	public function filter_image_downsize( $image, $attachment_id, $size ) {
		// Don't foul up the admin side of things, unless a plugin wants to.
		if ( is_admin() &&
			/**
			 * Provide plugins a way of running Photon for images in the WordPress Dashboard (wp-admin).
			 *
			 * Note: enabling this will result in Photon URLs added to your post content, which could make migrations across domains (and off Photon) a bit more challenging.
			 *
			 * @module photon
			 *
			 * @since 4.8.0
			 *
			 * @param bool false Stop Photon from being run on the Dashboard. Default to false.
			 * @param array $args {
			 *   Array of image details.
			 *
			 *   @type $image Image URL.
			 *   @type $attachment_id Attachment ID of the image.
			 *   @type $size Image size. Can be a string (name of the image size, e.g. full) or an array of width and height.
			 * }
			 */
			false === apply_filters( 'jetpack_photon_admin_allow_image_downsize', false, compact( 'image', 'attachment_id', 'size' ) )
		) {
			return $image;
		}

		/**
		 * Provide plugins a way of preventing Photon from being applied to images retrieved from WordPress Core.
		 *
		 * @module photon
		 *
		 * @since 2.0.0
		 *
		 * @param bool false Stop Photon from being applied to the image. Default to false.
		 * @param array $args {
		 *   Array of image details.
		 *
		 *   @type $image Image URL.
		 *   @type $attachment_id Attachment ID of the image.
		 *   @type $size Image size. Can be a string (name of the image size, e.g. full) or an array of width and height.
		 * }
		 */
		if ( apply_filters( 'jetpack_photon_override_image_downsize', false, compact( 'image', 'attachment_id', 'size' ) ) ) {
			return $image;
		}

		// Get the image URL and proceed with Photon-ification if successful.
		$image_url = wp_get_attachment_url( $attachment_id );

		// Set this to true later when we know we have size meta.
		$has_size_meta = false;

		if ( $image_url ) {
			// Check if image URL should be used with Photon.
			if ( ! self::validate_image_url( $image_url ) ) {
				return $image;
			}

			$intermediate = true; // For the fourth array item returned by the image_downsize filter.

			// If an image is requested with a size known to WordPress, use that size's settings with Photon.
			// WP states that `add_image_size()` should use a string for the name, but doesn't enforce that.
			// Due to differences in how Core and Photon check for the registered image size, we check both types.
			if ( ( is_string( $size ) || is_int( $size ) ) && array_key_exists( $size, self::image_sizes() ) ) {
				$image_args = self::image_sizes();
				$image_args = $image_args[ $size ];

				$photon_args = array();

				$image_meta = image_get_intermediate_size( $attachment_id, $size );

				// 'full' is a special case: We need consistent data regardless of the requested size.
				if ( 'full' === $size ) {
					$image_meta   = wp_get_attachment_metadata( $attachment_id );
					$intermediate = false;
				} elseif ( ! $image_meta ) {
					// If we still don't have any image meta at this point, it's probably from a custom thumbnail size
					// for an image that was uploaded before the custom image was added to the theme.  Try to determine the size manually.
					$image_meta = wp_get_attachment_metadata( $attachment_id );

					if ( isset( $image_meta['width'] ) && isset( $image_meta['height'] ) ) {
						$image_resized = image_resize_dimensions( $image_meta['width'], $image_meta['height'], $image_args['width'], $image_args['height'], $image_args['crop'] );
						if ( $image_resized ) { // This could be false when the requested image size is larger than the full-size image.
							$image_meta['width']  = $image_resized[6];
							$image_meta['height'] = $image_resized[7];
						}
					}
				}

				if ( isset( $image_meta['width'] ) && isset( $image_meta['height'] ) ) {
					$image_args['width']  = (int) $image_meta['width'];
					$image_args['height'] = (int) $image_meta['height'];

					list( $image_args['width'], $image_args['height'] ) = image_constrain_size_for_editor( $image_args['width'], $image_args['height'], $size, 'display' );
					$has_size_meta                                      = true;
				}

				// Expose determined arguments to a filter before passing to Photon.
				$transform = $image_args['crop'] ? 'resize' : 'fit';

				// Check specified image dimensions and account for possible zero values; photon fails to resize if a dimension is zero.
				if ( 0 === $image_args['width'] || 0 === $image_args['height'] ) {
					if ( 0 === $image_args['width'] && 0 < $image_args['height'] ) {
						$photon_args['h'] = $image_args['height'];
					} elseif ( 0 === $image_args['height'] && 0 < $image_args['width'] ) {
						$photon_args['w'] = $image_args['width'];
					}
				} else {
					$image_meta = wp_get_attachment_metadata( $attachment_id );
					if ( ( 'resize' === $transform ) && $image_meta ) {
						if ( isset( $image_meta['width'] ) && isset( $image_meta['height'] ) ) {
							// Lets make sure that we don't upscale images since wp never upscales them as well.
							$smaller_width  = ( ( $image_meta['width'] < $image_args['width'] ) ? $image_meta['width'] : $image_args['width'] );
							$smaller_height = ( ( $image_meta['height'] < $image_args['height'] ) ? $image_meta['height'] : $image_args['height'] );

							$photon_args[ $transform ] = $smaller_width . ',' . $smaller_height;
						}
					} else {
						$photon_args[ $transform ] = $image_args['width'] . ',' . $image_args['height'];
					}
				}

				/**
				 * Filter the Photon Arguments added to an image when going through Photon, when that image size is a string.
				 * Image size will be a string (e.g. "full", "medium") when it is known to WordPress.
				 *
				 * @module photon
				 *
				 * @since 2.0.0
				 *
				 * @param array $photon_args Array of Photon arguments.
				 * @param array $args {
				 *   Array of image details.
				 *
				 *   @type array $image_args Array of Image arguments (width, height, crop).
				 *   @type string $image_url Image URL.
				 *   @type int $attachment_id Attachment ID of the image.
				 *   @type string|int $size Image size. Can be a string (name of the image size, e.g. full) or an integer.
				 *   @type string $transform Value can be resize or fit.
				 *                    @see https://developer.wordpress.com/docs/photon/api
				 * }
				 */
				$photon_args = apply_filters( 'jetpack_photon_image_downsize_string', $photon_args, compact( 'image_args', 'image_url', 'attachment_id', 'size', 'transform' ) );

				// Generate Photon URL.
				$image = array(
					Image_CDN_Core::cdn_url( $image_url, $photon_args ),
					$has_size_meta ? $image_args['width'] : false,
					$has_size_meta ? $image_args['height'] : false,
					$intermediate,
				);
			} elseif ( is_array( $size ) ) {
				// Pull width and height values from the provided array, if possible.
				$width  = isset( $size[0] ) ? (int) $size[0] : false;
				$height = isset( $size[1] ) ? (int) $size[1] : false;

				// Don't bother if necessary parameters aren't passed.
				if ( ! $width || ! $height ) {
					return $image;
				}

				$image_meta = wp_get_attachment_metadata( $attachment_id );
				if ( isset( $image_meta['width'] ) && isset( $image_meta['height'] ) ) {
					$image_resized = image_resize_dimensions( $image_meta['width'], $image_meta['height'], $width, $height );

					if ( $image_resized ) { // This could be false when the requested image size is larger than the full-size image.
						$width  = $image_resized[6];
						$height = $image_resized[7];
					} else {
						$width  = $image_meta['width'];
						$height = $image_meta['height'];
					}

					$has_size_meta = true;
				}

				list( $width, $height ) = image_constrain_size_for_editor( $width, $height, $size );

				// Expose arguments to a filter before passing to Photon.
				$photon_args = array(
					'fit' => $width . ',' . $height,
				);

				/**
				 * Filter the Photon Arguments added to an image when going through Photon,
				 * when the image size is an array of height and width values.
				 *
				 * @module photon
				 *
				 * @since 2.0.0
				 *
				 * @param array $photon_args Array of Photon arguments.
				 * @param array $args {
				 *   Array of image details.
				 *
				 *   @type $width Image width.
				 *   @type height Image height.
				 *   @type $image_url Image URL.
				 *   @type $attachment_id Attachment ID of the image.
				 * }
				 */
				$photon_args = apply_filters( 'jetpack_photon_image_downsize_array', $photon_args, compact( 'width', 'height', 'image_url', 'attachment_id' ) );

				// Generate Photon URL.
				$image = array(
					Image_CDN_Core::cdn_url( $image_url, $photon_args ),
					$has_size_meta ? $width : false,
					$has_size_meta ? $height : false,
					$intermediate,
				);
			}
		}

		return $image;
	}

	/**
	 * Filters an array of image `srcset` values, replacing each URL with its Photon equivalent.
	 *
	 * @param array $sources An array of image urls and widths.
	 * @param array $size_array The size array for srcset.
	 * @param array $image_src The image srcs.
	 * @param array $image_meta The image meta.
	 * @param int   $attachment_id Attachment ID.
	 *
	 * @uses self::validate_image_url, Image_CDN_Core::cdn_url
	 * @uses Image_CDN::strip_image_dimensions_maybe, Image_CDN_Core::get_jetpack_content_width
	 *
	 * @return array An array of Photon image urls and widths.
	 */
	public function filter_srcset_array( $sources = array(), $size_array = array(), $image_src = array(), $image_meta = array(), $attachment_id = 0 ) {
		if ( ! is_array( $sources ) || array() === $sources ) {
			return $sources;
		}
		$upload_dir = wp_get_upload_dir();

		foreach ( $sources as $i => $source ) {
			if ( ! self::validate_image_url( $source['url'] ) ) {
				continue;
			}

			/** This filter is already documented in class-image-cdn.php */
			if ( apply_filters( 'jetpack_photon_skip_image', false, $source['url'], $source ) ) {
				continue;
			}

			$url                    = $source['url'];
			list( $width, $height ) = self::parse_dimensions_from_filename( $url );

			// It's quicker to get the full size with the data we have already, if available.
			if ( ! empty( $attachment_id ) ) {
				$url = wp_get_attachment_url( $attachment_id );
			} else {
				$url = self::strip_image_dimensions_maybe( $url );
			}

			$args = array();
			if ( 'w' === $source['descriptor'] ) {
				if ( $height && ( (int) $source['value'] === $width ) ) {
					$args['resize'] = $width . ',' . $height;
				} else {
					$args['w'] = $source['value'];
				}
			}

			$sources[ $i ]['url'] = Image_CDN_Core::cdn_url( $url, $args );
		}

		/**
		 * At this point, $sources is the original srcset with Photonized URLs.
		 * Now, we're going to construct additional sizes based on multiples of the content_width.
		 * This will reduce the gap between the largest defined size and the original image.
		 */

		/**
		 * Filter the multiplier Photon uses to create new srcset items.
		 * Return false to short-circuit and bypass auto-generation.
		 *
		 * @module photon
		 *
		 * @since 4.0.4
		 *
		 * @param array|bool $multipliers Array of multipliers to use or false to bypass.
		 */
		$multipliers = apply_filters( 'jetpack_photon_srcset_multipliers', array( 2, 3 ) );
		$url         = trailingslashit( $upload_dir['baseurl'] ) . $image_meta['file'];

		if (
			/** Short-circuit via jetpack_photon_srcset_multipliers filter. */
			is_array( $multipliers )
			/** This filter is already documented in class-image-cdn.php */
			&& ! apply_filters( 'jetpack_photon_skip_image', false, $url, null )
			/** Verify basic meta is intact. */
			&& isset( $image_meta['width'] ) && isset( $image_meta['height'] ) && isset( $image_meta['file'] )
			/** Verify we have the requested width/height. */
			&& isset( $size_array[0] ) && isset( $size_array[1] )
		) {

			$fullwidth  = $image_meta['width'];
			$fullheight = $image_meta['height'];
			$reqwidth   = $size_array[0];
			$reqheight  = $size_array[1];

			$constrained_size = wp_constrain_dimensions( $fullwidth, $fullheight, $reqwidth );
			$expected_size    = array( $reqwidth, $reqheight );

			if ( abs( $constrained_size[0] - $expected_size[0] ) <= 1 && abs( $constrained_size[1] - $expected_size[1] ) <= 1 ) {
				$crop = 'soft';
				$base = Image_CDN_Core::get_jetpack_content_width() ? Image_CDN_Core::get_jetpack_content_width() : 1000; // Provide a default width if none set by the theme.
			} else {
				$crop = 'hard';
				$base = $reqwidth;
			}

			$currentwidths = array_keys( $sources );
			$newsources    = null;

			foreach ( $multipliers as $multiplier ) {

				$newwidth = $base * $multiplier;
				foreach ( $currentwidths as $currentwidth ) {
					// If a new width would be within 100 pixes of an existing one or larger than the full size image, skip.
					if ( abs( $currentwidth - $newwidth ) < 50 || ( $newwidth > $fullwidth ) ) {
						continue 2; // Bump out back to the $multipliers as $multiplier.
					}
				} //end foreach ( $currentwidths as $currentwidth ){

				if ( 'soft' === $crop ) {
					$args = array(
						'w' => $newwidth,
					);
				} else { // hard crop, e.g. add_image_size( 'example', 200, 200, true ).
					$args = array(
						'zoom'   => $multiplier,
						'resize' => $reqwidth . ',' . $reqheight,
					);
				}

				$newsources[ $newwidth ] = array(
					'url'        => Image_CDN_Core::cdn_url( $url, $args ),
					'descriptor' => 'w',
					'value'      => $newwidth,
				);
			} //end foreach ( $multipliers as $multiplier )
			if ( is_array( $newsources ) ) {
				$sources = array_replace( $sources, $newsources );
			}
		} //end if isset( $image_meta['width'] ) && isset( $image_meta['file'] ) )

		return $sources;
	}

	/**
	 * Filters an array of image `sizes` values, using $content_width instead of image's full size.
	 *
	 * @param array $sizes An array of media query breakpoints.
	 * @param array $size  Width and height of the image.
	 * @uses Jetpack::get_content_width
	 * @return array An array of media query breakpoints.
	 */
	public function filter_sizes( $sizes, $size ) {
		if ( ! doing_filter( 'the_content' ) ) {
			return $sizes;
		}
		$content_width = Image_CDN_Core::get_jetpack_content_width();
		if ( ! $content_width ) {
			$content_width = 1000;
		}

		if ( ( is_array( $size ) && $size[0] < $content_width ) ) {
			return $sizes;
		}

		return sprintf( '(max-width: %1$dpx) 100vw, %1$dpx', $content_width );
	}

	/**
	 * * GENERAL FUNCTIONS
	 **/

	/**
	 * Ensure image URL is valid for Photon.
	 * Though Photon functions address some of the URL issues, we should avoid unnecessary processing if we know early on that the image isn't supported.
	 *
	 * @param string $url Image URL.
	 * @uses wp_parse_args
	 * @return bool
	 */
	protected static function validate_image_url( $url ) {
		$parsed_url = wp_parse_url( $url );

		if ( ! $parsed_url ) {
			return false;
		}

		// Parse URL and ensure needed keys exist, since the array returned by `wp_parse_url` only includes the URL components it finds.
		$url_info = wp_parse_args(
			$parsed_url,
			array(
				'scheme' => null,
				'host'   => null,
				'port'   => null,
				'path'   => null,
			)
		);

		// Bail if scheme isn't http or port is set that isn't port 80.
		if (
			( 'http' !== $url_info['scheme'] || ! in_array( $url_info['port'], array( 80, null ), true ) ) &&
			/**
			 * Allow Photon to fetch images that are served via HTTPS.
			 *
			 * @module photon
			 *
			 * @since 2.4.0
			 * @since 3.9.0 Default to false.
			 *
			 * @param bool $reject_https Should Photon ignore images using the HTTPS scheme. Default to false.
			 */
			apply_filters( 'jetpack_photon_reject_https', false )
		) {
			return false;
		}

		// Bail if no host is found.
		if ( $url_info['host'] === null ) {
			return false;
		}

		// Bail if the image already went through Photon.
		if ( preg_match( '#^i[\d]{1}.wp.com$#i', $url_info['host'] ) ) {
			return false;
		}

		// Bail if no path is found.
		if ( $url_info['path'] === null ) {
			return false;
		}

		// Ensure image extension is acceptable.
		if ( ! in_array( strtolower( pathinfo( $url_info['path'], PATHINFO_EXTENSION ) ), self::$extensions, true ) ) {
			return false;
		}

		// If we got this far, we should have an acceptable image URL
		// But let folks filter to decline if they prefer.
		/**
		 * Overwrite the results of the validation steps an image goes through before to be considered valid to be used by Photon.
		 *
		 * @module photon
		 *
		 * @since 3.0.0
		 *
		 * @param bool true Is the image URL valid and can it be used by Photon. Default to true.
		 * @param string $url Image URL.
		 * @param array $parsed_url Array of information about the image.
		 */
		return apply_filters( 'photon_validate_image_url', true, $url, $parsed_url );
	}

	/**
	 * Checks if the file exists before it passes the file to photon.
	 *
	 * @param string $src The image URL.
	 * @return string
	 **/
	public static function strip_image_dimensions_maybe( $src ) {
		$stripped_src = $src;

		// Build URL, first removing WP's resized string so we pass the original image to Photon.
		if ( preg_match( '#(-\d+x\d+)\.(' . implode( '|', self::$extensions ) . '){1}$#i', $src, $src_parts ) ) {
			$stripped_src = str_replace( $src_parts[1], '', $src );
			$upload_dir   = wp_get_upload_dir();

			// Extracts the file path to the image minus the base url.
			$file_path = substr( $stripped_src, strlen( $upload_dir['baseurl'] ) );

			if ( file_exists( $upload_dir['basedir'] . $file_path ) ) {
				$src = $stripped_src;
			}
		}

		return $src;
	}

	/**
	 * Provide an array of available image sizes and corresponding dimensions.
	 * Similar to get_intermediate_image_sizes() except that it includes image sizes' dimensions, not just their names.
	 *
	 * @global $wp_additional_image_sizes
	 * @uses get_option
	 * @return array
	 */
	protected static function image_sizes() {
		if ( null === self::$image_sizes ) {
			global $_wp_additional_image_sizes;

			// Populate an array matching the data structure of $_wp_additional_image_sizes so we have a consistent structure for image sizes.
			$images = array(
				'thumb'        => array(
					'width'  => (int) get_option( 'thumbnail_size_w' ),
					'height' => (int) get_option( 'thumbnail_size_h' ),
					'crop'   => (bool) get_option( 'thumbnail_crop' ),
				),
				'medium'       => array(
					'width'  => (int) get_option( 'medium_size_w' ),
					'height' => (int) get_option( 'medium_size_h' ),
					'crop'   => false,
				),
				'medium_large' => array(
					'width'  => (int) get_option( 'medium_large_size_w' ),
					'height' => (int) get_option( 'medium_large_size_h' ),
					'crop'   => false,
				),
				'large'        => array(
					'width'  => (int) get_option( 'large_size_w' ),
					'height' => (int) get_option( 'large_size_h' ),
					'crop'   => false,
				),
				'full'         => array(
					'width'  => null,
					'height' => null,
					'crop'   => false,
				),
			);

			// Compatibility mapping as found in wp-includes/media.php.
			$images['thumbnail'] = $images['thumb'];

			// Update class variable, merging in $_wp_additional_image_sizes if any are set.
			if ( is_array( $_wp_additional_image_sizes ) && ! empty( $_wp_additional_image_sizes ) ) {
				self::$image_sizes = array_merge( $images, $_wp_additional_image_sizes );
			} else {
				self::$image_sizes = $images;
			}
		}

		return is_array( self::$image_sizes ) ? self::$image_sizes : array();
	}

	/**
	 * Enqueue Photon helper script
	 *
	 * @uses wp_enqueue_script, plugins_url
	 * @action wp_enqueue_script
	 * @return null
	 */
	public function action_wp_enqueue_scripts() {
		if ( self::is_amp_endpoint() ) {
			return;
		}

		Assets::register_script(
			'jetpack-photon',
			'../dist/image-cdn.js',
			__FILE__,
			array(
				'enqueue'    => true,
				'nonminpath' => 'js/image-cdn.js',
				'in_footer'  => true,
			)
		);
	}

	/**
	 * Determine if image_downsize should utilize Photon via REST API.
	 *
	 * The WordPress Block Editor (Gutenberg) and other REST API consumers using the wp/v2/media endpoint, especially in the "edit"
	 * context is more akin to the is_admin usage of Photon (see filter_image_downsize). Since consumers are trying to edit content in posts,
	 * Photon should not fire as it will fire later on display. By aborting an attempt to Photonize an image here, we
	 * prevents issues like https://github.com/Automattic/jetpack/issues/10580 .
	 *
	 * To determine if we're using the wp/v2/media endpoint, we hook onto the `rest_request_before_callbacks` filter and
	 * if determined we are using it in the edit context, we'll false out the `jetpack_photon_override_image_downsize` filter.
	 *
	 * @see Image_CDN::filter_image_downsize()
	 *
	 * @param null|\WP_Error   $response REST API response.
	 * @param array            $endpoint_data Endpoint data. Not used, but part of the filter.
	 * @param \WP_REST_Request $request  Request used to generate the response.
	 *
	 * @return null|\WP_Error The original response object without modification.
	 */
	public function should_rest_photon_image_downsize( $response, $endpoint_data, $request ) {
		if ( ! is_a( $request, '\WP_REST_Request' ) ) {
			return $response; // Something odd is happening. Do nothing and return the response.
		}

		if ( is_wp_error( $response ) ) {
			// If we're going to return an error, we don't need to do anything with Photon.
			return $response;
		}

		$this->should_rest_photon_image_downsize_override( $request );

		return $response;
	}

	/**
	 * Helper function to check if a WP_REST_Request is the media endpoint in the edit context.
	 *
	 * @param \WP_REST_Request $request The current REST request.
	 */
	private function should_rest_photon_image_downsize_override( \WP_REST_Request $request ) {
		$route = $request->get_route();

		if (
			(
				str_contains( $route, 'wp/v2/media' )
				&& 'edit' === $request->get_param( 'context' )
			)
			|| str_contains( $route, 'wpcom/v2/external-media/copy' )
			|| (bool) $request->get_header( 'x-wp-api-fetch-from-editor' )
		) {
			// Don't use `__return_true()`: Use something unique. See ::_override_image_downsize_in_rest_edit_context()
			// Late execution to avoid conflict with other plugins as we really don't want to run in this situation.
			add_filter(
				'jetpack_photon_override_image_downsize',
				array(
					$this,
					'override_image_downsize_in_rest_edit_context',
				),
				999999
			);
		}
	}

	/**
	 * Brings in should_rest_photon_image_downsize for the rest_after_insert_attachment hook.
	 *
	 * @param \WP_Post         $attachment Inserted or updated attachment object.
	 * @param \WP_REST_Request $request    Request object.
	 */
	public function should_rest_photon_image_downsize_insert_attachment( \WP_Post $attachment, \WP_REST_Request $request ) {
		if ( ! is_a( $request, '\WP_REST_Request' ) ) {
			// Something odd is happening.
			return;
		}

		$this->should_rest_photon_image_downsize_override( $request );
	}

	/**
	 * Remove the override we may have added in ::should_rest_photon_image_downsize()
	 * Since ::_override_image_downsize_in_rest_edit_context() is only
	 * every used here, we can always remove it without ever worrying
	 * about breaking any other configuration.
	 *
	 * @param mixed $response REST API Response.
	 * @return mixed Unchanged $response
	 */
	public function cleanup_rest_photon_image_downsize( $response ) {
		remove_filter(
			'jetpack_photon_override_image_downsize',
			array(
				$this,
				'override_image_downsize_in_rest_edit_context',
			),
			999999
		);
		return $response;
	}

	/**
	 * Used internally by ::should_rest_photon_image_downsize() to not photonize
	 * image URLs in ?context=edit REST requests.
	 * MUST NOT be used anywhere else.
	 * We use a unique function instead of __return_true so that we can clean up
	 * after ourselves without breaking anyone else's filters.
	 *
	 * @internal
	 * @return true
	 */
	public function override_image_downsize_in_rest_edit_context() {
		return true;
	}

	/**
	 * Return whether the current page is AMP.
	 *
	 * This is only present for the sake of WordPress.com where the Jetpack_AMP_Support
	 * class does not yet exist. This mehod may only be called at the wp action or later.
	 *
	 * @return bool Whether AMP page.
	 */
	private static function is_amp_endpoint() {
		return class_exists( '\Jetpack_AMP_Support' ) && \Jetpack_AMP_Support::is_amp_request();
	}
}<|MERGE_RESOLUTION|>--- conflicted
+++ resolved
@@ -14,11 +14,7 @@
  */
 final class Image_CDN {
 
-<<<<<<< HEAD
-	const PACKAGE_VERSION = '0.3.6-alpha';
-=======
-	const PACKAGE_VERSION = '0.3.6';
->>>>>>> 61f67a9f
+	const PACKAGE_VERSION = '0.3.7-alpha';
 
 	/**
 	 * Singleton.
