<?php
/**
 * Entrypoint for actually executing the WAF.
 *
 * @package automattic/jetpack-waf
 */

namespace Automattic\Jetpack\Waf;

use Automattic\Jetpack\Modules;
use Automattic\Jetpack\Status\Host;

/**
 * Executes the WAF.
 */
class Waf_Runner {

	const WAF_MODULE_NAME        = 'waf';
	const MODE_OPTION_NAME       = 'jetpack_waf_mode';
	const SHARE_DATA_OPTION_NAME = 'jetpack_waf_share_data';

	/**
	 * Run the WAF
	 */
	public static function initialize() {
		if ( ! self::is_enabled() ) {
			return;
		}
		self::define_mode();
		self::define_share_data();
		if ( ! self::is_allowed_mode( JETPACK_WAF_MODE ) ) {
			return;
		}
		// Don't run if in standalone mode
		if ( function_exists( 'add_action' ) ) {
			self::add_hooks();
			Waf_Rules_Manager::add_hooks();
			Waf_Rules_Manager::schedule_rules_cron();
		}
		if ( ! self::did_run() ) {
			self::run();
		}
	}

	/**
	 * Set action hooks
	 *
	 * @return void
	 */
	public static function add_hooks() {
		// Register REST routes.
		add_action( 'rest_api_init', array( new REST_Controller(), 'register_rest_routes' ) );
	}

	/**
	 * Set the mode definition if it has not been set.
	 *
	 * @return void
	 */
	public static function define_mode() {
		if ( ! defined( 'JETPACK_WAF_MODE' ) ) {
			$mode_option = get_option( self::MODE_OPTION_NAME );
			define( 'JETPACK_WAF_MODE', $mode_option );
		}
	}

	/**
	 * Set the share data definition if it has not been set.
	 *
	 * @return void
	 */
	public static function define_share_data() {
		if ( ! defined( 'JETPACK_WAF_SHARE_DATA' ) ) {
			$share_data_option = get_option( self::SHARE_DATA_OPTION_NAME, false );
			define( 'JETPACK_WAF_SHARE_DATA', $share_data_option );
		}
	}

	/**
	 * Did the WAF run yet or not?
	 *
	 * @return bool
	 */
	public static function did_run() {
		return defined( 'JETPACK_WAF_RUN' );
	}

	/**
	 * Determines if the passed $option is one of the allowed WAF operation modes.
	 *
	 * @param  string $option The mode option.
	 * @return bool
	 */
	public static function is_allowed_mode( $option ) {
		// Normal constants are defined prior to WP_CLI running causing problems for activation
		if ( defined( 'WAF_CLI_MODE' ) ) {
			$option = WAF_CLI_MODE;
		}

		$allowed_modes = array(
			'normal',
			'silent',
		);

		return in_array( $option, $allowed_modes, true );
	}

	/**
	 * Determines if the WAF is supported in the current environment.
	 *
	 * @since 0.8.0
	 * @return bool
	 */
	public static function is_supported_environment() {
		// Do not run when killswitch is enabled
		if ( defined( 'DISABLE_JETPACK_WAF' ) && DISABLE_JETPACK_WAF ) {
			return false;
		}

		// Do not run in the WPCOM context
		if ( defined( 'IS_WPCOM' ) && IS_WPCOM ) {
			return false;
		}

		// Do not run on the Atomic platform
		if ( ( new Host() )->is_atomic_platform() ) {
			return false;
		}

		return true;
	}

	/**
	 * Determines if the WAF module is enabled on the site.
	 *
	 * @return bool
	 */
	public static function is_enabled() {
		// if ABSPATH is defined, then WordPress has already been instantiated,
		// so we can check to see if the waf module is activated.
		if ( defined( 'ABSPATH' ) ) {
			return ( new Modules() )->is_active( self::WAF_MODULE_NAME );
		}

		return true;
	}

	/**
	 * Enables the WAF module on the site.
	 */
	public static function enable() {
		return ( new Modules() )->activate( self::WAF_MODULE_NAME, false, false );
	}

	/**
	 * Disabled the WAF module on the site.
	 */
	public static function disable() {
		return ( new Modules() )->deactivate( self::WAF_MODULE_NAME );
	}

	/**
	 * Get Config
	 *
	 * @return array The WAF settings and current configuration data.
	 */
	public static function get_config() {
		return array(
			Waf_Rules_Manager::AUTOMATIC_RULES_ENABLED_OPTION_NAME => get_option( Waf_Rules_Manager::AUTOMATIC_RULES_ENABLED_OPTION_NAME ),
			Waf_Rules_Manager::IP_LISTS_ENABLED_OPTION_NAME => get_option( Waf_Rules_Manager::IP_LISTS_ENABLED_OPTION_NAME ),
			Waf_Rules_Manager::IP_ALLOW_LIST_OPTION_NAME => get_option( Waf_Rules_Manager::IP_ALLOW_LIST_OPTION_NAME ),
			Waf_Rules_Manager::IP_BLOCK_LIST_OPTION_NAME => get_option( Waf_Rules_Manager::IP_BLOCK_LIST_OPTION_NAME ),
			self::SHARE_DATA_OPTION_NAME                 => get_option( self::SHARE_DATA_OPTION_NAME ),
			'bootstrap_path'                             => self::get_bootstrap_file_path(),
			'automatic_rules_available'                  => (bool) get_option( Waf_Rules_Manager::AUTOMATIC_RULES_LAST_UPDATED_OPTION_NAME ),
		);
	}

	/**
	 * Get Bootstrap File Path
	 *
	 * @return string The path to the Jetpack Firewall's bootstrap.php file.
	 */
	private static function get_bootstrap_file_path() {
		$bootstrap = new Waf_Standalone_Bootstrap();
		return $bootstrap->get_bootstrap_file_path();
	}

	/**
	 * Get WAF File Path
	 *
	 * @param string $file The file path starting in the WAF directory.
	 * @return string The full file path to the provided file in the WAF directory.
	 */
	public static function get_waf_file_path( $file ) {
		Waf_Constants::initialize_constants();

		// Ensure the file path starts with a slash.
		if ( '/' !== substr( $file, 0, 1 ) ) {
			$file = "/$file";
		}

		return JETPACK_WAF_DIR . $file;
	}

	/**
	 * Runs the WAF and potentially stops the request if a problem is found.
	 *
	 * @return void
	 */
	public static function run() {
		// Make double-sure we are only running once.
		if ( self::did_run() ) {
			return;
		}

		Waf_Constants::initialize_constants();

		// if ABSPATH is defined, then WordPress has already been instantiated,
		// and we're running as a plugin (meh). Otherwise, we're running via something
		// like PHP's prepend_file setting (yay!).
		define( 'JETPACK_WAF_RUN', defined( 'ABSPATH' ) ? 'plugin' : 'preload' );

		// if the WAF is being run before a command line script, don't try to execute rules (there's no request).
		if ( PHP_SAPI === 'cli' ) {
			return;
		}

		// if something terrible happens during the WAF running, we don't want to interfere with the rest of the site,
		// so we intercept errors ONLY while the WAF is running, then we remove our handler after the WAF finishes.
		$display_errors = ini_get( 'display_errors' );
		// phpcs:ignore
		ini_set( 'display_errors', 'Off' );
		// phpcs:ignore
		set_error_handler( array( self::class, 'errorHandler' ) );

		try {

			// phpcs:ignore
			$waf = new Waf_Runtime( new Waf_Transforms(), new Waf_Operators() );

			// execute waf rules.
			$rules_file_path = self::get_waf_file_path( Waf_Rules_Manager::RULES_ENTRYPOINT_FILE );
			if ( file_exists( $rules_file_path ) ) {
				// phpcs:ignore
				include $rules_file_path;
			}
} catch ( \Exception $err ) { // phpcs:ignore
			// Intentionally doing nothing.
		}

		// remove the custom error handler, so we don't interfere with the site.
		restore_error_handler();
		// phpcs:ignore
		ini_set( 'display_errors', $display_errors );
	}

	/**
	 * Error handler to be used while the WAF is being executed.
	 *
	 * @param int    $code The error code.
	 * @param string $message The error message.
	 * @param string $file File with the error.
	 * @param string $line Line of the error.
	 * @return void
	 */
	public static function errorHandler( $code, $message, $file, $line ) { // phpcs:ignore
		// Intentionally doing nothing for now.
	}

	/**
	 * Initializes the WP filesystem.
	 *
	 * @return void
	 * @throws \Exception If filesystem is unavailable.
	 */
	public static function initialize_filesystem() {
		if ( ! function_exists( '\\WP_Filesystem' ) ) {
			require_once ABSPATH . 'wp-admin/includes/file.php';
		}

		if ( ! \WP_Filesystem() ) {
			throw new \Exception( 'No filesystem available.' );
		}
	}

	/**
	 * Activates the WAF by generating the rules script and setting the version
	 *
	 * @return void
	 */
	public static function activate() {
		self::define_mode();
		if ( ! self::is_allowed_mode( JETPACK_WAF_MODE ) ) {
			return;
		}
		$version = get_option( Waf_Rules_Manager::VERSION_OPTION_NAME );
		if ( ! $version ) {
			add_option( Waf_Rules_Manager::VERSION_OPTION_NAME, Waf_Rules_Manager::RULES_VERSION );
		}

		add_option( self::SHARE_DATA_OPTION_NAME, true );

		self::initialize_filesystem();
		self::create_waf_directory();
		Waf_Rules_Manager::generate_automatic_rules();
		Waf_Rules_Manager::generate_ip_rules();
		self::create_blocklog_table();
		Waf_Rules_Manager::generate_rules();
	}

	/**
	 * Created the waf directory on activation.
	 *
	 * @return void
	 * @throws \Exception In case there's a problem when creating the directory.
	 */
	public static function create_waf_directory() {
		WP_Filesystem();
		Waf_Constants::initialize_constants();

		global $wp_filesystem;
		if ( ! $wp_filesystem ) {
			throw new \Exception( 'Can not work without the file system being initialized.' );
		}

		if ( ! $wp_filesystem->is_dir( JETPACK_WAF_DIR ) ) {
			if ( ! $wp_filesystem->mkdir( JETPACK_WAF_DIR ) ) {
				throw new \Exception( 'Failed creating WAF standalone bootstrap file directory: ' . JETPACK_WAF_DIR );
			}
		}
	}

	/**
	 * Create the log table when plugin is activated.
	 *
	 * @return void
	 */
	public static function create_blocklog_table() {
		global $wpdb;

		require_once ABSPATH . 'wp-admin/includes/upgrade.php';

		$sql = "
		CREATE TABLE {$wpdb->prefix}jetpack_waf_blocklog (
			log_id BIGINT UNSIGNED NOT NULL AUTO_INCREMENT,
			timestamp datetime NOT NULL,
			rule_id BIGINT NOT NULL,
			reason longtext NOT NULL,
			PRIMARY KEY (log_id),
			KEY timestamp (timestamp)
		)
		";

		dbDelta( $sql );
	}

	/**
	 * Deactivates the WAF by deleting the relevant options and emptying rules file.
	 *
	 * @return void
	 * @throws \Exception If file writing fails.
	 */
	public static function deactivate() {
		delete_option( self::MODE_OPTION_NAME );
		delete_option( Waf_Rules_Manager::VERSION_OPTION_NAME );

		global $wp_filesystem;

		self::initialize_filesystem();

		// If the rules file doesn't exist, there's nothing else to do.
<<<<<<< HEAD
		if ( ! $wp_filesystem->exists( self::get_waf_file_path( self::RULES_ENTRYPOINT_FILE ) ) ) {
			return;
		}

		// Empty the rules entrypoint file.
		if ( ! $wp_filesystem->put_contents( self::get_waf_file_path( self::RULES_ENTRYPOINT_FILE ), "<?php\n" ) ) {
			throw new \Exception( 'Failed to empty rules.php file.' );
		}
	}

	/**
	 * Tries periodically to update the rules using our API.
	 *
	 * @return void
	 */
	public static function update_rules_cron() {
		self::define_mode();
		if ( ! self::is_allowed_mode( JETPACK_WAF_MODE ) ) {
=======
		if ( ! $wp_filesystem->exists( self::get_waf_file_path( Waf_Rules_Manager::RULES_ENTRYPOINT_FILE ) ) ) {
>>>>>>> d8327189
			return;
		}

		// Empty the rules entrypoint file.
		if ( ! $wp_filesystem->put_contents( self::get_waf_file_path( Waf_Rules_Manager::RULES_ENTRYPOINT_FILE ), "<?php\n" ) ) {
			throw new \Exception( 'Failed to empty rules.php file.' );
		}
	}

	/**
	 * Handle updates to the WAF
	 */
	public static function update_waf() {
		Waf_Rules_Manager::update_rules_if_changed();
		// Re-generate the standalone bootstrap file on every update
		// TODO: We may consider only doing this when the WAF version changes
		( new Waf_Standalone_Bootstrap() )->generate();
	}

<<<<<<< HEAD
	/**
	 * Retrieve rules from the API
	 *
	 * @throws \Exception If site is not registered.
	 * @throws \Exception If API did not respond 200.
	 * @throws \Exception If data is missing from response.
	 * @return array
	 */
	public static function get_rules_from_api() {
		$blog_id = Jetpack_Options::get_option( 'id' );
		if ( ! $blog_id ) {
			throw new \Exception( 'Site is not registered' );
		}

		$response = Client::wpcom_json_api_request_as_blog(
			sprintf( '/sites/%s/waf-rules', $blog_id ),
			'2',
			array(),
			null,
			'wpcom'
		);

		$response_code = wp_remote_retrieve_response_code( $response );

		if ( 200 !== $response_code ) {
			throw new \Exception( 'API connection failed.', $response_code );
		}

		$rules_json = wp_remote_retrieve_body( $response );
		$rules      = json_decode( $rules_json, true );

		if ( empty( $rules['data'] ) ) {
			throw new \Exception( 'Data missing from response.' );
		}

		return $rules['data'];
	}

	/**
	 * Wraps a require statement in a file_exists check.
	 *
	 * @param string $required_file The file to check if exists and require.
	 * @param string $return_code   The PHP code to execute if the file require returns true. Defaults to 'return;'.
	 * @return string The wrapped require statement.
	 */
	private static function wrap_require( $required_file, $return_code = 'return;' ) {
		return "if ( file_exists( '$required_file' ) ) { if ( require( '$required_file' ) ) { $return_code } }";
	}

	/**
	 * Generates the rules.php script
	 *
	 * @throws \Exception If file writing fails.
	 * @return void
	 */
	public static function generate_rules() {
		/**
		 * WordPress filesystem abstraction.
		 *
		 * @var \WP_Filesystem_Base $wp_filesystem
		 */
		global $wp_filesystem;

		self::initialize_filesystem();

		$rules                = "<?php\n";
		$entrypoint_file_path = self::get_waf_file_path( self::RULES_ENTRYPOINT_FILE );

		// Ensure that the folder exists
		if ( ! $wp_filesystem->is_dir( dirname( $entrypoint_file_path ) ) ) {
			$wp_filesystem->mkdir( dirname( $entrypoint_file_path ) );
		}

		// Ensure all potentially required rule files exist
		$rule_files = array( self::RULES_ENTRYPOINT_FILE, self::AUTOMATIC_RULES_FILE, self::IP_ALLOW_RULES_FILE, self::IP_BLOCK_RULES_FILE );
		foreach ( $rule_files as $rule_file ) {
			$rule_file = self::get_waf_file_path( $rule_file );
			if ( ! $wp_filesystem->is_file( $rule_file ) ) {
				if ( ! $wp_filesystem->put_contents( $rule_file, "<?php\n" ) ) {
					throw new \Exception( 'Failed writing rules file to: ' . $rule_file );
				}
			}
		}

		// Add manual rules
		if ( get_option( self::IP_LISTS_ENABLED_OPTION_NAME ) ) {
			$rules .= self::wrap_require( self::get_waf_file_path( self::IP_ALLOW_RULES_FILE ) ) . "\n";
			$rules .= self::wrap_require( self::get_waf_file_path( self::IP_BLOCK_RULES_FILE ), "return \$waf->block( 'block', -1, 'ip block list' );" ) . "\n";
		}

		// Add automatic rules
		if ( get_option( self::AUTOMATIC_RULES_ENABLED_OPTION_NAME ) ) {
			$rules .= self::wrap_require( self::get_waf_file_path( self::AUTOMATIC_RULES_FILE ) ) . "\n";
		}

		// Update the rules file
		if ( ! $wp_filesystem->put_contents( $entrypoint_file_path, $rules ) ) {
			throw new \Exception( 'Failed writing rules file to: ' . $entrypoint_file_path );
		}
	}

	/**
	 * Generates the automatic-rules.php script
	 *
	 * @throws \Exception If rules cannot be generated and saved.
	 * @return void
	 */
	public static function generate_automatic_rules() {
		/**
		 * WordPress filesystem abstraction.
		 *
		 * @var \WP_Filesystem_Base $wp_filesystem
		 */
		global $wp_filesystem;

		self::initialize_filesystem();

		$automatic_rules_file_path = self::get_waf_file_path( self::AUTOMATIC_RULES_FILE );

		// Ensure that the folder exists.
		if ( ! $wp_filesystem->is_dir( dirname( $automatic_rules_file_path ) ) ) {
			$wp_filesystem->mkdir( dirname( $automatic_rules_file_path ) );
		}

		try {
			$rules = self::get_rules_from_api();
		} catch ( \Exception $exception ) {
			// Do not throw API exceptions for users who do not have access
			if ( 401 !== $exception->getCode() ) {
				throw $exception;
			}
		}

		// If there are no rules available, don't overwrite the existing file.
		if ( empty( $rules ) ) {
			return;
		}

		if ( ! $wp_filesystem->put_contents( $automatic_rules_file_path, $rules ) ) {
			throw new \Exception( 'Failed writing automatic rules file to: ' . $automatic_rules_file_path );
		}

		update_option( self::AUTOMATIC_RULES_LAST_UPDATED_OPTION_NAME, time() );
	}

	/**
	 * We allow for both, one IP per line or comma-; semicolon; or whitespace-separated lists. This also validates the IP addresses
	 * and only returns the ones that look valid.
	 *
	 * @param string $ips List of ips - example: "8.8.8.8\n4.4.4.4,2.2.2.2;1.1.1.1 9.9.9.9,5555.5555.5555.5555".
	 * @return array List of valid IP addresses. - example based on input example: array('8.8.8.8', '4.4.4.4', '2.2.2.2', '1.1.1.1', '9.9.9.9')
	 */
	public static function ip_option_to_array( $ips ) {
		$ips = (string) $ips;
		$ips = preg_split( '/[\s,;]/', $ips );

		$result = array();

		foreach ( $ips as $ip ) {
			if ( filter_var( $ip, FILTER_VALIDATE_IP ) !== false ) {
				$result[] = $ip;
			}
		}

		return $result;
	}

	/**
	 * Generates the rules.php script
	 *
	 * @throws \Exception If filesystem is not available.
	 * @throws \Exception If file writing fails.
	 * @return void
	 */
	public static function generate_ip_rules() {
		/**
		 * WordPress filesystem abstraction.
		 *
		 * @var \WP_Filesystem_Base $wp_filesystem
		 */
		global $wp_filesystem;

		self::initialize_filesystem();

		$allow_ip_file_path = self::get_waf_file_path( self::IP_ALLOW_RULES_FILE );
		$block_ip_file_path = self::get_waf_file_path( self::IP_BLOCK_RULES_FILE );

		// Ensure that the folders exists.
		if ( ! $wp_filesystem->is_dir( dirname( $allow_ip_file_path ) ) ) {
			$wp_filesystem->mkdir( dirname( $allow_ip_file_path ) );
		}
		if ( ! $wp_filesystem->is_dir( dirname( $block_ip_file_path ) ) ) {
			$wp_filesystem->mkdir( dirname( $block_ip_file_path ) );
		}

		$allow_list = self::ip_option_to_array( get_option( self::IP_ALLOW_LIST_OPTION_NAME ) );
		$block_list = self::ip_option_to_array( get_option( self::IP_BLOCK_LIST_OPTION_NAME ) );

		$allow_rules_content = '';
		// phpcs:disable WordPress.PHP.DevelopmentFunctions
		$allow_rules_content .= '$waf_allow_list = ' . var_export( $allow_list, true ) . ";\n";
		// phpcs:enable
		$allow_rules_content .= 'return $waf->is_ip_in_array( $waf_allow_list );' . "\n";

		if ( ! $wp_filesystem->put_contents( $allow_ip_file_path, "<?php\n$allow_rules_content" ) ) {
			throw new \Exception( 'Failed writing allow list file to: ' . $allow_ip_file_path );
		}

		$block_rules_content = '';
		// phpcs:disable WordPress.PHP.DevelopmentFunctions
		$block_rules_content .= '$waf_block_list = ' . var_export( $block_list, true ) . ";\n";
		// phpcs:enable
		$block_rules_content .= 'return $waf->is_ip_in_array( $waf_block_list );' . "\n";

		if ( ! $wp_filesystem->put_contents( $block_ip_file_path, "<?php\n$block_rules_content" ) ) {
			throw new \Exception( 'Failed writing block list file to: ' . $block_ip_file_path );
		}
	}
=======
>>>>>>> d8327189
}<|MERGE_RESOLUTION|>--- conflicted
+++ resolved
@@ -370,28 +370,7 @@
 		self::initialize_filesystem();
 
 		// If the rules file doesn't exist, there's nothing else to do.
-<<<<<<< HEAD
-		if ( ! $wp_filesystem->exists( self::get_waf_file_path( self::RULES_ENTRYPOINT_FILE ) ) ) {
-			return;
-		}
-
-		// Empty the rules entrypoint file.
-		if ( ! $wp_filesystem->put_contents( self::get_waf_file_path( self::RULES_ENTRYPOINT_FILE ), "<?php\n" ) ) {
-			throw new \Exception( 'Failed to empty rules.php file.' );
-		}
-	}
-
-	/**
-	 * Tries periodically to update the rules using our API.
-	 *
-	 * @return void
-	 */
-	public static function update_rules_cron() {
-		self::define_mode();
-		if ( ! self::is_allowed_mode( JETPACK_WAF_MODE ) ) {
-=======
 		if ( ! $wp_filesystem->exists( self::get_waf_file_path( Waf_Rules_Manager::RULES_ENTRYPOINT_FILE ) ) ) {
->>>>>>> d8327189
 			return;
 		}
 
@@ -411,225 +390,4 @@
 		( new Waf_Standalone_Bootstrap() )->generate();
 	}
 
-<<<<<<< HEAD
-	/**
-	 * Retrieve rules from the API
-	 *
-	 * @throws \Exception If site is not registered.
-	 * @throws \Exception If API did not respond 200.
-	 * @throws \Exception If data is missing from response.
-	 * @return array
-	 */
-	public static function get_rules_from_api() {
-		$blog_id = Jetpack_Options::get_option( 'id' );
-		if ( ! $blog_id ) {
-			throw new \Exception( 'Site is not registered' );
-		}
-
-		$response = Client::wpcom_json_api_request_as_blog(
-			sprintf( '/sites/%s/waf-rules', $blog_id ),
-			'2',
-			array(),
-			null,
-			'wpcom'
-		);
-
-		$response_code = wp_remote_retrieve_response_code( $response );
-
-		if ( 200 !== $response_code ) {
-			throw new \Exception( 'API connection failed.', $response_code );
-		}
-
-		$rules_json = wp_remote_retrieve_body( $response );
-		$rules      = json_decode( $rules_json, true );
-
-		if ( empty( $rules['data'] ) ) {
-			throw new \Exception( 'Data missing from response.' );
-		}
-
-		return $rules['data'];
-	}
-
-	/**
-	 * Wraps a require statement in a file_exists check.
-	 *
-	 * @param string $required_file The file to check if exists and require.
-	 * @param string $return_code   The PHP code to execute if the file require returns true. Defaults to 'return;'.
-	 * @return string The wrapped require statement.
-	 */
-	private static function wrap_require( $required_file, $return_code = 'return;' ) {
-		return "if ( file_exists( '$required_file' ) ) { if ( require( '$required_file' ) ) { $return_code } }";
-	}
-
-	/**
-	 * Generates the rules.php script
-	 *
-	 * @throws \Exception If file writing fails.
-	 * @return void
-	 */
-	public static function generate_rules() {
-		/**
-		 * WordPress filesystem abstraction.
-		 *
-		 * @var \WP_Filesystem_Base $wp_filesystem
-		 */
-		global $wp_filesystem;
-
-		self::initialize_filesystem();
-
-		$rules                = "<?php\n";
-		$entrypoint_file_path = self::get_waf_file_path( self::RULES_ENTRYPOINT_FILE );
-
-		// Ensure that the folder exists
-		if ( ! $wp_filesystem->is_dir( dirname( $entrypoint_file_path ) ) ) {
-			$wp_filesystem->mkdir( dirname( $entrypoint_file_path ) );
-		}
-
-		// Ensure all potentially required rule files exist
-		$rule_files = array( self::RULES_ENTRYPOINT_FILE, self::AUTOMATIC_RULES_FILE, self::IP_ALLOW_RULES_FILE, self::IP_BLOCK_RULES_FILE );
-		foreach ( $rule_files as $rule_file ) {
-			$rule_file = self::get_waf_file_path( $rule_file );
-			if ( ! $wp_filesystem->is_file( $rule_file ) ) {
-				if ( ! $wp_filesystem->put_contents( $rule_file, "<?php\n" ) ) {
-					throw new \Exception( 'Failed writing rules file to: ' . $rule_file );
-				}
-			}
-		}
-
-		// Add manual rules
-		if ( get_option( self::IP_LISTS_ENABLED_OPTION_NAME ) ) {
-			$rules .= self::wrap_require( self::get_waf_file_path( self::IP_ALLOW_RULES_FILE ) ) . "\n";
-			$rules .= self::wrap_require( self::get_waf_file_path( self::IP_BLOCK_RULES_FILE ), "return \$waf->block( 'block', -1, 'ip block list' );" ) . "\n";
-		}
-
-		// Add automatic rules
-		if ( get_option( self::AUTOMATIC_RULES_ENABLED_OPTION_NAME ) ) {
-			$rules .= self::wrap_require( self::get_waf_file_path( self::AUTOMATIC_RULES_FILE ) ) . "\n";
-		}
-
-		// Update the rules file
-		if ( ! $wp_filesystem->put_contents( $entrypoint_file_path, $rules ) ) {
-			throw new \Exception( 'Failed writing rules file to: ' . $entrypoint_file_path );
-		}
-	}
-
-	/**
-	 * Generates the automatic-rules.php script
-	 *
-	 * @throws \Exception If rules cannot be generated and saved.
-	 * @return void
-	 */
-	public static function generate_automatic_rules() {
-		/**
-		 * WordPress filesystem abstraction.
-		 *
-		 * @var \WP_Filesystem_Base $wp_filesystem
-		 */
-		global $wp_filesystem;
-
-		self::initialize_filesystem();
-
-		$automatic_rules_file_path = self::get_waf_file_path( self::AUTOMATIC_RULES_FILE );
-
-		// Ensure that the folder exists.
-		if ( ! $wp_filesystem->is_dir( dirname( $automatic_rules_file_path ) ) ) {
-			$wp_filesystem->mkdir( dirname( $automatic_rules_file_path ) );
-		}
-
-		try {
-			$rules = self::get_rules_from_api();
-		} catch ( \Exception $exception ) {
-			// Do not throw API exceptions for users who do not have access
-			if ( 401 !== $exception->getCode() ) {
-				throw $exception;
-			}
-		}
-
-		// If there are no rules available, don't overwrite the existing file.
-		if ( empty( $rules ) ) {
-			return;
-		}
-
-		if ( ! $wp_filesystem->put_contents( $automatic_rules_file_path, $rules ) ) {
-			throw new \Exception( 'Failed writing automatic rules file to: ' . $automatic_rules_file_path );
-		}
-
-		update_option( self::AUTOMATIC_RULES_LAST_UPDATED_OPTION_NAME, time() );
-	}
-
-	/**
-	 * We allow for both, one IP per line or comma-; semicolon; or whitespace-separated lists. This also validates the IP addresses
-	 * and only returns the ones that look valid.
-	 *
-	 * @param string $ips List of ips - example: "8.8.8.8\n4.4.4.4,2.2.2.2;1.1.1.1 9.9.9.9,5555.5555.5555.5555".
-	 * @return array List of valid IP addresses. - example based on input example: array('8.8.8.8', '4.4.4.4', '2.2.2.2', '1.1.1.1', '9.9.9.9')
-	 */
-	public static function ip_option_to_array( $ips ) {
-		$ips = (string) $ips;
-		$ips = preg_split( '/[\s,;]/', $ips );
-
-		$result = array();
-
-		foreach ( $ips as $ip ) {
-			if ( filter_var( $ip, FILTER_VALIDATE_IP ) !== false ) {
-				$result[] = $ip;
-			}
-		}
-
-		return $result;
-	}
-
-	/**
-	 * Generates the rules.php script
-	 *
-	 * @throws \Exception If filesystem is not available.
-	 * @throws \Exception If file writing fails.
-	 * @return void
-	 */
-	public static function generate_ip_rules() {
-		/**
-		 * WordPress filesystem abstraction.
-		 *
-		 * @var \WP_Filesystem_Base $wp_filesystem
-		 */
-		global $wp_filesystem;
-
-		self::initialize_filesystem();
-
-		$allow_ip_file_path = self::get_waf_file_path( self::IP_ALLOW_RULES_FILE );
-		$block_ip_file_path = self::get_waf_file_path( self::IP_BLOCK_RULES_FILE );
-
-		// Ensure that the folders exists.
-		if ( ! $wp_filesystem->is_dir( dirname( $allow_ip_file_path ) ) ) {
-			$wp_filesystem->mkdir( dirname( $allow_ip_file_path ) );
-		}
-		if ( ! $wp_filesystem->is_dir( dirname( $block_ip_file_path ) ) ) {
-			$wp_filesystem->mkdir( dirname( $block_ip_file_path ) );
-		}
-
-		$allow_list = self::ip_option_to_array( get_option( self::IP_ALLOW_LIST_OPTION_NAME ) );
-		$block_list = self::ip_option_to_array( get_option( self::IP_BLOCK_LIST_OPTION_NAME ) );
-
-		$allow_rules_content = '';
-		// phpcs:disable WordPress.PHP.DevelopmentFunctions
-		$allow_rules_content .= '$waf_allow_list = ' . var_export( $allow_list, true ) . ";\n";
-		// phpcs:enable
-		$allow_rules_content .= 'return $waf->is_ip_in_array( $waf_allow_list );' . "\n";
-
-		if ( ! $wp_filesystem->put_contents( $allow_ip_file_path, "<?php\n$allow_rules_content" ) ) {
-			throw new \Exception( 'Failed writing allow list file to: ' . $allow_ip_file_path );
-		}
-
-		$block_rules_content = '';
-		// phpcs:disable WordPress.PHP.DevelopmentFunctions
-		$block_rules_content .= '$waf_block_list = ' . var_export( $block_list, true ) . ";\n";
-		// phpcs:enable
-		$block_rules_content .= 'return $waf->is_ip_in_array( $waf_block_list );' . "\n";
-
-		if ( ! $wp_filesystem->put_contents( $block_ip_file_path, "<?php\n$block_rules_content" ) ) {
-			throw new \Exception( 'Failed writing block list file to: ' . $block_ip_file_path );
-		}
-	}
-=======
->>>>>>> d8327189
 }