<?php
/**
 * Entrypoint for actually executing the WAF.
 *
 * @package automattic/jetpack-waf
 */

namespace Automattic\Jetpack\Waf;

use Automattic\Jetpack\Connection\Client;
use Automattic\Jetpack\Modules;
use Jetpack_Options;

/**
 * Executes the WAF.
 */
class Waf_Runner {

	const WAF_MODULE_NAME                     = 'waf';
	const WAF_RULES_VERSION                   = '1.0.0';
	const MODE_OPTION_NAME                    = 'jetpack_waf_mode';
	const AUTOMATIC_RULES_ENABLED_OPTION_NAME = 'jetpack_waf_automatic_rules';
	const IP_LISTS_ENABLED_OPTION_NAME        = 'jetpack_waf_ip_list';
	const IP_ALLOW_LIST_OPTION_NAME           = 'jetpack_waf_ip_allow_list';
	const IP_BLOCK_LIST_OPTION_NAME           = 'jetpack_waf_ip_block_list';
	const RULES_FILE                          = __DIR__ . '/../rules/rules.php';
	const ALLOW_IP_FILE                       = __DIR__ . '/../rules/allow-ip.php';
	const BLOCK_IP_FILE                       = __DIR__ . '/../rules/block-ip.php';
	const VERSION_OPTION_NAME                 = 'jetpack_waf_rules_version';
	const RULE_LAST_UPDATED_OPTION_NAME       = 'jetpack_waf_last_updated_timestamp';
	const SHARE_DATA_OPTION_NAME              = 'jetpack_waf_share_data';

	/**
	 * Run the WAF
	 */
	public static function initialize() {
		if ( ! self::is_enabled() ) {
			return;
		}
		self::define_mode();
		self::define_share_data();
		if ( ! self::is_allowed_mode( JETPACK_WAF_MODE ) ) {
			return;
		}
		// Don't run if in standalone mode
		if ( function_exists( 'add_action' ) ) {
			self::add_hooks();
		}
		if ( ! self::did_run() ) {
			self::run();
		}
	}

	/**
	 * Set action hooks
	 *
	 * @return void
	 */
	public static function add_hooks() {
<<<<<<< HEAD
		add_action( 'add_option_' . self::AUTOMATIC_RULES_ENABLED_OPTION_NAME, array( static::class, 'activate' ), 10, 0 );
		add_action( 'add_option_' . self::IP_LISTS_ENABLED_OPTION_NAME, array( static::class, 'activate' ), 10, 0 );
=======
>>>>>>> f7fcc61c
		add_action( 'update_option_' . self::AUTOMATIC_RULES_ENABLED_OPTION_NAME, array( static::class, 'activate' ), 10, 0 );
		add_action( 'update_option_' . self::IP_LISTS_ENABLED_OPTION_NAME, array( static::class, 'activate' ), 10, 0 );
		add_action( 'update_option_' . self::IP_ALLOW_LIST_OPTION_NAME, array( static::class, 'activate' ), 10, 0 );
		add_action( 'update_option_' . self::IP_BLOCK_LIST_OPTION_NAME, array( static::class, 'activate' ), 10, 0 );
		add_action( 'jetpack_waf_rules_update_cron', array( static::class, 'update_rules_cron' ) );
		// TODO: This doesn't exactly fit here - may need to find another home
		if ( ! wp_next_scheduled( 'jetpack_waf_rules_update_cron' ) ) {
			wp_schedule_event( time(), 'twicedaily', 'jetpack_waf_rules_update_cron' );
		}
		// Register REST routes.
		add_action( 'rest_api_init', array( new REST_Controller(), 'register_rest_routes' ) );
	}

	/**
	 * Set the mode definition if it has not been set.
	 *
	 * @return void
	 */
	public static function define_mode() {
		if ( ! defined( 'JETPACK_WAF_MODE' ) ) {
			$mode_option = get_option( self::MODE_OPTION_NAME );
			define( 'JETPACK_WAF_MODE', $mode_option );
		}
	}

	/**
	 * Set the share data definition if it has not been set.
	 *
	 * @return void
	 */
	public static function define_share_data() {
		if ( ! defined( 'JETPACK_WAF_SHARE_DATA' ) ) {
			$share_data_option = get_option( self::SHARE_DATA_OPTION_NAME, false );
			define( 'JETPACK_WAF_SHARE_DATA', $share_data_option );
		}
	}

	/**
	 * Did the WAF run yet or not?
	 *
	 * @return bool
	 */
	public static function did_run() {
		return defined( 'JETPACK_WAF_RUN' );
	}

	/**
	 * Determines if the passed $option is one of the allowed WAF operation modes.
	 *
	 * @param  string $option The mode option.
	 * @return bool
	 */
	public static function is_allowed_mode( $option ) {
		// Normal constants are defined prior to WP_CLI running causing problems for activation
		if ( defined( 'WAF_CLI_MODE' ) ) {
			$option = WAF_CLI_MODE;
		}

		$allowed_modes = array(
			'normal',
			'silent',
		);

		return in_array( $option, $allowed_modes, true );
	}

	/**
	 * Determines if the WAF module is enabled on the site.
	 *
	 * @return bool
	 */
	public static function is_enabled() {
		// if ABSPATH is defined, then WordPress has already been instantiated,
		// so we can check to see if the waf module is activated.
		if ( defined( 'ABSPATH' ) ) {
			return ( new Modules() )->is_active( self::WAF_MODULE_NAME );
		}

		return true;
	}

	/**
	 * Determines if automatic rules are enabled.
	 *
	 * @return bool
	 */
	public static function automatic_rules_enabled() {
		// for backwards compatibility, if the automatic rules option does not exist and the
		// module is active, consider automatic rules enabled
		$option_exists = get_option( self::AUTOMATIC_RULES_ENABLED_OPTION_NAME ) === false;
		if ( ! $option_exists && self::is_enabled() ) {
			$is_enabled = true;
		} else {
			$is_enabled = (bool) get_option( self::AUTOMATIC_RULES_ENABLED_OPTION_NAME );
		}

		return $is_enabled;
	}

	/**
	 * Enables the WAF module on the site.
	 */
	public static function enable() {
		return ( new Modules() )->activate( self::WAF_MODULE_NAME, false, false );
	}

	/**
	 * Disabled the WAF module on the site.
	 */
	public static function disable() {
		return ( new Modules() )->deactivate( self::WAF_MODULE_NAME );
	}

	/**
	 * Get Config
	 *
	 * @return array The WAF settings and current configuration data.
	 */
	public static function get_config() {
		return array(
			self::AUTOMATIC_RULES_ENABLED_OPTION_NAME => get_option( self::AUTOMATIC_RULES_ENABLED_OPTION_NAME ),
			self::IP_LISTS_ENABLED_OPTION_NAME        => get_option( self::IP_LISTS_ENABLED_OPTION_NAME ),
			self::IP_ALLOW_LIST_OPTION_NAME           => get_option( self::IP_ALLOW_LIST_OPTION_NAME ),
			self::IP_BLOCK_LIST_OPTION_NAME           => get_option( self::IP_BLOCK_LIST_OPTION_NAME ),
			self::SHARE_DATA_OPTION_NAME              => get_option( self::SHARE_DATA_OPTION_NAME ),
			'bootstrap_path'                          => self::get_bootstrap_file_path(),
		);
	}

	/**
	 * Get Bootstrap File Path
	 *
	 * @return string The path to the Jetpack Firewall's bootstrap.php file.
	 */
	private static function get_bootstrap_file_path() {
		$bootstrap = new Waf_Standalone_Bootstrap();
		return $bootstrap->get_bootstrap_file_path();
	}

	/**
	 * Runs the WAF and potentially stops the request if a problem is found.
	 *
	 * @return void
	 */
	public static function run() {
		// Make double-sure we are only running once.
		if ( self::did_run() ) {
			return;
		}

		Waf_Constants::initialize_constants();

		// if ABSPATH is defined, then WordPress has already been instantiated,
		// and we're running as a plugin (meh). Otherwise, we're running via something
		// like PHP's prepend_file setting (yay!).
		define( 'JETPACK_WAF_RUN', defined( 'ABSPATH' ) ? 'plugin' : 'preload' );

		// if the WAF is being run before a command line script, don't try to execute rules (there's no request).
		if ( PHP_SAPI === 'cli' ) {
			return;
		}

		// if something terrible happens during the WAF running, we don't want to interfere with the rest of the site,
		// so we intercept errors ONLY while the WAF is running, then we remove our handler after the WAF finishes.
		$display_errors = ini_get( 'display_errors' );
		// phpcs:ignore
		ini_set( 'display_errors', 'Off' );
		// phpcs:ignore
		set_error_handler( array( self::class, 'errorHandler' ) );

		try {

			// phpcs:ignore
			$waf = new Waf_Runtime( new Waf_Transforms(), new Waf_Operators() );

			// execute waf rules.
			// phpcs:ignore
			include self::RULES_FILE;
		} catch ( \Exception $err ) { // phpcs:ignore
			// Intentionally doing nothing.
		}

		// remove the custom error handler, so we don't interfere with the site.
		restore_error_handler();
		// phpcs:ignore
		ini_set( 'display_errors', $display_errors );
	}

	/**
	 * Error handler to be used while the WAF is being executed.
	 *
	 * @param int    $code The error code.
	 * @param string $message The error message.
	 * @param string $file File with the error.
	 * @param string $line Line of the error.
	 * @return void
	 */
	public static function errorHandler( $code, $message, $file, $line ) { // phpcs:ignore
		// Intentionally doing nothing for now.
	}

	/**
	 * Initializes the WP filesystem.
	 *
	 * @return void
	 * @throws \Exception If filesystem is unavailable.
	 */
	public static function initialize_filesystem() {
		if ( ! function_exists( '\\WP_Filesystem' ) ) {
			require_once ABSPATH . 'wp-admin/includes/file.php';
		}

		if ( ! \WP_Filesystem() ) {
			throw new \Exception( 'No filesystem available.' );
		}
	}

	/**
	 * Activates the WAF by generating the rules script and setting the version
	 *
	 * @return void
	 */
	public static function activate() {
		self::define_mode();
		if ( ! self::is_allowed_mode( JETPACK_WAF_MODE ) ) {
			return;
		}
		$version = get_option( self::VERSION_OPTION_NAME );
		if ( ! $version ) {
			add_option( self::VERSION_OPTION_NAME, self::WAF_RULES_VERSION );
		}

		add_option( self::AUTOMATIC_RULES_ENABLED_OPTION_NAME, false );
		add_option( self::IP_LISTS_ENABLED_OPTION_NAME, false );
		add_option( self::SHARE_DATA_OPTION_NAME, true );

		self::initialize_filesystem();
		self::create_waf_directory();
		self::generate_ip_rules();
		self::create_blocklog_table();
		self::generate_rules();
	}

	/**
	 * Created the waf directory on activation.
	 *
	 * @return void
	 * @throws \Exception In case there's a problem when creating the directory.
	 */
	public static function create_waf_directory() {
		WP_Filesystem();
		Waf_Constants::initialize_constants();

		global $wp_filesystem;
		if ( ! $wp_filesystem ) {
			throw new \Exception( 'Can not work without the file system being initialized.' );
		}

		if ( ! $wp_filesystem->is_dir( JETPACK_WAF_DIR ) ) {
			if ( ! $wp_filesystem->mkdir( JETPACK_WAF_DIR ) ) {
				throw new \Exception( 'Failed creating WAF standalone bootstrap file directory: ' . JETPACK_WAF_DIR );
			}
		}
	}

	/**
	 * Create the log table when plugin is activated.
	 *
	 * @return void
	 */
	public static function create_blocklog_table() {
		global $wpdb;

		require_once ABSPATH . 'wp-admin/includes/upgrade.php';

		$sql = "
		CREATE TABLE {$wpdb->prefix}jetpack_waf_blocklog (
			log_id BIGINT UNSIGNED NOT NULL AUTO_INCREMENT,
			timestamp datetime NOT NULL,
			rule_id BIGINT NOT NULL,
			reason longtext NOT NULL,
			PRIMARY KEY (log_id),
			KEY timestamp (timestamp)
		)
		";

		dbDelta( $sql );
	}

	/**
	 * Deactivates the WAF by deleting the relevant options and emptying rules file.
	 *
	 * @return void
	 * @throws \Exception If file writing fails.
	 */
	public static function deactivate() {
		delete_option( self::MODE_OPTION_NAME );
		delete_option( self::VERSION_OPTION_NAME );

		global $wp_filesystem;

		self::initialize_filesystem();

		if ( ! $wp_filesystem->put_contents( self::RULES_FILE, "<?php\n" ) ) {
			throw new \Exception( 'Failed to empty rules.php file.' );
		}
	}

	/**
	 * Tries periodically to update the rules using our API.
	 *
	 * @return void
	 */
	public static function update_rules_cron() {
		self::define_mode();
		if ( ! self::is_allowed_mode( JETPACK_WAF_MODE ) ) {
			return;
		}

		self::generate_ip_rules();
		self::generate_rules();
		update_option( self::RULE_LAST_UPDATED_OPTION_NAME, time() );
	}

	/**
	 * Updates the rule set if rules version has changed
	 *
	 * @return void
	 */
	public static function update_rules_if_changed() {
		self::define_mode();
		if ( ! self::is_allowed_mode( JETPACK_WAF_MODE ) ) {
			return;
		}
		$version = get_option( self::VERSION_OPTION_NAME );
		if ( self::WAF_RULES_VERSION !== $version ) {
			update_option( self::VERSION_OPTION_NAME, self::WAF_RULES_VERSION );
			self::generate_ip_rules();
			self::generate_rules();
		}
	}

	/**
	 * Handle updates to the WAF
	 */
	public static function update_waf() {
		self::update_rules_if_changed();
		// Re-generate the standalone bootstrap file on every update
		// TODO: We may consider only doing this when the WAF version changes
		( new Waf_Standalone_Bootstrap() )->generate();
	}

	/**
	 * Retrieve rules from the API
	 *
	 * @throws \Exception If site is not registered.
	 * @throws \Exception If API did not respond 200.
	 * @throws \Exception If data is missing from response.
	 * @return array
	 */
	public static function get_rules_from_api() {
		$blog_id = Jetpack_Options::get_option( 'id' );
		if ( ! $blog_id ) {
			throw new \Exception( 'Site is not registered' );
		}

		$response = Client::wpcom_json_api_request_as_blog(
			sprintf( '/sites/%s/waf-rules', $blog_id ),
			'2',
			array(),
			null,
			'wpcom'
		);

		$response_code = wp_remote_retrieve_response_code( $response );

		if ( 200 !== $response_code ) {
			throw new \Exception( 'API connection failed.', $response_code );
		}

		$rules_json = wp_remote_retrieve_body( $response );
		$rules      = json_decode( $rules_json, true );

		if ( empty( $rules['data'] ) ) {
			throw new \Exception( 'Data missing from response.' );
		}

		return $rules['data'];
	}

	/**
	 * Generates the rules.php script
	 *
	 * @throws \Exception If file writing fails.
	 * @return void
	 */
	public static function generate_rules() {
		/**
		 * WordPress filesystem abstraction.
		 *
		 * @var \WP_Filesystem_Base $wp_filesystem
		 */
		global $wp_filesystem;

		self::initialize_filesystem();

		$rules               = "<?php\n";
		$api_exception       = null;
		$throw_api_exception = true;

		// Add automatic rules
<<<<<<< HEAD
		if ( get_option( self::AUTOMATIC_RULES_ENABLED_OPTION_NAME ) ) {
=======
		if ( self::automatic_rules_enabled() ) {
>>>>>>> f7fcc61c
			try {
				$rules = self::get_rules_from_api();
			} catch ( \Exception $e ) {
				if ( 401 === $e->getCode() ) {
					// do not throw API exceptions for users who do not have access
					$throw_api_exception = false;
				}

				if ( $wp_filesystem->exists( self::RULES_FILE ) && $throw_api_exception ) {
					throw $e;
				}

				$api_exception = $e;
			}
		}

		// Add manual rules
		$ip_allow_rules = self::ALLOW_IP_FILE;
		$ip_block_rules = self::BLOCK_IP_FILE;

		$ip_list_code = "if ( require('$ip_allow_rules') ) { return; }\n" .
			"if ( require('$ip_block_rules') ) { return \$waf->block('block', -1, 'ip block list'); }\n";

		$rules_divided_by_line = explode( "\n", $rules );
		array_splice( $rules_divided_by_line, 1, 0, $ip_list_code );

		$rules = implode( "\n", $rules_divided_by_line );

		// Ensure that the folder exists.
		if ( ! $wp_filesystem->is_dir( dirname( self::RULES_FILE ) ) ) {
			$wp_filesystem->mkdir( dirname( self::RULES_FILE ) );
		}

		if ( ! $wp_filesystem->put_contents( self::RULES_FILE, $rules ) ) {
			throw new \Exception( 'Failed writing rules file to: ' . self::RULES_FILE );
		}

		if ( null !== $api_exception && $throw_api_exception ) {
			throw $api_exception;
		}
	}

	/**
	 * We allow for both, one IP per line or comma-; semicolon; or whitespace-separated lists. This also validates the IP addresses
	 * and only returns the ones that look valid.
	 *
	 * @param string $ips List of ips - example: "8.8.8.8\n4.4.4.4,2.2.2.2;1.1.1.1 9.9.9.9,5555.5555.5555.5555".
	 * @return array List of valid IP addresses. - example based on input example: array('8.8.8.8', '4.4.4.4', '2.2.2.2', '1.1.1.1', '9.9.9.9')
	 */
	private static function ip_option_to_array( $ips ) {
		$ips = (string) $ips;
		$ips = preg_split( '/[\s,;]/', $ips );

		$result = array();

		foreach ( $ips as $ip ) {
			if ( filter_var( $ip, FILTER_VALIDATE_IP ) !== false ) {
				$result[] = $ip;
			}
		}

		return $result;
	}

	/**
	 * Generates the rules.php script
	 *
	 * @throws \Exception If filesystem is not available.
	 * @throws \Exception If file writing fails.
	 * @return void
	 */
	public static function generate_ip_rules() {
		/**
		 * WordPress filesystem abstraction.
		 *
		 * @var \WP_Filesystem_Base $wp_filesystem
		 */
		global $wp_filesystem;

		self::initialize_filesystem();

		// Ensure that the folder exists.
		if ( ! $wp_filesystem->is_dir( dirname( self::RULES_FILE ) ) ) {
			$wp_filesystem->mkdir( dirname( self::RULES_FILE ) );
		}

		$allow_list = self::ip_option_to_array( get_option( self::IP_ALLOW_LIST_OPTION_NAME ) );
		$block_list = self::ip_option_to_array( get_option( self::IP_BLOCK_LIST_OPTION_NAME ) );

		$lists_enabled = (bool) get_option( self::IP_LISTS_ENABLED_OPTION_NAME );
		if ( false === $lists_enabled ) {
			// Making the lists empty effectively disabled the feature while still keeping the other WAF rules evaluation active.
			$allow_list = array();
			$block_list = array();
		}

		$allow_rules_content = '';
		// phpcs:disable WordPress.PHP.DevelopmentFunctions
		$allow_rules_content .= '$waf_allow_list = ' . var_export( $allow_list, true ) . ";\n";
		// phpcs:enable
		$allow_rules_content .= 'return $waf->is_ip_in_array( $waf_allow_list );' . "\n";

		if ( ! $wp_filesystem->put_contents( self::ALLOW_IP_FILE, "<?php\n$allow_rules_content" ) ) {
			throw new \Exception( 'Failed writing allow list file to: ' . self::ALLOW_IP_FILE );
		}

		$block_rules_content = '';
		// phpcs:disable WordPress.PHP.DevelopmentFunctions
		$block_rules_content .= '$waf_block_list = ' . var_export( $block_list, true ) . ";\n";
		// phpcs:enable
		$block_rules_content .= 'return $waf->is_ip_in_array( $waf_block_list );' . "\n";

		if ( ! $wp_filesystem->put_contents( self::BLOCK_IP_FILE, "<?php\n$block_rules_content" ) ) {
			throw new \Exception( 'Failed writing block list file to: ' . self::BLOCK_IP_FILE );
		}
	}
}<|MERGE_RESOLUTION|>--- conflicted
+++ resolved
@@ -57,11 +57,8 @@
 	 * @return void
 	 */
 	public static function add_hooks() {
-<<<<<<< HEAD
 		add_action( 'add_option_' . self::AUTOMATIC_RULES_ENABLED_OPTION_NAME, array( static::class, 'activate' ), 10, 0 );
 		add_action( 'add_option_' . self::IP_LISTS_ENABLED_OPTION_NAME, array( static::class, 'activate' ), 10, 0 );
-=======
->>>>>>> f7fcc61c
 		add_action( 'update_option_' . self::AUTOMATIC_RULES_ENABLED_OPTION_NAME, array( static::class, 'activate' ), 10, 0 );
 		add_action( 'update_option_' . self::IP_LISTS_ENABLED_OPTION_NAME, array( static::class, 'activate' ), 10, 0 );
 		add_action( 'update_option_' . self::IP_ALLOW_LIST_OPTION_NAME, array( static::class, 'activate' ), 10, 0 );
@@ -473,11 +470,7 @@
 		$throw_api_exception = true;
 
 		// Add automatic rules
-<<<<<<< HEAD
 		if ( get_option( self::AUTOMATIC_RULES_ENABLED_OPTION_NAME ) ) {
-=======
-		if ( self::automatic_rules_enabled() ) {
->>>>>>> f7fcc61c
 			try {
 				$rules = self::get_rules_from_api();
 			} catch ( \Exception $e ) {
