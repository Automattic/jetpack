<?php
/**
 * Entrypoint for actually executing the WAF.
 *
 * @package automattic/jetpack-waf
 */

namespace Automattic\Jetpack\Waf;

use Automattic\Jetpack\Connection\Client;
use Automattic\Jetpack\Modules;
use Automattic\Jetpack\Status\Host;
use Jetpack_Options;

/**
 * Executes the WAF.
 */
class Waf_Runner {

<<<<<<< HEAD
	const WAF_MODULE_NAME                     = 'waf';
	const WAF_RULES_VERSION                   = '1.0.0';
	const MODE_OPTION_NAME                    = 'jetpack_waf_mode';
	const AUTOMATIC_RULES_ENABLED_OPTION_NAME = 'jetpack_waf_automatic_rules';
	const IP_LISTS_ENABLED_OPTION_NAME        = 'jetpack_waf_ip_list';
	const IP_ALLOW_LIST_OPTION_NAME           = 'jetpack_waf_ip_allow_list';
	const IP_BLOCK_LIST_OPTION_NAME           = 'jetpack_waf_ip_block_list';
	const RULES_FILE                          = '/rules/rules.php';
	const ALLOW_IP_FILE                       = '/rules/allow-ip.php';
	const BLOCK_IP_FILE                       = '/rules/block-ip.php';
	const VERSION_OPTION_NAME                 = 'jetpack_waf_rules_version';
	const RULE_LAST_UPDATED_OPTION_NAME       = 'jetpack_waf_last_updated_timestamp';
	const SHARE_DATA_OPTION_NAME              = 'jetpack_waf_share_data';
=======
	const WAF_MODULE_NAME               = 'waf';
	const WAF_RULES_VERSION             = '1.0.0';
	const MODE_OPTION_NAME              = 'jetpack_waf_mode';
	const IP_LISTS_ENABLED_OPTION_NAME  = 'jetpack_waf_ip_list';
	const IP_ALLOW_LIST_OPTION_NAME     = 'jetpack_waf_ip_allow_list';
	const IP_BLOCK_LIST_OPTION_NAME     = 'jetpack_waf_ip_block_list';
	const RULES_FILE                    = '/rules/rules.php';
	const ALLOW_IP_FILE                 = '/rules/allow-ip.php';
	const BLOCK_IP_FILE                 = '/rules/block-ip.php';
	const VERSION_OPTION_NAME           = 'jetpack_waf_rules_version';
	const RULE_LAST_UPDATED_OPTION_NAME = 'jetpack_waf_last_updated_timestamp';
	const SHARE_DATA_OPTION_NAME        = 'jetpack_waf_share_data';
>>>>>>> b87085f6

	/**
	 * Run the WAF
	 */
	public static function initialize() {
		if ( ! self::is_enabled() ) {
			return;
		}
		self::define_mode();
		self::define_share_data();
		if ( ! self::is_allowed_mode( JETPACK_WAF_MODE ) ) {
			return;
		}
		// Don't run if in standalone mode
		if ( function_exists( 'add_action' ) ) {
			self::add_hooks();
		}
		if ( ! self::did_run() ) {
			self::run();
		}
	}

	/**
	 * Set action hooks
	 *
	 * @return void
	 */
	public static function add_hooks() {
		add_action( 'update_option_' . self::AUTOMATIC_RULES_ENABLED_OPTION_NAME, array( static::class, 'activate' ), 10, 0 );
		add_action( 'update_option_' . self::IP_LISTS_ENABLED_OPTION_NAME, array( static::class, 'activate' ), 10, 0 );
		add_action( 'update_option_' . self::IP_ALLOW_LIST_OPTION_NAME, array( static::class, 'activate' ), 10, 0 );
		add_action( 'update_option_' . self::IP_BLOCK_LIST_OPTION_NAME, array( static::class, 'activate' ), 10, 0 );
		add_action( 'jetpack_waf_rules_update_cron', array( static::class, 'update_rules_cron' ) );
		// TODO: This doesn't exactly fit here - may need to find another home
		if ( ! wp_next_scheduled( 'jetpack_waf_rules_update_cron' ) ) {
			wp_schedule_event( time(), 'twicedaily', 'jetpack_waf_rules_update_cron' );
		}
		// Register REST routes.
		add_action( 'rest_api_init', array( new REST_Controller(), 'register_rest_routes' ) );
	}

	/**
	 * Set the mode definition if it has not been set.
	 *
	 * @return void
	 */
	public static function define_mode() {
		if ( ! defined( 'JETPACK_WAF_MODE' ) ) {
			$mode_option = get_option( self::MODE_OPTION_NAME );
			define( 'JETPACK_WAF_MODE', $mode_option );
		}
	}

	/**
	 * Set the share data definition if it has not been set.
	 *
	 * @return void
	 */
	public static function define_share_data() {
		if ( ! defined( 'JETPACK_WAF_SHARE_DATA' ) ) {
			$share_data_option = get_option( self::SHARE_DATA_OPTION_NAME, false );
			define( 'JETPACK_WAF_SHARE_DATA', $share_data_option );
		}
	}

	/**
	 * Did the WAF run yet or not?
	 *
	 * @return bool
	 */
	public static function did_run() {
		return defined( 'JETPACK_WAF_RUN' );
	}

	/**
	 * Determines if the passed $option is one of the allowed WAF operation modes.
	 *
	 * @param  string $option The mode option.
	 * @return bool
	 */
	public static function is_allowed_mode( $option ) {
		// Normal constants are defined prior to WP_CLI running causing problems for activation
		if ( defined( 'WAF_CLI_MODE' ) ) {
			$option = WAF_CLI_MODE;
		}

		$allowed_modes = array(
			'normal',
			'silent',
		);

		return in_array( $option, $allowed_modes, true );
	}

	/**
	 * Determines if the WAF is supported in the current environment.
	 *
	 * @since 0.8.0
	 * @return bool
	 */
	public static function is_supported_environment() {
		// Do not run when killswitch is enabled
		if ( defined( 'DISABLE_JETPACK_WAF' ) && DISABLE_JETPACK_WAF ) {
			return false;
		}

		// Do not run in the WPCOM context
		if ( defined( 'IS_WPCOM' ) && IS_WPCOM ) {
			return false;
		}

		// Do not run on the Atomic platform
		if ( ( new Host() )->is_atomic_platform() ) {
			return false;
		}

		return true;
	}

	/**
	 * Determines if the WAF module is enabled on the site.
	 *
	 * @return bool
	 */
	public static function is_enabled() {
		// if ABSPATH is defined, then WordPress has already been instantiated,
		// so we can check to see if the waf module is activated.
		if ( defined( 'ABSPATH' ) ) {
			return ( new Modules() )->is_active( self::WAF_MODULE_NAME );
		}

		return true;
	}

	/**
	 * Determines if automatic rules are enabled.
	 *
	 * @return bool
	 */
	public static function automatic_rules_enabled() {
		// for backwards compatibility, if the automatic rules option does not exist and the
		// module is active, consider automatic rules enabled
		$option_exists = get_option( self::AUTOMATIC_RULES_ENABLED_OPTION_NAME ) === false;
		if ( ! $option_exists && self::is_enabled() ) {
			$is_enabled = true;
		} else {
			$is_enabled = (bool) get_option( self::AUTOMATIC_RULES_ENABLED_OPTION_NAME );
		}

		return $is_enabled;
	}

	/**
	 * Enables the WAF module on the site.
	 */
	public static function enable() {
		return ( new Modules() )->activate( self::WAF_MODULE_NAME, false, false );
	}

	/**
	 * Disabled the WAF module on the site.
	 */
	public static function disable() {
		return ( new Modules() )->deactivate( self::WAF_MODULE_NAME );
	}

	/**
	 * Get Config
	 *
	 * @return array The WAF settings and current configuration data.
	 */
	public static function get_config() {
		return array(
			self::AUTOMATIC_RULES_ENABLED_OPTION_NAME => get_option( self::AUTOMATIC_RULES_ENABLED_OPTION_NAME ),
			self::IP_LISTS_ENABLED_OPTION_NAME        => get_option( self::IP_LISTS_ENABLED_OPTION_NAME ),
			self::IP_ALLOW_LIST_OPTION_NAME           => get_option( self::IP_ALLOW_LIST_OPTION_NAME ),
			self::IP_BLOCK_LIST_OPTION_NAME           => get_option( self::IP_BLOCK_LIST_OPTION_NAME ),
			self::SHARE_DATA_OPTION_NAME              => get_option( self::SHARE_DATA_OPTION_NAME ),
			'bootstrap_path'                          => self::get_bootstrap_file_path(),
		);
	}

	/**
	 * Get Bootstrap File Path
	 *
	 * @return string The path to the Jetpack Firewall's bootstrap.php file.
	 */
	private static function get_bootstrap_file_path() {
		$bootstrap = new Waf_Standalone_Bootstrap();
		return $bootstrap->get_bootstrap_file_path();
	}

	/**
	 * Get WAF File Path
	 *
	 * @param string $file The file path starting in the WAF directory.
	 * @return string The full file path to the provided file in the WAF directory.
	 */
	public static function get_waf_file_path( $file ) {
		Waf_Constants::initialize_constants();

		// Ensure the file path starts with a slash.
		if ( '/' !== substr( $file, 0, 1 ) ) {
			$file = "/$file";
		}

		return JETPACK_WAF_DIR . $file;
	}

	/**
	 * Runs the WAF and potentially stops the request if a problem is found.
	 *
	 * @return void
	 */
	public static function run() {
		// Make double-sure we are only running once.
		if ( self::did_run() ) {
			return;
		}

		Waf_Constants::initialize_constants();

		// if ABSPATH is defined, then WordPress has already been instantiated,
		// and we're running as a plugin (meh). Otherwise, we're running via something
		// like PHP's prepend_file setting (yay!).
		define( 'JETPACK_WAF_RUN', defined( 'ABSPATH' ) ? 'plugin' : 'preload' );

		// if the WAF is being run before a command line script, don't try to execute rules (there's no request).
		if ( PHP_SAPI === 'cli' ) {
			return;
		}

		// if something terrible happens during the WAF running, we don't want to interfere with the rest of the site,
		// so we intercept errors ONLY while the WAF is running, then we remove our handler after the WAF finishes.
		$display_errors = ini_get( 'display_errors' );
		// phpcs:ignore
		ini_set( 'display_errors', 'Off' );
		// phpcs:ignore
		set_error_handler( array( self::class, 'errorHandler' ) );

		try {

			// phpcs:ignore
			$waf = new Waf_Runtime( new Waf_Transforms(), new Waf_Operators() );

			// execute waf rules.
			$rules_file_path = self::get_waf_file_path( self::RULES_FILE );
			if ( file_exists( $rules_file_path ) ) {
				// phpcs:ignore
				include $rules_file_path;
			}
} catch ( \Exception $err ) { // phpcs:ignore
			// Intentionally doing nothing.
		}

		// remove the custom error handler, so we don't interfere with the site.
		restore_error_handler();
		// phpcs:ignore
		ini_set( 'display_errors', $display_errors );
	}

	/**
	 * Error handler to be used while the WAF is being executed.
	 *
	 * @param int    $code The error code.
	 * @param string $message The error message.
	 * @param string $file File with the error.
	 * @param string $line Line of the error.
	 * @return void
	 */
	public static function errorHandler( $code, $message, $file, $line ) { // phpcs:ignore
		// Intentionally doing nothing for now.
	}

	/**
	 * Initializes the WP filesystem.
	 *
	 * @return void
	 * @throws \Exception If filesystem is unavailable.
	 */
	public static function initialize_filesystem() {
		if ( ! function_exists( '\\WP_Filesystem' ) ) {
			require_once ABSPATH . 'wp-admin/includes/file.php';
		}

		if ( ! \WP_Filesystem() ) {
			throw new \Exception( 'No filesystem available.' );
		}
	}

	/**
	 * Activates the WAF by generating the rules script and setting the version
	 *
	 * @return void
	 */
	public static function activate() {
		self::define_mode();
		if ( ! self::is_allowed_mode( JETPACK_WAF_MODE ) ) {
			return;
		}
		$version = get_option( self::VERSION_OPTION_NAME );
		if ( ! $version ) {
			add_option( self::VERSION_OPTION_NAME, self::WAF_RULES_VERSION );
		}

		add_option( self::AUTOMATIC_RULES_ENABLED_OPTION_NAME, false );
		add_option( self::IP_LISTS_ENABLED_OPTION_NAME, false );
		add_option( self::SHARE_DATA_OPTION_NAME, true );

		self::initialize_filesystem();
		self::create_waf_directory();
		self::generate_ip_rules();
		self::create_blocklog_table();
		self::generate_rules();
	}

	/**
	 * Created the waf directory on activation.
	 *
	 * @return void
	 * @throws \Exception In case there's a problem when creating the directory.
	 */
	public static function create_waf_directory() {
		WP_Filesystem();
		Waf_Constants::initialize_constants();

		global $wp_filesystem;
		if ( ! $wp_filesystem ) {
			throw new \Exception( 'Can not work without the file system being initialized.' );
		}

		if ( ! $wp_filesystem->is_dir( JETPACK_WAF_DIR ) ) {
			if ( ! $wp_filesystem->mkdir( JETPACK_WAF_DIR ) ) {
				throw new \Exception( 'Failed creating WAF standalone bootstrap file directory: ' . JETPACK_WAF_DIR );
			}
		}
	}

	/**
	 * Create the log table when plugin is activated.
	 *
	 * @return void
	 */
	public static function create_blocklog_table() {
		global $wpdb;

		require_once ABSPATH . 'wp-admin/includes/upgrade.php';

		$sql = "
		CREATE TABLE {$wpdb->prefix}jetpack_waf_blocklog (
			log_id BIGINT UNSIGNED NOT NULL AUTO_INCREMENT,
			timestamp datetime NOT NULL,
			rule_id BIGINT NOT NULL,
			reason longtext NOT NULL,
			PRIMARY KEY (log_id),
			KEY timestamp (timestamp)
		)
		";

		dbDelta( $sql );
	}

	/**
	 * Deactivates the WAF by deleting the relevant options and emptying rules file.
	 *
	 * @return void
	 * @throws \Exception If file writing fails.
	 */
	public static function deactivate() {
		delete_option( self::MODE_OPTION_NAME );
		delete_option( self::VERSION_OPTION_NAME );

		global $wp_filesystem;

		self::initialize_filesystem();

		if ( ! $wp_filesystem->put_contents( self::get_waf_file_path( self::RULES_FILE ), "<?php\n" ) ) {
			throw new \Exception( 'Failed to empty rules.php file.' );
		}
	}

	/**
	 * Tries periodically to update the rules using our API.
	 *
	 * @return void
	 */
	public static function update_rules_cron() {
		self::define_mode();
		if ( ! self::is_allowed_mode( JETPACK_WAF_MODE ) ) {
			return;
		}

		self::generate_ip_rules();
		self::generate_rules();
		update_option( self::RULE_LAST_UPDATED_OPTION_NAME, time() );
	}

	/**
	 * Updates the rule set if rules version has changed
	 *
	 * @return void
	 */
	public static function update_rules_if_changed() {
		self::define_mode();
		if ( ! self::is_allowed_mode( JETPACK_WAF_MODE ) ) {
			return;
		}
		$version = get_option( self::VERSION_OPTION_NAME );
		if ( self::WAF_RULES_VERSION !== $version ) {
			update_option( self::VERSION_OPTION_NAME, self::WAF_RULES_VERSION );
			self::generate_ip_rules();
			self::generate_rules();
		}
	}

	/**
	 * Handle updates to the WAF
	 */
	public static function update_waf() {
		self::update_rules_if_changed();
		// Re-generate the standalone bootstrap file on every update
		// TODO: We may consider only doing this when the WAF version changes
		( new Waf_Standalone_Bootstrap() )->generate();
	}

	/**
	 * Retrieve rules from the API
	 *
	 * @throws \Exception If site is not registered.
	 * @throws \Exception If API did not respond 200.
	 * @throws \Exception If data is missing from response.
	 * @return array
	 */
	public static function get_rules_from_api() {
		$blog_id = Jetpack_Options::get_option( 'id' );
		if ( ! $blog_id ) {
			throw new \Exception( 'Site is not registered' );
		}

		$response = Client::wpcom_json_api_request_as_blog(
			sprintf( '/sites/%s/waf-rules', $blog_id ),
			'2',
			array(),
			null,
			'wpcom'
		);

		$response_code = wp_remote_retrieve_response_code( $response );

		if ( 200 !== $response_code ) {
			throw new \Exception( 'API connection failed.', $response_code );
		}

		$rules_json = wp_remote_retrieve_body( $response );
		$rules      = json_decode( $rules_json, true );

		if ( empty( $rules['data'] ) ) {
			throw new \Exception( 'Data missing from response.' );
		}

		return $rules['data'];
	}

	/**
	 * Generates the rules.php script
	 *
	 * @throws \Exception If file writing fails.
	 * @return void
	 */
	public static function generate_rules() {
		/**
		 * WordPress filesystem abstraction.
		 *
		 * @var \WP_Filesystem_Base $wp_filesystem
		 */
		global $wp_filesystem;

		self::initialize_filesystem();

<<<<<<< HEAD
		$rules           = "<?php\n";
=======
>>>>>>> b87085f6
		$rules_file_path = self::get_waf_file_path( self::RULES_FILE );

		$api_exception       = null;
		$throw_api_exception = true;

<<<<<<< HEAD
		// Ensure that the folder exists.
		if ( ! $wp_filesystem->is_dir( dirname( $rules_file_path ) ) ) {
			$wp_filesystem->mkdir( dirname( $rules_file_path ) );
		}

		// Add automatic rules
		if ( self::automatic_rules_enabled() ) {
			try {
				$rules = self::get_rules_from_api();
			} catch ( \Exception $e ) {
				if ( 401 === $e->getCode() ) {
					// do not throw API exceptions for users who do not have access
					$throw_api_exception = false;
				}

				if ( $wp_filesystem->exists( $rules_file_path ) && $throw_api_exception ) {
					throw $e;
				}

				$api_exception = $e;
			}
		}

		// Add manual rules
=======
			if ( $wp_filesystem->exists( $rules_file_path ) && $throw_api_exception ) {
				throw $e;
			}

			$rules         = "<?php\n";
			$api_exception = $e;
		}

		// Ensure that the folder exists.
		if ( ! $wp_filesystem->is_dir( dirname( $rules_file_path ) ) ) {
			$wp_filesystem->mkdir( dirname( $rules_file_path ) );
		}

>>>>>>> b87085f6
		$ip_allow_rules = self::get_waf_file_path( self::ALLOW_IP_FILE );
		$ip_block_rules = self::get_waf_file_path( self::BLOCK_IP_FILE );

		$ip_list_code = "if ( file_exists( '$ip_allow_rules' ) ) { if ( require( '$ip_allow_rules' ) ) { return; } }\n" .
			"if ( file_exists( '$ip_block_rules' ) ) { if ( require( '$ip_block_rules' ) ) { return \$waf->block('block', -1, 'ip block list'); } }\n";

		$rules_divided_by_line = explode( "\n", $rules );
		array_splice( $rules_divided_by_line, 1, 0, $ip_list_code );

		$rules = implode( "\n", $rules_divided_by_line );

		if ( ! $wp_filesystem->put_contents( $rules_file_path, $rules ) ) {
			throw new \Exception( 'Failed writing rules file to: ' . $rules_file_path );
		}

		if ( null !== $api_exception && $throw_api_exception ) {
			throw $api_exception;
		}
	}

	/**
	 * We allow for both, one IP per line or comma-; semicolon; or whitespace-separated lists. This also validates the IP addresses
	 * and only returns the ones that look valid.
	 *
	 * @param string $ips List of ips - example: "8.8.8.8\n4.4.4.4,2.2.2.2;1.1.1.1 9.9.9.9,5555.5555.5555.5555".
	 * @return array List of valid IP addresses. - example based on input example: array('8.8.8.8', '4.4.4.4', '2.2.2.2', '1.1.1.1', '9.9.9.9')
	 */
	private static function ip_option_to_array( $ips ) {
		$ips = (string) $ips;
		$ips = preg_split( '/[\s,;]/', $ips );

		$result = array();

		foreach ( $ips as $ip ) {
			if ( filter_var( $ip, FILTER_VALIDATE_IP ) !== false ) {
				$result[] = $ip;
			}
		}

		return $result;
	}

	/**
	 * Generates the rules.php script
	 *
	 * @throws \Exception If filesystem is not available.
	 * @throws \Exception If file writing fails.
	 * @return void
	 */
	public static function generate_ip_rules() {
		/**
		 * WordPress filesystem abstraction.
		 *
		 * @var \WP_Filesystem_Base $wp_filesystem
		 */
		global $wp_filesystem;

		self::initialize_filesystem();

		$rules_file_path    = self::get_waf_file_path( self::RULES_FILE );
		$allow_ip_file_path = self::get_waf_file_path( self::ALLOW_IP_FILE );
		$block_ip_file_path = self::get_waf_file_path( self::BLOCK_IP_FILE );

		// Ensure that the folder exists.
		if ( ! $wp_filesystem->is_dir( dirname( $rules_file_path ) ) ) {
			$wp_filesystem->mkdir( dirname( $rules_file_path ) );
		}

		$allow_list = self::ip_option_to_array( get_option( self::IP_ALLOW_LIST_OPTION_NAME ) );
		$block_list = self::ip_option_to_array( get_option( self::IP_BLOCK_LIST_OPTION_NAME ) );

		$lists_enabled = (bool) get_option( self::IP_LISTS_ENABLED_OPTION_NAME );
		if ( false === $lists_enabled ) {
			// Making the lists empty effectively disabled the feature while still keeping the other WAF rules evaluation active.
			$allow_list = array();
			$block_list = array();
		}

		$allow_rules_content = '';
		// phpcs:disable WordPress.PHP.DevelopmentFunctions
		$allow_rules_content .= '$waf_allow_list = ' . var_export( $allow_list, true ) . ";\n";
		// phpcs:enable
		$allow_rules_content .= 'return $waf->is_ip_in_array( $waf_allow_list );' . "\n";

		if ( ! $wp_filesystem->put_contents( $allow_ip_file_path, "<?php\n$allow_rules_content" ) ) {
			throw new \Exception( 'Failed writing allow list file to: ' . $allow_ip_file_path );
		}

		$block_rules_content = '';
		// phpcs:disable WordPress.PHP.DevelopmentFunctions
		$block_rules_content .= '$waf_block_list = ' . var_export( $block_list, true ) . ";\n";
		// phpcs:enable
		$block_rules_content .= 'return $waf->is_ip_in_array( $waf_block_list );' . "\n";

		if ( ! $wp_filesystem->put_contents( $block_ip_file_path, "<?php\n$block_rules_content" ) ) {
			throw new \Exception( 'Failed writing block list file to: ' . $block_ip_file_path );
		}
	}
}<|MERGE_RESOLUTION|>--- conflicted
+++ resolved
@@ -17,7 +17,6 @@
  */
 class Waf_Runner {
 
-<<<<<<< HEAD
 	const WAF_MODULE_NAME                     = 'waf';
 	const WAF_RULES_VERSION                   = '1.0.0';
 	const MODE_OPTION_NAME                    = 'jetpack_waf_mode';
@@ -31,20 +30,6 @@
 	const VERSION_OPTION_NAME                 = 'jetpack_waf_rules_version';
 	const RULE_LAST_UPDATED_OPTION_NAME       = 'jetpack_waf_last_updated_timestamp';
 	const SHARE_DATA_OPTION_NAME              = 'jetpack_waf_share_data';
-=======
-	const WAF_MODULE_NAME               = 'waf';
-	const WAF_RULES_VERSION             = '1.0.0';
-	const MODE_OPTION_NAME              = 'jetpack_waf_mode';
-	const IP_LISTS_ENABLED_OPTION_NAME  = 'jetpack_waf_ip_list';
-	const IP_ALLOW_LIST_OPTION_NAME     = 'jetpack_waf_ip_allow_list';
-	const IP_BLOCK_LIST_OPTION_NAME     = 'jetpack_waf_ip_block_list';
-	const RULES_FILE                    = '/rules/rules.php';
-	const ALLOW_IP_FILE                 = '/rules/allow-ip.php';
-	const BLOCK_IP_FILE                 = '/rules/block-ip.php';
-	const VERSION_OPTION_NAME           = 'jetpack_waf_rules_version';
-	const RULE_LAST_UPDATED_OPTION_NAME = 'jetpack_waf_last_updated_timestamp';
-	const SHARE_DATA_OPTION_NAME        = 'jetpack_waf_share_data';
->>>>>>> b87085f6
 
 	/**
 	 * Run the WAF
@@ -524,16 +509,11 @@
 
 		self::initialize_filesystem();
 
-<<<<<<< HEAD
-		$rules           = "<?php\n";
-=======
->>>>>>> b87085f6
 		$rules_file_path = self::get_waf_file_path( self::RULES_FILE );
 
 		$api_exception       = null;
 		$throw_api_exception = true;
 
-<<<<<<< HEAD
 		// Ensure that the folder exists.
 		if ( ! $wp_filesystem->is_dir( dirname( $rules_file_path ) ) ) {
 			$wp_filesystem->mkdir( dirname( $rules_file_path ) );
@@ -558,21 +538,6 @@
 		}
 
 		// Add manual rules
-=======
-			if ( $wp_filesystem->exists( $rules_file_path ) && $throw_api_exception ) {
-				throw $e;
-			}
-
-			$rules         = "<?php\n";
-			$api_exception = $e;
-		}
-
-		// Ensure that the folder exists.
-		if ( ! $wp_filesystem->is_dir( dirname( $rules_file_path ) ) ) {
-			$wp_filesystem->mkdir( dirname( $rules_file_path ) );
-		}
-
->>>>>>> b87085f6
 		$ip_allow_rules = self::get_waf_file_path( self::ALLOW_IP_FILE );
 		$ip_block_rules = self::get_waf_file_path( self::BLOCK_IP_FILE );
 
