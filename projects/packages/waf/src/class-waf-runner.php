--- conflicted
+++ resolved
@@ -159,7 +159,6 @@
 	}
 
 	/**
-<<<<<<< HEAD
 	 * Created the waf directory on activation.
 	 *
 	 * @return void
@@ -203,7 +202,9 @@
 	";
 
 		dbDelta( $sql );
-=======
+	}
+
+	/**
 	 * Deactivates the WAF by deleting the relevant options and emptying rules file.
 	 *
 	 * @return void
@@ -220,7 +221,6 @@
 		if ( ! $wp_filesystem->put_contents( self::RULES_FILE, "<?php\n" ) ) {
 			throw new \Exception( 'Failed to empty rules.php file.' );
 		}
->>>>>>> f9c8a992
 	}
 
 	/**
