--- conflicted
+++ resolved
@@ -157,12 +157,10 @@
 		if ( ! $version ) {
 			add_option( self::VERSION_OPTION_NAME, self::WAF_RULES_VERSION );
 		}
-<<<<<<< HEAD
+    
+    self::create_waf_directory();
 		self::generate_ip_rules();
-=======
-		self::create_waf_directory();
 		self::create_blocklog_table();
->>>>>>> dacba4ea
 		self::generate_rules();
 	}
 
