<?php
/**
 * Entrypoint for actually executing the WAF.
 *
 * @package automattic/jetpack-waf
 */

namespace Automattic\Jetpack\Waf;

use Automattic\Jetpack\Connection\Client;
use Automattic\Jetpack\Modules;
use Automattic\Jetpack\Status\Host;
use Jetpack_Options;

/**
 * Executes the WAF.
 */
class Waf_Runner {

<<<<<<< HEAD
	const WAF_MODULE_NAME                          = 'waf';
	const WAF_RULES_VERSION                        = '1.0.0';
=======
	const WAF_MODULE_NAME   = 'waf';
	const WAF_RULES_VERSION = '1.0.0';

	// WAF Options
>>>>>>> 92f20515
	const MODE_OPTION_NAME                         = 'jetpack_waf_mode';
	const AUTOMATIC_RULES_ENABLED_OPTION_NAME      = 'jetpack_waf_automatic_rules';
	const IP_LISTS_ENABLED_OPTION_NAME             = 'jetpack_waf_ip_list';
	const IP_ALLOW_LIST_OPTION_NAME                = 'jetpack_waf_ip_allow_list';
	const IP_BLOCK_LIST_OPTION_NAME                = 'jetpack_waf_ip_block_list';
<<<<<<< HEAD
	const RULES_FILE                               = __DIR__ . '/../rules/rules.php';
	const AUTOMATIC_RULES_FILE                     = __DIR__ . '/../rules/automatic-rules.php';
	const ALLOW_IP_FILE                            = __DIR__ . '/../rules/allow-ip.php';
	const BLOCK_IP_FILE                            = __DIR__ . '/../rules/block-ip.php';
=======
>>>>>>> 92f20515
	const VERSION_OPTION_NAME                      = 'jetpack_waf_rules_version';
	const RULE_LAST_UPDATED_OPTION_NAME            = 'jetpack_waf_last_updated_timestamp';
	const AUTOMATIC_RULES_LAST_UPDATED_OPTION_NAME = 'jetpack_waf_automatic_rules_last_updated_timestamp';
	const SHARE_DATA_OPTION_NAME                   = 'jetpack_waf_share_data';
<<<<<<< HEAD
=======

	// Rule Files
	const RULES_ENTRYPOINT_FILE = '/rules/rules.php';
	const AUTOMATIC_RULES_FILE  = '/rules/automatic-rules.php';
	const IP_ALLOW_RULES_FILE   = '/rules/allow-ip.php';
	const IP_BLOCK_RULES_FILE   = '/rules/block-ip.php';
>>>>>>> 92f20515

	/**
	 * Run the WAF
	 */
	public static function initialize() {
		if ( ! self::is_enabled() ) {
			return;
		}
		self::define_mode();
		self::define_share_data();
		if ( ! self::is_allowed_mode( JETPACK_WAF_MODE ) ) {
			return;
		}
		// Don't run if in standalone mode
		if ( function_exists( 'add_action' ) ) {
			self::add_hooks();
		}
		if ( ! self::did_run() ) {
			self::run();
		}
	}

	/**
	 * Set action hooks
	 *
	 * @return void
	 */
	public static function add_hooks() {
<<<<<<< HEAD
		add_action( 'add_option_' . self::AUTOMATIC_RULES_ENABLED_OPTION_NAME, array( static::class, 'activate' ), 10, 0 );
		add_action( 'add_option_' . self::IP_LISTS_ENABLED_OPTION_NAME, array( static::class, 'activate' ), 10, 0 );
=======
		// Re-activate the WAF any time an option is added or updated.
		add_action( 'add_option_' . self::AUTOMATIC_RULES_ENABLED_OPTION_NAME, array( static::class, 'activate' ), 10, 0 );
>>>>>>> 92f20515
		add_action( 'update_option_' . self::AUTOMATIC_RULES_ENABLED_OPTION_NAME, array( static::class, 'activate' ), 10, 0 );
		add_action( 'add_option_' . self::IP_LISTS_ENABLED_OPTION_NAME, array( static::class, 'activate' ), 10, 0 );
		add_action( 'update_option_' . self::IP_LISTS_ENABLED_OPTION_NAME, array( static::class, 'activate' ), 10, 0 );
		add_action( 'add_option_' . self::IP_ALLOW_LIST_OPTION_NAME, array( static::class, 'activate' ), 10, 0 );
		add_action( 'update_option_' . self::IP_ALLOW_LIST_OPTION_NAME, array( static::class, 'activate' ), 10, 0 );
		add_action( 'add_option_' . self::IP_BLOCK_LIST_OPTION_NAME, array( static::class, 'activate' ), 10, 0 );
		add_action( 'update_option_' . self::IP_BLOCK_LIST_OPTION_NAME, array( static::class, 'activate' ), 10, 0 );
		add_action( 'jetpack_waf_rules_update_cron', array( static::class, 'update_rules_cron' ) );
		// TODO: This doesn't exactly fit here - may need to find another home
		if ( ! wp_next_scheduled( 'jetpack_waf_rules_update_cron' ) ) {
			wp_schedule_event( time(), 'twicedaily', 'jetpack_waf_rules_update_cron' );
		}
		// Register REST routes.
		add_action( 'rest_api_init', array( new REST_Controller(), 'register_rest_routes' ) );
	}

	/**
	 * Set the mode definition if it has not been set.
	 *
	 * @return void
	 */
	public static function define_mode() {
		if ( ! defined( 'JETPACK_WAF_MODE' ) ) {
			$mode_option = get_option( self::MODE_OPTION_NAME );
			define( 'JETPACK_WAF_MODE', $mode_option );
		}
	}

	/**
	 * Set the share data definition if it has not been set.
	 *
	 * @return void
	 */
	public static function define_share_data() {
		if ( ! defined( 'JETPACK_WAF_SHARE_DATA' ) ) {
			$share_data_option = get_option( self::SHARE_DATA_OPTION_NAME, false );
			define( 'JETPACK_WAF_SHARE_DATA', $share_data_option );
		}
	}

	/**
	 * Did the WAF run yet or not?
	 *
	 * @return bool
	 */
	public static function did_run() {
		return defined( 'JETPACK_WAF_RUN' );
	}

	/**
	 * Determines if the passed $option is one of the allowed WAF operation modes.
	 *
	 * @param  string $option The mode option.
	 * @return bool
	 */
	public static function is_allowed_mode( $option ) {
		// Normal constants are defined prior to WP_CLI running causing problems for activation
		if ( defined( 'WAF_CLI_MODE' ) ) {
			$option = WAF_CLI_MODE;
		}

		$allowed_modes = array(
			'normal',
			'silent',
		);

		return in_array( $option, $allowed_modes, true );
	}

	/**
	 * Determines if the WAF is supported in the current environment.
	 *
	 * @since 0.8.0
	 * @return bool
	 */
	public static function is_supported_environment() {
		// Do not run when killswitch is enabled
		if ( defined( 'DISABLE_JETPACK_WAF' ) && DISABLE_JETPACK_WAF ) {
			return false;
		}

		// Do not run in the WPCOM context
		if ( defined( 'IS_WPCOM' ) && IS_WPCOM ) {
			return false;
		}

		// Do not run on the Atomic platform
		if ( ( new Host() )->is_atomic_platform() ) {
			return false;
		}

		return true;
	}

	/**
<<<<<<< HEAD
=======
	 * Determines if the WAF module is enabled on the site.
	 *
	 * @return bool
	 */
	public static function is_enabled() {
		// if ABSPATH is defined, then WordPress has already been instantiated,
		// so we can check to see if the waf module is activated.
		if ( defined( 'ABSPATH' ) ) {
			return ( new Modules() )->is_active( self::WAF_MODULE_NAME );
		}

		return true;
	}

	/**
>>>>>>> 92f20515
	 * Enables the WAF module on the site.
	 */
	public static function enable() {
		return ( new Modules() )->activate( self::WAF_MODULE_NAME, false, false );
	}

	/**
	 * Disabled the WAF module on the site.
	 */
	public static function disable() {
		return ( new Modules() )->deactivate( self::WAF_MODULE_NAME );
	}

	/**
	 * Get Config
	 *
	 * @return array The WAF settings and current configuration data.
	 */
	public static function get_config() {
		return array(
			self::AUTOMATIC_RULES_ENABLED_OPTION_NAME => get_option( self::AUTOMATIC_RULES_ENABLED_OPTION_NAME ),
			self::IP_LISTS_ENABLED_OPTION_NAME        => get_option( self::IP_LISTS_ENABLED_OPTION_NAME ),
			self::IP_ALLOW_LIST_OPTION_NAME           => get_option( self::IP_ALLOW_LIST_OPTION_NAME ),
			self::IP_BLOCK_LIST_OPTION_NAME           => get_option( self::IP_BLOCK_LIST_OPTION_NAME ),
			self::SHARE_DATA_OPTION_NAME              => get_option( self::SHARE_DATA_OPTION_NAME ),
			'bootstrap_path'                          => self::get_bootstrap_file_path(),
			'automatic_rules_available'               => (bool) get_option( self::AUTOMATIC_RULES_LAST_UPDATED_OPTION_NAME ),
		);
	}

	/**
	 * Get Bootstrap File Path
	 *
	 * @return string The path to the Jetpack Firewall's bootstrap.php file.
	 */
	private static function get_bootstrap_file_path() {
		$bootstrap = new Waf_Standalone_Bootstrap();
		return $bootstrap->get_bootstrap_file_path();
	}

	/**
	 * Get WAF File Path
	 *
	 * @param string $file The file path starting in the WAF directory.
	 * @return string The full file path to the provided file in the WAF directory.
	 */
	public static function get_waf_file_path( $file ) {
		Waf_Constants::initialize_constants();

		// Ensure the file path starts with a slash.
		if ( '/' !== substr( $file, 0, 1 ) ) {
			$file = "/$file";
		}

		return JETPACK_WAF_DIR . $file;
	}

	/**
	 * Runs the WAF and potentially stops the request if a problem is found.
	 *
	 * @return void
	 */
	public static function run() {
		// Make double-sure we are only running once.
		if ( self::did_run() ) {
			return;
		}

		Waf_Constants::initialize_constants();

		// if ABSPATH is defined, then WordPress has already been instantiated,
		// and we're running as a plugin (meh). Otherwise, we're running via something
		// like PHP's prepend_file setting (yay!).
		define( 'JETPACK_WAF_RUN', defined( 'ABSPATH' ) ? 'plugin' : 'preload' );

		// if the WAF is being run before a command line script, don't try to execute rules (there's no request).
		if ( PHP_SAPI === 'cli' ) {
			return;
		}

		// if something terrible happens during the WAF running, we don't want to interfere with the rest of the site,
		// so we intercept errors ONLY while the WAF is running, then we remove our handler after the WAF finishes.
		$display_errors = ini_get( 'display_errors' );
		// phpcs:ignore
		ini_set( 'display_errors', 'Off' );
		// phpcs:ignore
		set_error_handler( array( self::class, 'errorHandler' ) );

		try {

			// phpcs:ignore
			$waf = new Waf_Runtime( new Waf_Transforms(), new Waf_Operators() );

			// execute waf rules.
			$rules_file_path = self::get_waf_file_path( self::RULES_ENTRYPOINT_FILE );
			if ( file_exists( $rules_file_path ) ) {
				// phpcs:ignore
				include $rules_file_path;
			}
} catch ( \Exception $err ) { // phpcs:ignore
			// Intentionally doing nothing.
		}

		// remove the custom error handler, so we don't interfere with the site.
		restore_error_handler();
		// phpcs:ignore
		ini_set( 'display_errors', $display_errors );
	}

	/**
	 * Error handler to be used while the WAF is being executed.
	 *
	 * @param int    $code The error code.
	 * @param string $message The error message.
	 * @param string $file File with the error.
	 * @param string $line Line of the error.
	 * @return void
	 */
	public static function errorHandler( $code, $message, $file, $line ) { // phpcs:ignore
		// Intentionally doing nothing for now.
	}

	/**
	 * Initializes the WP filesystem.
	 *
	 * @return void
	 * @throws \Exception If filesystem is unavailable.
	 */
	public static function initialize_filesystem() {
		if ( ! function_exists( '\\WP_Filesystem' ) ) {
			require_once ABSPATH . 'wp-admin/includes/file.php';
		}

		if ( ! \WP_Filesystem() ) {
			throw new \Exception( 'No filesystem available.' );
		}
	}

	/**
	 * Activates the WAF by generating the rules script and setting the version
	 *
	 * @return void
	 */
	public static function activate() {
		self::define_mode();
		if ( ! self::is_allowed_mode( JETPACK_WAF_MODE ) ) {
			return;
		}
		$version = get_option( self::VERSION_OPTION_NAME );
		if ( ! $version ) {
			add_option( self::VERSION_OPTION_NAME, self::WAF_RULES_VERSION );
		}

		add_option( self::SHARE_DATA_OPTION_NAME, true );

		self::initialize_filesystem();
		self::create_waf_directory();
		self::generate_automatic_rules();
		self::generate_ip_rules();
		self::create_blocklog_table();
		self::generate_rules();
	}

	/**
	 * Created the waf directory on activation.
	 *
	 * @return void
	 * @throws \Exception In case there's a problem when creating the directory.
	 */
	public static function create_waf_directory() {
		WP_Filesystem();
		Waf_Constants::initialize_constants();

		global $wp_filesystem;
		if ( ! $wp_filesystem ) {
			throw new \Exception( 'Can not work without the file system being initialized.' );
		}

		if ( ! $wp_filesystem->is_dir( JETPACK_WAF_DIR ) ) {
			if ( ! $wp_filesystem->mkdir( JETPACK_WAF_DIR ) ) {
				throw new \Exception( 'Failed creating WAF standalone bootstrap file directory: ' . JETPACK_WAF_DIR );
			}
		}
	}

	/**
	 * Create the log table when plugin is activated.
	 *
	 * @return void
	 */
	public static function create_blocklog_table() {
		global $wpdb;

		require_once ABSPATH . 'wp-admin/includes/upgrade.php';

		$sql = "
		CREATE TABLE {$wpdb->prefix}jetpack_waf_blocklog (
			log_id BIGINT UNSIGNED NOT NULL AUTO_INCREMENT,
			timestamp datetime NOT NULL,
			rule_id BIGINT NOT NULL,
			reason longtext NOT NULL,
			PRIMARY KEY (log_id),
			KEY timestamp (timestamp)
		)
		";

		dbDelta( $sql );
	}

	/**
	 * Deactivates the WAF by deleting the relevant options and emptying rules file.
	 *
	 * @return void
	 * @throws \Exception If file writing fails.
	 */
	public static function deactivate() {
		delete_option( self::MODE_OPTION_NAME );
		delete_option( self::VERSION_OPTION_NAME );

		global $wp_filesystem;

		self::initialize_filesystem();

		if ( ! $wp_filesystem->put_contents( self::get_waf_file_path( self::RULES_ENTRYPOINT_FILE ), "<?php\n" ) ) {
			throw new \Exception( 'Failed to empty rules.php file.' );
		}
	}

	/**
	 * Tries periodically to update the rules using our API.
	 *
	 * @return void
	 */
	public static function update_rules_cron() {
		self::define_mode();
		if ( ! self::is_allowed_mode( JETPACK_WAF_MODE ) ) {
			return;
		}

		self::generate_automatic_rules();
		self::generate_ip_rules();
		self::generate_rules();
		update_option( self::RULE_LAST_UPDATED_OPTION_NAME, time() );
	}

	/**
	 * Updates the rule set if rules version has changed
	 *
	 * @return void
	 */
	public static function update_rules_if_changed() {
		self::define_mode();
		if ( ! self::is_allowed_mode( JETPACK_WAF_MODE ) ) {
			return;
		}
		$version = get_option( self::VERSION_OPTION_NAME );
		if ( self::WAF_RULES_VERSION !== $version ) {
			update_option( self::VERSION_OPTION_NAME, self::WAF_RULES_VERSION );
			self::generate_automatic_rules();
			self::generate_ip_rules();
			self::generate_rules();
		}
	}

	/**
	 * Handle updates to the WAF
	 */
	public static function update_waf() {
		self::update_rules_if_changed();
		// Re-generate the standalone bootstrap file on every update
		// TODO: We may consider only doing this when the WAF version changes
		( new Waf_Standalone_Bootstrap() )->generate();
	}

	/**
	 * Retrieve rules from the API
	 *
	 * @throws \Exception If site is not registered.
	 * @throws \Exception If API did not respond 200.
	 * @throws \Exception If data is missing from response.
	 * @return array
	 */
	public static function get_rules_from_api() {
		$blog_id = Jetpack_Options::get_option( 'id' );
		if ( ! $blog_id ) {
			throw new \Exception( 'Site is not registered' );
		}

		$response = Client::wpcom_json_api_request_as_blog(
			sprintf( '/sites/%s/waf-rules', $blog_id ),
			'2',
			array(),
			null,
			'wpcom'
		);

		$response_code = wp_remote_retrieve_response_code( $response );

		if ( 200 !== $response_code ) {
			throw new \Exception( 'API connection failed.', $response_code );
		}

		$rules_json = wp_remote_retrieve_body( $response );
		$rules      = json_decode( $rules_json, true );

		if ( empty( $rules['data'] ) ) {
			throw new \Exception( 'Data missing from response.' );
		}

		return $rules['data'];
	}

	/**
	 * Wraps a require statement in a file_exists check.
	 *
	 * @param string $required_file The file to check if exists and require.
	 * @param string $return_code   The PHP code to execute if the file require returns true. Defaults to 'return;'.
	 * @return string The wrapped require statement.
	 */
	private static function wrap_require( $required_file, $return_code = 'return;' ) {
		return "if ( file_exists( '$required_file' ) ) { if ( require( '$required_file' ) ) { $return_code } }";
	}

	/**
	 * Generates the rules.php script
	 *
	 * @throws \Exception If file writing fails.
	 * @return void
	 */
	public static function generate_rules() {
		/**
		 * WordPress filesystem abstraction.
		 *
		 * @var \WP_Filesystem_Base $wp_filesystem
		 */
		global $wp_filesystem;

		self::initialize_filesystem();

<<<<<<< HEAD
		// Ensure all potentially required rule files exist
		$rule_files = array( self::RULES_FILE, self::AUTOMATIC_RULES_FILE, self::ALLOW_IP_FILE, self::BLOCK_IP_FILE );
		foreach ( $rule_files as $rule_file ) {
=======
		$rules                = "<?php\n";
		$entrypoint_file_path = self::get_waf_file_path( self::RULES_ENTRYPOINT_FILE );

		// Ensure that the folder exists
		if ( ! $wp_filesystem->is_dir( dirname( $entrypoint_file_path ) ) ) {
			$wp_filesystem->mkdir( dirname( $entrypoint_file_path ) );
		}

		// Ensure all potentially required rule files exist
		$rule_files = array( self::RULES_ENTRYPOINT_FILE, self::AUTOMATIC_RULES_FILE, self::IP_ALLOW_RULES_FILE, self::IP_BLOCK_RULES_FILE );
		foreach ( $rule_files as $rule_file ) {
			$rule_file = self::get_waf_file_path( $rule_file );
>>>>>>> 92f20515
			if ( ! $wp_filesystem->is_file( $rule_file ) ) {
				if ( ! $wp_filesystem->put_contents( $rule_file, "<?php\n" ) ) {
					throw new \Exception( 'Failed writing rules file to: ' . $rule_file );
				}
			}
		}

<<<<<<< HEAD
		$rules = "<?php\n";

		// Add manual rules
		if ( get_option( self::IP_LISTS_ENABLED_OPTION_NAME ) ) {
			$rules .= "if ( require('" . self::ALLOW_IP_FILE . "') ) { return; }\n";
			$rules .= "if ( require('" . self::BLOCK_IP_FILE . "') ) { return \$waf->block('block', -1, 'ip block list'); }\n";
		}

		// Add automatic rules
		if ( get_option( self::AUTOMATIC_RULES_ENABLED_OPTION_NAME ) ) {
			$rules .= "require('" . self::AUTOMATIC_RULES_FILE . "');\n";
		}

		// Ensure that the folder exists
		if ( ! $wp_filesystem->is_dir( dirname( self::RULES_FILE ) ) ) {
			$wp_filesystem->mkdir( dirname( self::RULES_FILE ) );
		}

		// Update the rules file
		if ( ! $wp_filesystem->put_contents( self::RULES_FILE, $rules ) ) {
			throw new \Exception( 'Failed writing rules file to: ' . self::RULES_FILE );
=======
		// Add manual rules
		if ( get_option( self::IP_LISTS_ENABLED_OPTION_NAME ) ) {
			$rules .= self::wrap_require( self::get_waf_file_path( self::IP_ALLOW_RULES_FILE ) ) . "\n";
			$rules .= self::wrap_require( self::get_waf_file_path( self::IP_BLOCK_RULES_FILE ), "return \$waf->block( 'block', -1, 'ip block list' );" ) . "\n";
		}

		// Add automatic rules
		if ( get_option( self::AUTOMATIC_RULES_ENABLED_OPTION_NAME ) ) {
			$rules .= self::wrap_require( self::get_waf_file_path( self::AUTOMATIC_RULES_FILE ) ) . "\n";
		}

		// Update the rules file
		if ( ! $wp_filesystem->put_contents( $entrypoint_file_path, $rules ) ) {
			throw new \Exception( 'Failed writing rules file to: ' . $entrypoint_file_path );
		}
	}

	/**
	 * Generates the automatic-rules.php script
	 *
	 * @throws \Exception If rules cannot be generated and saved.
	 * @return void
	 */
	public static function generate_automatic_rules() {
		/**
		 * WordPress filesystem abstraction.
		 *
		 * @var \WP_Filesystem_Base $wp_filesystem
		 */
		global $wp_filesystem;

		self::initialize_filesystem();

		$automatic_rules_file_path = self::get_waf_file_path( self::AUTOMATIC_RULES_FILE );

		// Ensure that the folder exists.
		if ( ! $wp_filesystem->is_dir( dirname( $automatic_rules_file_path ) ) ) {
			$wp_filesystem->mkdir( dirname( $automatic_rules_file_path ) );
		}

		try {
			$rules = self::get_rules_from_api();
		} catch ( \Exception $exception ) {
			// Do not throw API exceptions for users who do not have access
			if ( 401 !== $exception->getCode() ) {
				throw $exception;
			}
		}

		// If there are no rules available, don't overwrite the existing file.
		if ( empty( $rules ) ) {
			return;
>>>>>>> 92f20515
		}
	}

	/**
	 * Generates the automatic-rules.php script
	 *
	 * @throws \Exception If rules cannot be generated and saved.
	 * @return void
	 */
	public static function generate_automatic_rules() {
		/**
		 * WordPress filesystem abstraction.
		 *
		 * @var \WP_Filesystem_Base $wp_filesystem
		 */
		global $wp_filesystem;

		self::initialize_filesystem();

		// Ensure that the folder exists.
		if ( ! $wp_filesystem->is_dir( dirname( self::AUTOMATIC_RULES_FILE ) ) ) {
			$wp_filesystem->mkdir( dirname( self::AUTOMATIC_RULES_FILE ) );
		}

<<<<<<< HEAD
		try {
			$rules = self::get_rules_from_api();
		} catch ( \Exception $exception ) {
			// Do not throw API exceptions for users who do not have access
			if ( 401 !== $exception->getCode() ) {
				throw $exception;
			}
		}

		if ( ! $wp_filesystem->put_contents( self::AUTOMATIC_RULES_FILE, $rules ) ) {
			throw new \Exception( 'Failed writing automatic rules file to: ' . self::AUTOMATIC_RULES_FILE );
		}

=======
		if ( ! $wp_filesystem->put_contents( $automatic_rules_file_path, $rules ) ) {
			throw new \Exception( 'Failed writing automatic rules file to: ' . $automatic_rules_file_path );
		}

>>>>>>> 92f20515
		update_option( self::AUTOMATIC_RULES_LAST_UPDATED_OPTION_NAME, time() );
	}

	/**
	 * We allow for both, one IP per line or comma-; semicolon; or whitespace-separated lists. This also validates the IP addresses
	 * and only returns the ones that look valid.
	 *
	 * @param string $ips List of ips - example: "8.8.8.8\n4.4.4.4,2.2.2.2;1.1.1.1 9.9.9.9,5555.5555.5555.5555".
	 * @return array List of valid IP addresses. - example based on input example: array('8.8.8.8', '4.4.4.4', '2.2.2.2', '1.1.1.1', '9.9.9.9')
	 */
	private static function ip_option_to_array( $ips ) {
		$ips = (string) $ips;
		$ips = preg_split( '/[\s,;]/', $ips );

		$result = array();

		foreach ( $ips as $ip ) {
			if ( filter_var( $ip, FILTER_VALIDATE_IP ) !== false ) {
				$result[] = $ip;
			}
		}

		return $result;
	}

	/**
	 * Generates the rules.php script
	 *
	 * @throws \Exception If filesystem is not available.
	 * @throws \Exception If file writing fails.
	 * @return void
	 */
	public static function generate_ip_rules() {
		/**
		 * WordPress filesystem abstraction.
		 *
		 * @var \WP_Filesystem_Base $wp_filesystem
		 */
		global $wp_filesystem;

		self::initialize_filesystem();

		$allow_ip_file_path = self::get_waf_file_path( self::IP_ALLOW_RULES_FILE );
		$block_ip_file_path = self::get_waf_file_path( self::IP_BLOCK_RULES_FILE );

		// Ensure that the folders exists.
		if ( ! $wp_filesystem->is_dir( dirname( $allow_ip_file_path ) ) ) {
			$wp_filesystem->mkdir( dirname( $allow_ip_file_path ) );
		}
		if ( ! $wp_filesystem->is_dir( dirname( $block_ip_file_path ) ) ) {
			$wp_filesystem->mkdir( dirname( $block_ip_file_path ) );
		}

		$allow_list = self::ip_option_to_array( get_option( self::IP_ALLOW_LIST_OPTION_NAME ) );
		$block_list = self::ip_option_to_array( get_option( self::IP_BLOCK_LIST_OPTION_NAME ) );

		$allow_rules_content = '';
		// phpcs:disable WordPress.PHP.DevelopmentFunctions
		$allow_rules_content .= '$waf_allow_list = ' . var_export( $allow_list, true ) . ";\n";
		// phpcs:enable
		$allow_rules_content .= 'return $waf->is_ip_in_array( $waf_allow_list );' . "\n";

		if ( ! $wp_filesystem->put_contents( $allow_ip_file_path, "<?php\n$allow_rules_content" ) ) {
			throw new \Exception( 'Failed writing allow list file to: ' . $allow_ip_file_path );
		}

		$block_rules_content = '';
		// phpcs:disable WordPress.PHP.DevelopmentFunctions
		$block_rules_content .= '$waf_block_list = ' . var_export( $block_list, true ) . ";\n";
		// phpcs:enable
		$block_rules_content .= 'return $waf->is_ip_in_array( $waf_block_list );' . "\n";

		if ( ! $wp_filesystem->put_contents( $block_ip_file_path, "<?php\n$block_rules_content" ) ) {
			throw new \Exception( 'Failed writing block list file to: ' . $block_ip_file_path );
		}
	}
}<|MERGE_RESOLUTION|>--- conflicted
+++ resolved
@@ -17,40 +17,25 @@
  */
 class Waf_Runner {
 
-<<<<<<< HEAD
-	const WAF_MODULE_NAME                          = 'waf';
-	const WAF_RULES_VERSION                        = '1.0.0';
-=======
 	const WAF_MODULE_NAME   = 'waf';
 	const WAF_RULES_VERSION = '1.0.0';
 
 	// WAF Options
->>>>>>> 92f20515
 	const MODE_OPTION_NAME                         = 'jetpack_waf_mode';
 	const AUTOMATIC_RULES_ENABLED_OPTION_NAME      = 'jetpack_waf_automatic_rules';
 	const IP_LISTS_ENABLED_OPTION_NAME             = 'jetpack_waf_ip_list';
 	const IP_ALLOW_LIST_OPTION_NAME                = 'jetpack_waf_ip_allow_list';
 	const IP_BLOCK_LIST_OPTION_NAME                = 'jetpack_waf_ip_block_list';
-<<<<<<< HEAD
-	const RULES_FILE                               = __DIR__ . '/../rules/rules.php';
-	const AUTOMATIC_RULES_FILE                     = __DIR__ . '/../rules/automatic-rules.php';
-	const ALLOW_IP_FILE                            = __DIR__ . '/../rules/allow-ip.php';
-	const BLOCK_IP_FILE                            = __DIR__ . '/../rules/block-ip.php';
-=======
->>>>>>> 92f20515
 	const VERSION_OPTION_NAME                      = 'jetpack_waf_rules_version';
 	const RULE_LAST_UPDATED_OPTION_NAME            = 'jetpack_waf_last_updated_timestamp';
 	const AUTOMATIC_RULES_LAST_UPDATED_OPTION_NAME = 'jetpack_waf_automatic_rules_last_updated_timestamp';
 	const SHARE_DATA_OPTION_NAME                   = 'jetpack_waf_share_data';
-<<<<<<< HEAD
-=======
 
 	// Rule Files
 	const RULES_ENTRYPOINT_FILE = '/rules/rules.php';
 	const AUTOMATIC_RULES_FILE  = '/rules/automatic-rules.php';
 	const IP_ALLOW_RULES_FILE   = '/rules/allow-ip.php';
 	const IP_BLOCK_RULES_FILE   = '/rules/block-ip.php';
->>>>>>> 92f20515
 
 	/**
 	 * Run the WAF
@@ -79,13 +64,8 @@
 	 * @return void
 	 */
 	public static function add_hooks() {
-<<<<<<< HEAD
-		add_action( 'add_option_' . self::AUTOMATIC_RULES_ENABLED_OPTION_NAME, array( static::class, 'activate' ), 10, 0 );
-		add_action( 'add_option_' . self::IP_LISTS_ENABLED_OPTION_NAME, array( static::class, 'activate' ), 10, 0 );
-=======
 		// Re-activate the WAF any time an option is added or updated.
 		add_action( 'add_option_' . self::AUTOMATIC_RULES_ENABLED_OPTION_NAME, array( static::class, 'activate' ), 10, 0 );
->>>>>>> 92f20515
 		add_action( 'update_option_' . self::AUTOMATIC_RULES_ENABLED_OPTION_NAME, array( static::class, 'activate' ), 10, 0 );
 		add_action( 'add_option_' . self::IP_LISTS_ENABLED_OPTION_NAME, array( static::class, 'activate' ), 10, 0 );
 		add_action( 'update_option_' . self::IP_LISTS_ENABLED_OPTION_NAME, array( static::class, 'activate' ), 10, 0 );
@@ -181,8 +161,6 @@
 	}
 
 	/**
-<<<<<<< HEAD
-=======
 	 * Determines if the WAF module is enabled on the site.
 	 *
 	 * @return bool
@@ -198,7 +176,6 @@
 	}
 
 	/**
->>>>>>> 92f20515
 	 * Enables the WAF module on the site.
 	 */
 	public static function enable() {
@@ -538,11 +515,6 @@
 
 		self::initialize_filesystem();
 
-<<<<<<< HEAD
-		// Ensure all potentially required rule files exist
-		$rule_files = array( self::RULES_FILE, self::AUTOMATIC_RULES_FILE, self::ALLOW_IP_FILE, self::BLOCK_IP_FILE );
-		foreach ( $rule_files as $rule_file ) {
-=======
 		$rules                = "<?php\n";
 		$entrypoint_file_path = self::get_waf_file_path( self::RULES_ENTRYPOINT_FILE );
 
@@ -555,7 +527,6 @@
 		$rule_files = array( self::RULES_ENTRYPOINT_FILE, self::AUTOMATIC_RULES_FILE, self::IP_ALLOW_RULES_FILE, self::IP_BLOCK_RULES_FILE );
 		foreach ( $rule_files as $rule_file ) {
 			$rule_file = self::get_waf_file_path( $rule_file );
->>>>>>> 92f20515
 			if ( ! $wp_filesystem->is_file( $rule_file ) ) {
 				if ( ! $wp_filesystem->put_contents( $rule_file, "<?php\n" ) ) {
 					throw new \Exception( 'Failed writing rules file to: ' . $rule_file );
@@ -563,29 +534,8 @@
 			}
 		}
 
-<<<<<<< HEAD
 		$rules = "<?php\n";
 
-		// Add manual rules
-		if ( get_option( self::IP_LISTS_ENABLED_OPTION_NAME ) ) {
-			$rules .= "if ( require('" . self::ALLOW_IP_FILE . "') ) { return; }\n";
-			$rules .= "if ( require('" . self::BLOCK_IP_FILE . "') ) { return \$waf->block('block', -1, 'ip block list'); }\n";
-		}
-
-		// Add automatic rules
-		if ( get_option( self::AUTOMATIC_RULES_ENABLED_OPTION_NAME ) ) {
-			$rules .= "require('" . self::AUTOMATIC_RULES_FILE . "');\n";
-		}
-
-		// Ensure that the folder exists
-		if ( ! $wp_filesystem->is_dir( dirname( self::RULES_FILE ) ) ) {
-			$wp_filesystem->mkdir( dirname( self::RULES_FILE ) );
-		}
-
-		// Update the rules file
-		if ( ! $wp_filesystem->put_contents( self::RULES_FILE, $rules ) ) {
-			throw new \Exception( 'Failed writing rules file to: ' . self::RULES_FILE );
-=======
 		// Add manual rules
 		if ( get_option( self::IP_LISTS_ENABLED_OPTION_NAME ) ) {
 			$rules .= self::wrap_require( self::get_waf_file_path( self::IP_ALLOW_RULES_FILE ) ) . "\n";
@@ -638,51 +588,12 @@
 		// If there are no rules available, don't overwrite the existing file.
 		if ( empty( $rules ) ) {
 			return;
->>>>>>> 92f20515
-		}
-	}
-
-	/**
-	 * Generates the automatic-rules.php script
-	 *
-	 * @throws \Exception If rules cannot be generated and saved.
-	 * @return void
-	 */
-	public static function generate_automatic_rules() {
-		/**
-		 * WordPress filesystem abstraction.
-		 *
-		 * @var \WP_Filesystem_Base $wp_filesystem
-		 */
-		global $wp_filesystem;
-
-		self::initialize_filesystem();
-
-		// Ensure that the folder exists.
-		if ( ! $wp_filesystem->is_dir( dirname( self::AUTOMATIC_RULES_FILE ) ) ) {
-			$wp_filesystem->mkdir( dirname( self::AUTOMATIC_RULES_FILE ) );
-		}
-
-<<<<<<< HEAD
-		try {
-			$rules = self::get_rules_from_api();
-		} catch ( \Exception $exception ) {
-			// Do not throw API exceptions for users who do not have access
-			if ( 401 !== $exception->getCode() ) {
-				throw $exception;
-			}
-		}
-
-		if ( ! $wp_filesystem->put_contents( self::AUTOMATIC_RULES_FILE, $rules ) ) {
-			throw new \Exception( 'Failed writing automatic rules file to: ' . self::AUTOMATIC_RULES_FILE );
-		}
-
-=======
+		}
+
 		if ( ! $wp_filesystem->put_contents( $automatic_rules_file_path, $rules ) ) {
 			throw new \Exception( 'Failed writing automatic rules file to: ' . $automatic_rules_file_path );
 		}
 
->>>>>>> 92f20515
 		update_option( self::AUTOMATIC_RULES_LAST_UPDATED_OPTION_NAME, time() );
 	}
 
