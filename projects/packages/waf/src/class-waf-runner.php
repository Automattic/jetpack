<?php
/**
 * Entrypoint for actually executing the WAF.
 *
 * @package automattic/jetpack-waf
 */

namespace Automattic\Jetpack\Waf;

use Automattic\Jetpack\Connection\Client;
use Automattic\Jetpack\Modules;
use Automattic\Jetpack\Status\Host;
use Jetpack_Options;

/**
 * Executes the WAF.
 */
class Waf_Runner {

<<<<<<< HEAD
	const WAF_MODULE_NAME   = 'waf';
	const WAF_RULES_VERSION = '1.0.0';

	// WAF Options
	const MODE_OPTION_NAME                         = 'jetpack_waf_mode';
	const AUTOMATIC_RULES_ENABLED_OPTION_NAME      = 'jetpack_waf_automatic_rules';
	const IP_LISTS_ENABLED_OPTION_NAME             = 'jetpack_waf_ip_list';
	const IP_ALLOW_LIST_OPTION_NAME                = 'jetpack_waf_ip_allow_list';
	const IP_BLOCK_LIST_OPTION_NAME                = 'jetpack_waf_ip_block_list';
	const VERSION_OPTION_NAME                      = 'jetpack_waf_rules_version';
	const RULE_LAST_UPDATED_OPTION_NAME            = 'jetpack_waf_last_updated_timestamp';
	const AUTOMATIC_RULES_LAST_UPDATED_OPTION_NAME = 'jetpack_waf_automatic_rules_last_updated_timestamp';
	const SHARE_DATA_OPTION_NAME                   = 'jetpack_waf_share_data';

	// Rule Files
	const RULES_ENTRYPOINT_FILE = __DIR__ . '/../rules/rules.php';
	const AUTOMATIC_RULES_FILE  = __DIR__ . '/../rules/automatic-rules.php';
	const IP_ALLOW_RULES_FILE   = __DIR__ . '/../rules/allow-ip.php';
	const IP_BLOCK_RULES_FILE   = __DIR__ . '/../rules/block-ip.php';
=======
	const WAF_MODULE_NAME                     = 'waf';
	const WAF_RULES_VERSION                   = '1.0.0';
	const MODE_OPTION_NAME                    = 'jetpack_waf_mode';
	const AUTOMATIC_RULES_ENABLED_OPTION_NAME = 'jetpack_waf_automatic_rules';
	const IP_LISTS_ENABLED_OPTION_NAME        = 'jetpack_waf_ip_list';
	const IP_ALLOW_LIST_OPTION_NAME           = 'jetpack_waf_ip_allow_list';
	const IP_BLOCK_LIST_OPTION_NAME           = 'jetpack_waf_ip_block_list';
	const RULES_FILE                          = '/rules/rules.php';
	const ALLOW_IP_FILE                       = '/rules/allow-ip.php';
	const BLOCK_IP_FILE                       = '/rules/block-ip.php';
	const VERSION_OPTION_NAME                 = 'jetpack_waf_rules_version';
	const RULE_LAST_UPDATED_OPTION_NAME       = 'jetpack_waf_last_updated_timestamp';
	const SHARE_DATA_OPTION_NAME              = 'jetpack_waf_share_data';
>>>>>>> 865ef3ca

	/**
	 * Run the WAF
	 */
	public static function initialize() {
		if ( ! self::is_enabled() ) {
			return;
		}
		self::define_mode();
		self::define_share_data();
		if ( ! self::is_allowed_mode( JETPACK_WAF_MODE ) ) {
			return;
		}
		// Don't run if in standalone mode
		if ( function_exists( 'add_action' ) ) {
			self::add_hooks();
		}
		if ( ! self::did_run() ) {
			self::run();
		}
	}

	/**
	 * Set action hooks
	 *
	 * @return void
	 */
	public static function add_hooks() {
		// Re-activate the WAF any time an option is added or updated.
		add_action( 'add_option_' . self::AUTOMATIC_RULES_ENABLED_OPTION_NAME, array( static::class, 'activate' ), 10, 0 );
		add_action( 'update_option_' . self::AUTOMATIC_RULES_ENABLED_OPTION_NAME, array( static::class, 'activate' ), 10, 0 );
		add_action( 'add_option_' . self::IP_LISTS_ENABLED_OPTION_NAME, array( static::class, 'activate' ), 10, 0 );
		add_action( 'update_option_' . self::IP_LISTS_ENABLED_OPTION_NAME, array( static::class, 'activate' ), 10, 0 );
		add_action( 'add_option_' . self::IP_ALLOW_LIST_OPTION_NAME, array( static::class, 'activate' ), 10, 0 );
		add_action( 'update_option_' . self::IP_ALLOW_LIST_OPTION_NAME, array( static::class, 'activate' ), 10, 0 );
		add_action( 'add_option_' . self::IP_BLOCK_LIST_OPTION_NAME, array( static::class, 'activate' ), 10, 0 );
		add_action( 'update_option_' . self::IP_BLOCK_LIST_OPTION_NAME, array( static::class, 'activate' ), 10, 0 );
		add_action( 'jetpack_waf_rules_update_cron', array( static::class, 'update_rules_cron' ) );
		// TODO: This doesn't exactly fit here - may need to find another home
		if ( ! wp_next_scheduled( 'jetpack_waf_rules_update_cron' ) ) {
			wp_schedule_event( time(), 'twicedaily', 'jetpack_waf_rules_update_cron' );
		}
		// Register REST routes.
		add_action( 'rest_api_init', array( new REST_Controller(), 'register_rest_routes' ) );
	}

	/**
	 * Set the mode definition if it has not been set.
	 *
	 * @return void
	 */
	public static function define_mode() {
		if ( ! defined( 'JETPACK_WAF_MODE' ) ) {
			$mode_option = get_option( self::MODE_OPTION_NAME );
			define( 'JETPACK_WAF_MODE', $mode_option );
		}
	}

	/**
	 * Set the share data definition if it has not been set.
	 *
	 * @return void
	 */
	public static function define_share_data() {
		if ( ! defined( 'JETPACK_WAF_SHARE_DATA' ) ) {
			$share_data_option = get_option( self::SHARE_DATA_OPTION_NAME, false );
			define( 'JETPACK_WAF_SHARE_DATA', $share_data_option );
		}
	}

	/**
	 * Did the WAF run yet or not?
	 *
	 * @return bool
	 */
	public static function did_run() {
		return defined( 'JETPACK_WAF_RUN' );
	}

	/**
	 * Determines if the passed $option is one of the allowed WAF operation modes.
	 *
	 * @param  string $option The mode option.
	 * @return bool
	 */
	public static function is_allowed_mode( $option ) {
		// Normal constants are defined prior to WP_CLI running causing problems for activation
		if ( defined( 'WAF_CLI_MODE' ) ) {
			$option = WAF_CLI_MODE;
		}

		$allowed_modes = array(
			'normal',
			'silent',
		);

		return in_array( $option, $allowed_modes, true );
	}

	/**
	 * Determines if the WAF is supported in the current environment.
	 *
	 * @since 0.8.0
	 * @return bool
	 */
	public static function is_supported_environment() {
		// Do not run when killswitch is enabled
		if ( defined( 'DISABLE_JETPACK_WAF' ) && DISABLE_JETPACK_WAF ) {
			return false;
		}

		// Do not run in the WPCOM context
		if ( defined( 'IS_WPCOM' ) && IS_WPCOM ) {
			return false;
		}

		// Do not run on the Atomic platform
		if ( ( new Host() )->is_atomic_platform() ) {
			return false;
		}

		return true;
	}

	/**
	 * Determines if the WAF module is enabled on the site.
	 *
	 * @return bool
	 */
	public static function is_enabled() {
		// if ABSPATH is defined, then WordPress has already been instantiated,
		// so we can check to see if the waf module is activated.
		if ( defined( 'ABSPATH' ) ) {
			return ( new Modules() )->is_active( self::WAF_MODULE_NAME );
		}

		return true;
	}

	/**
	 * Enables the WAF module on the site.
	 */
	public static function enable() {
		return ( new Modules() )->activate( self::WAF_MODULE_NAME, false, false );
	}

	/**
	 * Disabled the WAF module on the site.
	 */
	public static function disable() {
		return ( new Modules() )->deactivate( self::WAF_MODULE_NAME );
	}

	/**
	 * Get Config
	 *
	 * @return array The WAF settings and current configuration data.
	 */
	public static function get_config() {
		return array(
			self::AUTOMATIC_RULES_ENABLED_OPTION_NAME => get_option( self::AUTOMATIC_RULES_ENABLED_OPTION_NAME ),
			self::IP_LISTS_ENABLED_OPTION_NAME        => get_option( self::IP_LISTS_ENABLED_OPTION_NAME ),
			self::IP_ALLOW_LIST_OPTION_NAME           => get_option( self::IP_ALLOW_LIST_OPTION_NAME ),
			self::IP_BLOCK_LIST_OPTION_NAME           => get_option( self::IP_BLOCK_LIST_OPTION_NAME ),
			self::SHARE_DATA_OPTION_NAME              => get_option( self::SHARE_DATA_OPTION_NAME ),
			'bootstrap_path'                          => self::get_bootstrap_file_path(),
			'automatic_rules_available'               => (bool) get_option( self::AUTOMATIC_RULES_LAST_UPDATED_OPTION_NAME ),
		);
	}

	/**
	 * Get Bootstrap File Path
	 *
	 * @return string The path to the Jetpack Firewall's bootstrap.php file.
	 */
	private static function get_bootstrap_file_path() {
		$bootstrap = new Waf_Standalone_Bootstrap();
		return $bootstrap->get_bootstrap_file_path();
	}

	/**
	 * Get WAF File Path
	 *
	 * @param string $file The file path starting in the WAF directory.
	 * @return string The full file path to the provided file in the WAF directory.
	 */
	public static function get_waf_file_path( $file ) {
		Waf_Constants::initialize_constants();

		// Ensure the file path starts with a slash.
		if ( '/' !== substr( $file, 0, 1 ) ) {
			$file = "/$file";
		}

		return JETPACK_WAF_DIR . $file;
	}

	/**
	 * Runs the WAF and potentially stops the request if a problem is found.
	 *
	 * @return void
	 */
	public static function run() {
		// Make double-sure we are only running once.
		if ( self::did_run() ) {
			return;
		}

		Waf_Constants::initialize_constants();

		// if ABSPATH is defined, then WordPress has already been instantiated,
		// and we're running as a plugin (meh). Otherwise, we're running via something
		// like PHP's prepend_file setting (yay!).
		define( 'JETPACK_WAF_RUN', defined( 'ABSPATH' ) ? 'plugin' : 'preload' );

		// if the WAF is being run before a command line script, don't try to execute rules (there's no request).
		if ( PHP_SAPI === 'cli' ) {
			return;
		}

		// if something terrible happens during the WAF running, we don't want to interfere with the rest of the site,
		// so we intercept errors ONLY while the WAF is running, then we remove our handler after the WAF finishes.
		$display_errors = ini_get( 'display_errors' );
		// phpcs:ignore
		ini_set( 'display_errors', 'Off' );
		// phpcs:ignore
		set_error_handler( array( self::class, 'errorHandler' ) );

		try {

			// phpcs:ignore
			$waf = new Waf_Runtime( new Waf_Transforms(), new Waf_Operators() );

			// execute waf rules.
<<<<<<< HEAD
			if ( file_exists( self::RULES_ENTRYPOINT_FILE ) ) {
				// phpcs:ignore
				include self::RULES_ENTRYPOINT_FILE;
=======
			$rules_file_path = self::get_waf_file_path( self::RULES_FILE );
			if ( file_exists( $rules_file_path ) ) {
				// phpcs:ignore
				include $rules_file_path;
>>>>>>> 865ef3ca
			}
} catch ( \Exception $err ) { // phpcs:ignore
			// Intentionally doing nothing.
		}

		// remove the custom error handler, so we don't interfere with the site.
		restore_error_handler();
		// phpcs:ignore
		ini_set( 'display_errors', $display_errors );
	}

	/**
	 * Error handler to be used while the WAF is being executed.
	 *
	 * @param int    $code The error code.
	 * @param string $message The error message.
	 * @param string $file File with the error.
	 * @param string $line Line of the error.
	 * @return void
	 */
	public static function errorHandler( $code, $message, $file, $line ) { // phpcs:ignore
		// Intentionally doing nothing for now.
	}

	/**
	 * Initializes the WP filesystem.
	 *
	 * @return void
	 * @throws \Exception If filesystem is unavailable.
	 */
	public static function initialize_filesystem() {
		if ( ! function_exists( '\\WP_Filesystem' ) ) {
			require_once ABSPATH . 'wp-admin/includes/file.php';
		}

		if ( ! \WP_Filesystem() ) {
			throw new \Exception( 'No filesystem available.' );
		}
	}

	/**
	 * Activates the WAF by generating the rules script and setting the version
	 *
	 * @return void
	 */
	public static function activate() {
		self::define_mode();
		if ( ! self::is_allowed_mode( JETPACK_WAF_MODE ) ) {
			return;
		}
		$version = get_option( self::VERSION_OPTION_NAME );
		if ( ! $version ) {
			add_option( self::VERSION_OPTION_NAME, self::WAF_RULES_VERSION );
		}

		add_option( self::SHARE_DATA_OPTION_NAME, true );

		self::initialize_filesystem();
		self::create_waf_directory();
		self::generate_automatic_rules();
		self::generate_ip_rules();
		self::create_blocklog_table();
		self::generate_rules();
	}

	/**
	 * Created the waf directory on activation.
	 *
	 * @return void
	 * @throws \Exception In case there's a problem when creating the directory.
	 */
	public static function create_waf_directory() {
		WP_Filesystem();
		Waf_Constants::initialize_constants();

		global $wp_filesystem;
		if ( ! $wp_filesystem ) {
			throw new \Exception( 'Can not work without the file system being initialized.' );
		}

		if ( ! $wp_filesystem->is_dir( JETPACK_WAF_DIR ) ) {
			if ( ! $wp_filesystem->mkdir( JETPACK_WAF_DIR ) ) {
				throw new \Exception( 'Failed creating WAF standalone bootstrap file directory: ' . JETPACK_WAF_DIR );
			}
		}
	}

	/**
	 * Create the log table when plugin is activated.
	 *
	 * @return void
	 */
	public static function create_blocklog_table() {
		global $wpdb;

		require_once ABSPATH . 'wp-admin/includes/upgrade.php';

		$sql = "
		CREATE TABLE {$wpdb->prefix}jetpack_waf_blocklog (
			log_id BIGINT UNSIGNED NOT NULL AUTO_INCREMENT,
			timestamp datetime NOT NULL,
			rule_id BIGINT NOT NULL,
			reason longtext NOT NULL,
			PRIMARY KEY (log_id),
			KEY timestamp (timestamp)
		)
		";

		dbDelta( $sql );
	}

	/**
	 * Deactivates the WAF by deleting the relevant options and emptying rules file.
	 *
	 * @return void
	 * @throws \Exception If file writing fails.
	 */
	public static function deactivate() {
		delete_option( self::MODE_OPTION_NAME );
		delete_option( self::VERSION_OPTION_NAME );

		global $wp_filesystem;

		self::initialize_filesystem();

<<<<<<< HEAD
		if ( ! $wp_filesystem->put_contents( self::RULES_ENTRYPOINT_FILE, "<?php\n" ) ) {
=======
		if ( ! $wp_filesystem->put_contents( self::get_waf_file_path( self::RULES_FILE ), "<?php\n" ) ) {
>>>>>>> 865ef3ca
			throw new \Exception( 'Failed to empty rules.php file.' );
		}
	}

	/**
	 * Tries periodically to update the rules using our API.
	 *
	 * @return void
	 */
	public static function update_rules_cron() {
		self::define_mode();
		if ( ! self::is_allowed_mode( JETPACK_WAF_MODE ) ) {
			return;
		}

		self::generate_automatic_rules();
		self::generate_ip_rules();
		self::generate_rules();
		update_option( self::RULE_LAST_UPDATED_OPTION_NAME, time() );
	}

	/**
	 * Updates the rule set if rules version has changed
	 *
	 * @return void
	 */
	public static function update_rules_if_changed() {
		self::define_mode();
		if ( ! self::is_allowed_mode( JETPACK_WAF_MODE ) ) {
			return;
		}
		$version = get_option( self::VERSION_OPTION_NAME );
		if ( self::WAF_RULES_VERSION !== $version ) {
			update_option( self::VERSION_OPTION_NAME, self::WAF_RULES_VERSION );
			self::generate_automatic_rules();
			self::generate_ip_rules();
			self::generate_rules();
		}
	}

	/**
	 * Handle updates to the WAF
	 */
	public static function update_waf() {
		self::update_rules_if_changed();
		// Re-generate the standalone bootstrap file on every update
		// TODO: We may consider only doing this when the WAF version changes
		( new Waf_Standalone_Bootstrap() )->generate();
	}

	/**
	 * Retrieve rules from the API
	 *
	 * @throws \Exception If site is not registered.
	 * @throws \Exception If API did not respond 200.
	 * @throws \Exception If data is missing from response.
	 * @return array
	 */
	public static function get_rules_from_api() {
		$blog_id = Jetpack_Options::get_option( 'id' );
		if ( ! $blog_id ) {
			throw new \Exception( 'Site is not registered' );
		}

		$response = Client::wpcom_json_api_request_as_blog(
			sprintf( '/sites/%s/waf-rules', $blog_id ),
			'2',
			array(),
			null,
			'wpcom'
		);

		$response_code = wp_remote_retrieve_response_code( $response );

		if ( 200 !== $response_code ) {
			throw new \Exception( 'API connection failed.', $response_code );
		}

		$rules_json = wp_remote_retrieve_body( $response );
		$rules      = json_decode( $rules_json, true );

		if ( empty( $rules['data'] ) ) {
			throw new \Exception( 'Data missing from response.' );
		}

		return $rules['data'];
	}

	/**
	 * Wraps a require statement in a file_exists check.
	 *
	 * @param string $required_file The file to check if exists and require.
	 * @param string $return_code   The PHP code to execute if the file require returns true. Defaults to 'return;'.
	 * @return string The wrapped require statement.
	 */
	private static function wrap_require( $required_file, $return_code = 'return;' ) {
		return "if ( file_exists( '$required_file' ) ) { if ( require( '$required_file' ) ) { $return_code } }";
	}

	/**
	 * Generates the rules.php script
	 *
	 * @throws \Exception If file writing fails.
	 * @return void
	 */
	public static function generate_rules() {
		/**
		 * WordPress filesystem abstraction.
		 *
		 * @var \WP_Filesystem_Base $wp_filesystem
		 */
		global $wp_filesystem;

		self::initialize_filesystem();

<<<<<<< HEAD
		// Ensure all potentially required rule files exist
		$rule_files = array( self::RULES_ENTRYPOINT_FILE, self::AUTOMATIC_RULES_FILE, self::IP_ALLOW_RULES_FILE, self::IP_BLOCK_RULES_FILE );
		foreach ( $rule_files as $rule_file ) {
			if ( ! $wp_filesystem->is_file( $rule_file ) ) {
				if ( ! $wp_filesystem->put_contents( $rule_file, "<?php\n" ) ) {
					throw new \Exception( 'Failed writing rules file to: ' . $rule_file );
=======
		$rules           = "<?php\n";
		$rules_file_path = self::get_waf_file_path( self::RULES_FILE );

		$api_exception       = null;
		$throw_api_exception = true;

		// Ensure that the folder exists.
		if ( ! $wp_filesystem->is_dir( dirname( $rules_file_path ) ) ) {
			$wp_filesystem->mkdir( dirname( $rules_file_path ) );
		}

		// Add automatic rules
		if ( self::automatic_rules_enabled() ) {
			try {
				$rules = self::get_rules_from_api();
			} catch ( \Exception $e ) {
				if ( 401 === $e->getCode() ) {
					// do not throw API exceptions for users who do not have access
					$throw_api_exception = false;
				}

				if ( $wp_filesystem->exists( $rules_file_path ) && $throw_api_exception ) {
					throw $e;
>>>>>>> 865ef3ca
				}
			}
		}

		$rules = "<?php\n";

		// Add manual rules
<<<<<<< HEAD
		if ( get_option( self::IP_LISTS_ENABLED_OPTION_NAME ) ) {
			$rules .= self::wrap_require( self::IP_ALLOW_RULES_FILE ) . "\n";
			$rules .= self::wrap_require( self::IP_BLOCK_RULES_FILE, "return \$waf->block( 'block', -1, 'ip block list' );" ) . "\n";
		}
=======
		$ip_allow_rules = self::get_waf_file_path( self::ALLOW_IP_FILE );
		$ip_block_rules = self::get_waf_file_path( self::BLOCK_IP_FILE );
>>>>>>> 865ef3ca

		// Add automatic rules
		if ( get_option( self::AUTOMATIC_RULES_ENABLED_OPTION_NAME ) ) {
			$rules .= self::wrap_require( self::AUTOMATIC_RULES_FILE ) . "\n";
		}

		// Ensure that the folder exists
		if ( ! $wp_filesystem->is_dir( dirname( self::RULES_ENTRYPOINT_FILE ) ) ) {
			$wp_filesystem->mkdir( dirname( self::RULES_ENTRYPOINT_FILE ) );
		}

		// Update the rules file
		if ( ! $wp_filesystem->put_contents( self::RULES_ENTRYPOINT_FILE, $rules ) ) {
			throw new \Exception( 'Failed writing rules file to: ' . self::RULES_ENTRYPOINT_FILE );
		}
	}

	/**
	 * Generates the automatic-rules.php script
	 *
	 * @throws \Exception If rules cannot be generated and saved.
	 * @return void
	 */
	public static function generate_automatic_rules() {
		/**
		 * WordPress filesystem abstraction.
		 *
		 * @var \WP_Filesystem_Base $wp_filesystem
		 */
		global $wp_filesystem;

		self::initialize_filesystem();

<<<<<<< HEAD
		// Ensure that the folder exists.
		if ( ! $wp_filesystem->is_dir( dirname( self::AUTOMATIC_RULES_FILE ) ) ) {
			$wp_filesystem->mkdir( dirname( self::AUTOMATIC_RULES_FILE ) );
		}

		try {
			$rules = self::get_rules_from_api();
		} catch ( \Exception $exception ) {
			// Do not throw API exceptions for users who do not have access
			if ( 401 !== $exception->getCode() ) {
				throw $exception;
			}
=======
		if ( ! $wp_filesystem->put_contents( $rules_file_path, $rules ) ) {
			throw new \Exception( 'Failed writing rules file to: ' . $rules_file_path );
>>>>>>> 865ef3ca
		}

		if ( ! $wp_filesystem->put_contents( self::AUTOMATIC_RULES_FILE, $rules ) ) {
			throw new \Exception( 'Failed writing automatic rules file to: ' . self::AUTOMATIC_RULES_FILE );
		}

		update_option( self::AUTOMATIC_RULES_LAST_UPDATED_OPTION_NAME, time() );
	}

	/**
	 * We allow for both, one IP per line or comma-; semicolon; or whitespace-separated lists. This also validates the IP addresses
	 * and only returns the ones that look valid.
	 *
	 * @param string $ips List of ips - example: "8.8.8.8\n4.4.4.4,2.2.2.2;1.1.1.1 9.9.9.9,5555.5555.5555.5555".
	 * @return array List of valid IP addresses. - example based on input example: array('8.8.8.8', '4.4.4.4', '2.2.2.2', '1.1.1.1', '9.9.9.9')
	 */
	private static function ip_option_to_array( $ips ) {
		$ips = (string) $ips;
		$ips = preg_split( '/[\s,;]/', $ips );

		$result = array();

		foreach ( $ips as $ip ) {
			if ( filter_var( $ip, FILTER_VALIDATE_IP ) !== false ) {
				$result[] = $ip;
			}
		}

		return $result;
	}

	/**
	 * Generates the rules.php script
	 *
	 * @throws \Exception If filesystem is not available.
	 * @throws \Exception If file writing fails.
	 * @return void
	 */
	public static function generate_ip_rules() {
		/**
		 * WordPress filesystem abstraction.
		 *
		 * @var \WP_Filesystem_Base $wp_filesystem
		 */
		global $wp_filesystem;

		self::initialize_filesystem();

		$rules_file_path    = self::get_waf_file_path( self::RULES_FILE );
		$allow_ip_file_path = self::get_waf_file_path( self::ALLOW_IP_FILE );
		$block_ip_file_path = self::get_waf_file_path( self::BLOCK_IP_FILE );

		// Ensure that the folder exists.
<<<<<<< HEAD
		if ( ! $wp_filesystem->is_dir( dirname( self::RULES_ENTRYPOINT_FILE ) ) ) {
			$wp_filesystem->mkdir( dirname( self::RULES_ENTRYPOINT_FILE ) );
=======
		if ( ! $wp_filesystem->is_dir( dirname( $rules_file_path ) ) ) {
			$wp_filesystem->mkdir( dirname( $rules_file_path ) );
>>>>>>> 865ef3ca
		}

		$allow_list = self::ip_option_to_array( get_option( self::IP_ALLOW_LIST_OPTION_NAME ) );
		$block_list = self::ip_option_to_array( get_option( self::IP_BLOCK_LIST_OPTION_NAME ) );

		$allow_rules_content = '';
		// phpcs:disable WordPress.PHP.DevelopmentFunctions
		$allow_rules_content .= '$waf_allow_list = ' . var_export( $allow_list, true ) . ";\n";
		// phpcs:enable
		$allow_rules_content .= 'return $waf->is_ip_in_array( $waf_allow_list );' . "\n";

<<<<<<< HEAD
		if ( ! $wp_filesystem->put_contents( self::IP_ALLOW_RULES_FILE, "<?php\n$allow_rules_content" ) ) {
			throw new \Exception( 'Failed writing allow list file to: ' . self::IP_ALLOW_RULES_FILE );
=======
		if ( ! $wp_filesystem->put_contents( $allow_ip_file_path, "<?php\n$allow_rules_content" ) ) {
			throw new \Exception( 'Failed writing allow list file to: ' . $allow_ip_file_path );
>>>>>>> 865ef3ca
		}

		$block_rules_content = '';
		// phpcs:disable WordPress.PHP.DevelopmentFunctions
		$block_rules_content .= '$waf_block_list = ' . var_export( $block_list, true ) . ";\n";
		// phpcs:enable
		$block_rules_content .= 'return $waf->is_ip_in_array( $waf_block_list );' . "\n";

<<<<<<< HEAD
		if ( ! $wp_filesystem->put_contents( self::IP_BLOCK_RULES_FILE, "<?php\n$block_rules_content" ) ) {
			throw new \Exception( 'Failed writing block list file to: ' . self::IP_BLOCK_RULES_FILE );
=======
		if ( ! $wp_filesystem->put_contents( $block_ip_file_path, "<?php\n$block_rules_content" ) ) {
			throw new \Exception( 'Failed writing block list file to: ' . $block_ip_file_path );
>>>>>>> 865ef3ca
		}
	}
}<|MERGE_RESOLUTION|>--- conflicted
+++ resolved
@@ -17,7 +17,6 @@
  */
 class Waf_Runner {
 
-<<<<<<< HEAD
 	const WAF_MODULE_NAME   = 'waf';
 	const WAF_RULES_VERSION = '1.0.0';
 
@@ -33,25 +32,10 @@
 	const SHARE_DATA_OPTION_NAME                   = 'jetpack_waf_share_data';
 
 	// Rule Files
-	const RULES_ENTRYPOINT_FILE = __DIR__ . '/../rules/rules.php';
-	const AUTOMATIC_RULES_FILE  = __DIR__ . '/../rules/automatic-rules.php';
-	const IP_ALLOW_RULES_FILE   = __DIR__ . '/../rules/allow-ip.php';
-	const IP_BLOCK_RULES_FILE   = __DIR__ . '/../rules/block-ip.php';
-=======
-	const WAF_MODULE_NAME                     = 'waf';
-	const WAF_RULES_VERSION                   = '1.0.0';
-	const MODE_OPTION_NAME                    = 'jetpack_waf_mode';
-	const AUTOMATIC_RULES_ENABLED_OPTION_NAME = 'jetpack_waf_automatic_rules';
-	const IP_LISTS_ENABLED_OPTION_NAME        = 'jetpack_waf_ip_list';
-	const IP_ALLOW_LIST_OPTION_NAME           = 'jetpack_waf_ip_allow_list';
-	const IP_BLOCK_LIST_OPTION_NAME           = 'jetpack_waf_ip_block_list';
-	const RULES_FILE                          = '/rules/rules.php';
-	const ALLOW_IP_FILE                       = '/rules/allow-ip.php';
-	const BLOCK_IP_FILE                       = '/rules/block-ip.php';
-	const VERSION_OPTION_NAME                 = 'jetpack_waf_rules_version';
-	const RULE_LAST_UPDATED_OPTION_NAME       = 'jetpack_waf_last_updated_timestamp';
-	const SHARE_DATA_OPTION_NAME              = 'jetpack_waf_share_data';
->>>>>>> 865ef3ca
+	const RULES_ENTRYPOINT_FILE = '/rules/rules.php';
+	const AUTOMATIC_RULES_FILE  = '/rules/automatic-rules.php';
+	const IP_ALLOW_RULES_FILE   = '/rules/allow-ip.php';
+	const IP_BLOCK_RULES_FILE   = '/rules/block-ip.php';
 
 	/**
 	 * Run the WAF
@@ -286,16 +270,10 @@
 			$waf = new Waf_Runtime( new Waf_Transforms(), new Waf_Operators() );
 
 			// execute waf rules.
-<<<<<<< HEAD
-			if ( file_exists( self::RULES_ENTRYPOINT_FILE ) ) {
-				// phpcs:ignore
-				include self::RULES_ENTRYPOINT_FILE;
-=======
-			$rules_file_path = self::get_waf_file_path( self::RULES_FILE );
+			$rules_file_path = self::get_waf_file_path( self::RULES_ENTRYPOINT_FILE );
 			if ( file_exists( $rules_file_path ) ) {
 				// phpcs:ignore
 				include $rules_file_path;
->>>>>>> 865ef3ca
 			}
 } catch ( \Exception $err ) { // phpcs:ignore
 			// Intentionally doing nothing.
@@ -421,11 +399,7 @@
 
 		self::initialize_filesystem();
 
-<<<<<<< HEAD
-		if ( ! $wp_filesystem->put_contents( self::RULES_ENTRYPOINT_FILE, "<?php\n" ) ) {
-=======
-		if ( ! $wp_filesystem->put_contents( self::get_waf_file_path( self::RULES_FILE ), "<?php\n" ) ) {
->>>>>>> 865ef3ca
+		if ( ! $wp_filesystem->put_contents( self::get_waf_file_path( self::RULES_ENTRYPOINT_FILE ), "<?php\n" ) ) {
 			throw new \Exception( 'Failed to empty rules.php file.' );
 		}
 	}
@@ -541,54 +515,25 @@
 
 		self::initialize_filesystem();
 
-<<<<<<< HEAD
 		// Ensure all potentially required rule files exist
 		$rule_files = array( self::RULES_ENTRYPOINT_FILE, self::AUTOMATIC_RULES_FILE, self::IP_ALLOW_RULES_FILE, self::IP_BLOCK_RULES_FILE );
 		foreach ( $rule_files as $rule_file ) {
+			$rule_file = self::get_waf_file_path( $rule_file );
 			if ( ! $wp_filesystem->is_file( $rule_file ) ) {
 				if ( ! $wp_filesystem->put_contents( $rule_file, "<?php\n" ) ) {
 					throw new \Exception( 'Failed writing rules file to: ' . $rule_file );
-=======
-		$rules           = "<?php\n";
-		$rules_file_path = self::get_waf_file_path( self::RULES_FILE );
-
-		$api_exception       = null;
-		$throw_api_exception = true;
-
-		// Ensure that the folder exists.
-		if ( ! $wp_filesystem->is_dir( dirname( $rules_file_path ) ) ) {
-			$wp_filesystem->mkdir( dirname( $rules_file_path ) );
-		}
-
-		// Add automatic rules
-		if ( self::automatic_rules_enabled() ) {
-			try {
-				$rules = self::get_rules_from_api();
-			} catch ( \Exception $e ) {
-				if ( 401 === $e->getCode() ) {
-					// do not throw API exceptions for users who do not have access
-					$throw_api_exception = false;
-				}
-
-				if ( $wp_filesystem->exists( $rules_file_path ) && $throw_api_exception ) {
-					throw $e;
->>>>>>> 865ef3ca
 				}
 			}
 		}
 
-		$rules = "<?php\n";
+		$rules                = "<?php\n";
+		$entrypoint_file_path = self::get_waf_file_path( self::RULES_ENTRYPOINT_FILE );
 
 		// Add manual rules
-<<<<<<< HEAD
 		if ( get_option( self::IP_LISTS_ENABLED_OPTION_NAME ) ) {
 			$rules .= self::wrap_require( self::IP_ALLOW_RULES_FILE ) . "\n";
 			$rules .= self::wrap_require( self::IP_BLOCK_RULES_FILE, "return \$waf->block( 'block', -1, 'ip block list' );" ) . "\n";
 		}
-=======
-		$ip_allow_rules = self::get_waf_file_path( self::ALLOW_IP_FILE );
-		$ip_block_rules = self::get_waf_file_path( self::BLOCK_IP_FILE );
->>>>>>> 865ef3ca
 
 		// Add automatic rules
 		if ( get_option( self::AUTOMATIC_RULES_ENABLED_OPTION_NAME ) ) {
@@ -596,13 +541,13 @@
 		}
 
 		// Ensure that the folder exists
-		if ( ! $wp_filesystem->is_dir( dirname( self::RULES_ENTRYPOINT_FILE ) ) ) {
-			$wp_filesystem->mkdir( dirname( self::RULES_ENTRYPOINT_FILE ) );
+		if ( ! $wp_filesystem->is_dir( dirname( $entrypoint_file_path ) ) ) {
+			$wp_filesystem->mkdir( dirname( $entrypoint_file_path ) );
 		}
 
 		// Update the rules file
-		if ( ! $wp_filesystem->put_contents( self::RULES_ENTRYPOINT_FILE, $rules ) ) {
-			throw new \Exception( 'Failed writing rules file to: ' . self::RULES_ENTRYPOINT_FILE );
+		if ( ! $wp_filesystem->put_contents( $entrypoint_file_path, $rules ) ) {
+			throw new \Exception( 'Failed writing rules file to: ' . $entrypoint_file_path );
 		}
 	}
 
@@ -622,7 +567,6 @@
 
 		self::initialize_filesystem();
 
-<<<<<<< HEAD
 		// Ensure that the folder exists.
 		if ( ! $wp_filesystem->is_dir( dirname( self::AUTOMATIC_RULES_FILE ) ) ) {
 			$wp_filesystem->mkdir( dirname( self::AUTOMATIC_RULES_FILE ) );
@@ -635,10 +579,6 @@
 			if ( 401 !== $exception->getCode() ) {
 				throw $exception;
 			}
-=======
-		if ( ! $wp_filesystem->put_contents( $rules_file_path, $rules ) ) {
-			throw new \Exception( 'Failed writing rules file to: ' . $rules_file_path );
->>>>>>> 865ef3ca
 		}
 
 		if ( ! $wp_filesystem->put_contents( self::AUTOMATIC_RULES_FILE, $rules ) ) {
@@ -687,18 +627,15 @@
 
 		self::initialize_filesystem();
 
-		$rules_file_path    = self::get_waf_file_path( self::RULES_FILE );
-		$allow_ip_file_path = self::get_waf_file_path( self::ALLOW_IP_FILE );
-		$block_ip_file_path = self::get_waf_file_path( self::BLOCK_IP_FILE );
-
-		// Ensure that the folder exists.
-<<<<<<< HEAD
-		if ( ! $wp_filesystem->is_dir( dirname( self::RULES_ENTRYPOINT_FILE ) ) ) {
-			$wp_filesystem->mkdir( dirname( self::RULES_ENTRYPOINT_FILE ) );
-=======
-		if ( ! $wp_filesystem->is_dir( dirname( $rules_file_path ) ) ) {
-			$wp_filesystem->mkdir( dirname( $rules_file_path ) );
->>>>>>> 865ef3ca
+		$allow_ip_file_path = self::get_waf_file_path( self::IP_ALLOW_RULES_FILE );
+		$block_ip_file_path = self::get_waf_file_path( self::IP_BLOCK_RULES_FILE );
+
+		// Ensure that the folders exists.
+		if ( ! $wp_filesystem->is_dir( dirname( $allow_ip_file_path ) ) ) {
+			$wp_filesystem->mkdir( dirname( $allow_ip_file_path ) );
+		}
+		if ( ! $wp_filesystem->is_dir( dirname( $block_ip_file_path ) ) ) {
+			$wp_filesystem->mkdir( dirname( $block_ip_file_path ) );
 		}
 
 		$allow_list = self::ip_option_to_array( get_option( self::IP_ALLOW_LIST_OPTION_NAME ) );
@@ -710,13 +647,8 @@
 		// phpcs:enable
 		$allow_rules_content .= 'return $waf->is_ip_in_array( $waf_allow_list );' . "\n";
 
-<<<<<<< HEAD
-		if ( ! $wp_filesystem->put_contents( self::IP_ALLOW_RULES_FILE, "<?php\n$allow_rules_content" ) ) {
-			throw new \Exception( 'Failed writing allow list file to: ' . self::IP_ALLOW_RULES_FILE );
-=======
 		if ( ! $wp_filesystem->put_contents( $allow_ip_file_path, "<?php\n$allow_rules_content" ) ) {
 			throw new \Exception( 'Failed writing allow list file to: ' . $allow_ip_file_path );
->>>>>>> 865ef3ca
 		}
 
 		$block_rules_content = '';
@@ -725,13 +657,8 @@
 		// phpcs:enable
 		$block_rules_content .= 'return $waf->is_ip_in_array( $waf_block_list );' . "\n";
 
-<<<<<<< HEAD
-		if ( ! $wp_filesystem->put_contents( self::IP_BLOCK_RULES_FILE, "<?php\n$block_rules_content" ) ) {
-			throw new \Exception( 'Failed writing block list file to: ' . self::IP_BLOCK_RULES_FILE );
-=======
 		if ( ! $wp_filesystem->put_contents( $block_ip_file_path, "<?php\n$block_rules_content" ) ) {
 			throw new \Exception( 'Failed writing block list file to: ' . $block_ip_file_path );
->>>>>>> 865ef3ca
 		}
 	}
 }