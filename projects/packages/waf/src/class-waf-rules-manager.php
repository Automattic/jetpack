<?php
/**
 * Class for generating and working with firewall rule files.
 *
 * @since 0.9.0
 *
 * @package automattic/jetpack-waf
 */

namespace Automattic\Jetpack\Waf;

use Automattic\Jetpack\Connection\Client;
use Automattic\Jetpack\IP\Utils as IP_Utils;
use Jetpack_Options;
use WP_Error;

/**
 * Class for generating and working with firewall rule files.
 */
class Waf_Rules_Manager {

	const RULES_VERSION = '1.0.0';

	// WAF Options
	const VERSION_OPTION_NAME                      = 'jetpack_waf_rules_version';
	const AUTOMATIC_RULES_ENABLED_OPTION_NAME      = 'jetpack_waf_automatic_rules';
	const IP_LISTS_ENABLED_OPTION_NAME             = 'jetpack_waf_ip_list';
	const IP_ALLOW_LIST_OPTION_NAME                = 'jetpack_waf_ip_allow_list';
	const IP_BLOCK_LIST_OPTION_NAME                = 'jetpack_waf_ip_block_list';
	const RULE_LAST_UPDATED_OPTION_NAME            = 'jetpack_waf_last_updated_timestamp';
	const AUTOMATIC_RULES_LAST_UPDATED_OPTION_NAME = 'jetpack_waf_automatic_rules_last_updated_timestamp';

	// Rule Files
	const RULES_ENTRYPOINT_FILE = '/rules/rules.php';
	const AUTOMATIC_RULES_FILE  = '/rules/automatic-rules.php';
	const IP_ALLOW_RULES_FILE   = '/rules/allow-ip.php';
	const IP_BLOCK_RULES_FILE   = '/rules/block-ip.php';

	/**
	 * Register WordPress hooks for the WAF rules.
	 *
	 * @return void
	 */
	public static function add_hooks() {
		// Re-activate the WAF any time an option is added or updated.
		add_action( 'add_option_' . self::AUTOMATIC_RULES_ENABLED_OPTION_NAME, array( static::class, 'reactivate_on_rules_option_change' ), 10, 0 );
		add_action( 'update_option_' . self::AUTOMATIC_RULES_ENABLED_OPTION_NAME, array( static::class, 'reactivate_on_rules_option_change' ), 10, 0 );
		add_action( 'add_option_' . self::IP_LISTS_ENABLED_OPTION_NAME, array( static::class, 'reactivate_on_rules_option_change' ), 10, 0 );
		add_action( 'update_option_' . self::IP_LISTS_ENABLED_OPTION_NAME, array( static::class, 'reactivate_on_rules_option_change' ), 10, 0 );
		add_action( 'add_option_' . self::IP_ALLOW_LIST_OPTION_NAME, array( static::class, 'reactivate_on_rules_option_change' ), 10, 0 );
		add_action( 'update_option_' . self::IP_ALLOW_LIST_OPTION_NAME, array( static::class, 'reactivate_on_rules_option_change' ), 10, 0 );
		add_action( 'add_option_' . self::IP_BLOCK_LIST_OPTION_NAME, array( static::class, 'reactivate_on_rules_option_change' ), 10, 0 );
		add_action( 'update_option_' . self::IP_BLOCK_LIST_OPTION_NAME, array( static::class, 'reactivate_on_rules_option_change' ), 10, 0 );
		// Register the cron job.
		add_action( 'jetpack_waf_rules_update_cron', array( static::class, 'update_rules_cron' ) );
	}

	/**
	 * Schedule the cron job to update the WAF rules.
	 *
	 * @return bool|WP_Error True if the event is scheduled, WP_Error on failure.
	 */
	public static function schedule_rules_cron() {
		if ( ! wp_next_scheduled( 'jetpack_waf_rules_update_cron' ) ) {
			return wp_schedule_event( time(), 'twicedaily', 'jetpack_waf_rules_update_cron', array(), true );
		}

		return true;
	}

	/**
	 * Tries periodically to update the rules using our API.
	 *
	 * @return bool|WP_Error True if rules update is successful, WP_Error on failure.
	 */
	public static function update_rules_cron() {
		Waf_Constants::define_mode();
		if ( ! Waf_Runner::is_allowed_mode( JETPACK_WAF_MODE ) ) {
			return new WP_Error( 'waf_invalid_mode', 'Invalid firewall mode.' );
		}

		try {
			self::generate_automatic_rules();
			self::generate_ip_rules();
			self::generate_rules();
		} catch ( Waf_Exception $e ) {
			return $e->get_wp_error();
		}

		update_option( self::RULE_LAST_UPDATED_OPTION_NAME, time() );
		return true;
	}

	/**
	 * Re-activate the WAF any time an option is added or updated.
	 *
	 * @return bool|WP_Error True if re-activation is successful, WP_Error on failure.
	 */
	public static function reactivate_on_rules_option_change() {
		try {
			Waf_Runner::activate();
		} catch ( Waf_Exception $e ) {
			return $e->get_wp_error();
		}

		return true;
	}

	/**
	 * Updates the rule set if rules version has changed
	 *
	 * @throws Waf_Exception If the firewall mode is invalid.
	 * @throws Waf_Exception If the rules update fails.
	 *
	 * @return void
	 */
	public static function update_rules_if_changed() {
		Waf_Constants::define_mode();
		if ( ! Waf_Runner::is_allowed_mode( JETPACK_WAF_MODE ) ) {
			throw new Waf_Exception( 'Invalid firewall mode.' );
		}
		$version = get_option( self::VERSION_OPTION_NAME );
		if ( self::RULES_VERSION !== $version ) {
<<<<<<< HEAD
			try {
				self::generate_automatic_rules();
				self::generate_ip_rules();
				self::generate_rules();
			} catch ( Waf_Exception $e ) {
				throw $e;
			}
=======
			self::generate_automatic_rules();
			self::generate_ip_rules();
			self::generate_rules();
>>>>>>> fc9b6b52

			update_option( self::VERSION_OPTION_NAME, self::RULES_VERSION );
		}
	}

	/**
	 * Retrieve rules from the API
	 *
	 * @throws Waf_Exception       If site is not registered.
	 * @throws Rules_API_Exception If API did not respond 200.
	 * @throws Rules_API_Exception If data is missing from response.
	 *
	 * @return array
	 */
	public static function get_rules_from_api() {
		$blog_id = Jetpack_Options::get_option( 'id' );
		if ( ! $blog_id ) {
			throw new Waf_Exception( 'Site is not registered' );
		}

		$response = Client::wpcom_json_api_request_as_blog(
			sprintf( '/sites/%s/waf-rules', $blog_id ),
			'2',
			array(),
			null,
			'wpcom'
		);

		$response_code = wp_remote_retrieve_response_code( $response );

		if ( 200 !== $response_code ) {
			throw new Rules_API_Exception( 'API connection failed.', (int) $response_code );
		}

		$rules_json = wp_remote_retrieve_body( $response );
		$rules      = json_decode( $rules_json, true );

		if ( empty( $rules['data'] ) ) {
			throw new Rules_API_Exception( 'Data missing from response.' );
		}

		return $rules['data'];
	}

	/**
	 * Wraps a require statement in a file_exists check.
	 *
	 * @param string $required_file The file to check if exists and require.
	 * @param string $return_code   The PHP code to execute if the file require returns true. Defaults to 'return;'.
	 *
	 * @return string The wrapped require statement.
	 */
	private static function wrap_require( $required_file, $return_code = 'return;' ) {
		return "if ( file_exists( '$required_file' ) ) { if ( require( '$required_file' ) ) { $return_code } }";
	}

	/**
	 * Generates the rules.php script
	 *
	 * @global \WP_Filesystem_Base $wp_filesystem WordPress filesystem abstraction.
	 *
	 * @throws File_System_Exception If file writing fails initializing rule files.
	 * @throws File_System_Exception If file writing fails writing to the rules entrypoint file.
	 *
	 * @return void
	 */
	public static function generate_rules() {
		global $wp_filesystem;
		Waf_Runner::initialize_filesystem();

		$rules                = "<?php\n";
		$entrypoint_file_path = Waf_Runner::get_waf_file_path( self::RULES_ENTRYPOINT_FILE );

		// Ensure that the folder exists
		if ( ! $wp_filesystem->is_dir( dirname( $entrypoint_file_path ) ) ) {
			$wp_filesystem->mkdir( dirname( $entrypoint_file_path ) );
		}

		// Ensure all potentially required rule files exist
		$rule_files = array( self::RULES_ENTRYPOINT_FILE, self::AUTOMATIC_RULES_FILE, self::IP_ALLOW_RULES_FILE, self::IP_BLOCK_RULES_FILE );
		foreach ( $rule_files as $rule_file ) {
			$rule_file = Waf_Runner::get_waf_file_path( $rule_file );
			if ( ! $wp_filesystem->is_file( $rule_file ) ) {
				if ( ! $wp_filesystem->put_contents( $rule_file, "<?php\n" ) ) {
					throw new File_System_Exception( 'Failed writing rules file to: ' . $rule_file );
				}
			}
		}

		// Add manual rules
		if ( get_option( self::IP_LISTS_ENABLED_OPTION_NAME ) ) {
			$rules .= self::wrap_require( Waf_Runner::get_waf_file_path( self::IP_ALLOW_RULES_FILE ) ) . "\n";
			$rules .= self::wrap_require( Waf_Runner::get_waf_file_path( self::IP_BLOCK_RULES_FILE ), "return \$waf->block( 'block', -1, 'ip block list' );" ) . "\n";
		}

		// Add automatic rules
		if ( get_option( self::AUTOMATIC_RULES_ENABLED_OPTION_NAME ) ) {
			$rules .= self::wrap_require( Waf_Runner::get_waf_file_path( self::AUTOMATIC_RULES_FILE ) ) . "\n";
		}

		// Update the rules file
		if ( ! $wp_filesystem->put_contents( $entrypoint_file_path, $rules ) ) {
			throw new File_System_Exception( 'Failed writing rules file to: ' . $entrypoint_file_path );
		}
	}

	/**
	 * Generates the automatic-rules.php script
	 *
	 * @global \WP_Filesystem_Base $wp_filesystem WordPress filesystem abstraction.
	 *
	 * @throws Waf_Exception         If rules cannot be fetched from the API.
	 * @throws File_System_Exception If file writing fails.
	 *
	 * @return void
	 */
	public static function generate_automatic_rules() {
		global $wp_filesystem;
		Waf_Runner::initialize_filesystem();

		$automatic_rules_file_path = Waf_Runner::get_waf_file_path( self::AUTOMATIC_RULES_FILE );

		// Ensure that the folder exists.
		if ( ! $wp_filesystem->is_dir( dirname( $automatic_rules_file_path ) ) ) {
			$wp_filesystem->mkdir( dirname( $automatic_rules_file_path ) );
		}

		try {
			$rules = self::get_rules_from_api();
		} catch ( Waf_Exception $e ) {
			// Do not throw API exceptions for users who do not have access
			if ( 401 !== $e->getCode() ) {
				throw $e;
			}
		}

		// If there are no rules available, don't overwrite the existing file.
		if ( empty( $rules ) ) {
			return;
		}

		if ( ! $wp_filesystem->put_contents( $automatic_rules_file_path, $rules ) ) {
			throw new File_System_Exception( 'Failed writing automatic rules file to: ' . $automatic_rules_file_path );
		}

		update_option( self::AUTOMATIC_RULES_LAST_UPDATED_OPTION_NAME, time() );
	}

	/**
	 * Generates the rules.php script
	 *
	 * @global \WP_Filesystem_Base $wp_filesystem WordPress filesystem abstraction.
	 *
	 * @throws File_System_Exception If writing to IP allow list file fails.
	 * @throws File_System_Exception If writing to IP block list file fails.
	 *
	 * @return void
	 */
	public static function generate_ip_rules() {
		global $wp_filesystem;
		Waf_Runner::initialize_filesystem();

		$allow_ip_file_path = Waf_Runner::get_waf_file_path( self::IP_ALLOW_RULES_FILE );
		$block_ip_file_path = Waf_Runner::get_waf_file_path( self::IP_BLOCK_RULES_FILE );

		// Ensure that the folders exists.
		if ( ! $wp_filesystem->is_dir( dirname( $allow_ip_file_path ) ) ) {
			$wp_filesystem->mkdir( dirname( $allow_ip_file_path ) );
		}
		if ( ! $wp_filesystem->is_dir( dirname( $block_ip_file_path ) ) ) {
			$wp_filesystem->mkdir( dirname( $block_ip_file_path ) );
		}

		$allow_list = IP_Utils::get_ip_addresses_from_string( get_option( self::IP_ALLOW_LIST_OPTION_NAME ) );
		$block_list = IP_Utils::get_ip_addresses_from_string( get_option( self::IP_BLOCK_LIST_OPTION_NAME ) );

		$allow_rules_content = '';
		// phpcs:disable WordPress.PHP.DevelopmentFunctions
		$allow_rules_content .= '$waf_allow_list = ' . var_export( $allow_list, true ) . ";\n";
		// phpcs:enable
		$allow_rules_content .= 'return $waf->is_ip_in_array( $waf_allow_list );' . "\n";

		if ( ! $wp_filesystem->put_contents( $allow_ip_file_path, "<?php\n$allow_rules_content" ) ) {
			throw new File_System_Exception( 'Failed writing allow list file to: ' . $allow_ip_file_path );
		}

		$block_rules_content = '';
		// phpcs:disable WordPress.PHP.DevelopmentFunctions
		$block_rules_content .= '$waf_block_list = ' . var_export( $block_list, true ) . ";\n";
		// phpcs:enable
		$block_rules_content .= 'return $waf->is_ip_in_array( $waf_block_list );' . "\n";

		if ( ! $wp_filesystem->put_contents( $block_ip_file_path, "<?php\n$block_rules_content" ) ) {
			throw new File_System_Exception( 'Failed writing block list file to: ' . $block_ip_file_path );
		}
	}
}<|MERGE_RESOLUTION|>--- conflicted
+++ resolved
@@ -121,19 +121,9 @@
 		}
 		$version = get_option( self::VERSION_OPTION_NAME );
 		if ( self::RULES_VERSION !== $version ) {
-<<<<<<< HEAD
-			try {
-				self::generate_automatic_rules();
-				self::generate_ip_rules();
-				self::generate_rules();
-			} catch ( Waf_Exception $e ) {
-				throw $e;
-			}
-=======
 			self::generate_automatic_rules();
 			self::generate_ip_rules();
 			self::generate_rules();
->>>>>>> fc9b6b52
 
 			update_option( self::VERSION_OPTION_NAME, self::RULES_VERSION );
 		}
