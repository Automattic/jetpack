--- conflicted
+++ resolved
@@ -22,11 +22,7 @@
 	 * @return void
 	 */
 	public static function add_compatibility_hooks() {
-<<<<<<< HEAD
-		add_filter( 'default_option_' . Waf_Runner::AUTOMATIC_RULES_ENABLED_OPTION_NAME, __CLASS__ . '::default_option_waf_automatic_rules', 10, 3 );
-=======
 		add_filter( 'default_option_' . Waf_Rules_Manager::AUTOMATIC_RULES_ENABLED_OPTION_NAME, __CLASS__ . '::default_option_waf_automatic_rules', 10, 3 );
->>>>>>> cad9a90c
 		add_filter( 'default_option_' . Waf_Initializer::NEEDS_UPDATE_OPTION_NAME, __CLASS__ . '::default_option_waf_needs_update', 10, 3 );
 	}
 
@@ -34,11 +30,7 @@
 	 * Provides a default value for sites that installed the WAF
 	 * before the automatic rules option was introduced.
 	 *
-<<<<<<< HEAD
-	 * @since 0.8.0
-=======
 	 * @since 0.9.0
->>>>>>> cad9a90c
 	 *
 	 * @param mixed  $default         The default value to return if the option does not exist in the database.
 	 * @param string $option          Option name.
@@ -59,11 +51,7 @@
 	 * If the option is not available, use the WAF module status
 	 * to determine whether or not to run automatic rules.
 	 *
-<<<<<<< HEAD
-	 * @since 0.8.0
-=======
 	 * @since 0.9.0
->>>>>>> cad9a90c
 	 *
 	 * @return bool The default value for automatic rules.
 	 */
