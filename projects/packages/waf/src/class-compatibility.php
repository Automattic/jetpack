--- conflicted
+++ resolved
@@ -115,11 +115,7 @@
 		// Convert the IP objects to strings.
 		$brute_force_allow_list = array_map(
 			function ( $ip_object ) {
-<<<<<<< HEAD
-				if ( isset( $ip_object->range ) && $ip_object->range ) {
-=======
 				if ( ! empty( $ip_object->range ) ) {
->>>>>>> 46249f72
 					return $ip_object->range_low . '-' . $ip_object->range_high;
 				}
 
