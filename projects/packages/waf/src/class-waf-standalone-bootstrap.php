--- conflicted
+++ resolved
@@ -126,13 +126,8 @@
 			throw new Exception( 'Can not work without the file system being initialized.' );
 		}
 
-<<<<<<< HEAD
 		$bootstrap_file = $this->get_bootstrap_file_path();
-		$mode_option    = get_option( WafRunner::MODE_OPTION_NAME, false );
-=======
-		$bootstrap_file = trailingslashit( JETPACK_WAF_DIR ) . 'bootstrap.php';
 		$mode_option    = get_option( Waf_Runner::MODE_OPTION_NAME, false );
->>>>>>> 19a66009
 
 		// phpcs:disable WordPress.PHP.DevelopmentFunctions
 		$code = "<?php\n"
