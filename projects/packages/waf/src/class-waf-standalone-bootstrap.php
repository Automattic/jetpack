--- conflicted
+++ resolved
@@ -123,12 +123,7 @@
 	/**
 	 * Generates the bootstrap file.
 	 *
-<<<<<<< HEAD
-	 * @throws File_System_Exception If the file system is not initialized.
-	 * @throws Waf_Exception         If the autoloader can not be found.
-=======
 	 * @throws File_System_Exception If the filesystem is not available.
->>>>>>> fc9b6b52
 	 * @throws File_System_Exception If the WAF directory can not be created.
 	 * @throws File_System_Exception If the bootstrap file can not be created.
 	 *
@@ -141,15 +136,6 @@
 		global $wp_filesystem;
 		if ( ! $wp_filesystem ) {
 			throw new File_System_Exception( 'Can not work without the file system being initialized.' );
-<<<<<<< HEAD
-		}
-
-		try {
-			$autoloader_file = $this->locate_autoloader_file();
-		} catch ( Waf_Exception $e ) {
-			throw $e;
-=======
->>>>>>> fc9b6b52
 		}
 
 		$autoloader_file = $this->locate_autoloader_file();
