<?php
/**
 * CLI handler for Jetpack Waf.
 *
 * @package automattic/jetpack-waf
 */

namespace Automattic\Jetpack\Waf;

use \WP_CLI;
use \WP_CLI_Command;

/**
 * Just a few sample commands to learn how WP-CLI works
 */
class CLI extends WP_CLI_Command {
	/**
	 * View or set the current mode of the WAF.
	 * ## OPTIONS
	 *
	 * [<mode>]
	 * : The new mode to be set.
	 * ---
	 * options:
	 *   - silent
	 *   - normal
	 * ---
	 *
	 * @param array $args Arguments passed to CLI.
	 * @return void|null
	 * @throws WP_CLI\ExitException If there is an error switching the mode.
	 */
	public function mode( $args ) {
		if ( count( $args ) > 1 ) {

			return WP_CLI::error( __( 'Only one mode may be specified.', 'jetpack-waf' ) );
		}
		if ( count( $args ) === 1 ) {
			if ( ! Waf_Runner::is_allowed_mode( $args[0] ) ) {

				return WP_CLI::error(
					sprintf(
						/* translators: %1$s is the mode that was actually found. Also note that the expected "silent" and "normal" are hard-coded strings and must therefore stay the same in any translation. */
						__( 'Invalid mode: %1$s. Expected "silent" or "normal".', 'jetpack-waf' ),
						$args[0]
					)
				);
			}

			update_option( Waf_Runner::MODE_OPTION_NAME, $args[0] );

			try {
				( new Waf_Standalone_Bootstrap() )->generate();
			} catch ( \Exception $e ) {
				WP_CLI::warning(
					sprintf(
						/* translators: %1$s is the unexpected error message. */
						__( 'Unable to generate waf bootstrap - standalone mode may not work properly: %1$s', 'jetpack-waf' ),
						$e->getMessage()
					)
				);
			}

			return WP_CLI::success(
				sprintf(
					/* translators: %1$s is the name of the mode that was just switched to. */
					__( 'Jetpack WAF mode switched to "%1$s".', 'jetpack-waf' ),
					get_option( Waf_Runner::MODE_OPTION_NAME )
				)
			);
		}
		WP_CLI::line(
			sprintf(
				/* translators: %1$s is the name of the mode that the waf is currently running in. */
				__( 'Jetpack WAF is running in "%1$s" mode.', 'jetpack-waf' ),
				get_option( Waf_Runner::MODE_OPTION_NAME )
			)
		);
	}

	/**
	 * Setup the WAF to run.
	 * ## OPTIONS
	 *
	 * [<mode>]
	 * : The new mode to be set.
	 * ---
	 * options:
	 *   - silent
	 *   - normal
	 * ---
	 *
	 * @param array $args Arguments passed to CLI.
	 * @return void|null
	 * @throws WP_CLI\ExitException If there is an error switching the mode.
	 */
	public function setup( $args ) {
		// Let is_allowed_mode know we are running from the CLI
		define( 'WAF_CLI_MODE', $args[0] );

		// Set the mode and generate the bootstrap
		$this->mode( array( $args[0] ) );

		try {
			// Add relevant options and generate the rules.php file
			Waf_Runner::activate();
		} catch ( \Exception $e ) {

			return WP_CLI::error(
				sprintf(
					/* translators: %1$s is the unexpected error message. */
					__( 'Jetpack WAF rules file failed to generate: %1$s', 'jetpack-waf' ),
					$e->getMessage()
				)
			);
		}

		return WP_CLI::success( __( 'Jetpack WAF has successfully been setup.', 'jetpack-waf' ) );
	}

	/**
	 * Delete the WAF options.
	 *
	 * @return void|null
	 * @throws WP_CLI\ExitException If deactivating has failures.
	 */
	public function teardown() {
		try {
			Waf_Runner::deactivate();
		} catch ( \Exception $e ) {
			WP_CLI::error( __( 'Jetpack WAF failed to fully deactivate.', 'jetpack-waf' ) );
		}

		return WP_CLI::success( __( 'Jetpack WAF has been deactivated.', 'jetpack-waf' ) );
	}

	/**
	 * Generate the rules.php file with latest rules for the WAF.
	 *
	 * @return void|null
	 * @throws WP_CLI\ExitException If there is an error switching the mode.
	 */
	public function generate_rules() {
		try {
			Waf_Runner::generate_automatic_rules();
			Waf_Runner::generate_rules();
		} catch ( \Exception $e ) {

			return WP_CLI::error(
				sprintf(
					/* translators: %1$s is the unexpected error message. */
					__( 'Jetpack WAF rules file failed to generate: %1$s', 'jetpack-waf' ),
					$e->getMessage()
				)
			);
		}

		return WP_CLI::success(
			sprintf(
				/* translators: %1$s is the name of the mode that was just switched to. */
				__( 'Jetpack WAF rules successfully created to: "%1$s".', 'jetpack-waf' ),
<<<<<<< HEAD
				Waf_Runner::RULES_ENTRYPOINT_FILE
=======
				Waf_Runner::get_waf_file_path( Waf_Runner::RULES_FILE )
>>>>>>> 865ef3ca
			)
		);
	}
}<|MERGE_RESOLUTION|>--- conflicted
+++ resolved
@@ -159,11 +159,7 @@
 			sprintf(
 				/* translators: %1$s is the name of the mode that was just switched to. */
 				__( 'Jetpack WAF rules successfully created to: "%1$s".', 'jetpack-waf' ),
-<<<<<<< HEAD
-				Waf_Runner::RULES_ENTRYPOINT_FILE
-=======
-				Waf_Runner::get_waf_file_path( Waf_Runner::RULES_FILE )
->>>>>>> 865ef3ca
+				Waf_Runner::get_waf_file_path( Waf_Runner::RULES_ENTRYPOINT_FILE )
 			)
 		);
 	}
