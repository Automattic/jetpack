<?php
/**
 * CLI handler for Jetpack Waf.
 *
 * @package automattic/jetpack-waf
 */

namespace Automattic\Jetpack\Waf;

use \WP_CLI;
use \WP_CLI_Command;

/**
 * Just a few sample commands to learn how WP-CLI works
 */
class CLI extends WP_CLI_Command {
	/**
	 * View or set the current mode of the WAF.
	 * ## OPTIONS
	 *
	 * [<mode>]
	 * : The new mode to be set.
	 * ---
	 * options:
	 *   - silent
	 *   - normal
	 * ---
	 *
	 * @param array $args Arguments passed to CLI.
	 * @return void|null
	 * @throws WP_CLI\ExitException If there is an error switching the mode.
	 */
	public function mode( $args ) {
		if ( count( $args ) > 1 ) {

			return WP_CLI::error( __( 'Only one mode may be specified.', 'jetpack-waf' ) );
		}
		if ( count( $args ) === 1 ) {
			if ( ! Waf_Runner::is_allowed_mode( $args[0] ) ) {

				return WP_CLI::error(
					sprintf(
						/* translators: %1$s is the mode that was actually found. Also note that the expected "silent" and "normal" are hard-coded strings and must therefore stay the same in any translation. */
						__( 'Invalid mode: %1$s. Expected "silent" or "normal".', 'jetpack-waf' ),
						$args[0]
					)
				);
			}

			update_option( Waf_Runner::MODE_OPTION_NAME, $args[0] );

			try {
				( new Waf_Standalone_Bootstrap() )->generate();
			} catch ( \Exception $e ) {
				WP_CLI::warning(
					sprintf(
						/* translators: %1$s is the unexpected error message. */
						__( 'Unable to generate waf bootstrap - standalone mode may not work properly: %1$s', 'jetpack-waf' ),
						$e->getMessage()
					)
				);
			}

			return WP_CLI::success(
				sprintf(
					/* translators: %1$s is the name of the mode that was just switched to. */
					__( 'Jetpack WAF mode switched to "%1$s".', 'jetpack-waf' ),
					get_option( Waf_Runner::MODE_OPTION_NAME )
				)
			);
		}
		WP_CLI::line(
			sprintf(
				/* translators: %1$s is the name of the mode that the waf is currently running in. */
				__( 'Jetpack WAF is running in "%1$s" mode.', 'jetpack-waf' ),
				get_option( Waf_Runner::MODE_OPTION_NAME )
			)
		);
	}

	/**
	 * Setup the WAF to run.
	 * ## OPTIONS
	 *
	 * [<mode>]
	 * : The new mode to be set.
	 * ---
	 * options:
	 *   - silent
	 *   - normal
	 * ---
	 *
	 * @param array $args Arguments passed to CLI.
	 * @return void|null
	 * @throws WP_CLI\ExitException If there is an error switching the mode.
	 */
	public function setup( $args ) {
		// Let is_allowed_mode know we are running from the CLI
		define( 'WAF_CLI_MODE', $args[0] );

		// Set the mode and generate the bootstrap
		$this->mode( array( $args[0] ) );

		try {
			// Add relevant options and generate the rules.php file
			Waf_Runner::activate();
		} catch ( \Exception $e ) {

			return WP_CLI::error(
				sprintf(
					/* translators: %1$s is the unexpected error message. */
					__( 'Jetpack WAF rules file failed to generate: %1$s', 'jetpack-waf' ),
					$e->getMessage()
				)
			);
		}

		return WP_CLI::success( __( 'Jetpack WAF has successfully been setup.', 'jetpack-waf' ) );
	}

	/**
	 * Delete the WAF options.
	 *
	 * @return void|null
	 * @throws WP_CLI\ExitException If deactivating has failures.
	 */
	public function teardown() {
		try {
			Waf_Runner::deactivate();
		} catch ( \Exception $e ) {
			WP_CLI::error( __( 'Jetpack WAF failed to fully deactivate.', 'jetpack-waf' ) );
		}

		return WP_CLI::success( __( 'Jetpack WAF has been deactivated.', 'jetpack-waf' ) );
	}

	/**
	 * Generate the rules.php file with latest rules for the WAF.
	 *
	 * @return void|null
	 * @throws WP_CLI\ExitException If there is an error switching the mode.
	 */
	public function generate_rules() {
		try {
<<<<<<< HEAD
			Waf_Runner::generate_automatic_rules();
			Waf_Runner::generate_rules();
=======
			Waf_Rules_Manager::generate_automatic_rules();
			Waf_Rules_Manager::generate_rules();
>>>>>>> cad9a90c
		} catch ( \Exception $e ) {

			return WP_CLI::error(
				sprintf(
					/* translators: %1$s is the unexpected error message. */
					__( 'Jetpack WAF rules file failed to generate: %1$s', 'jetpack-waf' ),
					$e->getMessage()
				)
			);
		}

		return WP_CLI::success(
			sprintf(
				/* translators: %1$s is the name of the mode that was just switched to. */
				__( 'Jetpack WAF rules successfully created to: "%1$s".', 'jetpack-waf' ),
<<<<<<< HEAD
				Waf_Runner::get_waf_file_path( Waf_Runner::RULES_ENTRYPOINT_FILE )
=======
				Waf_Runner::get_waf_file_path( Waf_Rules_Manager::RULES_ENTRYPOINT_FILE )
>>>>>>> cad9a90c
			)
		);
	}
}<|MERGE_RESOLUTION|>--- conflicted
+++ resolved
@@ -142,13 +142,8 @@
 	 */
 	public function generate_rules() {
 		try {
-<<<<<<< HEAD
-			Waf_Runner::generate_automatic_rules();
-			Waf_Runner::generate_rules();
-=======
 			Waf_Rules_Manager::generate_automatic_rules();
 			Waf_Rules_Manager::generate_rules();
->>>>>>> cad9a90c
 		} catch ( \Exception $e ) {
 
 			return WP_CLI::error(
@@ -164,11 +159,7 @@
 			sprintf(
 				/* translators: %1$s is the name of the mode that was just switched to. */
 				__( 'Jetpack WAF rules successfully created to: "%1$s".', 'jetpack-waf' ),
-<<<<<<< HEAD
-				Waf_Runner::get_waf_file_path( Waf_Runner::RULES_ENTRYPOINT_FILE )
-=======
 				Waf_Runner::get_waf_file_path( Waf_Rules_Manager::RULES_ENTRYPOINT_FILE )
->>>>>>> cad9a90c
 			)
 		);
 	}
