<?php
/**
 * Class use to initialize the WAF module.
 *
 * @package automattic/jetpack-waf
 */

namespace Automattic\Jetpack\Waf;

use Automattic\Jetpack\Connection\Manager as Connection_Manager;
use Automattic\Jetpack\Waf\Brute_Force_Protection\Brute_Force_Protection;
use WP_Error;

/**
 * Initializes the module
 */
class Waf_Initializer {
	/**
	 * Option for storing whether or not the WAF files are potentially out of date.
	 *
	 * @var string NEEDS_UPDATE_OPTION_NAME
	 */
	const NEEDS_UPDATE_OPTION_NAME = 'jetpack_waf_needs_update';

	/**
	 * Initializes the configurations needed for the waf module.
	 *
	 * @return void
	 */
	public static function init() {

		// Do not run in unsupported environments
		add_action( 'jetpack_get_available_modules', __CLASS__ . '::remove_module_on_unsupported_environments' );
		if ( ! Waf_Runner::is_supported_environment() ) {
			return;
		}

		// Update the WAF after installing or upgrading a relevant Jetpack plugin
		add_action( 'upgrader_process_complete', __CLASS__ . '::update_waf_after_plugin_upgrade', 10, 2 );
		add_action( 'admin_init', __CLASS__ . '::check_for_waf_update' );

		// WAF activation/deactivation hooks
		add_action( 'jetpack_activate_module_waf', __CLASS__ . '::on_waf_activation' );
		add_action( 'jetpack_deactivate_module_waf', __CLASS__ . '::on_waf_deactivation' );

		// Brute force protection activation/deactivation hooks
		add_action( 'jetpack_activate_module_protect', __CLASS__ . '::on_brute_force_protection_activation' );
		add_action( 'jetpack_deactivate_module_protect', __CLASS__ . '::on_brute_force_protection_deactivation' );

		// Ensure backwards compatibility
		Waf_Compatibility::add_compatibility_hooks();

		// Run the WAF
		Waf_Runner::initialize();

		$brute_force_protection_is_enabled = Waf_Runner::brute_force_protection_is_enabled();

		// Verify login ability when Brute force protection module is enabled on a connected Jetpack site.
		if ( $brute_force_protection_is_enabled && ( new Connection_Manager() )->is_connected() ) {
			global $pagenow;
			$brute_force_protection = Brute_Force_Protection::instance();

			if ( isset( $pagenow ) && 'wp-login.php' === $pagenow ) {
				$brute_force_protection->check_login_ability();
			}
		}
	}

	/**
	 * Activate the WAF on module activation.
	 *
	 * @return bool|WP_Error True if the WAF activation is successful, WP_Error otherwise.
	 */
	public static function on_waf_activation() {
		update_option( Waf_Runner::MODE_OPTION_NAME, 'normal' );
		add_option( Waf_Rules_Manager::AUTOMATIC_RULES_ENABLED_OPTION_NAME, false );

		try {
			Waf_Runner::activate();
			( new Waf_Standalone_Bootstrap() )->generate();
		} catch ( Waf_Exception $e ) {
			return $e->get_wp_error();
		}

		return true;
	}

	/**
<<<<<<< HEAD
	 * On WAF module deactivation, unset mode
	 */
	public static function on_waf_deactivation() {
		Waf_Runner::deactivate();
=======
	 * Deactivate the WAF on module deactivation.
	 *
	 * @return bool|WP_Error True if the WAF deactivation is successful, WP_Error otherwise.
	 */
	public static function on_deactivation() {
		try {
			Waf_Runner::deactivate();
		} catch ( Waf_Exception $e ) {
			return $e->get_wp_error();
		}

		return true;
>>>>>>> 46249f72
	}

	/**
	 * On Brute force protection module activation
	 */
	public static function on_brute_force_protection_activation() {
		Brute_Force_Protection::instance()->on_activation();
	}

	/**
	 * On Brute force protection module deactivation
	 */
	public static function on_brute_force_protection_deactivation() {
		Brute_Force_Protection::instance()->on_deactivation();
	}

	/**
	 * Updates the WAF after upgrader process is complete.
	 *
	 * @param WP_Upgrader $upgrader    WP_Upgrader instance. In other contexts this might be a Theme_Upgrader, Plugin_Upgrader, Core_Upgrade, or Language_Pack_Upgrader instance.
	 * @param array       $hook_extra  Array of bulk item update data.
	 *
	 * @return void
	 */
	public static function update_waf_after_plugin_upgrade( $upgrader, $hook_extra ) {
		$jetpack_text_domains_with_waf = array( 'jetpack', 'jetpack-protect' );
		$jetpack_plugins_with_waf      = array( 'jetpack/jetpack.php', 'jetpack-protect/jetpack-protect.php' );

		// Only run on upgrades affecting plugins
		if ( 'plugin' !== $hook_extra['type'] ) {
			return;
		}

		// Only run on updates and installations
		if ( 'update' !== $hook_extra['action'] && 'install' !== $hook_extra['action'] ) {
			return;
		}

		// Only run when Jetpack plugins were affected
		if ( 'update' === $hook_extra['action'] &&
			! empty( $hook_extra['plugins'] ) &&
			empty( array_intersect( $jetpack_plugins_with_waf, $hook_extra['plugins'] ) )
		) {
			return;
		}
		if ( 'install' === $hook_extra['action'] &&
			! empty( $upgrader->new_plugin_data['TextDomain'] ) &&
			empty( in_array( $upgrader->new_plugin_data['TextDomain'], $jetpack_text_domains_with_waf, true ) )
		) {
			return;
		}

		update_option( self::NEEDS_UPDATE_OPTION_NAME, 1 );
	}

	/**
	 * Check for WAF update
	 *
	 * Updates the WAF when the "needs update" option is enabled.
	 *
	 * @return bool|WP_Error True if the WAF is up-to-date or was sucessfully updated, WP_Error if the update failed.
	 */
	public static function check_for_waf_update() {
		if ( get_option( self::NEEDS_UPDATE_OPTION_NAME ) ) {
			// Compatiblity patch for cases where an outdated WAF_Constants class has been
			// autoloaded by the standalone bootstrap execution at the beginning of the current request.
			if ( ! method_exists( Waf_Constants::class, 'define_mode' ) ) {
				try {
					( new Waf_Standalone_Bootstrap() )->generate();
				} catch ( Waf_Exception $e ) {
					return $e->get_wp_error();
				}
			}

			Waf_Compatibility::run_compatibility_migrations();

			Waf_Constants::define_mode();
			if ( ! Waf_Runner::is_allowed_mode( JETPACK_WAF_MODE ) ) {
				return new WP_Error( 'waf_mode_invalid', 'Invalid firewall mode.' );
			}

			try {
				Waf_Rules_Manager::generate_ip_rules();
				Waf_Rules_Manager::generate_rules();
				( new Waf_Standalone_Bootstrap() )->generate();
			} catch ( Waf_Exception $e ) {
				return $e->get_wp_error();
			}
		}

		update_option( self::NEEDS_UPDATE_OPTION_NAME, 0 );
		return true;
	}

	/**
	 * Disables the WAF module when on an supported platform.
	 *
	 * @param array $modules Filterable value for `jetpack_get_available_modules`.
	 *
	 * @return array Array of module slugs.
	 */
	public static function remove_module_on_unsupported_environments( $modules ) {
		if ( ! Waf_Runner::is_supported_environment() ) {
			// WAF should never be available on unsupported platforms.
			unset( $modules['waf'] );
		}

		return $modules;
	}
}<|MERGE_RESOLUTION|>--- conflicted
+++ resolved
@@ -86,12 +86,6 @@
 	}
 
 	/**
-<<<<<<< HEAD
-	 * On WAF module deactivation, unset mode
-	 */
-	public static function on_waf_deactivation() {
-		Waf_Runner::deactivate();
-=======
 	 * Deactivate the WAF on module deactivation.
 	 *
 	 * @return bool|WP_Error True if the WAF deactivation is successful, WP_Error otherwise.
@@ -104,7 +98,6 @@
 		}
 
 		return true;
->>>>>>> 46249f72
 	}
 
 	/**
