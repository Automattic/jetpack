<?php
/**
 * Class use to initialize the WAF module.
 *
 * @package automattic/jetpack-waf
 */

namespace Automattic\Jetpack\Waf;

<<<<<<< HEAD
use Automattic\Jetpack\Connection\Manager as Connection_Manager;
use Automattic\Jetpack\Waf\Brute_Force_Protection\Brute_Force_Protection;
=======
use WP_Error;
>>>>>>> ecaf9634

/**
 * Initializes the module
 */
class Waf_Initializer {
	/**
	 * Option for storing whether or not the WAF files are potentially out of date.
	 *
	 * @var string NEEDS_UPDATE_OPTION_NAME
	 */
	const NEEDS_UPDATE_OPTION_NAME = 'jetpack_waf_needs_update';

	/**
	 * Initializes the configurations needed for the waf module.
	 *
	 * @return void
	 */
	public static function init() {

		// Do not run in unsupported environments
		add_action( 'jetpack_get_available_modules', __CLASS__ . '::remove_module_on_unsupported_environments' );
		if ( ! Waf_Runner::is_supported_environment() ) {
			return;
		}

		// Update the WAF after installing or upgrading a relevant Jetpack plugin
		add_action( 'upgrader_process_complete', __CLASS__ . '::update_waf_after_plugin_upgrade', 10, 2 );
		add_action( 'admin_init', __CLASS__ . '::check_for_waf_update' );

		// WAF activation/deactivation hooks
		add_action( 'jetpack_activate_module_waf', __CLASS__ . '::on_waf_activation' );
		add_action( 'jetpack_deactivate_module_waf', __CLASS__ . '::on_waf_deactivation' );

		// Brute force protection activation/deactivation hooks
		add_action( 'jetpack_activate_module_protect', __CLASS__ . '::on_brute_force_protection_activation' );
		add_action( 'jetpack_deactivate_module_protect', __CLASS__ . '::on_brute_force_protection_deactivation' );

		// Ensure backwards compatibility
		Waf_Compatibility::add_compatibility_hooks();

		// Run the WAF
		Waf_Runner::initialize();

		$brute_force_protection_is_enabled = Waf_Runner::brute_force_protection_is_enabled();

		// Verify login ability when Brute force protection module is enabled on a connected Jetpack site.
		if ( $brute_force_protection_is_enabled && ( new Connection_Manager() )->is_connected() ) {
			global $pagenow;
			$brute_force_protection = Brute_Force_Protection::instance();

			if ( isset( $pagenow ) && 'wp-login.php' === $pagenow ) {
				$brute_force_protection->check_login_ability();
			}
		}
	}

	/**
<<<<<<< HEAD
	 * On WAF module activation set up mode
=======
	 * On module activation set up waf mode
	 *
	 * @return bool|WP_Error True of the WAF activation was successful, WP_Error otherwise.
>>>>>>> ecaf9634
	 */
	public static function on_waf_activation() {
		update_option( Waf_Runner::MODE_OPTION_NAME, 'normal' );
		add_option( Waf_Rules_Manager::AUTOMATIC_RULES_ENABLED_OPTION_NAME, false );

		$waf_activated = Waf_Runner::activate();
		if ( is_wp_error( $waf_activated ) ) {
			return $waf_activated;
		}

		try {
			( new Waf_Standalone_Bootstrap() )->generate();
		} catch ( \Exception $e ) {
			return new WP_Error( 'waf_activation_failed', $e->getMessage() );
		}

		return true;
	}

	/**
	 * On WAF module deactivation, unset mode
	 */
	public static function on_waf_deactivation() {
		Waf_Runner::deactivate();
	}

	/**
	 * On Brute force protection module activation
	 */
	public static function on_brute_force_protection_activation() {
		Brute_Force_Protection::instance()->on_activation();
	}

	/**
	 * On Brute force protection module deactivation
	 */
	public static function on_brute_force_protection_deactivation() {
		Brute_Force_Protection::instance()->on_deactivation();
	}

	/**
	 * Updates the WAF after upgrader process is complete.
	 *
	 * @param WP_Upgrader $upgrader    WP_Upgrader instance. In other contexts this might be a Theme_Upgrader, Plugin_Upgrader, Core_Upgrade, or Language_Pack_Upgrader instance.
	 * @param array       $hook_extra  Array of bulk item update data.
	 *
	 * @return void
	 */
	public static function update_waf_after_plugin_upgrade( $upgrader, $hook_extra ) {
		$jetpack_text_domains_with_waf = array( 'jetpack', 'jetpack-protect' );
		$jetpack_plugins_with_waf      = array( 'jetpack/jetpack.php', 'jetpack-protect/jetpack-protect.php' );

		// Only run on upgrades affecting plugins
		if ( 'plugin' !== $hook_extra['type'] ) {
			return;
		}

		// Only run on updates and installations
		if ( 'update' !== $hook_extra['action'] && 'install' !== $hook_extra['action'] ) {
			return;
		}

		// Only run when Jetpack plugins were affected
		if ( 'update' === $hook_extra['action'] &&
			! empty( $hook_extra['plugins'] ) &&
			empty( array_intersect( $jetpack_plugins_with_waf, $hook_extra['plugins'] ) )
		) {
			return;
		}
		if ( 'install' === $hook_extra['action'] &&
			! empty( $upgrader->new_plugin_data['TextDomain'] ) &&
			empty( in_array( $upgrader->new_plugin_data['TextDomain'], $jetpack_text_domains_with_waf, true ) )
		) {
			return;
		}

		update_option( self::NEEDS_UPDATE_OPTION_NAME, 1 );
	}

	/**
	 * Check for WAF update
	 *
	 * Updates the WAF when the "needs update" option is enabled.
	 *
	 * @return bool|WP_Error True if the WAF is up-to-date or was sucessfully updated, WP_Error if the update failed.
	 */
	public static function check_for_waf_update() {
		if ( get_option( self::NEEDS_UPDATE_OPTION_NAME ) ) {
			// Compatiblity patch for cases where an outdated WAF_Constants class has been
			// autoloaded by the standalone bootstrap execution at the beginning of the current request.
			if ( ! method_exists( Waf_Constants::class, 'define_mode' ) ) {
				try {
					( new Waf_Standalone_Bootstrap() )->generate();
				} catch ( \Exception $e ) {
					return new WP_Error( 'waf_update_failed', $e->getMessage() );
				}
				return true;
			}

			Waf_Constants::define_mode();
			if ( ! Waf_Runner::is_allowed_mode( JETPACK_WAF_MODE ) ) {
				return new WP_Error( 'waf_update_failed', 'Invalid firewall mode.' );
			}

			try {
				Waf_Rules_Manager::generate_ip_rules();
				Waf_Rules_Manager::generate_rules();
				( new Waf_Standalone_Bootstrap() )->generate();
			} catch ( \Exception $e ) {
				return new WP_Error( 'waf_update_failed', $e->getMessage() );
			}
		}

		update_option( self::NEEDS_UPDATE_OPTION_NAME, 0 );
		return true;
	}

	/**
	 * Disables the WAF module when on an supported platform.
	 *
	 * @param array $modules Filterable value for `jetpack_get_available_modules`.
	 *
	 * @return array Array of module slugs.
	 */
	public static function remove_module_on_unsupported_environments( $modules ) {
		if ( ! Waf_Runner::is_supported_environment() ) {
			// WAF should never be available on unsupported platforms.
			unset( $modules['waf'] );
		}

		return $modules;
	}
}<|MERGE_RESOLUTION|>--- conflicted
+++ resolved
@@ -7,12 +7,9 @@
 
 namespace Automattic\Jetpack\Waf;
 
-<<<<<<< HEAD
 use Automattic\Jetpack\Connection\Manager as Connection_Manager;
 use Automattic\Jetpack\Waf\Brute_Force_Protection\Brute_Force_Protection;
-=======
 use WP_Error;
->>>>>>> ecaf9634
 
 /**
  * Initializes the module
@@ -70,13 +67,9 @@
 	}
 
 	/**
-<<<<<<< HEAD
-	 * On WAF module activation set up mode
-=======
 	 * On module activation set up waf mode
 	 *
 	 * @return bool|WP_Error True of the WAF activation was successful, WP_Error otherwise.
->>>>>>> ecaf9634
 	 */
 	public static function on_waf_activation() {
 		update_option( Waf_Runner::MODE_OPTION_NAME, 'normal' );
