<?php
/**
 * Runtime for Jetpack Waf
 *
 * @package automattic/jetpack-waf
 */

namespace Automattic\Jetpack\Waf;

use Automattic\Jetpack\IP\Utils as IP_Utils;

require_once __DIR__ . '/functions.php';

// phpcs:disable WordPress.Security.ValidatedSanitizedInput.InputNotSanitized -- This class is all about sanitizing input.

/**
 * The environment variable that defined the WAF running mode.
 *
 * @var string JETPACK_WAF_MODE
 */

/**
 * Waf_Runtime class
 *
 * @template Target as array{ only?: string[], except?: string[], count?: boolean }
 * @template TargetBag as array<string, Target>
 */
class Waf_Runtime {
	/**
	 * If used, normalize_array_targets() will just return the number of matching values, instead of the values themselves.
	 */
	const NORMALIZE_ARRAY_COUNT = 1;
	/**
	 * If used, normalize_array_targets() will apply "only" and "except" filters to the values of the source array, instead of the keys.
	 */
	const NORMALIZE_ARRAY_MATCH_VALUES = 2;

	/**
	 * Last rule.
	 *
	 * @var string
	 */
	public $last_rule = '';
	/**
	 * Matched vars.
	 *
	 * @var array
	 */
	public $matched_vars = array();
	/**
	 * Matched var.
	 *
	 * @var string
	 */
	public $matched_var = '';
	/**
	 * Matched var names.
	 *
	 * @var array
	 */
	public $matched_var_names = array();
	/**
	 * Matched var name.
	 *
	 * @var string
	 */
	public $matched_var_name = '';

	/**
	 * State.
	 *
	 * @var array
	 */
	private $state = array();
	/**
	 * Metadata.
	 *
	 * @var array
	 */
	private $metadata = array();

	/**
	 * Transforms.
	 *
	 * @var Waf_Transforms
	 */
	private $transforms;
	/**
	 * Operators.
	 *
	 * @var Waf_Operators
	 */
	private $operators;

	/**
	 * The request
	 *
	 * @var Waf_Request
	 */
	private $request;

	/**
	 * Rules to remove.
	 *
	 * @var array[]
	 */
	private $rules_to_remove = array(
		'id'  => array(),
		'tag' => array(),
	);

	/**
	 * Targets to remove.
	 *
	 * @var array[]
	 */
	private $targets_to_remove = array(
		'id'  => array(),
		'tag' => array(),
	);

	/**
	 * Constructor method.
	 *
	 * @param Waf_Transforms $transforms Transforms.
	 * @param Waf_Operators  $operators  Operators.
	 * @param Waf_Request?   $request    Information about the request.
	 */
	public function __construct( $transforms, $operators, $request = null ) {
		$this->transforms = $transforms;
		$this->operators  = $operators;
		$this->request    = null === $request
			? new Waf_Request()
			: $request;
	}

	/**
	 * Rule removed method.
	 *
	 * @param string   $id Ids.
	 * @param string[] $tags Tags.
	 */
	public function rule_removed( $id, $tags ) {
		if ( isset( $this->rules_to_remove['id'][ $id ] ) ) {
			return true;
		}
		foreach ( $tags as $tag ) {
			if ( isset( $this->rules_to_remove['tag'][ $tag ] ) ) {
				return true;
			}
		}
		return false;
	}

	/**
	 * Update Targets.
	 *
	 * @param array    $targets Targets.
	 * @param string   $rule_id Rule id.
	 * @param string[] $rule_tags Rule tags.
	 */
	public function update_targets( $targets, $rule_id, $rule_tags ) {
		$updates = array();
		// look for target updates based on the rule's ID.
		if ( isset( $this->targets_to_remove['id'][ $rule_id ] ) ) {
			foreach ( $this->targets_to_remove['id'][ $rule_id ] as $name => $props ) {
				$updates[] = array( $name, $props );
			}
		}
		// look for target updates based on the rule's tags.
		foreach ( $rule_tags as $tag ) {
			if ( isset( $this->targets_to_remove['tag'][ $tag ] ) ) {
				foreach ( $this->targets_to_remove['tag'][ $tag ] as $name => $props ) {
					$updates[] = array( $name, $props );
				}
			}
		}
		// apply any found target updates.

		foreach ( $updates as list( $name, $props ) ) {
			if ( isset( $targets[ $name ] ) ) {
				// we only need to remove targets that exist.
				if ( true === $props ) {
					// if the entire target is being removed, remove it.
					unset( $targets[ $name ] );
				} else {
					// otherwise just mark single props to ignore.
					$targets[ $name ]['except'] = array_merge(
						isset( $targets[ $name ]['except'] ) ? $targets[ $name ]['except'] : array(),
						$props
					);
				}
			}
		}
		return $targets;
	}

	/**
	 * Return TRUE if at least one of the targets matches the rule.
	 *
	 * @param string[]  $transforms One of the transform methods defined in the Jetpack Waf_Transforms class.
	 * @param TargetBag $targets Targets.
	 * @param string    $match_operator Match operator.
	 * @param mixed     $match_value Match value.
	 * @param bool      $match_not Match not.
	 * @param bool      $capture Capture.
	 * @return bool
	 */
	public function match_targets( $transforms, $targets, $match_operator, $match_value, $match_not, $capture = false ) {
		$this->matched_vars      = array();
		$this->matched_var_names = array();
		$this->matched_var       = '';
		$this->matched_var_name  = '';
		$match_found             = false;

		// get values.
		$values = $this->normalize_targets( $targets );

		// apply transforms.
		foreach ( $transforms as $t ) {
			foreach ( $values as &$v ) {
				$v['value'] = $this->transforms->$t( $v['value'] );
			}
		}
		unset( $v );
		// pass each target value to the operator to find any that match.
		$matched  = array();
		$captures = array();
		foreach ( $values as $v ) {
			$match     = $this->operators->{$match_operator}( $v['value'], $match_value );
			$did_match = false !== $match;
			if ( $match_not !== $did_match ) {
				// If either:
				// - rule is negated ("not" flag set) and the target was not matched
				// - rule not negated and the target was matched
				// then this is considered a match.
				$match_found               = true;
				$this->matched_var_names[] = $v['source'];
				$this->matched_vars[]      = $v['value'];
				$this->matched_var_name    = end( $this->matched_var_names );
				$this->matched_var         = end( $this->matched_vars );
				$matched[]                 = array( $v, $match );
				// Set any captured matches into state if the rule has the "capture" flag.
				if ( $capture ) {
					$captures = is_array( $match ) ? $match : array( $match );
					foreach ( array_slice( $captures, 0, 10 )  as $i => $c ) {
						$this->set_var( "tx.$i", $c );
					}
				}
			}
		}

		return $match_found;
	}

	/**
	 * Block.
	 *
	 * @param string $action Action.
	 * @param string $rule_id Rule id.
	 * @param string $reason Block reason.
	 * @param int    $status_code Http status code.
	 */
	public function block( $action, $rule_id, $reason, $status_code = 403 ) {
		if ( ! $reason ) {
			$reason = "rule $rule_id";
		} else {
			$reason = $this->sanitize_output( $reason );
		}

		Waf_Blocklog_Manager::write_blocklog( $rule_id, $reason );
		error_log( "Jetpack WAF Blocked Request\t$action\t$rule_id\t$status_code\t$reason" );
		header( "X-JetpackWAF-Blocked: $status_code - rule $rule_id" );
		if ( defined( 'JETPACK_WAF_MODE' ) && 'normal' === JETPACK_WAF_MODE ) {
			$protocol = isset( $_SERVER['SERVER_PROTOCOL'] ) ? wp_unslash( $_SERVER['SERVER_PROTOCOL'] ) : 'HTTP';
			header( $protocol . ' 403 Forbidden', true, $status_code );
			die( "rule $rule_id - reason $reason" );
		}
	}

	/**
<<<<<<< HEAD
=======
	 * Get the headers for logging purposes.
	 */
	public function get_request_headers() {
		$all_headers     = getallheaders();
		$exclude_headers = array( 'Authorization', 'Cookie', 'Proxy-Authorization', 'Set-Cookie' );

		foreach ( $exclude_headers as $header ) {
			unset( $all_headers[ $header ] );
		}

		return $all_headers;
	}

	/**
	 * Write block logs. We won't write to the file if it exceeds 100 mb.
	 *
	 * @param string $rule_id Rule id.
	 * @param string $reason Block reason.
	 */
	public function write_blocklog( $rule_id, $reason ) {
		$log_data                 = array();
		$log_data['rule_id']      = $rule_id;
		$log_data['reason']       = $reason;
		$log_data['timestamp']    = gmdate( 'Y-m-d H:i:s' );
		$log_data['request_uri']  = isset( $_SERVER['REQUEST_URI'] ) ? \stripslashes( $_SERVER['REQUEST_URI'] ) : ''; // phpcs:ignore WordPress.Security.ValidatedSanitizedInput.MissingUnslash
		$log_data['user_agent']   = isset( $_SERVER['HTTP_USER_AGENT'] ) ? \stripslashes( $_SERVER['HTTP_USER_AGENT'] ) : ''; // phpcs:ignore WordPress.Security.ValidatedSanitizedInput.MissingUnslash
		$log_data['referer']      = isset( $_SERVER['HTTP_REFERER'] ) ? \stripslashes( $_SERVER['HTTP_REFERER'] ) : ''; // phpcs:ignore WordPress.Security.ValidatedSanitizedInput.MissingUnslash
		$log_data['content_type'] = isset( $_SERVER['CONTENT_TYPE'] ) ? \stripslashes( $_SERVER['CONTENT_TYPE'] ) : ''; // phpcs:ignore WordPress.Security.ValidatedSanitizedInput.MissingUnslash
		$log_data['get_params']   = json_encode( $_GET );

		if ( defined( 'JETPACK_WAF_SHARE_DEBUG_DATA' ) && JETPACK_WAF_SHARE_DEBUG_DATA ) {
			$log_data['post_params'] = json_encode( $_POST );
			$log_data['headers']     = $this->get_request_headers();
		}

		if ( defined( 'JETPACK_WAF_SHARE_DATA' ) && JETPACK_WAF_SHARE_DATA ) {
			$file_path   = JETPACK_WAF_DIR . '/waf-blocklog';
			$file_exists = file_exists( $file_path );

			if ( ! $file_exists || filesize( $file_path ) < ( 100 * 1024 * 1024 ) ) {
				$fp = fopen( $file_path, 'a+' );

				if ( $fp ) {
					try {
						fwrite( $fp, json_encode( $log_data ) . "\n" );
					} finally {
						fclose( $fp );
					}
				}
			}
		}

		$this->write_blocklog_row( $log_data );
	}

	/**
	 * Write block logs to database.
	 *
	 * @param array $log_data Log data.
	 */
	private function write_blocklog_row( $log_data ) {
		$conn = $this->connect_to_wordpress_db();

		if ( ! $conn ) {
			return;
		}

		global $table_prefix;

		$statement = $conn->prepare( "INSERT INTO {$table_prefix}jetpack_waf_blocklog(reason,rule_id, timestamp) VALUES (?, ?, ?)" );
		if ( false !== $statement ) {
			$statement->bind_param( 'sis', $log_data['reason'], $log_data['rule_id'], $log_data['timestamp'] );
			$statement->execute();

			if ( $conn->insert_id > 100 ) {
				$conn->query( "DELETE FROM {$table_prefix}jetpack_waf_blocklog ORDER BY log_id LIMIT 1" );
			}
		}
	}

	/**
	 * Connect to WordPress database.
	 */
	private function connect_to_wordpress_db() {
		if ( ! file_exists( JETPACK_WAF_WPCONFIG ) ) {
			return;
		}

		require_once JETPACK_WAF_WPCONFIG;
		$conn = new \mysqli( DB_HOST, DB_USER, DB_PASSWORD, DB_NAME ); // phpcs:ignore WordPress.DB.RestrictedClasses.mysql__mysqli

		if ( $conn->connect_error ) {
			error_log( 'Could not connect to the database:' . $conn->connect_error );
			return null;
		}

		return $conn;
	}

	/**
>>>>>>> da623bab
	 * Redirect.
	 *
	 * @param string $rule_id Rule id.
	 * @param string $url Url.
	 * @return never
	 */
	public function redirect( $rule_id, $url ) {
		error_log( "Jetpack WAF Redirected Request.\tRule:$rule_id\t$url" );
		header( "Location: $url" );
		exit;
	}

	/**
	 * Flag rule for removal.
	 *
	 * @param string $prop Prop.
	 * @param string $value Value.
	 */
	public function flag_rule_for_removal( $prop, $value ) {
		if ( 'id' === $prop ) {
			$this->rules_to_remove['id'][ $value ] = true;
		} else {
			$this->rules_to_remove['tag'][ $value ] = true;
		}
	}

	/**
	 * Flag target for removal.
	 *
	 * @param string $id_or_tag Id or tag.
	 * @param string $id_or_tag_value Id or tag value.
	 * @param string $name Name.
	 * @param string $prop Prop.
	 */
	public function flag_target_for_removal( $id_or_tag, $id_or_tag_value, $name, $prop = null ) {
		if ( null === $prop ) {
			$this->targets_to_remove[ $id_or_tag ][ $id_or_tag_value ][ $name ] = true;
		} elseif (
			! isset( $this->targets_to_remove[ $id_or_tag ][ $id_or_tag_value ][ $name ] )
			// if the entire target is already being removed then it would be redundant to remove a single property.
			|| true !== $this->targets_to_remove[ $id_or_tag ][ $id_or_tag_value ][ $name ]
		) {
			$this->targets_to_remove[ $id_or_tag ][ $id_or_tag_value ][ $name ][] = $prop;
		}
	}

	/**
	 * Get variable value.
	 *
	 * @param string $key Key.
	 */
	public function get_var( $key ) {
		return isset( $this->state[ $key ] )
			? $this->state[ $key ]
			: '';
	}

	/**
	 * Set variable value.
	 *
	 * @param string $key Key.
	 * @param string $value Value.
	 */
	public function set_var( $key, $value ) {
		$this->state[ $key ] = $value;
	}

	/**
	 * Increment variable.
	 *
	 * @param string $key Key.
	 * @param mixed  $value Value.
	 */
	public function inc_var( $key, $value ) {
		if ( ! isset( $this->state[ $key ] ) ) {
			$this->state[ $key ] = 0;
		}
		$this->state[ $key ] += floatval( $value );
	}

	/**
	 * Decrement variable.
	 *
	 * @param string $key Key.
	 * @param mixed  $value Value.
	 */
	public function dec_var( $key, $value ) {
		if ( ! isset( $this->state[ $key ] ) ) {
			$this->state[ $key ] = 0;
		}
		$this->state[ $key ] -= floatval( $value );
	}

	/**
	 * Unset variable.
	 *
	 * @param string $key Key.
	 */
	public function unset_var( $key ) {
		unset( $this->state[ $key ] );
	}

	/**
	 * A cache of metadata about the incoming request.
	 *
	 * @param string $key The type of metadata to request ('headers', 'request_method', etc.).
	 */
	public function meta( $key ) {
		if ( ! isset( $this->metadata[ $key ] ) ) {
			$value = null;
			switch ( $key ) {
				case 'headers':
					$value = $this->request->get_headers();
					break;
				case 'headers_names':
					$value = $this->args_names( $this->meta( 'headers' ) );
					break;
				case 'request_method':
					$value = $this->request->get_method();
					break;
				case 'request_protocol':
					$value = $this->request->get_protocol();
					break;
				case 'request_uri':
					$value = $this->request->get_uri( false );
					break;
				case 'request_uri_raw':
					$value = $this->request->get_uri( true );
					break;
				case 'request_filename':
					$value = $this->request->get_filename();
					break;
				case 'request_line':
					$value = sprintf(
						'%s %s %s',
						$this->request->get_method(),
						$this->request->get_uri( false ),
						$this->request->get_protocol()
					);
					break;
				case 'request_basename':
					$value = $this->request->get_basename();
					break;
				case 'request_body':
					$value = $this->request->get_body();
					break;
				case 'query_string':
					$value = $this->request->get_query_string();
					break;
				case 'args_get':
					$value = $this->request->get_get_vars();
					break;
				case 'args_get_names':
					$value = $this->args_names( $this->meta( 'args_get' ) );
					break;
				case 'args_post':
					$value = $this->request->get_post_vars();
					break;
				case 'args_post_names':
					$value = $this->args_names( $this->meta( 'args_post' ) );
					break;
				case 'args':
					$value = array_merge( $this->meta( 'args_get' ), $this->meta( 'args_post' ) );
					break;
				case 'args_names':
					$value = $this->args_names( $this->meta( 'args' ) );
					break;
				case 'request_cookies':
					$value = $this->request->get_cookies();
					break;
				case 'request_cookies_names':
					$value = $this->args_names( $this->meta( 'request_cookies' ) );
					break;
				case 'files':
					$value = array();
					foreach ( $this->request->get_files() as $f ) {
						$value[] = array( $f['name'], $f['filename'] );
					}
					break;
				case 'files_names':
					$value = $this->args_names( $this->meta( 'files' ) );
					break;
			}
			$this->metadata[ $key ] = $value;
		}

		return $this->metadata[ $key ];
	}

	/**
	 * State values.
	 *
	 * @param string $prefix Prefix.
	 */
	private function state_values( $prefix ) {
		$output = array();
		$len    = strlen( $prefix );
		foreach ( $this->state as $k => $v ) {
			if ( 0 === stripos( $k, $prefix ) ) {
				$output[ substr( $k, $len ) ] = $v;
			}
		}

		return $output;
	}

	/**
	 * Change a string to all lowercase and replace spaces and underscores with dashes.
	 *
	 * @param string $name Name.
	 * @return string
	 */
	public function normalize_header_name( $name ) {
		return str_replace( array( ' ', '_' ), '-', strtolower( $name ) );
	}

	/**
	 * Get match-able values from a collection of targets.
	 *
	 * This function expects an associative array of target items, and returns an array of possible values from those targets that can be used to match against.
	 * The key is the lowercase target name (i.e. `args`, `request_headers`, etc) - see https://github.com/SpiderLabs/ModSecurity/wiki/Reference-Manual-(v3.x)#Variables
	 * The value is an associative array of options that define how to narrow down the returned values for that target if it's an array (ARGS, for example). The possible options are:
	 *   count:  If `true`, then the returned value will a count of how many matched targets were found, rather then the actual values of those targets.
	 *           For example, &ARGS_GET will return the number of keys the query string.
	 *   only:   If specified, then only values in that target that match the given key will be returned.
	 *           For example, ARGS_GET:id|ARGS_GET:/^name/ will only return the values for `$_GET['id']` and any key in `$_GET` that starts with `name`
	 *   except: If specified, then values in that target will be left out from the returned values (even if they were included in an `only` option)
	 *           For example, ARGS_GET|!ARGS_GET:z will return every value from `$_GET` except for `$_GET['z']`.
	 *
	 * This function will return an array of associative arrays. Each with:
	 *   name:   The target name that this value came from (i.e. the key in the input `$targets` argument )
	 *   source: For targets that are associative arrays (like ARGS), this will be the target name AND the key in that target (i.e. "args:z" for ARGS:z)
	 *   value:  The value that was found in the associated target.
	 *
	 * @param TargetBag $targets An assoc. array with keys that are target name(s) and values are options for how to process that target (include/exclude rules, whether to return values or counts).
	 * @return array{ name: string, source: string, value: mixed }
	 */
	public function normalize_targets( $targets ) {
		$return = array();
		foreach ( $targets as $k => $v ) {
			$count_only = isset( $v['count'] ) ? self::NORMALIZE_ARRAY_COUNT : 0;
			$only       = isset( $v['only'] ) ? $v['only'] : array();
			$except     = isset( $v['except'] ) ? $v['except'] : array();
			$_k         = strtolower( $k );
			switch ( $_k ) {
				case 'request_headers':
					$this->normalize_array_target(
						// get the headers that came in with this request
						$this->meta( 'headers' ),
						// ensure only and exclude filters are normalized
						array_map( array( $this->request, 'normalize_header_name' ), $only ),
						array_map( array( $this->request, 'normalize_header_name' ), $except ),
						$k,
						$return,
						// flags
						$count_only
					);
					continue 2;
				case 'request_headers_names':
					$this->normalize_array_target( $this->meta( 'headers_names' ), $only, $except, $k, $return, $count_only | self::NORMALIZE_ARRAY_MATCH_VALUES );
					continue 2;
				case 'request_method':
				case 'request_protocol':
				case 'request_uri':
				case 'request_uri_raw':
				case 'request_filename':
				case 'request_basename':
				case 'request_body':
				case 'query_string':
				case 'request_line':
					$v = $this->meta( $_k );
					break;
				case 'tx':
				case 'ip':
					$this->normalize_array_target( $this->state_values( "$k." ), $only, $except, $k, $return, $count_only );
					continue 2;
				case 'request_cookies':
				case 'args':
				case 'args_get':
				case 'args_post':
				case 'files':
					$this->normalize_array_target( $this->meta( $_k ), $only, $except, $k, $return, $count_only );
					continue 2;
				case 'request_cookies_names':
				case 'args_names':
				case 'args_get_names':
				case 'args_post_names':
				case 'files_names':
					// get the "full" data (for 'args_names' get data for 'args') and stripe it down to just the key names
					$data = array_map(
						function ( $item ) {
							return $item[0]; },
						$this->meta( substr( $_k, 0, -6 ) )
					);
					$this->normalize_array_target( $data, $only, $except, $k, $return, $count_only | self::NORMALIZE_ARRAY_MATCH_VALUES );
					continue 2;
				default:
					var_dump( 'Unknown target', $k, $v );
					exit;
			}
			$return[] = array(
				'name'   => $k,
				'value'  => $v,
				'source' => $k,
			);
		}

		return $return;
	}

	/**
	 * Verifies if the IP from the current request is in an array.
	 *
	 * @param array $array Array of IP addresses to verify the request IP against.
	 * @return bool
	 */
	public function is_ip_in_array( $array ) {
		$real_ip      = $this->request->get_real_user_ip_address();
		$array_length = count( $array );

		for ( $i = 0; $i < $array_length; $i++ ) {
			// Check if the IP matches a provided range.
			$range = explode( '-', $array[ $i ] );
			if ( count( $range ) === 2 ) {
				if ( IP_Utils::ip_address_is_in_range( $real_ip, $range[0], $range[1] ) ) {
					return true;
				}
				continue;
			}

			// Check if the IP is an exact match.
			if ( $real_ip === $array[ $i ] ) {
				return true;
			}
		}

		return false;
	}

	/**
	 * Extract values from an associative array, potentially applying filters and/or counting results.
	 *
	 * @param array{ 0: string, 1: scalar }|scalar[] $source      The source assoc. array of values (i.e. $_GET, $_SERVER, etc.).
	 * @param string[]                               $only        Only include the values for these keys in the output.
	 * @param string[]                               $excl        Never include the values for these keys in the output.
	 * @param string                                 $name        The name of this target (see https://github.com/SpiderLabs/ModSecurity/wiki/Reference-Manual-(v3.x)#Variables).
	 * @param array                                  $results     Array to add output values to, will be modified by this method.
	 * @param int                                    $flags       Any of the NORMALIZE_ARRAY_* constants defined at the top of the class.
	 */
	private function normalize_array_target( $source, $only, $excl, $name, &$results, $flags = 0 ) {
		$output   = array();
		$has_only = isset( $only[0] );
		$has_excl = isset( $excl[0] );

		foreach ( $source as $source_key => $source_val ) {
			if ( is_array( $source_val ) ) {
				// if $source_val looks like a tuple from flatten_array(), then use the tuple as the key and value
				$source_key = $source_val[0];
				$source_val = $source_val[1];
			}
			$filter_match = ( $flags & self::NORMALIZE_ARRAY_MATCH_VALUES ) > 0 ? $source_val : $source_key;
			// if this key is on the "exclude" list, skip it
			if ( $has_excl && $this->key_matches( $filter_match, $excl ) ) {
				continue;
			}
			// if this key isn't in our "only" list, then skip it
			if ( $has_only && ! $this->key_matches( $filter_match, $only ) ) {
				continue;
			}
			// otherwise add this key/value to our output
			$output[] = array( $source_key, $source_val );
		}

		if ( ( $flags & self::NORMALIZE_ARRAY_COUNT ) > 0 ) {
			// If we've been told to just count the values, then just count them.
			$results[] = array(
				'name'   => (string) $name,
				'value'  => count( $output ),
				'source' => '&' . $name,
			);
		} else {
			foreach ( $output as list( $item_name, $item_value ) ) {
				$results[] = array(
					'name'   => (string) $item_name,
					'value'  => $item_value,
					'source' => "$name:$item_name",
				);
			}
		}

		return $results;
	}

	/**
	 * Given an array of tuples - probably from flatten_array() - return a new array
	 * consisting of only the first value (the key name) from each tuple.
	 *
	 * @param array{0:string, 1:scalar}[] $flat_array An array of tuples.
	 * @return string[]
	 */
	private function args_names( $flat_array ) {
		$names = array_map(
			function ( $tuple ) {
				return $tuple[0];
			},
			$flat_array
		);
		return array_unique( $names );
	}

	/**
	 * Return whether or not a given $input key matches one of the given $patterns.
	 *
	 * @param string   $input    Key name to test against patterns.
	 * @param string[] $patterns Patterns to test key name with.
	 * @return bool
	 */
	private function key_matches( $input, $patterns ) {
		foreach ( $patterns as $p ) {
			if ( '/' === $p[0] ) {
				if ( 1 === preg_match( $p, $input ) ) {
					return true;
				}
			} elseif ( 0 === strcasecmp( $p, $input ) ) {
				return true;
			}
		}

		return false;
	}

	/**
	 * Sanitize output generated from the request that was blocked.
	 *
	 * @param string $output Output to sanitize.
	 */
	public function sanitize_output( $output ) {
		$url_decoded_output   = rawurldecode( $output );
		$html_entities_output = htmlentities( $url_decoded_output, ENT_QUOTES, 'UTF-8' );
		// @phpcs:disable Squiz.Strings.DoubleQuoteUsage.NotRequired
		$escapers     = array( "\\", "/", "\"", "\n", "\r", "\t", "\x08", "\x0c" );
		$replacements = array( "\\\\", "\\/", "\\\"", "\\n", "\\r", "\\t", "\\f", "\\b" );
		// @phpcs:enable Squiz.Strings.DoubleQuoteUsage.NotRequired

		return( str_replace( $escapers, $replacements, $html_entities_output ) );
	}
}<|MERGE_RESOLUTION|>--- conflicted
+++ resolved
@@ -279,8 +279,6 @@
 	}
 
 	/**
-<<<<<<< HEAD
-=======
 	 * Get the headers for logging purposes.
 	 */
 	public function get_request_headers() {
@@ -381,7 +379,6 @@
 	}
 
 	/**
->>>>>>> da623bab
 	 * Redirect.
 	 *
 	 * @param string $rule_id Rule id.
