--- conflicted
+++ resolved
@@ -89,15 +89,9 @@
 	}
 
 	/**
-<<<<<<< HEAD
-	 * Get Rules version last updated
-	 *
-	 * @return string The date the current stored rules version was last updated
-=======
 	 * Get Rules last updated date
 	 *
 	 * @return string The date the current stored rules was last updated
->>>>>>> 82b88c66
 	 */
 	public static function get_rules_last_updated() {
 		$rules_last_updated = get_option( Waf_Runner::RULE_LAST_UPDATED_OPTION_NAME );
