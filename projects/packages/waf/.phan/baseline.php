<?php
/**
 * This is an automatically generated baseline for Phan issues.
 * When Phan is invoked with --load-baseline=path/to/baseline.php,
 * The pre-existing issues listed in this file won't be emitted.
 *
 * This file can be updated by invoking Phan with --save-baseline=path/to/baseline.php
 * (can be combined with --load-baseline)
 */
return [
    // # Issue statistics:
<<<<<<< HEAD
    // PhanUndeclaredMethod : 20+ occurrences
    // PhanUnextractableAnnotationSuffix : 10+ occurrences
    // PhanDeprecatedFunction : 9 occurrences
    // PhanTypeMismatchArgument : 9 occurrences
    // PhanTypeMismatchArgumentProbablyReal : 8 occurrences
=======
    // PhanTypeMismatchArgument : 10+ occurrences
    // PhanDeprecatedFunction : 9 occurrences
>>>>>>> b51bdf2b
    // PhanNoopNew : 6 occurrences
    // PhanTypeMismatchArgumentProbablyReal : 5 occurrences
    // PhanTypeMismatchDefault : 5 occurrences
    // PhanTypeMismatchReturn : 5 occurrences
    // PhanTypeMismatchReturnProbablyReal : 5 occurrences
    // PhanUndeclaredConstant : 5 occurrences
    // PhanPluginDuplicateConditionalNullCoalescing : 4 occurrences
    // PhanRedefineFunction : 4 occurrences
    // PhanTypeMismatchArgumentInternal : 4 occurrences
    // PhanPluginRedundantAssignment : 2 occurrences
    // PhanStaticCallToNonStatic : 2 occurrences
    // PhanTypeArraySuspiciousNullable : 2 occurrences
    // PhanTypeMismatchArgumentNullable : 2 occurrences
    // PhanCoalescingNeverNull : 1 occurrence
    // PhanImpossibleTypeComparison : 1 occurrence
    // PhanNonClassMethodCall : 1 occurrence
    // PhanParamTooMany : 1 occurrence
    // PhanPluginInvalidPregRegex : 1 occurrence
    // PhanTypeComparisonToArray : 1 occurrence
    // PhanTypeExpectedObjectPropAccess : 1 occurrence
    // PhanTypeInvalidDimOffset : 1 occurrence
    // PhanTypeMismatchArgumentNullableInternal : 1 occurrence
    // PhanTypeMismatchProperty : 1 occurrence

    // Currently, file_suppressions and directory_suppressions are the only supported suppressions
    'file_suppressions' => [
        'src/brute-force-protection/class-blocked-login-page.php' => ['PhanNonClassMethodCall', 'PhanTypeExpectedObjectPropAccess', 'PhanTypeMismatchArgument', 'PhanTypeMismatchArgumentProbablyReal', 'PhanTypeMismatchDefault'],
        'src/brute-force-protection/class-math-fallback.php' => ['PhanTypeMismatchArgument', 'PhanTypeMismatchArgumentInternal', 'PhanTypeMismatchDefault', 'PhanTypeMismatchProperty', 'PhanTypeMismatchReturnProbablyReal'],
        'src/brute-force-protection/class-shared-functions.php' => ['PhanTypeComparisonToArray', 'PhanTypeMismatchReturnProbablyReal'],
        'src/class-brute-force-protection.php' => ['PhanNoopNew', 'PhanStaticCallToNonStatic', 'PhanTypeMismatchArgument', 'PhanTypeMismatchArgumentInternal', 'PhanTypeMismatchArgumentNullable', 'PhanTypeMismatchArgumentProbablyReal', 'PhanTypeMismatchReturn'],
        'src/class-compatibility.php' => ['PhanTypeMismatchArgument', 'PhanTypeMismatchArgumentNullableInternal'],
        'src/class-waf-constants.php' => ['PhanCoalescingNeverNull', 'PhanUndeclaredConstant'],
        'src/class-waf-operators.php' => ['PhanTypeMismatchReturn'],
        'src/class-waf-rules-manager.php' => ['PhanTypeMismatchArgument'],
        'src/class-waf-runtime.php' => ['PhanPluginDuplicateConditionalNullCoalescing', 'PhanTypeArraySuspiciousNullable', 'PhanUndeclaredConstant'],
        'src/class-waf-transforms.php' => ['PhanPluginInvalidPregRegex', 'PhanTypeInvalidDimOffset'],
        'tests/php/integration/test-waf-compatibility.php' => ['PhanParamTooMany'],
        'tests/php/unit/functions-wordpress.php' => ['PhanRedefineFunction'],
        'tests/php/unit/test-waf-operators.php' => ['PhanTypeMismatchArgumentInternal'],
        'tests/php/unit/test-waf-runtime-targets.php' => ['PhanPluginRedundantAssignment'],
        'tests/php/unit/test-waf-runtime.php' => ['PhanImpossibleTypeComparison', 'PhanTypeMismatchArgument'],
        'tests/php/unit/test-waf-standalone-bootstrap.php' => ['PhanDeprecatedFunction', 'PhanNoopNew'],
    ],
    // 'directory_suppressions' => ['src/directory_name' => ['PhanIssueName1', 'PhanIssueName2']] can be manually added if needed.
    // (directory_suppressions will currently be ignored by subsequent calls to --save-baseline, but may be preserved in future Phan releases)
];<|MERGE_RESOLUTION|>--- conflicted
+++ resolved
@@ -9,16 +9,8 @@
  */
 return [
     // # Issue statistics:
-<<<<<<< HEAD
-    // PhanUndeclaredMethod : 20+ occurrences
-    // PhanUnextractableAnnotationSuffix : 10+ occurrences
-    // PhanDeprecatedFunction : 9 occurrences
-    // PhanTypeMismatchArgument : 9 occurrences
-    // PhanTypeMismatchArgumentProbablyReal : 8 occurrences
-=======
     // PhanTypeMismatchArgument : 10+ occurrences
     // PhanDeprecatedFunction : 9 occurrences
->>>>>>> b51bdf2b
     // PhanNoopNew : 6 occurrences
     // PhanTypeMismatchArgumentProbablyReal : 5 occurrences
     // PhanTypeMismatchDefault : 5 occurrences
