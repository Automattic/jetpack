--- conflicted
+++ resolved
@@ -15,11 +15,7 @@
 	},
 	"browserslist": "extends @wordpress/browserslist-config",
 	"dependencies": {
-<<<<<<< HEAD
 		"@automattic/jetpack-idc": "workspace:^0.9.0-alpha",
-=======
-		"@automattic/jetpack-idc": "workspace:^0.8.3-alpha",
->>>>>>> ab82d35b
 		"@wordpress/data": "6.1.5"
 	},
 	"devDependencies": {
