{
	"name": "jetpack-identity-crisis",
<<<<<<< HEAD
	"version": "0.18.1",
=======
	"version": "0.18.1-alpha",
>>>>>>> bffe56d0
	"description": "Jetpack Identity Crisis",
	"main": "_inc/admin.jsx",
	"repository": {
		"type": "git",
		"url": "https://github.com/Automattic/jetpack",
		"directory": "projects/packages/identity-crisis"
	},
	"author": "Automattic",
	"license": "GPL-2.0-or-later",
	"scripts": {
		"build": "pnpm clean && pnpm build-client && pnpm run validate",
		"build-client": "pnpm webpack --config webpack.config.js",
		"clean": "rm -rf build/",
		"validate": "pnpm exec validate-es build/",
		"watch": "pnpm run build && pnpm webpack watch"
	},
	"browserslist": "extends @wordpress/browserslist-config",
	"dependencies": {
		"@automattic/jetpack-idc": "workspace:*",
		"@wordpress/data": "9.24.0",
		"@wordpress/element": "5.31.0"
	},
	"devDependencies": {
		"@automattic/jetpack-webpack-config": "workspace:*",
		"@babel/core": "7.24.0",
		"@babel/preset-env": "7.24.0",
		"@babel/runtime": "7.24.0",
		"@wordpress/browserslist-config": "5.37.0",
		"fancy-log": "1.3.3",
		"react": "18.2.0",
		"react-dom": "18.2.0",
		"sass": "1.64.1",
		"sass-loader": "12.4.0",
		"webpack": "5.76.0",
		"webpack-cli": "4.9.1"
	}
}<|MERGE_RESOLUTION|>--- conflicted
+++ resolved
@@ -1,10 +1,6 @@
 {
 	"name": "jetpack-identity-crisis",
-<<<<<<< HEAD
-	"version": "0.18.1",
-=======
 	"version": "0.18.1-alpha",
->>>>>>> bffe56d0
 	"description": "Jetpack Identity Crisis",
 	"main": "_inc/admin.jsx",
 	"repository": {
