--- conflicted
+++ resolved
@@ -1,10 +1,6 @@
 {
 	"name": "jetpack-identity-crisis",
-<<<<<<< HEAD
 	"version": "0.18.0-alpha",
-=======
-	"version": "0.17.6",
->>>>>>> a74e18aa
 	"description": "Jetpack Identity Crisis",
 	"main": "_inc/admin.jsx",
 	"repository": {
