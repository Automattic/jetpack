{
	"name": "jetpack-identity-crisis",
<<<<<<< HEAD
	"version": "0.13.0",
=======
	"version": "0.15.0-alpha",
>>>>>>> 43598442
	"description": "Jetpack Identity Crisis",
	"main": "_inc/admin.jsx",
	"repository": {
		"type": "git",
		"url": "https://github.com/Automattic/jetpack",
		"directory": "projects/packages/identity-crisis"
	},
	"author": "Automattic",
	"license": "GPL-2.0-or-later",
	"scripts": {
		"build": "pnpm clean && pnpm build-client && pnpm run validate",
		"build-client": "pnpm webpack --config webpack.config.js",
		"clean": "rm -rf build/",
		"validate": "pnpm exec validate-es build/",
		"watch": "pnpm run build && pnpm webpack watch"
	},
	"browserslist": "extends @wordpress/browserslist-config",
	"dependencies": {
		"@automattic/jetpack-idc": "workspace:*",
		"@wordpress/data": "9.17.0",
		"@wordpress/element": "5.24.0"
	},
	"devDependencies": {
		"@automattic/jetpack-webpack-config": "workspace:*",
		"@babel/core": "7.23.5",
		"@babel/preset-env": "7.23.5",
		"@babel/runtime": "7.23.5",
		"@wordpress/browserslist-config": "5.30.0",
		"fancy-log": "1.3.3",
		"react": "18.2.0",
		"react-dom": "18.2.0",
		"sass": "1.64.1",
		"sass-loader": "12.4.0",
		"webpack": "5.76.0",
		"webpack-cli": "4.9.1"
	}
}<|MERGE_RESOLUTION|>--- conflicted
+++ resolved
@@ -1,10 +1,6 @@
 {
 	"name": "jetpack-identity-crisis",
-<<<<<<< HEAD
-	"version": "0.13.0",
-=======
 	"version": "0.15.0-alpha",
->>>>>>> 43598442
 	"description": "Jetpack Identity Crisis",
 	"main": "_inc/admin.jsx",
 	"repository": {
