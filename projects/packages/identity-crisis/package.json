--- conflicted
+++ resolved
@@ -1,10 +1,6 @@
 {
 	"name": "jetpack-identity-crisis",
-<<<<<<< HEAD
-	"version": "0.18.4-alpha",
-=======
-	"version": "0.18.4",
->>>>>>> 61f67a9f
+	"version": "0.18.5-alpha",
 	"description": "Jetpack Identity Crisis",
 	"main": "_inc/admin.jsx",
 	"repository": {
