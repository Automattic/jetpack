--- conflicted
+++ resolved
@@ -16,11 +16,7 @@
 	},
 	"browserslist": "extends @wordpress/browserslist-config",
 	"dependencies": {
-<<<<<<< HEAD
 		"@automattic/jetpack-idc": "workspace:^0.9.0-alpha",
-=======
-		"@automattic/jetpack-idc": "workspace:^0.8.2",
->>>>>>> a0506f0f
 		"@wordpress/data": "6.1.5"
 	},
 	"devDependencies": {
