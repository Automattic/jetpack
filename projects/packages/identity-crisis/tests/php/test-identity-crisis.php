<?php //phpcs:ignore WordPress.Files.FileName.InvalidClassFileName

/**
 * Tests the Identity_Crisis package.
 *
 * @package automattic/jetpack-identity-crisis
 */

namespace Automattic\Jetpack;

use Jetpack_Options;
use WorDBless\BaseTestCase;

/**
 * Test Identity_Crisis class
 */
class Test_Identity_Crisis extends BaseTestCase {

	const TEST_URL = 'https://www.example.org/test';

	/**
	 * Set up tests.
	 *
	 * @before
	 */
	public function set_up() {
		Constants::set_constant( 'JETPACK_DISABLE_RAW_OPTIONS', true );
	}

	/**
	 * Tear down tests.
	 *
	 * @after
	 */
	public function tear_down() {
		Constants::clear_constants();

		// Reset IDC singleton.
		$idc        = Identity_Crisis::init();
		$reflection = new \ReflectionClass( $idc );
		$instance   = $reflection->getProperty( 'instance' );

		$instance->setAccessible( true );
		$instance->setValue( null, null );
		$instance->setAccessible( false );
	}

	/**
	 * Test that clear_all_idc_options resets Options.
	 */
	public function test_clear_all_idc_options_clears_expected() {
		$options = array(
			'sync_error_idc',
			'safe_mode_confirmed',
			'migrate_for_idc',
		);

		foreach ( $options as $option ) {
			Jetpack_Options::update_option( $option, true );
		}

		Identity_Crisis::clear_all_idc_options();

		foreach ( $options as $option ) {
			$this->assertFalse( Jetpack_Options::get_option( $option ) );
		}
	}

	/**
	 * Test jetpack_connection_disconnect_site_wpcom_filter.
	 */
	public function test_jetpack_connection_disconnect_site_wpcom_filter() {
		Identity_Crisis::init();

		// No IDC.
		$this->assertTrue(
			apply_filters( 'jetpack_connection_disconnect_site_wpcom', false ),
			'IDC should not block the site from disconnecting on WPCOM.'
		);

		// Mock IDC.
		add_filter( 'jetpack_sync_error_idc_validation', '__return_true' );

		$this->assertFalse(
			apply_filters( 'jetpack_connection_disconnect_site_wpcom', true ),
			'IDC should block the site from disconnecting on WPCOM.'
		);

		// Clean up.
		remove_filter( 'jetpack_sync_error_idc_validation', '__return_true' );
	}

	/**
	 * Test the should_handle_idc default value.
	 */
	public function test_should_handle_idc_default() {
		if ( is_multisite() ) {
			$this->assertFalse( Identity_Crisis::should_handle_idc() );
		} else {
			$this->assertTrue( Identity_Crisis::should_handle_idc() );
		}
	}

	/**
	 * Test that the jetpack_should_handle_idc filter casts values to a bool.
	 */
	public function test_jetpack_should_handle_idc_casts_to_bool() {
		add_filter( 'jetpack_should_handle_idc', array( $this, 'return_string_1' ) );
		$result = Identity_Crisis::should_handle_idc();
		remove_filter( 'jetpack_should_handle_idc', array( $this, 'return_string_1' ) );

		$this->assertTrue( $result );
	}

	/**
	 * Test that should_handle_idc returns true when the JETPACK_SHOULD_HANDLE_IDC constant is true.
	 */
	public function test_should_handle_idc_true_when_constant_true() {
		Constants::set_constant( 'JETPACK_SHOULD_HANDLE_IDC', true );
		$this->assertTrue( Identity_Crisis::should_handle_idc() );
	}

	/**
	 * Test that should_handle_idc returns false when the JETPACK_SHOULD_HANDLE_IDC constant is false.
	 */
	public function test_should_handle_idc_false_when_constant_false() {
		Constants::set_constant( 'JETPACK_SHOULD_HANDLE_IDC', false );
		$this->assertFalse( Identity_Crisis::should_handle_idc() );
	}

	/**
	 * Test that the jetpack_should_handle_idc filter overrides the JETPACK_SHOULD_HANDLE_IDC constant.
	 */
	public function test_jetpack_should_handle_idc_filter_overrides_constant() {
		Constants::set_constant( 'JETPACK_SHOULD_HANDLE_IDC', true );
		add_filter( 'jetpack_should_handle_idc', '__return_false' );
		$result = Identity_Crisis::should_handle_idc();
		remove_filter( 'jetpack_should_handle_idc', '__return_false' );

		$this->assertFalse( $result );
	}

	/**
	 * Test that should_handle_idc returns true when the legacy JETPACK_SYNC_IDC_OPTIN constant is true.
	 */
	public function test_should_handle_idc_true_when_legacy_constant_true() {
		Constants::set_constant( 'JETPACK_SYNC_IDC_OPTIN', true );
		$this->assertTrue( Identity_Crisis::should_handle_idc() );
	}

	/**
	 * Test that should_handle_idc returns false when the legacy JETPACK_SYNC_IDC_OPTIN constant is false.
	 */
	public function test_should_handle_idc_false_when_legacy_constant_false() {
		Constants::set_constant( 'JETPACK_SYNC_IDC_OPTIN', false );
		$this->assertFalse( Identity_Crisis::should_handle_idc() );
	}

	/**
	 * Test that the legacy jetpack_sync_idc_optin filter is used by should_handle_idc.
	 */
	public function test_should_handle_idc_uses_legacy_filter() {
		add_filter( 'jetpack_sync_idc_optin', '__return_false' );
		$result = Identity_Crisis::should_handle_idc();
		remove_filter( 'jetpack_sync_idc_optin', '__return_false' );

		$this->assertFalse( $result );
	}

	/**
	 * Test that current JETPACK_SHOULD_HANDLE_IDC constant overrides the legacy JETPACK_SYNC_IDC_OPTIN constant.
	 */
	public function test_should_handle_idc_current_constant_overrides_legacy_constant() {
		Constants::set_constant( 'JETPACK_SHOULD_HANDLE_IDC', true );
		Constants::set_constant( 'JETPACK_SYNC_IDC_OPTIN', false );
		$this->assertTrue( Identity_Crisis::should_handle_idc() );
	}

	/**
	 * Test that validate_sync_error_idc_option returns false if the sync_error_idc error doesn't exist.
	 */
	public function test_sync_error_idc_validation_returns_false_if_no_option() {
		Jetpack_Options::delete_option( 'sync_error_idc' );
		$this->assertFalse( Identity_Crisis::validate_sync_error_idc_option() );
	}

	/**
	 * Test that validate_sync_error_idc_option returns true when the value of sync_error_idc option
	 * matches the expected value.
	 */
	public function test_sync_error_idc_validation_returns_true_when_option_matches_expected() {
		add_filter( 'jetpack_should_handle_idc', '__return_true' );
		Jetpack_Options::update_option( 'sync_error_idc', Identity_Crisis::get_sync_error_idc_option() );

		$result = Identity_Crisis::validate_sync_error_idc_option();

		Jetpack_Options::delete_option( 'sync_error_idc' );
		remove_filter( 'jetpack_should_handle_idc', '__return_true' );

		$this->assertTrue( $result );
	}

	/**
	 * Verify that validate_sync_error returns false if wpcom_ is set and matches expected.
	 */
	public function test_sync_error_idc_validation_returns_false_when_wpcom_option_matches_expected() {
		add_filter( 'jetpack_should_handle_idc', '__return_true' );

		$option                  = Identity_Crisis::get_sync_error_idc_option();
		$option['wpcom_home']    = $option['home'];
		$option['wpcom_siteurl'] = $option['siteurl'];
		Jetpack_Options::update_option( 'sync_error_idc', $option );

		$validation_result = Identity_Crisis::validate_sync_error_idc_option();

		// Verify the migrate_for_idc is set.
		$option_result = Jetpack_Options::get_option( 'migrate_for_idc' );

		Jetpack_Options::delete_option( 'sync_error_idc' );
		Jetpack_Options::delete_option( 'migrate_for_idc' );
		remove_filter( 'jetpack_should_handle_idc', '__return_true' );

		$this->assertFalse( $validation_result );
		$this->assertTrue( $option_result );
	}

	/**
	 * Verify that validate_sync_error returns true if wpcom_ is set and does not match.
	 */
	public function test_sync_error_idc_validation_returns_true_when_wpcom_option_does_not_match_expected() {
		add_filter( 'jetpack_should_handle_idc', '__return_true' );

		$option                  = Identity_Crisis::get_sync_error_idc_option();
		$option['wpcom_home']    = $option['home'];
		$option['wpcom_siteurl'] = 'coolrunnings.test';
		Jetpack_Options::update_option( 'sync_error_idc', $option );

		$validation_result = Identity_Crisis::validate_sync_error_idc_option();

		// Verify the migrate_for_idc is not set.
		$option_result = Jetpack_Options::get_option( 'migrate_for_idc' );

		Jetpack_Options::delete_option( 'sync_error_idc' );
		Jetpack_Options::delete_option( 'migrate_for_idc' );
		remove_filter( 'jetpack_should_handle_idc', '__return_true' );

		$this->assertTrue( $validation_result );
		$this->assertNotTrue( $option_result );
	}

	/**
	 * Test that the sync_error_idc option is cleaned up when validation fails.
	 */
	public function test_sync_error_idc_validation_cleans_up_when_validation_fails() {
		Jetpack_Options::update_option(
			'sync_error_idc',
			array(
				'home'    => 'coolsite.com/',
				'siteurl' => 'coolsite.com/wp/',
			)
		);

		$this->assertFalse( Identity_Crisis::validate_sync_error_idc_option() );
		$this->assertFalse( Jetpack_Options::get_option( 'sync_error_idc' ) );
	}

	/**
	 * Test that the sync_error_idc option is cleaned up when part of the validation fails.
	 */
	public function test_sync_error_idc_validation_cleans_up_when_part_of_validation_fails() {
		$test            = Identity_Crisis::get_sync_error_idc_option();
		$test['siteurl'] = 'coolsite.com/wp/';
		Jetpack_Options::update_option( 'sync_error_idc', $test );

		$this->assertFalse( Identity_Crisis::validate_sync_error_idc_option() );
		$this->assertFalse( Jetpack_Options::get_option( 'sync_error_idc' ) );
	}

	/**
	 * Test the validate_sync_error_idc_option returns false and the sync_error_idc option is cleaned up
	 * when the JETPACK_SHOULD_HANDLE_IDC constant is false.
	 */
	public function test_sync_error_idc_validation_returns_false_and_cleans_up_when_opted_out() {
		Jetpack_Options::update_option( 'sync_error_idc', Identity_Crisis::get_sync_error_idc_option() );
		Constants::set_constant( 'JETPACK_SHOULD_HANDLE_IDC', false );

		$this->assertFalse( Identity_Crisis::validate_sync_error_idc_option() );
		$this->assertFalse( Jetpack_Options::get_option( 'sync_error_idc' ) );
	}

	/**
	 * Test that Status::is_staging_site returns true when sync_error_idc is valid.
	 */
	public function test_is_staging_site_true_when_sync_error_idc_is_valid() {
		add_filter( 'jetpack_sync_error_idc_validation', '__return_true' );
		$result = ( new Status() )->is_staging_site();
		remove_filter( 'jetpack_sync_error_idc_validation', '__return_false' );

		$this->assertTrue( $result );
	}

	/**
	 * Test that get_sync_error_idc_option sanitizes out www and the protocol.
	 */
	public function test_get_sync_idc_option_sanitizes_out_www_and_protocol() {
		$original_home    = get_option( 'home' );
		$original_siteurl = get_option( 'siteurl' );

		update_option( 'home', 'http://www.coolsite.com' );
		update_option( 'siteurl', 'http://www.coolsite.com/wp' );

		$expected = array(
			'home'    => 'coolsite.com/',
			'siteurl' => 'coolsite.com/wp/',
		);

		$result = Identity_Crisis::get_sync_error_idc_option();

		// Cleanup.
		update_option( 'home', $original_home );
		update_option( 'siteurl', $original_siteurl );

		$this->assertSame( $expected, $result );
	}

	/**
	 * Test that get_sync_error_idc_option santizes out the protocol when there is an ip address
	 * in the option.
	 */
	public function test_get_sync_idc_option_with_ip_address_in_option() {
		$original_home    = get_option( 'home' );
		$original_siteurl = get_option( 'siteurl' );

		update_option( 'home', 'http://72.182.131.109/~wordpress' );
		update_option( 'siteurl', 'http://72.182.131.109/~wordpress/wp' );

		$expected = array(
			'home'    => '72.182.131.109/~wordpress/',
			'siteurl' => '72.182.131.109/~wordpress/wp/',
		);

		$result = Identity_Crisis::get_sync_error_idc_option();

		// Cleanup.
		update_option( 'home', $original_home );
		update_option( 'siteurl', $original_siteurl );

		$this->assertSame( $expected, $result );
	}

	/**
<<<<<<< HEAD
	 * Test the add_idc_query_args_to_url with null input.
	 */
	public function test_add_idc_query_args_to_url_input_null() {
		$this->set_up_for_test_add_idc_query_args_to_url();

		$result = Identity_Crisis::init()->add_idc_query_args_to_url( null );

		$this->tear_down_for_test_add_idc_query_args_to_url();

		$this->assertNull( $result );
	}

	/**
	 * Test the add_idc_query_args_to_url with a non-string input.
	 */
	public function test_add_idc_query_args_to_url_input_not_string() {
		$this->set_up_for_test_add_idc_query_args_to_url();

		$input  = 123;
		$result = Identity_Crisis::init()->add_idc_query_args_to_url( $input );

		$this->tear_down_for_test_add_idc_query_args_to_url();

		$this->assertSame( $input, $result );
	}

	/**
	 * Test the test_add_idc_query_args_to_url method with a valid url input.
	 */
	public function test_add_idc_query_args_to_url() {
		$this->set_up_for_test_add_idc_query_args_to_url();
		$input_url = 'https://www.example.com';

		$result     = Identity_Crisis::init()->add_idc_query_args_to_url( $input_url );
		$url_parts  = wp_parse_url( $result );
		$query_args = wp_parse_args( $url_parts['query'] );

		$this->tear_down_for_test_add_idc_query_args_to_url();

		$this->assertSame( self::TEST_URL, $query_args['siteurl'] );
		$this->assertSame( self::TEST_URL, $query_args['home'] );
		$this->assertSame( $input_url, $url_parts['scheme'] . '://' . $url_parts['host'] );

		$this->assertSame( '1', $query_args['idc'] );
		$this->assertFalse( isset( $query_args['migrate_for_idc'] ) );
	}

	/**
	 * Test the add_idc_query_args_to_url with idc disabled with the `jetpack_should_handle_idc`
	 * filter.
	 */
	public function test_add_idc_query_args_to_url_no_idc() {
		$this->set_up_for_test_add_idc_query_args_to_url();
		add_filter( 'jetpack_should_handle_idc', '__return_false' );

		$input_url = 'https://www.example.com';

		$result     = Identity_Crisis::init()->add_idc_query_args_to_url( $input_url );
		$url_parts  = wp_parse_url( $result );
		$query_args = wp_parse_args( $url_parts['query'] );

		$this->tear_down_for_test_add_idc_query_args_to_url();
		remove_filter( 'jetpack_should_handle_idc', '__return_false' );

		$this->assertSame( self::TEST_URL, $query_args['siteurl'] );
		$this->assertSame( self::TEST_URL, $query_args['home'] );
		$this->assertSame( $input_url, $url_parts['scheme'] . '://' . $url_parts['host'] );

		$this->assertFalse( isset( $query_args['idc'] ) );
		$this->assertFalse( isset( $query_args['migrate_for_idc'] ) );
	}

	/**
	 * Test the add_idc_query_args_to_url with a migrade_for_idc option value of 1.
	 */
	public function test_add_idc_query_args_to_url_migrate_for_idc() {
		$this->set_up_for_test_add_idc_query_args_to_url();
		\Jetpack_Options::update_option( 'migrate_for_idc', true );

		$input_url = 'https://www.example.com';

		$result     = Identity_Crisis::init()->add_idc_query_args_to_url( $input_url );
		$url_parts  = wp_parse_url( $result );
		$query_args = wp_parse_args( $url_parts['query'] );

		$this->tear_down_for_test_add_idc_query_args_to_url();
		\Jetpack_Options::delete_option( 'migrate_for_idc' );

		$this->assertSame( self::TEST_URL, $query_args['siteurl'] );
		$this->assertSame( self::TEST_URL, $query_args['home'] );
		$this->assertSame( $input_url, $url_parts['scheme'] . '://' . $url_parts['host'] );

		$this->assertSame( '1', $query_args['idc'] );
		$this->assertSame( '1', $query_args['migrate_for_idc'] );
	}

	/**
	 * Set up test_add_idc_query_args_to_url test environment.
	 */
	public function set_up_for_test_add_idc_query_args_to_url() {
		add_filter( 'jetpack_sync_site_url', array( $this, 'return_test_url' ) );
		add_filter( 'jetpack_sync_home_url', array( $this, 'return_test_url' ) );
	}

	/**
	 * Tear down test_add_idc_query_args_to_url test environment.
	 */
	public function tear_down_for_test_add_idc_query_args_to_url() {
		remove_filter( 'jetpack_sync_site_url', array( $this, 'return_test_url' ) );
		remove_filter( 'jetpack_sync_home_url', array( $this, 'return_test_url' ) );
	}

	/**
	 * Returns the test url.
	 */
	public function return_test_url() {
		return self::TEST_URL;
=======
	 * Test the check_response_for_idc method when the response does not contain an error code.
	 *
	 * @param mixed $input  The input to the check_response_for_idc method.
	 *
	 * @dataProvider data_provider_test_check_response_for_idc_no_error_code
	 */
	public function test_check_response_for_idc_no_error_code( $input ) {
		// Delete option before each test.
		Jetpack_Options::delete_option( 'sync_error_idc' );

		$result = Identity_Crisis::init()->check_response_for_idc( $input );
		$option = Jetpack_Options::get_option( 'sync_error_idc' );
		$this->assertFalse( $result );
		$this->assertFalse( $option );
	}

	/**
	 * Data provider for test_check_response_for_idc_no_error_code.
	 *
	 * @return array The test data.
	 */
	public function data_provider_test_check_response_for_idc_no_error_code() {
		return array(
			'input is null'               => array( null ),
			'input is empty array'        => array( array() ),
			'input is a string'           => array( 'test' ),
			'input is with no error code' => array(
				array(
					'request_siteurl' => 'example.org/test',
					'request_home'    => 'example.org/test',
					'wpcom_siteurl'   => 'example.com',
					'wpcom_home'      => 'example.com',
				),
			),
		);
	}

	/**
	 * Test the check_response_for_idc method when the response does contain an error code.
	 *
	 * @param mixed $input         The input to the check_response_for_idc method.
	 * @param bool  $option_updated Whether the check_response_for_idc method should update the
	 *                              sync_error_idc option.
	 *
	 * @dataProvider data_provider_test_check_response_for_idc_with_error_code
	 */
	public function test_check_response_for_idc_with_error_code( $input, $option_updated ) {
		// Delete option before each test.
		Jetpack_Options::delete_option( 'sync_error_idc' );

		if ( $option_updated ) {
			$expected_option = array_merge(
				// WorDBless sets the siteurl and home options to example.org.
				array(
					'home'    => 'example.org/',
					'siteurl' => 'example.org/',
				),
				$input
			);
		} else {
			$expected_option = false;
		}

		$result = Identity_Crisis::init()->check_response_for_idc( $input );
		$option = Jetpack_Options::get_option( 'sync_error_idc' );

		$this->assertTrue( $result );
		$this->assertSame( $expected_option, $option );
	}

	/**
	 * Data provider for test_check_response_for_idc_with_error_code
	 *
	 * @return The test data with the structure:
	 *    'input'           => The input for the check_response_for_idc method.
	 *     'option_updated' => Whether the check_response_for_idc method should update
	 *                         the sync_error_idc option.
	 */
	public function data_provider_test_check_response_for_idc_with_error_code() {
		return array(
			'input has non-matching error code'     => array(
				'input'          => array(
					'error_code'      => 'not an idc error code',
					'request_siteurl' => 'example.org/',
					'request_home'    => 'example.org/',
					'wpcom_siteurl'   => 'example.com/',
					'wpcom_home'      => 'example.com/',
				),
				'option_updated' => false,
			),
			'input has url mismatch error code'     => array(
				'input'          => array(
					'error_code'      => 'jetpack_url_mismatch',
					'request_siteurl' => 'example.org/',
					'request_home'    => 'example.org/',
					'wpcom_siteurl'   => 'example.com/',
					'wpcom_home'      => 'example.com/',
				),
				'option_updated' => true,
			),
			'input has home mismatch error code'    => array(
				'input'          => array(
					'error_code'      => 'jetpack_home_url_mismatch',
					'request_siteurl' => 'example.org/',
					'request_home'    => 'example.org/',
					'wpcom_siteurl'   => 'example.org/',
					'wpcom_home'      => 'example.com/',
				),
				'option_updated' => true,
			),
			'input has siteurl mismatch error code' => array(
				'input'          => array(
					'error_code'      => 'jetpack_site_url_mismatch',
					'request_siteurl' => 'example.org/',
					'request_home'    => 'example.org/',
					'wpcom_siteurl'   => 'example.com/',
					'wpcom_home'      => 'example.org/',
				),
				'option_updated' => true,
			),
		);
	}

	/**
	 * Test the check_http_response_for_idc_detected method with invalid inputs. These inputs should
	 * cause the method to return false.
	 *
	 * @param mixed $input The input value.
	 *
	 * @dataProvider data_provider_test_check_http_response_for_idc_detected_invalid_input
	 */
	public function test_check_http_response_for_idc_detected_invalid_input( $input ) {
		$this->assertFalse( Identity_Crisis::init()->check_http_response_for_idc_detected( $input ) );
	}

	/**
	 * Data provider for test_check_http_response_for_idc_detected_invalid_input
	 *
	 * @return array The test data.
	 */
	public function data_provider_test_check_http_response_for_idc_detected_invalid_input() {
		$no_idc_detected_body = wp_json_encode(
			array(
				'test1' => 'test 1',
				'test2' => 'test 2',
			)
		);

		return array(
			'input is null'                       => array(
				null,
			),
			'input is string'                     => array(
				'test',
			),
			'input is array, no idc_detected key' => array(
				array(
					'body' => $no_idc_detected_body,
				),
			),
		);
	}

	/**
	 * Test the check_http_response_for_idc_detected method with an inputs that contains the idc_detected key.
	 *
	 * @param mixed $input         The input to the check_response_for_idc method.
	 *
	 * @dataProvider data_provider_test_check_http_response_for_idc_detected_idc_detected
	 */
	public function test_check_http_response_for_idc_detected_idc_detected( $input ) {
		$this->assertTrue( Identity_Crisis::init()->check_http_response_for_idc_detected( $input ) );
	}

	/**
	 * Data provider for test_check_http_response_for_idc_detected_idc_detected
	 *
	 * @return The test data with the structure:
	 *    'input'           => The input for the check_response_for_idc method.
	 *     'option_updated' => Whether the check_response_for_idc method should update
	 *                         the sync_error_idc option.
	 */
	public function data_provider_test_check_http_response_for_idc_detected_idc_detected() {
		$nonmatching_error_code_body = wp_json_encode(
			array(
				'idc_detected' => array(
					'error_code'      => 'not an idc error code',
					'request_siteurl' => 'example.org/',
					'request_home'    => 'example.org/',
					'wpcom_siteurl'   => 'example.com/',
					'wpcom_home'      => 'example.com/',
				),
				'test'         => 'test value',
			)
		);

		$matching_error_code_body = wp_json_encode(
			array(
				'idc_detected' => array(
					'error_code'      => 'jetpack_url_mismatch',
					'request_siteurl' => 'example.org/',
					'request_home'    => 'example.org/',
					'wpcom_siteurl'   => 'example.com/',
					'wpcom_home'      => 'example.com/',
				),
				'test'         => 'test value',
			)
		);

		return array(
			'input has non-matching error code' => array(
				array(
					'body' => $nonmatching_error_code_body,
				),
			),
			'input has url mismatch error code' => array(
				array(
					'body' => $matching_error_code_body,
				),
			),
		);
>>>>>>> 1e0829c3
	}

	/**
	 * Return string '1'.
	 *
	 * @return string
	 */
	public function return_string_1() {
		return '1';
	}
}<|MERGE_RESOLUTION|>--- conflicted
+++ resolved
@@ -349,7 +349,6 @@
 	}
 
 	/**
-<<<<<<< HEAD
 	 * Test the add_idc_query_args_to_url with null input.
 	 */
 	public function test_add_idc_query_args_to_url_input_null() {
@@ -467,7 +466,9 @@
 	 */
 	public function return_test_url() {
 		return self::TEST_URL;
-=======
+	}
+
+	/**
 	 * Test the check_response_for_idc method when the response does not contain an error code.
 	 *
 	 * @param mixed $input  The input to the check_response_for_idc method.
@@ -689,7 +690,6 @@
 				),
 			),
 		);
->>>>>>> 1e0829c3
 	}
 
 	/**
