<?php
/**
 * Identity_Crisis package.
 *
 * @package  automattic/jetpack-identity-crisis
 */

namespace Automattic\Jetpack;

use Automattic\Jetpack\Assets\Logo as Jetpack_Logo;
use Automattic\Jetpack\Connection\Manager as Connection_Manager;
use Automattic\Jetpack\Connection\Urls;
use Automattic\Jetpack\Constants as Constants;
use Automattic\Jetpack\IdentityCrisis\UI;
use Automattic\Jetpack\Status as Status;
use Automattic\Jetpack\Tracking as Tracking;
use Jetpack_Options;
use WP_Error;

/**
 * This class will handle everything involved with fixing an Identity Crisis.
 *
 * @since 0.2.0
 * @since-jetpack 4.4.0
 */
class Identity_Crisis {

	/**
	 * Package Version
	 */
<<<<<<< HEAD
	const PACKAGE_VERSION = '0.8.20-alpha';
=======
	const PACKAGE_VERSION = '0.8.20';
>>>>>>> d5e90d43

	/**
	 * Instance of the object.
	 *
	 * @var Identity_Crisis
	 **/
	private static $instance = null;

	/**
	 * The wpcom value of the home URL.
	 *
	 * @var string
	 */
	public static $wpcom_home_url;

	/**
	 * Has safe mode been confirmed?
	 * Beware, it never contains `true` for non-admins, so doesn't always reflect the actual value.
	 *
	 * @var bool
	 */
	public static $is_safe_mode_confirmed;

	/**
	 * The current screen, which is set if the current user is a non-admin and this is an admin page.
	 *
	 * @var WP_Screen
	 */
	public static $current_screen;

	/**
	 * Initializer.
	 *
	 * @return object
	 */
	public static function init() {
		if ( self::$instance === null ) {
			self::$instance = new Identity_Crisis();
		}

		return self::$instance;
	}

	/**
	 * Class constructor.
	 *
	 * @return void
	 */
	private function __construct() {
		add_action( 'jetpack_sync_processed_actions', array( $this, 'maybe_clear_migrate_option' ) );
		add_action( 'rest_api_init', array( 'Automattic\\Jetpack\\IdentityCrisis\\REST_Endpoints', 'initialize_rest_api' ) );
		add_action( 'jetpack_idc_disconnect', array( __CLASS__, 'do_jetpack_idc_disconnect' ) );
		add_action( 'jetpack_received_remote_request_response', array( $this, 'check_http_response_for_idc_detected' ) );

		add_filter( 'jetpack_connection_disconnect_site_wpcom', array( __CLASS__, 'jetpack_connection_disconnect_site_wpcom_filter' ) );

		add_filter( 'jetpack_remote_request_url', array( $this, 'add_idc_query_args_to_url' ) );

		$urls_in_crisis = self::check_identity_crisis();
		if ( false === $urls_in_crisis ) {
			return;
		}

		self::$wpcom_home_url = $urls_in_crisis['wpcom_home'];
		add_action( 'init', array( $this, 'wordpress_init' ) );
	}

	/**
	 * Disconnect current connection and clear IDC options.
	 */
	public static function do_jetpack_idc_disconnect() {
		$connection = new Connection_Manager();

		// If the site is in an IDC because sync is not allowed,
		// let's make sure to not disconnect the production site.
		if ( ! self::validate_sync_error_idc_option() ) {
			$connection->disconnect_site( true );
		} else {
			$connection->disconnect_site( false );
		}

		// Clear IDC options.
		self::clear_all_idc_options();
	}

	/**
	 * Filter to prevent site from disconnecting from WPCOM if it's in an IDC.
	 *
	 * @see jetpack_connection_disconnect_site_wpcom filter.
	 *
	 * @return bool False if the site is in IDC, true otherwise.
	 */
	public static function jetpack_connection_disconnect_site_wpcom_filter() {
		return ! self::validate_sync_error_idc_option();
	}

	/**
	 * Gets the link to the support document used to explain Safe Mode to users.
	 *
	 * @return string
	 */
	public static function get_safe_mod_doc_url() {
		return Redirect::get_url( 'jetpack-support-safe-mode' );
	}

	/**
	 * This method loops through the array of processed items from sync and checks if one of the items was the
	 * home_url or site_url callable. If so, then we delete the jetpack_migrate_for_idc option.
	 *
	 * @param array $processed_items Array of processed items that were synced to WordPress.com.
	 */
	public function maybe_clear_migrate_option( $processed_items ) {
		foreach ( (array) $processed_items as $item ) {

			// First, is this item a jetpack_sync_callable action? If so, then proceed.
			$callable_args = ( is_array( $item ) && isset( $item[0], $item[1] ) && 'jetpack_sync_callable' === $item[0] )
				? $item[1]
				: null;

			// Second, if $callable_args is set, check if the callable was home_url or site_url. If so,
			// clear the migrate option.
			if (
				isset( $callable_args, $callable_args[0] )
				&& ( 'home_url' === $callable_args[0] || 'site_url' === $callable_args[1] )
			) {
				Jetpack_Options::delete_option( 'migrate_for_idc' );
				break;
			}
		}
	}

	/**
	 * WordPress init.
	 *
	 * @return void
	 */
	public function wordpress_init() {
		if ( current_user_can( 'jetpack_disconnect' ) ) {
			if (
					isset( $_GET['jetpack_idc_clear_confirmation'], $_GET['_wpnonce'] ) &&
					wp_verify_nonce( $_GET['_wpnonce'], 'jetpack_idc_clear_confirmation' ) // phpcs:ignore WordPress.Security.ValidatedSanitizedInput -- WordPress core doesn't unslash or verify nonces either.
			) {
				Jetpack_Options::delete_option( 'safe_mode_confirmed' );
				self::$is_safe_mode_confirmed = false;
			} else {
				self::$is_safe_mode_confirmed = (bool) Jetpack_Options::get_option( 'safe_mode_confirmed' );
			}
		}

		// 121 Priority so that it's the most inner Jetpack item in the admin bar.
		add_action( 'admin_bar_menu', array( $this, 'display_admin_bar_button' ), 121 );

		UI::init();
	}

	/**
	 * Add the idc query arguments to the url.
	 *
	 * @param string $url The remote request url.
	 */
	public function add_idc_query_args_to_url( $url ) {
		$status = new Status();
		if ( ! is_string( $url )
			|| $status->is_offline_mode()
			|| self::validate_sync_error_idc_option() ) {
			return $url;
		}

		$query_args = array(
			'home'    => Urls::home_url(),
			'siteurl' => Urls::site_url(),
		);

		if ( self::should_handle_idc() ) {
			$query_args['idc'] = true;
		}

		if ( \Jetpack_Options::get_option( 'migrate_for_idc', false ) ) {
			$query_args['migrate_for_idc'] = true;
		}

		return add_query_arg( $query_args, $url );
	}

	/**
	 * Non-admins current screen check.
	 *
	 * @param object $current_screen Current screen.
	 *
	 * @return null
	 * @deprecated 0.5.0 Use `@automattic/jetpack-idc` instead.
	 */
	public function non_admins_current_screen_check( $current_screen ) {
		_deprecated_function( __METHOD__, '0.5.0' );

		self::$current_screen = $current_screen;
		if ( isset( $current_screen->id ) && 'toplevel_page_jetpack' === $current_screen->id ) {
			return null;
		}

		return null;
	}

	/**
	 * Renders the admin bar button.
	 *
	 * @return void
	 */
	public function display_admin_bar_button() {
		global $wp_admin_bar;

		$href = is_admin()
			? add_query_arg( 'jetpack_idc_clear_confirmation', '1' )
			: add_query_arg( 'jetpack_idc_clear_confirmation', '1', admin_url() );

		$href = wp_nonce_url( $href, 'jetpack_idc_clear_confirmation' );

		$consumer_data = UI::get_consumer_data();
		$label         = isset( $consumer_data['customContent']['adminBarSafeModeLabel'] )
			? esc_html( $consumer_data['customContent']['adminBarSafeModeLabel'] )
			: esc_html__( 'Jetpack Safe Mode', 'jetpack-idc' );

		$title = sprintf(
			'<span class="jp-idc-admin-bar">%s %s</span>',
			'<span class="dashicons dashicons-info-outline"></span>',
			$label
		);

		$menu = array(
			'id'     => 'jetpack-idc',
			'title'  => $title,
			'href'   => esc_url( $href ),
			'parent' => 'top-secondary',
		);

		if ( ! self::$is_safe_mode_confirmed ) {
			$menu['meta'] = array(
				'class' => 'hide',
			);
		}

		$wp_admin_bar->add_node( $menu );
	}

	/**
	 * Checks if the site is currently in an identity crisis.
	 *
	 * @return array|bool Array of options that are in a crisis, or false if everything is OK.
	 */
	public static function check_identity_crisis() {
		$connection = new Connection_Manager( 'jetpack' );

		if ( ! $connection->is_connected() || ( new Status() )->is_offline_mode() || ! self::validate_sync_error_idc_option() ) {
			return false;
		}

		return Jetpack_Options::get_option( 'sync_error_idc' );
	}

	/**
	 * Checks the HTTP response body for the 'idc_detected' key. If the key exists,
	 * checks the idc_detected value for a valid idc error.
	 *
	 * @param array|WP_Error $http_response The HTTP response.
	 *
	 * @return bool Whether the site is in an identity crisis.
	 */
	public function check_http_response_for_idc_detected( $http_response ) {
		if ( ! is_array( $http_response ) ) {
			return false;
		}
		$response_body = json_decode( wp_remote_retrieve_body( $http_response ), true );

		if ( isset( $response_body['idc_detected'] ) ) {
			return $this->check_response_for_idc( $response_body['idc_detected'] );
		}

		if ( isset( $response_body['migrated_for_idc'] ) ) {
			Jetpack_Options::delete_option( 'migrate_for_idc' );
		}

		return false;
	}

	/**
	 * Checks the WPCOM response to determine if the site is in an identity crisis. Updates the
	 * sync_error_idc option if it is.
	 *
	 * @param array $response The response data.
	 *
	 * @return bool Whether the site is in an identity crisis.
	 */
	public function check_response_for_idc( $response ) {
		if ( ! is_array( $response ) ) {
			return false;
		}

		if ( is_array( $response ) && isset( $response['error_code'] ) ) {
			$error_code              = $response['error_code'];
			$allowed_idc_error_codes = array(
				'jetpack_url_mismatch',
				'jetpack_home_url_mismatch',
				'jetpack_site_url_mismatch',
			);

			if ( in_array( $error_code, $allowed_idc_error_codes, true ) ) {
				\Jetpack_Options::update_option(
					'sync_error_idc',
					self::get_sync_error_idc_option( $response )
				);
			}

			return true;
		}

		return false;
	}

	/**
	 * Prepare URL for display.
	 *
	 * @param string $url URL to display.
	 *
	 * @return string
	 */
	public static function prepare_url_for_display( $url ) {
		return untrailingslashit( self::normalize_url_protocol_agnostic( $url ) );
	}

	/**
	 * Clears all IDC specific options. This method is used on disconnect and reconnect.
	 *
	 * @return void
	 */
	public static function clear_all_idc_options() {
		// If the site is currently in IDC, let's also clear the VaultPress connection options.
		// We have to check if the site is in IDC, otherwise we'd be clearing the VaultPress
		// connection any time the Jetpack connection is cycled.
		if ( self::validate_sync_error_idc_option() ) {
			delete_option( 'vaultpress' );
			delete_option( 'vaultpress_auto_register' );
		}

		Jetpack_Options::delete_option(
			array(
				'sync_error_idc',
				'safe_mode_confirmed',
				'migrate_for_idc',
			)
		);

		delete_transient( 'jetpack_idc_possible_dynamic_site_url_detected' );
	}

	/**
	 * Checks whether the sync_error_idc option is valid or not, and if not, will do cleanup.
	 *
	 * @return bool
	 * @since-jetpack 5.4.0 Do not call get_sync_error_idc_option() unless site is in IDC
	 *
	 * @since 0.2.0
	 * @since-jetpack 4.4.0
	 */
	public static function validate_sync_error_idc_option() {
		$is_valid = false;

		// Is the site opted in and does the stored sync_error_idc option match what we now generate?
		$sync_error = Jetpack_Options::get_option( 'sync_error_idc' );
		if ( $sync_error && self::should_handle_idc() ) {
			$local_options = self::get_sync_error_idc_option();

			// Ensure all values are set.
			if ( isset( $sync_error['home'] ) && isset( $local_options['home'] ) && isset( $sync_error['siteurl'] ) && isset( $local_options['siteurl'] ) ) {
				// If the WP.com expected home and siteurl match local home and siteurl it is not valid IDC.
				if (
					isset( $sync_error['wpcom_home'] ) &&
					isset( $sync_error['wpcom_siteurl'] ) &&
					$sync_error['wpcom_home'] === $local_options['home'] &&
					$sync_error['wpcom_siteurl'] === $local_options['siteurl']
				) {
					$is_valid = false;
					// Enable migrate_for_idc so that sync actions are accepted.
					Jetpack_Options::update_option( 'migrate_for_idc', true );
				} elseif ( $sync_error['home'] === $local_options['home'] && $sync_error['siteurl'] === $local_options['siteurl'] ) {
					$is_valid = true;
				}
			}
		}

		/**
		 * Filters whether the sync_error_idc option is valid.
		 *
		 * @param bool $is_valid If the sync_error_idc is valid or not.
		 *
		 * @since 0.2.0
		 * @since-jetpack 4.4.0
		 */
		$is_valid = (bool) apply_filters( 'jetpack_sync_error_idc_validation', $is_valid );

		if ( ! $is_valid && $sync_error ) {
			// Since the option exists, and did not validate, delete it.
			Jetpack_Options::delete_option( 'sync_error_idc' );
		}

		return $is_valid;
	}

	/**
	 * Normalizes a url by doing three things:
	 *  - Strips protocol
	 *  - Strips www
	 *  - Adds a trailing slash
	 *
	 * @param string $url URL to parse.
	 *
	 * @return WP_Error|string
	 * @since 0.2.0
	 * @since-jetpack 4.4.0
	 */
	public static function normalize_url_protocol_agnostic( $url ) {
		$parsed_url = wp_parse_url( trailingslashit( esc_url_raw( $url ) ) );
		if ( ! $parsed_url || empty( $parsed_url['host'] ) || empty( $parsed_url['path'] ) ) {
			return new WP_Error(
				'cannot_parse_url',
				sprintf(
				/* translators: %s: URL to parse. */
					esc_html__( 'Cannot parse URL %s', 'jetpack-idc' ),
					$url
				)
			);
		}

		// Strip www and protocols.
		$url = preg_replace( '/^www\./i', '', $parsed_url['host'] . $parsed_url['path'] );

		return $url;
	}

	/**
	 * Gets the value that is to be saved in the jetpack_sync_error_idc option.
	 *
	 * @param array $response HTTP response.
	 *
	 * @return array Array of the local urls, wpcom urls, and error code.
	 * @since 0.2.0
	 * @since-jetpack 4.4.0
	 * @since-jetpack 5.4.0 Add transient since home/siteurl retrieved directly from DB.
	 */
	public static function get_sync_error_idc_option( $response = array() ) {
		// Since the local options will hit the database directly, store the values
		// in a transient to allow for autoloading and caching on subsequent views.
		$local_options = get_transient( 'jetpack_idc_local' );
		if ( false === $local_options ) {
			$local_options = array(
				'home'    => Urls::home_url(),
				'siteurl' => Urls::site_url(),
			);
			set_transient( 'jetpack_idc_local', $local_options, MINUTE_IN_SECONDS );
		}

		$options = array_merge( $local_options, $response );

		$returned_values = array();
		foreach ( $options as $key => $option ) {
			if ( 'error_code' === $key ) {
				$returned_values[ $key ] = $option;
				continue;
			}

			$normalized_url = self::normalize_url_protocol_agnostic( $option );
			if ( is_wp_error( $normalized_url ) ) {
				continue;
			}

			$returned_values[ $key ] = $normalized_url;
		}

		return $returned_values;
	}

	/**
	 * Returns the value of the jetpack_sync_idc_optin filter, or constant.
	 * If set to true, the site will be put into staging mode.
	 *
	 * @return bool
	 * @since 0.2.0
	 * @since-jetpack 4.3.2
	 * @deprecated 0.2.6 Use should_handle_idc()
	 * @see Automattic\Jetpack\Identity_Crisis::should_handle_idc
	 */
	public static function sync_idc_optin() {
		_deprecated_function( __METHOD__, '0.2.6', 'Automattic\\Jetpack\\Identity_Crisis::should_handle_idc' );
		return self::should_handle_idc();
	}

	/**
	 * Returns the value of the jetpack_should_handle_idc filter or constant.
	 * If set to true, the site will be put into staging mode.
	 *
	 * This method uses both the current jetpack_should_handle_idc filter and constant and the
	 * legacy jetpack_sync_idc_optin filter and constant to determine whether an IDC should be
	 * handled.
	 *
	 * @return bool
	 * @since 0.2.6
	 */
	public static function should_handle_idc() {
		if ( Constants::is_defined( 'JETPACK_SHOULD_HANDLE_IDC' ) ) {
			$default = Constants::get_constant( 'JETPACK_SHOULD_HANDLE_IDC' );
		} elseif ( Constants::is_defined( 'JETPACK_SYNC_IDC_OPTIN' ) ) {
			// Check the legacy constant. This constant should be considered deprecated as of version 0.2.6.
			$default = Constants::get_constant( 'JETPACK_SYNC_IDC_OPTIN' );
		} else {
			$default = ! Constants::is_defined( 'SUNRISE' ) && ! is_multisite();
		}

		// Add a callback which uses the legacy filter 'jetpack_sync_idc_optin'.
		add_filter( 'jetpack_should_handle_idc', array( __CLASS__, 'legacy_jetpack_sync_idc_optin_filter' ) );

		/**
		 * Allows sites to opt in for IDC mitigation which blocks the site from syncing to WordPress.com when the home
		 * URL or site URL do not match what WordPress.com expects. The default value is either true, or the value of
		 * JETPACK_SHOULD_HANDLE_IDC constant if set.
		 *
		 * @param bool $default Whether the site is opted in to IDC mitigation.
		 *
		 * @since 0.2.6
		 */
		return (bool) apply_filters( 'jetpack_should_handle_idc', $default );
	}

	/**
	 * Returns the value for the deprecated filter, 'jetpack_sync_idc_optin'. That filter has been replaced with the
	 * 'jetpack_should_handle_idc' filter.
	 *
	 * @since 0.2.6
	 *
	 * @param bool $default Whether the site is opted in to IDC mitigation.
	 */
	public static function legacy_jetpack_sync_idc_optin_filter( $default ) {
		/**
		 * Allows sites to opt in for IDC mitigation which blocks the site from syncing to WordPress.com when the home
		 * URL or site URL do not match what WordPress.com expects. The default value is either true, or the value of
		 * JETPACK_SYNC_IDC_OPTIN constant if set.
		 *
		 * @param bool $default Whether the site is opted in to IDC mitigation.
		 *
		 * @since 0.2.0
		 * @since-jetpack 4.3.2
		 * @deprecated 0.2.6 Use jetpack_should_handle_idc
		 */
		return (bool) apply_filters_deprecated( 'jetpack_sync_idc_optin', array( $default ), '0.2.6', 'jetpack_should_handle_idc' );
	}

	/**
	 * Does the current admin page have help tabs?
	 *
	 * @return bool
	 * @deprecated 0.5.0 Use `@automattic/jetpack-idc` instead.
	 */
	public function admin_page_has_help_tabs() {
		_deprecated_function( __METHOD__, '0.5.0' );

		if ( ! function_exists( 'get_current_screen' ) ) {
			return false;
		}

		$current_screen = get_current_screen();
		$tabs           = $current_screen->get_help_tabs();

		return ! empty( $tabs );
	}

	/**
	 * Renders the non-admin IDC notice.
	 *
	 * @return void
	 * @deprecated 0.5.0 Use `@automattic/jetpack-idc` instead.
	 */
	public function display_non_admin_idc_notice() {
		_deprecated_function( __METHOD__, '0.5.0' );

		$classes = 'jp-idc-notice inline is-non-admin notice notice-warning';
		if ( isset( self::$current_screen ) && 'toplevel_page_jetpack' !== self::$current_screen->id ) {
			$classes .= ' is-dismissible';
		}

		if ( $this->admin_page_has_help_tabs() ) {
			$classes .= ' has-help-tabs';
		}
		?>

		<div class="<?php echo esc_attr( $classes ); ?>">
			<?php $this->render_notice_header(); ?>
			<div class="jp-idc-notice__content-header">
				<h3 class="jp-idc-notice__content-header__lead">
					<?php echo $this->get_non_admin_notice_text(); // phpcs:ignore WordPress.Security.EscapeOutput.OutputNotEscaped ?>
				</h3>

				<p class="jp-idc-notice__content-header__explanation">
					<?php echo $this->get_non_admin_contact_admin_text(); // phpcs:ignore WordPress.Security.EscapeOutput.OutputNotEscaped ?>
				</p>
			</div>
		</div>
		<?php
	}

	/**
	 * First "step" of the IDC mitigation. Will provide some messaging and two options/buttons.
	 * "Confirm Staging" - Dismiss the notice and continue on with our lives in staging mode.
	 * "Fix Jetpack Connection" - Will disconnect the site and start the mitigation...
	 *
	 * @return void
	 * @deprecated 0.5.0 Use `@automattic/jetpack-idc` instead.
	 */
	public function display_idc_notice() {
		_deprecated_function( __METHOD__, '0.5.0' );

		$classes = 'jp-idc-notice inline notice notice-warning';
		if ( $this->admin_page_has_help_tabs() ) {
			$classes .= ' has-help-tabs';
		}
		?>
		<div class="<?php echo esc_attr( $classes ); ?>">
			<?php $this->render_notice_header(); ?>
			<?php $this->render_notice_first_step(); ?>
			<?php $this->render_notice_second_step(); ?>
		</div>
		<?php
	}

	/**
	 * Enqueue CSS for the admin bar.
	 *
	 * @return void
	 * @deprecated 0.5.0 Use `@automattic/jetpack-idc` instead.
	 */
	public function enqueue_admin_bar_css() {
		_deprecated_function( __METHOD__, '0.5.0' );
	}

	/**
	 * Enqueue scripts for the notice.
	 *
	 * @return void
	 * @deprecated 0.5.0 Use `@automattic/jetpack-idc` instead.
	 */
	public function enqueue_idc_notice_files() {
		_deprecated_function( __METHOD__, '0.5.0' );

		// Register and Enqueue jp-tracks-functions.
		Tracking::register_tracks_functions_scripts( true );
	}

	/**
	 * Renders the notice header.
	 *
	 * @return void
	 * @deprecated 0.5.0 Use `@automattic/jetpack-idc` instead.
	 */
	public function render_notice_header() {
		_deprecated_function( __METHOD__, '0.5.0' );

		?>
		<div class="jp-idc-notice__header">
			<div class="jp-idc-notice__header__emblem">
				<?php
				$jetpack_logo = new Jetpack_Logo();
				echo $jetpack_logo->get_jp_emblem(); // phpcs:ignore WordPress.Security.EscapeOutput.OutputNotEscaped
				?>
			</div>
			<p class="jp-idc-notice__header__text">
				<?php esc_html_e( 'Jetpack Safe Mode', 'jetpack-idc' ); ?>
			</p>
		</div>

		<div class="jp-idc-notice__separator"></div>
		<?php
	}

	/**
	 * Is a container for the error notices.
	 * Will be shown/controlled by jQuery in idc-notice.js.
	 *
	 * @return void
	 */
	public function render_error_notice() {
		?>
		<div class="jp-idc-error__notice dops-notice is-error">
			<svg class="gridicon gridicons-notice dops-notice__icon" height="24" width="24" viewBox="0 0 24 24">
				<g>
					<path d="M12 2C6.477 2 2 6.477 2 12s4.477 10 10 10 10-4.477 10-10S17.523 2 12 2zm1 15h-2v-2h2v2zm0-4h-2l-.5-6h3l-.5 6z"></path>
				</g>
			</svg>
			<div class="dops-notice__content">
				<span class="dops-notice__text">
					<?php esc_html_e( 'Something went wrong:', 'jetpack-idc' ); ?>
					<span class="jp-idc-error__desc"></span>
				</span>
				<a class="dops-notice__action" href="javascript:void(0);">
					<span id="jp-idc-error__action">
						<?php esc_html_e( 'Try Again', 'jetpack-idc' ); ?>
					</span>
				</a>
			</div>
		</div>
		<?php
	}

	/**
	 * Renders the first step notice.
	 *
	 * @return void
	 */
	public function render_notice_first_step() {
		?>
		<div class="jp-idc-notice__first-step">
			<div class="jp-idc-notice__content-header">
				<h3 class="jp-idc-notice__content-header__lead">
					<?php echo $this->get_first_step_header_lead(); // phpcs:ignore WordPress.Security.EscapeOutput.OutputNotEscaped ?>
				</h3>

				<p class="jp-idc-notice__content-header__explanation">
					<?php echo $this->get_first_step_header_explanation(); // phpcs:ignore WordPress.Security.EscapeOutput.OutputNotEscaped ?>
				</p>
			</div>

			<?php $this->render_error_notice(); ?>

			<div class="jp-idc-notice__actions">
				<div class="jp-idc-notice__action">
					<p class="jp-idc-notice__action__explanation">
						<?php echo $this->get_confirm_safe_mode_action_explanation(); // phpcs:ignore WordPress.Security.EscapeOutput.OutputNotEscaped ?>
					</p>
					<button id="jp-idc-confirm-safe-mode-action" class="dops-button">
						<?php echo $this->get_confirm_safe_mode_button_text(); // phpcs:ignore WordPress.Security.EscapeOutput.OutputNotEscaped ?>
					</button>
				</div>

				<div class="jp-idc-notice__action">
					<p class="jp-idc-notice__action__explanation">
						<?php echo $this->get_first_step_fix_connection_action_explanation(); // phpcs:ignore WordPress.Security.EscapeOutput.OutputNotEscaped ?>
					</p>
					<button id="jp-idc-fix-connection-action" class="dops-button">
						<?php echo $this->get_first_step_fix_connection_button_text(); // phpcs:ignore WordPress.Security.EscapeOutput.OutputNotEscaped ?>
					</button>
				</div>
			</div>
		</div>
		<?php
	}

	/**
	 * Renders the second step notice.
	 *
	 * @return void
	 */
	public function render_notice_second_step() {
		?>
		<div class="jp-idc-notice__second-step">
			<div class="jp-idc-notice__content-header">
				<h3 class="jp-idc-notice__content-header__lead">
					<?php echo $this->get_second_step_header_lead(); // phpcs:ignore WordPress.Security.EscapeOutput.OutputNotEscaped ?>
				</h3>
			</div>

			<?php $this->render_error_notice(); ?>

			<div class="jp-idc-notice__actions">
				<div class="jp-idc-notice__action">
					<p class="jp-idc-notice__action__explanation">
						<?php echo $this->get_migrate_site_action_explanation(); // phpcs:ignore WordPress.Security.EscapeOutput.OutputNotEscaped ?>
					</p>
					<button id="jp-idc-migrate-action" class="dops-button">
						<?php echo $this->get_migrate_site_button_text(); // phpcs:ignore WordPress.Security.EscapeOutput.OutputNotEscaped ?>
					</button>
				</div>

				<div class="jp-idc-notice__action">
					<p class="jp-idc-notice__action__explanation">
						<?php echo $this->get_start_fresh_action_explanation(); // phpcs:ignore WordPress.Security.EscapeOutput.OutputNotEscaped ?>
					</p>
					<button id="jp-idc-reconnect-site-action" class="dops-button">
						<?php echo $this->get_start_fresh_button_text(); // phpcs:ignore WordPress.Security.EscapeOutput.OutputNotEscaped ?>
					</button>
				</div>

			</div>

			<p class="jp-idc-notice__unsure-prompt">
				<?php echo $this->get_unsure_prompt(); // phpcs:ignore WordPress.Security.EscapeOutput.OutputNotEscaped ?>
			</p>
		</div>
		<?php
	}

	/**
	 * Returns the first step header lead.
	 *
	 * @return string
	 */
	public function get_first_step_header_lead() {
		$html = wp_kses(
			sprintf(
			/* translators: %s: Safe mode docs URL and site URL. */
				__( 'Jetpack has been placed into <a href="%1$s">Safe mode</a> because we noticed this is an exact copy of <a href="%2$s">%3$s</a>.', 'jetpack-idc' ),
				esc_url( self::get_safe_mod_doc_url() ),
				esc_url( self::$wpcom_home_url ),
				self::prepare_url_for_display( esc_url_raw( self::$wpcom_home_url ) )
			),
			array( 'a' => array( 'href' => array() ) )
		);

		/**
		 * Allows overriding of the default header text in the first step of the Safe Mode notice.
		 *
		 * @param string $html The HTML to be displayed.
		 *
		 * @since 0.2.0
		 * @since-jetpack 4.4.0
		 */
		return apply_filters( 'jetpack_idc_first_step_header_lead', $html );
	}

	/**
	 * Returns the first step header explanation.
	 *
	 * @return string
	 */
	public function get_first_step_header_explanation() {
		$html = wp_kses(
			sprintf(
			/* translators: %s: Safe mode docs URL. */
				__( 'Please confirm Safe Mode or fix the Jetpack connection. Select one of the options below or <a href="%1$s">learn more about Safe Mode</a>.', 'jetpack-idc' ),
				esc_url( self::get_safe_mod_doc_url() )
			),
			array( 'a' => array( 'href' => array() ) )
		);

		/**
		 * Allows overriding of the default header explanation text in the first step of the Safe Mode notice.
		 *
		 * @param string $html The HTML to be displayed.
		 *
		 * @since 0.2.0
		 * @since-jetpack 4.4.0
		 */
		return apply_filters( 'jetpack_idc_first_step_header_explanation', $html );
	}

	/**
	 * Returns the confirm safe mode explanation.
	 *
	 * @return string
	 */
	public function get_confirm_safe_mode_action_explanation() {
		$html = wp_kses(
			sprintf(
			/* translators: %s: Site URL. */
				__( 'Is this website a temporary duplicate of <a href="%1$s">%2$s</a> for the purposes of testing, staging or development? If so, we recommend keeping it in Safe Mode.', 'jetpack-idc' ),
				esc_url( untrailingslashit( self::$wpcom_home_url ) ),
				self::prepare_url_for_display( esc_url( self::$wpcom_home_url ) )
			),
			array( 'a' => array( 'href' => array() ) )
		);

		/**
		 * Allows overriding of the default text used to explain the confirm safe mode action.
		 *
		 * @param string $html The HTML to be displayed.
		 *
		 * @since 0.2.0
		 * @since-jetpack 4.4.0
		 */
		return apply_filters( 'jetpack_idc_confirm_safe_mode_explanation', $html );
	}

	/**
	 * Returns the confirm safe mode button text.
	 *
	 * @return string
	 */
	public function get_confirm_safe_mode_button_text() {
		$string = esc_html__( 'Confirm Safe Mode', 'jetpack-idc' );

		/**
		 * Allows overriding of the default text used for the confirm safe mode action button.
		 *
		 * @param string $string The string to be displayed.
		 *
		 * @since 0.2.0
		 * @since-jetpack 4.4.0
		 */
		return apply_filters( 'jetpack_idc_confirm_safe_mode_button_text', $string );
	}

	/**
	 * Returns the first step fix connection action explanation.
	 *
	 * @return string
	 */
	public function get_first_step_fix_connection_action_explanation() {
		$html = wp_kses(
			sprintf(
			/* translators: %s: Site URL. */
				__( 'If this is a separate and new website, or the new home of <a href="%1$s">%2$s</a>, we recommend turning Safe Mode off, and re-establishing your connection to WordPress.com.', 'jetpack-idc' ),
				esc_url( untrailingslashit( self::$wpcom_home_url ) ),
				self::prepare_url_for_display( esc_url( self::$wpcom_home_url ) )
			),
			array( 'a' => array( 'href' => array() ) )
		);

		/**
		 * Allows overriding of the default text used to explain the fix Jetpack connection action.
		 *
		 * @param string $html The HTML to be displayed.
		 *
		 * @since 0.2.0
		 * @since-jetpack 4.4.0
		 */
		return apply_filters( 'jetpack_idc_first_fix_connection_explanation', $html );
	}

	/**
	 * Returns the first step fix connection button text.
	 *
	 * @return string
	 */
	public function get_first_step_fix_connection_button_text() {
		$string = esc_html__( "Fix Jetpack's Connection", 'jetpack-idc' );

		/**
		 * Allows overriding of the default text used for the fix Jetpack connection action button.
		 *
		 * @param string $string The string to be displayed.
		 *
		 * @since 0.2.0
		 * @since-jetpack 4.4.0
		 */
		return apply_filters( 'jetpack_idc_first_step_fix_connection_button_text', $string );
	}

	/**
	 * Returns the second step header lead.
	 *
	 * @return string
	 */
	public function get_second_step_header_lead() {
		$string = sprintf(
		/* translators: %s: Site URL. */
			esc_html__( 'Is %1$s the new home of %2$s?', 'jetpack-idc' ),
			untrailingslashit( self::normalize_url_protocol_agnostic( get_home_url() ) ),
			untrailingslashit( self::normalize_url_protocol_agnostic( esc_url_raw( self::$wpcom_home_url ) ) )
		);

		/**
		 * Allows overriding of the default header text in the second step of the Safe Mode notice.
		 *
		 * @param string $html The HTML to be displayed.
		 *
		 * @since 0.2.0
		 * @since-jetpack 4.4.0
		 */
		return apply_filters( 'jetpack_idc_second_step_header_lead', $string );
	}

	/**
	 * Returns the site action explanation.
	 *
	 * @return string
	 */
	public function get_migrate_site_action_explanation() {
		$html = wp_kses(
			sprintf(
			/* translators: %s: Site URL. */
				__( 'Yes. <a href="%1$s">%2$s</a> is replacing <a href="%3$s">%4$s</a>. I would like to migrate my stats and subscribers from <a href="%3$s">%4$s</a> to <a href="%1$s">%2$s</a>.', 'jetpack-idc' ),
				esc_url( get_home_url() ),
				self::prepare_url_for_display( get_home_url() ),
				esc_url( self::$wpcom_home_url ),
				untrailingslashit( self::normalize_url_protocol_agnostic( esc_url_raw( self::$wpcom_home_url ) ) )
			),
			array( 'a' => array( 'href' => array() ) )
		);

		/**
		 * Allows overriding of the default text for explaining the migrate site action.
		 *
		 * @param string $html The HTML to be displayed.
		 *
		 * @since 0.2.0
		 * @since-jetpack 4.4.0
		 */
		return apply_filters( 'jetpack_idc_migrate_site_explanation', $html );
	}

	/**
	 * Returns the migrate site button text.
	 *
	 * @return string
	 */
	public function get_migrate_site_button_text() {
		$string = esc_html__( 'Migrate Stats &amp; Subscribers', 'jetpack-idc' );

		/**
		 * Allows overriding of the default text used for the migrate site action button.
		 *
		 * @param string $string The string to be displayed.
		 *
		 * @since 0.2.0
		 * @since-jetpack 4.4.0
		 */
		return apply_filters( 'jetpack_idc_migrate_site_button_text', $string );
	}

	/**
	 * Returns the start fresh explanation.
	 *
	 * @return string
	 */
	public function get_start_fresh_action_explanation() {
		$html = wp_kses(
			sprintf(
			/* translators: %s: Site URL. */
				__( 'No. <a href="%1$s">%2$s</a> is a new and different website that\'s separate from <a href="%3$s">%4$s</a>. It requires  a new connection to WordPress.com for new stats and subscribers.', 'jetpack-idc' ),
				esc_url( get_home_url() ),
				self::prepare_url_for_display( get_home_url() ),
				esc_url( self::$wpcom_home_url ),
				untrailingslashit( self::normalize_url_protocol_agnostic( esc_url_raw( self::$wpcom_home_url ) ) )
			),
			array( 'a' => array( 'href' => array() ) )
		);

		/**
		 * Allows overriding of the default text for explaining the start fresh action.
		 *
		 * @param string $html The HTML to be displayed.
		 *
		 * @since 0.2.0
		 * @since-jetpack 4.4.0
		 */
		return apply_filters( 'jetpack_idc_start_fresh_explanation', $html );
	}

	/**
	 * Returns the start fresh button text.
	 *
	 * @return string
	 */
	public function get_start_fresh_button_text() {
		$string = esc_html__( 'Start Fresh &amp; Create New Connection', 'jetpack-idc' );

		/**
		 * Allows overriding of the default text used for the start fresh action button.
		 *
		 * @param string $string The string to be displayed.
		 *
		 * @since 0.2.0
		 * @since-jetpack 4.4.0
		 */
		return apply_filters( 'jetpack_idc_start_fresh_button_text', $string );
	}

	/**
	 * Returns the unsure prompt text.
	 *
	 * @return string
	 */
	public function get_unsure_prompt() {
		$html = wp_kses(
			sprintf(
			/* translators: %s: Safe mode docs URL. */
				__( 'Unsure what to do? <a href="%1$s">Read more about Jetpack Safe Mode</a>', 'jetpack-idc' ),
				esc_url( self::get_safe_mod_doc_url() )
			),
			array( 'a' => array( 'href' => array() ) )
		);

		/**
		 * Allows overriding of the default text using in the "Unsure what to do?" prompt.
		 *
		 * @param string $html The HTML to be displayed.
		 *
		 * @since 0.2.0
		 * @since-jetpack 4.4.0
		 */
		return apply_filters( 'jetpack_idc_unsure_prompt', $html );
	}

	/**
	 * Returns the non-admin notice text.
	 *
	 * @return string
	 * @deprecated 0.5.0 Use `@automattic/jetpack-idc` instead.
	 */
	public function get_non_admin_notice_text() {
		_deprecated_function( __METHOD__, '0.5.0' );

		$html = wp_kses(
			sprintf(
			/* translators: %s: Safe mode docs URL. */
				__( 'Jetpack has been placed into Safe Mode. Learn more about <a href="%1$s">Safe Mode</a>.', 'jetpack-idc' ),
				esc_url( self::get_safe_mod_doc_url() )
			),
			array( 'a' => array( 'href' => array() ) )
		);

		/**
		 * Allows overriding of the default text that is displayed to non-admin on the Jetpack admin page.
		 *
		 * @param string $html The HTML to be displayed.
		 *
		 * @since 0.2.0
		 * @since-jetpack 4.4.0
		 */
		return apply_filters( 'jetpack_idc_non_admin_notice_text', $html );
	}

	/**
	 * Returns the non-admin contact admin text.
	 *
	 * @return string
	 * @deprecated 0.5.0 Use `@automattic/jetpack-idc` instead.
	 */
	public function get_non_admin_contact_admin_text() {
		_deprecated_function( __METHOD__, '0.5.0' );

		$string = esc_html__( 'An administrator of this site can take Jetpack out of Safe Mode.', 'jetpack-idc' );

		/**
		 * Allows overriding of the default text that is displayed to non-admins prompting them to contact an admin.
		 *
		 * @param string $string The string to be displayed.
		 *
		 * @since 0.2.0
		 * @since-jetpack 4.4.0
		 */
		return apply_filters( 'jetpack_idc_non_admin_contact_admin_text', $string );
	}

	/**
	 * Whether the site is undergoing identity crisis.
	 *
	 * @return bool
	 */
	public static function has_identity_crisis() {
		return false !== static::check_identity_crisis() && ! static::$is_safe_mode_confirmed;
	}

	/**
	 * Whether an admin has confirmed safe mode.
	 * Unlike `static::$is_safe_mode_confirmed` this function always returns the actual flag value.
	 *
	 * @return bool
	 */
	public static function safe_mode_is_confirmed() {
		return Jetpack_Options::get_option( 'safe_mode_confirmed' );
	}

	/**
	 * Returns the mismatched URLs.
	 *
	 * @return array|bool The mismatched urls, or false if the site is not connected, offline, in safe mode, or the IDC error is not valid.
	 */
	public static function get_mismatched_urls() {
		if ( ! static::has_identity_crisis() ) {
			return false;
		}

		$data = static::check_identity_crisis();

		if ( ! $data ||
			! isset( $data['error_code'] ) ||
			! isset( $data['wpcom_home'] ) ||
			! isset( $data['home'] ) ||
			! isset( $data['wpcom_siteurl'] ) ||
			! isset( $data['siteurl'] )
			) {
			// The jetpack_sync_error_idc option is missing a key.
			return false;
		}

		if ( 'jetpack_site_url_mismatch' === $data['error_code'] ) {
			return array(
				'wpcom_url'   => $data['wpcom_siteurl'],
				'current_url' => $data['siteurl'],
			);
		}

		return array(
			'wpcom_url'   => $data['wpcom_home'],
			'current_url' => $data['home'],
		);
	}

	/**
	 * Try to detect $_SERVER['HTTP_HOST'] being used within WP_SITEURL or WP_HOME definitions inside of wp-config.
	 *
	 * If `HTTP_HOST` usage is found, it's possbile (though not certain) that site URLs are dynamic.
	 *
	 * When a site URL is dynamic, it can lead to a Jetpack IDC. If potentially dynamic usage is detected,
	 * helpful support info will be shown on the IDC UI about setting a static site/home URL.
	 *
	 * @return bool True if potentially dynamic site urls were detected in wp-config, false otherwise.
	 */
	public static function detect_possible_dynamic_site_url() {
		$transient_key = 'jetpack_idc_possible_dynamic_site_url_detected';
		$transient_val = get_transient( $transient_key );

		if ( false !== $transient_val ) {
			return (bool) $transient_val;
		}

		$path      = self::locate_wp_config();
		$wp_config = $path ? file_get_contents( $path ) : false; // phpcs:ignore WordPress.WP.AlternativeFunctions.file_get_contents_file_get_contents
		if ( $wp_config ) {
			$matched = preg_match(
				'/define ?\( ?[\'"](?:WP_SITEURL|WP_HOME).+(?:HTTP_HOST).+\);/',
				$wp_config
			);

			if ( $matched ) {
				set_transient( $transient_key, 1, HOUR_IN_SECONDS );
				return true;
			}
		}

		set_transient( $transient_key, 0, HOUR_IN_SECONDS );
		return false;
	}

	/**
	 * Gets path to WordPress configuration.
	 * Source: https://github.com/wp-cli/wp-cli/blob/master/php/utils.php
	 *
	 * @return string
	 */
	public static function locate_wp_config() {
		static $path;

		if ( null === $path ) {
			$path = false;

			if ( getenv( 'WP_CONFIG_PATH' ) && file_exists( getenv( 'WP_CONFIG_PATH' ) ) ) {
				$path = getenv( 'WP_CONFIG_PATH' );
			} elseif ( file_exists( ABSPATH . 'wp-config.php' ) ) {
				$path = ABSPATH . 'wp-config.php';
			} elseif ( file_exists( dirname( ABSPATH ) . '/wp-config.php' ) && ! file_exists( dirname( ABSPATH ) . '/wp-settings.php' ) ) {
				$path = dirname( ABSPATH ) . '/wp-config.php';
			}

			if ( $path ) {
				$path = realpath( $path );
			}
		}

		return $path;
	}
}<|MERGE_RESOLUTION|>--- conflicted
+++ resolved
@@ -28,11 +28,7 @@
 	/**
 	 * Package Version
 	 */
-<<<<<<< HEAD
-	const PACKAGE_VERSION = '0.8.20-alpha';
-=======
 	const PACKAGE_VERSION = '0.8.20';
->>>>>>> d5e90d43
 
 	/**
 	 * Instance of the object.
