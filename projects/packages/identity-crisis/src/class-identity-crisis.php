<?php
/**
 * Identity_Crisis package.
 *
 * @package  automattic/jetpack-identity-crisis
 */

namespace Automattic\Jetpack;

use Automattic\Jetpack\Assets\Logo as Jetpack_Logo;
use Automattic\Jetpack\Connection\Manager as Connection_Manager;
use Automattic\Jetpack\Connection\Urls;
use Automattic\Jetpack\IdentityCrisis\Exception;
use Automattic\Jetpack\IdentityCrisis\UI;
use Automattic\Jetpack\IdentityCrisis\URL_Secret;
use Jetpack_Options;
use WP_Error;

/**
 * This class will handle everything involved with fixing an Identity Crisis.
 *
 * @since 0.2.0
 * @since-jetpack 4.4.0
 */
class Identity_Crisis {

	/**
	 * Package Version
	 */
<<<<<<< HEAD
	const PACKAGE_VERSION = '0.13.0';
=======
	const PACKAGE_VERSION = '0.15.0-alpha';
>>>>>>> 43598442

	/**
	 * Persistent WPCOM blog ID that stays in the options after disconnect.
	 */
	const PERSISTENT_BLOG_ID_OPTION_NAME = 'jetpack_persistent_blog_id';

	/**
	 * Instance of the object.
	 *
	 * @var Identity_Crisis
	 **/
	private static $instance = null;

	/**
	 * The wpcom value of the home URL.
	 *
	 * @var string
	 */
	public static $wpcom_home_url;

	/**
	 * Has safe mode been confirmed?
	 * Beware, it never contains `true` for non-admins, so doesn't always reflect the actual value.
	 *
	 * @var bool
	 */
	public static $is_safe_mode_confirmed;

	/**
	 * The current screen, which is set if the current user is a non-admin and this is an admin page.
	 *
	 * @var WP_Screen
	 */
	public static $current_screen;

	/**
	 * Initializer.
	 *
	 * @return object
	 */
	public static function init() {
		if ( self::$instance === null ) {
			self::$instance = new Identity_Crisis();
		}

		return self::$instance;
	}

	/**
	 * Class constructor.
	 *
	 * @return void
	 */
	private function __construct() {
		add_action( 'jetpack_sync_processed_actions', array( $this, 'maybe_clear_migrate_option' ) );
		add_action( 'rest_api_init', array( 'Automattic\\Jetpack\\IdentityCrisis\\REST_Endpoints', 'initialize_rest_api' ) );
		add_action( 'jetpack_idc_disconnect', array( __CLASS__, 'do_jetpack_idc_disconnect' ) );
		add_action( 'jetpack_received_remote_request_response', array( $this, 'check_http_response_for_idc_detected' ) );

		add_filter( 'jetpack_connection_disconnect_site_wpcom', array( __CLASS__, 'jetpack_connection_disconnect_site_wpcom_filter' ) );

		add_filter( 'jetpack_remote_request_url', array( $this, 'add_idc_query_args_to_url' ) );

		add_filter( 'jetpack_connection_validate_urls_for_idc_mitigation_response', array( static::class, 'add_secret_to_url_validation_response' ) );

		add_filter( 'jetpack_options', array( static::class, 'reverse_wpcom_urls_for_idc' ) );

		add_filter( 'jetpack_register_request_body', array( static::class, 'register_request_body' ) );
		add_action( 'jetpack_site_registered', array( static::class, 'site_registered' ) );

		$urls_in_crisis = self::check_identity_crisis();
		if ( false === $urls_in_crisis ) {
			return;
		}

		self::$wpcom_home_url = $urls_in_crisis['wpcom_home'];
		add_action( 'init', array( $this, 'wordpress_init' ) );
	}

	/**
	 * Disconnect current connection and clear IDC options.
	 */
	public static function do_jetpack_idc_disconnect() {
		$connection = new Connection_Manager();

		// If the site is in an IDC because sync is not allowed,
		// let's make sure to not disconnect the production site.
		if ( ! self::validate_sync_error_idc_option() ) {
			$connection->disconnect_site( true );
		} else {
			$connection->disconnect_site( false );
		}

		delete_option( static::PERSISTENT_BLOG_ID_OPTION_NAME );

		// Clear IDC options.
		self::clear_all_idc_options();
	}

	/**
	 * Filter to prevent site from disconnecting from WPCOM if it's in an IDC.
	 *
	 * @see jetpack_connection_disconnect_site_wpcom filter.
	 *
	 * @return bool False if the site is in IDC, true otherwise.
	 */
	public static function jetpack_connection_disconnect_site_wpcom_filter() {
		return ! self::validate_sync_error_idc_option();
	}

	/**
	 * Gets the link to the support document used to explain Safe Mode to users.
	 *
	 * @return string
	 */
	public static function get_safe_mod_doc_url() {
		return Redirect::get_url( 'jetpack-support-safe-mode' );
	}

	/**
	 * This method loops through the array of processed items from sync and checks if one of the items was the
	 * home_url or site_url callable. If so, then we delete the jetpack_migrate_for_idc option.
	 *
	 * @param array $processed_items Array of processed items that were synced to WordPress.com.
	 */
	public function maybe_clear_migrate_option( $processed_items ) {
		foreach ( (array) $processed_items as $item ) {

			// First, is this item a jetpack_sync_callable action? If so, then proceed.
			$callable_args = ( is_array( $item ) && isset( $item[0] ) && isset( $item[1] ) && 'jetpack_sync_callable' === $item[0] )
				? $item[1]
				: null;

			// Second, if $callable_args is set, check if the callable was home_url or site_url. If so,
			// clear the migrate option.
			if (
				isset( $callable_args[0] )
				&& ( 'home_url' === $callable_args[0] || 'site_url' === $callable_args[1] )
			) {
				Jetpack_Options::delete_option( 'migrate_for_idc' );
				break;
			}
		}
	}

	/**
	 * WordPress init.
	 *
	 * @return void
	 */
	public function wordpress_init() {
		if ( current_user_can( 'jetpack_disconnect' ) ) {
			if (
					isset( $_GET['jetpack_idc_clear_confirmation'] ) && isset( $_GET['_wpnonce'] ) &&
					wp_verify_nonce( $_GET['_wpnonce'], 'jetpack_idc_clear_confirmation' ) // phpcs:ignore WordPress.Security.ValidatedSanitizedInput -- WordPress core doesn't unslash or verify nonces either.
			) {
				Jetpack_Options::delete_option( 'safe_mode_confirmed' );
				self::$is_safe_mode_confirmed = false;
			} else {
				self::$is_safe_mode_confirmed = (bool) Jetpack_Options::get_option( 'safe_mode_confirmed' );
			}
		}

		// 121 Priority so that it's the most inner Jetpack item in the admin bar.
		add_action( 'admin_bar_menu', array( $this, 'display_admin_bar_button' ), 121 );

		UI::init();
	}

	/**
	 * Add the idc query arguments to the url.
	 *
	 * @param string $url The remote request url.
	 */
	public function add_idc_query_args_to_url( $url ) {
		$status = new Status();
		if ( ! is_string( $url )
			|| $status->is_offline_mode()
			|| self::validate_sync_error_idc_option() ) {
			return $url;
		}

		$query_args = array(
			'home'    => Urls::home_url(),
			'siteurl' => Urls::site_url(),
		);

		if ( self::should_handle_idc() ) {
			$query_args['idc'] = true;
		}

		if ( \Jetpack_Options::get_option( 'migrate_for_idc', false ) ) {
			$query_args['migrate_for_idc'] = true;
		}

		if ( self::url_is_ip() ) {
			$query_args['url_secret'] = URL_Secret::create_secret( 'URL_argument_secret_failed' );
		}

		if ( is_multisite() ) {
			$query_args['multisite'] = true;
		}

		return add_query_arg( $query_args, $url );
	}

	/**
	 * Non-admins current screen check.
	 *
	 * @param object $current_screen Current screen.
	 *
	 * @return null
	 * @deprecated 0.5.0 Use `@automattic/jetpack-idc` instead.
	 */
	public function non_admins_current_screen_check( $current_screen ) {
		_deprecated_function( __METHOD__, '0.5.0' );

		self::$current_screen = $current_screen;
		if ( isset( $current_screen->id ) && 'toplevel_page_jetpack' === $current_screen->id ) {
			return null;
		}

		return null;
	}

	/**
	 * Renders the admin bar button.
	 *
	 * @return void
	 */
	public function display_admin_bar_button() {
		global $wp_admin_bar;

		$href = is_admin()
			? add_query_arg( 'jetpack_idc_clear_confirmation', '1' )
			: add_query_arg( 'jetpack_idc_clear_confirmation', '1', admin_url() );

		$href = wp_nonce_url( $href, 'jetpack_idc_clear_confirmation' );

		$consumer_data = UI::get_consumer_data();
		$label         = isset( $consumer_data['customContent']['adminBarSafeModeLabel'] )
			? esc_html( $consumer_data['customContent']['adminBarSafeModeLabel'] )
			: esc_html__( 'Jetpack Safe Mode', 'jetpack-idc' );

		$title = sprintf(
			'<span class="jp-idc-admin-bar">%s %s</span>',
			'<span class="dashicons dashicons-info-outline"></span>',
			$label
		);

		$menu = array(
			'id'     => 'jetpack-idc',
			'title'  => $title,
			'href'   => esc_url( $href ),
			'parent' => 'top-secondary',
		);

		if ( ! self::$is_safe_mode_confirmed ) {
			$menu['meta'] = array(
				'class' => 'hide',
			);
		}

		$wp_admin_bar->add_node( $menu );
	}

	/**
	 * Checks if the site is currently in an identity crisis.
	 *
	 * @return array|bool Array of options that are in a crisis, or false if everything is OK.
	 */
	public static function check_identity_crisis() {
		$connection = new Connection_Manager( 'jetpack' );

		if ( ! $connection->is_connected() || ( new Status() )->is_offline_mode() || ! self::validate_sync_error_idc_option() ) {
			return false;
		}
		return Jetpack_Options::get_option( 'sync_error_idc' );
	}

	/**
	 * Checks the HTTP response body for the 'idc_detected' key. If the key exists,
	 * checks the idc_detected value for a valid idc error.
	 *
	 * @param array|WP_Error $http_response The HTTP response.
	 *
	 * @return bool Whether the site is in an identity crisis.
	 */
	public function check_http_response_for_idc_detected( $http_response ) {
		if ( ! is_array( $http_response ) ) {
			return false;
		}
		$response_body = json_decode( wp_remote_retrieve_body( $http_response ), true );

		if ( isset( $response_body['idc_detected'] ) ) {
			return $this->check_response_for_idc( $response_body['idc_detected'] );
		}

		if ( isset( $response_body['migrated_for_idc'] ) ) {
			Jetpack_Options::delete_option( 'migrate_for_idc' );
		}

		return false;
	}

	/**
	 * Checks the WPCOM response to determine if the site is in an identity crisis. Updates the
	 * sync_error_idc option if it is.
	 *
	 * @param array $response The response data.
	 *
	 * @return bool Whether the site is in an identity crisis.
	 */
	public function check_response_for_idc( $response ) {
		if ( ! is_array( $response ) ) {
			return false;
		}

		if ( is_array( $response ) && isset( $response['error_code'] ) ) {
			$error_code              = $response['error_code'];
			$allowed_idc_error_codes = array(
				'jetpack_url_mismatch',
				'jetpack_home_url_mismatch',
				'jetpack_site_url_mismatch',
			);

			if ( in_array( $error_code, $allowed_idc_error_codes, true ) ) {
				Jetpack_Options::update_option(
					'sync_error_idc',
					self::get_sync_error_idc_option( $response )
				);
			}

			return true;
		}

		return false;
	}

	/**
	 * Prepare URL for display.
	 *
	 * @param string $url URL to display.
	 *
	 * @return string
	 */
	public static function prepare_url_for_display( $url ) {
		return untrailingslashit( self::normalize_url_protocol_agnostic( $url ) );
	}

	/**
	 * Clears all IDC specific options. This method is used on disconnect and reconnect.
	 *
	 * @return void
	 */
	public static function clear_all_idc_options() {
		// If the site is currently in IDC, let's also clear the VaultPress connection options.
		// We have to check if the site is in IDC, otherwise we'd be clearing the VaultPress
		// connection any time the Jetpack connection is cycled.
		if ( self::validate_sync_error_idc_option() ) {
			delete_option( 'vaultpress' );
			delete_option( 'vaultpress_auto_register' );
		}

		Jetpack_Options::delete_option(
			array(
				'sync_error_idc',
				'safe_mode_confirmed',
				'migrate_for_idc',
			)
		);

		delete_transient( 'jetpack_idc_possible_dynamic_site_url_detected' );
	}

	/**
	 * Checks whether the sync_error_idc option is valid or not, and if not, will do cleanup.
	 *
	 * @return bool
	 * @since-jetpack 5.4.0 Do not call get_sync_error_idc_option() unless site is in IDC
	 *
	 * @since 0.2.0
	 * @since-jetpack 4.4.0
	 */
	public static function validate_sync_error_idc_option() {
		$is_valid = false;

		// Is the site opted in and does the stored sync_error_idc option match what we now generate?
		$sync_error = Jetpack_Options::get_option( 'sync_error_idc' );
		if ( $sync_error && self::should_handle_idc() ) {
			$local_options = self::get_sync_error_idc_option();

			// Ensure all values are set.
			if ( isset( $sync_error['home'] ) && isset( $local_options['home'] ) && isset( $sync_error['siteurl'] ) && isset( $local_options['siteurl'] ) ) {
				// If the WP.com expected home and siteurl match local home and siteurl it is not valid IDC.
				if (
					isset( $sync_error['wpcom_home'] ) &&
					isset( $sync_error['wpcom_siteurl'] ) &&
					$sync_error['wpcom_home'] === $local_options['home'] &&
					$sync_error['wpcom_siteurl'] === $local_options['siteurl']
				) {
					$is_valid = false;
					// Enable migrate_for_idc so that sync actions are accepted.
					Jetpack_Options::update_option( 'migrate_for_idc', true );
				} elseif ( $sync_error['home'] === $local_options['home'] && $sync_error['siteurl'] === $local_options['siteurl'] ) {
					$is_valid = true;
				}
			}
		}

		/**
		 * Filters whether the sync_error_idc option is valid.
		 *
		 * @param bool $is_valid If the sync_error_idc is valid or not.
		 *
		 * @since 0.2.0
		 * @since-jetpack 4.4.0
		 */
		$is_valid = (bool) apply_filters( 'jetpack_sync_error_idc_validation', $is_valid );

		if ( ! $is_valid && $sync_error ) {
			// Since the option exists, and did not validate, delete it.
			Jetpack_Options::delete_option( 'sync_error_idc' );
		}

		return $is_valid;
	}

	/**
	 * Reverses WP.com URLs stored in sync_error_idc option.
	 *
	 * @param array $sync_error error option containing reversed URLs.
	 * @return array
	 */
	public static function reverse_wpcom_urls_for_idc( $sync_error ) {
		if ( isset( $sync_error['reversed_url'] ) ) {
			if ( array_key_exists( 'wpcom_siteurl', $sync_error ) ) {
				$sync_error['wpcom_siteurl'] = strrev( $sync_error['wpcom_siteurl'] );
			}
			if ( array_key_exists( 'wpcom_home', $sync_error ) ) {
				$sync_error['wpcom_home'] = strrev( $sync_error['wpcom_home'] );
			}
		}
		return $sync_error;
	}

	/**
	 * Normalizes a url by doing three things:
	 *  - Strips protocol
	 *  - Strips www
	 *  - Adds a trailing slash
	 *
	 * @param string $url URL to parse.
	 *
	 * @return WP_Error|string
	 * @since 0.2.0
	 * @since-jetpack 4.4.0
	 */
	public static function normalize_url_protocol_agnostic( $url ) {
		$parsed_url = wp_parse_url( trailingslashit( esc_url_raw( $url ) ) );
		if ( ! $parsed_url || empty( $parsed_url['host'] ) || empty( $parsed_url['path'] ) ) {
			return new WP_Error(
				'cannot_parse_url',
				sprintf(
				/* translators: %s: URL to parse. */
					esc_html__( 'Cannot parse URL %s', 'jetpack-idc' ),
					$url
				)
			);
		}

		// Strip www and protocols.
		$url = preg_replace( '/^www\./i', '', $parsed_url['host'] . $parsed_url['path'] );

		return $url;
	}

	/**
	 * Gets the value that is to be saved in the jetpack_sync_error_idc option.
	 *
	 * @param array $response HTTP response.
	 *
	 * @return array Array of the local urls, wpcom urls, and error code.
	 * @since 0.2.0
	 * @since-jetpack 4.4.0
	 * @since-jetpack 5.4.0 Add transient since home/siteurl retrieved directly from DB.
	 */
	public static function get_sync_error_idc_option( $response = array() ) {
		// Since the local options will hit the database directly, store the values
		// in a transient to allow for autoloading and caching on subsequent views.
		$local_options = get_transient( 'jetpack_idc_local' );
		if ( false === $local_options ) {
			$local_options = array(
				'home'    => Urls::home_url(),
				'siteurl' => Urls::site_url(),
			);
			set_transient( 'jetpack_idc_local', $local_options, MINUTE_IN_SECONDS );
		}

		$options = array_merge( $local_options, $response );

		$returned_values = array();
		foreach ( $options as $key => $option ) {
			if ( 'error_code' === $key ) {
				$returned_values[ $key ] = $option;
				continue;
			}

			$normalized_url = self::normalize_url_protocol_agnostic( $option );
			if ( is_wp_error( $normalized_url ) ) {
				continue;
			}

			$returned_values[ $key ] = $normalized_url;
		}
		// We need to protect WPCOM URLs from search & replace by reversing them. See https://wp.me/pf5801-3R
		// Add 'reversed_url' key for backward compatibility
		if ( array_key_exists( 'wpcom_home', $returned_values ) && array_key_exists( 'wpcom_siteurl', $returned_values ) ) {
			$returned_values['reversed_url'] = true;
			$returned_values                 = self::reverse_wpcom_urls_for_idc( $returned_values );
		}

		return $returned_values;
	}

	/**
	 * Returns the value of the jetpack_sync_idc_optin filter, or constant.
	 * If set to true, the site will be put into staging mode.
	 *
	 * @return bool
	 * @since 0.2.0
	 * @since-jetpack 4.3.2
	 * @deprecated 0.2.6 Use should_handle_idc()
	 * @see Automattic\Jetpack\Identity_Crisis::should_handle_idc
	 */
	public static function sync_idc_optin() {
		_deprecated_function( __METHOD__, '0.2.6', 'Automattic\\Jetpack\\Identity_Crisis::should_handle_idc' );
		return self::should_handle_idc();
	}

	/**
	 * Returns the value of the jetpack_should_handle_idc filter or constant.
	 * If set to true, the site will be put into staging mode.
	 *
	 * This method uses both the current jetpack_should_handle_idc filter and constant and the
	 * legacy jetpack_sync_idc_optin filter and constant to determine whether an IDC should be
	 * handled.
	 *
	 * @return bool
	 * @since 0.2.6
	 */
	public static function should_handle_idc() {
		if ( Constants::is_defined( 'JETPACK_SHOULD_HANDLE_IDC' ) ) {
			$default = Constants::get_constant( 'JETPACK_SHOULD_HANDLE_IDC' );
		} elseif ( Constants::is_defined( 'JETPACK_SYNC_IDC_OPTIN' ) ) {
			// Check the legacy constant. This constant should be considered deprecated as of version 0.2.6.
			$default = Constants::get_constant( 'JETPACK_SYNC_IDC_OPTIN' );
		} else {
			$default = ! Constants::is_defined( 'SUNRISE' ) && ! is_multisite();
		}

		// Add a callback which uses the legacy filter 'jetpack_sync_idc_optin'.
		add_filter( 'jetpack_should_handle_idc', array( __CLASS__, 'legacy_jetpack_sync_idc_optin_filter' ) );

		/**
		 * Allows sites to opt in for IDC mitigation which blocks the site from syncing to WordPress.com when the home
		 * URL or site URL do not match what WordPress.com expects. The default value is either true, or the value of
		 * JETPACK_SHOULD_HANDLE_IDC constant if set.
		 *
		 * @param bool $default Whether the site is opted in to IDC mitigation.
		 *
		 * @since 0.2.6
		 */
		return (bool) apply_filters( 'jetpack_should_handle_idc', $default );
	}

	/**
	 * Returns the value for the deprecated filter, 'jetpack_sync_idc_optin'. That filter has been replaced with the
	 * 'jetpack_should_handle_idc' filter.
	 *
	 * @since 0.2.6
	 *
	 * @param bool $default Whether the site is opted in to IDC mitigation.
	 */
	public static function legacy_jetpack_sync_idc_optin_filter( $default ) {
		/**
		 * Allows sites to opt in for IDC mitigation which blocks the site from syncing to WordPress.com when the home
		 * URL or site URL do not match what WordPress.com expects. The default value is either true, or the value of
		 * JETPACK_SYNC_IDC_OPTIN constant if set.
		 *
		 * @param bool $default Whether the site is opted in to IDC mitigation.
		 *
		 * @since 0.2.0
		 * @since-jetpack 4.3.2
		 * @deprecated 0.2.6 Use jetpack_should_handle_idc
		 */
		return (bool) apply_filters_deprecated( 'jetpack_sync_idc_optin', array( $default ), '0.2.6', 'jetpack_should_handle_idc' );
	}

	/**
	 * Does the current admin page have help tabs?
	 *
	 * @return bool
	 * @deprecated 0.5.0 Use `@automattic/jetpack-idc` instead.
	 */
	public function admin_page_has_help_tabs() {
		_deprecated_function( __METHOD__, '0.5.0' );

		if ( ! function_exists( 'get_current_screen' ) ) {
			return false;
		}

		$current_screen = get_current_screen();
		$tabs           = $current_screen->get_help_tabs();

		return ! empty( $tabs );
	}

	/**
	 * Renders the non-admin IDC notice.
	 *
	 * @return void
	 * @deprecated 0.5.0 Use `@automattic/jetpack-idc` instead.
	 */
	public function display_non_admin_idc_notice() {
		_deprecated_function( __METHOD__, '0.5.0' );

		$classes = 'jp-idc-notice inline is-non-admin notice notice-warning';
		if ( isset( self::$current_screen ) && 'toplevel_page_jetpack' !== self::$current_screen->id ) {
			$classes .= ' is-dismissible';
		}

		if ( $this->admin_page_has_help_tabs() ) {
			$classes .= ' has-help-tabs';
		}
		?>

		<div class="<?php echo esc_attr( $classes ); ?>">
			<?php $this->render_notice_header(); ?>
			<div class="jp-idc-notice__content-header">
				<h3 class="jp-idc-notice__content-header__lead">
					<?php echo $this->get_non_admin_notice_text(); // phpcs:ignore WordPress.Security.EscapeOutput.OutputNotEscaped ?>
				</h3>

				<p class="jp-idc-notice__content-header__explanation">
					<?php echo $this->get_non_admin_contact_admin_text(); // phpcs:ignore WordPress.Security.EscapeOutput.OutputNotEscaped ?>
				</p>
			</div>
		</div>
		<?php
	}

	/**
	 * First "step" of the IDC mitigation. Will provide some messaging and two options/buttons.
	 * "Confirm Staging" - Dismiss the notice and continue on with our lives in staging mode.
	 * "Fix Jetpack Connection" - Will disconnect the site and start the mitigation...
	 *
	 * @return void
	 * @deprecated 0.5.0 Use `@automattic/jetpack-idc` instead.
	 */
	public function display_idc_notice() {
		_deprecated_function( __METHOD__, '0.5.0' );

		$classes = 'jp-idc-notice inline notice notice-warning';
		if ( $this->admin_page_has_help_tabs() ) {
			$classes .= ' has-help-tabs';
		}
		?>
		<div class="<?php echo esc_attr( $classes ); ?>">
			<?php $this->render_notice_header(); ?>
			<?php $this->render_notice_first_step(); ?>
			<?php $this->render_notice_second_step(); ?>
		</div>
		<?php
	}

	/**
	 * Enqueue CSS for the admin bar.
	 *
	 * @return void
	 * @deprecated 0.5.0 Use `@automattic/jetpack-idc` instead.
	 */
	public function enqueue_admin_bar_css() {
		_deprecated_function( __METHOD__, '0.5.0' );
	}

	/**
	 * Enqueue scripts for the notice.
	 *
	 * @return void
	 * @deprecated 0.5.0 Use `@automattic/jetpack-idc` instead.
	 */
	public function enqueue_idc_notice_files() {
		_deprecated_function( __METHOD__, '0.5.0' );

		// Register and Enqueue jp-tracks-functions.
		Tracking::register_tracks_functions_scripts( true );
	}

	/**
	 * Renders the notice header.
	 *
	 * @return void
	 * @deprecated 0.5.0 Use `@automattic/jetpack-idc` instead.
	 */
	public function render_notice_header() {
		_deprecated_function( __METHOD__, '0.5.0' );

		?>
		<div class="jp-idc-notice__header">
			<div class="jp-idc-notice__header__emblem">
				<?php
				$jetpack_logo = new Jetpack_Logo();
				echo $jetpack_logo->get_jp_emblem(); // phpcs:ignore WordPress.Security.EscapeOutput.OutputNotEscaped
				?>
			</div>
			<p class="jp-idc-notice__header__text">
				<?php esc_html_e( 'Jetpack Safe Mode', 'jetpack-idc' ); ?>
			</p>
		</div>

		<div class="jp-idc-notice__separator"></div>
		<?php
	}

	/**
	 * Is a container for the error notices.
	 * Will be shown/controlled by jQuery in idc-notice.js.
	 *
	 * @return void
	 */
	public function render_error_notice() {
		?>
		<div class="jp-idc-error__notice dops-notice is-error">
			<svg class="gridicon gridicons-notice dops-notice__icon" height="24" width="24" viewBox="0 0 24 24">
				<g>
					<path d="M12 2C6.477 2 2 6.477 2 12s4.477 10 10 10 10-4.477 10-10S17.523 2 12 2zm1 15h-2v-2h2v2zm0-4h-2l-.5-6h3l-.5 6z"></path>
				</g>
			</svg>
			<div class="dops-notice__content">
				<span class="dops-notice__text">
					<?php esc_html_e( 'Something went wrong:', 'jetpack-idc' ); ?>
					<span class="jp-idc-error__desc"></span>
				</span>
				<a class="dops-notice__action" href="javascript:void(0);">
					<span id="jp-idc-error__action">
						<?php esc_html_e( 'Try Again', 'jetpack-idc' ); ?>
					</span>
				</a>
			</div>
		</div>
		<?php
	}

	/**
	 * Renders the first step notice.
	 *
	 * @return void
	 */
	public function render_notice_first_step() {
		?>
		<div class="jp-idc-notice__first-step">
			<div class="jp-idc-notice__content-header">
				<h3 class="jp-idc-notice__content-header__lead">
					<?php echo $this->get_first_step_header_lead(); // phpcs:ignore WordPress.Security.EscapeOutput.OutputNotEscaped ?>
				</h3>

				<p class="jp-idc-notice__content-header__explanation">
					<?php echo $this->get_first_step_header_explanation(); // phpcs:ignore WordPress.Security.EscapeOutput.OutputNotEscaped ?>
				</p>
			</div>

			<?php $this->render_error_notice(); ?>

			<div class="jp-idc-notice__actions">
				<div class="jp-idc-notice__action">
					<p class="jp-idc-notice__action__explanation">
						<?php echo $this->get_confirm_safe_mode_action_explanation(); // phpcs:ignore WordPress.Security.EscapeOutput.OutputNotEscaped ?>
					</p>
					<button id="jp-idc-confirm-safe-mode-action" class="dops-button">
						<?php echo $this->get_confirm_safe_mode_button_text(); // phpcs:ignore WordPress.Security.EscapeOutput.OutputNotEscaped ?>
					</button>
				</div>

				<div class="jp-idc-notice__action">
					<p class="jp-idc-notice__action__explanation">
						<?php echo $this->get_first_step_fix_connection_action_explanation(); // phpcs:ignore WordPress.Security.EscapeOutput.OutputNotEscaped ?>
					</p>
					<button id="jp-idc-fix-connection-action" class="dops-button">
						<?php echo $this->get_first_step_fix_connection_button_text(); // phpcs:ignore WordPress.Security.EscapeOutput.OutputNotEscaped ?>
					</button>
				</div>
			</div>
		</div>
		<?php
	}

	/**
	 * Renders the second step notice.
	 *
	 * @return void
	 */
	public function render_notice_second_step() {
		?>
		<div class="jp-idc-notice__second-step">
			<div class="jp-idc-notice__content-header">
				<h3 class="jp-idc-notice__content-header__lead">
					<?php echo $this->get_second_step_header_lead(); // phpcs:ignore WordPress.Security.EscapeOutput.OutputNotEscaped ?>
				</h3>
			</div>

			<?php $this->render_error_notice(); ?>

			<div class="jp-idc-notice__actions">
				<div class="jp-idc-notice__action">
					<p class="jp-idc-notice__action__explanation">
						<?php echo $this->get_migrate_site_action_explanation(); // phpcs:ignore WordPress.Security.EscapeOutput.OutputNotEscaped ?>
					</p>
					<button id="jp-idc-migrate-action" class="dops-button">
						<?php echo $this->get_migrate_site_button_text(); // phpcs:ignore WordPress.Security.EscapeOutput.OutputNotEscaped ?>
					</button>
				</div>

				<div class="jp-idc-notice__action">
					<p class="jp-idc-notice__action__explanation">
						<?php echo $this->get_start_fresh_action_explanation(); // phpcs:ignore WordPress.Security.EscapeOutput.OutputNotEscaped ?>
					</p>
					<button id="jp-idc-reconnect-site-action" class="dops-button">
						<?php echo $this->get_start_fresh_button_text(); // phpcs:ignore WordPress.Security.EscapeOutput.OutputNotEscaped ?>
					</button>
				</div>

			</div>

			<p class="jp-idc-notice__unsure-prompt">
				<?php echo $this->get_unsure_prompt(); // phpcs:ignore WordPress.Security.EscapeOutput.OutputNotEscaped ?>
			</p>
		</div>
		<?php
	}

	/**
	 * Returns the first step header lead.
	 *
	 * @return string
	 */
	public function get_first_step_header_lead() {
		$html = wp_kses(
			sprintf(
			/* translators: %s: Safe mode docs URL and site URL. */
				__( 'Jetpack has been placed into <a href="%1$s">Safe mode</a> because we noticed this is an exact copy of <a href="%2$s">%3$s</a>.', 'jetpack-idc' ),
				esc_url( self::get_safe_mod_doc_url() ),
				esc_url( self::$wpcom_home_url ),
				self::prepare_url_for_display( esc_url_raw( self::$wpcom_home_url ) )
			),
			array( 'a' => array( 'href' => array() ) )
		);

		/**
		 * Allows overriding of the default header text in the first step of the Safe Mode notice.
		 *
		 * @param string $html The HTML to be displayed.
		 *
		 * @since 0.2.0
		 * @since-jetpack 4.4.0
		 */
		return apply_filters( 'jetpack_idc_first_step_header_lead', $html );
	}

	/**
	 * Returns the first step header explanation.
	 *
	 * @return string
	 */
	public function get_first_step_header_explanation() {
		$html = wp_kses(
			sprintf(
			/* translators: %s: Safe mode docs URL. */
				__( 'Please confirm Safe Mode or fix the Jetpack connection. Select one of the options below or <a href="%1$s">learn more about Safe Mode</a>.', 'jetpack-idc' ),
				esc_url( self::get_safe_mod_doc_url() )
			),
			array( 'a' => array( 'href' => array() ) )
		);

		/**
		 * Allows overriding of the default header explanation text in the first step of the Safe Mode notice.
		 *
		 * @param string $html The HTML to be displayed.
		 *
		 * @since 0.2.0
		 * @since-jetpack 4.4.0
		 */
		return apply_filters( 'jetpack_idc_first_step_header_explanation', $html );
	}

	/**
	 * Returns the confirm safe mode explanation.
	 *
	 * @return string
	 */
	public function get_confirm_safe_mode_action_explanation() {
		$html = wp_kses(
			sprintf(
			/* translators: %s: Site URL. */
				__( 'Is this website a temporary duplicate of <a href="%1$s">%2$s</a> for the purposes of testing, staging or development? If so, we recommend keeping it in Safe Mode.', 'jetpack-idc' ),
				esc_url( untrailingslashit( self::$wpcom_home_url ) ),
				self::prepare_url_for_display( esc_url( self::$wpcom_home_url ) )
			),
			array( 'a' => array( 'href' => array() ) )
		);

		/**
		 * Allows overriding of the default text used to explain the confirm safe mode action.
		 *
		 * @param string $html The HTML to be displayed.
		 *
		 * @since 0.2.0
		 * @since-jetpack 4.4.0
		 */
		return apply_filters( 'jetpack_idc_confirm_safe_mode_explanation', $html );
	}

	/**
	 * Returns the confirm safe mode button text.
	 *
	 * @return string
	 */
	public function get_confirm_safe_mode_button_text() {
		$string = esc_html__( 'Confirm Safe Mode', 'jetpack-idc' );

		/**
		 * Allows overriding of the default text used for the confirm safe mode action button.
		 *
		 * @param string $string The string to be displayed.
		 *
		 * @since 0.2.0
		 * @since-jetpack 4.4.0
		 */
		return apply_filters( 'jetpack_idc_confirm_safe_mode_button_text', $string );
	}

	/**
	 * Returns the first step fix connection action explanation.
	 *
	 * @return string
	 */
	public function get_first_step_fix_connection_action_explanation() {
		$html = wp_kses(
			sprintf(
			/* translators: %s: Site URL. */
				__( 'If this is a separate and new website, or the new home of <a href="%1$s">%2$s</a>, we recommend turning Safe Mode off, and re-establishing your connection to WordPress.com.', 'jetpack-idc' ),
				esc_url( untrailingslashit( self::$wpcom_home_url ) ),
				self::prepare_url_for_display( esc_url( self::$wpcom_home_url ) )
			),
			array( 'a' => array( 'href' => array() ) )
		);

		/**
		 * Allows overriding of the default text used to explain the fix Jetpack connection action.
		 *
		 * @param string $html The HTML to be displayed.
		 *
		 * @since 0.2.0
		 * @since-jetpack 4.4.0
		 */
		return apply_filters( 'jetpack_idc_first_fix_connection_explanation', $html );
	}

	/**
	 * Returns the first step fix connection button text.
	 *
	 * @return string
	 */
	public function get_first_step_fix_connection_button_text() {
		$string = esc_html__( "Fix Jetpack's Connection", 'jetpack-idc' );

		/**
		 * Allows overriding of the default text used for the fix Jetpack connection action button.
		 *
		 * @param string $string The string to be displayed.
		 *
		 * @since 0.2.0
		 * @since-jetpack 4.4.0
		 */
		return apply_filters( 'jetpack_idc_first_step_fix_connection_button_text', $string );
	}

	/**
	 * Returns the second step header lead.
	 *
	 * @return string
	 */
	public function get_second_step_header_lead() {
		$string = sprintf(
		/* translators: %s: Site URL. */
			esc_html__( 'Is %1$s the new home of %2$s?', 'jetpack-idc' ),
			untrailingslashit( self::normalize_url_protocol_agnostic( get_home_url() ) ),
			untrailingslashit( self::normalize_url_protocol_agnostic( esc_url_raw( self::$wpcom_home_url ) ) )
		);

		/**
		 * Allows overriding of the default header text in the second step of the Safe Mode notice.
		 *
		 * @param string $html The HTML to be displayed.
		 *
		 * @since 0.2.0
		 * @since-jetpack 4.4.0
		 */
		return apply_filters( 'jetpack_idc_second_step_header_lead', $string );
	}

	/**
	 * Returns the site action explanation.
	 *
	 * @return string
	 */
	public function get_migrate_site_action_explanation() {
		$html = wp_kses(
			sprintf(
			/* translators: %s: Site URL. */
				__( 'Yes. <a href="%1$s">%2$s</a> is replacing <a href="%3$s">%4$s</a>. I would like to migrate my stats and subscribers from <a href="%3$s">%4$s</a> to <a href="%1$s">%2$s</a>.', 'jetpack-idc' ),
				esc_url( get_home_url() ),
				self::prepare_url_for_display( get_home_url() ),
				esc_url( self::$wpcom_home_url ),
				untrailingslashit( self::normalize_url_protocol_agnostic( esc_url_raw( self::$wpcom_home_url ) ) )
			),
			array( 'a' => array( 'href' => array() ) )
		);

		/**
		 * Allows overriding of the default text for explaining the migrate site action.
		 *
		 * @param string $html The HTML to be displayed.
		 *
		 * @since 0.2.0
		 * @since-jetpack 4.4.0
		 */
		return apply_filters( 'jetpack_idc_migrate_site_explanation', $html );
	}

	/**
	 * Returns the migrate site button text.
	 *
	 * @return string
	 */
	public function get_migrate_site_button_text() {
		$string = esc_html__( 'Migrate Stats &amp; Subscribers', 'jetpack-idc' );

		/**
		 * Allows overriding of the default text used for the migrate site action button.
		 *
		 * @param string $string The string to be displayed.
		 *
		 * @since 0.2.0
		 * @since-jetpack 4.4.0
		 */
		return apply_filters( 'jetpack_idc_migrate_site_button_text', $string );
	}

	/**
	 * Returns the start fresh explanation.
	 *
	 * @return string
	 */
	public function get_start_fresh_action_explanation() {
		$html = wp_kses(
			sprintf(
			/* translators: %s: Site URL. */
				__( 'No. <a href="%1$s">%2$s</a> is a new and different website that\'s separate from <a href="%3$s">%4$s</a>. It requires  a new connection to WordPress.com for new stats and subscribers.', 'jetpack-idc' ),
				esc_url( get_home_url() ),
				self::prepare_url_for_display( get_home_url() ),
				esc_url( self::$wpcom_home_url ),
				untrailingslashit( self::normalize_url_protocol_agnostic( esc_url_raw( self::$wpcom_home_url ) ) )
			),
			array( 'a' => array( 'href' => array() ) )
		);

		/**
		 * Allows overriding of the default text for explaining the start fresh action.
		 *
		 * @param string $html The HTML to be displayed.
		 *
		 * @since 0.2.0
		 * @since-jetpack 4.4.0
		 */
		return apply_filters( 'jetpack_idc_start_fresh_explanation', $html );
	}

	/**
	 * Returns the start fresh button text.
	 *
	 * @return string
	 */
	public function get_start_fresh_button_text() {
		$string = esc_html__( 'Start Fresh &amp; Create New Connection', 'jetpack-idc' );

		/**
		 * Allows overriding of the default text used for the start fresh action button.
		 *
		 * @param string $string The string to be displayed.
		 *
		 * @since 0.2.0
		 * @since-jetpack 4.4.0
		 */
		return apply_filters( 'jetpack_idc_start_fresh_button_text', $string );
	}

	/**
	 * Returns the unsure prompt text.
	 *
	 * @return string
	 */
	public function get_unsure_prompt() {
		$html = wp_kses(
			sprintf(
			/* translators: %s: Safe mode docs URL. */
				__( 'Unsure what to do? <a href="%1$s">Read more about Jetpack Safe Mode</a>', 'jetpack-idc' ),
				esc_url( self::get_safe_mod_doc_url() )
			),
			array( 'a' => array( 'href' => array() ) )
		);

		/**
		 * Allows overriding of the default text using in the "Unsure what to do?" prompt.
		 *
		 * @param string $html The HTML to be displayed.
		 *
		 * @since 0.2.0
		 * @since-jetpack 4.4.0
		 */
		return apply_filters( 'jetpack_idc_unsure_prompt', $html );
	}

	/**
	 * Returns the non-admin notice text.
	 *
	 * @return string
	 * @deprecated 0.5.0 Use `@automattic/jetpack-idc` instead.
	 */
	public function get_non_admin_notice_text() {
		_deprecated_function( __METHOD__, '0.5.0' );

		$html = wp_kses(
			sprintf(
			/* translators: %s: Safe mode docs URL. */
				__( 'Jetpack has been placed into Safe Mode. Learn more about <a href="%1$s">Safe Mode</a>.', 'jetpack-idc' ),
				esc_url( self::get_safe_mod_doc_url() )
			),
			array( 'a' => array( 'href' => array() ) )
		);

		/**
		 * Allows overriding of the default text that is displayed to non-admin on the Jetpack admin page.
		 *
		 * @param string $html The HTML to be displayed.
		 *
		 * @since 0.2.0
		 * @since-jetpack 4.4.0
		 */
		return apply_filters( 'jetpack_idc_non_admin_notice_text', $html );
	}

	/**
	 * Returns the non-admin contact admin text.
	 *
	 * @return string
	 * @deprecated 0.5.0 Use `@automattic/jetpack-idc` instead.
	 */
	public function get_non_admin_contact_admin_text() {
		_deprecated_function( __METHOD__, '0.5.0' );

		$string = esc_html__( 'An administrator of this site can take Jetpack out of Safe Mode.', 'jetpack-idc' );

		/**
		 * Allows overriding of the default text that is displayed to non-admins prompting them to contact an admin.
		 *
		 * @param string $string The string to be displayed.
		 *
		 * @since 0.2.0
		 * @since-jetpack 4.4.0
		 */
		return apply_filters( 'jetpack_idc_non_admin_contact_admin_text', $string );
	}

	/**
	 * Whether the site is undergoing identity crisis.
	 *
	 * @return bool
	 */
	public static function has_identity_crisis() {
		return false !== static::check_identity_crisis() && ! static::$is_safe_mode_confirmed;
	}

	/**
	 * Whether an admin has confirmed safe mode.
	 * Unlike `static::$is_safe_mode_confirmed` this function always returns the actual flag value.
	 *
	 * @return bool
	 */
	public static function safe_mode_is_confirmed() {
		return Jetpack_Options::get_option( 'safe_mode_confirmed' );
	}

	/**
	 * Returns the mismatched URLs.
	 *
	 * @return array|bool The mismatched urls, or false if the site is not connected, offline, in safe mode, or the IDC error is not valid.
	 */
	public static function get_mismatched_urls() {
		if ( ! static::has_identity_crisis() ) {
			return false;
		}

		$data = static::check_identity_crisis();

		if ( ! $data ||
			! isset( $data['error_code'] ) ||
			! isset( $data['wpcom_home'] ) ||
			! isset( $data['home'] ) ||
			! isset( $data['wpcom_siteurl'] ) ||
			! isset( $data['siteurl'] )
			) {
			// The jetpack_sync_error_idc option is missing a key.
			return false;
		}

		if ( 'jetpack_site_url_mismatch' === $data['error_code'] ) {
			return array(
				'wpcom_url'   => $data['wpcom_siteurl'],
				'current_url' => $data['siteurl'],
			);
		}

		return array(
			'wpcom_url'   => $data['wpcom_home'],
			'current_url' => $data['home'],
		);
	}

	/**
	 * Try to detect $_SERVER['HTTP_HOST'] being used within WP_SITEURL or WP_HOME definitions inside of wp-config.
	 *
	 * If `HTTP_HOST` usage is found, it's possbile (though not certain) that site URLs are dynamic.
	 *
	 * When a site URL is dynamic, it can lead to a Jetpack IDC. If potentially dynamic usage is detected,
	 * helpful support info will be shown on the IDC UI about setting a static site/home URL.
	 *
	 * @return bool True if potentially dynamic site urls were detected in wp-config, false otherwise.
	 */
	public static function detect_possible_dynamic_site_url() {
		$transient_key = 'jetpack_idc_possible_dynamic_site_url_detected';
		$transient_val = get_transient( $transient_key );

		if ( false !== $transient_val ) {
			return (bool) $transient_val;
		}

		$path      = self::locate_wp_config();
		$wp_config = $path ? file_get_contents( $path ) : false; // phpcs:ignore WordPress.WP.AlternativeFunctions.file_get_contents_file_get_contents
		if ( $wp_config ) {
			$matched = preg_match(
				'/define ?\( ?[\'"](?:WP_SITEURL|WP_HOME).+(?:HTTP_HOST).+\);/',
				$wp_config
			);

			if ( $matched ) {
				set_transient( $transient_key, 1, HOUR_IN_SECONDS );
				return true;
			}
		}

		set_transient( $transient_key, 0, HOUR_IN_SECONDS );
		return false;
	}

	/**
	 * Gets path to WordPress configuration.
	 * Source: https://github.com/wp-cli/wp-cli/blob/master/php/utils.php
	 *
	 * @return string
	 */
	public static function locate_wp_config() {
		static $path;

		if ( null === $path ) {
			$path = false;

			if ( getenv( 'WP_CONFIG_PATH' ) && file_exists( getenv( 'WP_CONFIG_PATH' ) ) ) {
				$path = getenv( 'WP_CONFIG_PATH' );
			} elseif ( file_exists( ABSPATH . 'wp-config.php' ) ) {
				$path = ABSPATH . 'wp-config.php';
			} elseif ( file_exists( dirname( ABSPATH ) . '/wp-config.php' ) && ! file_exists( dirname( ABSPATH ) . '/wp-settings.php' ) ) {
				$path = dirname( ABSPATH ) . '/wp-config.php';
			}

			if ( $path ) {
				$path = realpath( $path );
			}
		}

		return $path;
	}

	/**
	 * Adds `url_secret` to the `jetpack.idcUrlValidation` URL validation endpoint.
	 * Adds `url_secret_error` in case of an error.
	 *
	 * @param array $response The endpoint response that we're modifying.
	 *
	 * @return array
	 * phpcs:ignore Squiz.Commenting.FunctionCommentThrowTag -- The exception is being caught, false positive.
	 */
	public static function add_secret_to_url_validation_response( array $response ) {
		try {
			$secret = new URL_Secret();

			$secret->create();

			if ( $secret->exists() ) {
				$response['url_secret'] = $secret->get_secret();
			}
		} catch ( Exception $e ) {
			$response['url_secret_error'] = new WP_Error( 'unable_to_create_url_secret', $e->getMessage() );
		}

		return $response;
	}

	/**
	 * Check if URL is an IP.
	 *
	 * @return bool
	 */
	public static function url_is_ip() {
		$hostname = wp_parse_url( Urls::site_url(), PHP_URL_HOST );
		$is_ip    = filter_var( $hostname, FILTER_VALIDATE_IP ) !== false ? true : false;
		return $is_ip;
	}

	/**
	 * Add IDC-related data to the registration query.
	 *
	 * @param array $params The existing query params.
	 *
	 * @return array
	 */
	public static function register_request_body( array $params ) {
		$persistent_blog_id = get_option( static::PERSISTENT_BLOG_ID_OPTION_NAME );
		if ( $persistent_blog_id ) {
			$params['persistent_blog_id'] = $persistent_blog_id;
			$params['url_secret']         = URL_Secret::create_secret( 'registration_request_url_secret_failed' );
		}

		return $params;
	}

	/**
	 * Set the necessary options when site gets registered.
	 *
	 * @param int $blog_id The blog ID.
	 *
	 * @return void
	 */
	public static function site_registered( $blog_id ) {
		update_option( static::PERSISTENT_BLOG_ID_OPTION_NAME, (int) $blog_id, false );
	}
}<|MERGE_RESOLUTION|>--- conflicted
+++ resolved
@@ -27,11 +27,7 @@
 	/**
 	 * Package Version
 	 */
-<<<<<<< HEAD
-	const PACKAGE_VERSION = '0.13.0';
-=======
 	const PACKAGE_VERSION = '0.15.0-alpha';
->>>>>>> 43598442
 
 	/**
 	 * Persistent WPCOM blog ID that stays in the options after disconnect.
