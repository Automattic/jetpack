--- conflicted
+++ resolved
@@ -28,11 +28,7 @@
 	/**
 	 * Package Version
 	 */
-<<<<<<< HEAD
 	const PACKAGE_VERSION = '0.3.0-alpha';
-=======
-	const PACKAGE_VERSION = '0.2.9-alpha';
->>>>>>> 46d738e4
 
 	/**
 	 * Instance of the object.
