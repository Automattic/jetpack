--- conflicted
+++ resolved
@@ -28,11 +28,7 @@
 	/**
 	 * Package Version
 	 */
-<<<<<<< HEAD
-	const PACKAGE_VERSION = '0.8.29-alpha';
-=======
-	const PACKAGE_VERSION = '0.8.29';
->>>>>>> f04cf64f
+	const PACKAGE_VERSION = '0.8.30-alpha';
 
 	/**
 	 * Instance of the object.
