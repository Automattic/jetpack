--- conflicted
+++ resolved
@@ -26,11 +26,7 @@
 	/**
 	 * Package Version
 	 */
-<<<<<<< HEAD
-	const PACKAGE_VERSION = '0.18.1';
-=======
 	const PACKAGE_VERSION = '0.18.1-alpha';
->>>>>>> bffe56d0
 
 	/**
 	 * Package Slug
