--- conflicted
+++ resolved
@@ -28,11 +28,7 @@
 	/**
 	 * Package Version
 	 */
-<<<<<<< HEAD
-	const PACKAGE_VERSION = '0.7.5-alpha';
-=======
 	const PACKAGE_VERSION = '0.8.0-alpha';
->>>>>>> 160b6b12
 
 	/**
 	 * Instance of the object.
