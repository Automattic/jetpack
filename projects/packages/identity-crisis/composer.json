{
	"name": "automattic/jetpack-identity-crisis",
	"description": "Identity Crisis.",
	"type": "jetpack-library",
	"license": "GPL-2.0-or-later",
	"require": {
		"php": ">=7.0",
		"automattic/jetpack-connection": "@dev"
	},
	"require-dev": {
		"automattic/jetpack-changelogger": "@dev"
	},
	"suggest": {
		"automattic/jetpack-autoloader": "Allow for better interoperability with other plugins that use this package."
	},
	"autoload": {
		"classmap": [
			"src/"
		]
	},
	"repositories": [
		{
			"type": "path",
			"url": "../*",
			"options": {
				"monorepo": true
			}
		}
	],
	"minimum-stability": "dev",
	"prefer-stable": true,
	"extra": {
		"autotagger": true,
		"mirror-repo": "Automattic/jetpack-identity-crisis",
		"textdomain": "jetpack-idc",
		"changelogger": {
			"link-template": "https://github.com/Automattic/jetpack-identity-crisis/compare/v${old}...v${new}"
		},
		"branch-alias": {
<<<<<<< HEAD
			"dev-trunk": "0.19.x-dev"
=======
			"dev-trunk": "0.20.x-dev"
>>>>>>> b51bdf2b
		}
	},
	"config": {
		"allow-plugins": {
			"roots/wordpress-core-installer": true
		}
	},
	"abandoned": "automattic/jetpack-connection"
}<|MERGE_RESOLUTION|>--- conflicted
+++ resolved
@@ -37,11 +37,7 @@
 			"link-template": "https://github.com/Automattic/jetpack-identity-crisis/compare/v${old}...v${new}"
 		},
 		"branch-alias": {
-<<<<<<< HEAD
-			"dev-trunk": "0.19.x-dev"
-=======
 			"dev-trunk": "0.20.x-dev"
->>>>>>> b51bdf2b
 		}
 	},
 	"config": {
