--- conflicted
+++ resolved
@@ -6,14 +6,9 @@
 	"require": {
 		"automattic/jetpack-connection": "^1.28",
 		"automattic/jetpack-constants": "^1.6",
-<<<<<<< HEAD
 		"automattic/jetpack-options": "^1.13",
-		"automattic/jetpack-status": "^1.7",
+		"automattic/jetpack-status": "^1.8",
 		"automattic/jetpack-sync": "^1.21",
-=======
-		"automattic/jetpack-options": "^1.12",
-		"automattic/jetpack-status": "^1.8",
->>>>>>> 7ac4a2f3
 		"automattic/jetpack-tracking": "^1.13",
 		"automattic/jetpack-logo": "^1.5"
 	},
