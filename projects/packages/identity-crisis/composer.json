{
	"name": "automattic/jetpack-identity-crisis",
	"description": "Identity Crisis.",
	"type": "jetpack-library",
	"license": "GPL-2.0-or-later",
	"require": {
		"automattic/jetpack-connection": "^1.37",
		"automattic/jetpack-constants": "^1.6",
<<<<<<< HEAD
		"automattic/jetpack-options": "^1.15",
		"automattic/jetpack-status": "^1.12",
=======
		"automattic/jetpack-options": "^1.14",
		"automattic/jetpack-status": "^1.13",
>>>>>>> 7e42fbfe
		"automattic/jetpack-tracking": "^1.14",
		"automattic/jetpack-logo": "^1.5",
		"automattic/jetpack-assets": "^1.17"
	},
	"require-dev": {
		"automattic/jetpack-changelogger": "^3.0",
		"yoast/phpunit-polyfills": "1.0.3",
		"automattic/wordbless": "@dev"
	},
	"autoload": {
		"classmap": [
			"src/"
		]
	},
	"scripts": {
		"build-development": [
			"pnpm run build"
		],
		"build-production": [
			"NODE_ENV='production' pnpm run build"
		],
		"phpunit": [
			"./vendor/phpunit/phpunit/phpunit --colors=always"
		],
		"test-coverage": [
			"php -dpcov.directory=. ./vendor/bin/phpunit --coverage-clover \"$COVERAGE_DIR/clover.xml\""
		],
		"test-php": [
			"@composer phpunit"
		],
		"post-update-cmd": "php -r \"copy('vendor/automattic/wordbless/src/dbless-wpdb.php', 'wordpress/wp-content/db.php');\"",
		"watch": [
			"Composer\\Config::disableProcessTimeout",
			"pnpm run watch"
		]
	},
	"repositories": [
		{
			"type": "path",
			"url": "../*",
			"options": {
				"monorepo": true
			}
		}
	],
	"minimum-stability": "dev",
	"prefer-stable": true,
	"extra": {
		"autotagger": true,
		"mirror-repo": "Automattic/jetpack-identity-crisis",
		"textdomain": "jetpack-idc",
		"version-constants": {
			"::PACKAGE_VERSION": "src/class-identity-crisis.php"
		},
		"changelogger": {
			"link-template": "https://github.com/Automattic/jetpack-identity-crisis/compare/v${old}...v${new}"
		},
		"branch-alias": {
			"dev-master": "0.8.x-dev"
		}
	},
	"config": {
		"allow-plugins": {
			"roots/wordpress-core-installer": true
		}
	}
}<|MERGE_RESOLUTION|>--- conflicted
+++ resolved
@@ -6,13 +6,8 @@
 	"require": {
 		"automattic/jetpack-connection": "^1.37",
 		"automattic/jetpack-constants": "^1.6",
-<<<<<<< HEAD
 		"automattic/jetpack-options": "^1.15",
-		"automattic/jetpack-status": "^1.12",
-=======
-		"automattic/jetpack-options": "^1.14",
 		"automattic/jetpack-status": "^1.13",
->>>>>>> 7e42fbfe
 		"automattic/jetpack-tracking": "^1.14",
 		"automattic/jetpack-logo": "^1.5",
 		"automattic/jetpack-assets": "^1.17"
