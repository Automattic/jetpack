{
	"name": "automattic/jetpack-publicize",
	"description": "Publicize makes it easy to share your site’s posts on several social media networks automatically when you publish a new post.",
	"type": "jetpack-library",
	"license": "GPL-2.0-or-later",
	"require": {
		"automattic/jetpack-connection": "^1.45",
		"automattic/jetpack-autoloader": "^2.11",
<<<<<<< HEAD
		"automattic/jetpack-config": "^1.10"
=======
		"automattic/jetpack-config": "^1.10",
		"automattic/jetpack-assets": "^1.17",
		"automattic/jetpack-redirect": "^1.7"
>>>>>>> 98869c53
	},
	"require-dev": {
		"yoast/phpunit-polyfills": "1.0.3",
		"automattic/jetpack-changelogger": "^3.2",
		"automattic/wordbless": "^0.4.0"
	},
	"autoload": {
		"classmap": [
			"src/"
		]
	},
	"scripts": {
		"phpunit": [
			"./vendor/phpunit/phpunit/phpunit --colors=always"
		],
		"test-coverage": [
			"php -dpcov.directory=. ./vendor/bin/phpunit --coverage-clover \"$COVERAGE_DIR/clover.xml\""
		],
		"test-php": [
			"@composer phpunit"
		],
		"post-install-cmd": "WorDBless\\Composer\\InstallDropin::copy",
		"post-update-cmd": "WorDBless\\Composer\\InstallDropin::copy",
		"build-development": [
			"pnpm run build"
		],
		"build-production": [
			"pnpm run build-production-concurrently"
		]
	},
	"repositories": [
		{
			"type": "path",
			"url": "../../packages/*",
			"options": {
				"monorepo": true
			}
		}
	],
	"minimum-stability": "dev",
	"prefer-stable": true,
	"extra": {
		"autotagger": true,
		"mirror-repo": "Automattic/jetpack-publicize",
		"textdomain": "jetpack-publicize-pkg",
		"changelogger": {
			"link-template": "https://github.com/Automattic/jetpack-publicize/compare/v${old}...v${new}"
		},
		"branch-alias": {
			"dev-trunk": "0.16.x-dev"
		}
	},
	"config": {
		"allow-plugins": {
			"roots/wordpress-core-installer": true,
			"automattic/jetpack-autoloader": true,
			"automattic/jetpack-composer-plugin": true
		}
	}
}<|MERGE_RESOLUTION|>--- conflicted
+++ resolved
@@ -6,13 +6,9 @@
 	"require": {
 		"automattic/jetpack-connection": "^1.45",
 		"automattic/jetpack-autoloader": "^2.11",
-<<<<<<< HEAD
-		"automattic/jetpack-config": "^1.10"
-=======
 		"automattic/jetpack-config": "^1.10",
 		"automattic/jetpack-assets": "^1.17",
 		"automattic/jetpack-redirect": "^1.7"
->>>>>>> 98869c53
 	},
 	"require-dev": {
 		"yoast/phpunit-polyfills": "1.0.3",
