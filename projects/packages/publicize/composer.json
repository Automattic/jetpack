--- conflicted
+++ resolved
@@ -4,10 +4,7 @@
 	"type": "jetpack-library",
 	"license": "GPL-2.0-or-later",
 	"require": {
-<<<<<<< HEAD
-=======
 		"automattic/jetpack-connection": "^1.38",
->>>>>>> db266239
 		"automattic/jetpack-options": "^1.15",
 		"automattic/jetpack-connection": "^1.37",
 		"automattic/jetpack-autoloader": "^2.11",
