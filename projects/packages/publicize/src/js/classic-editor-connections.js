import { _n, __ } from '@wordpress/i18n';
import jQuery from 'jquery';

const { ajaxUrl, connectionsUrl } = window.jetpackSocialClassicEditorConnections;

jQuery( function ( $ ) {
	let fetchingConnTest = false;
	const publicizeConnTestStart = function () {
		if ( ! fetchingConnTest ) {
			$.post( ajaxUrl, { action: 'test_publicize_conns' }, publicizeConnTestComplete );
			fetchingConnTest = true;
		}
	};

	let timer;
	window.addEventListener( 'focus', () => {
		if ( timer ) {
			clearTimeout( timer );
		}
		timer = setTimeout( publicizeConnTestStart, 2000 );
	} );

	const countConnectionsBy = ( status, response ) => {
		return ! response.data
			? 0
			: response.data.reduce( ( count, testResult ) => {
					if (
						! testResult.connectionTestPassed &&
						status === ( testResult.connectionTestErrorCode ?? 'broken' )
					) {
<<<<<<< HEAD
						$( '#wpas-submit-' + testResult.connectionID )
=======
						$( '#wpas-submit-' + testResult.id )
>>>>>>> 1699de80
							.prop( 'checked', false )
							.prop( 'disabled', true );
						return count + 1;
					}
					return count;
			  }, 0 );
	};

	const publicizeConnTestComplete = function ( response ) {
		fetchingConnTest = false;
		const testsSelector = $( '#pub-connection-tests' );
		testsSelector
			.removeClass( 'test-in-progress' )
			.removeClass( 'below-h2' )
			.removeClass( 'error' )
			.removeClass( 'publicize-token-refresh-message' )
			.html( '' );

		const brokenConnections = countConnectionsBy( 'broken', response );
		const unsupportedConnections = countConnectionsBy( 'unsupported', response );

		if ( brokenConnections ) {
			/* translators: %s is the link to the connections page in Calypso */
			const msg = _n(
				'One of your social connections is broken. Reconnect it on the <a href="%s" rel="noopener noreferrer" target="_blank">connection management</a> page.',
				'Some of your social connections are broken. Reconnect them on the <a href="%s" rel="noopener noreferrer" target="_blank">connection management</a> page.',
				brokenConnections,
				'jetpack-publicize-pkg'
			);

			testsSelector
				.addClass( 'below-h2' )
				.addClass( 'error' )
				.addClass( 'publicize-token-refresh-message' )
				.append( msg.replace( '%s', connectionsUrl ) );
		}

		if ( unsupportedConnections ) {
			/* translators: %s is the link to the connections page in Calypso */
			const msg = __(
				'Twitter is not supported anymore. <a href="%s" rel="noopener noreferrer" target="_blank">Learn more here</a>.',
				'jetpack-publicize-pkg'
			);

			if ( brokenConnections ) {
				testsSelector.append( '<hr />' );
			} else {
				testsSelector
					.addClass( 'below-h2' )
					.addClass( 'error' )
					.addClass( 'publicize-token-refresh-message' );
			}

			testsSelector.append( msg.replace( '%s', connectionsUrl ) );
		}
	};

	// If we have the #pub-connection-tests div present, kick off the connection test
	if ( $( '#pub-connection-tests' ).length ) {
		publicizeConnTestStart();
	}
} );<|MERGE_RESOLUTION|>--- conflicted
+++ resolved
@@ -28,11 +28,7 @@
 						! testResult.connectionTestPassed &&
 						status === ( testResult.connectionTestErrorCode ?? 'broken' )
 					) {
-<<<<<<< HEAD
-						$( '#wpas-submit-' + testResult.connectionID )
-=======
 						$( '#wpas-submit-' + testResult.id )
->>>>>>> 1699de80
 							.prop( 'checked', false )
 							.prop( 'disabled', true );
 						return count + 1;
