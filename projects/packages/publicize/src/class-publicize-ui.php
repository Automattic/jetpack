<?php
/**
 * Publicize_UI class.
 *
 * @package automattic/jetpack-publicize
 */

namespace Automattic\Jetpack\Publicize;

/**
 * Only user facing pieces of Publicize are found here.
 */
class Publicize_UI {
	/**
	 * Contains an instance of class 'Publicize' which loads Keyring, sets up services, etc.
	 *
	 * @var Publicize Instance of Publicize
	 */
	public $publicize;

	/**
	 * URL to Sharing settings page in wordpress.com
	 *
	 * @var string
	 */
	protected $publicize_settings_url = '';

	/**
	 * Hooks into WordPress to display the various pieces of UI and load our assets
	 */
	public function __construct() {
		global $publicize;

		$publicize       = new Publicize();
		$this->publicize = $publicize;

		add_action( 'init', array( $this, 'init' ) );
	}

	/**
	 * Initialize UI-related functionality.
	 */
	public function init() {
<<<<<<< HEAD
		$this->publicize_settings_url = $this->publicize->publicize_calypso_url();
=======
		$this->publicize_settings_url = $this->publicize->publicize_connections_url();
>>>>>>> a2c00b51

		// Show only to users with the capability required to manage their Publicize connections.
		if ( ! $this->publicize->current_user_can_access_publicize_data() ) {
			return;
		}

		// Assets (css, js).
		add_action( 'load-settings_page_sharing', array( $this, 'load_assets' ) );
		add_action( 'admin_head-post.php', array( $this, 'post_page_metabox_assets' ) );
		add_action( 'admin_head-post-new.php', array( $this, 'post_page_metabox_assets' ) );

		// Management of publicize (sharing screen, ajax/lightbox popup, and metabox on post screen).
		add_action( 'pre_admin_screen_sharing', array( $this, 'admin_page' ) );
		add_action( 'post_submitbox_misc_actions', array( $this, 'post_page_metabox' ) );
	}

	/**
	 * If the ShareDaddy plugin is not active we need to add the sharing settings page to the menu still
	 */
	public function sharing_menu() {
		add_submenu_page(
			'options-general.php',
			esc_html__( 'Sharing Settings', 'jetpack-publicize-pkg' ),
			esc_html__( 'Sharing', 'jetpack-publicize-pkg' ),
			'publish_posts',
			'sharing',
			array( $this, 'wrapper_admin_page' )
		);
	}

	/**
	 * Add admin page with wrapper.
	 */
	public function wrapper_admin_page() {
		if ( class_exists( 'Jetpack_Admin_Page' ) ) {
			\Jetpack_Admin_Page::wrap_ui( array( $this, 'management_page' ) );
		}
	}

	/**
	 * Management page to load if Sharedaddy is not active so the 'pre_admin_screen_sharing' action exists.
	 */
	public function management_page() {
		?>
		<div class="wrap">
			<div class="icon32" id="icon-options-general"><br /></div>
			<h1><?php esc_html_e( 'Sharing Settings', 'jetpack-publicize-pkg' ); ?></h1>

			<?php
			/** This action is documented in modules/sharedaddy/sharing.php */
			do_action( 'pre_admin_screen_sharing' );
			?>
		</div>
		<?php
	}

	/**
	 * Styling for the sharing screen and popups
	 * JS for the options and switching
	 */
	public function load_assets() {
		if ( class_exists( 'Jetpack_Admin_Page' ) ) {
			\Jetpack_Admin_Page::load_wrapper_styles();
		}
	}

	/**
	 * Lists the current user's publicized accounts for the blog
	 * looks exactly like Publicize v1 for now, UI and functionality updates will come after the move to keyring
	 */
	public function admin_page() {
		?>
		<h2 id="publicize"><?php esc_html_e( 'Publicize', 'jetpack-publicize-pkg' ); ?></h2>
		<p><?php esc_html_e( 'Connect social media services to automatically share new posts.', 'jetpack-publicize-pkg' ); ?></p>
		<h4>
			<?php
			printf(
				wp_kses(
					/* translators: %s is the link to the Publicize page in Calypso */
					__( "We've made some updates to Publicize. Please visit the <a href='%s' class='jptracks' data-jptracks-name='legacy_publicize_settings'>WordPress.com sharing page</a> to manage your publicize connections or use the button below.", 'jetpack-publicize-pkg' ),
					array(
						'a' => array(
							'href'               => array(),
							'class'              => array(),
							'data-jptracks-name' => array(),
						),
					)
				),
<<<<<<< HEAD
				esc_url( $this->publicize->publicize_calypso_url() )
=======
				esc_url( $this->publicize->publicize_connections_url() )
>>>>>>> a2c00b51
			);
			?>
		</h4>

<<<<<<< HEAD
		<a href="<?php echo esc_url( $this->publicize->publicize_calypso_url() ); ?>" class="button button-primary jptracks" data-jptracks-name='legacy_publicize_settings'><?php esc_html_e( 'Publicize Settings', 'jetpack-publicize-pkg' ); ?></a>
=======
		<a href="<?php echo esc_url( $this->publicize->publicize_connections_url() ); ?>" class="button button-primary jptracks" data-jptracks-name='legacy_publicize_settings'><?php esc_html_e( 'Publicize Settings', 'jetpack-publicize-pkg' ); ?></a>
>>>>>>> a2c00b51
		<?php
	}

	/**
	 * CSS for styling the publicize message box and counter that displays on the post page.
	 * There is also some JavaScript for length counting and some basic display effects.
	 */
	public function post_page_metabox_assets() {
		// We don't need those assets for the block editor pages.
		$current_screen = get_current_screen();
		if ( $current_screen && $current_screen->is_block_editor ) {
			return;
		}

		$default_prefix = $this->publicize->default_prefix;
		$default_prefix = preg_replace( '/%([0-9])\$s/', "' + %\\1\$s + '", esc_js( $default_prefix ) );

		$default_message = $this->publicize->default_message;
		$default_message = preg_replace( '/%([0-9])\$s/', "' + %\\1\$s + '", esc_js( $default_message ) );

		$default_suffix = $this->publicize->default_suffix;
		$default_suffix = preg_replace( '/%([0-9])\$s/', "' + %\\1\$s + '", esc_js( $default_suffix ) );

		$max_length = defined( 'JETPACK_PUBLICIZE_TWITTER_LENGTH' ) ? JETPACK_PUBLICIZE_TWITTER_LENGTH : 280;
		$max_length = $max_length - 24; // t.co link, space.

		?>

<script type="text/javascript">
jQuery( function($) {
	var wpasTitleCounter    = $( '#wpas-title-counter' ),
		wpasTwitterCheckbox = $( '.wpas-submit-twitter' ).length,
		postTitle = $( '#title' ),
		wpasTitle = $( '#wpas-title' ).keyup( function() {
			var postTitleVal,
				length = wpasTitle.val().length;

			if ( ! length ) {
				length = wpasTitle.attr( 'placeholder' ).length;
			}

			wpasTitleCounter.text( length ).trigger( 'change' );
		} ),
		authClick = false;

	wpasTitleCounter.on( 'change', function( e ) {
		if ( wpasTwitterCheckbox && parseInt( $( e.currentTarget ).text(), 10 ) > <?php echo (int) $max_length; ?> ) {
			wpasTitleCounter.addClass( 'wpas-twitter-length-limit' );
		} else {
			wpasTitleCounter.removeClass( 'wpas-twitter-length-limit' );
		}
	} );

	// Keep the postTitle and the placeholder in sync
	postTitle.on( 'keyup', function( e ) {
		var url = $( '#sample-permalink' ).text();
		<?php // phpcs:ignore ?>
		var defaultMessage = $.trim( '<?php printf( $default_prefix, 'url' ); printf( $default_message, 'e.currentTarget.value', 'url' ); printf( $default_suffix, 'url' ); ?>' )
			.replace( /<[^>]+>/g,'');

		wpasTitle.attr( 'placeholder', defaultMessage );
		wpasTitle.trigger( 'keyup' );
	} );

	// set the initial placeholder
	postTitle.trigger( 'keyup' );

	// If a custom message has been provided, open the UI so the author remembers
	if ( wpasTitle.val() && ! wpasTitle.prop( 'disabled' ) && wpasTitle.attr( 'placeholder' ) !== wpasTitle.val() ) {
		$( '#publicize-form' ).show();
		$( '#publicize-defaults' ).hide();
		$( '#publicize-form-edit' ).hide();
	}

	$('#publicize-disconnected-form-show').click( function() {
		$('#publicize-form').slideDown( 'fast' );
		$(this).hide();
	} );

	$('#publicize-disconnected-form-hide').click( function() {
		$('#publicize-form').slideUp( 'fast' );
		$('#publicize-disconnected-form-show').show();
	} );

	$('#publicize-form-edit').click( function() {
		$('#publicize-form').slideDown( 'fast', function() {
			var selBeg = 0, selEnd = 0;
			wpasTitle.focus();

			if ( ! wpasTitle.text() ) {
				wpasTitle.text( wpasTitle.attr( 'placeholder' ) );

				selBeg = wpasTitle.text().indexOf( postTitle.val() );
				if ( selBeg < 0 ) {
					selBeg = 0;
				} else {
					selEnd = selBeg + postTitle.val().length;
				}

				var domObj = wpasTitle.get(0);
				if ( domObj.setSelectionRange ) {
					domObj.setSelectionRange( selBeg, selEnd );
				} else if ( domObj.createTextRange ) {
					var r = domObj.createTextRange();
					r.moveStart( 'character', selBeg );
					r.moveEnd( 'character', selEnd );
					r.select();
				}
			}
		} );

		$('#publicize-defaults').hide();
		$(this).hide();
		return false;
	} );

	$('#publicize-form-hide').click( function() {
		var newList = $.map( $('#publicize-form').slideUp( 'fast' ).find( ':checked' ), function( el ) {
			return $.trim( $(el).parent( 'label' ).text() );
		} );
		$('#publicize-defaults').html( '<strong>' + newList.join( '</strong>, <strong>' ) + '</strong>' ).show();
		$('#publicize-form-edit').show();
		return false;
	} );

	$('.authorize-link').click( function() {
		if ( authClick ) {
			return false;
		}
		authClick = true;
		$(this).after( '<img src="images/loading.gif" class="alignleft" style="margin: 0 .5em" />' );
		$.ajaxSetup( { async: false } );

		if ( window.wp && window.wp.autosave ) {
			window.wp.autosave.server.triggerSave();
		} else {
			autosave();
		}

		return true;
	} );

	$( '.pub-service' ).click( function() {
		var service = $(this).data( 'service' ),
			fakebox = '<input id="wpas-submit-' + service + '" type="hidden" value="1" name="wpas[submit][' + service + ']" />';
		$( '#add-publicize-check' ).append( fakebox );
	} );

	publicizeConnTestStart = function() {
		$( '#pub-connection-tests' )
			.removeClass( 'below-h2' )
			.removeClass( 'error' )
			.removeClass( 'publicize-token-refresh-message' )
			.addClass( 'test-in-progress' )
			.html( '' );
		$.post( ajaxurl, { action: 'test_publicize_conns' }, publicizeConnTestComplete );
	}

	publicizeConnRefreshClick = function( event ) {
		event.preventDefault();
		var popupURL = event.currentTarget.href;
		var popupTitle = event.currentTarget.title;
		// open a popup window
		// when it is closed, kick off the tests again
		var popupWin = window.open( popupURL, popupTitle, '' );
		var popupWinTimer= window.setInterval( function() {
			if ( popupWin.closed !== false ) {
				window.clearInterval( popupWinTimer );
				publicizeConnTestStart();
			}
		}, 500 );
	}

	publicizeConnTestComplete = function( response ) {
		var testsSelector = $( '#pub-connection-tests' );
		testsSelector
			.removeClass( 'test-in-progress' )
			.removeClass( 'below-h2' )
			.removeClass( 'error' )
			.removeClass( 'publicize-token-refresh-message' )
			.html( '' );

		// If any of the tests failed, show some stuff
		var somethingShownAlready = false;
		var facebookNotice = false;
		$.each( response.data, function( index, testResult ) {
			// find the li for this connection
			if ( ! testResult.connectionTestPassed && testResult.userCanRefresh ) {
				if ( ! somethingShownAlready ) {
					testsSelector
						.addClass( 'below-h2' )
						.addClass( 'error' )
						.addClass( 'publicize-token-refresh-message' )
						.append( "<p><?php echo esc_html( __( 'Before you hit Publish, please refresh the following connection(s) to make sure we can Publicize your post:', 'jetpack-publicize-pkg' ) ); ?></p>" );
					somethingShownAlready = true;
				}

				if ( testResult.userCanRefresh ) {
					testsSelector.append( '<p/>' );
					$( '<a/>', {
						'class'  : 'pub-refresh-button button',
						'title'  : testResult.refreshText,
						'href'   : testResult.refreshURL,
						'text'   : testResult.refreshText,
						'target' : '_refresh_' + testResult.serviceName
					} )
						.appendTo( testsSelector.children().last() )
						.click( publicizeConnRefreshClick );
				}
			}

			if( ! testResult.connectionTestPassed && ! testResult.userCanRefresh ) {
				$( '#wpas-submit-' + testResult.unique_id ).prop( "checked", false ).prop( "disabled", true );
				if ( ! facebookNotice ) {
					var message = '<p>'
						+ testResult.connectionTestMessage
						+ '</p><p>'
						+ ' <a class="button" href="<?php echo esc_url( $this->publicize_settings_url ); ?>" rel="noopener noreferrer" target="_blank">'
						+ '<?php echo esc_html( __( 'Update Your Sharing Settings', 'jetpack-publicize-pkg' ) ); ?>'
						+ '</a>'
						+ '<p>';

					testsSelector
						.addClass( 'below-h2' )
						.addClass( 'error' )
						.addClass( 'publicize-token-refresh-message' )
						.append( message );
					facebookNotice = true;
				}
			}
		} );
	}

	$( document ).ready( function() {
		// If we have the #pub-connection-tests div present, kick off the connection test
		if ( $( '#pub-connection-tests' ).length ) {
			publicizeConnTestStart();
		}
	} );

} );
</script>

<style type="text/css">
#publicize {
	line-height: 1.5;
}
#publicize ul {
	margin: 4px 0 4px 6px;
}
#publicize li {
	margin: 0;
}
#publicize textarea {
	margin: 4px 0 0;
	width: 100%
}
#publicize ul.not-connected {
	list-style: square;
	padding-left: 1em;
}
.publicize__notice-warning {
	display: block;
	padding: 7px 10px;
	margin: 5px 0;
	border-left-width: 4px;
	border-left-style: solid;
	font-size: 12px;
	box-shadow: 0 1px 3px 0 rgba(0, 0, 0, 0.1);
}
.publicize-external-link {
	display: block;
	text-decoration: none;
	margin-top: 8px;
}
.publicize-external-link__text {
	text-decoration: underline;
}
#publicize-title:before {
	content: "\f237";
	font: normal 20px/1 dashicons;
	speak: none;
	margin-left: -1px;
	padding-right: 3px;
	vertical-align: top;
	-webkit-font-smoothing: antialiased;
	color: #8c8f94;
}
.post-new-php .authorize-link, .post-php .authorize-link {
	line-height: 1.5em;
}
.post-new-php .authorize-message, .post-php .authorize-message {
	margin-bottom: 0;
}
#poststuff #publicize .updated p {
	margin: .5em 0;
}
.wpas-twitter-length-limit {
	color: red;
}
.publicize__notice-warning .dashicons {
	font-size: 16px;
	text-decoration: none;
}
</style>
		<?php
	}

	/**
	 * Get the connection label.
	 *
	 * @param string $service_label Service's human-readable Label ("Facebook", "Twitter", ...).
	 * @param string $display_name Connection's human-readable Username ("@jetpack", ...).
	 * @return string
	 */
	private function connection_label( $service_label, $display_name ) {
		return sprintf(
			/* translators: %1$s: Service Name (Facebook, Twitter, ...), %2$s: Username on Service (@jetpack, ...) */
			__( '%1$s: %2$s', 'jetpack-publicize-pkg' ),
			$service_label,
			$display_name
		);
	}

	/**
	 * Extracts the connections that require reauthentication, for example, LinkedIn, when it switched v1 to v2 of its API.
	 *
	 * @return array Connections that must be reauthenticated
	 */
	public function get_must_reauth_connections() {
		$must_reauth = array();
		$connections = $this->publicize->get_connections( 'linkedin' );
		if ( is_array( $connections ) ) {
			foreach ( $connections as $index => $connection ) {
				if ( $this->publicize->is_invalid_linkedin_connection( $connection ) ) {
					$must_reauth[ $index ] = 'LinkedIn';
				}
			}
		}
		return $must_reauth;
	}

	/**
	 * Controls the metabox that is displayed on the post page
	 * Allows the user to customize the message that will be sent out to the social network, as well as pick which
	 * networks to publish to. Also displays the character counter and some other information.
	 */
	public function post_page_metabox() {
		global $post;

		if ( ! $this->publicize->post_type_is_publicizeable( $post->post_type ) ) {
			return;
		}

		$connections_data = $this->publicize->get_filtered_connection_data();

		$available_services = $this->publicize->get_services( 'all' );

		if ( ! is_array( $available_services ) ) {
			$available_services = array();
		}

		if ( ! is_array( $connections_data ) ) {
			$connections_data = array();
		}
		?>
		<div id="publicize" class="misc-pub-section misc-pub-section-last">
			<span id="publicize-title">
			<?php
			esc_html_e( 'Publicize:', 'jetpack-publicize-pkg' );

			if ( ! empty( $connections_data ) ) :
				$publicize_form = $this->get_metabox_form_connected( $connections_data );

				$must_reauth = $this->get_must_reauth_connections();
				if ( ! empty( $must_reauth ) ) {
					foreach ( $must_reauth as $connection_name ) {
						?>
						<span class="notice-warning publicize__notice-warning">
							<?php
								printf(
									/* translators: %s is the name of a Publicize service like "LinkedIn" */
									esc_html__(
										'Your %s connection needs to be reauthenticated to continue working – head to Sharing to take care of it.',
										'jetpack-publicize-pkg'
									),
									$connection_name // phpcs:ignore WordPress.Security.EscapeOutput.OutputNotEscaped
								);
							?>
							<a
								class="publicize-external-link"
<<<<<<< HEAD
								href="<?php echo esc_url( $this->publicize->publicize_calypso_url() ); ?>"
=======
								href="<?php echo esc_url( $this->publicize->publicize_connections_url() ); ?>"
>>>>>>> a2c00b51
								target="_blank"
							>
								<span class="publicize-external-link__text"><?php esc_html_e( 'Go to Sharing settings', 'jetpack-publicize-pkg' ); ?></span>
								<span class="dashicons dashicons-external"></span>
							</a>
						</span>
						<?php
					}
				}

				$labels = array();

				foreach ( $connections_data as $connection_data ) {
					if ( ! $connection_data['enabled'] ) {
						continue;
					}

					$labels[] = sprintf(
						'<strong>%s</strong>',
						esc_html( $this->connection_label( $connection_data['service_label'], $connection_data['display_name'] ) )
					);
				}

				?>
					<?php // phpcs:ignore WordPress.Security.EscapeOutput.OutputNotEscaped -- labels are already escaped above ?>
					<span id="publicize-defaults"><?php echo join( ', ', $labels ); ?></span>
<<<<<<< HEAD
					<a href="#" id="publicize-form-edit"><?php esc_html_e( 'Edit', 'jetpack-publicize-pkg' ); ?></a>&nbsp;<a href="<?php echo esc_url( $this->publicize->publicize_calypso_url( 'jetpack-social-connections-classic-editor' ) ); ?>" rel="noopener noreferrer" target="_blank"><?php esc_html_e( 'Settings', 'jetpack-publicize-pkg' ); ?></a><br />				
=======
					<a href="#" id="publicize-form-edit"><?php esc_html_e( 'Edit', 'jetpack-publicize-pkg' ); ?></a>&nbsp;<a href="<?php echo esc_url( $this->publicize->publicize_connections_url( 'jetpack-social-connections-classic-editor' ) ); ?>" rel="noopener noreferrer" target="_blank"><?php esc_html_e( 'Settings', 'jetpack-publicize-pkg' ); ?></a><br />				
>>>>>>> a2c00b51
					<?php
			else :
				$publicize_form = $this->get_metabox_form_disconnected( $available_services );
				?>
				<strong><?php esc_html_e( 'Not Connected', 'jetpack-publicize-pkg' ); ?></strong>
				<a href="#" id="publicize-disconnected-form-show"><?php esc_html_e( 'Edit', 'jetpack-publicize-pkg' ); ?></a><br />
				<?php

			endif;
			?>
			</span>
			<?php
			/**
			 * Filter the Publicize details form.
			 *
			 * @module publicize
			 *
			 * @since 2.0.0
			 *
			 * @param string $publicize_form Publicize Details form appearing above Publish button in the editor.
			 */
			echo apply_filters( 'publicize_form', $publicize_form ); // phpcs:ignore WordPress.Security.EscapeOutput.OutputNotEscaped -- Parts of the form are escaped individually in the code above.
			?>
		</div>
		<?php
	}

	/**
	 * Generates HTML content for connections form.
	 *
	 * @since 6.7
	 *
	 * @global WP_Post $post The current post instance being published.
	 *
	 * @param array $connections_data Array of connections.
	 * @return array {
	 *     Array of content for generating connection form.
	 *
	 *     @type string HTML content of form
	 *     @type array {
	 *          Array of connection labels for active connections only.
	 *
	 *          @type string Connection label string.
	 *     }
	 * }
	 */
	private function get_metabox_form_connected( $connections_data ) {
		global $post;

		$all_done             = $this->publicize->post_is_done_sharing();
		$all_connections_done = true;

		ob_start();

		?>
		<div id="publicize-form" class="hide-if-js">
			<ul>
		<?php

		foreach ( $connections_data as $connection_data ) {
			$all_connections_done = $all_connections_done && $connection_data['done'];
			?>

			<li>
				<label for="wpas-submit-<?php echo esc_attr( $connection_data['unique_id'] ); ?>">
					<input
						type="checkbox"
						name="wpas[submit][<?php echo esc_attr( $connection_data['unique_id'] ); ?>]"
						id="wpas-submit-<?php echo esc_attr( $connection_data['unique_id'] ); ?>"
						class="wpas-submit-<?php echo esc_attr( $connection_data['service_name'] ); ?>"
						value="1"
					<?php
						checked( true, $connection_data['enabled'] );
						disabled( false, $connection_data['toggleable'] );
					?>
					/>
				<?php if ( $connection_data['enabled'] && ! $connection_data['toggleable'] ) : // Need to submit a value to force a global connection to POST. ?>
					<input
						type="hidden"
						name="wpas[submit][<?php echo esc_attr( $connection_data['unique_id'] ); ?>]"
						value="1"
					/>
				<?php endif; ?>

					<?php echo esc_html( $this->connection_label( $connection_data['service_label'], $connection_data['display_name'] ) ); ?>

				</label>
			</li>
			<?php
		}

		$title = get_post_meta( $post->ID, $this->publicize->POST_MESS, true );
		if ( ! $title ) {
			$title = '';
		}

		$all_done = $all_done || $all_connections_done;

		?>

			</ul>

			<label for="wpas-title"><?php esc_html_e( 'Custom Message:', 'jetpack-publicize-pkg' ); ?></label>
			<span id="wpas-title-counter" class="alignright hide-if-no-js">0</span>
			<textarea name="wpas_title" id="wpas-title"<?php disabled( $all_done ); ?>><?php echo esc_textarea( $title ); ?></textarea>
			<a href="#" class="hide-if-no-js button" id="publicize-form-hide"><?php esc_html_e( 'OK', 'jetpack-publicize-pkg' ); ?></a>
			<input type="hidden" name="wpas[0]" value="1" />
		</div>

		<?php if ( ! $all_done ) : ?>
			<div id="pub-connection-tests"></div>
		<?php endif; ?>
		<?php

		return ob_get_clean();
	}

	/**
	 * Metabox that is shown when no services are connected.
	 *
	 * @param array $available_services Array of available services for connecting.
	 */
	private function get_metabox_form_disconnected( $available_services ) {
		ob_start();
		?>
		<div id="publicize-form" class="hide-if-js">
			<div id="add-publicize-check" style="display: none;"></div>

			<?php esc_html_e( 'Connect to', 'jetpack-publicize-pkg' ); ?>:

			<ul class="not-connected">
				<?php foreach ( $available_services as $service_name => $service ) : ?>
				<li>
					<?php /* translators: %s is the name of a Publicize service such as "LinkedIn" */ ?>
					<a class="pub-service" data-service="<?php echo esc_attr( $service_name ); ?>" title="<?php echo esc_attr( sprintf( __( 'Connect and share your posts on %s', 'jetpack-publicize-pkg' ), $this->publicize->get_service_label( $service_name ) ) ); ?>" rel="noopener noreferrer" target="_blank" href="<?php echo esc_url( $this->publicize->connect_url( $service_name ) ); ?>">
						<?php echo esc_html( $this->publicize->get_service_label( $service_name ) ); ?>
					</a>
				</li>
				<?php endforeach; ?>
			</ul>
			<a href="#" class="hide-if-no-js button" id="publicize-disconnected-form-hide"><?php esc_html_e( 'OK', 'jetpack-publicize-pkg' ); ?></a>
		</div>
		<?php

		return ob_get_clean();
	}
}<|MERGE_RESOLUTION|>--- conflicted
+++ resolved
@@ -41,11 +41,7 @@
 	 * Initialize UI-related functionality.
 	 */
 	public function init() {
-<<<<<<< HEAD
-		$this->publicize_settings_url = $this->publicize->publicize_calypso_url();
-=======
 		$this->publicize_settings_url = $this->publicize->publicize_connections_url();
->>>>>>> a2c00b51
 
 		// Show only to users with the capability required to manage their Publicize connections.
 		if ( ! $this->publicize->current_user_can_access_publicize_data() ) {
@@ -134,20 +130,12 @@
 						),
 					)
 				),
-<<<<<<< HEAD
-				esc_url( $this->publicize->publicize_calypso_url() )
-=======
 				esc_url( $this->publicize->publicize_connections_url() )
->>>>>>> a2c00b51
 			);
 			?>
 		</h4>
 
-<<<<<<< HEAD
-		<a href="<?php echo esc_url( $this->publicize->publicize_calypso_url() ); ?>" class="button button-primary jptracks" data-jptracks-name='legacy_publicize_settings'><?php esc_html_e( 'Publicize Settings', 'jetpack-publicize-pkg' ); ?></a>
-=======
 		<a href="<?php echo esc_url( $this->publicize->publicize_connections_url() ); ?>" class="button button-primary jptracks" data-jptracks-name='legacy_publicize_settings'><?php esc_html_e( 'Publicize Settings', 'jetpack-publicize-pkg' ); ?></a>
->>>>>>> a2c00b51
 		<?php
 	}
 
@@ -539,11 +527,7 @@
 							?>
 							<a
 								class="publicize-external-link"
-<<<<<<< HEAD
-								href="<?php echo esc_url( $this->publicize->publicize_calypso_url() ); ?>"
-=======
 								href="<?php echo esc_url( $this->publicize->publicize_connections_url() ); ?>"
->>>>>>> a2c00b51
 								target="_blank"
 							>
 								<span class="publicize-external-link__text"><?php esc_html_e( 'Go to Sharing settings', 'jetpack-publicize-pkg' ); ?></span>
@@ -570,11 +554,7 @@
 				?>
 					<?php // phpcs:ignore WordPress.Security.EscapeOutput.OutputNotEscaped -- labels are already escaped above ?>
 					<span id="publicize-defaults"><?php echo join( ', ', $labels ); ?></span>
-<<<<<<< HEAD
-					<a href="#" id="publicize-form-edit"><?php esc_html_e( 'Edit', 'jetpack-publicize-pkg' ); ?></a>&nbsp;<a href="<?php echo esc_url( $this->publicize->publicize_calypso_url( 'jetpack-social-connections-classic-editor' ) ); ?>" rel="noopener noreferrer" target="_blank"><?php esc_html_e( 'Settings', 'jetpack-publicize-pkg' ); ?></a><br />				
-=======
 					<a href="#" id="publicize-form-edit"><?php esc_html_e( 'Edit', 'jetpack-publicize-pkg' ); ?></a>&nbsp;<a href="<?php echo esc_url( $this->publicize->publicize_connections_url( 'jetpack-social-connections-classic-editor' ) ); ?>" rel="noopener noreferrer" target="_blank"><?php esc_html_e( 'Settings', 'jetpack-publicize-pkg' ); ?></a><br />				
->>>>>>> a2c00b51
 					<?php
 			else :
 				$publicize_form = $this->get_metabox_form_disconnected( $available_services );
