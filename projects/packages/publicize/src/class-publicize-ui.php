--- conflicted
+++ resolved
@@ -187,12 +187,8 @@
 					'connectionsUrl'              => esc_url( $this->publicize_settings_url ),
 					'isEnhancedPublishingEnabled' => $this->publicize->has_enhanced_publishing_feature(),
 					'resharePath'                 => '/jetpack/v4/publicize/{postId}',
-<<<<<<< HEAD
 					'isReshareSupported'          => ! $is_simple_site && Current_Plan::supports( 'republicize' ),
-=======
-					'isReshareSupported'          => Current_Plan::supports( 'republicize' ),
 					'siteType'                    => $site_type,
->>>>>>> 05b6a033
 				)
 			),
 			'before'
