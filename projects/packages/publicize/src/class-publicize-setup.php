--- conflicted
+++ resolved
@@ -27,14 +27,11 @@
 			$publicize_ui = new Publicize_UI();
 
 		}
-<<<<<<< HEAD
-
 		// Adding on a higher priority to make sure we're the first field registered.
 		// The priority parameter can be removed once we deprecate WPCOM_REST_API_V2_Post_Publicize_Connections_Field
 		add_action( 'rest_api_init', array( new Connections_Post_Field(), 'register_fields' ), 5 );
-=======
+
 		add_action( 'rest_api_init', array( new REST_Controller(), 'register_rest_routes' ) );
->>>>>>> 17079078
 	}
 }
 
