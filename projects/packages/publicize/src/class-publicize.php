<?php
/**
 * Publicize class.
 *
 * @package automattic/jetpack-publicize
 */

namespace Automattic\Jetpack\Publicize;

use Automattic\Jetpack\Connection\Tokens;
use Automattic\Jetpack\Redirect;
use Jetpack_IXR_Client;
<<<<<<< HEAD
use Jetpack_Options as Jetpack_Options;
=======
use Jetpack_Options;
>>>>>>> 42c2f3fe

/**
 * Extend the base class with Jetpack-specific functionality.
 */
class Publicize extends Publicize_Base {

	const CONNECTION_REFRESH_WAIT_TRANSIENT = 'jetpack_publicize_connection_refresh_wait';

	/**
	 * Add hooks.
	 */
	public function __construct() {
		parent::__construct();

		add_filter( 'jetpack_xmlrpc_unauthenticated_methods', array( $this, 'register_update_publicize_connections_xmlrpc_method' ) );

		add_action( 'load-settings_page_sharing', array( $this, 'admin_page_load' ), 9 );

		add_action( 'wp_ajax_publicize_tumblr_options_page', array( $this, 'options_page_tumblr' ) );
		add_action( 'wp_ajax_publicize_facebook_options_page', array( $this, 'options_page_facebook' ) );
		add_action( 'wp_ajax_publicize_twitter_options_page', array( $this, 'options_page_twitter' ) );
		add_action( 'wp_ajax_publicize_linkedin_options_page', array( $this, 'options_page_linkedin' ) );

		add_action( 'wp_ajax_publicize_tumblr_options_save', array( $this, 'options_save_tumblr' ) );
		add_action( 'wp_ajax_publicize_facebook_options_save', array( $this, 'options_save_facebook' ) );
		add_action( 'wp_ajax_publicize_twitter_options_save', array( $this, 'options_save_twitter' ) );
		add_action( 'wp_ajax_publicize_linkedin_options_save', array( $this, 'options_save_linkedin' ) );

		add_action( 'load-settings_page_sharing', array( $this, 'force_user_connection' ) );

		add_filter( 'jetpack_published_post_flags', array( $this, 'set_post_flags' ), 10, 2 );

		add_action( 'wp_insert_post', array( $this, 'save_publicized' ), 11, 2 );

		add_filter( 'jetpack_twitter_cards_site_tag', array( $this, 'enhaced_twitter_cards_site_tag' ) );

		add_action( 'publicize_save_meta', array( $this, 'save_publicized_twitter_account' ), 10, 4 );
		add_action( 'publicize_save_meta', array( $this, 'save_publicized_facebook_account' ), 10, 4 );

		add_action( 'connection_disconnected', array( $this, 'add_disconnect_notice' ) );

		add_filter( 'jetpack_sharing_twitter_via', array( $this, 'get_publicized_twitter_account' ), 10, 2 );

		add_action( 'updating_jetpack_version', array( $this, 'init_refresh_transient' ) );
<<<<<<< HEAD
		jetpack_require_lib( 'class.jetpack-keyring-service-helper' );
=======

		// TODO: Move enhanced Open Graph to the Jetpack plugin.
		// include_once __DIR__ . '/enhanced-open-graph.php';
>>>>>>> 42c2f3fe
	}

	/**
	 * Add a notice when a connection has been disconnected.
	 */
	public function add_disconnect_notice() {
		add_action( 'admin_notices', array( $this, 'display_disconnected' ) );
	}

	/**
	 * Force user connection before showing the Publicize UI.
	 */
	public function force_user_connection() {
		global $current_user;

		$user_token        = ( new Tokens() )->get_access_token( $current_user->ID );
		$is_user_connected = $user_token && ! is_wp_error( $user_token );

		// If the user is already connected via Jetpack, then we're good.
		if ( $is_user_connected ) {
			return;
		}

		// If they're not connected, then remove the Publicize UI and tell them they need to connect first.
		global $publicize_ui;
		remove_action( 'pre_admin_screen_sharing', array( $publicize_ui, 'admin_page' ) );

		// Do we really need `admin_styles`? With the new admin UI, it's breaking some bits.
		// Jetpack::init()->admin_styles();.
		add_action( 'pre_admin_screen_sharing', array( $this, 'admin_page_warning' ), 1 );
	}

	/**
	 * Show a warning when Publicize does not have a connection.
	 */
	public function admin_page_warning() {
		$jetpack   = Jetpack::init();
		$blog_name = get_bloginfo( 'blogname' );
		if ( empty( $blog_name ) ) {
			$blog_name = home_url( '/' );
		}

		?>
		<div id="message" class="updated jetpack-message jp-connect">
			<div class="jetpack-wrap-container">
				<div class="jetpack-text-container">
					<p>
						<?php
							printf(
								/* translators: %s is the name of the blog */
								esc_html( wptexturize( __( "To use Publicize, you'll need to link your %s account to your WordPress.com account using the link below.", 'jetpack-publicize-pkg' ) ) ),
								'<strong>' . esc_html( $blog_name ) . '</strong>'
							);
						?>
					</p>
					<p><?php echo esc_html( wptexturize( __( "If you don't have a WordPress.com account yet, you can sign up for free in just a few seconds.", 'jetpack-publicize-pkg' ) ) ); ?></p>
				</div>
				<div class="jetpack-install-container">
					<p class="submit"><a
							href="<?php echo esc_url( $jetpack->build_connect_url( false, menu_page_url( 'sharing', false ) ) ); ?>"
							class="button-connector"
							id="wpcom-connect"><?php esc_html_e( 'Link account with WordPress.com', 'jetpack-publicize-pkg' ); ?></a>
					</p>
					<p class="jetpack-install-blurb">
						<?php jetpack_render_tos_blurb(); ?>
					</p>
				</div>
			</div>
		</div>
		<?php
	}

	/**
	 * Remove a Publicize Connection.
	 *
	 * @param string    $service_name 'facebook', 'twitter', etc.
	 * @param string    $connection_id Connection ID.
	 * @param false|int $_blog_id The blog ID. Use false (default) for the current blog.
	 * @param false|int $_user_id The user ID. Use false (default) for the current user.
	 * @param bool      $force_delete Whether to skip permissions checks.
	 * @return false|void False on failure. Void on success.
	 */
	public function disconnect( $service_name, $connection_id, $_blog_id = false, $_user_id = false, $force_delete = false ) {
		return Keyring_Helper::disconnect( $service_name, $connection_id, $_blog_id, $_user_id, $force_delete );
	}

	/**
	 * Set updated Publicize conntections.
	 *
	 * @param mixed $publicize_connections Updated connections.
	 * @return true
	 */
	public function receive_updated_publicize_connections( $publicize_connections ) {
		Jetpack_Options::update_option( 'publicize_connections', $publicize_connections );

		return true;
	}

	/**
	 * Add method to update Publicize connections.
	 *
	 * @param array $methods Array of registered methods.
	 * @return array
	 */
	public function register_update_publicize_connections_xmlrpc_method( $methods ) {
		return array_merge(
			$methods,
			array(
				'jetpack.updatePublicizeConnections' => array( $this, 'receive_updated_publicize_connections' ),
			)
		);
	}

	/**
	 * Get a list of all connections.
	 *
	 * @return array
	 */
	public function get_all_connections() {
		$this->refresh_connections();
		$connections = Jetpack_Options::get_option( 'publicize_connections' );
		if ( isset( $connections['google_plus'] ) ) {
			unset( $connections['google_plus'] );
		}
		return $connections;
	}

	/**
	 * Get connections for a specific service.
	 *
	 * @param string    $service_name 'facebook', 'twitter', etc.
	 * @param false|int $_blog_id The blog ID. Use false (default) for the current blog.
	 * @param false|int $_user_id The user ID. Use false (default) for the current user.
	 * @return false|object[]|array[]
	 */
	public function get_connections( $service_name, $_blog_id = false, $_user_id = false ) {
		if ( false === $_user_id ) {
			$_user_id = $this->user_id();
		}

		$connections           = $this->get_all_connections();
		$connections_to_return = array();

		if ( ! empty( $connections ) && is_array( $connections ) ) {
			if ( ! empty( $connections[ $service_name ] ) ) {
				foreach ( $connections[ $service_name ] as $id => $connection ) {
					if ( $this->is_global_connection( $connection ) || $_user_id === (int) $connection['connection_data']['user_id'] ) {
						$connections_to_return[ $id ] = $connection;
					}
				}
			}

			return $connections_to_return;
		}

		return false;
	}

	/**
	 * Get all connections for a specific user.
	 *
	 * @return array|false
	 */
	public function get_all_connections_for_user() {
		$connections = $this->get_all_connections();

		$connections_to_return = array();
		if ( ! empty( $connections ) ) {
			foreach ( (array) $connections as $service_name => $connections_for_service ) {
				foreach ( $connections_for_service as $id => $connection ) {
					$user_id = (int) $connection['connection_data']['user_id'];
					// phpcs:ignore WordPress.PHP.YodaConditions.NotYoda
					if ( $user_id === 0 || $this->user_id() === $user_id ) {
						$connections_to_return[ $service_name ][ $id ] = $connection;
					}
				}
			}

			return $connections_to_return;
		}

		return false;
	}

	/**
	 * Get the ID of a connection.
	 *
	 * @param array $connection The connection.
	 * @return string
	 */
	public function get_connection_id( $connection ) {
		return $connection['connection_data']['id'];
	}

	/**
	 * Get the unique ID of a connection.
	 *
	 * @param array $connection The connection.
	 * @return string
	 */
	public function get_connection_unique_id( $connection ) {
		return $connection['connection_data']['token_id'];
	}

	/**
	 * Get the meta of a connection.
	 *
	 * @param array $connection The connection.
	 * @return array
	 */
	public function get_connection_meta( $connection ) {
		$connection['user_id'] = $connection['connection_data']['user_id']; // Allows for shared connections.
		return $connection;
	}

	/**
	 * Show error on settings page if applicable.
	 */
	public function admin_page_load() {
		$action = isset( $_GET['action'] ) ? sanitize_text_field( wp_unslash( $_GET['action'] ) ) : null; // phpcs:ignore WordPress.Security.NonceVerification.Recommended

		if ( 'error' === $action ) {
			add_action( 'pre_admin_screen_sharing', array( $this, 'display_connection_error' ), 9 );
		}
	}

	/**
	 * Display an error message.
	 */
	public function display_connection_error() {
		$code = false;
		// phpcs:disable WordPress.Security.NonceVerification.Recommended
		$service         = isset( $_GET['service'] ) ? sanitize_text_field( wp_unslash( $_GET['service'] ) ) : null;
		$publicize_error = isset( $_GET['publicize_error'] ) ? sanitize_text_field( wp_unslash( $_GET['publicize_error'] ) ) : null;
		// phpcs:enable WordPress.Security.NonceVerification.Recommended

		if ( $service ) {
			/* translators: %s is the name of the Publicize service (e.g. Facebook, Twitter) */
			$error = sprintf( __( 'There was a problem connecting to %s to create an authorized connection. Please try again in a moment.', 'jetpack-publicize-pkg' ), self::get_service_label( $service ) );
		} else {
			if ( $publicize_error ) {
				$code = strtolower( $publicize_error );
				switch ( $code ) {
					case '400':
						$error = __( 'An invalid request was made. This normally means that something intercepted or corrupted the request from your server to the Jetpack Server. Try again and see if it works this time.', 'jetpack-publicize-pkg' );
						break;
					case 'secret_mismatch':
						$error = __( 'We could not verify that your server is making an authorized request. Please try again, and make sure there is nothing interfering with requests from your server to the Jetpack Server.', 'jetpack-publicize-pkg' );
						break;
					case 'empty_blog_id':
						$error = __( 'No blog_id was included in your request. Please try disconnecting Jetpack from WordPress.com and then reconnecting it. Once you have done that, try connecting Publicize again.', 'jetpack-publicize-pkg' );
						break;
					case 'empty_state':
						/* translators: %s is the URL of the Jetpack admin page */
						$error = sprintf( __( 'No user information was included in your request. Please make sure that your user account has connected to Jetpack. Connect your user account by going to the <a href="%s">Jetpack page</a> within wp-admin.', 'jetpack-publicize-pkg' ), Jetpack::admin_url() );
						break;
					default:
						$error = __( 'Something which should never happen, happened. Sorry about that. If you try again, maybe it will work.', 'jetpack-publicize-pkg' );
						break;
				}
			} else {
				$error = __( 'There was a problem connecting with Publicize. Please try again in a moment.', 'jetpack-publicize-pkg' );
			}
		}
		// Using the same formatting/style as Jetpack::admin_notices() error.
		?>
		<div id="message" class="jetpack-message jetpack-err">
			<div class="squeezer">
				<h2>
					<?php
						echo wp_kses(
							$error,
							array(
								'a'      => array(
									'href' => true,
								),
								'code'   => true,
								'strong' => true,
								'br'     => true,
								'b'      => true,
							)
						);
					?>
				</h2>
				<?php if ( $code ) : ?>
					<p>
					<?php
					printf(
						/* translators: %s is the name of the error */
						esc_html__( 'Error code: %s', 'jetpack-publicize-pkg' ),
						esc_html( stripslashes( $code ) )
					);
					?>
					</p>
				<?php endif; ?>
			</div>
		</div>
		<?php
	}

	/**
	 * Show a message that the connection has been removed.
	 */
	public function display_disconnected() {
		echo "<div class='updated'>\n";
		echo '<p>' . esc_html( __( 'That connection has been removed.', 'jetpack-publicize-pkg' ) ) . "</p>\n";
		echo "</div>\n\n";
	}

	/**
	 * If applicable, globalize a connection.
	 *
	 * @param string $connection_id Connection ID.
	 */
	public function globalization( $connection_id ) {
		if ( 'on' === $_REQUEST['global'] ) { // phpcs:ignore WordPress.Security.NonceVerification.Recommended -- nonce check happens earlier in the process before we get here
			if ( ! current_user_can( $this->GLOBAL_CAP ) ) { // phpcs:ignore WordPress.NamingConventions.ValidVariableName.UsedPropertyNotSnakeCase
				return;
			}

			$this->globalize_connection( $connection_id );
		}
	}

	/**
	 * Globalize a connection.
	 *
	 * @param string $connection_id Connection ID.
	 */
	public function globalize_connection( $connection_id ) {
		$xml = new Jetpack_IXR_Client();
		$xml->query( 'jetpack.globalizePublicizeConnection', $connection_id, 'globalize' );

		if ( ! $xml->isError() ) {
			$response = $xml->getResponse();
			$this->receive_updated_publicize_connections( $response );
		}
	}

	/**
	 * Unglobalize a connection.
	 *
	 * @param string $connection_id Connection ID.
	 */
	public function unglobalize_connection( $connection_id ) {
		$xml = new Jetpack_IXR_Client();
		$xml->query( 'jetpack.globalizePublicizeConnection', $connection_id, 'unglobalize' );

		if ( ! $xml->isError() ) {
			$response = $xml->getResponse();
			$this->receive_updated_publicize_connections( $response );
		}
	}

	/**
	 * As Jetpack updates set the refresh transient to a random amount
	 * in order to spread out updates to the connection data.
	 *
	 * @param string $version The Jetpack version being updated to.
	 */
	public function init_refresh_transient( $version ) {
		if ( version_compare( $version, '10.2.1', '>=' ) && ! get_transient( self::CONNECTION_REFRESH_WAIT_TRANSIENT ) ) {
			$this->set_refresh_wait_transient( wp_rand( 10, HOUR_IN_SECONDS * 24 ) );
		}
	}

	/**
	 * Grabs a fresh copy of the publicize connections data.
	 * Only refreshes once every 12 hours or retries after an hour with an error.
	 */
	public function refresh_connections() {
		if ( get_transient( self::CONNECTION_REFRESH_WAIT_TRANSIENT ) ) {
			return;
		}
		$xml = new Jetpack_IXR_Client();
		$xml->query( 'jetpack.fetchPublicizeConnections' );
		$wait_time = HOUR_IN_SECONDS * 24;

		if ( ! $xml->isError() ) {
			$response = $xml->getResponse();
			$this->receive_updated_publicize_connections( $response );
		} else {
			// Retry a bit quicker, but still wait.
			$wait_time = HOUR_IN_SECONDS;
		}

		$this->set_refresh_wait_transient( $wait_time );
	}

	/**
	 * Sets the transient to expire at the specified time in seconds.
	 * This prevents us from attempting to refresh the data too often.
	 *
	 * @param int $wait_time The number of seconds before the transient should expire.
	 */
	public function set_refresh_wait_transient( $wait_time ) {
		set_transient( self::CONNECTION_REFRESH_WAIT_TRANSIENT, microtime( true ), $wait_time );
	}

	/**
	 * Get the Publicize connect URL from Keyring.
	 *
	 * @param string $service_name Name of the service to get connect URL for.
	 * @param string $for What the URL is for. Default 'publicize'.
	 * @return string
	 */
	public function connect_url( $service_name, $for = 'publicize' ) {
		return Keyring_Helper::connect_url( $service_name, $for );
	}

	/**
	 * Get the Publicize refresh URL from Keyring.
	 *
	 * @param string $service_name Name of the service to get refresh URL for.
	 * @param string $for What the URL is for. Default 'publicize'.
	 * @return string
	 */
	public function refresh_url( $service_name, $for = 'publicize' ) {
		return Keyring_Helper::refresh_url( $service_name, $for );
	}

	/**
	 * Get the Publicize disconnect URL from Keyring.
	 *
	 * @param string $service_name Name of the service to get disconnect URL for.
	 * @param mixed  $id ID of the conenction to disconnect.
	 * @return string
	 */
	public function disconnect_url( $service_name, $id ) {
		return Keyring_Helper::disconnect_url( $service_name, $id );
	}

	/**
	 * Get social networks, either all available or only those that the site is connected to.
	 *
	 * @since 2.0.0
	 * @since 6.6.0 Removed Path. Service closed October 2018.
	 *
	 * @param string    $filter Select the list of services that will be returned. Defaults to 'all', accepts 'connected'.
	 * @param false|int $_blog_id Get services for a specific blog by ID, or set to false for current blog. Default false.
	 * @param false|int $_user_id Get services for a specific user by ID, or set to false for current user. Default false.
	 * @return array List of social networks.
	 */
	public function get_services( $filter = 'all', $_blog_id = false, $_user_id = false ) {
		$services = array(
			'facebook' => array(),
			'twitter'  => array(),
			'linkedin' => array(),
			'tumblr'   => array(),
		);

		if ( 'all' === $filter ) {
			return $services;
		}

		$connected_services = array();
		foreach ( $services as $service_name => $empty ) {
			$connections = $this->get_connections( $service_name, $_blog_id, $_user_id );
			if ( $connections ) {
				$connected_services[ $service_name ] = $connections;
			}
		}
		return $connected_services;
	}

	/**
	 * Get a specific connection. Stub.
	 *
	 * @param string    $service_name 'facebook', 'twitter', etc.
	 * @param string    $connection_id Connection ID.
	 * @param false|int $_blog_id The blog ID. Use false (default) for the current blog.
	 * @param false|int $_user_id The user ID. Use false (default) for the current user.
	 * @return void
	 */
	public function get_connection( $service_name, $connection_id, $_blog_id = false, $_user_id = false ) { // phpcs:ignore VariableAnalysis.CodeAnalysis.VariableAnalysis.UnusedVariable
		// Stub.
	}

	/**
	 * Flag a post for Publicize after publishing.
	 *
	 * @param string  $new_status New status of the post.
	 * @param string  $old_status Old status of the post.
	 * @param WP_Post $post Post object.
	 */
	public function flag_post_for_publicize( $new_status, $old_status, $post ) {
		if ( ! $this->post_type_is_publicizeable( $post->post_type ) ) {
			return;
		}

		if ( 'publish' === $new_status && 'publish' !== $old_status ) {
			/**
			 * Determines whether a post being published gets publicized.
			 *
			 * Side-note: Possibly our most alliterative filter name.
			 *
			 * @module publicize
			 *
			 * @since 4.1.0
			 *
			 * @param bool $should_publicize Should the post be publicized? Default to true.
			 * @param WP_POST $post Current Post object.
			 */
			$should_publicize = apply_filters( 'publicize_should_publicize_published_post', true, $post );

			if ( $should_publicize ) {
				update_post_meta( $post->ID, $this->PENDING, true ); // phpcs:ignore WordPress.NamingConventions.ValidVariableName.UsedPropertyNotSnakeCase
			}
		}
	}

	/**
	 * Test a connection.
	 *
	 * @param string $service_name Name of the service.
	 * @param array  $connection Connection to be tested.
	 */
	public function test_connection( $service_name, $connection ) {
		$id = $this->get_connection_id( $connection );

		$xml = new Jetpack_IXR_Client();
		$xml->query( 'jetpack.testPublicizeConnection', $id );

		// Bail if all is well.
		if ( ! $xml->isError() ) {
			return true;
		}

		$xml_response            = $xml->getResponse();
		$connection_test_message = $xml_response['faultString'];

		// Set up refresh if the user can.
		$user_can_refresh = current_user_can( $this->GLOBAL_CAP ); // phpcs:ignore WordPress.NamingConventions.ValidVariableName.UsedPropertyNotSnakeCase
		if ( $user_can_refresh ) {
			/* translators: %s is the name of a social media service */
			$refresh_text = sprintf( _x( 'Refresh connection with %s', 'Refresh connection with {social media service}', 'jetpack-publicize-pkg' ), $this->get_service_label( $service_name ) );
			$refresh_url  = $this->refresh_url( $service_name );
		}

		$error_data = array(
			'user_can_refresh' => $user_can_refresh,
			'refresh_text'     => $refresh_text,
			'refresh_url'      => $refresh_url,
		);

		return new \WP_Error( 'pub_conn_test_failed', $connection_test_message, $error_data );
	}

	/**
	 * Checks if post has already been shared by Publicize in the past.
	 *
	 * Jetpack uses two methods:
	 * 1. A POST_DONE . 'all' postmeta flag, or
	 * 2. if the post has already been published.
	 *
	 * @since 6.7.0
	 *
	 * @param integer $post_id Optional. Post ID to query connection status for: will use current post if missing.
	 *
	 * @return bool True if post has already been shared by Publicize, false otherwise.
	 */
	public function post_is_done_sharing( $post_id = null ) {
		// Defaults to current post if $post_id is null.
		$post = get_post( $post_id );
		if ( $post === null ) {
			return false;
		}

		return 'publish' === $post->post_status || get_post_meta( $post->ID, $this->POST_DONE . 'all', true ); // phpcs:ignore WordPress.NamingConventions.ValidVariableName.UsedPropertyNotSnakeCase
	}

	/**
	 * Save a flag locally to indicate that this post has already been Publicized via the selected
	 * connections.
	 *
	 * @param int      $post_ID Post ID.
	 * @param \WP_Post $post Post object.
	 */
	public function save_publicized( $post_ID, $post = null ) {
		if ( $post === null ) {
			return;
		}
		// Only do this when a post transitions to being published.
		// phpcs:disable WordPress.NamingConventions.ValidVariableName.UsedPropertyNotSnakeCase
		if ( get_post_meta( $post->ID, $this->PENDING ) && $this->post_type_is_publicizeable( $post->post_type ) ) {
			delete_post_meta( $post->ID, $this->PENDING );
			update_post_meta( $post->ID, $this->POST_DONE . 'all', true );
		}
		// phpcs:enable WordPress.NamingConventions.ValidVariableName.UsedPropertyNotSnakeCase
	}

	/**
	 * Set post flags for Publicize.
	 *
	 * @param array    $flags List of flags.
	 * @param \WP_Post $post Post object.
	 * @return array
	 */
	public function set_post_flags( $flags, $post ) {
		$flags['publicize_post'] = false;
		if ( ! $this->post_type_is_publicizeable( $post->post_type ) ) {
			return $flags;
		}
		/** This filter is already documented in modules/publicize/publicize-jetpack.php */
		if ( ! apply_filters( 'publicize_should_publicize_published_post', true, $post ) ) {
			return $flags;
		}

		$connected_services = $this->get_all_connections();

		if ( empty( $connected_services ) ) {
			return $flags;
		}

		$flags['publicize_post'] = true;

		return $flags;
	}

	/**
	 * Render Facebook options.
	 */
	public function options_page_facebook() {
		// Nonce check.
		check_admin_referer( 'options_page_facebook_' . $_REQUEST['connection'] );

		$connected_services = $this->get_all_connections();
		$connection         = $connected_services['facebook'][ $_REQUEST['connection'] ];
		$options_to_show    = ( ! empty( $connection['connection_data']['meta']['options_responses'] ) ? $connection['connection_data']['meta']['options_responses'] : false );

		$pages = ( ! empty( $options_to_show[1]['data'] ) ? $options_to_show[1]['data'] : false );

		$page_selected = false;
		if ( ! empty( $connection['connection_data']['meta']['facebook_page'] ) ) {
			$found = false;
			if ( $pages && isset( $pages->data ) && is_array( $pages->data ) ) {
				foreach ( $pages->data as $page ) {
					if ( $page->id === (int) $connection['connection_data']['meta']['facebook_page'] ) {
						$found = true;
						break;
					}
				}
			}

			if ( $found ) {
				$page_selected = $connection['connection_data']['meta']['facebook_page'];
			}
		}

		?>

		<div id="thickbox-content">
			<?php
			ob_start();
			Publicize_UI::connected_notice( 'Facebook' );
			$update_notice = ob_get_clean();

			if ( ! empty( $update_notice ) ) {
				echo wp_kses_post( $update_notice );
			}
			$page_info_message = sprintf(
				wp_kses(
					/* translators: %s is the link to the support page about using Facebook with Publicize */
					__( 'Facebook supports Publicize connections to Facebook Pages, but not to Facebook Profiles. <a href="%s">Learn More about Publicize for Facebook</a>', 'jetpack-publicize-pkg' ),
					array( 'a' => array( 'href' ) )
				),
				esc_url( Redirect::get_url( 'jetpack-support-publicize-facebook' ) )
			);

			if ( $pages ) :
				?>
				<p>
					<?php
						echo wp_kses(
							__( 'Publicize to my <strong>Facebook Page</strong>:', 'jetpack-publicize-pkg' ),
							array( 'strong' )
						);
					?>
				</p>
				<table id="option-fb-fanpage">
					<tbody>

					<?php foreach ( $pages as $i => $page ) : ?>
						<?php if ( ! ( $i % 2 ) ) : ?>
							<tr>
						<?php endif; ?>
						<td class="radio">
							<input
								type="radio"
								name="option"
								data-type="page"
								id="<?php echo esc_attr( $page['id'] ); ?>"
								value="<?php echo esc_attr( $page['id'] ); ?>"
								<?php checked( $page_selected && (int) $page_selected === (int) $page['id'], true ); ?> />
						</td>
						<td class="thumbnail"><label for="<?php echo esc_attr( $page['id'] ); ?>"><img
									src="<?php echo esc_url( str_replace( '_s', '_q', $page['picture']['data']['url'] ) ); ?>"
									width="50" height="50"/></label></td>
						<td class="details">
							<label for="<?php echo esc_attr( $page['id'] ); ?>">
								<span class="name"><?php echo esc_html( $page['name'] ); ?></span><br/>
								<span class="category"><?php echo esc_html( $page['category'] ); ?></span>
							</label>
						</td>
						<?php if ( ( $i % 2 ) || ( count( $pages ) - 1 === $i ) ) : ?>
							</tr>
						<?php endif; ?>
					<?php endforeach; ?>

					</tbody>
				</table>

				<?php Publicize_UI::global_checkbox( 'facebook', $_REQUEST['connection'] ); ?>
				<p style="text-align: center;">
					<input type="submit" value="<?php esc_attr_e( 'OK', 'jetpack-publicize-pkg' ); ?>"
						class="button fb-options save-options" name="save"
						data-connection="<?php echo esc_attr( $_REQUEST['connection'] ); ?>"
						rel="<?php echo esc_attr( wp_create_nonce( 'save_fb_token_' . $_REQUEST['connection'] ) ); ?>"/>
				</p><br/>
				<?php // phpcs:ignore WordPress.Security.EscapeOutput.OutputNotEscaped ?>
				<p><?php echo $page_info_message; ?></p>
			<?php else : ?>
				<div>
					<?php // phpcs:ignore WordPress.Security.EscapeOutput.OutputNotEscaped ?>
					<p><?php echo $page_info_message; ?></p>
					<p>
						<?php
							echo wp_kses(
								sprintf(
									/* translators: %1$s is the link to Facebook documentation to create a page, %2$s is the target of the link */
									__( '<a class="button" href="%1$s" target="%2$s">Create a Facebook page</a> to get started.', 'jetpack-publicize-pkg' ),
									'https://www.facebook.com/pages/creation/',
									'_blank noopener noreferrer'
								),
								array( 'a' => array( 'class', 'href', 'target' ) )
							);
						?>
					</p>
				</div>
			<?php endif; ?>
		</div>
		<?php
	}

	/**
	 * Save Facebook options.
	 */
	public function options_save_facebook() {
		// Nonce check.
		check_admin_referer( 'save_fb_token_' . $_REQUEST['connection'] );

		// Check for a numeric page ID.
		$page_id = $_POST['selected_id'];
		if ( ! ctype_digit( $page_id ) ) {
			die( 'Security check' );
		}

		if ( 'page' !== $_POST['type'] || ! isset( $_POST['selected_id'] ) ) {
			return;
		}

		// Publish to Page.
		$options = array(
			'facebook_page'    => $page_id,
			'facebook_profile' => null,
		);

		$this->set_remote_publicize_options( $_POST['connection'], $options );
	}

	/**
	 * Render Tumblr options.
	 */
	public function options_page_tumblr() {
		// Nonce check.
		check_admin_referer( 'options_page_tumblr_' . $_REQUEST['connection'] );

		$connected_services = $this->get_all_connections();
		$connection         = $connected_services['tumblr'][ $_POST['connection'] ];
		$options_to_show    = $connection['connection_data']['meta']['options_responses'];
		$request            = $options_to_show[0];

		$blogs = $request['response']['user']['blogs'];

		$blog_selected = false;

		if ( ! empty( $connection['connection_data']['meta']['tumblr_base_hostname'] ) ) {
			foreach ( $blogs as $blog ) {
				if ( $connection['connection_data']['meta']['tumblr_base_hostname'] === $this->get_basehostname( $blog['url'] ) ) {
					$blog_selected = $connection['connection_data']['meta']['tumblr_base_hostname'];
					break;
				}
			}
		}

		// Use their Primary blog if they haven't selected one yet.
		if ( ! $blog_selected ) {
			foreach ( $blogs as $blog ) {
				if ( $blog['primary'] ) {
					$blog_selected = $this->get_basehostname( $blog['url'] );
				}
			}
		}
		?>

		<div id="thickbox-content">

			<?php
			ob_start();
			Publicize_UI::connected_notice( 'Tumblr' );
			$update_notice = ob_get_clean();

			if ( ! empty( $update_notice ) ) {
				echo wp_kses_post( $update_notice );
			}
			?>

			<p><?php echo wp_kses( __( 'Publicize to my <strong>Tumblr blog</strong>:', 'jetpack-publicize-pkg' ), array( 'strong' ) ); ?></p>

			<ul id="option-tumblr-blog">

				<?php
				foreach ( $blogs as $blog ) {
					$url = $this->get_basehostname( $blog['url'] );
					?>
					<li>
						<input type="radio" name="option" data-type="blog" id="<?php echo esc_attr( $url ); ?>"
							value="<?php echo esc_attr( $url ); ?>" <?php checked( $blog_selected === $url, true ); ?> />
						<label for="<?php echo esc_attr( $url ); ?>"><span
								class="name"><?php echo esc_html( $blog['title'] ); ?></span></label>
					</li>
				<?php } ?>

			</ul>

			<?php Publicize_UI::global_checkbox( 'tumblr', $_REQUEST['connection'] ); ?>

			<p style="text-align: center;">
				<input type="submit" value="<?php esc_attr_e( 'OK', 'jetpack-publicize-pkg' ); ?>"
					class="button tumblr-options save-options" name="save"
					data-connection="<?php echo esc_attr( $_REQUEST['connection'] ); ?>"
					rel="<?php echo esc_attr( wp_create_nonce( 'save_tumblr_blog_' . $_REQUEST['connection'] ) ); ?>"/>
			</p> <br/>
		</div>

		<?php
	}

	/**
	 * Get the hostname from a URL.
	 *
	 * @param string $url The URL to extract the hostname from.
	 * @return string|false|null
	 */
	public function get_basehostname( $url ) {
		return wp_parse_url( $url, PHP_URL_HOST );
	}

	/**
	 * Save Tumblr options.
	 */
	public function options_save_tumblr() {
		// Nonce check.
		check_admin_referer( 'save_tumblr_blog_' . $_REQUEST['connection'] );
		$options = array( 'tumblr_base_hostname' => $_POST['selected_id'] );

		$this->set_remote_publicize_options( $_POST['connection'], $options );

	}

	/**
	 * Set remote Publicize options.
	 *
	 * @param int   $id Connection ID.
	 * @param array $options Options to set.
	 */
	public function set_remote_publicize_options( $id, $options ) {
		$xml = new Jetpack_IXR_Client();
		$xml->query( 'jetpack.setPublicizeOptions', $id, $options );

		if ( ! $xml->isError() ) {
			$response = $xml->getResponse();
			Jetpack_Options::update_option( 'publicize_connections', $response );
			$this->globalization( $id );
		}
	}

	/**
	 * Render the options page for Twitter.
	 */
	public function options_page_twitter() {
		Publicize_UI::options_page_other( 'twitter' );
	}

	/**
	 * Render the options page for LinkedIn.
	 */
	public function options_page_linkedin() {
		Publicize_UI::options_page_other( 'linkedin' );
	}

	/**
	 * Save the options page for Twitter.
	 */
	public function options_save_twitter() {
		$this->options_save_other( 'twitter' );
	}

	/**
	 * Save the options page for LinkedIn.
	 */
	public function options_save_linkedin() {
		$this->options_save_other( 'linkedin' );
	}

	/**
	 * Save the options page for a service.
	 *
	 * @param string $service_name Name of the service to save options for.
	 */
	public function options_save_other( $service_name ) {
		// Nonce check.
		check_admin_referer( 'save_' . $service_name . '_token_' . $_REQUEST['connection'] );

		$this->globalization( $_REQUEST['connection'] );
	}

	/**
	 * If there's only one shared connection to Twitter set it as twitter:site tag.
	 *
	 * @param string $tag Tag.
	 */
	public function enhaced_twitter_cards_site_tag( $tag ) {
		$custom_site_tag = get_option( 'jetpack-twitter-cards-site-tag' );
		if ( ! empty( $custom_site_tag ) ) {
			return $tag;
		}
		if ( ! $this->is_enabled( 'twitter' ) ) {
			return $tag;
		}
		$connections = $this->get_connections( 'twitter' );
		foreach ( $connections as $connection ) {
			$connection_meta = $this->get_connection_meta( $connection );
			if ( $this->is_global_connection( $connection_meta ) ) {
				// If the connection is shared.
				return $this->get_display_name( 'twitter', $connection );
			}
		}

		return $tag;
	}

	/**
	 * Save the Publicized Twitter account when publishing a post.
	 *
	 * @param bool   $submit_post Should the post be publicized.
	 * @param int    $post_id Post ID.
	 * @param string $service_name Service name.
	 * @param array  $connection Array of connection details.
	 */
	public function save_publicized_twitter_account( $submit_post, $post_id, $service_name, $connection ) {
		if ( 'twitter' === $service_name && $submit_post ) {
			$connection_meta        = $this->get_connection_meta( $connection );
			$publicize_twitter_user = get_post_meta( $post_id, '_publicize_twitter_user' );
			if ( empty( $publicize_twitter_user ) || ! $this->is_global_connection( $connection_meta ) ) {
				update_post_meta( $post_id, '_publicize_twitter_user', $this->get_display_name( 'twitter', $connection ) );
			}
		}
	}

	/**
	 * Get the Twitter username.
	 *
	 * @param string $account Twitter username.
	 * @param int    $post_id ID of the post.
	 * @return string
	 */
	public function get_publicized_twitter_account( $account, $post_id ) {
		if ( ! empty( $account ) ) {
			return $account;
		}
		$account = get_post_meta( $post_id, '_publicize_twitter_user', true );
		if ( ! empty( $account ) ) {
			return $account;
		}

		return '';
	}

	/**
	 * Save the Publicized Facebook account when publishing a post
	 * Use only Personal accounts, not Facebook Pages
	 *
	 * @param bool   $submit_post Should the post be publicized.
	 * @param int    $post_id Post ID.
	 * @param string $service_name Service name.
	 * @param array  $connection Array of connection details.
	 */
	public function save_publicized_facebook_account( $submit_post, $post_id, $service_name, $connection ) {
		$connection_meta = $this->get_connection_meta( $connection );
		if ( 'facebook' === $service_name && isset( $connection_meta['connection_data']['meta']['facebook_profile'] ) && $submit_post ) {
			$publicize_facebook_user = get_post_meta( $post_id, '_publicize_facebook_user' );
			if ( empty( $publicize_facebook_user ) || ! $this->is_global_connection( $connection_meta ) ) {
				$profile_link = $this->get_profile_link( 'facebook', $connection );

				if ( false !== $profile_link ) {
					update_post_meta( $post_id, '_publicize_facebook_user', $profile_link );
				}
			}
		}
	}
}<|MERGE_RESOLUTION|>--- conflicted
+++ resolved
@@ -10,11 +10,7 @@
 use Automattic\Jetpack\Connection\Tokens;
 use Automattic\Jetpack\Redirect;
 use Jetpack_IXR_Client;
-<<<<<<< HEAD
-use Jetpack_Options as Jetpack_Options;
-=======
 use Jetpack_Options;
->>>>>>> 42c2f3fe
 
 /**
  * Extend the base class with Jetpack-specific functionality.
@@ -59,13 +55,7 @@
 		add_filter( 'jetpack_sharing_twitter_via', array( $this, 'get_publicized_twitter_account' ), 10, 2 );
 
 		add_action( 'updating_jetpack_version', array( $this, 'init_refresh_transient' ) );
-<<<<<<< HEAD
 		jetpack_require_lib( 'class.jetpack-keyring-service-helper' );
-=======
-
-		// TODO: Move enhanced Open Graph to the Jetpack plugin.
-		// include_once __DIR__ . '/enhanced-open-graph.php';
->>>>>>> 42c2f3fe
 	}
 
 	/**
