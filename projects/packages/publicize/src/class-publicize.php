<?php
/**
 * Publicize class.
 *
 * @package automattic/jetpack-publicize
 */

namespace Automattic\Jetpack\Publicize;

use Automattic\Jetpack\Connection\Client;
use Automattic\Jetpack\Connection\Tokens;
use Jetpack_IXR_Client;
use Jetpack_Options;
use WP_Error;
use WP_Post;

/**
 * Extend the base class with Jetpack-specific functionality.
 */
class Publicize extends Publicize_Base {

	const JETPACK_SOCIAL_CONNECTIONS_TRANSIENT = 'jetpack_social_connections';

	/**
	 * Transitory storage of connection testing results.
	 *
	 * @var array
	 */
	private $test_connection_results = array();

	/**
	 * Add hooks.
	 */
	public function __construct() {
		parent::__construct();

		add_filter( 'jetpack_xmlrpc_unauthenticated_methods', array( $this, 'register_update_publicize_connections_xmlrpc_method' ) );

		add_action( 'load-settings_page_sharing', array( $this, 'admin_page_load' ), 9 );

		add_action( 'load-settings_page_sharing', array( $this, 'force_user_connection' ) );

		add_filter( 'jetpack_published_post_flags', array( $this, 'set_post_flags' ), 10, 2 );

		add_action( 'wp_insert_post', array( $this, 'save_publicized' ), 11, 2 );

		add_action( 'connection_disconnected', array( $this, 'add_disconnect_notice' ) );
	}

	/**
	 * Add a notice when a connection has been disconnected.
	 */
	public function add_disconnect_notice() {
		add_action( 'admin_notices', array( $this, 'display_disconnected' ) );
	}

	/**
	 * Whether to use the v1 admin UI.
	 */
	public function use_admin_ui_v1(): bool {

		// If the option is set, use it.
		if ( get_option( 'jetpack_social_use_admin_ui_v1', false ) ) {
			return true;
		}

		// Otherwise, check the constant and the plan feature.
		return ( defined( 'JETPACK_SOCIAL_USE_ADMIN_UI_V1' ) && JETPACK_SOCIAL_USE_ADMIN_UI_V1 )
			|| $this->has_connections_management_feature();
	}

	/**
	 * Force user connection before showing the Publicize UI.
	 */
	public function force_user_connection() {
		global $current_user;

		$user_token        = ( new Tokens() )->get_access_token( $current_user->ID );
		$is_user_connected = $user_token && ! is_wp_error( $user_token );

		// If the user is already connected via Jetpack, then we're good.
		if ( $is_user_connected ) {
			return;
		}

		// If they're not connected, then remove the Publicize UI and tell them they need to connect first.
		global $publicize_ui;
		remove_action( 'pre_admin_screen_sharing', array( $publicize_ui, 'admin_page' ) );

		// Do we really need `admin_styles`? With the new admin UI, it's breaking some bits.
		// Jetpack::init()->admin_styles();.
		add_action( 'pre_admin_screen_sharing', array( $this, 'admin_page_warning' ), 1 );
	}

	/**
	 * Show a warning when Publicize does not have a connection.
	 */
	public function admin_page_warning() {
		$jetpack   = \Jetpack::init();
		$blog_name = get_bloginfo( 'blogname' );
		if ( empty( $blog_name ) ) {
			$blog_name = home_url( '/' );
		}

		?>
		<div id="message" class="updated jetpack-message jp-connect">
			<div class="jetpack-wrap-container">
				<div class="jetpack-text-container">
					<p>
						<?php
							printf(
								/* translators: %s is the name of the blog */
								esc_html( wptexturize( __( "To use Jetpack Social, you'll need to link your %s account to your WordPress.com account using the link below.", 'jetpack-publicize-pkg' ) ) ),
								'<strong>' . esc_html( $blog_name ) . '</strong>'
							);
						?>
					</p>
					<p><?php echo esc_html( wptexturize( __( "If you don't have a WordPress.com account yet, you can sign up for free in just a few seconds.", 'jetpack-publicize-pkg' ) ) ); ?></p>
				</div>
				<div class="jetpack-install-container">
					<p class="submit"><a
							href="<?php echo esc_url( $jetpack->build_connect_url( false, menu_page_url( 'sharing', false ) ) ); ?>"
							class="button-connector"
							id="wpcom-connect"><?php esc_html_e( 'Link account with WordPress.com', 'jetpack-publicize-pkg' ); ?></a>
					</p>
					<p class="jetpack-install-blurb">
						<?php jetpack_render_tos_blurb(); ?>
					</p>
				</div>
			</div>
		</div>
		<?php
	}

	/**
	 * Remove a Publicize Connection.
	 *
	 * @param string    $service_name 'facebook', 'twitter', etc.
	 * @param string    $connection_id Connection ID.
	 * @param false|int $_blog_id The blog ID. Use false (default) for the current blog.
	 * @param false|int $_user_id The user ID. Use false (default) for the current user.
	 * @param bool      $force_delete Whether to skip permissions checks.
	 * @return false|void False on failure. Void on success.
	 */
	public function disconnect( $service_name, $connection_id, $_blog_id = false, $_user_id = false, $force_delete = false ) {
		return Keyring_Helper::disconnect( $service_name, $connection_id, $_blog_id, $_user_id, $force_delete );
	}

	/**
	 * Set updated Publicize connections in a transient.
	 *
	 * @param mixed $publicize_connections Updated connections.
	 * @return true
	 */
	public function receive_updated_publicize_connections( $publicize_connections ) {
		set_transient( self::JETPACK_SOCIAL_CONNECTIONS_TRANSIENT, $publicize_connections, 3600 * 4 );
		return true;
	}

	/**
	 * Add method to update Publicize connections.
	 *
	 * @param array $methods Array of registered methods.
	 * @return array
	 */
	public function register_update_publicize_connections_xmlrpc_method( $methods ) {
		return array_merge(
			$methods,
			array(
				'jetpack.updatePublicizeConnections' => array( $this, 'receive_updated_publicize_connections' ),
			)
		);
	}

	/**
	 * Get a list of all connections.
	 *
	 * Google Plus is no longer a functional service, so we remove it from the list.
	 *
	 * @return array
	 */
	public function get_all_connections() {
		$this->refresh_connections();

		$connections = get_transient( self::JETPACK_SOCIAL_CONNECTIONS_TRANSIENT );

		if ( $connections === false ) {
			$connections = array();
		}

		if ( isset( $connections['google_plus'] ) ) {
			unset( $connections['google_plus'] );
		}
		return $connections;
	}

	/**
	 * Get connections for a specific service.
	 *
	 * @param string    $service_name 'facebook', 'twitter', etc.
	 * @param false|int $_blog_id The blog ID. Use false (default) for the current blog.
	 * @param false|int $_user_id The user ID. Use false (default) for the current user.
	 * @return false|object[]|array[]
	 */
	public function get_connections( $service_name, $_blog_id = false, $_user_id = false ) {
		if ( false === $_user_id ) {
			$_user_id = $this->user_id();
		}

		$connections           = $this->get_all_connections();
		$connections_to_return = array();

		if ( ! empty( $connections ) && is_array( $connections ) ) {
			if ( ! empty( $connections[ $service_name ] ) ) {
				foreach ( $connections[ $service_name ] as $id => $connection ) {
					if ( $this->is_global_connection( $connection ) || $_user_id === (int) $connection['connection_data']['user_id'] ) {
						$connections_to_return[ $id ] = $connection;
					}
				}
			}

			return $connections_to_return;
		}

		return false;
	}

	/**
	 * Get all connections for a specific user.
	 *
	 * @param array $args Arguments to run operations such as force refresh and connection test results.

	 * @return array
	 */
	public function get_all_connections_for_user( $args = array() ) {
		if ( ( isset( $args['clear_cache'] ) && $args['clear_cache'] )
<<<<<<< HEAD
		|| ( isset( $args['run_connection_tests'] ) && $args['run_connection_tests'] ) ) {
=======
		|| ( isset( $args['test_connections'] ) && $args['test_connections'] ) ) {
>>>>>>> 9c86ce77
			$this->clear_connections_transient();
		}
		$connections = $this->get_all_connections();

		$connections_to_return = array();
		if ( ! empty( $connections ) ) {
			foreach ( (array) $connections as $service_name => $connections_for_service ) {
				foreach ( $connections_for_service as $id => $connection ) {
					$user_id = (int) $connection['connection_data']['user_id'];
					// phpcs:ignore WordPress.PHP.YodaConditions.NotYoda
					if ( $user_id === 0 || $this->user_id() === $user_id ) {
						if ( $this->use_admin_ui_v1() ) {
							$connections_to_return[] = array_merge(
								$connection,
								array(
									'service_name'   => $service_name,
									'connection_id'  => $connection['connection_data']['id'],
									'can_disconnect' => current_user_can( 'edit_others_posts' ) || get_current_user_id() === $user_id,
									'profile_link'   => $this->get_profile_link( $service_name, $connection ),
									'shared'         => $connection['connection_data']['user_id'] === '0',
									'status'         => 'ok',
								)
							);
						} else {
							$connections_to_return[ $service_name ][ $id ] = $connection;
						}
					}
				}
			}
		}

<<<<<<< HEAD
		if ( self::use_admin_ui_v1() && isset( $args['run_connection_tests'] ) && $args['run_connection_tests'] && count( $connections_to_return ) > 0 ) {
=======
		if ( self::use_admin_ui_v1() && isset( $args['test_connections'] ) && $args['test_connections'] && count( $connections_to_return ) > 0 ) {
>>>>>>> 9c86ce77
			$connections_to_return = $this->add_connection_test_results( $connections_to_return );
		}

		return $connections_to_return;
	}

	/**
	 * To add the connection test results to the connections.
	 *
	 * @param array $connections The Jetpack Social connections.

	 * @return array
	 */
	public function add_connection_test_results( $connections ) {
		$path                   = sprintf( '/sites/%d/publicize/connection-test-results', absint( Jetpack_Options::get_option( 'id' ) ) );
		$response               = Client::wpcom_json_api_request_as_user( $path, '2', array(), null, 'wpcom' );
		$connection_results     = json_decode( wp_remote_retrieve_body( $response ), true );
		$connection_results_map = array();
<<<<<<< HEAD
		foreach ( $connection_results as $connection_result ) {
			$connection_results_map[ $connection_result['connection_id'] ] = $connection_result['test_success'];
		}

		return array_map(
			function ( $connection ) use ( $connection_results_map ) {
				if ( isset( $connection_results_map[ $connection['connection_id'] ] ) ) {
						$connection['status'] = $connection_results_map[ $connection['connection_id'] ] ? 'ok' : 'broken';
				}
				return $connection;
			},
			$connections
		);
=======

		foreach ( $connection_results as $connection_result ) {
			$connection_results_map[ $connection_result['connection_id'] ] = $connection_result['test_success'] ? 'ok' : 'broken';
		}
		foreach ( $connections as $key => $connection ) {
			if ( isset( $connection_results_map[ $connection['connection_id'] ] ) ) {
				$connections[ $key ]['status'] = $connection_results_map[ $connection['connection_id'] ];
			}
		}

		return $connections;
>>>>>>> 9c86ce77
	}

	/**
	 * Get a connections for a user.
	 *
	 * @param int $connection_id The connection_id.

	 * @return array
	 */
	public function get_connection_for_user( $connection_id ) {
		foreach ( $this->get_all_connections_for_user() as $connection ) {
			if ( (int) $connection['connection_id'] === (int) $connection_id ) {
				return $connection;
			}
		}
		return array();
	}

	/**
	 * Get the ID of a connection.
	 *
	 * @param array $connection The connection.
	 * @return string
	 */
	public function get_connection_id( $connection ) {
		return $connection['connection_data']['id'];
	}

	/**
	 * Get the unique ID of a connection.
	 *
	 * @param array $connection The connection.
	 * @return string
	 */
	public function get_connection_unique_id( $connection ) {
		return $connection['connection_data']['token_id'];
	}

	/**
	 * Whether the current user can manage a connection.
	 *
	 * @param array $connection_data The connection data.
	 *
	 * @return bool
	 */
	public static function can_manage_connection( $connection_data ) {
		return current_user_can( 'edit_others_posts' ) || get_current_user_id() === (int) $connection_data['user_id'];
	}

	/**
	 * Get the meta of a connection.
	 *
	 * @param array $connection The connection.
	 * @return array
	 */
	public function get_connection_meta( $connection ) {
		$connection['user_id'] = $connection['connection_data']['user_id']; // Allows for shared connections.
		return $connection;
	}

	/**
	 * Show error on settings page if applicable.
	 */
	public function admin_page_load() {
		$action = isset( $_GET['action'] ) ? sanitize_text_field( wp_unslash( $_GET['action'] ) ) : null; // phpcs:ignore WordPress.Security.NonceVerification.Recommended

		if ( 'error' === $action ) {
			add_action( 'pre_admin_screen_sharing', array( $this, 'display_connection_error' ), 9 );
		}
	}

	/**
	 * Display an error message.
	 */
	public function display_connection_error() {
		$code = false;
		// phpcs:disable WordPress.Security.NonceVerification.Recommended
		$service         = isset( $_GET['service'] ) ? sanitize_text_field( wp_unslash( $_GET['service'] ) ) : null;
		$publicize_error = isset( $_GET['publicize_error'] ) ? sanitize_text_field( wp_unslash( $_GET['publicize_error'] ) ) : null;
		// phpcs:enable WordPress.Security.NonceVerification.Recommended

		if ( $service ) {
			/* translators: %s is the name of the Jetpack Social service (e.g. Facebook, Twitter) */
			$error = sprintf( __( 'There was a problem connecting to %s to create an authorized connection. Please try again in a moment.', 'jetpack-publicize-pkg' ), self::get_service_label( $service ) );
		} elseif ( $publicize_error ) {
			$code = strtolower( $publicize_error );
			switch ( $code ) {
				case '400':
					$error = __( 'An invalid request was made. This normally means that something intercepted or corrupted the request from your server to the Jetpack Server. Try again and see if it works this time.', 'jetpack-publicize-pkg' );
					break;
				case 'secret_mismatch':
					$error = __( 'We could not verify that your server is making an authorized request. Please try again, and make sure there is nothing interfering with requests from your server to the Jetpack Server.', 'jetpack-publicize-pkg' );
					break;
				case 'empty_blog_id':
					$error = __( 'No blog_id was included in your request. Please try disconnecting Jetpack from WordPress.com and then reconnecting it. Once you have done that, try connecting Jetpack Social again.', 'jetpack-publicize-pkg' );
					break;
				case 'empty_state':
					/* translators: %s is the URL of the Jetpack admin page */
					$error = sprintf( __( 'No user information was included in your request. Please make sure that your user account has connected to Jetpack. Connect your user account by going to the <a href="%s">Jetpack page</a> within wp-admin.', 'jetpack-publicize-pkg' ), \Jetpack::admin_url() );
					break;
				default:
					$error = __( 'Something which should never happen, happened. Sorry about that. If you try again, maybe it will work.', 'jetpack-publicize-pkg' );
					break;
			}
		} else {
			$error = __( 'There was a problem connecting with Jetpack Social. Please try again in a moment.', 'jetpack-publicize-pkg' );
		}
		// Using the same formatting/style as Jetpack::admin_notices() error.
		?>
		<div id="message" class="jetpack-message jetpack-err">
			<div class="squeezer">
				<h2>
					<?php
						echo wp_kses(
							$error,
							array(
								'a'      => array(
									'href' => true,
								),
								'code'   => true,
								'strong' => true,
								'br'     => true,
								'b'      => true,
							)
						);
					?>
				</h2>
				<?php if ( $code ) : ?>
					<p>
					<?php
					printf(
						/* translators: %s is the name of the error */
						esc_html__( 'Error code: %s', 'jetpack-publicize-pkg' ),
						esc_html( stripslashes( $code ) )
					);
					?>
					</p>
				<?php endif; ?>
			</div>
		</div>
		<?php
	}

	/**
	 * Show a message that the connection has been removed.
	 */
	public function display_disconnected() {
		echo "<div class='updated'>\n";
		echo '<p>' . esc_html( __( 'That connection has been removed.', 'jetpack-publicize-pkg' ) ) . "</p>\n";
		echo "</div>\n\n";
	}

	/**
	 * If applicable, globalize a connection.
	 *
	 * @param string $connection_id Connection ID.
	 */
	public function globalization( $connection_id ) {
		if ( isset( $_REQUEST['global'] ) && 'on' === $_REQUEST['global'] ) { // phpcs:ignore WordPress.Security.NonceVerification.Recommended -- nonce check happens earlier in the process before we get here
			if ( ! current_user_can( $this->GLOBAL_CAP ) ) { // phpcs:ignore WordPress.NamingConventions.ValidVariableName.UsedPropertyNotSnakeCase
				return;
			}

			$this->globalize_connection( $connection_id );
		}
	}

	/**
	 * Globalize a connection.
	 *
	 * @param string $connection_id Connection ID.
	 */
	public function globalize_connection( $connection_id ) {
		$xml = new Jetpack_IXR_Client();
		$xml->query( 'jetpack.globalizePublicizeConnection', $connection_id, 'globalize' );

		if ( ! $xml->isError() ) {
			$response = $xml->getResponse();
			$this->receive_updated_publicize_connections( $response );
		}
	}

	/**
	 * Unglobalize a connection.
	 *
	 * @param string $connection_id Connection ID.
	 */
	public function unglobalize_connection( $connection_id ) {
		$xml = new Jetpack_IXR_Client();
		$xml->query( 'jetpack.globalizePublicizeConnection', $connection_id, 'unglobalize' );

		if ( ! $xml->isError() ) {
			$response = $xml->getResponse();
			$this->receive_updated_publicize_connections( $response );
		}
	}

	/**
	 * Grabs a fresh copy of the publicize connections data, if the cache is busted.
	 */
	public function refresh_connections() {
		$connections = get_transient( self::JETPACK_SOCIAL_CONNECTIONS_TRANSIENT );
		if ( $connections === false ) {
			$xml = new Jetpack_IXR_Client();
			$xml->query( 'jetpack.fetchPublicizeConnections' );
			if ( ! $xml->isError() ) {
				$response = $xml->getResponse();
				$this->receive_updated_publicize_connections( $response );
			} else {
				$this->clear_connections_transient();
			}
		}
	}

	/**
	 * Delete the transient.
	 */
	public function clear_connections_transient() {
		delete_transient( self::JETPACK_SOCIAL_CONNECTIONS_TRANSIENT );
	}

	/**
	 * Get the Publicize connect URL from Keyring.
	 *
	 * @param string $service_name Name of the service to get connect URL for.
	 * @param string $for What the URL is for. Default 'publicize'.
	 * @return string
	 */
	public function connect_url( $service_name, $for = 'publicize' ) {
		return Keyring_Helper::connect_url( $service_name, $for );
	}

	/**
	 * Get the Publicize refresh URL from Keyring.
	 *
	 * @param string $service_name Name of the service to get refresh URL for.
	 * @param string $for What the URL is for. Default 'publicize'.
	 * @return string
	 */
	public function refresh_url( $service_name, $for = 'publicize' ) {
		return Keyring_Helper::refresh_url( $service_name, $for );
	}

	/**
	 * Get the Publicize disconnect URL from Keyring.
	 *
	 * @param string $service_name Name of the service to get disconnect URL for.
	 * @param mixed  $id ID of the conenction to disconnect.
	 * @return string
	 */
	public function disconnect_url( $service_name, $id ) {
		return Keyring_Helper::disconnect_url( $service_name, $id );
	}

	/**
	 * Get social networks, either all available or only those that the site is connected to.
	 *
	 * @since 0.1.0
	 * @since-jetpack 2.0.0
	 *
	 * @since-jetpack 6.6.0 Removed Path. Service closed October 2018.
	 *
	 * @param string    $filter Select the list of services that will be returned. Defaults to 'all', accepts 'connected'.
	 * @param false|int $_blog_id Get services for a specific blog by ID, or set to false for current blog. Default false.
	 * @param false|int $_user_id Get services for a specific user by ID, or set to false for current user. Default false.
	 * @return array List of social networks.
	 */
	public function get_services( $filter = 'all', $_blog_id = false, $_user_id = false ) {
		$services = array(
			'facebook'           => array(),
			'twitter'            => array(),
			'linkedin'           => array(),
			'tumblr'             => array(),
			'mastodon'           => array(),
			'instagram-business' => array(),
			'nextdoor'           => array(),
		);

		if ( 'all' === $filter ) {
			return $services;
		}

		$connected_services = array();
		foreach ( $services as $service_name => $empty ) {
			$connections = $this->get_connections( $service_name, $_blog_id, $_user_id );
			if ( $connections ) {
				$connected_services[ $service_name ] = $connections;
			}
		}
		return $connected_services;
	}

	/**
	 * Get a specific connection. Stub.
	 *
	 * @param string    $service_name 'facebook', 'twitter', etc.
	 * @param string    $connection_id Connection ID.
	 * @param false|int $_blog_id The blog ID. Use false (default) for the current blog.
	 * @param false|int $_user_id The user ID. Use false (default) for the current user.
	 * @return void
	 */
	public function get_connection( $service_name, $connection_id, $_blog_id = false, $_user_id = false ) { // phpcs:ignore VariableAnalysis.CodeAnalysis.VariableAnalysis.UnusedVariable
		// Stub.
	}

	/**
	 * Flag a post for Publicize after publishing.
	 *
	 * @param string  $new_status New status of the post.
	 * @param string  $old_status Old status of the post.
	 * @param WP_Post $post Post object.
	 */
	public function flag_post_for_publicize( $new_status, $old_status, $post ) {
		if ( ! $this->post_type_is_publicizeable( $post->post_type ) ) {
			return;
		}

		$should_publicize = $this->should_submit_post_pre_checks( $post );

		if ( 'publish' === $new_status && 'publish' !== $old_status ) {
			/**
			 * Determines whether a post being published gets publicized.
			 *
			 * Side-note: Possibly our most alliterative filter name.
			 *
			 * @since 0.1.0 No longer defaults to true. Adds checks to not publicize based on different contexts.
			 * @since-jetpack 4.1.0
			 *
			 * @param bool $should_publicize Should the post be publicized? Default to true.
			 * @param WP_POST $post Current Post object.
			 */
			$should_publicize = apply_filters( 'publicize_should_publicize_published_post', $should_publicize, $post );

			if ( $should_publicize ) {
				update_post_meta( $post->ID, $this->PENDING, true ); // phpcs:ignore WordPress.NamingConventions.ValidVariableName.UsedPropertyNotSnakeCase
			}
		}
	}

	/**
	 * Test a connection.
	 *
	 * @param string $service_name Name of the service.
	 * @param array  $connection Connection to be tested.
	 */
	public function test_connection( $service_name, $connection ) {
		$id = $this->get_connection_id( $connection );

		if ( array_key_exists( $id, $this->test_connection_results ) ) {
			return $this->test_connection_results[ $id ];
		}

		$xml = new Jetpack_IXR_Client();
		$xml->query( 'jetpack.testPublicizeConnection', $id );

		// Bail if all is well.
		if ( ! $xml->isError() ) {
			$this->test_connection_results[ $id ] = true;
			return true;
		}

		$xml_response            = $xml->getResponse();
		$connection_test_message = $xml_response['faultString'];
		$connection_error_code   = ( empty( $xml_response['faultCode'] ) || ! is_int( $xml_response['faultCode'] ) )
			? -1
			: $xml_response['faultCode'];

		// Set up refresh if the user can.
		$user_can_refresh = current_user_can( $this->GLOBAL_CAP ); // phpcs:ignore WordPress.NamingConventions.ValidVariableName.UsedPropertyNotSnakeCase
		if ( $user_can_refresh ) {
			/* translators: %s is the name of a social media service */
			$refresh_text = sprintf( _x( 'Refresh connection with %s', 'Refresh connection with {social media service}', 'jetpack-publicize-pkg' ), $this->get_service_label( $service_name ) );
			$refresh_url  = $this->refresh_url( $service_name );
		}

		$error_data = array(
			'user_can_refresh' => $user_can_refresh,
			'refresh_text'     => $refresh_text,
			'refresh_url'      => $refresh_url,
		);

		$this->test_connection_results[ $id ] = new WP_Error( $connection_error_code, $connection_test_message, $error_data );

		return $this->test_connection_results[ $id ];
	}

	/**
	 * Checks if post has already been shared by Publicize in the past.
	 *
	 * Jetpack uses two methods:
	 * 1. A POST_DONE . 'all' postmeta flag, or
	 * 2. if the post has already been published.
	 *
	 * @since 0.1.0
	 * @since-jetpack 6.7.0
	 *
	 * @param integer $post_id Optional. Post ID to query connection status for: will use current post if missing.
	 *
	 * @return bool True if post has already been shared by Publicize, false otherwise.
	 */
	public function post_is_done_sharing( $post_id = null ) {
		// Defaults to current post if $post_id is null.
		$post = get_post( $post_id );
		if ( $post === null ) {
			return false;
		}

		return 'publish' === $post->post_status || get_post_meta( $post->ID, $this->POST_DONE . 'all', true ); // phpcs:ignore WordPress.NamingConventions.ValidVariableName.UsedPropertyNotSnakeCase
	}

	/**
	 * Save a flag locally to indicate that this post has already been Publicized via the selected
	 * connections.
	 *
	 * @param int     $post_ID Post ID.
	 * @param WP_Post $post Post object.
	 */
	public function save_publicized( $post_ID, $post = null ) {
		if ( $post === null ) {
			return;
		}
		// Only do this when a post transitions to being published.
		// phpcs:disable WordPress.NamingConventions.ValidVariableName.UsedPropertyNotSnakeCase
		if ( get_post_meta( $post->ID, $this->PENDING ) && $this->post_type_is_publicizeable( $post->post_type ) ) {
			delete_post_meta( $post->ID, $this->PENDING );
			update_post_meta( $post->ID, $this->POST_DONE . 'all', true );
		}
		// phpcs:enable WordPress.NamingConventions.ValidVariableName.UsedPropertyNotSnakeCase
	}

	/**
	 * Set post flags for Publicize.
	 *
	 * @param array   $flags List of flags.
	 * @param WP_Post $post Post object.
	 * @return array
	 */
	public function set_post_flags( $flags, $post ) {
		$flags['publicize_post'] = false;
		if ( ! $this->post_type_is_publicizeable( $post->post_type ) ) {
			return $flags;
		}

		$should_publicize = $this->should_submit_post_pre_checks( $post );

		/** This filter is already documented in modules/publicize/publicize-jetpack.php */
		if ( ! apply_filters( 'publicize_should_publicize_published_post', $should_publicize, $post ) ) {
			return $flags;
		}

		$connected_services = $this->get_all_connections();

		if ( empty( $connected_services ) ) {
			return $flags;
		}

		$flags['publicize_post'] = true;

		return $flags;
	}
}<|MERGE_RESOLUTION|>--- conflicted
+++ resolved
@@ -234,11 +234,7 @@
 	 */
 	public function get_all_connections_for_user( $args = array() ) {
 		if ( ( isset( $args['clear_cache'] ) && $args['clear_cache'] )
-<<<<<<< HEAD
-		|| ( isset( $args['run_connection_tests'] ) && $args['run_connection_tests'] ) ) {
-=======
 		|| ( isset( $args['test_connections'] ) && $args['test_connections'] ) ) {
->>>>>>> 9c86ce77
 			$this->clear_connections_transient();
 		}
 		$connections = $this->get_all_connections();
@@ -270,11 +266,7 @@
 			}
 		}
 
-<<<<<<< HEAD
-		if ( self::use_admin_ui_v1() && isset( $args['run_connection_tests'] ) && $args['run_connection_tests'] && count( $connections_to_return ) > 0 ) {
-=======
 		if ( self::use_admin_ui_v1() && isset( $args['test_connections'] ) && $args['test_connections'] && count( $connections_to_return ) > 0 ) {
->>>>>>> 9c86ce77
 			$connections_to_return = $this->add_connection_test_results( $connections_to_return );
 		}
 
@@ -293,21 +285,6 @@
 		$response               = Client::wpcom_json_api_request_as_user( $path, '2', array(), null, 'wpcom' );
 		$connection_results     = json_decode( wp_remote_retrieve_body( $response ), true );
 		$connection_results_map = array();
-<<<<<<< HEAD
-		foreach ( $connection_results as $connection_result ) {
-			$connection_results_map[ $connection_result['connection_id'] ] = $connection_result['test_success'];
-		}
-
-		return array_map(
-			function ( $connection ) use ( $connection_results_map ) {
-				if ( isset( $connection_results_map[ $connection['connection_id'] ] ) ) {
-						$connection['status'] = $connection_results_map[ $connection['connection_id'] ] ? 'ok' : 'broken';
-				}
-				return $connection;
-			},
-			$connections
-		);
-=======
 
 		foreach ( $connection_results as $connection_result ) {
 			$connection_results_map[ $connection_result['connection_id'] ] = $connection_result['test_success'] ? 'ok' : 'broken';
@@ -319,7 +296,6 @@
 		}
 
 		return $connections;
->>>>>>> 9c86ce77
 	}
 
 	/**
