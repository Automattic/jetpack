--- conflicted
+++ resolved
@@ -85,11 +85,8 @@
 			'is_publicize_enabled' => Utils::is_publicize_active(),
 			'feature_flags'        => self::get_feature_flags(),
 			'supported_services'   => array(),
-<<<<<<< HEAD
 			'urls'                 => array(),
-=======
 			'shares_data'          => array(),
->>>>>>> bae165e1
 		);
 
 		if ( ! Utils::is_publicize_active() ) {
@@ -108,11 +105,8 @@
 			array(
 				'api_paths'          => self::get_api_paths(),
 				'supported_services' => self::get_supported_services(),
-<<<<<<< HEAD
 				'urls'               => self::get_urls(),
-=======
 				'shares_data'        => self::get_shares_data(),
->>>>>>> bae165e1
 				/**
 				 * 'store'       => self::get_store_script_data(),
 				 * 'urls'        => self::get_urls(),
