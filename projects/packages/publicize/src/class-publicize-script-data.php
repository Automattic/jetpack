<?php
/**
 * Publicize_Script_Data.
 *
 * @package automattic/jetpack-publicize
 */

namespace Automattic\Jetpack\Publicize;

use Automattic\Jetpack\Connection\Client;
use Automattic\Jetpack\Connection\Manager;
use Automattic\Jetpack\Current_Plan;
use Automattic\Jetpack\Publicize\Publicize_Utils as Utils;
use Automattic\Jetpack\Status\Host;
use Jetpack_Options;

/**
 * Publicize_Script_Data class.
 */
class Publicize_Script_Data {

	/**
	 * Get the publicize instance - properly typed
	 *
	 * @return Publicize
	 */
	public static function publicize() {
		/**
		 * Publicize instance.
		 *
		 * @var Publicize $publicize
		 */
		global $publicize;

		if ( ! $publicize && function_exists( 'publicize_init' ) ) {
			// @phan-suppress-next-line PhanUndeclaredFunction - phan is dumb not to see the function_exists check
			publicize_init();
		}

		return $publicize;
	}

	/**
	 * Configure script data.
	 */
	public static function configure() {
		add_filter( 'jetpack_admin_js_script_data', array( __CLASS__, 'set_admin_script_data' ), 10, 1 );
	}

	/**
	 * Set script data.
	 *
	 * @param array $data The script data.
	 */
	public static function set_admin_script_data( $data ) {

		$data['social'] = self::get_admin_script_data();

		if ( empty( $data['site']['plan']['product_slug'] ) ) {
			$data['site']['plan'] = Current_Plan::get();
		}

		return $data;
	}

	/**
	 * Get the script data for admin UI.
	 *
	 * @return array
	 */
	public static function get_admin_script_data() {

		// Only set script data on the social settings page,
		// the Jetpack settings page, or the block editor.
		$should_set_script_data = Utils::is_jetpack_settings_page()
			|| Utils::is_social_settings_page()
			|| Utils::should_block_editor_have_social();

		if ( ! $should_set_script_data ) {
			return array();
		}

		$basic_data = array(
			'api_paths'            => array(),
			'is_publicize_enabled' => Utils::is_publicize_active(),
			'feature_flags'        => self::get_feature_flags(),
			'supported_services'   => array(),
			'shares_data'          => array(),
		);

		if ( ! Utils::is_publicize_active() ) {
			return $basic_data;
		}

		// Simple sites don't have a user connection.
		$is_publicize_configured = ( new Host() )->is_wpcom_simple() || Utils::is_connected();

		if ( ! $is_publicize_configured ) {
			return $basic_data;
		}

		return array_merge(
			$basic_data,
			array(
				'api_paths'          => self::get_api_paths(),
				'supported_services' => self::get_supported_services(),
				'shares_data'        => self::get_shares_data(),
				/**
				 * 'store'       => self::get_store_script_data(),
				 * 'urls'        => self::get_urls(),
				 */
			)
		);
	}

	/**
	 * Get the feature flags.
	 *
	 * @return array
	 */
	public static function get_feature_flags() {
		$variable_to_feature_map = array(
<<<<<<< HEAD
			'useAdminUiV1'     => 'connections-management',
			'useEditorPreview' => 'editor-preview',
=======
			'useAdminUiV1'   => 'connections-management',
			'useShareStatus' => 'share-status',
>>>>>>> 672ab89d
		);

		$feature_flags = array();

		foreach ( $variable_to_feature_map as $variable => $feature ) {
			$feature_flags[ $variable ] = self::has_feature_flag( $feature );
		}

		return $feature_flags;
	}

	/**
	 * Whether the site has the feature flag enabled.
	 *
	 * @param string $feature The feature name to check for, without the "social-" prefix.
	 * @return bool
	 */
	public static function has_feature_flag( $feature ): bool {
		$flag_name = str_replace( '-', '_', $feature );

		// If the option is set, use it.
		if ( get_option( 'jetpack_social_has_' . $flag_name, false ) ) {
			return true;
		}

		$constant_name = 'JETPACK_SOCIAL_HAS_' . strtoupper( $flag_name );
		// If the constant is set, use it.
		if ( defined( $constant_name ) && constant( $constant_name ) ) {
			return true;
		}

		return Current_Plan::supports( 'social-' . $feature );
	}

	/**
	 * Get the shares data.
	 *
	 * @return ?array
	 */
	public static function get_shares_data() {
		return self::publicize()->get_publicize_shares_info( Jetpack_Options::get_option( 'id' ) );
	}

	/**
	 * Get the list of supported Publicize services.
	 *
	 * @return array List of external services and their settings.
	 */
	public static function get_supported_services() {
		$site_id = Manager::get_site_id();
		if ( is_wp_error( $site_id ) ) {
			return array();
		}
		$path     = sprintf( '/sites/%d/external-services', $site_id );
		$response = Client::wpcom_json_api_request_as_user( $path );
		if ( is_wp_error( $response ) ) {
			return array();
		}
		$body = json_decode( wp_remote_retrieve_body( $response ) );

		$services = $body->services ?? array();

		return array_values(
			array_filter(
				(array) $services,
				function ( $service ) {
					return isset( $service->type ) && 'publicize' === $service->type;
				}
			)
		);
	}

	/**
	 * Get the API paths.
	 *
	 * @return array
	 */
	public static function get_api_paths() {

		$is_simple_site = ( new Host() )->is_wpcom_simple();

		if ( $is_simple_site ) {
			return array(
				'refreshConnections' => '/wpcom/v2/publicize/connection-test-results',
				'resharePost'        => '/wpcom/v2/posts/{postId}/publicize',
			);
		}

		return array(
			'refreshConnections' => '/jetpack/v4/publicize/connections?test_connections=1',
			'resharePost'        => '/jetpack/v4/publicize/{postId}',
		);
	}
}<|MERGE_RESOLUTION|>--- conflicted
+++ resolved
@@ -120,13 +120,9 @@
 	 */
 	public static function get_feature_flags() {
 		$variable_to_feature_map = array(
-<<<<<<< HEAD
 			'useAdminUiV1'     => 'connections-management',
 			'useEditorPreview' => 'editor-preview',
-=======
-			'useAdminUiV1'   => 'connections-management',
-			'useShareStatus' => 'share-status',
->>>>>>> 672ab89d
+			'useShareStatus'   => 'share-status',
 		);
 
 		$feature_flags = array();
