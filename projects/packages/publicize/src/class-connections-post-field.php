--- conflicted
+++ resolved
@@ -188,12 +188,8 @@
 					$output_connection[ $property ] = $connection[ $property ];
 				}
 			}
-<<<<<<< HEAD
 
 			$output_connection['id'] = (string) $connection['id'];
-=======
-			$output_connection['id'] = (string) $connection['unique_id'];
->>>>>>> 630a9d52
 
 			$output_connections[] = $output_connection;
 		}
