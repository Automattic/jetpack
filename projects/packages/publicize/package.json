{
	"private": true,
	"name": "@automattic/jetpack-publicize",
<<<<<<< HEAD
	"version": "0.49.0-alpha",
=======
	"version": "0.49.1-alpha",
>>>>>>> 45da3f78
	"description": "Publicize makes it easy to share your site’s posts on several social media networks automatically when you publish a new post.",
	"homepage": "https://github.com/Automattic/jetpack/tree/HEAD/projects/packages/publicize/#readme",
	"bugs": {
		"url": "https://github.com/Automattic/jetpack/labels/[Package] Publicize"
	},
	"repository": {
		"type": "git",
		"url": "https://github.com/Automattic/jetpack.git",
		"directory": "projects/packages/publicize"
	},
	"license": "GPL-2.0-or-later",
	"author": "Automattic",
	"scripts": {
		"build": "pnpm run clean && pnpm run build-client",
		"build-client": "webpack",
		"build-concurrently": "pnpm run clean && concurrently 'pnpm:build-client' 'pnpm:build-php'",
		"build-production-concurrently": "pnpm run clean && concurrently 'NODE_ENV=production BABEL_ENV=production pnpm run build-client' && pnpm run validate",
		"clean": "rm -rf build/",
		"validate": "pnpm exec validate-es build/",
		"watch": "pnpm run build && webpack watch"
	},
	"browserslist": [
		"extends @wordpress/browserslist-config"
	],
	"devDependencies": {
		"@automattic/jetpack-webpack-config": "workspace:*",
		"@wordpress/browserslist-config": "6.2.0",
		"concurrently": "7.6.0",
		"webpack": "5.76.0",
		"webpack-cli": "4.9.1"
	},
	"dependencies": {
		"@wordpress/i18n": "5.2.0"
	}
}<|MERGE_RESOLUTION|>--- conflicted
+++ resolved
@@ -1,11 +1,7 @@
 {
 	"private": true,
 	"name": "@automattic/jetpack-publicize",
-<<<<<<< HEAD
-	"version": "0.49.0-alpha",
-=======
 	"version": "0.49.1-alpha",
->>>>>>> 45da3f78
 	"description": "Publicize makes it easy to share your site’s posts on several social media networks automatically when you publish a new post.",
 	"homepage": "https://github.com/Automattic/jetpack/tree/HEAD/projects/packages/publicize/#readme",
 	"bugs": {
