--- conflicted
+++ resolved
@@ -9,6 +9,7 @@
 
 use Automattic\Jetpack\Connection\Tokens;
 use Automattic\Jetpack\Constants;
+use Automattic\Jetpack\Current_Plan;
 use Jetpack_Options;
 use WorDBless\BaseTestCase;
 use WorDBless\Options as WorDBless_Options;
@@ -29,23 +30,10 @@
 	 * Setting up the test.
 	 */
 	public function set_up() {
-<<<<<<< HEAD
-		global $publicize;
-		// Enable the feature
-		$publicize = $this->getMockBuilder( Publicize::class )
-			->disableOriginalConstructor()
-			->setMethods( array( 'has_social_image_generator_feature' ) )
-			->getMock();
-		$publicize->method( 'has_social_image_generator_feature' )->willReturn( true );
-		$publicize->register_post_meta();
-
-		( new Social_Image_Generator\Settings() )->set_enabled( true );
-=======
 		$plan                       = Current_Plan::PLAN_DATA['free'];
 		$plan['features']['active'] = array( 'social-image-generator' );
 		update_option( Current_Plan::PLAN_OPTION, $plan, true );
 		add_filter( 'jetpack_active_modules', array( $this, 'mock_publicize_being_active' ) );
->>>>>>> 60a158bd
 		$this->sig = new Social_Image_Generator\Setup();
 		$this->sig->init();
 		// Mock site connection.
