--- conflicted
+++ resolved
@@ -29,8 +29,8 @@
 	 * Setting up the test.
 	 */
 	public function set_up() {
-<<<<<<< HEAD
 		global $publicize;
+		// Enable the feature
 		$publicize = $this->getMockBuilder( Publicize::class )
 			->disableOriginalConstructor()
 			->setMethods( array( 'has_social_image_generator_feature' ) )
@@ -38,10 +38,7 @@
 		$publicize->method( 'has_social_image_generator_feature' )->willReturn( true );
 		$publicize->register_post_meta();
 
-=======
-		// Enable the feature
 		( new Social_Image_Generator\Settings() )->set_enabled( true );
->>>>>>> dc1ceaf1
 		$this->sig = new Social_Image_Generator\Setup();
 		$this->sig->init();
 		// Mock site connection.
@@ -108,11 +105,9 @@
 	}
 
 	/**
-<<<<<<< HEAD
 	 * Test that SIG gets enabled by default on new posts.
 	 */
 	public function test_sig_gets_enabled_by_default_on_a_new_post() {
-		$this->markTestSkipped( 'Skipping until we support default metadata in WorDBless - see https://github.com/Automattic/wordbless/pull/65' );
 		$post_id = wp_insert_post(
 			array(
 				'post_title'   => 'Testing',
@@ -120,27 +115,6 @@
 				'post_status'  => 'auto-draft',
 			)
 		);
-=======
-	 * Test that SIG does not get enabled by default if the feature is not active.
-	 */
-	public function test_sig_does_not_get_enabled_by_default_when_a_post_gets_saved() {
-		( new Social_Image_Generator\Settings() )->set_enabled( false );
-		add_filter( 'pre_http_request', array( $this, 'mock_success_response' ) );
-		$post_id = $this->create_post();
-		remove_filter( 'pre_http_request', array( $this, 'mock_success_response' ) );
-
-		$settings = new Social_Image_Generator\Post_Settings( $post_id );
-		$this->assertFalse( $settings->is_enabled() );
-	}
-
-	/**
-	 * Test that SIG gets enabled by default when the feature is active.
-	 */
-	public function test_sig_gets_enabled_by_default_when_a_post_gets_saved_and_the_feature_is_active() {
-		add_filter( 'pre_http_request', array( $this, 'mock_success_response' ) );
-		$post_id = $this->create_post();
-		remove_filter( 'pre_http_request', array( $this, 'mock_success_response' ) );
->>>>>>> dc1ceaf1
 
 		$settings = new Social_Image_Generator\Post_Settings( $post_id );
 		$this->assertTrue( $settings->is_enabled() );
