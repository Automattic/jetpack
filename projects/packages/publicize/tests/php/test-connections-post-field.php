--- conflicted
+++ resolved
@@ -262,11 +262,7 @@
 					'id_number' => array(
 						'connection_data' => array(
 							'user_id'  => self::$user_id,
-<<<<<<< HEAD
-							'id'       => '456',
-=======
 							'id'       => 'test-unique-id456',
->>>>>>> 630a9d52
 							'token_id' => 'test-unique-id456',
 							'meta'     => array(
 								'display_name' => 'test-display-name456',
@@ -279,11 +275,7 @@
 					'id_number' => array(
 						'connection_data' => array(
 							'user_id'  => 0,
-<<<<<<< HEAD
-							'id'       => '123',
-=======
 							'id'       => 'test-unique-id123',
->>>>>>> 630a9d52
 							'token_id' => 'test-unique-id123',
 							'meta'     => array(
 								'display_name' => 'test-display-name123',
@@ -398,13 +390,8 @@
 		$request = new WP_REST_Request( 'POST', sprintf( '/wp/v2/posts/%d', $this->draft_id ) );
 		$this->server->dispatch( $request );
 
-<<<<<<< HEAD
-		foreach ( self::$token_ids as $unique_id ) {
-			$skip_key = $this->publicize->POST_SKIP . $unique_id;
-=======
 		foreach ( self::$connection_ids as $unique_id ) {
 			$skip_key = $this->publicize->POST_SKIP_PUBLICIZE . $unique_id;
->>>>>>> 630a9d52
 			$this->assertNotEmpty( get_post_meta( $this->draft_id, $skip_key, true ) );
 		}
 
