--- conflicted
+++ resolved
@@ -100,11 +100,7 @@
 		$request = new WP_REST_Request( 'GET', '/jetpack/v4/publicize/connections' );
 		wp_set_current_user( $this->admin_id );
 		$response = $this->dispatch_request_signed_with_blog_token( $request );
-<<<<<<< HEAD
-		$this->assertCount( 2, $response->data );
-=======
 		$this->assertCount( 3, $response->data );
->>>>>>> 431d6437
 	}
 
 	/**
