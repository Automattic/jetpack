<?php
/**
 * Main class for the Masterbar package.
 *
 * @package automattic/jetpack-masterbar
 */

namespace Automattic\Jetpack\Masterbar;

use Automattic\Jetpack\Status\Host;

/**
 * Main class for the Masterbar package.
 */
class Main {

<<<<<<< HEAD
	const PACKAGE_VERSION = '0.7.1-alpha';
=======
	const PACKAGE_VERSION = '0.8.0';
>>>>>>> be94f148

	/**
	 * Initializer.
	 * Used to configure the Masterbar package.
	 *
	 * @return void
	 */
	public static function init() {
		if ( did_action( 'jetpack_masterbar_init' ) ) {
			return;
		}

		new Admin_Color_Schemes();

		if ( get_option( 'wpcom_admin_interface' ) === 'wp-admin' ) {
			return;
		}

		$host = new Host();

		if ( ! $host->is_wpcom_simple() && ! ( defined( 'WPCOM_ADMIN_BAR_UNIFICATION' ) && WPCOM_ADMIN_BAR_UNIFICATION ) ) {
			new Masterbar();
		}

		if ( $host->is_wpcom_platform() ) {
			new Inline_Help();
			require_once __DIR__ . '/wp-posts-list/bootstrap.php';
			require_once __DIR__ . '/nudges/bootstrap.php';
		}

		if ( $host->is_woa_site() ) {
			require_once __DIR__ . '/profile-edit/bootstrap.php';
		}

		/**
		 * Whether to load the admin menu functionality.
		 *
		 * @use add_filter( 'jetpack_load_admin_menu_class', '__return_true' );
		 *
		 * @param bool $load_admin_menu_class Load Jetpack's custom admin menu functionality. Default to false.
		 */
		if ( apply_filters( 'jetpack_load_admin_menu_class', false ) ) {
			require_once __DIR__ . '/admin-menu/load.php';
		}

		/**
		 * Fires after the Masterbar package is initialized.
		 * Used mainly to ensure the package is initialized once.
		 *
		 * @since 0.1.0
		 */
		do_action( 'jetpack_masterbar_init' );
	}
}<|MERGE_RESOLUTION|>--- conflicted
+++ resolved
@@ -14,11 +14,7 @@
  */
 class Main {
 
-<<<<<<< HEAD
-	const PACKAGE_VERSION = '0.7.1-alpha';
-=======
 	const PACKAGE_VERSION = '0.8.0';
->>>>>>> be94f148
 
 	/**
 	 * Initializer.
