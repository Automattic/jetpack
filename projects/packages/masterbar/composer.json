{
	"name": "automattic/jetpack-masterbar",
	"description": "The WordPress.com Toolbar feature replaces the default admin bar and offers quick links to the Reader, all your sites, your WordPress.com profile, and notifications.",
	"type": "jetpack-library",
	"license": "GPL-2.0-or-later",
	"require": {
		"php": ">=7.0",
		"automattic/jetpack-assets": "@dev",
		"automattic/jetpack-blaze": "@dev",
		"automattic/jetpack-compat": "@dev",
		"automattic/jetpack-device-detection": "@dev",
		"automattic/jetpack-connection": "@dev",
		"automattic/jetpack-jitm": "@dev",
		"automattic/jetpack-logo": "@dev",
		"automattic/jetpack-plans": "@dev",
		"automattic/jetpack-status": "@dev"
	},
	"require-dev": {
		"brain/monkey": "2.6.1",
		"yoast/phpunit-polyfills": "^1.1.1",
		"automattic/jetpack-changelogger": "@dev",
		"automattic/patchwork-redefine-exit": "@dev",
		"automattic/wordbless": "dev-master"
	},
	"autoload": {
		"classmap": [
			"src/"
		]
	},
	"scripts": {
		"build-production": [
			"pnpm run build-production"
		],
		"build-development": [
			"pnpm run build"
		],
		"phpunit": [
			"./vendor/phpunit/phpunit/phpunit --colors=always"
		],
		"post-install-cmd": "WorDBless\\Composer\\InstallDropin::copy",
		"post-update-cmd": "WorDBless\\Composer\\InstallDropin::copy",
		"test-php": [
			"pnpm run build-production",
			"@composer phpunit"
		]
	},
	"repositories": [
		{
			"type": "path",
			"url": "../../packages/*",
			"options": {
				"monorepo": true
			}
		}
	],
	"minimum-stability": "dev",
	"prefer-stable": true,
	"config": {
		"allow-plugins": {
			"roots/wordpress-core-installer": true
		}
	},
	"extra": {
		"autotagger": true,
		"branch-alias": {
<<<<<<< HEAD
			"dev-trunk": "0.6.x-dev"
=======
			"dev-trunk": "0.8.x-dev"
>>>>>>> 82ceac05
		},
		"changelogger": {
			"link-template": "https://github.com/Automattic/jetpack-masterbar/compare/v${old}...v${new}"
		},
		"mirror-repo": "Automattic/jetpack-masterbar",
		"textdomain": "jetpack-masterbar",
		"version-constants": {
			"::PACKAGE_VERSION": "src/class-main.php"
		}
	},
	"suggest": {
		"automattic/jetpack-autoloader": "Allow for better interoperability with other plugins that use this package."
	}
}<|MERGE_RESOLUTION|>--- conflicted
+++ resolved
@@ -63,11 +63,7 @@
 	"extra": {
 		"autotagger": true,
 		"branch-alias": {
-<<<<<<< HEAD
-			"dev-trunk": "0.6.x-dev"
-=======
 			"dev-trunk": "0.8.x-dev"
->>>>>>> 82ceac05
 		},
 		"changelogger": {
 			"link-template": "https://github.com/Automattic/jetpack-masterbar/compare/v${old}...v${new}"
