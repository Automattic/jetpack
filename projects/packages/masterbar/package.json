--- conflicted
+++ resolved
@@ -1,11 +1,7 @@
 {
 	"private": true,
 	"name": "@automattic/jetpack-masterbar",
-<<<<<<< HEAD
-	"version": "0.7.1-alpha",
-=======
 	"version": "0.8.0",
->>>>>>> be94f148
 	"description": "The WordPress.com Toolbar feature replaces the default admin bar and offers quick links to the Reader, all your sites, your WordPress.com profile, and notifications.",
 	"homepage": "https://github.com/Automattic/jetpack/tree/HEAD/projects/packages/masterbar/#readme",
 	"bugs": {
