<?php
/**
 * Scheduled Updates
 *
 * @package automattic/scheduled-updates
 */

namespace Automattic\Jetpack;

// Load dependencies.
require_once __DIR__ . '/pluggable.php';

/**
 * Scheduled Updates class.
 */
class Scheduled_Updates {

	/**
	 * The version of the package.
	 *
	 * @var string
	 */
<<<<<<< HEAD
	const PACKAGE_VERSION = '0.13.0';
=======
	const PACKAGE_VERSION = '0.13.2';
>>>>>>> 82ceac05

	/**
	 * The cron event hook for the scheduled plugins update.
	 *
	 * @var string
	 */
	const PLUGIN_CRON_HOOK = 'jetpack_scheduled_plugins_update';

	/**
	 * The cron event filter for the scheduled plugins update.
	 *
	 * @var string
	 */
	const PLUGIN_CRON_SYNC_HOOK = 'jetpack_scheduled_plugins_update_sync';

	/**
	 * Initialize the class.
	 */
	public static function init() {
		/*
		 * We want to load the REST API endpoints in all environments.
		 * On WP.com they're needed for registering the routes with public-api and pass-through to self-hosted sites.
		 */
		add_action( 'plugins_loaded', array( __CLASS__, 'load_rest_api_endpoints' ), 20 );

		// Never load on Simple sites.
		if ( defined( 'IS_WPCOM' ) && IS_WPCOM ) {
			return;
		}

		if ( ! ( method_exists( 'Automattic\Jetpack\Current_Plan', 'supports' ) && Current_Plan::supports( 'scheduled-updates' ) ) ) {
			return;
		}

		add_action( self::PLUGIN_CRON_HOOK, array( __CLASS__, 'run_scheduled_update' ), 10, 10 );
		add_filter( 'auto_update_plugin', array( __CLASS__, 'allowlist_scheduled_plugins' ), 10, 2 );
		add_action( 'deleted_plugin', array( __CLASS__, 'deleted_plugin' ), 10, 2 );

		add_action( 'rest_api_init', array( __CLASS__, 'add_is_managed_extension_field' ) );
		add_action( 'rest_api_init', array( Scheduled_Updates_Logs::class, 'add_log_fields' ) );
		add_action( 'rest_api_init', array( Scheduled_Updates_Active::class, 'add_active_field' ) );
		add_action( 'rest_api_init', array( Scheduled_Updates_Health_Paths::class, 'add_health_check_paths_field' ) );

		add_filter( 'plugins_list', array( Scheduled_Updates_Admin::class, 'add_scheduled_updates_context' ) );
		add_filter( 'views_plugins', array( Scheduled_Updates_Admin::class, 'add_scheduled_updates_view' ) );
		add_filter( 'plugin_auto_update_setting_html', array( Scheduled_Updates_Admin::class, 'show_scheduled_updates' ), 10, 2 );

		add_action( 'jetpack_scheduled_update_created', array( __CLASS__, 'maybe_disable_autoupdates' ), 10, 3 );

		add_action( 'jetpack_scheduled_update_updated', array( Scheduled_Updates_Logs::class, 'replace_logs_schedule_id' ), 10, 2 );

		add_action( 'jetpack_scheduled_update_deleted', array( __CLASS__, 'enable_autoupdates' ), 10, 2 );
		add_action( 'jetpack_scheduled_update_deleted', array( Scheduled_Updates_Active::class, 'clear' ) );
		add_action( 'jetpack_scheduled_update_deleted', array( Scheduled_Updates_Health_Paths::class, 'clear' ) );
		add_action( 'jetpack_scheduled_update_deleted', array( Scheduled_Updates_Logs::class, 'delete_logs_schedule_id' ), 10, 3 );

		// Update cron sync option after options update.
		$callback = array( __CLASS__, 'update_option_cron' );

		// Main cron saving.
		add_action( 'add_option_cron', $callback );
		add_action( 'update_option_cron', $callback );

		// Logs saving.
		add_action( 'add_option_' . Scheduled_Updates_Logs::OPTION_NAME, $callback );
		add_action( 'update_option_' . Scheduled_Updates_Logs::OPTION_NAME, $callback );

		// Active flag saving.
		add_action( 'add_option_' . Scheduled_Updates_Active::OPTION_NAME, $callback );
		add_action( 'update_option_' . Scheduled_Updates_Active::OPTION_NAME, $callback );

		add_filter( 'pre_schedule_event', array( __CLASS__, 'clear_cron_cache_pre' ), 10, 2 );
	}

	/**
	 * Load the REST API endpoints.
	 *
	 * @suppress PhanUndeclaredFunction
	 */
	public static function load_rest_api_endpoints() {
		if ( ! function_exists( 'wpcom_rest_api_v2_load_plugin' ) ) {
			return;
		}

		$endpoints = glob( __DIR__ . '/wpcom-endpoints/*.php' );
		foreach ( array_filter( (array) $endpoints, 'is_file' ) as $endpoint ) {
			require_once $endpoint;
		}

		wpcom_rest_api_v2_load_plugin( 'WPCOM_REST_API_V2_Endpoint_Update_Schedules' );
		wpcom_rest_api_v2_load_plugin( 'WPCOM_REST_API_V2_Endpoint_Update_Schedules_Capabilities' );
		wpcom_rest_api_v2_load_plugin( 'WPCOM_REST_API_V2_Endpoint_Update_Schedules_Logs' );
		wpcom_rest_api_v2_load_plugin( 'WPCOM_REST_API_V2_Endpoint_Update_Schedules_Active' );
	}

	/**
	 * Run the scheduled update.
	 *
	 * @param string ...$plugins List of plugins to update.
	 */
	public static function run_scheduled_update( ...$plugins ) {
		$schedule_id = self::generate_schedule_id( $plugins );

		if ( ! Scheduled_Updates_Active::get( $schedule_id ) ) {
			// The schedule is not active, return.
			return false;
		}

		$available_updates = get_site_transient( 'update_plugins' );
		$plugins_to_update = $available_updates->response ?? array();
		$plugins_to_update = array_intersect_key( $plugins_to_update, array_flip( $plugins ) );

		if ( empty( $plugins_to_update ) ) {

			// Log a start and success.
			Scheduled_Updates_Logs::log(
				$schedule_id,
				Scheduled_Updates_Logs::PLUGIN_UPDATES_START,
				'no_plugins_to_update'
			);
			Scheduled_Updates_Logs::log(
				$schedule_id,
				Scheduled_Updates_Logs::PLUGIN_UPDATES_SUCCESS,
				'no_plugins_to_update'
			);

			return false;
		}

		$response = ( new Connection\Client() )->wpcom_json_api_request_as_blog(
			sprintf( '/sites/%d/hosting/scheduled-update', \Jetpack_Options::get_option( 'id' ) ),
			'2',
			array( 'method' => 'POST' ),
			array(
				'health_check_paths' => Scheduled_Updates_Health_Paths::get( $schedule_id ),
				'plugins'            => $plugins_to_update,
				'schedule_id'        => $schedule_id,
			),
			'wpcom'
		);

		return is_array( $response );
	}

	/**
	 * Save the schedules for sync after cron option saving.
	 */
	public static function update_option_cron() {
		// Do not update the option if the filter returns false.
		if ( ! apply_filters( self::PLUGIN_CRON_SYNC_HOOK, true ) ) {
			return;
		}

		Scheduled_Updates_Logs::add_log_fields();
		Scheduled_Updates_Active::add_active_field();
		Scheduled_Updates_Health_Paths::add_health_check_paths_field();

		$endpoint   = new \WPCOM_REST_API_V2_Endpoint_Update_Schedules();
		$events     = $endpoint->get_items( new \WP_REST_Request() );
		$updated_at = time();

		if ( ! is_wp_error( $events ) ) {
			$option = array_map(
				function ( $event ) use ( $updated_at ) {
					$ret = (object) $event;
					// Add updated_at field to ensure the option is always on sync.
					$ret->updated_at = $updated_at;

					return $ret;
				},
				$events->get_data()
			);
			update_option( self::PLUGIN_CRON_HOOK, $option );
		}
	}

	/**
	 * Clear the cron cache.
	 */
	public static function clear_cron_cache() {
		wp_cache_delete( 'cron', 'options' );
		wp_load_alloptions( true );
	}

	/**
	 * Reload the cron cache in pre_schedule_event hook. Returns null to prevent short-circuit.
	 *
	 * @param null|bool|\WP_Error $result The value to return instead. Default null to continue adding the event.
	 * @param object              $event  The event object.
	 */
	public static function clear_cron_cache_pre( $result, $event ) {
		// If the transient is set and an external event is about to run, it means that the cron cache must be refreshed.
		if ( self::PLUGIN_CRON_HOOK !== $event->hook && get_transient( 'pre_schedule_event_clear_cron_cache' ) ) {
			self::clear_cron_cache();
		}

		return $result;
	}

	/**
	 * Updates last status of a scheduled update.
	 *
	 * @param string      $schedule_id Request ID.
	 * @param int|null    $timestamp   Timestamp of the last run.
	 * @param string|null $status      Status of the last run.
	 * @return false|array Updated statuses or false if not found.
	 */
	public static function set_scheduled_update_status( $schedule_id, $timestamp, $status ) {
		$events = wp_get_scheduled_events( self::PLUGIN_CRON_HOOK );

		if ( empty( $events[ $schedule_id ] ) ) {
			// Scheduled update not found.
			return false;
		}

		$statuses = get_option( 'jetpack_scheduled_update_statuses', array() );
		$option   = array();

		// Reset the last statuses for the schedule.
		foreach ( array_keys( $events ) as $status_id ) {
			if ( ! empty( $statuses[ $status_id ] ) ) {
				$option[ $status_id ] = $statuses[ $status_id ];
			} else {
				$option[ $status_id ] = null;
			}
		}

		// Update the last status for the schedule.
		$option[ $schedule_id ] = array(
			'last_run_timestamp' => $timestamp,
			'last_run_status'    => $status,
		);

		update_option( 'jetpack_scheduled_update_statuses', $option );

		return $option;
	}

	/**
	 * Get the last status of a scheduled update.
	 *
	 * @param string $schedule_id Request ID.
	 * @return array|false Last status of the scheduled update or false if not found.
	 */
	public static function get_scheduled_update_status( $schedule_id ) {
		return Scheduled_Updates_Logs::infer_status_from_logs( $schedule_id );
	}

	/**
	 * Allow plugins that are part of scheduled updates to be updated automatically.
	 *
	 * @param bool|null $update Whether to update. The value of null is internally used
	 *                          to detect whether nothing has hooked into this filter.
	 * @param object    $item   The update offer.
	 * @return bool
	 */
	public static function allowlist_scheduled_plugins( $update, $item ) {
		if ( Constants::get_constant( 'SCHEDULED_AUTOUPDATE' ) ) {
			if ( ! function_exists( 'wp_get_scheduled_events' ) ) {
				require_once __DIR__ . '/pluggable.php';
			}

			$events = wp_get_scheduled_events( self::PLUGIN_CRON_HOOK );
			foreach ( $events as $event ) {
				if ( isset( $item->plugin ) && in_array( $item->plugin, $event->args, true ) ) {
					return true;
				}
			}
		}

		return $update;
	}

	/**
	 * Maybe disable autoupdates.
	 *
	 * @param string           $id      The ID of the schedule.
	 * @param object           $event   The event object.
	 * @param \WP_REST_Request $request The request object.
	 */
	public static function maybe_disable_autoupdates( $id, $event, $request ) {
		require_once ABSPATH . 'wp-admin/includes/update.php';

		if ( wp_is_auto_update_enabled_for_type( 'plugin' ) ) {
			// Remove the plugins that are now updated on a schedule from the auto-update list.
			$auto_update_plugins = get_option( 'auto_update_plugins', array() );
			$auto_update_plugins = array_diff( $auto_update_plugins, $request['plugins'] );
			update_option( 'auto_update_plugins', $auto_update_plugins );
		}
	}

	/**
	 * Enable autoupdates.
	 *
	 * @param string $id    The ID of the schedule.
	 * @param object $event The deleted event object.
	 */
	public static function enable_autoupdates( $id, $event ) {
		require_once ABSPATH . 'wp-admin/includes/update.php';

		if ( ! wp_is_auto_update_enabled_for_type( 'plugin' ) ) {
			return;
		}

		$events = wp_get_scheduled_events( static::PLUGIN_CRON_HOOK );
		unset( $events[ $id ] );

		// Find the plugins that are not part of any other schedule.
		$plugins = $event->args;
		foreach ( wp_list_pluck( $events, 'args' ) as $args ) {
			$plugins = array_diff( $plugins, $args );
		}

		// Add the plugins that are no longer updated on a schedule to the auto-update list.
		$auto_update_plugins = get_option( 'auto_update_plugins', array() );
		$auto_update_plugins = array_unique( array_merge( $auto_update_plugins, $plugins ) );
		usort( $auto_update_plugins, 'strnatcasecmp' );
		update_option( 'auto_update_plugins', $auto_update_plugins );
	}

	/**
	 * Registers the is_managed field for the plugin REST API.
	 */
	public static function add_is_managed_extension_field() {
		register_rest_field(
			'plugin',
			'is_managed',
			array(
				/**
				* Populates the is_managed field.
				*
				* @param array $data Prepared response array.
				* @return bool
				*/
				'get_callback' => function ( $data ) {
					return self::is_managed_plugin( $data['plugin'] );
				},
				'schema'       => array(
					'description' => 'Whether the plugin is managed by the host.',
					'type'        => 'boolean',
				),
			)
		);
	}

	/**
	 * Hook run when a plugin is deleted.
	 *
	 * @param string $plugin_file Path to the plugin file relative to the plugins directory.
	 * @param bool   $deleted     Whether the plugin deletion was successful.
	 */
	public static function deleted_plugin( $plugin_file, $deleted ) {
		if ( ! $deleted ) {
			return;
		}

		$events = wp_get_scheduled_events( self::PLUGIN_CRON_HOOK );

		if ( ! count( $events ) ) {
			return;
		}

		foreach ( $events as $id => $event ) {
			// Continue if the plugin is not part of the schedule.
			if ( ! in_array( $plugin_file, $event->args, true ) ) {
				continue;
			}

			// Remove the schedule.
			$result = wp_unschedule_event( $event->timestamp, self::PLUGIN_CRON_HOOK, $event->args, true );

			if ( is_wp_error( $result ) || false === $result ) {
				continue;
			}

			$plugins = array_values( array_diff( $event->args, array( $plugin_file ) ) );

			if ( ! count( $plugins ) ) {
				continue;
			}

			// There are still plugins to update. Schedule a new event.
			$event = wp_schedule_event( $event->timestamp, $event->schedule, self::PLUGIN_CRON_HOOK, $plugins, true );

			if ( is_wp_error( $event ) || false === $event ) {
				continue;
			}

			$schedule_id = self::generate_schedule_id( $plugins );
			$status      = self::get_scheduled_update_status( $id );

			// Inherit the status from the previous schedule.
			if ( $status ) {
				Scheduled_Updates_Logs::replace_logs_schedule_id( $id, $schedule_id );
			}
		}
	}

	/**
	 * Generates a unique schedule ID.
	 *
	 * @see wp_schedule_event()
	 *
	 * @param array $args Schedule arguments.
	 * @return string
	 */
	public static function generate_schedule_id( $args ) {
		return md5( serialize( $args ) ); // phpcs:ignore WordPress.PHP.DiscouragedPHPFunctions.serialize_serialize
	}

	/**
	 * Check if a plugin is managed by the host.
	 *
	 * Users could have their own plugins folder with symlinks pointing to it, so we need to check if the
	 * link target is within the `/wordpress` directory to determine if the plugin is managed.
	 *
	 * @see p9o2xV-3Nx-p2#comment-8728
	 *
	 * @param string $plugin The plugin to check.
	 * @return bool
	 */
	public static function is_managed_plugin( $plugin ) {
		$folder = WP_PLUGIN_DIR . '/' . strtok( $plugin, '/' );
		$target = is_link( $folder ) ? realpath( $folder ) : false;

		return $target && 0 === strpos( $target, '/wordpress/' );
	}
}<|MERGE_RESOLUTION|>--- conflicted
+++ resolved
@@ -20,11 +20,7 @@
 	 *
 	 * @var string
 	 */
-<<<<<<< HEAD
-	const PACKAGE_VERSION = '0.13.0';
-=======
 	const PACKAGE_VERSION = '0.13.2';
->>>>>>> 82ceac05
 
 	/**
 	 * The cron event hook for the scheduled plugins update.
