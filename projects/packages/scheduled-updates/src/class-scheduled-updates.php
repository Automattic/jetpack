--- conflicted
+++ resolved
@@ -17,11 +17,7 @@
 	 *
 	 * @var string
 	 */
-<<<<<<< HEAD
-	const PACKAGE_VERSION = '0.3.3-alpha';
-=======
 	const PACKAGE_VERSION = '0.3.4-alpha';
->>>>>>> c5f18aaf
 
 	/**
 	 * Initialize the class.
