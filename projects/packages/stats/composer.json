{
	"name": "automattic/jetpack-stats",
	"description": "Collect valuable traffic stats and insights.",
	"type": "jetpack-library",
	"license": "GPL-2.0-or-later",
	"require": {
		"automattic/jetpack-connection": "^1.45",
<<<<<<< HEAD
		"automattic/jetpack-constants": "^1.6",
		"automattic/jetpack-redirect": "^1.7",
		"automattic/jetpack-status": "^1.14"
=======
		"automattic/jetpack-constants": "^1.6"
>>>>>>> 98869c53
	},
	"require-dev": {
		"yoast/phpunit-polyfills": "1.0.3",
		"automattic/jetpack-changelogger": "^3.2",
		"automattic/wordbless": "dev-master"
	},
	"autoload": {
		"classmap": [
			"src/"
		]
	},
	"scripts": {
		"phpunit": [
			"./vendor/phpunit/phpunit/phpunit --colors=always"
		],
		"test-coverage": [
			"php -dpcov.directory=. ./vendor/bin/phpunit --coverage-clover \"$COVERAGE_DIR/clover.xml\""
		],
		"test-php": [
			"@composer phpunit"
		],
		"post-install-cmd": "WorDBless\\Composer\\InstallDropin::copy",
		"post-update-cmd": "WorDBless\\Composer\\InstallDropin::copy"
	},
	"repositories": [
		{
			"type": "path",
			"url": "../../packages/*",
			"options": {
				"monorepo": true
			}
		}
	],
	"minimum-stability": "dev",
	"prefer-stable": true,
	"extra": {
		"branch-alias": {
			"dev-trunk": "0.1.x-dev"
		},
		"textdomain": "jetpack-stats"
	},
	"config": {
		"allow-plugins": {
			"roots/wordpress-core-installer": true
		}
	}
}<|MERGE_RESOLUTION|>--- conflicted
+++ resolved
@@ -5,13 +5,7 @@
 	"license": "GPL-2.0-or-later",
 	"require": {
 		"automattic/jetpack-connection": "^1.45",
-<<<<<<< HEAD
-		"automattic/jetpack-constants": "^1.6",
-		"automattic/jetpack-redirect": "^1.7",
-		"automattic/jetpack-status": "^1.14"
-=======
 		"automattic/jetpack-constants": "^1.6"
->>>>>>> 98869c53
 	},
 	"require-dev": {
 		"yoast/phpunit-polyfills": "1.0.3",
