<?php
/**
 * Stats Tracking_Pixel
 *
 * @package automattic/jetpack-stats
 */

namespace Automattic\Jetpack\Stats;

use Automattic\Jetpack\Assets;
use Jetpack_Options;
use WP_Post;

/**
 * Stats Tracking_Pixel class.
 *
 * Responsible for embedding the Stats tracking pixel.
 *
 * @since 0.1.0
 */
class Tracking_Pixel {

	/**
	 * Array name.
	 *
	 * @var string $array_name The 'stats' array name
	 */
	const STATS_ARRAY_TO_STRING_FILTER = 'stats_array';

	const TRACKED_UTM_PARAMETERS = array(
		'utm_id',
		'utm_source',
		'utm_medium',
		'utm_campaign',
		'utm_term',
		'utm_content',
		'utm_source_platform',
		'utm_creative_format',
		'utm_marketing_tactic',
	);

	/**
	 * Stats Build View Data.
	 *
	 * @access public
	 * @return array.
	 */
	public static function build_view_data() {
		global $wp_the_query;

		$blog     = Jetpack_Options::get_option( 'id' );
		$tz       = get_option( 'gmt_offset' );
		$v        = 'ext';
		$blog_url = wp_parse_url( site_url() );
		$srv      = $blog_url['host'];
		if ( $wp_the_query->is_single || $wp_the_query->is_page || $wp_the_query->is_posts_page ) {
			// Store and reset the queried_object and queried_object_id
			// Otherwise, redirect_canonical() will redirect to home_url( '/' ) for show_on_front = page sites where home_url() is not all lowercase.
			// Repro:
			// 1. Set home_url = https://ExamPle.com/
			// 2. Set show_on_front = page
			// 3. Set page_on_front = something
			// 4. Visit https://example.com/ !
			$queried_object    = isset( $wp_the_query->queried_object ) ? $wp_the_query->queried_object : null;
			$queried_object_id = isset( $wp_the_query->queried_object_id ) ? $wp_the_query->queried_object_id : null;
			try {
				$post_obj = $wp_the_query->get_queried_object();
				$post     = $post_obj instanceof WP_Post ? $post_obj->ID : '0';
			} finally {
				$wp_the_query->queried_object    = $queried_object;
				$wp_the_query->queried_object_id = $queried_object_id;
			}
		} else {
			$post = '0';
		}
<<<<<<< HEAD
		return compact( 'v', 'blog', 'post', 'tz', 'srv', 'cat' );
=======
		$view_data = compact( 'v', 'blog', 'post', 'tz', 'srv' );
		// Batcache removes some of the UTM params from $_GET, we need to extract them from uri directly instead.
		// phpcs:ignore WordPress.Security.ValidatedSanitizedInput.InputNotSanitized -- We're sanitizing individual params in the loop.
		$url_query = wp_parse_url( wp_unslash( $_SERVER['REQUEST_URI'] ?? '' ), PHP_URL_QUERY );
		parse_str( (string) $url_query, $url_params );
		foreach ( self::TRACKED_UTM_PARAMETERS as $utm_parameter ) {
			// phpcs:ignore WordPress.Security.NonceVerification.Recommended -- UTMs are standardized parameters coming from outside WordPress, adding nonce is not possible
			if ( isset( $url_params[ $utm_parameter ] ) && is_scalar( $url_params[ $utm_parameter ] ) ) {
				// phpcs:ignore WordPress.Security.NonceVerification.Recommended -- UTMs are standardized parameters coming from outside WordPress, adding nonce is not possible
				$view_data[ $utm_parameter ] = substr( sanitize_textarea_field( wp_unslash( $url_params[ $utm_parameter ] ) ), 0, 255 );
			}
		}

		return $view_data;
>>>>>>> cb2490e9
	}

	/**
	 * Build the Stats tracking details.
	 *
	 * @since 0.6.0
	 *
	 * @access private
	 * @param array $data Array of data for the AMP pixel tracker.
	 * @return string
	 */
	private static function build_stats_details( $data ) {
		$data_stats_array = self::stats_array_to_string( $data );

		return sprintf(
			'_stq = window._stq || [];
_stq.push([ "view", JSON.parse(%1$s) ]);
_stq.push([ "clickTrackerInit", "%2$s", "%3$s" ]);',
			$data_stats_array,
			$data['blog'],
			$data['post']
		);
	}

	/**
	 * Enqueue the Stats pixel.
	 * Do not use this function directly, it is hooked into `wp_enqueue_scripts`.
	 *
	 * @access public
	 * @return void
	 */
	public static function enqueue_stats_script() {
		if ( self::is_amp_request() ) {
			return;
		}

		wp_enqueue_script(
			'jetpack-stats',
			'https://stats.wp.com/e-' . gmdate( 'YW' ) . '.js',
			array(),
			null, // phpcs:ignore WordPress.WP.EnqueuedResourceParameters.MissingVersion -- The version is set in the URL.
			true
		);

		// Make sure the script loads asynchronously (add a defer attribute).
		Assets::instance()->add_async_script( 'jetpack-stats' );

		$data = self::build_view_data();

		/**
		 * Filter the parameters added to the JavaScript stats tracking code.
		 *
		 * @module stats
		 *
		 * @since-jetpack 10.9
		 *
		 * @param array $data Array of options about the site and page you're on.
		 */
		$data = (array) apply_filters( 'jetpack_stats_footer_js_data', $data );

		$triggers = self::build_stats_details( $data );
		wp_add_inline_script(
			'jetpack-stats',
			$triggers,
			'after'
		);
	}

	/**
	 * Gets the stats footer for AMP output.
	 *
	 * @access private
	 * @param array $data Array of data for the AMP pixel tracker.
	 * @return string Returns the footer to add for the Stats tracker in an AMP scenario.
	 */
	private static function get_amp_footer( $data ) {
		/**
		 * Filter the parameters added to the AMP pixel tracking code.
		 *
		 * @module stats
		 *
		 * @since-jetpack 10.9
		 *
		 * @param array $data Array of options about the site and page you're on.
		 */
		$data = (array) apply_filters( 'jetpack_stats_footer_amp_data', $data );

		$data['host'] = isset( $_SERVER['HTTP_HOST'] ) ? sanitize_text_field( wp_unslash( $_SERVER['HTTP_HOST'] ) ) : ''; // input var ok.
		$data['rand'] = 'RANDOM'; // AMP placeholder.
		$data['ref']  = 'DOCUMENT_REFERRER'; // AMP placeholder.
		$data         = array_map( 'rawurlencode', $data );
		$pixel_url    = add_query_arg( $data, 'https://pixel.wp.com/g.gif' );
		return '<amp-pixel src="' . esc_url( $pixel_url ) . '"></amp-pixel>';
	}

	/**
	 * Build an AMP pixel.
	 * Do not use this function directly, it is hooked into `wp_footer`.
	 *
	 * @access public
	 * @return void
	 */
	public static function add_amp_pixel() {
		$data = self::build_view_data();
		if ( ! self::is_amp_request() ) {
			return;
		}

		$pixel = self::get_amp_footer( $data );
		echo $pixel; // phpcs:ignore WordPress.Security.EscapeOutput.OutputNotEscaped
	}

	/**
	 * Stats Footer.
	 *
	 * @deprecated 0.6.0
	 *
	 * @access public
	 * @return void
	 */
	public static function add_to_footer() {
		_deprecated_function( __METHOD__, '0.6.0' );
	}

	/**
	 * Gets the footer to add for the Stats tracker.
	 *
	 * @deprecated 0.6.0
	 *
	 * @access public
	 * @param array $data Array of data for the JS stats tracker.
	 * @return void
	 */
	public static function get_footer_to_add( $data ) { // phpcs:ignore VariableAnalysis.CodeAnalysis.VariableAnalysis.UnusedVariable
		_deprecated_function( __METHOD__, '0.6.0' );
	}

	/**
	 * Render the stats footer. Kept for backward compatibility on legacy AMF views.
	 *
	 * @deprecated 0.6.0
	 *
	 * @access public
	 * @param array $data Array of data for the JS stats tracker.
	 */
	public static function render_footer( $data ) { // phpcs:ignore VariableAnalysis.CodeAnalysis.VariableAnalysis.UnusedVariable
		_deprecated_function( __METHOD__, '0.6.0' );
	}

	/**
	 * Render the stats footer for AMP output. Kept for backward compatibility.
	 *
	 * @access public
	 * @param array $data Array of data for the AMP pixel tracker.
	 */
	public static function render_amp_footer( $data ) {
		print self::get_amp_footer( $data ); // phpcs:ignore WordPress.Security.EscapeOutput.OutputNotEscaped
	}

	/**
	 * Creates the "array" string used as part of the JS tracker.
	 *
	 * @access private
	 * @param array $kvs Array of options about the site and page you're on.
	 * @return string
	 */
	private static function stats_array_to_string( $kvs ) {
		/**
		 * Filters the options added to the JavaScript Stats tracking code.
		 *
		 * @since-jetpack 1.1.0
		 *
		 * @param array $kvs Array of options about the site and page you're on.
		 */
		$kvs = (array) apply_filters( self::STATS_ARRAY_TO_STRING_FILTER, $kvs );
		$kvs = array_map( 'strval', $kvs );

		// Encode into JSON object, and then encode it into a string that's safe to embed into Javascript.
		// We will then use JSON.parse method in JS to read the array.
		return wp_json_encode( wp_json_encode( $kvs ) );
	}

	/**
	 * Does the page return AMP content.
	 *
	 * @return bool $is_amp_request Are we on AMP view.
	 */
	private static function is_amp_request() {
		$is_amp_request = ( function_exists( 'amp_is_request' ) && amp_is_request() );
		$is_amp_request = $is_amp_request || ( function_exists( 'ampforwp_is_amp_endpoint' ) && ampforwp_is_amp_endpoint() );

		/**
		 * Returns true if the current request should return valid AMP content.
		 *
		 * @since 6.2.0
		 *
		 * @param boolean $is_amp_request Is this request supposed to return valid AMP content?
		 */
		return apply_filters( 'jetpack_is_amp_request', $is_amp_request );
	}
}<|MERGE_RESOLUTION|>--- conflicted
+++ resolved
@@ -73,9 +73,6 @@
 		} else {
 			$post = '0';
 		}
-<<<<<<< HEAD
-		return compact( 'v', 'blog', 'post', 'tz', 'srv', 'cat' );
-=======
 		$view_data = compact( 'v', 'blog', 'post', 'tz', 'srv' );
 		// Batcache removes some of the UTM params from $_GET, we need to extract them from uri directly instead.
 		// phpcs:ignore WordPress.Security.ValidatedSanitizedInput.InputNotSanitized -- We're sanitizing individual params in the loop.
@@ -90,7 +87,6 @@
 		}
 
 		return $view_data;
->>>>>>> cb2490e9
 	}
 
 	/**
