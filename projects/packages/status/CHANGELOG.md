--- conflicted
+++ resolved
@@ -7,11 +7,7 @@
 
 ## [1.15.4] - 2023-01-11
 ### Changed
-<<<<<<< HEAD
-- Modules: Allow for deactivating multiple plugins when activating a module.
-=======
 - Modules: Allow for deactivating multiple plugins when activating a module. [#28181]
->>>>>>> b32d118c
 
 ## [1.15.3] - 2022-12-19
 ### Changed
