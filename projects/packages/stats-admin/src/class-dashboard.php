<?php
/**
 * A class that adds a stats dashboard to wp-admin.
 *
 * @package automattic/jetpack-stats-admin
 */

namespace Automattic\Jetpack\Stats_Admin;

use Automattic\Jetpack\Admin_UI\Admin_Menu;
use Automattic\Jetpack\Assets;
use Jetpack_Options;

/**
 * Responsible for adding a stats dashboard to wp-admin.
 *
 * @package jetpack-stats-admin
 */
class Dashboard {
	const ODYSSEY_CDN_URL = 'https://widgets.wp.com/odyssey-stats/%s/%s';
	/**
	 * We bump the asset version when the Jetpack back end is not compatible anymore.
	 */
	const ODYSSEY_STATS_VERSION                = 'v1';
	const ODYSSEY_STATS_CACHE_BUSTER_CACHE_KEY = 'odyssey_stats_admin_asset_cache_buster';

	/**
	 * Whether the class has been initialized
	 *
	 * @var boolean
	 */
	private static $initialized = false;

	/**
	 * Priority for the dashboard menu
	 * For Jetpack sites: Jetpack uses 998 and 'Admin_Menu' uses 1000, so we need to use 999.
	 * For simple site: the value is overriden in a child class with value 100000 to wait for all menus to be registered.
	 *
	 * @var int
	 */
	protected $menu_priority = 999;

	/**
	 * Init Stats dashboard.
	 */
	public static function init() {
		if ( ! self::$initialized ) {
			self::$initialized = true;
			( new self() )->init_hooks();
		}
	}

	/**
	 * Initialize the hooks.
	 */
	public function init_hooks() {
		self::$initialized = true;
		// Jetpack uses 998 and 'Admin_Menu' uses 1000.
		add_action( 'admin_menu', array( $this, 'add_wp_admin_submenu' ), $this->menu_priority );
	}

	/**
	 * The page to be added to submenu
	 */
	public function add_wp_admin_submenu() {
		$page_suffix = Admin_Menu::add_menu(
			__( 'Stats App', 'jetpack-stats-admin' ),
			_x( 'Stats App', 'product name shown in menu', 'jetpack-stats-admin' ),
			'manage_options',
			'jetpack-stats-app',
			array( $this, 'render' ),
			100
		);

		if ( $page_suffix ) {
			add_action( 'load-' . $page_suffix, array( $this, 'admin_init' ) );
		}
	}

	/**
	 * Override render funtion
	 */
	public function render() {
		?>
		<div id="wpcom" class="jp-stats-dashboard">
			<div class="hide-if-js"><?php esc_html_e( 'Your Jetpack Stats dashboard requires JavaScript to function properly.', 'jetpack-stats-admin' ); ?></div>
		</div>
		<script>
			jQuery(document).ready(function($) {
				// Load SVG sprite.
				$.get("https://widgets.wp.com/odyssey-stats/common/gridicons-506499ddac13811fee8e.svg", function(data) {
					var div = document.createElement("div");
					div.innerHTML = new XMLSerializer().serializeToString(data.documentElement);
					div.style = 'display: none';
					document.body.insertBefore(div, document.body.childNodes[0]);
				});
				// we intercept on all anchor tags and change it to hashbang style.
				$("#wpcom").on('click', 'a', function (e) {
					const link = e && e.currentTarget && e.currentTarget.attributes && e.currentTarget.attributes.href && e.currentTarget.attributes.href.value;
					if( link && ! link.startsWith( 'http' ) ) {
						location.hash = `#!${link}`;
						return false;
					}
				});
			});
		</script>
		<?php
	}

	/**
	 * Initialize the admin resources.
	 */
	public function admin_init() {
		add_action( 'admin_enqueue_scripts', array( $this, 'load_admin_scripts' ) );
	}

	/**
	 * Enqueue admin scripts.
	 */
	public function load_admin_scripts() {
		if ( file_exists( __DIR__ . '/../dist/build.min.js' ) ) {
			// Load local assets for the convinience of development.
			Assets::register_script(
				'jp-stats-dashboard',
				'../dist/build.min.js',
				__FILE__,
				array(
					'in_footer'  => true,
					'textdomain' => 'jetpack-stats-admin',
				)
			);
			Assets::enqueue_script( 'jp-stats-dashboard' );
		} else {
			// In production, we load the assets from our CDN.
			$css_url = 'build.min' . ( is_rtl() ? '.rtl' : '' ) . '.css';
			wp_register_script( 'jp-stats-dashboard', sprintf( self::ODYSSEY_CDN_URL, self::ODYSSEY_STATS_VERSION, 'build.min.js' ), array( 'react', 'react-dom', 'wp-polyfill' ), $this->get_cdn_asset_cache_buster(), true );
			wp_register_style( 'jp-stats-dashboard-style', sprintf( self::ODYSSEY_CDN_URL, self::ODYSSEY_STATS_VERSION, $css_url ), array(), $this->get_cdn_asset_cache_buster() );
			wp_enqueue_script( 'jp-stats-dashboard' );
			wp_enqueue_style( 'jp-stats-dashboard-style' );
		}

		wp_add_inline_script(
			'jp-stats-dashboard',
			$this->get_config_data_js(),
			'before'
		);

	}

	/**
	 * Returns cache buster string for assets.
	 * Development mode doesn't need this, as it's handled by `Assets` class.
	 */
	protected function get_cdn_asset_cache_buster() {
		// Use cached cache buster in production.
		$remote_asset_version = get_transient( self::ODYSSEY_STATS_CACHE_BUSTER_CACHE_KEY );
		if ( ! empty( $remote_asset_version ) ) {
			return $remote_asset_version;
		}

		// If no cached cache buster, we fetch it from CDN and set to transient.
<<<<<<< HEAD
		$response = wp_remote_get( sprintf( self::ODYSSEY_CDN_URL, self::ODYSSEY_STATS_VERSION, 'build_meta.json' ), array( 'timeout' => 3 ) );
=======
		$response = wp_remote_get( sprintf( self::CALYPSO_CDN_URL, self::CALYPSO_STATS_VERSION, 'build_meta.json' ), array( 'timeout' => 5 ) );
>>>>>>> 55e589ec

		if ( is_wp_error( $response ) ) {
			// fallback to the package version.
			return Main::VERSION;
		}

		$build_meta = json_decode( wp_remote_retrieve_body( $response ), true );
		if ( ! empty( $build_meta['cache_buster'] ) ) {
			// Cache the cache buster for a day.
<<<<<<< HEAD
			set_transient( self::ODYSSEY_STATS_CACHE_BUSTER_CACHE_KEY, $build_meta['cache_buster'], DAY_IN_SECONDS );
=======
			set_transient( self::CALYPSO_STATS_CACHE_BUSTER_CACHE_KEY, $build_meta['cache_buster'], 15 * MINUTE_IN_SECONDS );
>>>>>>> 55e589ec
			return $build_meta['cache_buster'];
		}

		// fallback to the package version.
		return Main::VERSION;
	}

	/**
	 * Set configData to window.configData.
	 */
	protected function get_config_data_js() {
		return 'window.configData = ' . wp_json_encode(
			$this->config_data()
		) . ';';
	}

	/**
	 * Return the config for the app.
	 */
	protected function config_data() {
		$blog_id      = Jetpack_Options::get_option( 'id' );
		$empty_object = json_decode( '{}' );
		return array(
			'admin_page_base'                => static::get_admin_path(),
			'api_root'                       => esc_url_raw( rest_url() ),
			'blog_id'                        => Jetpack_Options::get_option( 'id' ),
			'enable_all_sections'            => false,
			'env_id'                         => 'production',
			'google_analytics_key'           => 'UA-10673494-15',
			'google_maps_and_places_api_key' => '',
			'hostname'                       => wp_parse_url( get_site_url(), PHP_URL_HOST ),
			'i18n_default_locale_slug'       => 'en',
			'i18n_locale_slug'               => static::get_site_locale(),
			'mc_analytics_enabled'           => false,
			'meta'                           => array(),
			'nonce'                          => wp_create_nonce( 'wp_rest' ),
			'site_name'                      => \get_bloginfo( 'name' ),
			'sections'                       => array(),
			// Features are inlined @see https://github.com/Automattic/wp-calypso/pull/70122
			'features'                       => array(),
			'intial_state'                   => array(
				'currentUser' => array(
					'id'   => 1000,
					'user' => array(
						'ID'       => 1000,
						'username' => 'no-user',
					),
				),
				'sites'       => array(
					'items' => array(
						"$blog_id" => array(
							'ID'           => $blog_id,
							'URL'          => site_url(),
							'jetpack'      => true,
							'visible'      => true,
							'capabilities' => $empty_object,
							'options'      => array(
								'admin_url' => admin_url(),
							),
							'products'     => array(),
							'plan'         => $empty_object, // we need this empty object, otherwise the front end would crash on insight page.
						),
					),
				),
			),
		);
	}

	/**
	 * Page base for the Calypso admin page.
	 */
	protected static function get_admin_path() {
		// phpcs:ignore WordPress.Security.ValidatedSanitizedInput.InputNotSanitized
		if ( ! isset( $_SERVER['PHP_SELF'] ) || ! isset( $_SERVER['QUERY_STRING'] ) ) {
			$parsed = wp_parse_url( admin_url( 'admin.php?page=stats' ) );
			return $parsed['path'] . '?' . $parsed['query'];
		}
		// We do this because page.js requires the exactly page base to be set otherwise it will not work properly.
		// phpcs:ignore WordPress.Security.ValidatedSanitizedInput.InputNotSanitized
		return wp_unslash( $_SERVER['PHP_SELF'] ) . '?' . wp_unslash( $_SERVER['QUERY_STRING'] );
	}

	/**
	 * Get locale acceptable by Calypso.
	 */
	protected static function get_site_locale() {
		// Stolen from `projects/plugins/jetpack/modules/sitemaps/sitemap-builder.php`

		/*
		 * Trim the locale to an ISO 639 language code as required by Google.
		 * Special cases are zh-cn (Simplified Chinese) and zh-tw (Traditional Chinese).
		 * @link https://www.loc.gov/standards/iso639-2/php/code_list.php
		 */
		$locale = strtolower( get_locale() );

		if ( in_array( $locale, array( 'zh_tw', 'zh_cn' ), true ) ) {
			$locale = str_replace( '_', '-', $locale );
		} else {
			$locale = preg_replace( '/(_.*)$/i', '', $locale );
		}
		return $locale;
	}

}<|MERGE_RESOLUTION|>--- conflicted
+++ resolved
@@ -159,11 +159,7 @@
 		}
 
 		// If no cached cache buster, we fetch it from CDN and set to transient.
-<<<<<<< HEAD
-		$response = wp_remote_get( sprintf( self::ODYSSEY_CDN_URL, self::ODYSSEY_STATS_VERSION, 'build_meta.json' ), array( 'timeout' => 3 ) );
-=======
-		$response = wp_remote_get( sprintf( self::CALYPSO_CDN_URL, self::CALYPSO_STATS_VERSION, 'build_meta.json' ), array( 'timeout' => 5 ) );
->>>>>>> 55e589ec
+		$response = wp_remote_get( sprintf( self::ODYSSEY_CDN_URL, self::ODYSSEY_STATS_VERSION, 'build_meta.json' ), array( 'timeout' => 5 ) );
 
 		if ( is_wp_error( $response ) ) {
 			// fallback to the package version.
@@ -173,11 +169,7 @@
 		$build_meta = json_decode( wp_remote_retrieve_body( $response ), true );
 		if ( ! empty( $build_meta['cache_buster'] ) ) {
 			// Cache the cache buster for a day.
-<<<<<<< HEAD
-			set_transient( self::ODYSSEY_STATS_CACHE_BUSTER_CACHE_KEY, $build_meta['cache_buster'], DAY_IN_SECONDS );
-=======
-			set_transient( self::CALYPSO_STATS_CACHE_BUSTER_CACHE_KEY, $build_meta['cache_buster'], 15 * MINUTE_IN_SECONDS );
->>>>>>> 55e589ec
+			set_transient( self::ODYSSEY_STATS_CACHE_BUSTER_CACHE_KEY, $build_meta['cache_buster'], 15 * MINUTE_IN_SECONDS );
 			return $build_meta['cache_buster'];
 		}
 
