--- conflicted
+++ resolved
@@ -20,11 +20,9 @@
  * It bascially forwards the requests to the WordPress.com REST API.
  */
 class REST_Controller {
-<<<<<<< HEAD
 	const JETPACK_STATS_DASHBOARD_MODULE_SETTINGS_CACHE_KEY = 'jetpack_stats_dashboard_module_settings_cache_key';
-=======
-	const JETPACK_STATS_DASHBOARD_MODULES_CACHE_KEY = 'jetpack_stats_dashboard_modules_cache_key';
->>>>>>> 473580c5
+	const JETPACK_STATS_DASHBOARD_MODULES_CACHE_KEY         = 'jetpack_stats_dashboard_modules_cache_key';
+
 	/**
 	 * Namespace for the REST API.
 	 *
@@ -229,36 +227,46 @@
 			)
 		);
 
-		register_rest_route(
-			static::$namespace,
-<<<<<<< HEAD
+		// Update dashboard modules.
+		register_rest_route(
+			static::$namespace,
+			sprintf( '/sites/%d/jetpack-stats-dashboard/modules', Jetpack_Options::get_option( 'id' ) ),
+			array(
+				'methods'             => WP_REST_Server::EDITABLE,
+				'callback'            => array( $this, 'update_dashboard_modules' ),
+				'permission_callback' => array( $this, 'can_user_view_general_stats_callback' ),
+			)
+		);
+
+		// Get dashboard modules.
+		register_rest_route(
+			static::$namespace,
+			sprintf( '/sites/%d/jetpack-stats-dashboard/modules', Jetpack_Options::get_option( 'id' ) ),
+			array(
+				'methods'             => WP_REST_Server::READABLE,
+				'callback'            => array( $this, 'get_dashboard_modules' ),
+				'permission_callback' => array( $this, 'can_user_view_general_stats_callback' ),
+			)
+		);
+
+		// Update dashboard module settings.
+		register_rest_route(
+			static::$namespace,
 			sprintf( '/sites/%d/jetpack-stats-dashboard/module-settings', Jetpack_Options::get_option( 'id' ) ),
 			array(
 				'methods'             => WP_REST_Server::EDITABLE,
 				'callback'            => array( $this, 'update_dashboard_module_settings' ),
-=======
-			sprintf( '/sites/%d/jetpack-stats-dashboard/modules', Jetpack_Options::get_option( 'id' ) ),
-			array(
-				'methods'             => WP_REST_Server::EDITABLE,
-				'callback'            => array( $this, 'update_dashboard_modules' ),
->>>>>>> 473580c5
-				'permission_callback' => array( $this, 'can_user_view_general_stats_callback' ),
-			)
-		);
-
-		register_rest_route(
-			static::$namespace,
-<<<<<<< HEAD
+				'permission_callback' => array( $this, 'can_user_view_general_stats_callback' ),
+			)
+		);
+
+		// Get dashboard module settings.
+		register_rest_route(
+			static::$namespace,
 			sprintf( '/sites/%d/jetpack-stats-dashboard/module-settings', Jetpack_Options::get_option( 'id' ) ),
 			array(
 				'methods'             => WP_REST_Server::READABLE,
 				'callback'            => array( $this, 'get_dashboard_module_settings' ),
-=======
-			sprintf( '/sites/%d/jetpack-stats-dashboard/modules', Jetpack_Options::get_option( 'id' ) ),
-			array(
-				'methods'             => WP_REST_Server::READABLE,
-				'callback'            => array( $this, 'get_dashboard_modules' ),
->>>>>>> 473580c5
 				'permission_callback' => array( $this, 'can_user_view_general_stats_callback' ),
 			)
 		);
@@ -603,30 +611,71 @@
 	}
 
 	/**
-<<<<<<< HEAD
+	 * Toggle modules on dashboard.
+	 *
+	 * @param WP_REST_Request $req The request object.
+	 * @return array
+	 */
+	public function update_dashboard_modules( $req ) {
+		// Clear dashboard modules cache.
+		delete_transient( static::JETPACK_STATS_DASHBOARD_MODULES_CACHE_KEY );
+		return $this->request_as_blog_cached(
+			sprintf(
+				'/sites/%d/jetpack-stats-dashboard/modules?%s',
+				Jetpack_Options::get_option( 'id' ),
+				$this->filter_and_build_query_string(
+					$req->get_query_params()
+				)
+			),
+			'v2',
+			array(
+				'timeout' => 5,
+				'method'  => 'POST',
+				'headers' => array( 'Content-Type' => 'application/json' ),
+			),
+			$req->get_body(),
+			'wpcom'
+		);
+	}
+
+	/**
+	 * Get modules on dashboard.
+	 *
+	 * @param WP_REST_Request $req The request object.
+	 * @return array
+	 */
+	public function get_dashboard_modules( $req ) {
+		return $this->request_as_blog_cached(
+			sprintf(
+				'/sites/%d/jetpack-stats-dashboard/modules?%s',
+				Jetpack_Options::get_option( 'id' ),
+				$this->filter_and_build_query_string(
+					$req->get_query_params()
+				)
+			),
+			'v2',
+			array(
+				'timeout' => 5,
+			),
+			null,
+			'wpcom',
+			true,
+			static::JETPACK_STATS_DASHBOARD_MODULES_CACHE_KEY
+		);
+	}
+
+	/**
 	 * Update module settings on dashboard.
-=======
-	 * Toggle modules on dashboard.
->>>>>>> 473580c5
-	 *
-	 * @param WP_REST_Request $req The request object.
-	 * @return array
-	 */
-<<<<<<< HEAD
+	 *
+	 * @param WP_REST_Request $req The request object.
+	 * @return array
+	 */
 	public function update_dashboard_module_settings( $req ) {
 		// Clear dashboard modules cache.
 		delete_transient( static::JETPACK_STATS_DASHBOARD_MODULE_SETTINGS_CACHE_KEY );
 		return $this->request_as_blog_cached(
 			sprintf(
 				'/sites/%d/jetpack-stats-dashboard/module-settings?%s',
-=======
-	public function update_dashboard_modules( $req ) {
-		// Clear dashboard modules cache.
-		delete_transient( static::JETPACK_STATS_DASHBOARD_MODULES_CACHE_KEY );
-		return $this->request_as_blog_cached(
-			sprintf(
-				'/sites/%d/jetpack-stats-dashboard/modules?%s',
->>>>>>> 473580c5
 				Jetpack_Options::get_option( 'id' ),
 				$this->filter_and_build_query_string(
 					$req->get_query_params()
@@ -644,26 +693,15 @@
 	}
 
 	/**
-<<<<<<< HEAD
 	 * Get module settings on dashboard.
-=======
-	 * Get modules on dashboard.
->>>>>>> 473580c5
-	 *
-	 * @param WP_REST_Request $req The request object.
-	 * @return array
-	 */
-<<<<<<< HEAD
+	 *
+	 * @param WP_REST_Request $req The request object.
+	 * @return array
+	 */
 	public function get_dashboard_module_settings( $req ) {
 		return $this->request_as_blog_cached(
 			sprintf(
 				'/sites/%d/jetpack-stats-dashboard/module-settings?%s',
-=======
-	public function get_dashboard_modules( $req ) {
-		return $this->request_as_blog_cached(
-			sprintf(
-				'/sites/%d/jetpack-stats-dashboard/modules?%s',
->>>>>>> 473580c5
 				Jetpack_Options::get_option( 'id' ),
 				$this->filter_and_build_query_string(
 					$req->get_query_params()
@@ -676,11 +714,7 @@
 			null,
 			'wpcom',
 			true,
-<<<<<<< HEAD
 			static::JETPACK_STATS_DASHBOARD_MODULE_SETTINGS_CACHE_KEY
-=======
-			static::JETPACK_STATS_DASHBOARD_MODULES_CACHE_KEY
->>>>>>> 473580c5
 		);
 	}
 
