{
	"name": "automattic/jetpack-stats-admin",
	"description": "Stats Dashboard",
	"type": "jetpack-library",
	"license": "GPL-2.0-or-later",
	"require": {
		"automattic/jetpack-connection": "@dev",
		"automattic/jetpack-constants": "@dev",
<<<<<<< HEAD
		"automattic/jetpack-options": "@dev",
		"automattic/jetpack-plans": "@dev",
=======
>>>>>>> dbfe0e8d
		"automattic/jetpack-stats": "@dev",
		"automattic/jetpack-status": "@dev",
		"automattic/jetpack-jitm": "@dev"
	},
	"require-dev": {
		"yoast/phpunit-polyfills": "1.0.4",
		"automattic/jetpack-changelogger": "@dev",
		"automattic/wordbless": "dev-master"
	},
	"suggest": {
		"automattic/jetpack-autoloader": "Allow for better interoperability with other plugins that use this package."
	},
	"autoload": {
		"classmap": [
			"src/"
		]
	},
	"scripts": {
		"phpunit": [
			"./vendor/phpunit/phpunit/phpunit --colors=always"
		],
		"test-php": [
			"@composer phpunit"
		],
		"build-production": "echo 'Add your build step to composer.json, please!'",
		"build-development": "echo 'Add your build step to composer.json, please!'",
		"post-install-cmd": "WorDBless\\Composer\\InstallDropin::copy",
		"post-update-cmd": "WorDBless\\Composer\\InstallDropin::copy"
	},
	"repositories": [
		{
			"type": "path",
			"url": "../../packages/*",
			"options": {
				"monorepo": true
			}
		}
	],
	"minimum-stability": "dev",
	"prefer-stable": true,
	"extra": {
		"autotagger": true,
		"mirror-repo": "Automattic/jetpack-stats-admin",
		"branch-alias": {
			"dev-trunk": "0.9.x-dev"
		},
		"textdomain": "jetpack-stats-admin",
		"version-constants": {
			"::VERSION": "src/class-main.php"
		}
	},
	"config": {
		"allow-plugins": {
			"roots/wordpress-core-installer": true
		}
	}
}<|MERGE_RESOLUTION|>--- conflicted
+++ resolved
@@ -6,11 +6,7 @@
 	"require": {
 		"automattic/jetpack-connection": "@dev",
 		"automattic/jetpack-constants": "@dev",
-<<<<<<< HEAD
-		"automattic/jetpack-options": "@dev",
 		"automattic/jetpack-plans": "@dev",
-=======
->>>>>>> dbfe0e8d
 		"automattic/jetpack-stats": "@dev",
 		"automattic/jetpack-status": "@dev",
 		"automattic/jetpack-jitm": "@dev"
