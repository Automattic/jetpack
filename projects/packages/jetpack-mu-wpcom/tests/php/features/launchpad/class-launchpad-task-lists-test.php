<?php
/**
 * Test class for Launchpad_Task_Lists.
 *
 * @package automattic/jetpack-mu-wpcom
 */

/**
 * Test class for Launchpad_Task_Lists.
 *
 * @coversDefaultClass Launchpad_Task_Lists
 */
class Launchpad_Task_Lists_Test extends \WorDBless\BaseTestCase {
	/**
	 * Set up.
	 */
	public function set_up() {
		parent::set_up();
		wpcom_register_default_launchpad_checklists();
	}
	/**
	 * Make sure that ::build() doesn't create a PHP warning when it doesn't get a valid ID.
	 *
	 * @covers ::build
	 */
	public function test_build_creates_no_PHP_warnings() {
		$result = Launchpad_Task_Lists::get_instance()->build( '' );

		$this->assertIsArray( $result );
		$this->assertEmpty( $result );
	}

	/**
<<<<<<< HEAD
	 * Filter out tasks with the task list callback.
	 *
	 * @covers ::build
	 */
	public function test_task_list_is_visible_callback() {
		wpcom_register_launchpad_task(
			array(
				'id'    => 'task_0',
				'title' => 'task_0',
			)
		);

		wpcom_register_launchpad_task(
			array(
				'id'    => 'task_1',
				'title' => 'task_1',
			)
		);

		wpcom_register_launchpad_task_list(
			array(
				'id'                     => 'test-task-list',
				'title'                  => 'test-task-list',
				'task_ids'               => array(
					'task_0',
					'task_1',
				),
				'visible_tasks_callback' => function ( $task_list, $task_ids ) {
					return array_filter(
						$task_ids,
						function ( $task_id ) {
							return 'task_1' === $task_id;
						}
					);
				},
			)
		);

		$result = Launchpad_Task_Lists::get_instance()->build( 'test-task-list' );

		$this->assertCount( 1, $result );
		$this->assertEquals( 'task_1', $result[0]['id'] );
=======
	 * Data provider for {@see test_task_list_is_completed()}.
	 */
	public function provider_test_task_list_is_completed() {
		$incomplete_task = array();
		$completed_task  = array(
			'is_complete_callback' => '__return_true',
		);

		$launch_task_incomplete = array(
			'isLaunchTask' => true,
		);

		$launch_task_completed = array(
			'isLaunchTask'         => true,
			'is_complete_callback' => '__return_true',
		);

		return array(
			// tasks, expected, task_list_options
			'all tasks incomplete should be incomplete using default options'
				=> array( array( $incomplete_task, $incomplete_task ), false ),
			'all tasks complete should be complete using default options'
				=> array( array( $completed_task, $completed_task ), true ),
			'incomplete task and incomplete launch task should be incomplete using default options'
				=> array( array( $incomplete_task, $launch_task_incomplete ), false ),
			'having the launch task completed should make the task list complete'
				=> array( array( $incomplete_task, $launch_task_completed ), true ),
			'with the require_last_task_completion option, the last task being complete should make the task list complete'
				=> array( array( $incomplete_task, $completed_task ), true, array( 'require_last_task_completion' => true ) ),
			'with the require_last_task_completion option, the last task being incomplete should make the task list incomplete'
				=> array( array( $completed_task, $incomplete_task ), false, array( 'require_last_task_completion' => true ) ),
			'with the required_task_ids option, the task list should be complete if the required task is complete'
				=> array( array( $completed_task, $incomplete_task ), true, array( 'required_task_ids' => array( 'task_0' ) ) ),
			'with the required_task_ids option, the task list should be incomplete if the required task is incomplete'
				=> array( array( $incomplete_task, $incomplete_task ), false, array( 'required_task_ids' => array( 'task_0' ) ) ),
			'with the required_task_ids and require_last_task_completion options and the last task complete, the task list should be incomplete if the required task is incomplete'
				=> array(
					array( $incomplete_task, $completed_task ),
					false,
					array(
						'required_task_ids'            => array( 'task_0' ),
						'require_last_task_completion' => true,
					),
				),
			'the launch task completion should not mark the task list complete if the required task is incomplete'
				=> array( array( $incomplete_task, $launch_task_completed ), false, array( 'required_task_ids' => array( 'task_0' ) ) ),
			'overriding the is_completed_callback should be the only thing that matters'
				=> array( array( $incomplete_task, $incomplete_task ), true, array( 'is_completed_callback' => '__return_true' ) ),
			'custom is_completed_callback should be able to check if first task is complete'
				=> array(
					array( $completed_task, $incomplete_task ),
					true,
					array(
						'is_completed_callback' => function ( $task_list ) {
									$first_task = reset( wpcom_launchpad_checklists()->build( $task_list['id'] ) );
									return $first_task['completed'];
						},
					),
				),
		);
	}

	/**
	 * Tests wpcom_launchpad_is_task_list_completed().
	 *
	 * @dataProvider provider_test_task_list_is_completed
	 *
	 * @param array $tasks             Array of tasks to register.
	 * @param bool  $expected          Expected result of wpcom_launchpad_is_task_list_completed().
	 * @param array $task_list_options Optional. Array of options to pass to wpcom_register_launchpad_task_list().
	 */
	public function test_task_list_is_completed( $tasks, $expected, $task_list_options = array() ) {
		$task_ids = array();
		foreach ( $tasks as $key => $task ) {
			$task_id    = 'task_' . $key;
			$task_ids[] = $task_id;
			wpcom_launchpad_checklists()->unregister_task( $task_id );
			wpcom_register_launchpad_task(
				array_merge(
					array(
						'id'    => $task_id,
						'title' => 'Task ' . $key,
					),
					$task
				)
			);
		}

		wpcom_launchpad_checklists()->unregister_task_list( 'task-list-test' );
		wpcom_register_launchpad_task_list(
			array_merge(
				array(
					'id'       => 'task-list-test',
					'title'    => 'Simple testing task list',
					'task_ids' => $task_ids,
				),
				$task_list_options
			)
		);
		$this->assertEquals( $expected, wpcom_launchpad_is_task_list_completed( 'task-list-test' ) );
>>>>>>> ac98cd86
	}
}<|MERGE_RESOLUTION|>--- conflicted
+++ resolved
@@ -31,7 +31,6 @@
 	}
 
 	/**
-<<<<<<< HEAD
 	 * Filter out tasks with the task list callback.
 	 *
 	 * @covers ::build
@@ -74,7 +73,9 @@
 
 		$this->assertCount( 1, $result );
 		$this->assertEquals( 'task_1', $result[0]['id'] );
-=======
+ 	}
+
+  /**
 	 * Data provider for {@see test_task_list_is_completed()}.
 	 */
 	public function provider_test_task_list_is_completed() {
@@ -175,6 +176,5 @@
 			)
 		);
 		$this->assertEquals( $expected, wpcom_launchpad_is_task_list_completed( 'task-list-test' ) );
->>>>>>> ac98cd86
 	}
 }