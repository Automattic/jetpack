--- conflicted
+++ resolved
@@ -62,11 +62,7 @@
 		},
 		"autotagger": true,
 		"branch-alias": {
-<<<<<<< HEAD
-			"dev-trunk": "5.52.x-dev"
-=======
 			"dev-trunk": "5.53.x-dev"
->>>>>>> 6c500254
 		},
 		"textdomain": "jetpack-mu-wpcom",
 		"version-constants": {
