--- conflicted
+++ resolved
@@ -47,11 +47,7 @@
 		},
 		"autotagger": true,
 		"branch-alias": {
-<<<<<<< HEAD
-			"dev-trunk": "3.8.x-dev"
-=======
 			"dev-trunk": "4.0.x-dev"
->>>>>>> 8fb82ad7
 		},
 		"textdomain": "jetpack-mu-wpcom",
 		"version-constants": {
