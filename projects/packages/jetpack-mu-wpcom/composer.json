{
	"name": "automattic/jetpack-mu-wpcom",
	"description": "Enhances your site with features powered by WordPress.com",
	"type": "jetpack-library",
	"license": "GPL-2.0-or-later",
	"require": {
		"php": ">=7.0",
		"automattic/jetpack-assets": "@dev",
		"automattic/jetpack-blocks": "@dev",
		"automattic/jetpack-calypsoify": "@dev",
		"automattic/jetpack-classic-theme-helper": "@dev",
		"automattic/jetpack-connection": "@dev",
		"automattic/jetpack-masterbar": "@dev",
		"automattic/jetpack-redirect": "@dev",
		"automattic/jetpack-stats-admin": "@dev",
		"automattic/jetpack-status": "@dev",
		"automattic/scheduled-updates": "@dev",
		"automattic/jetpack-compat": "@dev",
		"automattic/jetpack-google-analytics": "@dev",
		"scssphp/scssphp": "1.12.0"
	},
	"require-dev": {
		"yoast/phpunit-polyfills": "1.1.0",
		"automattic/jetpack-changelogger": "@dev",
		"automattic/wordbless": "0.4.2"
	},
	"suggest": {
		"automattic/jetpack-autoloader": "Allow for better interoperability with other plugins that use this package."
	},
	"autoload": {
		"classmap": [
			"src/"
		]
	},
	"scripts": {
		"phpunit": [
			"./vendor/phpunit/phpunit/phpunit --colors=always"
		],
		"test-php": [
			"@composer phpunit"
		],
		"build-production": "pnpm run build-production-js",
		"build-development": "pnpm run build-js",
		"post-install-cmd": "WorDBless\\Composer\\InstallDropin::copy",
		"post-update-cmd": "WorDBless\\Composer\\InstallDropin::copy"
	},
	"repositories": [
		{
			"type": "path",
			"url": "../../packages/*",
			"options": {
				"monorepo": true
			}
		}
	],
	"minimum-stability": "dev",
	"prefer-stable": true,
	"extra": {
		"mirror-repo": "Automattic/jetpack-mu-wpcom",
		"changelogger": {
			"link-template": "https://github.com/Automattic/jetpack-mu-wpcom/compare/v${old}...v${new}"
		},
		"autotagger": true,
		"branch-alias": {
<<<<<<< HEAD
			"dev-trunk": "5.55.x-dev"
=======
			"dev-trunk": "5.56.x-dev"
>>>>>>> e56cd77d
		},
		"textdomain": "jetpack-mu-wpcom",
		"version-constants": {
			"::PACKAGE_VERSION": "src/class-jetpack-mu-wpcom.php"
		}
	},
	"config": {
		"allow-plugins": {
			"roots/wordpress-core-installer": true
		}
	}
}<|MERGE_RESOLUTION|>--- conflicted
+++ resolved
@@ -62,11 +62,7 @@
 		},
 		"autotagger": true,
 		"branch-alias": {
-<<<<<<< HEAD
-			"dev-trunk": "5.55.x-dev"
-=======
 			"dev-trunk": "5.56.x-dev"
->>>>>>> e56cd77d
 		},
 		"textdomain": "jetpack-mu-wpcom",
 		"version-constants": {
