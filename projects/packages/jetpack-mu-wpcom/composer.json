--- conflicted
+++ resolved
@@ -59,11 +59,7 @@
 		},
 		"autotagger": true,
 		"branch-alias": {
-<<<<<<< HEAD
-			"dev-trunk": "5.32.x-dev"
-=======
 			"dev-trunk": "5.33.x-dev"
->>>>>>> 1a2c2840
 		},
 		"textdomain": "jetpack-mu-wpcom",
 		"version-constants": {
