{
	"name": "automattic/jetpack-mu-wpcom",
	"description": "Enhances your site with features powered by WordPress.com",
	"type": "jetpack-library",
	"license": "GPL-2.0-or-later",
	"require": {
		"php": ">=7.0",
		"automattic/jetpack-assets": "@dev",
		"automattic/jetpack-blocks": "@dev",
		"automattic/jetpack-calypsoify": "@dev",
		"automattic/jetpack-classic-theme-helper": "@dev",
		"automattic/jetpack-connection": "@dev",
		"automattic/jetpack-redirect": "@dev",
		"automattic/jetpack-stats-admin": "@dev",
		"automattic/jetpack-status": "@dev",
		"automattic/scheduled-updates": "@dev",
		"automattic/jetpack-compat": "@dev"
	},
	"require-dev": {
		"yoast/phpunit-polyfills": "1.1.0",
		"automattic/jetpack-changelogger": "@dev",
		"automattic/wordbless": "0.4.2"
	},
	"suggest": {
		"automattic/jetpack-autoloader": "Allow for better interoperability with other plugins that use this package."
	},
	"autoload": {
		"classmap": [
			"src/"
		]
	},
	"scripts": {
		"phpunit": [
			"./vendor/phpunit/phpunit/phpunit --colors=always"
		],
		"test-php": [
			"@composer phpunit"
		],
		"build-production": "pnpm run build-production-js",
		"build-development": "pnpm run build-js",
		"post-install-cmd": "WorDBless\\Composer\\InstallDropin::copy",
		"post-update-cmd": "WorDBless\\Composer\\InstallDropin::copy"
	},
	"repositories": [
		{
			"type": "path",
			"url": "../../packages/*",
			"options": {
				"monorepo": true
			}
		}
	],
	"minimum-stability": "dev",
	"prefer-stable": true,
	"extra": {
		"mirror-repo": "Automattic/jetpack-mu-wpcom",
		"changelogger": {
			"link-template": "https://github.com/Automattic/jetpack-mu-wpcom/compare/v${old}...v${new}"
		},
		"autotagger": true,
		"branch-alias": {
<<<<<<< HEAD
			"dev-trunk": "5.30.x-dev"
=======
			"dev-trunk": "5.31.x-dev"
>>>>>>> f4c38442
		},
		"textdomain": "jetpack-mu-wpcom",
		"version-constants": {
			"::PACKAGE_VERSION": "src/class-jetpack-mu-wpcom.php"
		}
	},
	"config": {
		"allow-plugins": {
			"roots/wordpress-core-installer": true
		}
	}
}<|MERGE_RESOLUTION|>--- conflicted
+++ resolved
@@ -59,11 +59,7 @@
 		},
 		"autotagger": true,
 		"branch-alias": {
-<<<<<<< HEAD
-			"dev-trunk": "5.30.x-dev"
-=======
 			"dev-trunk": "5.31.x-dev"
->>>>>>> f4c38442
 		},
 		"textdomain": "jetpack-mu-wpcom",
 		"version-constants": {
