--- conflicted
+++ resolved
@@ -9,11 +9,8 @@
 module.exports = {
 	entry: {
 		'error-reporting': './src/features/error-reporting/index.js',
-<<<<<<< HEAD
 		'verbum-comments': './src/features/verbum-comments/src/index.tsx',
-=======
 		'block-theme-previews': './src/features/block-theme-previews/index.js',
->>>>>>> ac65b5cf
 	},
 	mode: jetpackConfig.mode,
 	devtool: jetpackConfig.devtool,
@@ -34,31 +31,7 @@
 	},
 	node: false,
 	plugins: [
-<<<<<<< HEAD
-		...jetpackConfig.StandardPlugins( {
-			DependencyExtractionPlugin: { injectPolyfill: true },
-			MiniCssExtractPlugin: { filename: '[name]/[name].css' },
-		} ),
-		new webpack.ProvidePlugin( {
-			h: [ 'preact', 'h' ],
-			Fragment: [ 'preact', 'Fragment' ],
-		} ),
-		new CopyPlugin( {
-			patterns: [
-				{
-					from: './src/features/verbum-comments/index.php',
-					to: './verbum-comments',
-				},
-				{
-					from: './src/features/verbum-comments/assets',
-					to: './verbum-comments/assets',
-				},
-			],
-		} ),
-		new GetVerbumBundleSizePlugin( {} ),
-=======
 		...jetpackConfig.StandardPlugins( { MiniCssExtractPlugin: { filename: '[name]/[name].css' } } ),
->>>>>>> ac65b5cf
 	],
 	module: {
 		strictExportPresence: true,
@@ -75,11 +48,7 @@
 
 			// Handle CSS.
 			jetpackConfig.CssRule( {
-<<<<<<< HEAD
-				extensions: [ 'css', 'sass', 'scss' ],
-=======
 				extensions: [ 'css', 'scss' ],
->>>>>>> ac65b5cf
 				extraLoaders: [ 'sass-loader' ],
 			} ),
 
