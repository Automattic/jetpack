--- conflicted
+++ resolved
@@ -27,11 +27,8 @@
 	},
 	"devDependencies": {
 		"@automattic/jetpack-webpack-config": "workspace:*",
-<<<<<<< HEAD
-=======
 		"@babel/core": "7.23.5",
 		"@babel/preset-react": "7.23.3",
->>>>>>> ac65b5cf
 		"sass": "1.64.1",
 		"sass-loader": "12.4.0",
 		"typescript": "^5.0.4",
@@ -45,12 +42,10 @@
 		"@automattic/typography": "1.0.0",
 		"@sentry/browser": "7.80.1",
 		"@wordpress/api-fetch": "6.45.0",
-<<<<<<< HEAD
 		"@wordpress/hooks": "3.48.0",
 		"preact": "^10.13.1",
 		"@preact/signals": "^1.2.2",
 		"wpcom-proxy-request": "^7.0.3"
-=======
 		"@wordpress/base-styles": "4.39.0",
 		"@wordpress/components": "25.14.0",
 		"@wordpress/dom-ready": "^3.48.0",
@@ -59,6 +54,5 @@
 		"@wordpress/i18n": "4.48.0",
 		"@wordpress/plugins": "6.16.0",
 		"@wordpress/url": "3.49.0"
->>>>>>> ac65b5cf
 	}
 }