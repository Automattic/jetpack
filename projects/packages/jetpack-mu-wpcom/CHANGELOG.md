# Changelog

All notable changes to this project will be documented in this file.

The format is based on [Keep a Changelog](https://keepachangelog.com/en/1.0.0/)
and this project adheres to [Semantic Versioning](https://semver.org/spec/v2.0.0.html).

<<<<<<< HEAD
## [1.2.0] - 2023-03-28
=======
## [1.2.0] - 2023-03-27
>>>>>>> 8ef8c6b4
### Added
- Fix for the unified navigation on mobile in WordPress 6.2. [#29716]

## [1.1.3] - 2023-03-20
### Changed
- Updated package dependencies. [#29480]

## [1.1.2] - 2023-03-10
### Fixed
- Coming Soon: use DVH units when available to fix height on iPhones [#29416]

## [1.1.1] - 2023-03-09
### Fixed
- Check for existence of wpcom_rest_api_v2_load_plugin function before loading wpcom endpoints. [#29399]

## [1.1.0] - 2023-03-08
### Added
- Add a Launchpad REST API endpoint for cross-platform benefit [#29082]

## [1.0.1] - 2023-02-28
### Changed
- Updated checks for loading the coming soon feature. [#28932]

### Fixed
- Fix undefined is_plugin_active fatal on wpcom. [#29158]

## 1.0.0 - 2023-02-28

- Bump non-zero major version.

## [0.2.2] - 2023-02-20
### Changed
- Minor internal updates.

## [0.2.1] - 2023-02-15
### Fixed
- Check array key exists before access. [#28931]

## [0.2.0] - 2023-02-09
### Changed
- Bumping major package version past zero. [#28880]

## [0.1.2] - 2023-02-06

- Migrate code from 'Automattic/jetpack/pull/27815'.

## 0.1.1 - 2023-01-27

- Minor internal updates.

## 0.1.0 - 2023-01-19

- Testing initial package release.

[1.2.0]: https://github.com/Automattic/jetpack-mu-wpcom/compare/v1.1.3...v1.2.0
[1.1.3]: https://github.com/Automattic/jetpack-mu-wpcom/compare/v1.1.2...v1.1.3
[1.1.2]: https://github.com/Automattic/jetpack-mu-wpcom/compare/v1.1.1...v1.1.2
[1.1.1]: https://github.com/Automattic/jetpack-mu-wpcom/compare/v1.1.0...v1.1.1
[1.1.0]: https://github.com/Automattic/jetpack-mu-wpcom/compare/v1.0.1...v1.1.0
[1.0.1]: https://github.com/Automattic/jetpack-mu-wpcom/compare/v1.0.0...v1.0.1
[0.2.2]: https://github.com/Automattic/jetpack-mu-wpcom/compare/v0.2.1...v0.2.2
[0.2.1]: https://github.com/Automattic/jetpack-mu-wpcom/compare/v0.2.0...v0.2.1
[0.2.0]: https://github.com/Automattic/jetpack-mu-wpcom/compare/v0.1.2...v0.2.0
[0.1.2]: https://github.com/Automattic/jetpack-mu-wpcom/compare/v0.1.1...v0.1.2<|MERGE_RESOLUTION|>--- conflicted
+++ resolved
@@ -5,11 +5,11 @@
 The format is based on [Keep a Changelog](https://keepachangelog.com/en/1.0.0/)
 and this project adheres to [Semantic Versioning](https://semver.org/spec/v2.0.0.html).
 
-<<<<<<< HEAD
-## [1.2.0] - 2023-03-28
-=======
+## [1.2.1] - 2023-03-28
+### Changed
+- Minor internal updates.
+
 ## [1.2.0] - 2023-03-27
->>>>>>> 8ef8c6b4
 ### Added
 - Fix for the unified navigation on mobile in WordPress 6.2. [#29716]
 
