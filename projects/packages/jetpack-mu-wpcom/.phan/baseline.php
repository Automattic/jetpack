<?php
/**
 * This is an automatically generated baseline for Phan issues.
 * When Phan is invoked with --load-baseline=path/to/baseline.php,
 * The pre-existing issues listed in this file won't be emitted.
 *
 * This file can be updated by invoking Phan with --save-baseline=path/to/baseline.php
 * (can be combined with --load-baseline)
 */
return [
    // # Issue statistics:
    // PhanTypeMismatchArgumentProbablyReal : 30+ occurrences
    // PhanTypeMismatchArgument : 15+ occurrences
    // PhanPluginDuplicateConditionalNullCoalescing : 8 occurrences
    // PhanTypeMismatchReturn : 6 occurrences
    // PhanTypeMismatchReturnProbablyReal : 4 occurrences
<<<<<<< HEAD
    // PhanUndeclaredClassMethod : 4 occurrences
    // PhanUndeclaredFunction : 4 occurrences
    // PhanNoopNew : 3 occurrences
    // PhanTypePossiblyInvalidDimOffset : 3 occurrences
=======
    // PhanNoopNew : 3 occurrences
    // PhanTypePossiblyInvalidDimOffset : 3 occurrences
    // PhanUndeclaredClassMethod : 3 occurrences
    // PhanUndeclaredFunction : 3 occurrences
>>>>>>> 743be0ee
    // PhanEmptyFQSENInCallable : 2 occurrences
    // PhanParamTooMany : 2 occurrences
    // PhanTypeArraySuspicious : 2 occurrences
    // PhanTypeArraySuspiciousNullable : 2 occurrences
    // PhanTypeMismatchArgumentInternal : 2 occurrences
    // PhanTypeMismatchDefault : 2 occurrences
    // PhanTypeMissingReturn : 2 occurrences
    // PhanUndeclaredFunctionInCallable : 2 occurrences
    // PhanDeprecatedFunction : 1 occurrence
    // PhanImpossibleTypeComparison : 1 occurrence
    // PhanNonClassMethodCall : 1 occurrence
    // PhanNoopArrayAccess : 1 occurrence
    // PhanPluginSimplifyExpressionBool : 1 occurrence
    // PhanRedefineFunction : 1 occurrence
    // PhanRedundantCondition : 1 occurrence
    // PhanTypeComparisonToArray : 1 occurrence
    // PhanTypeMismatchDimFetch : 1 occurrence
    // PhanTypeMismatchReturnNullable : 1 occurrence
    // PhanTypeNonVarPassByRef : 1 occurrence
    // PhanTypeVoidArgument : 1 occurrence
<<<<<<< HEAD
    // PhanUndeclaredClassInCallable : 1 occurrence
    // PhanUndeclaredConstant : 1 occurrence
=======
>>>>>>> 743be0ee

    // Currently, file_suppressions and directory_suppressions are the only supported suppressions
    'file_suppressions' => [
        'src/class-jetpack-mu-wpcom.php' => ['PhanNoopNew'],
        'src/features/100-year-plan/enhanced-ownership.php' => ['PhanEmptyFQSENInCallable'],
        'src/features/100-year-plan/locked-mode.php' => ['PhanEmptyFQSENInCallable'],
        'src/features/block-patterns/class-wpcom-block-patterns-utils.php' => ['PhanTypeMismatchReturnNullable'],
        'src/features/coming-soon/coming-soon.php' => ['PhanTypeArraySuspicious', 'PhanTypeMismatchArgumentInternal', 'PhanUndeclaredFunction'],
        'src/features/coming-soon/fallback-coming-soon-page.php' => ['PhanTypeMismatchArgument', 'PhanTypeVoidArgument'],
        'src/features/error-reporting/error-reporting.php' => ['PhanPluginDuplicateConditionalNullCoalescing'],
        'src/features/launchpad/class-launchpad-task-lists.php' => ['PhanNoopArrayAccess', 'PhanPluginDuplicateConditionalNullCoalescing', 'PhanTypeMismatchDefault', 'PhanTypeMismatchReturn', 'PhanTypePossiblyInvalidDimOffset'],
        'src/features/launchpad/launchpad-task-definitions.php' => ['PhanRedundantCondition', 'PhanTypeArraySuspiciousNullable', 'PhanTypeComparisonToArray', 'PhanTypeMismatchArgument', 'PhanTypeMismatchArgumentInternal', 'PhanTypeMismatchReturn', 'PhanTypeMismatchReturnProbablyReal', 'PhanTypeMissingReturn', 'PhanTypePossiblyInvalidDimOffset'],
        'src/features/launchpad/launchpad.php' => ['PhanTypeArraySuspiciousNullable', 'PhanTypeMismatchArgument', 'PhanTypeMismatchReturn', 'PhanTypeMismatchReturnProbablyReal'],
        'src/features/marketplace-products-updater/class-marketplace-products-updater.php' => ['PhanTypeMismatchDimFetch', 'PhanTypeMismatchReturn'],
        'src/features/media/heif-support.php' => ['PhanPluginSimplifyExpressionBool'],
        'src/features/verbum-comments/class-verbum-comments.php' => ['PhanImpossibleTypeComparison', 'PhanNoopNew', 'PhanParamTooMany', 'PhanTypeMismatchArgumentProbablyReal', 'PhanUndeclaredFunction'],
        'src/features/wpcom-block-editor/class-jetpack-wpcom-block-editor.php' => ['PhanUndeclaredFunctionInCallable'],
        'src/features/wpcom-block-editor/functions.editor-type.php' => ['PhanUndeclaredFunction'],
        'src/features/wpcom-endpoints/class-wpcom-rest-api-v2-endpoint-launchpad.php' => ['PhanPluginDuplicateConditionalNullCoalescing'],
        'src/features/wpcom-endpoints/class-wpcom-rest-api-v2-endpoint-site-migration-migrate-guru-key.php' => ['PhanUndeclaredClassMethod'],
        'src/features/wpcom-site-menu/wpcom-site-menu.php' => ['PhanTypeMismatchArgumentProbablyReal'],
        'tests/lib/functions-wordpress.php' => ['PhanRedefineFunction'],
        'tests/php/features/block-patterns/class-wpcom-block-patterns-from-api-test.php' => ['PhanDeprecatedFunction'],
        'tests/php/features/coming-soon/class-coming-soon-test.php' => ['PhanTypeMismatchArgument', 'PhanTypeMismatchArgumentProbablyReal'],
        'tests/php/features/launchpad/class-launchpad-jetpack-connection-client-mock.php' => ['PhanTypeMissingReturn'],
        'tests/php/features/launchpad/class-launchpad-task-list-validation-test.php' => ['PhanNonClassMethodCall'],
        'tests/php/features/launchpad/class-launchpad-task-lists-test.php' => ['PhanTypeMismatchArgument', 'PhanTypeMismatchArgumentProbablyReal', 'PhanTypeNonVarPassByRef'],
        'tests/php/features/launchpad/class-launchpad-wpcom-requests-test.php' => ['PhanTypeMismatchArgument'],
    ],
    // 'directory_suppressions' => ['src/directory_name' => ['PhanIssueName1', 'PhanIssueName2']] can be manually added if needed.
    // (directory_suppressions will currently be ignored by subsequent calls to --save-baseline, but may be preserved in future Phan releases)
];<|MERGE_RESOLUTION|>--- conflicted
+++ resolved
@@ -14,17 +14,10 @@
     // PhanPluginDuplicateConditionalNullCoalescing : 8 occurrences
     // PhanTypeMismatchReturn : 6 occurrences
     // PhanTypeMismatchReturnProbablyReal : 4 occurrences
-<<<<<<< HEAD
     // PhanUndeclaredClassMethod : 4 occurrences
-    // PhanUndeclaredFunction : 4 occurrences
     // PhanNoopNew : 3 occurrences
     // PhanTypePossiblyInvalidDimOffset : 3 occurrences
-=======
-    // PhanNoopNew : 3 occurrences
-    // PhanTypePossiblyInvalidDimOffset : 3 occurrences
-    // PhanUndeclaredClassMethod : 3 occurrences
     // PhanUndeclaredFunction : 3 occurrences
->>>>>>> 743be0ee
     // PhanEmptyFQSENInCallable : 2 occurrences
     // PhanParamTooMany : 2 occurrences
     // PhanTypeArraySuspicious : 2 occurrences
@@ -45,11 +38,9 @@
     // PhanTypeMismatchReturnNullable : 1 occurrence
     // PhanTypeNonVarPassByRef : 1 occurrence
     // PhanTypeVoidArgument : 1 occurrence
-<<<<<<< HEAD
     // PhanUndeclaredClassInCallable : 1 occurrence
     // PhanUndeclaredConstant : 1 occurrence
-=======
->>>>>>> 743be0ee
+    // PhanUndeclaredFunctionInCallable : 1 occurrence
 
     // Currently, file_suppressions and directory_suppressions are the only supported suppressions
     'file_suppressions' => [
