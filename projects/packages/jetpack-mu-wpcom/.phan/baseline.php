--- conflicted
+++ resolved
@@ -9,40 +9,29 @@
  */
 return [
     // # Issue statistics:
-<<<<<<< HEAD
     // PhanUndeclaredFunction : 70+ occurrences
-=======
-    // PhanUndeclaredFunction : 100+ occurrences
->>>>>>> cb622145
     // PhanUndeclaredClassMethod : 60+ occurrences
     // PhanTypeMismatchArgumentProbablyReal : 55+ occurrences
     // PhanTypeMismatchArgument : 40+ occurrences
     // PhanTypeArraySuspicious : 30+ occurrences
     // PhanUndeclaredTypeParameter : 15+ occurrences
-    // PhanRedefinedClassReference : 10+ occurrences
     // PhanUndeclaredFunctionInCallable : 10+ occurrences
-    // PhanUndeclaredTypeReturnType : 10+ occurrences
-    // PhanTypeMismatchReturn : 9 occurrences
+    // PhanUndeclaredTypeReturnType : 9 occurrences
     // PhanPluginDuplicateConditionalNullCoalescing : 8 occurrences
-    // PhanRedefineClass : 8 occurrences
     // PhanUndeclaredClassConstant : 8 occurrences
+    // PhanTypeMismatchReturn : 7 occurrences
     // PhanTypeMismatchReturnProbablyReal : 7 occurrences
-    // PhanUndeclaredConstant : 7 occurrences
-    // PhanNoopNew : 4 occurrences
-    // PhanParamTooMany : 4 occurrences
     // PhanUndeclaredTypeProperty : 4 occurrences
     // PhanNoopNew : 3 occurrences
     // PhanUndeclaredClassInCallable : 3 occurrences
     // PhanUndeclaredClassReference : 3 occurrences
+    // PhanUndeclaredConstant : 3 occurrences
     // PhanEmptyFQSENInCallable : 2 occurrences
-<<<<<<< HEAD
     // PhanParamTooMany : 2 occurrences
-=======
-    // PhanImpossibleTypeComparison : 2 occurrences
->>>>>>> cb622145
     // PhanTypeMismatchArgumentInternal : 2 occurrences
     // PhanTypeMismatchDefault : 2 occurrences
     // PhanTypeMissingReturn : 2 occurrences
+    // PhanImpossibleTypeComparison : 1 occurrence
     // PhanNonClassMethodCall : 1 occurrence
     // PhanNoopArrayAccess : 1 occurrence
     // PhanPluginDuplicateExpressionAssignmentOperation : 1 occurrence
