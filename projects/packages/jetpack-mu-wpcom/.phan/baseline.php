--- conflicted
+++ resolved
@@ -10,28 +10,15 @@
 return [
     // # Issue statistics:
     // PhanUndeclaredFunction : 65+ occurrences
-<<<<<<< HEAD
-    // PhanUndeclaredClassMethod : 60+ occurrences
-    // PhanTypeMismatchArgumentProbablyReal : 50+ occurrences
-    // PhanTypeMismatchArgument : 40+ occurrences
-=======
     // PhanTypeMismatchArgumentProbablyReal : 60+ occurrences
     // PhanUndeclaredClassMethod : 55+ occurrences
     // PhanTypeMismatchArgument : 35+ occurrences
->>>>>>> 542663ad
     // PhanTypeArraySuspicious : 30+ occurrences
     // PhanUndeclaredTypeParameter : 15+ occurrences
     // PhanUndeclaredFunctionInCallable : 10+ occurrences
     // PhanPluginDuplicateConditionalNullCoalescing : 8 occurrences
     // PhanUndeclaredClassConstant : 8 occurrences
     // PhanTypeMismatchReturnProbablyReal : 7 occurrences
-<<<<<<< HEAD
-    // PhanUndeclaredConstant : 5 occurrences
-    // PhanUndeclaredTypeProperty : 4 occurrences
-    // PhanNoopNew : 3 occurrences
-    // PhanUndeclaredClassInCallable : 3 occurrences
-    // PhanUndeclaredClassReference : 3 occurrences
-=======
     // PhanUndeclaredTypeReturnType : 6 occurrences
     // PhanTypeMismatchReturn : 5 occurrences
     // PhanNoopNew : 3 occurrences
@@ -39,7 +26,6 @@
     // PhanUndeclaredClassReference : 3 occurrences
     // PhanUndeclaredConstant : 3 occurrences
     // PhanUndeclaredTypeProperty : 3 occurrences
->>>>>>> 542663ad
     // PhanEmptyFQSENInCallable : 2 occurrences
     // PhanParamTooMany : 2 occurrences
     // PhanTypeMismatchArgumentInternal : 2 occurrences
