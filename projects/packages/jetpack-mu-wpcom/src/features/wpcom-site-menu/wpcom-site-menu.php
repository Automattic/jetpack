<?php
/**
 * WordPress.com Site Menu
 *
 * Add's a WordPress.com menu item to the admin menu linking back to the sites WordPress.com home page.
 *
 * @package automattic/jetpack-mu-wpcom
 */

use Automattic\Jetpack\Connection\Manager as Connection_Manager;
<<<<<<< HEAD
use Automattic\Jetpack\Redirect;
use Automattic\Jetpack\Status;
=======
use Automattic\Jetpack\Jetpack_Mu_Wpcom;
>>>>>>> 46b45609

/**
 * Check if the current user has a WordPress.com account connected.
 *
 * @return bool
 */
function current_user_has_wpcom_account() {
	$user_id = get_current_user_id();

	if ( function_exists( '\A8C\Billingdaddy\Users\get_wpcom_user' ) ) {
		// On Simple sites, use get_wpcom_user function to check if the user has a WordPress.com account.
		// @phan-suppress-next-line PhanUndeclaredFunction
		$user        = \A8C\Billingdaddy\Users\get_wpcom_user( $user_id );
		$has_account = isset( $user->ID );
	} else {
		// On Atomic sites, use the Connection Manager to check if the user has a WordPress.com account.
		$connection_manager = new Connection_Manager();
		$wpcom_user_data    = $connection_manager->get_connected_user_data( $user_id );
		$has_account        = isset( $wpcom_user_data['ID'] );
	}

	return $has_account;
}

/**
 * Add a WordPress.com menu item to the wp-admin sidebar menu.
 *
 * Of note, we need the $parent_slug so that we can link the submenu items to the parent menu item. Using a URL
 * for the slug doesn't appear to work when registering submenus. Because we use the parent slug in the top
 * level menu item, we need to find a solution to link that menu out to WordPress.com.
 *
 * We accomplish this by:
 *
 * - Adding a submenu item that links to /sites.
 * - Hiding that submenu item with CSS.
 *
 * This works because the top level menu item links to wherever the submenu item links to.
 */
function wpcom_add_wpcom_menu_item() {
	if ( ! function_exists( 'wpcom_is_nav_redesign_enabled' ) || ! wpcom_is_nav_redesign_enabled() ) {
		return;
	}

	/**
	 * Don't show `Hosting` to administrators without a WordPress.com account being attached,
	 * as they don't have access to any of the pages.
	 */
	if ( ! current_user_has_wpcom_account() ) {
		return;
	}

	$parent_slug = 'wpcom-hosting-menu';
	$domain      = wp_parse_url( home_url(), PHP_URL_HOST );

	add_menu_page(
		esc_attr__( 'Hosting', 'jetpack-mu-wpcom' ),
		esc_attr__( 'Hosting', 'jetpack-mu-wpcom' ),
		'manage_options',
		$parent_slug,
		null,
		'dashicons-cloud',
		3
	);

	add_submenu_page(
		$parent_slug,
		esc_attr__( 'My Home', 'jetpack-mu-wpcom' ),
		esc_attr__( 'My Home', 'jetpack-mu-wpcom' ),
		'manage_options',
		esc_url( "https://wordpress.com/home/$domain" ),
		null
	);

	add_submenu_page(
		$parent_slug,
		esc_attr__( 'Plans', 'jetpack-mu-wpcom' ),
		esc_attr__( 'Plans', 'jetpack-mu-wpcom' ),
		'manage_options',
		esc_url( "https://wordpress.com/plans/$domain" ),
		null
	);

	if ( defined( 'IS_WPCOM' ) && IS_WPCOM ) {
		add_submenu_page(
			$parent_slug,
			esc_attr__( 'Add-ons', 'jetpack-mu-wpcom' ),
			esc_attr__( 'Add-ons', 'jetpack-mu-wpcom' ),
			'manage_options',
			esc_url( "https://wordpress.com/add-ons/$domain" ),
			null
		);
	}

	add_submenu_page(
		$parent_slug,
		esc_attr__( 'Domains', 'jetpack-mu-wpcom' ),
		esc_attr__( 'Domains', 'jetpack-mu-wpcom' ),
		'manage_options',
		esc_url( "https://wordpress.com/domains/manage/$domain" ),
		null
	);

	add_submenu_page(
		$parent_slug,
		esc_attr__( 'Emails', 'jetpack-mu-wpcom' ),
		esc_attr__( 'Emails', 'jetpack-mu-wpcom' ),
		'manage_options',
		esc_url( "https://wordpress.com/email/$domain" ),
		null
	);

	add_submenu_page(
		$parent_slug,
		esc_attr__( 'Purchases', 'jetpack-mu-wpcom' ),
		esc_attr__( 'Purchases', 'jetpack-mu-wpcom' ),
		'manage_options',
		esc_url( "https://wordpress.com/purchases/subscriptions/$domain" ),
		null
	);

	add_submenu_page(
		$parent_slug,
		esc_attr__( 'Configuration', 'jetpack-mu-wpcom' ),
		esc_attr__( 'Configuration', 'jetpack-mu-wpcom' ),
		'manage_options',
		esc_url( "https://wordpress.com/hosting-config/$domain" ),
		null
	);

	add_submenu_page(
		$parent_slug,
		esc_attr__( 'Monitoring', 'jetpack-mu-wpcom' ),
		esc_attr__( 'Monitoring', 'jetpack-mu-wpcom' ),
		'manage_options',
		esc_url( "https://wordpress.com/site-monitoring/$domain" ),
		null
	);

	add_submenu_page(
		$parent_slug,
		esc_attr__( 'Connections', 'jetpack-mu-wpcom' ),
		esc_attr__( 'Connections', 'jetpack-mu-wpcom' ),
		'manage_options',
		esc_url( "https://wordpress.com/marketing/connections/$domain" ),
		null
	);

	add_submenu_page(
		$parent_slug,
		esc_attr__( 'Settings', 'jetpack-mu-wpcom' ),
		esc_attr__( 'Settings', 'jetpack-mu-wpcom' ),
		'manage_options',
		esc_url( "https://wordpress.com/settings/general/$domain" ),
		null
	);

	// By default, WordPress adds a submenu item for the parent menu item, which we don't want.
	remove_submenu_page(
		$parent_slug,
		$parent_slug
	);
}
add_action( 'admin_menu', 'wpcom_add_wpcom_menu_item' );

/**
<<<<<<< HEAD
 * Add the WordPress.com submenu items related to Jetpack under the Jetpack menu on the wp-admin sidebar.
 */
function wpcom_add_jetpack_menu_item() {
=======
 * Add All Sites menu to the right side of the WP logo on the masterbar.
 *
 * @param WP_Admin_Bar $wp_admin_bar - The WP_Admin_Bar instance.
 */
function add_all_sites_menu_to_masterbar( $wp_admin_bar ) {
>>>>>>> 46b45609
	if ( ! function_exists( 'wpcom_is_nav_redesign_enabled' ) || ! wpcom_is_nav_redesign_enabled() ) {
		return;
	}

	/**
<<<<<<< HEAD
	 * Don't show to administrators without a WordPress.com account being attached,
=======
	 * Don't show `All Sites` to administrators without a WordPress.com account being attached,
>>>>>>> 46b45609
	 * as they don't have access to any of the pages.
	 */
	if ( ! current_user_has_wpcom_account() ) {
		return;
	}

<<<<<<< HEAD
	/*
	 * Do not display if we're in Offline mode, or if the user is not connected.
	 */
	if ( ( new Status() )->is_offline_mode() || ! ( new Connection_Manager( 'jetpack' ) )->is_user_connected() ) {
		return;
	}

	add_submenu_page(
		'jetpack',
		__( 'Monetize', 'jetpack-mu-wpcom' ),
		__( 'Monetize', 'jetpack-mu-wpcom' ) . ' <span class="dashicons dashicons-external"></span>',
		'manage_options',
		esc_url( Redirect::get_url( 'calypso-monetize' ) ),
		null
	);
}
add_action( 'jetpack_admin_menu', 'wpcom_add_jetpack_menu_item' );
=======
	wp_enqueue_style(
		'wpcom-site-menu-masterbar',
		plugins_url( 'build/wpcom-site-menu/wpcom-site-menu.css', Jetpack_Mu_Wpcom::BASE_FILE ),
		array(),
		Jetpack_Mu_Wpcom::PACKAGE_VERSION
	);

	$wp_admin_bar->add_node(
		array(
			'id'    => 'all-sites',
			'title' => __( 'All Sites', 'jetpack-mu-wpcom' ),
			'href'  => 'https://wordpress.com/sites',
			'meta'  => array(
				'class' => 'wp-admin-bar-all-sites',
			),
		)
	);
}
add_action( 'admin_bar_menu', 'add_all_sites_menu_to_masterbar', 15 );
>>>>>>> 46b45609

/**
 * Helper function to determine if the admin notice should be shown.
 *
 * @return bool
 */
function wpcom_site_menu_should_show_notice() {
	if ( ! function_exists( 'wpcom_is_nav_redesign_enabled' ) || ! wpcom_is_nav_redesign_enabled() ) {
		return false;
	}

	/**
	 * Don't show the notice to administrators without a WordPress.com account being attached,
	 * as they don't have access to the `Hosting` menu.
	 */
	if ( ! current_user_has_wpcom_account() ) {
		return false;
	}

	/**
	 * Only administrators can access to the links in the `Hosting` menu.
	 */
	if ( ! current_user_can( 'manage_options' ) ) {
		return false;
	}

	if ( get_option( 'wpcom_site_menu_notice_dismissed' ) ) {
		return false;
	}

	$screen = get_current_screen();
	return 'dashboard' === $screen->id;
}

/**
 * Add a notice to the admin menu to inform users about the new WordPress.com menu item.
 */
function wpcom_add_hosting_menu_intro_notice() {
	if ( ! wpcom_site_menu_should_show_notice() || ! function_exists( 'wpcom_is_nav_redesign_enabled' ) || ! wpcom_is_nav_redesign_enabled() ) {
		return;
	}
	?>
	<style>

		body.no-js .wpcom-site-menu-intro-notice {
			display: none !important;
		}
		.wpcom-site-menu-intro-notice {
			display: none !important;
			padding: 8px 12px;
		}

		.wrap > .wpcom-site-menu-intro-notice {
			display: flex !important;
		}
		.wpcom-site-menu-intro-notice.notice.notice-info {
			border-left-color: #3858e9;
			display: flex;
			align-items: center;
			gap: 12px;
		}

		.wpcom-site-menu-intro-notice .dashicons-wordpress-alt {
			color: #3858e9;
			font-size: 32px;
			width: 32px;
			height: 32px;
		}

		.wpcom-site-menu-intro-notice span.title {
			font-size: 14px;
			font-weight: 600;
		}

		.wpcom-site-menu-intro-notice span {
			color: rgb(29, 35, 39);
			font-size: 14px;
		}

		.wpcom-site-menu-intro-notice a.close-button {
			height: 16px;
			margin-left: auto;
		}
	</style>
	<div class="wpcom-site-menu-intro-notice notice notice-info" role="alert">
		<div class="banner-icon">
			<span class="dashicons dashicons-wordpress-alt"></span>
		</div>
		<div>
			<span class="title"><?php esc_html_e( 'WordPress.com', 'jetpack-mu-wpcom' ); ?></span><br />
			<span>
				<?php esc_html_e( 'To access settings for plans, domains, emails, etc., click "Hosting" in the sidebar.', 'jetpack-mu-wpcom' ); ?>
			</span>
		</div>
		<a href="#" class="close-button" aria-label=<?php echo esc_attr__( 'Dismiss', 'jetpack-mu-wpcom' ); ?>>
			<svg width="16" height="16" viewBox="0 0 16 16" fill="none" xmlns="http://www.w3.org/2000/svg"><rect x="12.7019" y="2.35547" width="1.53333" height="15.287" rx="0.766667" transform="rotate(45 12.7019 2.35547)" fill="#646970"></rect><rect x="13.6445" y="13.165" width="1.53333" height="15.287" rx="0.766667" transform="rotate(135 13.6445 13.165)" fill="#646970"></rect></svg>
		</a>
	</div>
	<?php
}
add_action( 'admin_notices', 'wpcom_add_hosting_menu_intro_notice' );

/**
 * Handles the AJAX request to dismiss the admin notice.
 */
function wpcom_add_hosting_menu_intro_notice_dismiss() {
	if ( ! wpcom_site_menu_should_show_notice() ) {
		return;
	}
	?>
	<script>
		document.addEventListener( 'DOMContentLoaded', function() {
			document.querySelector( '.wpcom-site-menu-intro-notice a.close-button' ).addEventListener( 'click', function( event ) {
				event.preventDefault();
				this.closest( '.wpcom-site-menu-intro-notice' ).remove();
				wp.ajax.post( 'dismiss_wpcom_site_menu_intro_notice' );
			} );
		} );
	</script>
	<?php
}
add_action( 'admin_footer', 'wpcom_add_hosting_menu_intro_notice_dismiss' );

/**
 * Acts as the AJAX callback to set an option for dismissing the admin notice.
 */
function wpcom_site_menu_handle_dismiss_notice() {
	update_option( 'wpcom_site_menu_notice_dismissed', 1 );
	wp_die();
}
add_action( 'wp_ajax_dismiss_wpcom_site_menu_intro_notice', 'wpcom_site_menu_handle_dismiss_notice' );

/**
 * Ensures customizer menu and adminbar items are not visible on a block theme for atomic sites.
 */
function hide_customizer_menu_on_block_theme() {
	$is_wpcom = ( defined( 'IS_WPCOM' ) && IS_WPCOM );
	if ( ! $is_wpcom && wp_is_block_theme() && ! is_customize_preview() ) {
		remove_action( 'customize_register', 'add_logotool_button', 20 );
		remove_action( 'customize_register', 'footercredits_register', 99 );
		remove_action( 'customize_register', 'wpcom_disable_customizer_site_icon', 20 );

		if ( class_exists( '\Jetpack_Fonts' ) ) {
			$jetpack_fonts_instance = \Jetpack_Fonts::get_instance();
			remove_action( 'customize_register', array( $jetpack_fonts_instance, 'register_controls' ) );
			remove_action( 'customize_register', array( $jetpack_fonts_instance, 'maybe_prepopulate_option' ), 0 );
		}

		remove_action( 'customize_register', array( 'Jetpack_Fonts_Typekit', 'maybe_override_for_advanced_mode' ), 20 );

		remove_action( 'customize_register', 'Automattic\Jetpack\Dashboard_Customizations\register_css_nudge_control' );

		remove_action( 'customize_register', array( 'Jetpack_Custom_CSS_Enhancements', 'customize_register' ) );
	}
}
add_action( 'init', 'hide_customizer_menu_on_block_theme' );

/**
 * Links were removed in 3.5 core, but we've kept them active on dotcom.
 *
 * This function will check to see if Links should be enabled based on the number of links in the database
 * and then set an option to minimize repeat queries later. The Links menu is visible when the Link Manager is enabled.
 *
 * @return void
 */
function wpcom_maybe_enable_link_manager() {
	if ( get_option( 'link_manager_check' ) ) {
		return;
	}

	// The max ID number of the auto-generated links.
	// See /wp-content/mu-plugins/wpcom-wp-install-defaults.php in WP.com.
	$max_default_id = 10;

	// We are only checking the latest entry link_id so are limiting the query to 1.
	$link_manager_links = get_bookmarks(
		array(
			'orderby'        => 'link_id',
			'order'          => 'DESC',
			'limit'          => 1,
			'hide_invisible' => 0,
		)
	);

	$has_links = is_countable( $link_manager_links ) && count( $link_manager_links ) > 0 && $link_manager_links[0]->link_id > $max_default_id;

	update_option( 'link_manager_enabled', intval( $has_links ) );
	update_option( 'link_manager_check', time() );
}
add_action( 'init', 'wpcom_maybe_enable_link_manager' );<|MERGE_RESOLUTION|>--- conflicted
+++ resolved
@@ -8,12 +8,9 @@
  */
 
 use Automattic\Jetpack\Connection\Manager as Connection_Manager;
-<<<<<<< HEAD
+use Automattic\Jetpack\Jetpack_Mu_Wpcom;
 use Automattic\Jetpack\Redirect;
 use Automattic\Jetpack\Status;
-=======
-use Automattic\Jetpack\Jetpack_Mu_Wpcom;
->>>>>>> 46b45609
 
 /**
  * Check if the current user has a WordPress.com account connected.
@@ -179,52 +176,23 @@
 add_action( 'admin_menu', 'wpcom_add_wpcom_menu_item' );
 
 /**
-<<<<<<< HEAD
- * Add the WordPress.com submenu items related to Jetpack under the Jetpack menu on the wp-admin sidebar.
- */
-function wpcom_add_jetpack_menu_item() {
-=======
  * Add All Sites menu to the right side of the WP logo on the masterbar.
  *
  * @param WP_Admin_Bar $wp_admin_bar - The WP_Admin_Bar instance.
  */
 function add_all_sites_menu_to_masterbar( $wp_admin_bar ) {
->>>>>>> 46b45609
 	if ( ! function_exists( 'wpcom_is_nav_redesign_enabled' ) || ! wpcom_is_nav_redesign_enabled() ) {
 		return;
 	}
 
 	/**
-<<<<<<< HEAD
-	 * Don't show to administrators without a WordPress.com account being attached,
-=======
 	 * Don't show `All Sites` to administrators without a WordPress.com account being attached,
->>>>>>> 46b45609
 	 * as they don't have access to any of the pages.
 	 */
 	if ( ! current_user_has_wpcom_account() ) {
 		return;
 	}
 
-<<<<<<< HEAD
-	/*
-	 * Do not display if we're in Offline mode, or if the user is not connected.
-	 */
-	if ( ( new Status() )->is_offline_mode() || ! ( new Connection_Manager( 'jetpack' ) )->is_user_connected() ) {
-		return;
-	}
-
-	add_submenu_page(
-		'jetpack',
-		__( 'Monetize', 'jetpack-mu-wpcom' ),
-		__( 'Monetize', 'jetpack-mu-wpcom' ) . ' <span class="dashicons dashicons-external"></span>',
-		'manage_options',
-		esc_url( Redirect::get_url( 'calypso-monetize' ) ),
-		null
-	);
-}
-add_action( 'jetpack_admin_menu', 'wpcom_add_jetpack_menu_item' );
-=======
 	wp_enqueue_style(
 		'wpcom-site-menu-masterbar',
 		plugins_url( 'build/wpcom-site-menu/wpcom-site-menu.css', Jetpack_Mu_Wpcom::BASE_FILE ),
@@ -244,7 +212,40 @@
 	);
 }
 add_action( 'admin_bar_menu', 'add_all_sites_menu_to_masterbar', 15 );
->>>>>>> 46b45609
+
+/**
+ * Add the WordPress.com submenu items related to Jetpack under the Jetpack menu on the wp-admin sidebar.
+ */
+function wpcom_add_jetpack_menu_item() {
+	if ( ! function_exists( 'wpcom_is_nav_redesign_enabled' ) || ! wpcom_is_nav_redesign_enabled() ) {
+		return;
+	}
+
+	/**
+	 * Don't show to administrators without a WordPress.com account being attached,
+	 * as they don't have access to any of the pages.
+	 */
+	if ( ! current_user_has_wpcom_account() ) {
+		return;
+	}
+
+	/*
+	 * Do not display if we're in Offline mode, or if the user is not connected.
+	 */
+	if ( ( new Status() )->is_offline_mode() || ! ( new Connection_Manager( 'jetpack' ) )->is_user_connected() ) {
+		return;
+	}
+
+	add_submenu_page(
+		'jetpack',
+		__( 'Monetize', 'jetpack-mu-wpcom' ),
+		__( 'Monetize', 'jetpack-mu-wpcom' ) . ' <span class="dashicons dashicons-external"></span>',
+		'manage_options',
+		esc_url( Redirect::get_url( 'calypso-monetize' ) ),
+		null
+	);
+}
+add_action( 'jetpack_admin_menu', 'wpcom_add_jetpack_menu_item' );
 
 /**
  * Helper function to determine if the admin notice should be shown.
