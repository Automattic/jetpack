--- conflicted
+++ resolved
@@ -563,11 +563,7 @@
 		}
 	}
 
-<<<<<<< HEAD
-	if ( ! $is_nav_redesign_enabled || $is_agency_managed_site || ! current_user_has_wpcom_account() ) {
-=======
-	if ( $is_agency_managed_site ) {
->>>>>>> 7eae12d7
+	if ( $is_agency_managed_site || ! current_user_has_wpcom_account() ) {
 		return;
 	}
 
