--- conflicted
+++ resolved
@@ -52,37 +52,7 @@
 						'checklist_statuses' => array(
 							'description'          => 'Launchpad statuses',
 							'type'                 => 'object',
-<<<<<<< HEAD
-							'properties'           => array(
-								// todo: source this from the registry
-								'domain_upsell_deferred' => array(
-									'type' => 'boolean',
-								),
-								'links_edited'           => array(
-									'type' => 'boolean',
-								),
-								'site_edited'            => array(
-									'type' => 'boolean',
-								),
-								'site_launched'          => array(
-									'type' => 'boolean',
-								),
-								'first_post_published'   => array(
-									'type' => 'boolean',
-								),
-								'video_uploaded'         => array(
-									'type' => 'boolean',
-								),
-								'publish_first_course'   => array(
-									'type' => 'boolean',
-								),
-								'plan_completed'         => array(
-									'type' => 'boolean',
-								),
-							),
-=======
 							'properties'           => $this->get_checklist_statuses_properties(),
->>>>>>> be53f4d3
 							'additionalProperties' => false,
 						),
 						'launchpad_screen'   => array(
@@ -147,29 +117,12 @@
 	 */
 	public function get_data( $request ) {
 		$checklist_slug = isset( $request['checklist_slug'] ) ? $request['checklist_slug'] : get_option( 'site_intent' );
-
-<<<<<<< HEAD
-		// deploy-time compat, remove me later.
-		if ( function_exists( 'get_launchpad_checklist_by_checklist_slug' ) ) {
-			$checklist = get_launchpad_checklist_by_checklist_slug( $checklist_slug );
-		} elseif ( function_exists( 'wpcom_get_launchpad_checklist_by_checklist_slug' ) ) {
-			$checklist = wpcom_get_launchpad_checklist_by_checklist_slug( $checklist_slug );
-		} else {
-			$checklist = array();
-		}
-
-=======
->>>>>>> be53f4d3
 		return array(
 			'site_intent'        => get_option( 'site_intent' ),
 			'launchpad_screen'   => get_option( 'launchpad_screen' ),
 			'checklist_statuses' => get_option( 'launchpad_checklist_tasks_statuses', array() ),
-<<<<<<< HEAD
-			'checklist'          => $checklist,
-=======
 			'checklist'          => wpcom_get_launchpad_checklist_by_checklist_slug( $checklist_slug ),
 			'is_enabled'         => wpcom_launchpad_checklists()->is_launchpad_enabled(),
->>>>>>> be53f4d3
 		);
 	}
 
