--- conflicted
+++ resolved
@@ -178,13 +178,8 @@
 			$task_definition = $this->get_task( $task_id );
 
 			// if task can't be found don't add anything
-<<<<<<< HEAD
 			if ( ! empty( $task ) ) {
-				$tasks_for_task_list[] = $this->build_task( $task );
-=======
-			if ( $this->is_visible( $task_definition ) ) {
 				$tasks_for_task_list[] = $this->build_task( $task_definition );
->>>>>>> be53f4d3
 			}
 		}
 
@@ -192,24 +187,6 @@
 	}
 
 	/**
-<<<<<<< HEAD
-=======
-	 * Allows a function to be called to determine if a task should be visible.
-	 * For instance: we don't even want to show the verify_email task if it's already done.
-	 *
-	 * @param Task $task_definition A task definition.
-	 * @return boolean True if task is visible, false if not.
-	 */
-	protected function is_visible( $task_definition ) {
-		if ( empty( $task_definition ) ) {
-			return false;
-		}
-
-		return $this->load_value_from_callback( $task_definition, 'is_visible_callback', true );
-	}
-
-	/**
->>>>>>> be53f4d3
 	 * Builds a single task with current state
 	 *
 	 * @param Task $task Task definition.
@@ -223,20 +200,12 @@
 		$built_task['completed']    = $this->is_task_complete( $task );
 		$built_task['disabled']     = $this->is_task_disabled( $task );
 		$built_task['subtitle']     = $this->load_subtitle( $task );
-<<<<<<< HEAD
-		$built_task['isLaunchTask'] = isset( $task['isLaunchTask'] ) ? $task['isLaunchTask'] : false;
-		$built_task['badge_text']   = isset( $task['badge_text'] ) ? $task['badge_text'] : '';
-=======
 		$built_task['badge_text']   = $this->load_value_from_callback( $task, 'badge_text_callback' );
 		$built_task['isLaunchTask'] = isset( $task['isLaunchTask'] ) ? $task['isLaunchTask'] : false;
-
->>>>>>> be53f4d3
 		return $built_task;
 	}
 
 	/**
-<<<<<<< HEAD
-=======
 	 * Given a task definition and a possible callback, call it and return the value.
 	 *
 	 * @param Task   $task A task definition.
@@ -252,20 +221,12 @@
 	}
 
 	/**
->>>>>>> be53f4d3
 	 * Loads a subtitle for a task, calling the callback if it exists.
 	 *
 	 * @param Task $task A task definition.
 	 * @return string The subtitle for the task.
 	 */
 	private function load_subtitle( $task ) {
-<<<<<<< HEAD
-		if ( isset( $task['subtitle'] ) ) {
-			if ( is_callable( $task['subtitle'] ) ) {
-				return call_user_func( $task['subtitle'] );
-			}
-			return $task['subtitle'];
-=======
 		$subtitle = $this->load_value_from_callback( $task, 'subtitle' );
 		if ( ! empty( $subtitle ) ) {
 			return $subtitle;
@@ -273,7 +234,6 @@
 		// if it wasn't a callback, but still a string, return it.
 		if ( isset( $task['subtitle'] ) ) {
 			$task['subtitle'];
->>>>>>> be53f4d3
 		}
 		return '';
 	}
@@ -285,14 +245,7 @@
 	 * @return boolean
 	 */
 	public function is_task_disabled( $task ) {
-<<<<<<< HEAD
-		if ( isset( $task['is_disabled_callback'] ) && is_callable( $task['is_disabled_callback'] ) ) {
-			return call_user_func( $task['is_disabled_callback'] );
-		}
-		return false;
-=======
 		return $this->load_value_from_callback( $task, 'is_disabled_callback', false );
->>>>>>> be53f4d3
 	}
 
 	/**
@@ -302,48 +255,12 @@
 	 * @return boolean
 	 */
 	public function is_task_complete( $task ) {
-<<<<<<< HEAD
 		if ( isset( $task['is_complete_callback'] ) && is_callable( $task['is_complete_callback'] ) ) {
 			return call_user_func( $task['is_complete_callback'] );
 		}
 		$statuses = get_option( 'launchpad_checklist_tasks_statuses', array() );
 		$key      = isset( $task['id_map'] ) ? $task['id_map'] : $task['id'];
 		return isset( $statuses[ $key ] ) ? $statuses[ $key ] : false;
-=======
-		// First we calculate the value from our statuses option. This will get passed to the callback, if it exists.
-		// Othewise there is the temptation for the callback to fall back to the option, which would cause infinite recursion
-		// as it continues to calculate the callback which falls back to the option: ∞.
-		$statuses    = get_option( 'launchpad_checklist_tasks_statuses', array() );
-		$key         = $this->get_task_key( $task );
-		$is_complete = isset( $statuses[ $key ] ) ? $statuses[ $key ] : false;
-
-		return (bool) $this->load_value_from_callback( $task, 'is_complete_callback', $is_complete );
-	}
-
-	/**
-	 * Gets the task key, which is used to store and retrieve the task's status.
-	 * Either the task's id_map or id is used.
-	 *
-	 * @param Task $task Task definition.
-	 * @return string The task key to use.
-	 */
-	public function get_task_key( $task ) {
-		return isset( $task['id_map'] ) ? $task['id_map'] : $task['id'];
-	}
-
-	/**
-	 * Checks if a task wight given ID is complete.
-	 *
-	 * @param string $task_id The task ID.
-	 * @return boolean
-	 */
-	public function is_task_id_complete( $task_id ) {
-		$task = $this->get_task( $task_id );
-		if ( empty( $task ) ) {
-			return false;
-		}
-		return $this->is_task_complete( $task );
->>>>>>> be53f4d3
 	}
 
 	/**
@@ -485,8 +402,6 @@
 		}
 
 		return true;
-<<<<<<< HEAD
-=======
 	}
 
 	/**
@@ -509,7 +424,6 @@
 	 */
 	private function disable_launchpad() {
 		return update_option( 'launchpad_screen', 'off' );
->>>>>>> be53f4d3
 	}
 
 }