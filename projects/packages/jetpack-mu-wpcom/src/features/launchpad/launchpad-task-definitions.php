--- conflicted
+++ resolved
@@ -296,21 +296,19 @@
 			'is_complete_callback' => 'wpcom_is_task_option_completed',
 			'is_visible_callback'  => 'wpcom_is_enable_subscribers_modal_visible',
 		),
-<<<<<<< HEAD
 		'write_3_posts'                   => array(
 			'get_title'                 => function () {
 				return __( 'Write 3 posts', 'jetpack-mu-wpcom' );
 			},
 			'repetition_count_callback' => 'wpcom_launchpad_get_write_3_posts_repetition_count',
 			'target_repetitions'        => 3,
-=======
+    ),  
 		'manage_subscribers'              => array(
 			'get_title'            => function () {
 				return __( 'Manage your subscribers', 'jetpack-mu-wpcom' );
 			},
 			'is_complete_callback' => 'wpcom_is_task_option_completed',
 			'is_visible_callback'  => 'wpcom_has_goal_import_subscribers',
->>>>>>> 1e28cbaf
 		),
 	);
 
