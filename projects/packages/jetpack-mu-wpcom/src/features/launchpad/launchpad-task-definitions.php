--- conflicted
+++ resolved
@@ -296,7 +296,6 @@
 			'is_complete_callback' => 'wpcom_is_task_option_completed',
 			'is_visible_callback'  => 'wpcom_is_enable_subscribers_modal_visible',
 		),
-<<<<<<< HEAD
 		'add_10_email_subscribers'        => array(
 			'get_title'                 => function () {
 				return __( 'Get your first 10 subscribers', 'jetpack-mu-wpcom' );
@@ -305,14 +304,13 @@
 			'is_visible_callback'       => 'wpcom_launchpad_are_newsletter_subscriber_counts_available',
 			'target_repetitions'        => 10,
 			'repetition_count_callback' => 'wpcom_launchpad_get_newsletter_subscriber_count',
-=======
+		),
 		'manage_subscribers'              => array(
 			'get_title'            => function () {
 				return __( 'Manage your subscribers', 'jetpack-mu-wpcom' );
 			},
 			'is_complete_callback' => 'wpcom_is_task_option_completed',
 			'is_visible_callback'  => 'wpcom_has_goal_import_subscribers',
->>>>>>> a2e9a178
 		),
 	);
 
