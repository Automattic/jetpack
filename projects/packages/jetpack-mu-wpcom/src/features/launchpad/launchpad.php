<?php
/**
 * Launchpad Helpers
 *
 * @package automattic/jetpack-mu-wpcom
 * @since 1.4.0
 */

/**
 * This file provides helpers that return the appropriate Launchpad
 * checklist and tasks for a given checklist id.
 *
 * @package automattic/jetpack-mu-wpcom
 * @since 1.4.0
 */

require_once __DIR__ . '/class-launchpad-task-lists.php';
require_once __DIR__ . '/launchpad-task-definitions.php';

/**
 * Registers all default launchpad checklists
 *
 * @return array
 */
function wpcom_launchpad_get_task_list_definitions() {
	$core_task_list_definitions = array(
		'build'                  => array(
			'title'               => 'Build',
			'task_ids'            => array(
				'setup_general',
				'design_selected',
				'plan_selected',
				'first_post_published',
				'design_edited',
				'site_launched',
			),
			'is_enabled_callback' => 'wpcom_launchpad_get_fullscreen_enabled',
		),
		'free'                   => array(
			'title'               => 'Free',
			'task_ids'            => array(
				'plan_selected',
				'setup_free',
				'design_selected',
				'domain_upsell',
				'first_post_published',
				'design_edited',
				'site_launched',
			),
			'is_enabled_callback' => 'wpcom_launchpad_get_fullscreen_enabled',
		),
		'link-in-bio'            => array(
			'title'               => 'Link In Bio',
			'task_ids'            => array(
				'design_selected',
				'setup_link_in_bio',
				'plan_selected',
				'links_added',
				'link_in_bio_launched',
			),
			'is_enabled_callback' => 'wpcom_launchpad_get_fullscreen_enabled',
		),
		'link-in-bio-tld'        => array(
			'title'               => 'Link In Bio',
			'task_ids'            => array(
				'design_selected',
				'setup_link_in_bio',
				'plan_selected',
				'links_added',
				'link_in_bio_launched',
			),
			'is_enabled_callback' => 'wpcom_launchpad_get_fullscreen_enabled',
		),
		'newsletter'             => array(
			'title'               => 'Newsletter',
			'task_ids'            => array(
				'setup_newsletter',
				'plan_selected',
				'subscribers_added',
				'verify_email',
				'set_up_payments',
				'newsletter_plan_created',
				'first_post_published_newsletter',
			),
			'is_enabled_callback' => 'wpcom_launchpad_get_fullscreen_enabled',
		),
		'videopress'             => array(
			'title'               => 'Videopress',
			'task_ids'            => array(
				'videopress_setup',
				'plan_selected',
				'videopress_upload',
				'videopress_launched',
			),
			'is_enabled_callback' => 'wpcom_launchpad_get_fullscreen_enabled',
		),
		'write'                  => array(
			'title'               => 'Write',
			'task_ids'            => array(
				'setup_write',
				'design_selected',
				'plan_selected',
				'first_post_published',
				'site_launched',
			),
			'is_enabled_callback' => 'wpcom_launchpad_get_fullscreen_enabled',
		),
		'start-writing'          => array(
			'title'               => 'Start Writing',
			'task_ids'            => array(
				'first_post_published',
				'setup_blog',
				'domain_upsell',
				'plan_completed',
				'blog_launched',
			),
			'is_enabled_callback' => 'wpcom_launchpad_get_fullscreen_enabled',
		),
		'design-first'           => array(
			'title'               => 'Pick a Design',
			'task_ids'            => array(
				'design_completed',
				'setup_blog',
				'domain_upsell',
				'plan_completed',
				'first_post_published',
				'blog_launched',
			),
			'is_enabled_callback' => 'wpcom_launchpad_get_fullscreen_enabled',
		),
		'intent-build'           => array(
			'title'               => 'Keep Building',
			'task_ids'            => array(
				'site_title',
				'domain_claim',
				'verify_email',
				'domain_customize',
				'add_new_page',
				'drive_traffic',
				'edit_page',
				'share_site',
				'update_about_page',
			),
			'is_enabled_callback' => 'wpcom_launchpad_is_keep_building_enabled',
		),
		'intent-write'           => array(
			'title'               => 'Blog',
			'task_ids'            => array(
				'site_title',
				'domain_claim',
				'verify_email',
				'domain_customize',
				'drive_traffic',
			),
			'is_enabled_callback' => 'wpcom_launchpad_is_intent_write_enabled',
		),
		'intent-free-newsletter' => array(
			'title'               => 'Free Newsletter',
			'task_ids'            => array(
				'verify_email',
				'domain_claim',
				'domain_customize',
				'share_site',
				'customize_welcome_message',
				'enable_subscribers_modal',
				'add_10_email_subscribers',
				'manage_subscribers',
				'write_3_posts',
				'connect_social_media',
<<<<<<< HEAD
				'earn_money',
=======
				'update_about_page',
				'add_about_page',
>>>>>>> 3c3afdec
			),
			'is_enabled_callback' => 'wpcom_launchpad_is_free_newsletter_enabled',
		),
		'intent-paid-newsletter' => array(
			'title'               => 'Paid Newsletter',
			'task_ids'            => array(
				'verify_email',
				'domain_claim',
				'domain_customize',
				'share_site',
				'customize_welcome_message',
				'enable_subscribers_modal',
				'add_10_email_subscribers',
				'manage_subscribers',
				'write_3_posts',
				'connect_social_media',
				'manage_paid_newsletter_plan',
				'update_about_page',
				'add_about_page',
			),
			'is_enabled_callback' => 'wpcom_launchpad_is_paid_newsletter_enabled',
		),
	);

	$extended_task_list_definitions = apply_filters( 'wpcom_launchpad_extended_task_list_definitions', array() );

	// As for tasks, we can decide what overrides we allow later.
	return array_merge( $extended_task_list_definitions, $core_task_list_definitions );
}

/**
 * Get a registered task list.
 *
 * @param string $checklist_slug The checklist slug to get the task list for.
 *
 * @return array
 */
function wpcom_launchpad_get_task_list( $checklist_slug = null ) {
	// If we don't have a checklist slug, fall back to the site intent option.
	$checklist_slug = $checklist_slug ? $checklist_slug : get_option( 'site_intent' );
	if ( ! $checklist_slug ) {
		return array();
	}

	return wpcom_launchpad_checklists()->get_task_list( $checklist_slug );
}

/**
 * Register all tasks and task lists from definitions
 *
 * @param bool $rebuild Whether to rebuild the task lists or not.
 *
 * @return array
 */
function wpcom_launchpad_get_task_lists( $rebuild = false ) {
	// If we already have task lists registered and we don't want to rebuild, return all task lists.
	if ( ! $rebuild && wpcom_launchpad_checklists()->has_task_lists() ) {
		return wpcom_launchpad_checklists()->get_all_task_lists();
	}

	$task_definitions = wpcom_launchpad_get_task_definitions();

	// Register all tasks.
	foreach ( $task_definitions as $task_id => $task_definition ) {
		$task_data = array_merge( $task_definition, array( 'id' => $task_id ) );
		wpcom_register_launchpad_task( $task_data );
	}

	$task_list_definitions = wpcom_launchpad_get_task_list_definitions();

	// Register all task lists.
	foreach ( $task_list_definitions as $task_list_id => $task_list_definition ) {
		$task_list_data = array_merge( $task_list_definition, array( 'id' => $task_list_id ) );
		wpcom_register_launchpad_task_list( $task_list_data );
	}

	// Assuming the reference is good, just return all checklists.
	return wpcom_launchpad_checklists()->get_all_task_lists();
}

/**
 * Register all tasks and task lists on init.
 */
function wpcom_register_default_launchpad_checklists() {
	wpcom_launchpad_get_task_lists();
	wpcom_add_active_task_listener_hooks_to_correct_action();
}
add_action( 'init', 'wpcom_register_default_launchpad_checklists', 11 );

/**
 * Adds hooks to the correct action to add active task listeners.
 * Handles REST API requests vs non-REST API requests.
 *
 * @return null
 */
function wpcom_add_active_task_listener_hooks_to_correct_action() {
	$url = wp_parse_url( home_url(), PHP_URL_HOST );
	if ( $url === 'public-api.wordpress.com' ) {
		return add_action( 'rest_api_switched_to_blog', 'wpcom_launchpad_add_active_task_listeners' );
	}

	// If we're not deferring to REST API blog switch, just run now
	return wpcom_launchpad_add_active_task_listeners();
}

/**
 * Adds task-defined `add_listener_callback` hooks for incomplete tasks.
 *
 * @return void
 */
function wpcom_launchpad_add_active_task_listeners() {
	wpcom_launchpad_checklists()->add_hooks_for_active_tasks();
}

/**
 * Determines whether or not design selected task is enabled
 *
 * @return boolean True if design selected task is enabled
 */
function wpcom_can_update_design_selected_task() {
	$site_intent = get_option( 'site_intent' );
	return $site_intent === 'free' || $site_intent === 'build' || $site_intent === 'write' || $site_intent === 'design-first';
}

/**
 * Returns launchpad checklist task by task id.
 *
 * @param string $task_id Task id.
 *
 * @return array Associative array with task data
 *               or false if task id is not found.
 */
function wpcom_is_checklist_task_complete( $task_id ) {
	return wpcom_launchpad_checklists()->is_task_id_complete( $task_id );
}

/**
 * Returns launchpad checklist by checklist slug.
 *
 * @param string $checklist_slug Checklist slug.
 *
 * @return Task[] Collection of tasks for a given checklist
 */
function wpcom_get_launchpad_checklist_by_checklist_slug( $checklist_slug ) {
	if ( ! $checklist_slug ) {
		return array();
	}

	return wpcom_launchpad_checklists()->build( $checklist_slug );
}

// TODO: Write code p2 post or dotcom post
/**
 * Wrapper that registers a launchpad checklist.
 *
 * @param Task_List $task_list Task list definition.
 *
 * @return bool True if successful, false otherwise.
 */
function wpcom_register_launchpad_task_list( $task_list ) {
	return wpcom_launchpad_checklists()->register_task_list( $task_list );
}

/**
 * Retrieves the required tasks from a given set of tasks.
 *
 * This function filters the provided tasks array and returns only the tasks that are marked as required,
 * based on the specified array of required task IDs. It's worth noting that some tasks may not be
 * visible to the user, so we are going to return all tasks that are marked as required, regardless
 *
 * @param array $required_task_ids An array of task IDs that are considered required.
 * @param array $tasks An array of tasks to filter.
 * @return array An array containing only the required tasks from the provided task list.
 */
function wpcom_launchpad_get_required_tasks( $required_task_ids, $tasks ) {
	return array_filter(
		$tasks,
		function ( $task ) use ( $required_task_ids ) {
			return in_array( $task['id'], $required_task_ids, true );
		}
	);
}

/**
 * Get all tasks that are marked as launch tasks.
 *
 * @param array $tasks Array of tasks.
 * @return array Array of launch tasks.
 */
function wpcom_launchpad_get_launch_tasks( $tasks ) {
	return array_filter(
		$tasks,
		function ( $task ) {
			if ( isset( $task['isLaunchTask'] ) ) {
				return $task['isLaunchTask'];
			}
			return false;
		}
	);
}

/**
 * Check if all the given tasks are completed.
 *
 * @param array $tasks Array of tasks to check if they are completed.
 * @return bool True if all tasks are completed, false otherwise.
 */
function wpcom_launchpad_are_all_tasks_completed( $tasks ) {
	return array_reduce(
		$tasks,
		function ( $carry, $launch_task ) {
			return $carry && $launch_task['completed'];
		},
		true
	);
}

/**
 * Determine the completion status of a task list based on its tasks.
 *
 * This function identifies any required tasks within the task list. If there are required tasks, the task list is considered complete
 * only if all required tasks are completed. In the absence of required tasks, a secondary check is performed on tasks flagged with
 * "isLaunchTask" to determine completion based on whether all of those tasks are complete. If there are no required tasks and no
 * launch tasks, the task list's completion is determined by checking whether all tasks are complete. However, if there are incomplete
 * tasks in this scenario, the completion status is based on whether the last task was completed. It is possible to control this behavior
 * using a flag, as the default approach might be confusing for task lists where the steps may not be sequential. By default, the task
 * list is marked as incomplete to align with most use cases that focus on user guidance and next steps rather than a specific end goal.
 *
 * @param array $task_list An array of tasks within the task list.
 * @return bool True if the task list is considered complete, false otherwise.
 */
function wpcom_default_launchpad_task_list_completed( $task_list ) {
	$task_list_id      = $task_list['id'];
	$required_task_ids = wpcom_launchpad_checklists()->get_required_task_ids( $task_list_id );
	$all_visible_tasks = wpcom_launchpad_checklists()->build( $task_list_id );

	// If there are required tasks, check if they are all completed.
	if ( ! empty( $required_task_ids ) ) {
		$required_tasks = wpcom_launchpad_get_required_tasks( $required_task_ids, $all_visible_tasks );
		return wpcom_launchpad_are_all_tasks_completed( $required_tasks );
	}

	// If there are no required tasks, check if there are any launch tasks.
	$launch_tasks = wpcom_launchpad_get_launch_tasks( $all_visible_tasks );
	if ( ! empty( $launch_tasks ) ) {
		return wpcom_launchpad_are_all_tasks_completed( $launch_tasks );
	}

	// If there are no required tasks and no launch tasks, check if all tasks are completed.
	if ( wpcom_launchpad_are_all_tasks_completed( $all_visible_tasks ) ) {
		return true;
	}

	// If there are incomplete tasks, check if the last task was completed.
	$require_last_task_completion = wpcom_launchpad_checklists()->get_require_last_task_completion( $task_list_id );
	$last_task                    = end( $all_visible_tasks );
	if ( $require_last_task_completion && $last_task['completed'] ) {
		return true;
	}

	return false;
}

/**
 * Callback to determine the completion status of a task list.
 *
 * @param string $task_list_id The task list ID.
 * @return bool True if the task list is considered complete, false otherwise.
 */
function wpcom_launchpad_is_task_list_completed( $task_list_id ) {
	return wpcom_launchpad_checklists()->is_task_list_completed( $task_list_id );
}

/**
 * Wrapper that registers a launchpad checklist.
 *
 * @param Task $tasks Collection of Task definitions.
 *
 * @return bool True if successful, false otherwise.
 */
function wpcom_register_launchpad_tasks( $tasks ) {
	return wpcom_launchpad_checklists()->register_tasks( $tasks );
}

/**
 * Wrapper that registers a launchpad checklist.
 *
 * @param Task $task Task definition.
 *
 * @return bool True if successful, false otherwise.
 */
function wpcom_register_launchpad_task( $task ) {
	return wpcom_launchpad_checklists()->register_task( $task );
}

/**
 * Helper function to return a `Launchpad_Task_Lists` instance.
 *
 * @return object Launchpad_Task_Lists instance.
 */
function wpcom_launchpad_checklists() {
	return Launchpad_Task_Lists::get_instance();
}

/**
 * The `/rest/v1.1/video-uploads` endpoint operates without calling the `rest_api_switched_to_blog` hook.
 * Which prevents our listeners from being added.
 * This mimics the legacy mu-plugin logic of always adding the listener.
 *
 * @param int $post_id The attachment ID.
 * @return void
 */
function wpcom_hacky_track_video_uploaded_task( $post_id ) {
	if ( get_option( 'site_intent' ) !== 'videopress' ) {
		return;
	}
	if ( get_option( 'launchpad_screen' ) !== 'full' ) {
		return;
	}
	if ( has_action( 'add_attachment', 'wpcom_track_video_uploaded_task' ) ) {
		return;
	}

	wpcom_track_video_uploaded_task( $post_id );
}
add_action( 'add_attachment', 'wpcom_hacky_track_video_uploaded_task' );

//
// Misc other Launchpad-related functionality below.
//

/**
 * A filter for `get_option( 'launchpad_screen' )`
 *
 * @param mixed $value The filterable option value, retrieved from the DB.
 * @return mixed       false if DIFM is active, the unaltered value otherwise.
 */
function wpcom_maybe_disable_for_difm( $value ) {
	// If it's already false I don't care
	if ( $value === false ) {
		return $value;
	}

	// We want to disable for Built By Express aka DIFM, in case they've
	// 1) Entered the Launchpad during signup, then 2) Purchased DIFM
	if ( has_blog_sticker( 'difm-lite-in-progress' ) ) {
		return false;
	}
	// Just in case, always return from a filter!
	return $value;
}
// only WPCOM has blog stickers.
if ( defined( 'IS_WPCOM' ) && IS_WPCOM ) {
	add_filter( 'option_launchpad_screen', 'wpcom_maybe_disable_for_difm' );
}

add_action( 'wp_head', 'wpcom_maybe_preview_with_no_interactions', PHP_INT_MAX );
/**
 * Add CSS that disallows interaction with the Launchpad preview.
 *
 * @return void|string
 */
function wpcom_maybe_preview_with_no_interactions() {
	// phpcs:ignore
	if ( empty( $_GET['do_preview_no_interactions'] ) || $_GET['do_preview_no_interactions'] !== 'true' ) {
		return;
	}

	?>
		<style type="text/css">
				body {
					pointer-events: none !important;
				}
		</style>
	<?php
}

// Temporarily log information to debug intermittent launchpad errors for e2e tests
if ( defined( 'IS_WPCOM' ) && IS_WPCOM ) {
	add_action( 'add_option_launchpad_screen', 'wpcom_log_launchpad_being_enabled_for_test_sites', 10, 2 );
}

/**
 * Logs data when e2eflowtesting5.wordpress.com has launchpad enabled
 *
 * @param string $option The previous option value.
 * @param string $value The new option value.
 * @return void
 */
function wpcom_log_launchpad_being_enabled_for_test_sites( $option, $value ) {
	// e2eflowtesting5.wordpress.com
	if ( get_current_blog_id() !== 208860881 || $value !== 'full' ) {
		return;
	}

	require_once WP_CONTENT_DIR . '/lib/log2logstash/log2logstash.php';
	require_once WP_CONTENT_DIR . '/admin-plugins/wpcom-billing.php';
	$current_plan = WPCOM_Store_API::get_current_plan( get_current_blog_id() );
	$extra        = array(
		'is_free'     => $current_plan['is_free'],
		'site_intent' => get_option( 'site_intent' ),
	);

	log2logstash(
		array(
			'feature' => 'launchpad',
			'message' => 'Launchpad enabled for e2e test site.',
			'extra'   => wp_json_encode( $extra ),
		)
	);
}

/**
 * Checks if the overall launchpad is enabled. Used with `is_enabled_callback`
 * for backwards compatibility with established task lists
 * that relied on the old `launchpad_screen` option.
 *
 * @return bool True if the launchpad is enabled, false otherwise.
 */
function wpcom_launchpad_get_fullscreen_enabled() {
	return wpcom_launchpad_checklists()->is_fullscreen_launchpad_enabled();
}

/**
 * Checks if a specific launchpad task list is enabled.
 *
 * @param string $checklist_slug The slug of the launchpad task list to check.
 * @return bool True if the task list is enabled, false otherwise.
 */
function wpcom_get_launchpad_task_list_is_enabled( $checklist_slug ) {
	if ( false !== $checklist_slug ) {
		return wpcom_launchpad_checklists()->is_task_list_enabled( $checklist_slug );
	}

	return false;
}

/**
 * Checks if the Keep building task list is enabled.
 *
 * @return bool True if the task list is enabled, false otherwise.
 */
function wpcom_launchpad_is_keep_building_enabled() {
	$intent                  = get_option( 'site_intent', false );
	$launchpad_task_statuses = get_option( 'launchpad_checklist_tasks_statuses', array() );

	// We don't care about the other *_launched tasks, since this is specific to the Build flow.
	$launched = isset( $launchpad_task_statuses['site_launched'] ) && $launchpad_task_statuses['site_launched'];
	$blog_id  = get_current_blog_id();

	if ( 'build' === $intent && $blog_id > 220443356 && $launched ) {
		return true;
	}

	return false;
}

/**
 * Checks if the Blog flow task list is enabled.
 *
 * @return bool True if the task list is enabled, false otherwise.
 */
function wpcom_launchpad_is_intent_write_enabled() {
	return apply_filters( 'is_launchpad_intent_write_enabled', false );
}

/**
 * Checks if the Free Newsletter flow task list is enabled.
 *
 * @return bool True if the task list is enabled, false otherwise.
 */
function wpcom_launchpad_is_free_newsletter_enabled() {
	$intent = get_option( 'site_intent', false );
	if ( 'newsletter' !== $intent ) {
		return false;
	}

	return ! wpcom_has_goal_paid_subscribers() && apply_filters( 'wpcom_launchpad_intent_free_newsletter_enabled', false );
}

/**
 * Checks if the Paid Newsletter flow task list is enabled.
 *
 * @return bool True if the task list is enabled, false otherwise.
 */
function wpcom_launchpad_is_paid_newsletter_enabled() {
	$intent = get_option( 'site_intent', false );
	if ( 'newsletter' !== $intent ) {
		return false;
	}

	return wpcom_has_goal_paid_subscribers() && apply_filters( 'wpcom_launchpad_intent_paid_newsletter_enabled', false );
}

// Unhook our old mu-plugin - this current file is being loaded on 0 priority for `plugins_loaded`.
if ( class_exists( 'WPCOM_Launchpad' ) ) {
	remove_action( 'plugins_loaded', array( WPCOM_Launchpad::get_instance(), 'init' ) );
}

/**
 * Add launchpad options to Jetpack Sync.
 *
 * @param array $allowed_options The allowed options.
 */
function add_launchpad_options_to_jetpack_sync( $allowed_options ) {
	// We are not either in Simple or Atomic
	if ( ! class_exists( 'Automattic\Jetpack\Status\Host' ) ) {
		return $allowed_options;
	}

	if ( ! ( new Automattic\Jetpack\Status\Host() )->is_woa_site() ) {
		return $allowed_options;
	}

	if ( ! is_array( $allowed_options ) ) {
		return $allowed_options;
	}

	$launchpad_options = array(
		'site_intent',
		'launchpad_checklist_tasks_statuses',
		'site_goals',
		'sm_enabled',
	);

	return array_merge( $allowed_options, $launchpad_options );
}
add_filter( 'jetpack_sync_options_whitelist', 'add_launchpad_options_to_jetpack_sync', 10, 1 );<|MERGE_RESOLUTION|>--- conflicted
+++ resolved
@@ -167,12 +167,9 @@
 				'manage_subscribers',
 				'write_3_posts',
 				'connect_social_media',
-<<<<<<< HEAD
-				'earn_money',
-=======
 				'update_about_page',
 				'add_about_page',
->>>>>>> 3c3afdec
+				'earn_money',
 			),
 			'is_enabled_callback' => 'wpcom_launchpad_is_free_newsletter_enabled',
 		),
