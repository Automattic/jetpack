--- conflicted
+++ resolved
@@ -67,15 +67,6 @@
 }
 
 /**
-<<<<<<< HEAD
- * Determines whether or not design selected task is enabled
- *
- * @return boolean True if design selected task is enabled
- */
-function can_update_design_selected_task() {
-	$site_intent = get_option( 'site_intent' );
-	return $site_intent === 'newsletter' || $site_intent === 'build' || $site_intent === 'write';
-=======
  * Returns the subtitle for the plan selected task
  *
  * @return string Subtitle text
@@ -90,7 +81,16 @@
 			'Your site contains custom colors that will only be visible once you upgrade to a Premium plan.',
 			'jetpack-mu-wpcom'
 		) : '';
->>>>>>> 4239ef00
+}
+
+/**
+ * Determines whether or not design selected task is enabled
+ *
+ * @return boolean True if design selected task is enabled
+ */
+function can_update_design_selected_task() {
+	$site_intent = get_option( 'site_intent' );
+	return $site_intent === 'newsletter' || $site_intent === 'build' || $site_intent === 'write';
 }
 
 /**
