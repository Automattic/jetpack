# Verbum Comments

A word, discourse, or reason; connoting an appeal to rational discourse.

## Description

Verbum is the comment UX for WordPress.com and Jetpack and is the successor to [Highlander Comments](../highlander-comments/highlander-comments.php). It is built with [Preact](https://preactjs.com/) and uses [Webpack](https://webpack.js.org/) for bundling. This was chosen to limit the size of the bundle and minimize impact on the page performance metrics.

## Technical Details

### Basics

Page performance impact was highly considered in this plugin. For that reason Preact was chosen to minimize the bundle size as the basic ReactDOM modules needed for rendering were very large.

Because we are using a Preact based plugin to manage the user experience, we overwrite and remove any of the basic WordPress comment section hooks. We remove everything that is not needed and output our plugin in place of the submit button. This also means that we do not utilize any of the default settings for the comment section that would allow others to overwrite them. These are typically used to change the wording on buttons and headings or inject your own custom components. If someone were to selfishly overwrite the submit button it would prevent the entire comment form from loading.

With the introduction of block based themes and the site editor, not all themes come with the comment section added to the single-post template. If the template does not add the comment form they will need to add the block in order for Verbum to load.

### Dynamic Loading

Verbum does not load any scripts until the comment section is visible on the screen. This is done from [dynamic-loader](./dynamic-loader.js) using `IntersectionObserver` and [`WP_Enqueue_Dynamic_Script`](../wp-enqueue-dynamic-script.php). In the index.php the main script (dist/index.js) for the plugin is registered and dynamically enqueued rather than enqueuing as normal. Then when we decide we are ready to load we call the `loadScript()` method to inject and run the script.

### Handling Login

When the user chooses to log in via WordPress.com or Facebook, a separate pop-up is opened to the remote login url (r-login.wordpress.com). After the user succeeds in authenticating a `wpc_` cookie is added and the window is closed. Before the login, a nonce token is created for posting a comment. Once the user successfully logs in, that nonce is no longer valid as well as the logout URL which includes a nonce. To capture this new nonce, there is a tiny bit of JS that exists in `public.api/connect/index.php` that updates the nonce in the hidden input field and sets the new logout URL in the VerbumComments object.

### Jetpack

Currently when a user has enhanced comments enabled on Jetpack they will also get Verbum Comments on their site. Rather than injecting the plugin, Jetpack adds an iframe to `jetpack.wordpress.com` where the plugin is loaded and handles everything from there. Because of this we cannot use typical functions like `get_current_blog_id()` because in Jetpack we will retrieve the details for `jetpack.wordpress.com`. Jetpack passes all the relevant data through the GET request so it can be retrieved from there if needed.

Most of the Jetpack logic can be found in `wp-content/mu-plugins/jetpack/class.jetpack-renderer.php`

### Managing State
Our global state is defined in state.jsx. Whenever we need to define new state it should be done there, with the appropriate comment to describe it. We use preact [signal api](https://preactjs.com/guide/v10/signals/) to do this. 

You can define a signal with the `signal()` function which takes the default value of the state as argument. To access it, import it from the state file and use `signal.value` in your components. This creates a subscription which will automatically update your components when the signal's value has changed. 

When a signal's value depends on other pieces of the global state you can use the `computed` function.
```js
const todos = signal([
  { text: "Buy groceries", completed: true },
  { text: "Walk the dog", completed: false },
]);

// create a signal computed from other signals
const completed = computed(() => {
  // When `todos` changes, this re-runs automatically:
  return todos.value.filter(todo => todo.completed).length;
});

```
To run arbitrary code in response to signal changes, we can use effect(fn). Similar to computed signals, effects track which signals are accessed and re-run their callback when those signals change.
```js
const name = signal("Jane");
const surname = signal("Doe");
const fullName = computed(() => `${name.value} ${surname.value}`);

// Logs name every time it changes:
effect(() => console.log(fullName.value));
// Logs: "Jane Doe"

// Updating `name` updates `fullName`, which triggers the effect again:
name.value = "John";
// Logs: "John Doe"
```
You can destroy an effect and unsubscribe from all signals it accessed by calling the returned function.
```js
const dispose = effect(() => console.log(fullName.value));
// Logs: "Jane Doe"

// Destroy effect and subscriptions:
dispose();

```
In case you want to use the signal's value without subscribing to it, use signal.peek().
```js
const delta = signal(0);

const count = signal(0);

effect(() => {
// Update `count` without subscribing to `count`:
count.value = count.peek() + delta.value;
});
```

## Development

Verbum is built and managed inside the `jetpack-mu-wpcom` package developed in the Jetpack Monorepo. Changes for Verbum will specifically made in the `projects/packages/jetpack-mu-wpcom/src/features/verbum-comments` directory. The Verbum block editor is now managed in Calypso under `packages/verbum-block-editor`[https://github.com/Automattic/wp-calypso/tree/trunk/packages/verbum-block-editor]. Changes for the block editor will be deployed separately and will be automatically imported in Verbum through our existing logic.

### Commands

Note: These commands should be ran from `/jetpack-mu-wpcom` root directory.

* `pnpm build-js` - Build Verbum development code.
* `pnpm build-production-js` - Build Verbum production code.
* `pnpm lint` - Check for lint issues in the code.
* `pnpm run watch` - Watch file changes
* `jetpack rsync mu-wpcom-plugin` - Sync local files to development environment. This command tool will ask you for the remote destination after your input it in the command line. Ensure the remote path is correct depending on the environment you're targetting. If you're targetting your sandbox, the remote destination should look like this: `USERNAME@HOSTNAME:~/public_html/wp-content/mu-plugins/jetpack-plugin/production`. You will also need to add `define( 'JETPACK_AUTOLOAD_DEV', true );` to mu-plugins/0-sandbox.php. More details for Simple site testing: [PCYsg-Osp-p2#simple-testing]. If you're targetting your WoA site, the remote destination should look like this: `mywoadevsite.wordpress.com@sftp.wp.com:htdocs/wp-content/plugins/jetpack-mu-wpcom-plugin-dev`. More details for WoA testing: [PCYsg-Osp-p2#woa]. 

In most cases you will only need to sync the code to your sandbox, since Verbum is loaded through a Simple Site in all scenarios. There may be a case where you want to confirm that your PHP changes are not negatively impacting WoA sites (for example, checking for any errors/warning on wp-admin pages). In this case, you will want to sync the code directly to your WoA using the steps above.

### Local Development:

To test your changes, you will first need to build the Verbum code using one of the build commands above and sync the changes to your development environment. The build commands will clean the `jetpack-mu-wpcom/src/build` directory and output the newly bundled files (`/build/verbum-comments`). One method to quickly sync and test changes is to use the `jetpack rsync mu-wpcom-plugin` command. After syncing the files, make sure that you sandbox your testing site to see your latest changes.

Reminder:

On Simple Sites: Sync the Verbum code changes to your sandbox and sandbox the site your testing.
On Atomic Sites: Sync the Verbum code changes to your sandbox and sandbox `jetpack.wordpress.com`.

### After Merge - Deploy process

1. Create a Jetpack PR, review it, and merge.
<<<<<<< HEAD
2. To initiate a Simple Site deployment, follow these instructions: [https://fieldguide.automattic.com/developing-jetpack/jetpack-mu-wpcom/#simple-deployment]. The Jetpack release team (#jetpack-release) will also do a daily deployment for any merged changes, if you do not initiate a manual deployment.
3. To initate a WoA deployment, follow these instructions: [https://fieldguide.automattic.com/developing-jetpack/jetpack-mu-wpcom/#woa-deployment]. A new version of `jetpack-mu-wpcom` will be released weekly, if you do not initiate a manual deployment.

### Testing

#### Setup

1. Please sandbox the following sites before running the tests
	- jetpack.wordpress.com
	- e2esiteopencommentstoeveryone.wordpress.com
	- e2ecommentauthormustfilloutnameandemail.wordpress.com
	- e2eusersmustberegisteredandloggedintocomment.wordpress.com

2. Run `npx playwright install` to install the browsers needed.

The tests live in /tests folder. To run them, you can run `npm run e2e-tests`.

If you want to watch the tests unfold, you can run `npx playwright test --ui --config src/features/verbum-comments/playwright.config.ts`.
=======
2. To initiate a Simple Site deployment, follow these instructions: [PCYsg-Osp-p2#simple-deployment]. The Jetpack release team (#jetpack-release) will also do a daily deployment for any merged changes, if you do not initiate a manual deployment.
3. To initate a WoA deployment, follow these instructions: [PCYsg-Osp-p2#woa-deployment]. A new version of `jetpack-mu-wpcom` will be released weekly, if you do not initiate a manual deployment.

### Where to track new Verbum Issues

If you stumble upon any issues or have any suggestions for possible changes to Verbum, you can find the relevant project board here: https://github.com/orgs/Automattic/projects/908/views/1.
>>>>>>> 03e2d028
<|MERGE_RESOLUTION|>--- conflicted
+++ resolved
@@ -112,9 +112,8 @@
 ### After Merge - Deploy process
 
 1. Create a Jetpack PR, review it, and merge.
-<<<<<<< HEAD
-2. To initiate a Simple Site deployment, follow these instructions: [https://fieldguide.automattic.com/developing-jetpack/jetpack-mu-wpcom/#simple-deployment]. The Jetpack release team (#jetpack-release) will also do a daily deployment for any merged changes, if you do not initiate a manual deployment.
-3. To initate a WoA deployment, follow these instructions: [https://fieldguide.automattic.com/developing-jetpack/jetpack-mu-wpcom/#woa-deployment]. A new version of `jetpack-mu-wpcom` will be released weekly, if you do not initiate a manual deployment.
+2. To initiate a Simple Site deployment, follow these instructions: [PCYsg-Osp-p2#simple-deployment]. The Jetpack release team (#jetpack-release) will also do a daily deployment for any merged changes, if you do not initiate a manual deployment.
+3. To initate a WoA deployment, follow these instructions: [PCYsg-Osp-p2#woa-deployment]. A new version of `jetpack-mu-wpcom` will be released weekly, if you do not initiate a manual deployment.
 
 ### Testing
 
@@ -131,11 +130,7 @@
 The tests live in /tests folder. To run them, you can run `npm run e2e-tests`.
 
 If you want to watch the tests unfold, you can run `npx playwright test --ui --config src/features/verbum-comments/playwright.config.ts`.
-=======
-2. To initiate a Simple Site deployment, follow these instructions: [PCYsg-Osp-p2#simple-deployment]. The Jetpack release team (#jetpack-release) will also do a daily deployment for any merged changes, if you do not initiate a manual deployment.
-3. To initate a WoA deployment, follow these instructions: [PCYsg-Osp-p2#woa-deployment]. A new version of `jetpack-mu-wpcom` will be released weekly, if you do not initiate a manual deployment.
 
 ### Where to track new Verbum Issues
 
 If you stumble upon any issues or have any suggestions for possible changes to Verbum, you can find the relevant project board here: https://github.com/orgs/Automattic/projects/908/views/1.
->>>>>>> 03e2d028
