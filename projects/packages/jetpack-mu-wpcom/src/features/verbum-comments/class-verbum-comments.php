--- conflicted
+++ resolved
@@ -563,33 +563,12 @@
 			return false;
 		}
 
-<<<<<<< HEAD
-		return true;
-=======
 		// Blocks in comments have been disabled on a simple site
 		if ( empty( get_option( 'enable_blocks_comments', true ) ) ) {
 			return false;
 		}
 
-		$blog_id         = $this->blog_id;
-		$e2e_tests       = function_exists( 'has_blog_sticker' ) && has_blog_sticker( 'a8c-e2e-test-blog', $blog_id );
-		$has_blocks_flag = function_exists( 'has_blog_sticker' ) && has_blog_sticker( 'verbum-block-comments', $blog_id );
-		// phpcs:ignore WordPress.Security.NonceVerification.Recommended
-		$gutenberg_query_param = isset( $_GET['verbum_gutenberg'] ) ? intval( $_GET['verbum_gutenberg'] ) : null;
-		// This will release to 80% of sites.
-		$blog_in_80_percent = $blog_id % 100 >= 20;
-		// phpcs:ignore VariableAnalysis.CodeAnalysis.VariableAnalysis.UnusedVariable
-		$is_proxied = isset( $_SERVER['A8C_PROXIED_REQUEST'] )
-			? sanitize_text_field( wp_unslash( $_SERVER['A8C_PROXIED_REQUEST'] ) )
-			: defined( 'A8C_PROXIED_REQUEST' ) && A8C_PROXIED_REQUEST;
-
-		// Check if the parameter is set and its value is either 0 or 1, if any random value is passed, it is ignored.
-		if ( $gutenberg_query_param !== null ) {
-			return $gutenberg_query_param === 1;
-		}
-
-		return $has_blocks_flag || $e2e_tests || $blog_in_80_percent;
->>>>>>> a48c77a0
+		return true;
 	}
 
 	/**
