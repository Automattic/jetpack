--- conflicted
+++ resolved
@@ -13,11 +13,7 @@
  * Jetpack_Mu_Wpcom main class.
  */
 class Jetpack_Mu_Wpcom {
-<<<<<<< HEAD
-	const PACKAGE_VERSION = '5.49.1-alpha';
-=======
 	const PACKAGE_VERSION = '5.51.0';
->>>>>>> 7f32df31
 	const PKG_DIR         = __DIR__ . '/../';
 	const BASE_DIR        = __DIR__ . '/';
 	const BASE_FILE       = __FILE__;
