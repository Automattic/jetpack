<?php
/**
 * Enhances your site with features powered by WordPress.com
 * This package is intended for internal use on WordPress.com sites only (simple and Atomic).
 * Internal PT Reference: p9dueE-6jY-p2
 *
 * @package automattic/jetpack-mu-wpcom
 */

namespace Automattic\Jetpack;

/**
 * Jetpack_Mu_Wpcom main class.
 */
class Jetpack_Mu_Wpcom {

<<<<<<< HEAD
	const PACKAGE_VERSION = '4.0.1-alpha';
=======
	const PACKAGE_VERSION = '4.1.0-alpha';
>>>>>>> 1d9e36ce
	const PKG_DIR         = __DIR__ . '/../';

	/**
	 * Initialize the class.
	 *
	 * @return void
	 */
	public static function init() {
		if ( did_action( 'jetpack_mu_wpcom_initialized' ) ) {
			return;
		}

		// Shared code for src/features
		require_once self::PKG_DIR . 'src/common/index.php'; // phpcs:ignore WordPressVIPMinimum.Files.IncludingFile.NotAbsolutePath

		// Coming Soon feature.
		add_action( 'plugins_loaded', array( __CLASS__, 'load_coming_soon' ) );

		add_action( 'plugins_loaded', array( __CLASS__, 'load_wpcom_rest_api_endpoints' ) );
		add_action( 'plugins_loaded', array( __CLASS__, 'load_launchpad' ), 0 );
		add_action( 'plugins_loaded', array( __CLASS__, 'load_block_theme_previews' ) );

		// Unified navigation fix for changes in WordPress 6.2.
		add_action( 'admin_enqueue_scripts', array( __CLASS__, 'unbind_focusout_on_wp_admin_bar_menu_toggle' ) );

		// Load the Map block settings.
		add_action( 'enqueue_block_assets', array( __CLASS__, 'load_map_block_settings' ) );

		/**
		 * Runs right after the Jetpack_Mu_Wpcom package is initialized.
		 *
		 * @since 0.1.2
		 */
		do_action( 'jetpack_mu_wpcom_initialized' );
	}

	/**
	 * Load the Coming Soon feature.
	 */
	public static function load_coming_soon() {
		/**
		 * On WoA sites, users may be using non-symlinked older versions of the FSE plugin.
		 * If they are, check the active version to avoid redeclaration errors.
		 */
		if ( ! function_exists( 'is_plugin_active' ) ) {
			require_once ABSPATH . 'wp-admin/includes/plugin.php';
		}
		$invalid_fse_version_active = is_plugin_active( 'full-site-editing/full-site-editing-plugin.php' ) && version_compare( get_plugin_data( WP_PLUGIN_DIR . '/full-site-editing/full-site-editing-plugin.php' )['Version'], '3.56084', '<' );
		if ( $invalid_fse_version_active ) {
			return;
		}

		if (
			( defined( 'WPCOM_PUBLIC_COMING_SOON' ) && WPCOM_PUBLIC_COMING_SOON ) ||
			apply_filters( 'a8c_enable_public_coming_soon', false )
		) {
			require_once __DIR__ . '/features/coming-soon/coming-soon.php';
		}
	}

	/**
	 * Load the Launchpad feature.
	 */
	public static function load_launchpad() {
		require_once __DIR__ . '/features/launchpad/launchpad.php';
	}

	/**
	 * Load WP REST API plugins for wpcom
	 */
	public static function load_wpcom_rest_api_endpoints() {
		if ( ! function_exists( 'wpcom_rest_api_v2_load_plugin' ) ) {
			return;
		}

		// We don't use `wpcom_rest_api_v2_load_plugin_files` because it operates inconsisently.
		$plugins = glob( __DIR__ . '/features/wpcom-endpoints/*.php' );

		if ( ! is_array( $plugins ) ) {
			return;
		}

		foreach ( array_filter( $plugins, 'is_file' ) as $plugin ) {
			require_once $plugin;
		}
	}

	/**
	 * Adds a global variable containing the map provider in a map_block_settings object to the window object
	 *
	 * @return void
	 */
	public static function load_map_block_settings() {
		if (
			! function_exists( 'get_current_screen' )
			|| \get_current_screen() === null
		) {
			return;
		}

		// Return early if we are not in the block editor.
		if ( ! wp_should_load_block_editor_scripts_and_styles() ) {
			return;
		}

		$map_provider = apply_filters( 'wpcom_map_block_map_provider', 'mapbox' );
		wp_localize_script( 'jetpack-blocks-editor', 'Jetpack_Maps', array( 'provider' => $map_provider ) );
	}

	/**
	 * Load Gutenberg's Block Theme Previews feature.
	 */
	public static function load_block_theme_previews() {
		if ( defined( 'IS_GUTENBERG_PLUGIN' ) && IS_GUTENBERG_PLUGIN ) {
			// phpcs:ignore WordPress.Security.NonceVerification.Recommended
			if ( ! empty( $_GET['wp_theme_preview'] ) ) {
				require_once __DIR__ . '/features/block-theme-previews/block-theme-previews.php';
			}
		}
	}

	/**
	 * Unbinds focusout event handler on #wp-admin-bar-menu-toggle introduced in WordPress 6.2.
	 *
	 * The focusout event handler is preventing the unified navigation from being closed on mobile.
	 */
	public static function unbind_focusout_on_wp_admin_bar_menu_toggle() {
		wp_add_inline_script( 'common', '(function($){ $(document).on("wp-responsive-activate", function(){ $(".is-nav-unification #wp-admin-bar-menu-toggle, .is-nav-unification #adminmenumain").off("focusout"); } ); }(jQuery) );' );
	}
}<|MERGE_RESOLUTION|>--- conflicted
+++ resolved
@@ -14,11 +14,7 @@
  */
 class Jetpack_Mu_Wpcom {
 
-<<<<<<< HEAD
-	const PACKAGE_VERSION = '4.0.1-alpha';
-=======
 	const PACKAGE_VERSION = '4.1.0-alpha';
->>>>>>> 1d9e36ce
 	const PKG_DIR         = __DIR__ . '/../';
 
 	/**
