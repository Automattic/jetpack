--- conflicted
+++ resolved
@@ -13,11 +13,7 @@
  * Jetpack_Mu_Wpcom main class.
  */
 class Jetpack_Mu_Wpcom {
-<<<<<<< HEAD
-	const PACKAGE_VERSION = '5.42.0-alpha';
-=======
 	const PACKAGE_VERSION = '5.42.1-alpha';
->>>>>>> 3bc148f0
 	const PKG_DIR         = __DIR__ . '/../';
 	const BASE_DIR        = __DIR__ . '/';
 	const BASE_FILE       = __FILE__;
