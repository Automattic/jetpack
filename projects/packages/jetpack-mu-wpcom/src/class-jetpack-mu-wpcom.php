<?php
/**
 * Enhances your site with features powered by WordPress.com
 * This package is intended for internal use on WordPress.com sites only (simple and Atomic).
 * Internal PT Reference: p9dueE-6jY-p2
 *
 * @package automattic/jetpack-mu-wpcom
 */

namespace Automattic\Jetpack;

/**
 * Jetpack_Mu_Wpcom main class.
 */
class Jetpack_Mu_Wpcom {

	const PACKAGE_VERSION = '0.2.3-alpha';
	const PKG_DIR         = __DIR__ . '/../';

	/**
	 * Initialize the class.
	 *
	 * @return void
	 */
	public static function init() {
		if ( did_action( 'jetpack_mu_wpcom_initialized' ) ) {
			return;
		}

		// Shared code for src/features
		require_once self::PKG_DIR . 'src/common/index.php'; // phpcs:ignore WordPressVIPMinimum.Files.IncludingFile.NotAbsolutePath
<<<<<<< HEAD
		// Todo: once coming-soon is removed from ETK, we can remove the has_action check.
		if ( has_action( 'plugins_loaded', 'A8C\FSE\load_coming_soon' ) === false ) {
			add_action( 'plugins_loaded', array( __CLASS__, 'load_coming_soon' ) );
		}
		add_action( 'plugins_loaded', array( __CLASS__, 'load_wpcom_rest_api_endpoints' ) );
=======

		// Coming Soon feature.
		add_action( 'plugins_loaded', array( __CLASS__, 'load_coming_soon' ) );
>>>>>>> ba6503a9

		/**
		 * Runs right after the Jetpack_Mu_Wpcom package is initialized.
		 *
		 * @since 0.1.2
		 */
		do_action( 'jetpack_mu_wpcom_initialized' );
	}

	/**
	 * Load the Coming Soon feature.
	 */
	public static function load_coming_soon() {
		/**
		 * On WoA sites, users may be using non-symlinked older versions of the FSE plugin.
		 * If they are, check the active version to avoid redeclaration errors.
		 */
		$invalid_fse_version_active = is_plugin_active( 'full-site-editing/full-site-editing-plugin.php' ) && version_compare( get_plugin_data( WP_PLUGIN_DIR . '/full-site-editing/full-site-editing-plugin.php' )['Version'], '3.56084', '<' );
		if ( $invalid_fse_version_active ) {
			return;
		}

		if (
			( defined( 'WPCOM_PUBLIC_COMING_SOON' ) && WPCOM_PUBLIC_COMING_SOON ) ||
			apply_filters( 'a8c_enable_public_coming_soon', false )
		) {
			require_once __DIR__ . '/features/coming-soon/coming-soon.php';
		}
	}

	/**
	 * Load WP REST API plugins for wpcom
	 */
	public static function load_wpcom_rest_api_endpoints() {
		if ( function_exists( 'wpcom_rest_api_v2_load_plugin_files' ) ) {
			wpcom_rest_api_v2_load_plugin_files( 'features/wpcom-endpoints/*.php' );
		}
	}
}<|MERGE_RESOLUTION|>--- conflicted
+++ resolved
@@ -29,17 +29,10 @@
 
 		// Shared code for src/features
 		require_once self::PKG_DIR . 'src/common/index.php'; // phpcs:ignore WordPressVIPMinimum.Files.IncludingFile.NotAbsolutePath
-<<<<<<< HEAD
-		// Todo: once coming-soon is removed from ETK, we can remove the has_action check.
-		if ( has_action( 'plugins_loaded', 'A8C\FSE\load_coming_soon' ) === false ) {
-			add_action( 'plugins_loaded', array( __CLASS__, 'load_coming_soon' ) );
-		}
-		add_action( 'plugins_loaded', array( __CLASS__, 'load_wpcom_rest_api_endpoints' ) );
-=======
 
 		// Coming Soon feature.
 		add_action( 'plugins_loaded', array( __CLASS__, 'load_coming_soon' ) );
->>>>>>> ba6503a9
+    add_action( 'plugins_loaded', array( __CLASS__, 'load_wpcom_rest_api_endpoints' ) );
 
 		/**
 		 * Runs right after the Jetpack_Mu_Wpcom package is initialized.
