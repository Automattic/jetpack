<?php
/**
 * Enhances your site with features powered by WordPress.com
 * This package is intended for internal use on WordPress.com sites only (simple and Atomic).
 * Internal PT Reference: p9dueE-6jY-p2
 *
 * @package automattic/jetpack-mu-wpcom
 */

namespace Automattic\Jetpack;

/**
 * Jetpack_Mu_Wpcom main class.
 */
class Jetpack_Mu_Wpcom {

<<<<<<< HEAD
	const PACKAGE_VERSION = '2.3.1-alpha';
=======
	const PACKAGE_VERSION = '2.4.0-alpha';
>>>>>>> 252fd8cd
	const PKG_DIR         = __DIR__ . '/../';

	/**
	 * Initialize the class.
	 *
	 * @return void
	 */
	public static function init() {
		if ( did_action( 'jetpack_mu_wpcom_initialized' ) ) {
			return;
		}

		// Shared code for src/features
		require_once self::PKG_DIR . 'src/common/index.php'; // phpcs:ignore WordPressVIPMinimum.Files.IncludingFile.NotAbsolutePath

		// Coming Soon feature.
		add_action( 'plugins_loaded', array( __CLASS__, 'load_coming_soon' ) );
		add_action( 'plugins_loaded', array( __CLASS__, 'load_wpcom_rest_api_endpoints' ) );
		add_action( 'plugins_loaded', array( __CLASS__, 'load_launchpad' ), 0 );

		// Unified navigation fix for changes in WordPress 6.2.
		add_action( 'admin_enqueue_scripts', array( __CLASS__, 'unbind_focusout_on_wp_admin_bar_menu_toggle' ) );

		// Load the Map block settings.
		add_action( 'enqueue_block_assets', array( __CLASS__, 'load_map_block_settings' ) );

		/**
		 * Runs right after the Jetpack_Mu_Wpcom package is initialized.
		 *
		 * @since 0.1.2
		 */
		do_action( 'jetpack_mu_wpcom_initialized' );
	}

	/**
	 * Load the Coming Soon feature.
	 */
	public static function load_coming_soon() {
		/**
		 * On WoA sites, users may be using non-symlinked older versions of the FSE plugin.
		 * If they are, check the active version to avoid redeclaration errors.
		 */
		if ( ! function_exists( 'is_plugin_active' ) ) {
			require_once ABSPATH . 'wp-admin/includes/plugin.php';
		}
		$invalid_fse_version_active = is_plugin_active( 'full-site-editing/full-site-editing-plugin.php' ) && version_compare( get_plugin_data( WP_PLUGIN_DIR . '/full-site-editing/full-site-editing-plugin.php' )['Version'], '3.56084', '<' );
		if ( $invalid_fse_version_active ) {
			return;
		}

		if (
			( defined( 'WPCOM_PUBLIC_COMING_SOON' ) && WPCOM_PUBLIC_COMING_SOON ) ||
			apply_filters( 'a8c_enable_public_coming_soon', false )
		) {
			require_once __DIR__ . '/features/coming-soon/coming-soon.php';
		}
	}

	/**
	 * Load the Launchpad feature.
	 */
	public static function load_launchpad() {
		require_once __DIR__ . '/features/launchpad/launchpad.php';
	}

	/**
	 * Load WP REST API plugins for wpcom
	 */
	public static function load_wpcom_rest_api_endpoints() {
		if ( ! function_exists( 'wpcom_rest_api_v2_load_plugin' ) ) {
			return;
		}

		// We don't use `wpcom_rest_api_v2_load_plugin_files` because it operates inconsisently.
		$plugins = glob( __DIR__ . '/features/wpcom-endpoints/*.php' );

		if ( ! is_array( $plugins ) ) {
			return;
		}

		foreach ( array_filter( $plugins, 'is_file' ) as $plugin ) {
			require_once $plugin;
		}
	}

	/**
	 * Adds a global variable containing the map provider in a map_block_settings object to the window object
	 *
	 * @return void
	 */
	public static function load_map_block_settings() {
		if (
			! function_exists( 'get_current_screen' )
			|| \get_current_screen() === null
		) {
			return;
		}

		// Return early if we are not in the block editor.
		if ( ! wp_should_load_block_editor_scripts_and_styles() ) {
			return;
		}

		$map_provider = apply_filters( 'wpcom_map_block_map_provider', 'mapbox' );
		wp_localize_script( 'jetpack-blocks-editor', 'Jetpack_Maps', array( 'provider' => $map_provider ) );
	}

	/**
	 * Unbinds focusout event handler on #wp-admin-bar-menu-toggle introduced in WordPress 6.2.
	 *
	 * The focusout event handler is preventing the unified navigation from being closed on mobile.
	 */
	public static function unbind_focusout_on_wp_admin_bar_menu_toggle() {
		wp_add_inline_script( 'common', '(function($){ $(document).on("wp-responsive-activate", function(){ $(".is-nav-unification #wp-admin-bar-menu-toggle, .is-nav-unification #adminmenumain").off("focusout"); } ); }(jQuery) );' );
	}
}<|MERGE_RESOLUTION|>--- conflicted
+++ resolved
@@ -14,11 +14,7 @@
  */
 class Jetpack_Mu_Wpcom {
 
-<<<<<<< HEAD
-	const PACKAGE_VERSION = '2.3.1-alpha';
-=======
 	const PACKAGE_VERSION = '2.4.0-alpha';
->>>>>>> 252fd8cd
 	const PKG_DIR         = __DIR__ . '/../';
 
 	/**
