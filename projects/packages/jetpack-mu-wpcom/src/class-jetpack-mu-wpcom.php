--- conflicted
+++ resolved
@@ -13,12 +13,7 @@
  * Jetpack_Mu_Wpcom main class.
  */
 class Jetpack_Mu_Wpcom {
-
-<<<<<<< HEAD
 	const PACKAGE_VERSION = '5.9.0-alpha';
-=======
-	const PACKAGE_VERSION = '5.8.2-alpha';
->>>>>>> e8759fc2
 	const PKG_DIR         = __DIR__ . '/../';
 	const BASE_DIR        = __DIR__ . '/';
 	const BASE_FILE       = __FILE__;
