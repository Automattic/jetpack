--- conflicted
+++ resolved
@@ -13,11 +13,7 @@
  * Jetpack_Mu_Wpcom main class.
  */
 class Jetpack_Mu_Wpcom {
-<<<<<<< HEAD
-	const PACKAGE_VERSION = '5.29.2-alpha';
-=======
 	const PACKAGE_VERSION = '5.30.0-alpha';
->>>>>>> a4f77e68
 	const PKG_DIR         = __DIR__ . '/../';
 	const BASE_DIR        = __DIR__ . '/';
 	const BASE_FILE       = __FILE__;
