<?php
/**
 * Enhances your site with features powered by WordPress.com
 * This package is intended for internal use on WordPress.com sites only (simple and Atomic).
 * Internal PT Reference: p9dueE-6jY-p2
 *
 * @package automattic/jetpack-mu-wpcom
 */

namespace Automattic\Jetpack;

/**
 * Jetpack_Mu_Wpcom main class.
 */
class Jetpack_Mu_Wpcom {
<<<<<<< HEAD
	const PACKAGE_VERSION = '5.15.0-alpha';
=======
	const PACKAGE_VERSION = '5.14.2-alpha';
>>>>>>> 045bfee6
	const PKG_DIR         = __DIR__ . '/../';
	const BASE_DIR        = __DIR__ . '/';
	const BASE_FILE       = __FILE__;

	/**
	 * Initialize the class.
	 */
	public static function init() {
		if ( did_action( 'jetpack_mu_wpcom_initialized' ) ) {
			return;
		}

		// Shared code for src/features.
		require_once self::PKG_DIR . 'src/common/index.php'; // phpcs:ignore WordPressVIPMinimum.Files.IncludingFile.NotAbsolutePath

		// Load features that don't need any special loading considerations.
		add_action( 'plugins_loaded', array( __CLASS__, 'load_features' ) );

		/*
		 * Please double-check whether you really need to load your feature separately.
		 * Chances are you can just add it to the `load_features` method.
		 */
		add_action( 'plugins_loaded', array( __CLASS__, 'load_launchpad' ), 0 );
		add_action( 'plugins_loaded', array( __CLASS__, 'load_coming_soon' ) );
		add_action( 'plugins_loaded', array( __CLASS__, 'load_wpcom_rest_api_endpoints' ) );
		add_action( 'plugins_loaded', array( __CLASS__, 'load_block_theme_previews' ) );
<<<<<<< HEAD
		add_action( 'plugins_loaded', array( __CLASS__, 'load_site_editor_dashboard_link' ) );
		add_action( 'plugins_loaded', array( __CLASS__, 'load_import_customizations' ) );

		add_action( 'plugins_loaded', array( __CLASS__, 'load_marketplace_products_updater' ) );

		add_action( 'plugins_loaded', array( __CLASS__, 'load_first_posts_stream_helpers' ) );
		add_action( 'plugins_loaded', array( __CLASS__, 'load_wpcom_command_palette' ) );
=======
>>>>>>> 045bfee6

		// This feature runs only on simple sites.
		if ( defined( 'IS_WPCOM' ) && IS_WPCOM ) {
			add_action( 'plugins_loaded', array( __CLASS__, 'load_verbum_comments' ) );
		}

		// Unified navigation fix for changes in WordPress 6.2.
		add_action( 'admin_enqueue_scripts', array( __CLASS__, 'unbind_focusout_on_wp_admin_bar_menu_toggle' ) );

		// Load the Map block settings.
		add_action( 'enqueue_block_assets', array( __CLASS__, 'load_map_block_settings' ), 999 );

		// Load the Newsletter category settings.
		add_action( 'enqueue_block_assets', array( __CLASS__, 'load_newsletter_categories_settings' ), 999 );

		/**
		 * Runs right after the Jetpack_Mu_Wpcom package is initialized.
		 *
		 * @since 0.1.2
		 */
		do_action( 'jetpack_mu_wpcom_initialized' );
	}

	/**
	 * Load features that don't need any special loading considerations.
	 */
	public static function load_features() {

		// Please keep the features in alphabetical order.
		require_once __DIR__ . '/features/100-year-plan/enhanced-ownership.php';
		require_once __DIR__ . '/features/100-year-plan/locked-mode.php';
		require_once __DIR__ . '/features/block-patterns/block-patterns.php';
		require_once __DIR__ . '/features/blog-privacy/blog-privacy.php';
		require_once __DIR__ . '/features/error-reporting/error-reporting.php';
		require_once __DIR__ . '/features/first-posts-stream/first-posts-stream-helpers.php';
		require_once __DIR__ . '/features/import-customizations/import-customizations.php';
		require_once __DIR__ . '/features/marketplace-products-updater/class-marketplace-products-updater.php';
		require_once __DIR__ . '/features/media/heif-support.php';
		require_once __DIR__ . '/features/site-editor-dashboard-link/site-editor-dashboard-link.php';
		require_once __DIR__ . '/features/wpcom-site-menu/wpcom-site-menu.php';

		// Initializers, if needed.
		\Marketplace_Products_Updater::init();

		// Gets autoloaded from the Scheduled_Updates package.
		if ( class_exists( 'Automattic\Jetpack\Scheduled_Updates' ) ) {
			Scheduled_Updates::init();
		}
	}

	/**
	 * Load the Coming Soon feature.
	 */
	public static function load_coming_soon() {
		/**
		 * On WoA sites, users may be using non-symlinked older versions of the FSE plugin.
		 * If they are, check the active version to avoid redeclaration errors.
		 */
		if ( ! function_exists( 'is_plugin_active' ) ) {
			require_once ABSPATH . 'wp-admin/includes/plugin.php';
		}

		/**
		 * Explicitly pass $markup = false in get_plugin_data to avoid indirectly calling wptexturize that could cause unintended side effects.
		 * See: https://developer.wordpress.org/reference/functions/get_plugin_data/
		 */
		$invalid_fse_version_active =
			is_plugin_active( 'full-site-editing/full-site-editing-plugin.php' ) &&
			version_compare( get_plugin_data( WP_PLUGIN_DIR . '/full-site-editing/full-site-editing-plugin.php', false )['Version'], '3.56084', '<' );

		if ( $invalid_fse_version_active ) {
			return;
		}

		if (
			( defined( 'WPCOM_PUBLIC_COMING_SOON' ) && WPCOM_PUBLIC_COMING_SOON ) ||
			apply_filters( 'a8c_enable_public_coming_soon', false )
		) {
			require_once __DIR__ . '/features/coming-soon/coming-soon.php';
		}
	}

	/**
	 * Load the Launchpad feature.
	 */
	public static function load_launchpad() {
		require_once __DIR__ . '/features/launchpad/launchpad.php';
	}

	/**
	 * Load WP REST API plugins for wpcom.
	 */
	public static function load_wpcom_rest_api_endpoints() {
		if ( ! function_exists( 'wpcom_rest_api_v2_load_plugin' ) ) {
			return;
		}

		// We don't use `wpcom_rest_api_v2_load_plugin_files` because it operates inconsisently.
		$plugins = glob( __DIR__ . '/features/wpcom-endpoints/*.php' );

		if ( ! is_array( $plugins ) ) {
			return;
		}

		foreach ( array_filter( $plugins, 'is_file' ) as $plugin ) {
			require_once $plugin;
		}
	}

	/**
	 * Adds a global variable containing the map provider in a map_block_settings object to the window object.
	 */
	public static function load_map_block_settings() {
		if (
			! function_exists( 'get_current_screen' )
			|| \get_current_screen() === null
		) {
			return;
		}

		// Return early if we are not in the block editor.
		if ( ! wp_should_load_block_editor_scripts_and_styles() ) {
			return;
		}

		$map_provider = apply_filters( 'wpcom_map_block_map_provider', 'mapbox' );
		wp_localize_script( 'jetpack-blocks-editor', 'Jetpack_Maps', array( 'provider' => $map_provider ) );
	}

	/**
	 * Adds a global variable containing where the newsletter categories should be shown.
	 */
	public static function load_newsletter_categories_settings() {
		if (
			! function_exists( 'get_current_screen' )
			|| \get_current_screen() === null
		) {
			return;
		}

		// Return early if we are not in the block editor.
		if ( ! wp_should_load_block_editor_scripts_and_styles() ) {
			return;
		}

		$newsletter_categories_location = apply_filters( 'wpcom_newsletter_categories_location', 'block' );
		wp_localize_script( 'jetpack-blocks-editor', 'Jetpack_Subscriptions', array( 'newsletter_categories_location' => $newsletter_categories_location ) );
	}

	/**
	 * Load Gutenberg's Block Theme Previews feature.
	 */
	public static function load_block_theme_previews() {
		if ( defined( 'IS_GUTENBERG_PLUGIN' ) && IS_GUTENBERG_PLUGIN ) {
			// phpcs:ignore WordPress.Security.NonceVerification.Recommended
			if ( ! empty( $_GET['wp_theme_preview'] ) ) {
				require_once __DIR__ . '/features/block-theme-previews/block-theme-previews.php';
			}
		}
	}

	/**
	 * Unbinds focusout event handler on #wp-admin-bar-menu-toggle introduced in WordPress 6.2.
	 *
	 * The focusout event handler is preventing the unified navigation from being closed on mobile.
	 */
	public static function unbind_focusout_on_wp_admin_bar_menu_toggle() {
		wp_add_inline_script( 'common', '(function($){ $(document).on("wp-responsive-activate", function(){ $(".is-nav-unification #wp-admin-bar-menu-toggle, .is-nav-unification #adminmenumain").off("focusout"); } ); }(jQuery) );' );
	}

	/**
	 * Determine whether to disable the comment experience.
	 *
	 * @param int $blog_id The blog ID.
	 * @return boolean
	 */
	private static function should_disable_comment_experience( $blog_id ) {
		$path_wp_for_teams = WP_CONTENT_DIR . '/lib/wpforteams/functions.php';

		if ( file_exists( $path_wp_for_teams ) ) {
			require_once $path_wp_for_teams;
		}

		// This covers both P2 and P2020 themes.
		$is_p2     = str_contains( get_stylesheet(), 'pub/p2' ) || function_exists( '\WPForTeams\is_wpforteams_site' ) && is_wpforteams_site( $blog_id );
		$is_forums = str_contains( get_stylesheet(), 'a8c/supportforums' ); // Not in /forums.

		// Don't load any comment experience in the Reader, GlotPress, wp-admin, or P2.
		return ( 1 === $blog_id || TRANSLATE_BLOG_ID === $blog_id || is_admin() || $is_p2 || $is_forums );
	}

	/**
	 * Load Verbum Comments.
	 */
	public static function load_verbum_comments() {
		if ( class_exists( 'Verbum_Comments' ) ) {
			return;
		} else {
			$blog_id = get_current_blog_id();
			// Jetpack loads Verbum though an iframe from jetpack.wordpress.com.
			// So we need to check the GET request for the blogid.
			// phpcs:ignore WordPress.Security.NonceVerification.Recommended
			if ( isset( $_GET['blogid'] ) ) {
				$blog_id = intval( $_GET['blogid'] ); // phpcs:ignore WordPress.Security.NonceVerification.Recommended
			}
			if ( self::should_disable_comment_experience( $blog_id ) ) {
				return;
			}
			require_once __DIR__ . '/features/verbum-comments/class-verbum-comments.php';
			new \Automattic\Jetpack\Verbum_Comments();
		}
	}
<<<<<<< HEAD

	/**
	 * Load features that only run on WoA sites.
	 */
	public static function load_atomic_only_features() {
		if ( class_exists( 'Automattic\Jetpack\Scheduled_Updates' ) ) {
			Scheduled_Updates::init();
		}
	}

	/**
	 * Load import.php customizations.
	 */
	public static function load_import_customizations() {
		require_once __DIR__ . '/features/import-customizations/import-customizations.php';
	}

	/**
	 * Load WPCOM Command Palette.
	 *
	 * @return void
	 */
	public static function load_wpcom_command_palette() {
		require_once __DIR__ . '/features/wpcom-command-palette/wpcom-command-palette.php';
	}
=======
>>>>>>> 045bfee6
}<|MERGE_RESOLUTION|>--- conflicted
+++ resolved
@@ -13,11 +13,7 @@
  * Jetpack_Mu_Wpcom main class.
  */
 class Jetpack_Mu_Wpcom {
-<<<<<<< HEAD
-	const PACKAGE_VERSION = '5.15.0-alpha';
-=======
 	const PACKAGE_VERSION = '5.14.2-alpha';
->>>>>>> 045bfee6
 	const PKG_DIR         = __DIR__ . '/../';
 	const BASE_DIR        = __DIR__ . '/';
 	const BASE_FILE       = __FILE__;
@@ -44,16 +40,7 @@
 		add_action( 'plugins_loaded', array( __CLASS__, 'load_coming_soon' ) );
 		add_action( 'plugins_loaded', array( __CLASS__, 'load_wpcom_rest_api_endpoints' ) );
 		add_action( 'plugins_loaded', array( __CLASS__, 'load_block_theme_previews' ) );
-<<<<<<< HEAD
-		add_action( 'plugins_loaded', array( __CLASS__, 'load_site_editor_dashboard_link' ) );
-		add_action( 'plugins_loaded', array( __CLASS__, 'load_import_customizations' ) );
-
-		add_action( 'plugins_loaded', array( __CLASS__, 'load_marketplace_products_updater' ) );
-
-		add_action( 'plugins_loaded', array( __CLASS__, 'load_first_posts_stream_helpers' ) );
 		add_action( 'plugins_loaded', array( __CLASS__, 'load_wpcom_command_palette' ) );
-=======
->>>>>>> 045bfee6
 
 		// This feature runs only on simple sites.
 		if ( defined( 'IS_WPCOM' ) && IS_WPCOM ) {
@@ -266,23 +253,6 @@
 			new \Automattic\Jetpack\Verbum_Comments();
 		}
 	}
-<<<<<<< HEAD
-
-	/**
-	 * Load features that only run on WoA sites.
-	 */
-	public static function load_atomic_only_features() {
-		if ( class_exists( 'Automattic\Jetpack\Scheduled_Updates' ) ) {
-			Scheduled_Updates::init();
-		}
-	}
-
-	/**
-	 * Load import.php customizations.
-	 */
-	public static function load_import_customizations() {
-		require_once __DIR__ . '/features/import-customizations/import-customizations.php';
-	}
 
 	/**
 	 * Load WPCOM Command Palette.
@@ -292,6 +262,4 @@
 	public static function load_wpcom_command_palette() {
 		require_once __DIR__ . '/features/wpcom-command-palette/wpcom-command-palette.php';
 	}
-=======
->>>>>>> 045bfee6
 }