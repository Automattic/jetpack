<?php
/**
 * Enhances your site with features powered by WordPress.com
 * This package is intended for internal use on WordPress.com sites only (simple and Atomic).
 * Internal PT Reference: p9dueE-6jY-p2
 *
 * @package automattic/jetpack-mu-wpcom
 */

namespace Automattic\Jetpack;

/**
 * Jetpack_Mu_Wpcom main class.
 */
class Jetpack_Mu_Wpcom {
<<<<<<< HEAD

=======
>>>>>>> 41d24e35
	const PACKAGE_VERSION = '5.36.0-alpha';
	const PKG_DIR         = __DIR__ . '/../';
	const BASE_DIR        = __DIR__ . '/';
	const BASE_FILE       = __FILE__;

	/**
	 * Initialize the class.
	 */
	public static function init() {
		if ( did_action( 'jetpack_mu_wpcom_initialized' ) ) {
			return;
		}

		// Shared code for src/features.
		require_once self::PKG_DIR . 'src/common/index.php'; // phpcs:ignore WordPressVIPMinimum.Files.IncludingFile.NotAbsolutePath

		// Load features that don't need any special loading considerations.
		add_action( 'plugins_loaded', array( __CLASS__, 'load_features' ) );

		/*
		 * Please double-check whether you really need to load your feature separately.
		 * Chances are you can just add it to the `load_features` method.
		 */
		add_action( 'plugins_loaded', array( __CLASS__, 'load_launchpad' ), 0 );
		add_action( 'plugins_loaded', array( __CLASS__, 'load_coming_soon' ) );
		add_action( 'plugins_loaded', array( __CLASS__, 'load_wpcom_rest_api_endpoints' ) );
		add_action( 'plugins_loaded', array( __CLASS__, 'load_block_theme_previews' ) );
		add_action( 'plugins_loaded', array( __CLASS__, 'load_wpcom_command_palette' ) );
		add_action( 'plugins_loaded', array( __CLASS__, 'load_wpcom_admin_interface' ) );
		add_action( 'plugins_loaded', array( __CLASS__, 'load_wpcom_site_management_widget' ) );
		add_action( 'plugins_loaded', array( __CLASS__, 'load_replace_site_visibility' ) );

		// This feature runs only on simple sites.
		if ( defined( 'IS_WPCOM' ) && IS_WPCOM ) {
			add_action( 'plugins_loaded', array( __CLASS__, 'load_verbum_comments' ) );
			add_action( 'wp_loaded', array( __CLASS__, 'load_verbum_comments_admin' ) );
			add_action( 'admin_menu', array( __CLASS__, 'load_wpcom_simple_odyssey_stats' ) );
		}

		// Unified navigation fix for changes in WordPress 6.2.
		add_action( 'admin_enqueue_scripts', array( __CLASS__, 'unbind_focusout_on_wp_admin_bar_menu_toggle' ) );

		// Load the Map block settings.
		add_action( 'enqueue_block_assets', array( __CLASS__, 'load_map_block_settings' ), 999 );

		// Load the Newsletter category settings.
		add_action( 'enqueue_block_assets', array( __CLASS__, 'load_newsletter_categories_settings' ), 999 );

		/**
		 * Runs right after the Jetpack_Mu_Wpcom package is initialized.
		 *
		 * @since 0.1.2
		 */
		do_action( 'jetpack_mu_wpcom_initialized' );
	}

	/**
	 * Load features that don't need any special loading considerations.
	 */
	public static function load_features() {

		// Please keep the features in alphabetical order.
		require_once __DIR__ . '/features/100-year-plan/enhanced-ownership.php';
		require_once __DIR__ . '/features/100-year-plan/locked-mode.php';
		require_once __DIR__ . '/features/admin-color-schemes/admin-color-schemes.php';
		require_once __DIR__ . '/features/block-patterns/block-patterns.php';
		require_once __DIR__ . '/features/blog-privacy/blog-privacy.php';
		require_once __DIR__ . '/features/cloudflare-analytics/cloudflare-analytics.php';
		require_once __DIR__ . '/features/error-reporting/error-reporting.php';
		require_once __DIR__ . '/features/first-posts-stream/first-posts-stream-helpers.php';
		require_once __DIR__ . '/features/import-customizations/import-customizations.php';
		require_once __DIR__ . '/features/marketplace-products-updater/class-marketplace-products-updater.php';
		require_once __DIR__ . '/features/media/heif-support.php';
		require_once __DIR__ . '/features/site-editor-dashboard-link/site-editor-dashboard-link.php';
		require_once __DIR__ . '/features/wpcom-block-editor/class-jetpack-wpcom-block-editor.php';
		require_once __DIR__ . '/features/wpcom-block-editor/functions.editor-type.php';
		require_once __DIR__ . '/features/wpcom-site-menu/wpcom-site-menu.php';
		require_once __DIR__ . '/features/wpcom-themes/wpcom-themes.php';

		// Initializers, if needed.
		\Marketplace_Products_Updater::init();
		// Only load the Calypsoify and Masterbar features on WoA sites.
		if ( class_exists( '\Automattic\Jetpack\Status\Host' ) && ( new \Automattic\Jetpack\Status\Host() )->is_woa_site() ) {
			\Automattic\Jetpack\Calypsoify\Jetpack_Calypsoify::get_instance();
			// This is temporary. After we cleanup Masterbar on WPCOM we should load Masterbar for Simple sites too.
			\Automattic\Jetpack\Masterbar\Main::init();
		}
		// Gets autoloaded from the Scheduled_Updates package.
		if ( class_exists( 'Automattic\Jetpack\Scheduled_Updates' ) ) {
			Scheduled_Updates::init();
		}
	}

	/**
	 * Load the Coming Soon feature.
	 */
	public static function load_coming_soon() {
		/**
		 * On WoA sites, users may be using non-symlinked older versions of the FSE plugin.
		 * If they are, check the active version to avoid redeclaration errors.
		 */
		if ( ! function_exists( 'is_plugin_active' ) ) {
			require_once ABSPATH . 'wp-admin/includes/plugin.php';
		}

		/**
		 * Explicitly pass $markup = false in get_plugin_data to avoid indirectly calling wptexturize that could cause unintended side effects.
		 * See: https://developer.wordpress.org/reference/functions/get_plugin_data/
		 */
		$invalid_fse_version_active =
			is_plugin_active( 'full-site-editing/full-site-editing-plugin.php' ) &&
			version_compare( get_plugin_data( WP_PLUGIN_DIR . '/full-site-editing/full-site-editing-plugin.php', false )['Version'], '3.56084', '<' );

		if ( $invalid_fse_version_active ) {
			return;
		}

		if (
			( defined( 'WPCOM_PUBLIC_COMING_SOON' ) && WPCOM_PUBLIC_COMING_SOON ) ||
			apply_filters( 'a8c_enable_public_coming_soon', false )
		) {
			require_once __DIR__ . '/features/coming-soon/coming-soon.php';
		}
	}

	/**
	 * Load the Launchpad feature.
	 */
	public static function load_launchpad() {
		require_once __DIR__ . '/features/launchpad/launchpad.php';
	}

	/**
	 * Load WP REST API plugins for wpcom.
	 */
	public static function load_wpcom_rest_api_endpoints() {
		if ( ! function_exists( 'wpcom_rest_api_v2_load_plugin' ) ) {
			return;
		}

		// We don't use `wpcom_rest_api_v2_load_plugin_files` because it operates inconsisently.
		$plugins = glob( __DIR__ . '/features/wpcom-endpoints/*.php' );

		if ( ! is_array( $plugins ) ) {
			return;
		}

		foreach ( array_filter( $plugins, 'is_file' ) as $plugin ) {
			require_once $plugin;
		}
	}

	/**
	 * Adds a global variable containing the map provider in a map_block_settings object to the window object.
	 */
	public static function load_map_block_settings() {
		if (
			! function_exists( 'get_current_screen' )
			|| \get_current_screen() === null
		) {
			return;
		}

		// Return early if we are not in the block editor.
		if ( ! wp_should_load_block_editor_scripts_and_styles() ) {
			return;
		}

		$map_provider = apply_filters( 'wpcom_map_block_map_provider', 'mapbox' );
		wp_localize_script( 'jetpack-blocks-editor', 'Jetpack_Maps', array( 'provider' => $map_provider ) );
	}

	/**
	 * Adds a global variable containing where the newsletter categories should be shown.
	 */
	public static function load_newsletter_categories_settings() {
		if (
			! function_exists( 'get_current_screen' )
			|| \get_current_screen() === null
		) {
			return;
		}

		// Return early if we are not in the block editor.
		if ( ! wp_should_load_block_editor_scripts_and_styles() ) {
			return;
		}

		$newsletter_categories_location = apply_filters( 'wpcom_newsletter_categories_location', 'block' );
		wp_localize_script( 'jetpack-blocks-editor', 'Jetpack_Subscriptions', array( 'newsletter_categories_location' => $newsletter_categories_location ) );
	}

	/**
	 * Load Gutenberg's Block Theme Previews feature.
	 */
	public static function load_block_theme_previews() {
		if ( defined( 'IS_GUTENBERG_PLUGIN' ) && IS_GUTENBERG_PLUGIN ) {
			// phpcs:ignore WordPress.Security.NonceVerification.Recommended
			if ( ! empty( $_GET['wp_theme_preview'] ) ) {
				require_once __DIR__ . '/features/block-theme-previews/block-theme-previews.php';
			}
		}
	}

	/**
	 * Unbinds focusout event handler on #wp-admin-bar-menu-toggle introduced in WordPress 6.2.
	 *
	 * The focusout event handler is preventing the unified navigation from being closed on mobile.
	 */
	public static function unbind_focusout_on_wp_admin_bar_menu_toggle() {
		wp_add_inline_script( 'common', '(function($){ $(document).on("wp-responsive-activate", function(){ $(".is-nav-unification #wp-admin-bar-menu-toggle, .is-nav-unification #adminmenumain").off("focusout"); } ); }(jQuery) );' );
	}

	/**
	 * Determine whether to disable the comment experience.
	 *
	 * @param int $blog_id The blog ID.
	 * @return boolean
	 */
	private static function should_disable_comment_experience( $blog_id ) {
		$path_wp_for_teams = WP_CONTENT_DIR . '/lib/wpforteams/functions.php';

		if ( file_exists( $path_wp_for_teams ) ) {
			require_once $path_wp_for_teams;
		}

		// This covers both P2 and P2020 themes.
		$is_p2     = str_contains( get_stylesheet(), 'pub/p2' ) || function_exists( '\WPForTeams\is_wpforteams_site' ) && is_wpforteams_site( $blog_id );
		$is_forums = str_contains( get_stylesheet(), 'a8c/supportforums' ); // Not in /forums.

		$verbum_option_enabled = get_blog_option( $blog_id, 'enable_verbum_commenting', true );

		if ( empty( $verbum_option_enabled ) ) {
			return true;
		}

		// Don't load any comment experience in the Reader, GlotPress, wp-admin, or P2.
		return ( 1 === $blog_id || TRANSLATE_BLOG_ID === $blog_id || is_admin() || $is_p2 || $is_forums );
	}

	/**
	 * Load Verbum Comments.
	 */
	public static function load_verbum_comments() {
		if ( class_exists( 'Verbum_Comments' ) ) {
			return;
		} else {
			$blog_id = get_current_blog_id();
			// Jetpack loads Verbum though an iframe from jetpack.wordpress.com.
			// So we need to check the GET request for the blogid.
			// phpcs:ignore WordPress.Security.NonceVerification.Recommended
			if ( isset( $_GET['blogid'] ) ) {
				$blog_id = intval( $_GET['blogid'] ); // phpcs:ignore WordPress.Security.NonceVerification.Recommended
			}
			if ( self::should_disable_comment_experience( $blog_id ) ) {
				return;
			}
			require_once __DIR__ . '/features/verbum-comments/class-verbum-comments.php';
			new \Automattic\Jetpack\Verbum_Comments();
		}
	}

	/**
	 * Load Verbum Comments Settings.
	 */
	public static function load_verbum_comments_admin() {
		require_once __DIR__ . '/features/verbum-comments/assets/class-verbum-admin.php';
		new \Automattic\Jetpack\Verbum_Admin();
	}

	/**
	 * Load WPCOM Command Palette.
	 *
	 * @return void
	 */
	public static function load_wpcom_command_palette() {
		require_once __DIR__ . '/features/wpcom-command-palette/wpcom-command-palette.php';
	}

	/**
	 * Load Odyssey Stats in Simple sites.
	 */
	public static function load_wpcom_simple_odyssey_stats() {
		if ( function_exists( 'wpcom_is_nav_redesign_enabled' ) && wpcom_is_nav_redesign_enabled() ) {
			require_once __DIR__ . '/features/wpcom-simple-odyssey-stats/wpcom-simple-odyssey-stats.php';
		}
	}

	/**
	 * Load WPCOM Admin Interface.
	 *
	 * @return void
	 */
	public static function load_wpcom_admin_interface() {
		require_once __DIR__ . '/features/wpcom-admin-interface/wpcom-admin-interface.php';
	}

	/**
	 * Load WPCOM Site Management widget.
	 */
	public static function load_wpcom_site_management_widget() {
		if ( function_exists( 'wpcom_is_nav_redesign_enabled' ) && wpcom_is_nav_redesign_enabled() ) {
			require_once __DIR__ . '/features/wpcom-site-management-widget/class-wpcom-site-management-widget.php';
		}
	}

	/**
	 * Load Replace Site Visibility feature.
	 */
	public static function load_replace_site_visibility() {
		require_once __DIR__ . '/features/replace-site-visibility/replace-site-visibility.php';
	}
}<|MERGE_RESOLUTION|>--- conflicted
+++ resolved
@@ -13,10 +13,6 @@
  * Jetpack_Mu_Wpcom main class.
  */
 class Jetpack_Mu_Wpcom {
-<<<<<<< HEAD
-
-=======
->>>>>>> 41d24e35
 	const PACKAGE_VERSION = '5.36.0-alpha';
 	const PKG_DIR         = __DIR__ . '/../';
 	const BASE_DIR        = __DIR__ . '/';
