--- conflicted
+++ resolved
@@ -42,16 +42,13 @@
 		add_action( 'plugins_loaded', array( __CLASS__, 'load_marketplace_products_updater' ) );
 
 		add_action( 'plugins_loaded', array( __CLASS__, 'load_first_posts_stream_helpers' ) );
-<<<<<<< HEAD
 		add_action( 'plugins_loaded', array( __CLASS__, 'load_domain_email_nag' ) );
 		add_action( 'plugins_loaded', array( __CLASS__, 'load_wpcom_command_palette' ) );
-=======
 
 		// This feature runs only on simple sites
 		if ( defined( 'IS_WPCOM' ) && IS_WPCOM ) {
 			add_action( 'plugins_loaded', array( __CLASS__, 'load_verbum_comments' ) );
 		}
->>>>>>> fb07f20b
 
 		// Unified navigation fix for changes in WordPress 6.2.
 		add_action( 'admin_enqueue_scripts', array( __CLASS__, 'unbind_focusout_on_wp_admin_bar_menu_toggle' ) );
@@ -231,14 +228,6 @@
 	}
 
 	/**
-<<<<<<< HEAD
-	 * Load WPCOM Command Palette.
-	 *
-	 * @return void
-	 */
-	public static function load_wpcom_command_palette() {
-		require_once __DIR__ . '/features/wpcom-command-palette/wpcom-command-palette.php';
-=======
 	 * Determine whether to disable the comment experience.
 	 *
 	 * @param int $blog_id The blog ID.
@@ -286,6 +275,14 @@
 	 */
 	public static function load_import_customizations() {
 		require_once __DIR__ . '/features/import-customizations/import-customizations.php';
->>>>>>> fb07f20b
+	}
+
+	/**
+	 * Load WPCOM Command Palette.
+	 *
+	 * @return void
+	 */
+	public static function load_wpcom_command_palette() {
+		require_once __DIR__ . '/features/wpcom-command-palette/wpcom-command-palette.php';
 	}
 }