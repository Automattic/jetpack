--- conflicted
+++ resolved
@@ -13,11 +13,7 @@
  * Jetpack_Mu_Wpcom main class.
  */
 class Jetpack_Mu_Wpcom {
-<<<<<<< HEAD
 	const PACKAGE_VERSION = '5.36.0-alpha';
-=======
-	const PACKAGE_VERSION = '5.35.3';
->>>>>>> 8748194d
 	const PKG_DIR         = __DIR__ . '/../';
 	const BASE_DIR        = __DIR__ . '/';
 	const BASE_FILE       = __FILE__;
