--- conflicted
+++ resolved
@@ -15,11 +15,7 @@
  * Jetpack_Mu_Wpcom main class.
  */
 class Jetpack_Mu_Wpcom {
-<<<<<<< HEAD
-	const PACKAGE_VERSION = '5.56.0';
-=======
-	const PACKAGE_VERSION = '5.59.1-alpha';
->>>>>>> 82ceac05
+	const PACKAGE_VERSION = '5.59.0';
 	const PKG_DIR         = __DIR__ . '/../';
 	const BASE_DIR        = __DIR__ . '/';
 	const BASE_FILE       = __FILE__;
