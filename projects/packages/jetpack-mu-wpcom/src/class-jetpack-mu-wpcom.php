--- conflicted
+++ resolved
@@ -15,11 +15,7 @@
  * Jetpack_Mu_Wpcom main class.
  */
 class Jetpack_Mu_Wpcom {
-<<<<<<< HEAD
-	const PACKAGE_VERSION = '5.30.0-alpha';
-=======
 	const PACKAGE_VERSION = '5.31.0';
->>>>>>> f4c38442
 	const PKG_DIR         = __DIR__ . '/../';
 	const BASE_DIR        = __DIR__ . '/';
 	const BASE_FILE       = __FILE__;
