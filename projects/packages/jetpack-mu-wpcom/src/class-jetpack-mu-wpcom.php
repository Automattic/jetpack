--- conflicted
+++ resolved
@@ -14,11 +14,7 @@
  */
 class Jetpack_Mu_Wpcom {
 
-<<<<<<< HEAD
-	const PACKAGE_VERSION = '4.5.0';
-=======
 	const PACKAGE_VERSION = '4.5.1-alpha';
->>>>>>> 41bcf502
 	const PKG_DIR         = __DIR__ . '/../';
 
 	/**
