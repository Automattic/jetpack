<?php
/**
 * The base Jetpack configuration class file.
 *
 * @package automattic/jetpack-config
 */

namespace Automattic\Jetpack;

/*
 * The Config package does not require the composer packages that
 * contain the package classes shown below. The consumer plugin
 * must require the corresponding packages to use these features.
 */
use Automattic\Jetpack\Connection\Manager;
use Automattic\Jetpack\Connection\Plugin;
use Automattic\Jetpack\JITM as JITM;
use Automattic\Jetpack\JITMS\JITM as JITMS_JITM;
use Automattic\Jetpack\Post_List\Post_List as Post_List;
use Automattic\Jetpack\Publicize\Publicize_Setup as Publicize_Setup;
use Automattic\Jetpack\Search\Initializer as Jetpack_Search_Main;
use Automattic\Jetpack\Sync\Main as Sync_Main;
use Automattic\Jetpack\WordAds\Initializer as Jetpack_WordAds_Main;

/**
 * The configuration class.
 */
class Config {

	const FEATURE_ENSURED         = 1;
	const FEATURE_NOT_AVAILABLE   = 0;
	const FEATURE_ALREADY_ENSURED = -1;

	/**
	 * The initial setting values.
	 *
	 * @var Array
	 */
	protected $config = array(
		'jitm'            => false,
		'connection'      => false,
		'sync'            => false,
		'post_list'       => false,
		'identity_crisis' => false,
		'search'          => false,
<<<<<<< HEAD
		'publicize'       => false,
=======
		'wordads'         => false,
>>>>>>> 9579e72d
	);

	/**
	 * Initialization options stored here.
	 *
	 * @var array
	 */
	protected $feature_options = array();

	/**
	 * Creates the configuration class instance.
	 */
	public function __construct() {
		/**
		 * Adding the config handler to run on priority 2 because the class itself is
		 * being constructed on priority 1.
		 */
		add_action( 'plugins_loaded', array( $this, 'on_plugins_loaded' ), 2 );
	}

	/**
	 * Require a feature to be initialized. It's up to the package consumer to actually add
	 * the package to their composer project. Declaring a requirement using this method
	 * instructs the class to initialize it.
	 *
	 * @param String $feature the feature slug.
	 * @param array  $options Additional options, optional.
	 */
	public function ensure( $feature, array $options = array() ) {
		$this->config[ $feature ] = true;

		$this->set_feature_options( $feature, $options );
	}

	/**
	 * Runs on plugins_loaded hook priority with priority 2.
	 *
	 * @action plugins_loaded
	 */
	public function on_plugins_loaded() {
		if ( $this->config['connection'] ) {
			$this->ensure_class( 'Automattic\Jetpack\Connection\Manager' )
				&& $this->ensure_feature( 'connection' );
		}

		if ( $this->config['sync'] ) {
			$this->ensure_class( 'Automattic\Jetpack\Sync\Main' )
				&& $this->ensure_feature( 'sync' );
		}

		if ( $this->config['jitm'] ) {
			// Check for the JITM class in both namespaces. The namespace was changed in jetpack-jitm v1.6.
			( $this->ensure_class( 'Automattic\Jetpack\JITMS\JITM', false )
				|| $this->ensure_class( 'Automattic\Jetpack\JITM' ) )
			&& $this->ensure_feature( 'jitm' );
		}

		if ( $this->config['post_list'] ) {
			$this->ensure_class( 'Automattic\Jetpack\Post_List\Post_List' )
				&& $this->ensure_feature( 'post_list' );
		}

		if ( $this->config['identity_crisis'] ) {
			$this->ensure_class( 'Automattic\Jetpack\Identity_Crisis' )
				&& $this->ensure_feature( 'identity_crisis' );
		}

		if ( $this->config['search'] ) {
			$this->ensure_class( 'Automattic\Jetpack\Search\Initializer' )
				&& $this->ensure_feature( 'search' );
		}

<<<<<<< HEAD
		if ( $this->config['publicize'] ) {
			$this->ensure_class( 'Automattic\Jetpack\Publicize\Publicize_UI' ) && $this->ensure_class( 'Automattic\Jetpack\Publicize\Publicize' )
				&& $this->ensure_feature( 'publicize' );
=======
		if ( $this->config['wordads'] ) {
			$this->ensure_class( 'Automattic\Jetpack\WordAds\Initializer' )
				&& $this->ensure_feature( 'wordads' );
>>>>>>> 9579e72d
		}
	}

	/**
	 * Returns true if the required class is available and alerts the user if it's not available
	 * in case the site is in debug mode.
	 *
	 * @param String  $classname a fully qualified class name.
	 * @param Boolean $log_notice whether the E_USER_NOTICE should be generated if the class is not found.
	 *
	 * @return Boolean whether the class is available.
	 */
	protected function ensure_class( $classname, $log_notice = true ) {
		$available = class_exists( $classname );

		if ( $log_notice && ! $available && defined( 'WP_DEBUG' ) && WP_DEBUG ) {
			trigger_error( // phpcs:ignore WordPress.PHP.DevelopmentFunctions.error_log_trigger_error
				sprintf(
					/* translators: %1$s is a PHP class name. */
					esc_html__(
						'Unable to load class %1$s. Please add the package that contains it using composer and make sure you are requiring the Jetpack autoloader',
						'jetpack-config'
					),
					esc_html( $classname )
				),
				E_USER_NOTICE
			);
		}

		return $available;
	}

	/**
	 * Ensures a feature is enabled, sets it up if it hasn't already been set up.
	 * Run the options method (if exists) every time the method is called.
	 *
	 * @param String $feature slug of the feature.
	 * @return Integer either FEATURE_ENSURED, FEATURE_ALREADY_ENSURED or FEATURE_NOT_AVAILABLE constants.
	 */
	protected function ensure_feature( $feature ) {
		$method = 'enable_' . $feature;
		if ( ! method_exists( $this, $method ) ) {
			return self::FEATURE_NOT_AVAILABLE;
		}

		$method_options = 'ensure_options_' . $feature;
		if ( method_exists( $this, $method_options ) ) {
			$this->{ $method_options }();
		}

		if ( did_action( 'jetpack_feature_' . $feature . '_enabled' ) ) {
			return self::FEATURE_ALREADY_ENSURED;
		}

		$this->{ $method }();

		/**
		 * Fires when a specific Jetpack package feature is initalized using the Config package.
		 *
		 * @since 1.1.0
		 */
		do_action( 'jetpack_feature_' . $feature . '_enabled' );

		return self::FEATURE_ENSURED;
	}

	/**
	 * Enables the JITM feature.
	 */
	protected function enable_jitm() {
		if ( class_exists( 'Automattic\Jetpack\JITMS\JITM' ) ) {
			JITMS_JITM::configure();
		} else {
			// Provides compatibility with jetpack-jitm <v1.6.
			JITM::configure();
		}

		return true;
	}

	/**
	 * Enables the Post_List feature.
	 */
	protected function enable_post_list() {
		Post_List::configure();

		return true;
	}

	/**
	 * Enables the Sync feature.
	 */
	protected function enable_sync() {
		Sync_Main::configure();

		return true;
	}

	/**
	 * Enables the Connection feature.
	 */
	protected function enable_connection() {
		Manager::configure();

		return true;
	}

	/**
	 * Enables the identity-crisis feature.
	 */
	protected function enable_identity_crisis() {
		Identity_Crisis::init();
	}

	/**
	 * Enables the search feature.
	 */
	protected function enable_search() {
		Jetpack_Search_Main::init();
	}

	/**
<<<<<<< HEAD
	 * Enables the Publicize feature.
	 */
	protected function enable_publicize() {
		Publicize_Setup::configure();

		return true;
=======
	 * Enables WordAds.
	 */
	protected function enable_wordads() {
		Jetpack_WordAds_Main::init();
>>>>>>> 9579e72d
	}

	/**
	 * Setup the Connection options.
	 */
	protected function ensure_options_connection() {
		$options = $this->get_feature_options( 'connection' );

		if ( ! empty( $options['slug'] ) ) {
			// The `slug` and `name` are removed from the options because they need to be passed as arguments.
			$slug = $options['slug'];
			unset( $options['slug'] );

			$name = $slug;
			if ( ! empty( $options['name'] ) ) {
				$name = $options['name'];
				unset( $options['name'] );
			}

			( new Plugin( $slug ) )->add( $name, $options );
		}

		return true;
	}

	/**
	 * Setup the Identity Crisis options.
	 *
	 * @return bool
	 */
	protected function ensure_options_identity_crisis() {
		$options = $this->get_feature_options( 'identity_crisis' );

		if ( is_array( $options ) && count( $options ) ) {
			add_filter(
				'jetpack_idc_consumers',
				function ( $consumers ) use ( $options ) {
					$consumers[] = $options;
					return $consumers;
				}
			);
		}

		return true;
	}

	/**
	 * Setup the Sync options.
	 */
	protected function ensure_options_sync() {
		$options = $this->get_feature_options( 'sync' );
		if ( method_exists( 'Automattic\Jetpack\Sync\Main', 'set_sync_data_options' ) ) {
			Sync_Main::set_sync_data_options( $options );
		}

		return true;
	}

	/**
	 * Temporary save initialization options for a feature.
	 *
	 * @param string $feature The feature slug.
	 * @param array  $options The options.
	 *
	 * @return bool
	 */
	protected function set_feature_options( $feature, array $options ) {
		if ( $options ) {
			$this->feature_options[ $feature ] = $options;
		}

		return true;
	}

	/**
	 * Get initialization options for a feature from the temporary storage.
	 *
	 * @param string $feature The feature slug.
	 *
	 * @return array
	 */
	protected function get_feature_options( $feature ) {
		return empty( $this->feature_options[ $feature ] ) ? array() : $this->feature_options[ $feature ];
	}

}<|MERGE_RESOLUTION|>--- conflicted
+++ resolved
@@ -43,11 +43,8 @@
 		'post_list'       => false,
 		'identity_crisis' => false,
 		'search'          => false,
-<<<<<<< HEAD
 		'publicize'       => false,
-=======
 		'wordads'         => false,
->>>>>>> 9579e72d
 	);
 
 	/**
@@ -120,15 +117,14 @@
 				&& $this->ensure_feature( 'search' );
 		}
 
-<<<<<<< HEAD
 		if ( $this->config['publicize'] ) {
 			$this->ensure_class( 'Automattic\Jetpack\Publicize\Publicize_UI' ) && $this->ensure_class( 'Automattic\Jetpack\Publicize\Publicize' )
 				&& $this->ensure_feature( 'publicize' );
-=======
+		}
+
 		if ( $this->config['wordads'] ) {
 			$this->ensure_class( 'Automattic\Jetpack\WordAds\Initializer' )
 				&& $this->ensure_feature( 'wordads' );
->>>>>>> 9579e72d
 		}
 	}
 
@@ -251,19 +247,19 @@
 	}
 
 	/**
-<<<<<<< HEAD
 	 * Enables the Publicize feature.
 	 */
 	protected function enable_publicize() {
 		Publicize_Setup::configure();
 
 		return true;
-=======
+	}
+
+	/**
 	 * Enables WordAds.
 	 */
 	protected function enable_wordads() {
 		Jetpack_WordAds_Main::init();
->>>>>>> 9579e72d
 	}
 
 	/**
