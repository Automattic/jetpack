--- conflicted
+++ resolved
@@ -14,13 +14,8 @@
 		"watch": "pnpm run build && pnpx webpack watch"
 	},
 	"dependencies": {
-<<<<<<< HEAD
-		"@automattic/jetpack-api": "workspace:^0.5.0",
+		"@automattic/jetpack-api": "workspace:^0.5.1-alpha",
 		"@automattic/jetpack-connection": "workspace:^0.10.0-alpha",
-=======
-		"@automattic/jetpack-api": "workspace:^0.5.1-alpha",
-		"@automattic/jetpack-connection": "workspace:^0.9.2-alpha",
->>>>>>> 13725698
 		"@automattic/jetpack-idc": "workspace:^0.4.3-alpha",
 		"@wordpress/data": "6.1.3"
 	},
