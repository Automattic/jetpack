{
	"name": "jetpack-connection-manager-ui",
	"version": "1.6.0",
	"description": "Jetpack Connection Manager UI",
	"main": "_inc/admin.jsx",
	"repository": "https://github.com/Automattic/jetpack-connection-ui",
	"author": "Automattic",
	"license": "GPL-2.0-or-later",
	"scripts": {
		"build": "pnpm run install-if-deps-outdated && pnpm run clean && pnpm run build-client",
		"build-client": "gulp",
		"clean": "rm -rf build/",
		"install-if-deps-outdated": "pnpm install --no-prod --frozen-lockfile",
		"watch": "pnpm run build && pnpx gulp watch"
	},
	"dependencies": {
		"@automattic/calypso-build": "9.0.0",
		"@automattic/jetpack-api": "workspace:^0.5.0",
		"@automattic/jetpack-connection": "workspace:^0.9.0",
		"@automattic/jetpack-idc": "workspace:^0.4.1",
		"@babel/core": "7.15.0",
		"@babel/helper-module-imports": "7.14.5",
		"@babel/preset-env": "7.15.0",
		"@babel/register": "7.15.3",
<<<<<<< HEAD
		"@wordpress/data": "6.1.0",
		"@wordpress/i18n": "4.2.2",
=======
		"@wordpress/data": "6.1.2",
>>>>>>> e94acd2f
		"fancy-log": "1.3.3",
		"gulp": "4.0.2",
		"react": "17.0.2",
		"react-dom": "17.0.2",
		"static-site-generator-webpack-plugin": "3.4.2",
		"webpack": "5.51.1"
	},
	"devDependencies": {
		"@babel/runtime": "7.15.3",
		"@wordpress/dependency-extraction-webpack-plugin": "3.2.1",
		"enzyme": "3.11.0",
		"jest": "27.3.1"
	},
	"engines": {
		"node": "^14.17.6 || ^16.7.0",
		"pnpm": "^6.5.0",
		"yarn": "use pnpm instead - see docs/yarn-upgrade.md"
	}
}<|MERGE_RESOLUTION|>--- conflicted
+++ resolved
@@ -22,12 +22,8 @@
 		"@babel/helper-module-imports": "7.14.5",
 		"@babel/preset-env": "7.15.0",
 		"@babel/register": "7.15.3",
-<<<<<<< HEAD
-		"@wordpress/data": "6.1.0",
+		"@wordpress/data": "6.1.2",
 		"@wordpress/i18n": "4.2.2",
-=======
-		"@wordpress/data": "6.1.2",
->>>>>>> e94acd2f
 		"fancy-log": "1.3.3",
 		"gulp": "4.0.2",
 		"react": "17.0.2",
