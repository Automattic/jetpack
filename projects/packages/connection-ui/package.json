{
	"name": "jetpack-connection-manager-ui",
<<<<<<< HEAD
	"version": "2.4.14-alpha",
=======
	"version": "2.4.14",
>>>>>>> d5e90d43
	"description": "Jetpack Connection Manager UI",
	"main": "_inc/admin.jsx",
	"repository": {
		"type": "git",
		"url": "https://github.com/Automattic/jetpack",
		"directory": "projects/packages/connection-ui"
	},
	"author": "Automattic",
	"license": "GPL-2.0-or-later",
	"scripts": {
		"build": "pnpm run clean && pnpm run build-client && pnpm run validate",
		"build-client": "webpack",
		"clean": "rm -rf build/",
		"validate": "pnpm exec validate-es build/",
		"watch": "pnpm run build && webpack watch"
	},
	"browserslist": "extends @wordpress/browserslist-config",
	"dependencies": {
		"@automattic/jetpack-api": "workspace:* || ^0.13",
		"@automattic/jetpack-connection": "workspace:* || ^0.18",
		"@wordpress/data": "6.15.0"
	},
	"devDependencies": {
		"@automattic/jetpack-webpack-config": "workspace:* || ^1.3",
		"@babel/core": "7.18.13",
		"@babel/preset-env": "7.18.10",
		"@babel/register": "7.18.9",
		"@babel/runtime": "7.18.9",
		"@wordpress/browserslist-config": "4.1.2",
		"@wordpress/data": "6.15.0",
		"@wordpress/i18n": "4.15.0",
		"jest": "28.1.0",
		"react": "17.0.2",
		"react-dom": "17.0.2",
		"sass": "1.43.3",
		"sass-loader": "12.4.0",
		"webpack": "5.72.1",
		"webpack-cli": "4.9.1"
	},
	"engines": {
		"node": "^16.13.2",
		"yarn": "use pnpm instead - see docs/yarn-upgrade.md"
	}
}<|MERGE_RESOLUTION|>--- conflicted
+++ resolved
@@ -1,10 +1,6 @@
 {
 	"name": "jetpack-connection-manager-ui",
-<<<<<<< HEAD
-	"version": "2.4.14-alpha",
-=======
 	"version": "2.4.14",
->>>>>>> d5e90d43
 	"description": "Jetpack Connection Manager UI",
 	"main": "_inc/admin.jsx",
 	"repository": {
