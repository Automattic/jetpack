--- conflicted
+++ resolved
@@ -28,22 +28,13 @@
 		"enzyme": "3.11.0",
 		"fancy-log": "1.3.3",
 		"gulp": "4.0.2",
-		"jest": "27.0.4",
+		"jest": "27.3.1",
 		"react": "17.0.2",
 		"react-dom": "17.0.2",
 		"sass": "1.43.3",
 		"sass-loader": "12.2.0",
 		"webpack": "5.51.1"
 	},
-<<<<<<< HEAD
-=======
-	"devDependencies": {
-		"@babel/runtime": "7.15.3",
-		"@wordpress/dependency-extraction-webpack-plugin": "3.2.1",
-		"enzyme": "3.11.0",
-		"jest": "27.3.1"
-	},
->>>>>>> b3b9957f
 	"engines": {
 		"node": "^14.17.6 || ^16.7.0",
 		"pnpm": "^6.5.0",
