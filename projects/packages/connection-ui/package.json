{
	"name": "jetpack-connection-manager-ui",
	"version": "2.0.0",
	"description": "Jetpack Connection Manager UI",
	"main": "_inc/admin.jsx",
	"repository": "https://github.com/Automattic/jetpack-connection-ui",
	"author": "Automattic",
	"license": "GPL-2.0-or-later",
	"scripts": {
		"build": "pnpm run install-if-deps-outdated && pnpm run clean && pnpm run build-client",
		"build-client": "gulp",
		"clean": "rm -rf build/",
		"install-if-deps-outdated": "pnpm install --no-prod --frozen-lockfile",
		"watch": "pnpm run build && pnpx gulp watch"
	},
	"dependencies": {
<<<<<<< HEAD
		"@automattic/calypso-build": "9.0.0",
		"@automattic/jetpack-api": "workspace:^0.5.1-alpha",
		"@automattic/jetpack-connection": "workspace:^0.9.1-alpha",
		"@automattic/jetpack-idc": "workspace:^0.4.2-alpha",
		"@babel/core": "7.15.0",
		"@babel/helper-module-imports": "7.14.5",
		"@babel/preset-env": "7.15.0",
		"@babel/register": "7.15.3",
		"@wordpress/data": "6.1.2",
=======
		"@automattic/jetpack-api": "workspace:^0.5.0",
		"@automattic/jetpack-connection": "workspace:^0.9.1",
		"@automattic/jetpack-idc": "workspace:^0.4.2",
		"@wordpress/data": "6.1.2"
	},
	"devDependencies": {
		"@automattic/jetpack-webpack-config": "workspace:^0.1.0",
		"@babel/core": "7.16.0",
		"@babel/preset-env": "7.16.0",
		"@babel/register": "7.16.0",
		"@babel/runtime": "7.16.0",
		"enzyme": "3.11.0",
>>>>>>> 6efb6685
		"fancy-log": "1.3.3",
		"gulp": "4.0.2",
		"jest": "27.3.1",
		"react": "17.0.2",
		"react-dom": "17.0.2",
		"sass": "1.43.3",
		"sass-loader": "12.2.0",
		"webpack": "5.51.1"
	},
	"engines": {
		"node": "^14.17.6 || ^16.7.0",
		"pnpm": "^6.5.0",
		"yarn": "use pnpm instead - see docs/yarn-upgrade.md"
	}
}<|MERGE_RESOLUTION|>--- conflicted
+++ resolved
@@ -14,18 +14,7 @@
 		"watch": "pnpm run build && pnpx gulp watch"
 	},
 	"dependencies": {
-<<<<<<< HEAD
-		"@automattic/calypso-build": "9.0.0",
 		"@automattic/jetpack-api": "workspace:^0.5.1-alpha",
-		"@automattic/jetpack-connection": "workspace:^0.9.1-alpha",
-		"@automattic/jetpack-idc": "workspace:^0.4.2-alpha",
-		"@babel/core": "7.15.0",
-		"@babel/helper-module-imports": "7.14.5",
-		"@babel/preset-env": "7.15.0",
-		"@babel/register": "7.15.3",
-		"@wordpress/data": "6.1.2",
-=======
-		"@automattic/jetpack-api": "workspace:^0.5.0",
 		"@automattic/jetpack-connection": "workspace:^0.9.1",
 		"@automattic/jetpack-idc": "workspace:^0.4.2",
 		"@wordpress/data": "6.1.2"
@@ -37,7 +26,6 @@
 		"@babel/register": "7.16.0",
 		"@babel/runtime": "7.16.0",
 		"enzyme": "3.11.0",
->>>>>>> 6efb6685
 		"fancy-log": "1.3.3",
 		"gulp": "4.0.2",
 		"jest": "27.3.1",
