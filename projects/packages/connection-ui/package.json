{
	"name": "jetpack-connection-manager-ui",
<<<<<<< HEAD
	"version": "2.0.1-alpha",
=======
	"version": "2.1.0-alpha",
>>>>>>> b8945dbd
	"description": "Jetpack Connection Manager UI",
	"main": "_inc/admin.jsx",
	"repository": "https://github.com/Automattic/jetpack-connection-ui",
	"author": "Automattic",
	"license": "GPL-2.0-or-later",
	"scripts": {
		"build": "pnpm run install-if-deps-outdated && pnpm run clean && pnpm run build-client",
		"build-client": "pnpx webpack",
		"clean": "rm -rf build/",
		"install-if-deps-outdated": "pnpm install --no-prod --frozen-lockfile",
		"watch": "pnpm run build && pnpx webpack watch"
	},
	"dependencies": {
		"@automattic/jetpack-api": "workspace:^0.5.1-alpha",
		"@automattic/jetpack-connection": "workspace:^0.10.0-alpha",
		"@automattic/jetpack-idc": "workspace:^0.4.3-alpha",
		"@wordpress/data": "6.1.3"
	},
	"devDependencies": {
<<<<<<< HEAD
		"@automattic/jetpack-webpack-config": "workspace:^0.2.0-alpha",
=======
		"@automattic/jetpack-webpack-config": "workspace:^0.1.1-alpha",
>>>>>>> b8945dbd
		"@babel/core": "7.16.0",
		"@babel/preset-env": "7.16.0",
		"@babel/register": "7.16.0",
		"@babel/runtime": "7.16.0",
		"@wordpress/data": "6.1.2",
		"@wordpress/i18n": "4.2.3",
		"enzyme": "3.11.0",
		"jest": "27.3.1",
		"react": "17.0.2",
		"react-dom": "17.0.2",
		"sass": "1.43.3",
		"sass-loader": "12.2.0",
		"webpack": "5.51.1",
		"webpack-cli": "4.8.0"
	},
	"engines": {
		"node": "^14.17.6 || ^16.7.0",
		"pnpm": "^6.5.0",
		"yarn": "use pnpm instead - see docs/yarn-upgrade.md"
	}
}<|MERGE_RESOLUTION|>--- conflicted
+++ resolved
@@ -1,10 +1,6 @@
 {
 	"name": "jetpack-connection-manager-ui",
-<<<<<<< HEAD
-	"version": "2.0.1-alpha",
-=======
 	"version": "2.1.0-alpha",
->>>>>>> b8945dbd
 	"description": "Jetpack Connection Manager UI",
 	"main": "_inc/admin.jsx",
 	"repository": "https://github.com/Automattic/jetpack-connection-ui",
@@ -24,11 +20,7 @@
 		"@wordpress/data": "6.1.3"
 	},
 	"devDependencies": {
-<<<<<<< HEAD
 		"@automattic/jetpack-webpack-config": "workspace:^0.2.0-alpha",
-=======
-		"@automattic/jetpack-webpack-config": "workspace:^0.1.1-alpha",
->>>>>>> b8945dbd
 		"@babel/core": "7.16.0",
 		"@babel/preset-env": "7.16.0",
 		"@babel/register": "7.16.0",
