--- conflicted
+++ resolved
@@ -15,13 +15,8 @@
 	},
 	"dependencies": {
 		"@automattic/jetpack-api": "workspace:^0.5.0",
-<<<<<<< HEAD
-		"@automattic/jetpack-connection": "workspace:^0.9.0-alpha",
-		"@automattic/jetpack-idc": "workspace:^0.4.1-alpha",
-=======
 		"@automattic/jetpack-connection": "workspace:^0.9.0",
 		"@automattic/jetpack-idc": "workspace:^0.4.2-alpha",
->>>>>>> 866fc568
 		"@wordpress/data": "6.1.2"
 	},
 	"devDependencies": {
@@ -33,11 +28,7 @@
 		"enzyme": "3.11.0",
 		"fancy-log": "1.3.3",
 		"gulp": "4.0.2",
-<<<<<<< HEAD
-		"jest": "27.0.4",
-=======
 		"jest": "27.3.1",
->>>>>>> 866fc568
 		"react": "17.0.2",
 		"react-dom": "17.0.2",
 		"sass": "1.43.3",
