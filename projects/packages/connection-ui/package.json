--- conflicted
+++ resolved
@@ -14,17 +14,10 @@
 		"watch": "pnpm run build && pnpx webpack watch"
 	},
 	"dependencies": {
-<<<<<<< HEAD
 		"@automattic/jetpack-api": "workspace:^0.5.1-alpha",
 		"@automattic/jetpack-connection": "workspace:^0.9.2-alpha",
 		"@automattic/jetpack-idc": "workspace:^0.4.3-alpha",
-		"@wordpress/data": "6.1.2"
-=======
-		"@automattic/jetpack-api": "workspace:^0.5.0",
-		"@automattic/jetpack-connection": "workspace:^0.9.2-alpha",
-		"@automattic/jetpack-idc": "workspace:^0.4.3-alpha",
 		"@wordpress/data": "6.1.3"
->>>>>>> bbc02071
 	},
 	"devDependencies": {
 		"@automattic/jetpack-webpack-config": "workspace:^0.1.1-alpha",
