{
	"name": "jetpack-connection-manager-ui",
<<<<<<< HEAD
	"version": "2.4.16-alpha",
=======
	"version": "2.4.16",
>>>>>>> 5a68d19f
	"description": "Jetpack Connection Manager UI",
	"main": "_inc/admin.jsx",
	"repository": {
		"type": "git",
		"url": "https://github.com/Automattic/jetpack",
		"directory": "projects/packages/connection-ui"
	},
	"author": "Automattic",
	"license": "GPL-2.0-or-later",
	"scripts": {
		"build": "pnpm run clean && pnpm run build-client && pnpm run validate",
		"build-client": "webpack",
		"clean": "rm -rf build/",
		"validate": "pnpm exec validate-es build/",
		"watch": "pnpm run build && webpack watch"
	},
	"browserslist": "extends @wordpress/browserslist-config",
	"dependencies": {
		"@automattic/jetpack-api": "workspace:* || ^0.13",
		"@automattic/jetpack-connection": "workspace:* || ^0.19",
		"@wordpress/data": "7.0.0"
	},
	"devDependencies": {
		"@automattic/jetpack-webpack-config": "workspace:* || ^1.3",
		"@babel/core": "7.18.13",
		"@babel/preset-env": "7.18.10",
		"@babel/register": "7.18.9",
		"@babel/runtime": "7.18.9",
		"@wordpress/browserslist-config": "5.0.0",
		"@wordpress/data": "7.0.0",
		"@wordpress/i18n": "4.16.0",
		"jest": "28.1.0",
		"react": "17.0.2",
		"react-dom": "17.0.2",
		"sass": "1.43.3",
		"sass-loader": "12.4.0",
		"webpack": "5.72.1",
		"webpack-cli": "4.9.1"
	},
	"engines": {
		"node": "^16.13.2",
		"yarn": "use pnpm instead - see docs/yarn-upgrade.md"
	}
}<|MERGE_RESOLUTION|>--- conflicted
+++ resolved
@@ -1,10 +1,6 @@
 {
 	"name": "jetpack-connection-manager-ui",
-<<<<<<< HEAD
-	"version": "2.4.16-alpha",
-=======
 	"version": "2.4.16",
->>>>>>> 5a68d19f
 	"description": "Jetpack Connection Manager UI",
 	"main": "_inc/admin.jsx",
 	"repository": {
