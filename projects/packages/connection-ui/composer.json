{
	"name": "automattic/jetpack-connection-ui",
	"description": "Jetpack Connection UI",
	"type": "jetpack-library",
	"license": "GPL-2.0-or-later",
	"require": {
<<<<<<< HEAD
		"automattic/jetpack-assets": "^1.15",
=======
		"automattic/jetpack-assets": "^1.16",
>>>>>>> dda18c52
		"automattic/jetpack-connection": "^1.34",
		"automattic/jetpack-constants": "^1.6",
		"automattic/jetpack-device-detection": "^1.4",
		"automattic/jetpack-identity-crisis": "^0.6"
	},
	"require-dev": {
		"automattic/jetpack-changelogger": "^3.0"
	},
	"autoload": {
		"classmap": [
			"src/"
		]
	},
	"repositories": [
		{
			"type": "path",
			"url": "../*",
			"options": {
				"monorepo": true
			}
		}
	],
	"scripts": {
		"build-development": [
			"Composer\\Config::disableProcessTimeout",
			"pnpm run build"
		],
		"build-production": [
			"Composer\\Config::disableProcessTimeout",
			"NODE_ENV=production pnpm run build"
		],
		"watch": [
			"Composer\\Config::disableProcessTimeout",
			"pnpm run watch"
		]
	},
	"minimum-stability": "dev",
	"prefer-stable": true,
	"extra": {
		"autotagger": true,
		"mirror-repo": "Automattic/jetpack-connection-ui",
		"textdomain": "jetpack-connection-ui",
		"changelogger": {
			"link-template": "https://github.com/Automattic/jetpack-connection-ui/compare/v${old}...v${new}"
		},
		"branch-alias": {
			"dev-master": "2.3.x-dev"
		}
	}
}<|MERGE_RESOLUTION|>--- conflicted
+++ resolved
@@ -4,11 +4,7 @@
 	"type": "jetpack-library",
 	"license": "GPL-2.0-or-later",
 	"require": {
-<<<<<<< HEAD
-		"automattic/jetpack-assets": "^1.15",
-=======
 		"automattic/jetpack-assets": "^1.16",
->>>>>>> dda18c52
 		"automattic/jetpack-connection": "^1.34",
 		"automattic/jetpack-constants": "^1.6",
 		"automattic/jetpack-device-detection": "^1.4",
