{
	"name": "automattic/jetpack-connection-ui",
	"description": "Jetpack Connection UI",
	"type": "library",
	"license": "GPL-2.0-or-later",
	"require": {
<<<<<<< HEAD
		"automattic/jetpack-connection": "1.25.x-dev",
		"automattic/jetpack-constants": "1.6.x-dev",
		"automattic/jetpack-device-detection": "1.4.x-dev"
=======
		"automattic/jetpack-connection": "^1.26"
>>>>>>> 5208725f
	},
	"require-dev": {
		"automattic/jetpack-changelogger": "^1.1"
	},
	"autoload": {
		"classmap": [
			"src/"
		]
	},
	"repositories": [
		{
			"type": "path",
			"url": "../*",
			"options": {
				"monorepo": true
			}
		}
	],
	"scripts": {
		"build-development": [
			"Composer\\Config::disableProcessTimeout",
			"yarn build"
		],
		"build-production": [
			"Composer\\Config::disableProcessTimeout",
			"yarn build"
		]
	},
	"minimum-stability": "dev",
	"prefer-stable": true,
	"extra": {
		"autotagger": true,
		"mirror-repo": "Automattic/jetpack-connection-ui",
		"changelogger": {
			"link-template": "https://github.com/Automattic/jetpack-connection-ui/compare/v${old}...v${new}"
		},
		"branch-alias": {
			"dev-master": "1.0.x-dev"
		}
	}
}<|MERGE_RESOLUTION|>--- conflicted
+++ resolved
@@ -4,13 +4,9 @@
 	"type": "library",
 	"license": "GPL-2.0-or-later",
 	"require": {
-<<<<<<< HEAD
-		"automattic/jetpack-connection": "1.25.x-dev",
+		"automattic/jetpack-connection": "1.26.x-dev",
 		"automattic/jetpack-constants": "1.6.x-dev",
 		"automattic/jetpack-device-detection": "1.4.x-dev"
-=======
-		"automattic/jetpack-connection": "^1.26"
->>>>>>> 5208725f
 	},
 	"require-dev": {
 		"automattic/jetpack-changelogger": "^1.1"
