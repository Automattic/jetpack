{
	"name": "automattic/jetpack-connection-ui",
	"description": "Jetpack Connection UI",
	"type": "library",
	"license": "GPL-2.0-or-later",
	"require": {
<<<<<<< HEAD
		"automattic/jetpack-connection": "^1.27"
=======
		"automattic/jetpack-connection": "^1.27",
		"automattic/jetpack-constants": "^1.6",
		"automattic/jetpack-device-detection": "^1.4"
>>>>>>> e5501103
	},
	"require-dev": {
		"automattic/jetpack-changelogger": "^1.2"
	},
	"autoload": {
		"classmap": [
			"src/"
		]
	},
	"repositories": [
		{
			"type": "path",
			"url": "../*",
			"options": {
				"monorepo": true
			}
		}
	],
	"scripts": {
		"build-development": [
			"Composer\\Config::disableProcessTimeout",
			"yarn build"
		],
		"build-production": [
			"Composer\\Config::disableProcessTimeout",
			"yarn build"
		]
	},
	"minimum-stability": "dev",
	"prefer-stable": true,
	"extra": {
		"autotagger": true,
		"mirror-repo": "Automattic/jetpack-connection-ui",
		"changelogger": {
			"link-template": "https://github.com/Automattic/jetpack-connection-ui/compare/v${old}...v${new}"
		},
		"branch-alias": {
			"dev-master": "1.1.x-dev"
		}
	}
}<|MERGE_RESOLUTION|>--- conflicted
+++ resolved
@@ -4,13 +4,9 @@
 	"type": "library",
 	"license": "GPL-2.0-or-later",
 	"require": {
-<<<<<<< HEAD
-		"automattic/jetpack-connection": "^1.27"
-=======
 		"automattic/jetpack-connection": "^1.27",
 		"automattic/jetpack-constants": "^1.6",
 		"automattic/jetpack-device-detection": "^1.4"
->>>>>>> e5501103
 	},
 	"require-dev": {
 		"automattic/jetpack-changelogger": "^1.2"
