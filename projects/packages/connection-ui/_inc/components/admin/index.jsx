--- conflicted
+++ resolved
@@ -3,18 +3,12 @@
  */
 import React, { useCallback } from 'react';
 import { useSelect, useDispatch } from '@wordpress/data';
-<<<<<<< HEAD
-=======
-
+import { __ } from '@wordpress/i18n';
 import {
 	ConnectionStatusCard,
 	ConnectScreen,
 	withConnectionStatus,
 } from '@automattic/jetpack-connection';
-
->>>>>>> e928b298
-import { __ } from '@wordpress/i18n';
-import { ConnectionStatusCard, ConnectScreen } from '@automattic/jetpack-connection';
 import { IDCScreen } from '@automattic/jetpack-idc';
 
 /**
