/**
 * External dependencies
 */
import React, { useCallback } from 'react';
import { useSelect, useDispatch } from '@wordpress/data';
<<<<<<< HEAD
import { ConnectionStatusCard, ConnectScreen } from '@automattic/jetpack-connection';
=======
import { ConnectScreen, DisconnectDialog } from '@automattic/jetpack-connection';
>>>>>>> fd930b35
import { __ } from '@wordpress/i18n';

/**
 * Internal dependencies
 */
import { STORE_ID } from '../../store';
import Header from '../header';
import './style.scss';
import ConnectRight from './assets/connect-right.png';

/**
 * The Connection IU Admin App.
 *
 * @returns {object} The Admin component.
 */
export default function Admin() {
	const APINonce = useSelect( select => select( STORE_ID ).getAPINonce(), [] );
	const APIRoot = useSelect( select => select( STORE_ID ).getAPIRoot(), [] );
	const registrationNonce = useSelect( select => select( STORE_ID ).getRegistrationNonce(), [] );
	const assetBuildUrl = useSelect( select => select( STORE_ID ).getAssetBuildUrl(), [] );

	const connectionStatus = useSelect( select => select( STORE_ID ).getConnectionStatus(), [] );
	const { setConnectionStatus } = useDispatch( STORE_ID );

	const statusCallback = useCallback(
		status => {
			setConnectionStatus( status );
		},
		[ setConnectionStatus ]
	);

	const onDisconnectedCallback = useCallback( () => {
		setConnectionStatus( { isActive: false, isRegistered: false, isUserConnected: false } );
	}, [ setConnectionStatus ] );

	return (
		<React.Fragment>
			<Header />

			<div className="connection-status-card">
				{ connectionStatus.isRegistered && ! connectionStatus.isUserConnected && (
					<strong>{ __( 'Site Registered', 'jetpack' ) }</strong>
				) }
				{ connectionStatus.isRegistered && connectionStatus.isUserConnected && (
					<div>
						<strong>{ __( 'Site and User Connected', 'jetpack' ) }</strong>
						<DisconnectDialog
							apiRoot={ APIRoot }
							apiNonce={ APINonce }
							onDisconnected={ onDisconnectedCallback }
						>
							<h2>
								{ __( 'Jetpack is currently powering multiple products on your site.', 'jetpack' ) }
								<br />
								{ __( 'Once you disconnect Jetpack, these will no longer work.', 'jetpack' ) }
							</h2>
						</DisconnectDialog>
					</div>
				) }
				<ConnectionStatusCard
					isRegistered={ connectionStatus.isRegistered }
					isUserConnected={ connectionStatus.isUserConnected }
					apiRoot={ APIRoot }
					apiNonce={ APINonce }
				/>
			</div>

			{ ( ! connectionStatus.isRegistered || ! connectionStatus.isUserConnected ) && (
				<ConnectScreen
					apiRoot={ APIRoot }
					apiNonce={ APINonce }
					registrationNonce={ registrationNonce }
					from="connection-ui"
					redirectUri="tools.php?page=wpcom-connection-manager"
					statusCallback={ statusCallback }
					images={ [ ConnectRight ] }
					assetBaseUrl={ assetBuildUrl }
				>
					<p>
						{ __(
							"Secure and speed up your site for free with Jetpack's powerful WordPress tools.",
							'jetpack'
						) }
					</p>

					<ul>
						<li>{ __( 'Measure your impact with beautiful stats', 'jetpack' ) }</li>
						<li>{ __( 'Speed up your site with optimized images', 'jetpack' ) }</li>
						<li>{ __( 'Protect your site against bot attacs', 'jetpacks' ) }</li>
						<li>{ __( 'Get notifications if your site goes offline', 'jetpacks' ) }</li>
						<li>{ __( 'Enhance your site with dozens of other features', 'jetpack' ) }</li>
					</ul>
				</ConnectScreen>
			) }
		</React.Fragment>
	);
}<|MERGE_RESOLUTION|>--- conflicted
+++ resolved
@@ -3,11 +3,13 @@
  */
 import React, { useCallback } from 'react';
 import { useSelect, useDispatch } from '@wordpress/data';
-<<<<<<< HEAD
-import { ConnectionStatusCard, ConnectScreen } from '@automattic/jetpack-connection';
-=======
-import { ConnectScreen, DisconnectDialog } from '@automattic/jetpack-connection';
->>>>>>> fd930b35
+
+import {
+	ConnectionStatusCard,
+	ConnectScreen,
+	DisconnectDialog,
+} from '@automattic/jetpack-connection';
+
 import { __ } from '@wordpress/i18n';
 
 /**
