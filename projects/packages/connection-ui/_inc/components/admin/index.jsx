--- conflicted
+++ resolved
@@ -57,42 +57,6 @@
 					/>
 				) }
 
-<<<<<<< HEAD
-			{ ! IDCData.hasIDC && canManageConnection && ! connectionStatus.isRegistered && (
-				<ConnectScreenRequiredPlan
-					connectionStatus={ connectionStatus }
-					apiRoot={ APIRoot }
-					apiNonce={ APINonce }
-					registrationNonce={ registrationNonce }
-					from="connection-ui"
-					redirectUri="tools.php?page=wpcom-connection-manager"
-					pricingIcon="data:image/svg+xml,%3Csvg width='32' height='32' fill='none' xmlns='http://www.w3.org/2000/svg'%3E%3Cpath fill-rule='evenodd' clip-rule='evenodd' d='m21.092 15.164.019-1.703v-.039c0-1.975-1.803-3.866-4.4-3.866-2.17 0-3.828 1.351-4.274 2.943l-.426 1.524-1.581-.065a2.92 2.92 0 0 0-.12-.002c-1.586 0-2.977 1.344-2.977 3.133 0 1.787 1.388 3.13 2.973 3.133H22.399c1.194 0 2.267-1.016 2.267-2.4 0-1.235-.865-2.19-1.897-2.368l-1.677-.29Zm-10.58-3.204a4.944 4.944 0 0 0-.201-.004c-2.75 0-4.978 2.298-4.978 5.133s2.229 5.133 4.978 5.133h12.088c2.357 0 4.267-1.97 4.267-4.4 0-2.18-1.538-3.99-3.556-4.339v-.06c0-3.24-2.865-5.867-6.4-5.867-2.983 0-5.49 1.871-6.199 4.404Z' fill='%23000'/%3E%3C/svg%3E"
-					priceBefore={ 9 }
-					priceAfter={ 4.5 }
-					pricingTitle={ __( 'Jetpack Backup', 'jetpack-connection-ui' ) }
-					buttonLabel={ __( 'Get Jetpack Backup', 'jetpack-connection-ui' ) }
-				>
-					<p>
-						{ __(
-							"Secure and speed up your site for free with Jetpack's powerful WordPress tools.",
-							'jetpack-connection-ui'
-						) }
-					</p>
-
-					<ul>
-						<li>{ __( 'Measure your impact with beautiful stats', 'jetpack-connection-ui' ) }</li>
-						<li>{ __( 'Speed up your site with optimized images', 'jetpack-connection-ui' ) }</li>
-						<li>{ __( 'Protect your site against bot attacks', 'jetpack-connection-ui' ) }</li>
-						<li>
-							{ __( 'Get notifications if your site goes offline', 'jetpack-connection-ui' ) }
-						</li>
-						<li>
-							{ __( 'Enhance your site with dozens of other features', 'jetpack-connection-ui' ) }
-						</li>
-					</ul>
-				</ConnectScreenRequiredPlan>
-			) }
-=======
 			{ ( ! hasIDC || isSafeModeConfirmed ) &&
 				canManageConnection &&
 				! connectionStatus.isRegistered && (
@@ -106,26 +70,29 @@
 						pricingIcon="data:image/svg+xml,%3Csvg width='32' height='32' fill='none' xmlns='http://www.w3.org/2000/svg'%3E%3Cpath fill-rule='evenodd' clip-rule='evenodd' d='m21.092 15.164.019-1.703v-.039c0-1.975-1.803-3.866-4.4-3.866-2.17 0-3.828 1.351-4.274 2.943l-.426 1.524-1.581-.065a2.92 2.92 0 0 0-.12-.002c-1.586 0-2.977 1.344-2.977 3.133 0 1.787 1.388 3.13 2.973 3.133H22.399c1.194 0 2.267-1.016 2.267-2.4 0-1.235-.865-2.19-1.897-2.368l-1.677-.29Zm-10.58-3.204a4.944 4.944 0 0 0-.201-.004c-2.75 0-4.978 2.298-4.978 5.133s2.229 5.133 4.978 5.133h12.088c2.357 0 4.267-1.97 4.267-4.4 0-2.18-1.538-3.99-3.556-4.339v-.06c0-3.24-2.865-5.867-6.4-5.867-2.983 0-5.49 1.871-6.199 4.404Z' fill='%23000'/%3E%3C/svg%3E"
 						priceBefore={ 9 }
 						priceAfter={ 4.5 }
-						pricingTitle={ __( 'Jetpack Backup', 'jetpack' ) }
-						buttonLabel={ __( 'Get Jetpack Backup', 'jetpack' ) }
+						pricingTitle={ __( 'Jetpack Backup', 'jetpack-connection-ui' ) }
+						buttonLabel={ __( 'Get Jetpack Backup', 'jetpack-connection-ui' ) }
 					>
 						<p>
 							{ __(
 								"Secure and speed up your site for free with Jetpack's powerful WordPress tools.",
-								'jetpack'
+								'jetpack-connection-ui'
 							) }
 						</p>
 
 						<ul>
-							<li>{ __( 'Measure your impact with beautiful stats', 'jetpack' ) }</li>
-							<li>{ __( 'Speed up your site with optimized images', 'jetpack' ) }</li>
-							<li>{ __( 'Protect your site against bot attacks', 'jetpack' ) }</li>
-							<li>{ __( 'Get notifications if your site goes offline', 'jetpack' ) }</li>
-							<li>{ __( 'Enhance your site with dozens of other features', 'jetpack' ) }</li>
+							<li>{ __( 'Measure your impact with beautiful stats', 'jetpack-connection-ui' ) }</li>
+							<li>{ __( 'Speed up your site with optimized images', 'jetpack-connection-ui' ) }</li>
+							<li>{ __( 'Protect your site against bot attacks', 'jetpack-connection-ui' ) }</li>
+							<li>
+								{ __( 'Get notifications if your site goes offline', 'jetpack-connection-ui' ) }
+							</li>
+							<li>
+								{ __( 'Enhance your site with dozens of other features', 'jetpack-connection-ui' ) }
+							</li>
 						</ul>
 					</ConnectScreenRequiredPlan>
 				) }
->>>>>>> 07fc9e40
 
 			{ ( ! hasIDC || isSafeModeConfirmed ) && ! canManageConnection && (
 				<p>You need to be an admin to access this page.</p>
