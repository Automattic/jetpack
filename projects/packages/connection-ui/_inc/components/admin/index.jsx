--- conflicted
+++ resolved
@@ -6,28 +6,18 @@
 import { __ } from '@wordpress/i18n';
 import {
 	ConnectionStatusCard,
-<<<<<<< HEAD
-	ConnectScreen,
+	ConnectScreenRequiredPlan,
 	CONNECTION_STORE_ID,
-=======
-	ConnectScreenRequiredPlan,
-	withConnectionStatus,
->>>>>>> e94acd2f
 } from '@automattic/jetpack-connection';
+import { IDCScreen } from '@automattic/jetpack-idc';
 
 /**
  * Internal dependencies
  */
 import { STORE_ID } from '../../store';
 import Header from '../header';
+import restApi from '@automattic/jetpack-api';
 import './style.scss';
-<<<<<<< HEAD
-import ConnectRight from './assets/connect-right.png';
-import restApi from '@automattic/jetpack-api';
-=======
-
-const ConnectScreenWithConnectionStatus = withConnectionStatus( ConnectScreenRequiredPlan );
->>>>>>> e94acd2f
 
 /**
  * The Connection IU Admin App.
@@ -41,33 +31,18 @@
 	const APIRoot = useSelect( select => select( STORE_ID ).getAPIRoot(), [] );
 	const registrationNonce = useSelect( select => select( STORE_ID ).getRegistrationNonce(), [] );
 
-<<<<<<< HEAD
 	const { connectionStatus } = props;
 
 	useEffect( () => {
 		restApi.setApiRoot( APIRoot );
 		restApi.setApiNonce( APINonce );
 	}, [ APIRoot, APINonce ] );
-=======
-	const connectionStatus = useSelect( select => select( STORE_ID ).getConnectionStatus(), [] );
-	const { setConnectionStatus } = useDispatch( STORE_ID );
 
 	// Placeholder for testing purposes.
 	const hasIDC = false;
 	const IDCHomeUrl = 'https://site1.local/';
 	const currentUrl = 'https://site2.local/';
 	const redirectUri = 'tools.php?page=wpcom-connection-manager';
-
-	const statusCallback = useCallback(
-		status => {
-			setConnectionStatus( status );
-		},
-		[ setConnectionStatus ]
-	);
-
-	const onDisconnectedCallback = useCallback( () => {
-		setConnectionStatus( { isActive: false, isRegistered: false, isUserConnected: false } );
-	}, [ setConnectionStatus ] );
 
 	if ( hasIDC ) {
 		return (
@@ -80,7 +55,6 @@
 			/>
 		);
 	}
->>>>>>> e94acd2f
 
 	return (
 		<React.Fragment>
@@ -97,24 +71,18 @@
 			) }
 
 			{ ! connectionStatus.isRegistered && (
-				<ConnectScreen
+				<ConnectScreenRequiredPlan
 					connectionStatus={ connectionStatus }
 					apiRoot={ APIRoot }
 					apiNonce={ APINonce }
 					registrationNonce={ registrationNonce }
 					from="connection-ui"
 					redirectUri="tools.php?page=wpcom-connection-manager"
-<<<<<<< HEAD
-					images={ [ ConnectRight ] }
-					assetBaseUrl={ assetBuildUrl }
-=======
-					statusCallback={ statusCallback }
 					pricingIcon="data:image/svg+xml,%3Csvg width='32' height='32' fill='none' xmlns='http://www.w3.org/2000/svg'%3E%3Cpath fill-rule='evenodd' clip-rule='evenodd' d='m21.092 15.164.019-1.703v-.039c0-1.975-1.803-3.866-4.4-3.866-2.17 0-3.828 1.351-4.274 2.943l-.426 1.524-1.581-.065a2.92 2.92 0 0 0-.12-.002c-1.586 0-2.977 1.344-2.977 3.133 0 1.787 1.388 3.13 2.973 3.133H22.399c1.194 0 2.267-1.016 2.267-2.4 0-1.235-.865-2.19-1.897-2.368l-1.677-.29Zm-10.58-3.204a4.944 4.944 0 0 0-.201-.004c-2.75 0-4.978 2.298-4.978 5.133s2.229 5.133 4.978 5.133h12.088c2.357 0 4.267-1.97 4.267-4.4 0-2.18-1.538-3.99-3.556-4.339v-.06c0-3.24-2.865-5.867-6.4-5.867-2.983 0-5.49 1.871-6.199 4.404Z' fill='%23000'/%3E%3C/svg%3E"
 					priceBefore={ 9 }
 					priceAfter={ 4.5 }
 					pricingTitle={ __( 'Jetpack Backup', 'jetpack' ) }
 					buttonLabel={ __( 'Get Jetpack Backup', 'jetpack' ) }
->>>>>>> e94acd2f
 				>
 					<p>
 						{ __(
@@ -130,7 +98,7 @@
 						<li>{ __( 'Get notifications if your site goes offline', 'jetpack' ) }</li>
 						<li>{ __( 'Enhance your site with dozens of other features', 'jetpack' ) }</li>
 					</ul>
-				</ConnectScreen>
+				</ConnectScreenRequiredPlan>
 			) }
 		</React.Fragment>
 	);
