--- conflicted
+++ resolved
@@ -39,28 +39,7 @@
 		restApi.setApiNonce( APINonce );
 	}, [ APIRoot, APINonce ] );
 
-<<<<<<< HEAD
-	// Placeholder for testing purposes.
-	const hasIDC = false;
-	const IDCHomeUrl = 'https://site1.local/';
-	const currentUrl = 'https://site2.local/';
-	const redirectUri = 'tools.php?page=wpcom-connection-manager';
-
-	if ( hasIDC ) {
-=======
-	const statusCallback = useCallback(
-		status => {
-			setConnectionStatus( status );
-		},
-		[ setConnectionStatus ]
-	);
-
-	const onDisconnectedCallback = useCallback( () => {
-		setConnectionStatus( { isActive: false, isRegistered: false, isUserConnected: false } );
-	}, [ setConnectionStatus ] );
-
 	if ( IDCData.hasIDC ) {
->>>>>>> 42fb814d
 		return (
 			<IDCScreen
 				wpcomHomeUrl={ IDCData.wpcomHomeUrl }
