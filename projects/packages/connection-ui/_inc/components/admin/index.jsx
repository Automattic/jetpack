--- conflicted
+++ resolved
@@ -45,27 +45,15 @@
 		<React.Fragment>
 			{ ( ! hasIDC || isSafeModeConfirmed ) && <Header /> }
 
-<<<<<<< HEAD
-			{ ! IDCData.hasIDC && canManageConnection && connectionStatus.isRegistered && (
-				<ConnectionStatusCard
-					apiRoot={ APIRoot }
-					apiNonce={ APINonce }
-					redirectUri="tools.php?page=wpcom-connection-manager"
-				/>
-			) }
-=======
 			{ ( ! hasIDC || isSafeModeConfirmed ) &&
 				canManageConnection &&
 				connectionStatus.isRegistered && (
 					<ConnectionStatusCard
-						isRegistered={ connectionStatus.isRegistered }
-						isUserConnected={ connectionStatus.isUserConnected }
 						apiRoot={ APIRoot }
 						apiNonce={ APINonce }
 						redirectUri="tools.php?page=wpcom-connection-manager"
 					/>
 				) }
->>>>>>> b43cd6a1
 
 			{ ( ! hasIDC || isSafeModeConfirmed ) &&
 				canManageConnection &&
