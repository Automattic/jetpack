--- conflicted
+++ resolved
@@ -29,24 +29,11 @@
 	const APINonce = useSelect( select => select( STORE_ID ).getAPINonce(), [] );
 	const APIRoot = useSelect( select => select( STORE_ID ).getAPIRoot(), [] );
 	const registrationNonce = useSelect( select => select( STORE_ID ).getRegistrationNonce(), [] );
-<<<<<<< HEAD
-	const assetBuildUrl = useSelect( select => select( STORE_ID ).getAssetBuildUrl(), [] );
 	const IDCData = useSelect( select => select( STORE_ID ).getIDCData(), [] );
-=======
->>>>>>> ac0b2434
 
 	const connectionStatus = useSelect( select => select( STORE_ID ).getConnectionStatus(), [] );
 	const { setConnectionStatus } = useDispatch( STORE_ID );
 
-<<<<<<< HEAD
-=======
-	// Placeholder for testing purposes.
-	const hasIDC = false;
-	const IDCHomeUrl = 'https://site1.local/';
-	const currentUrl = 'https://site2.local/';
-	const redirectUri = 'tools.php?page=wpcom-connection-manager';
-
->>>>>>> ac0b2434
 	const statusCallback = useCallback(
 		status => {
 			setConnectionStatus( status );
