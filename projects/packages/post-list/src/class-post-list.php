<?php
/**
 * The Post List Admin Area.
 *
 * @package automattic/jetpack-post-list
 */

namespace Automattic\Jetpack\Post_List;

/**
 * The Post_List Admin Area
 */
class Post_List {

	const PACKAGE_VERSION = '0.1.0-alpha';

	/**
	 * The configuration method that is called from the jetpack-config package.
	 */
	public static function configure() {
		$post_list = self::get_instance();
		$post_list->register();
	}

	/**
	 * Initialize the Post List UI.
	 *
	 * @return Post_List Post_List instance.
	 */
	public static function get_instance() {
		return new Post_List();
	}

	/**
	 * Sets up Post List action callbacks.
	 */
	public function register() {
		if ( ! did_action( 'jetpack_on_posts_list_init' ) ) {
			add_action( 'admin_enqueue_scripts', array( $this, 'enqueue_scripts' ) );
<<<<<<< HEAD
			add_action( 'current_screen', array( $this, 'add_thumbnail_filters_and_actions' ) );
=======
			add_action( 'in_admin_footer', array( $this, 'create_app_root_element' ) );

			add_filter( 'default_hidden_columns', array( $this, 'adjust_default_columns' ), 10, 2 );

>>>>>>> 68e76f5d
			/**
			 * Action called after initializing Post_List Admin resources.
			 *
			 * @since $$next-version$$
			 */
			do_action( 'jetpack_on_posts_list_init' );
		}
	}

	/**
	 * Enqueue scripts.
	 *
	 * @param string $hook Page hook.
	 */
	public function enqueue_scripts( $hook ) {
		if ( 'edit.php' === $hook ) {
			wp_enqueue_style(
				'jetpack_posts_list_ui_style',
				plugin_dir_url( __DIR__ ) . './src/style.css',
				array(),
				self::PACKAGE_VERSION
			);
			wp_style_add_data(
				'jetpack_posts_list_ui_style',
				'rtl',
				plugin_dir_url( __DIR__ ) . './src/rtl.css'
			);
		}
	}

	/**
	 * If the current_screen has 'edit' as the base, add filters and actions to add the thumbnail column to the Posts
	 * and Pages admin tables.
	 *
	 * @param object $current_screen The current screen.
	 */
	public function add_thumbnail_filters_and_actions( $current_screen ) {
		if ( 'edit' === $current_screen->base ) {
			// Add the thumbnail column to the "Posts" admin table.
			add_filter( 'manage_posts_columns', array( $this, 'add_thumbnail_column' ) );
			add_action( 'manage_posts_custom_column', array( $this, 'populate_thumbnail_rows' ), 10, 2 );

			// Add the thumbnail column to the "Pages" admin table.
			add_filter( 'manage_pages_columns', array( $this, 'add_thumbnail_column' ) );
			add_action( 'manage_pages_custom_column', array( $this, 'populate_thumbnail_rows' ), 10, 2 );
		}
	}

	/**
	 * Adds a new column header for displaying the thumbnail of a post.
	 *
	 * @param array $columns An array of column names.
	 * @return array An array of column names.
	 */
	public function add_thumbnail_column( $columns ) {
		$new_column = array( 'thumbnail' => '<span>' . __( 'Thumbnail', 'jetpack' ) . '</span>' );
		$keys       = array_keys( $columns );
		$position   = array_search( 'title', $keys, true );

		// If 'title' not found, don't insert the thumbnail column.
		if ( false !== $position ) {
			$columns = array_merge( array_slice( $columns, 0, $position ), $new_column, array_slice( $columns, $position ) );
		}

		return $columns;
	}

	/**
	 * Displays the thumbnail content.
	 *
	 * @param string $column  The name of the column to display.
	 * @param int    $post_id The current post ID.
	 */
	public function populate_thumbnail_rows( $column, $post_id ) {
		if ( 'thumbnail' !== $column ) {
			return;
		}

		$thumbnail = Post_Thumbnail::get_post_thumbnail( get_post( $post_id ) );
		if ( $thumbnail ) {
			echo '<img src="' . esc_url( $thumbnail['thumb'] ) . '" alt="' . esc_attr( $thumbnail['alt'] ) . '" height="50" width="50" />';
		} else {
			echo '<span class="dashicons dashicons-format-image" title="No thumbnail found."></span>';
		}
	}

	/**
	 * Removes the tags and columns from the posts and pages
	 * screens if the screen options haven't been changed from
	 * the default.
	 *
	 * @param array     $cols The columns to hide.
	 * @param WP_Screen $screen The current screen object.
	 * @return array    The columns to hide by default.
	 */
	public function adjust_default_columns( $cols, $screen ) {
		if ( ! ( 'edit' === $screen->base && in_array( $screen->post_type, array( 'post', 'page' ), true ) ) ) {
			return $cols;
		}

		$cols[] = 'tags';
		if ( 'post' === $screen->post_type ) {
			$cols[] = 'categories';
		}

		return $cols;
	}
}
<|MERGE_RESOLUTION|>--- conflicted
+++ resolved
@@ -37,14 +37,10 @@
 	public function register() {
 		if ( ! did_action( 'jetpack_on_posts_list_init' ) ) {
 			add_action( 'admin_enqueue_scripts', array( $this, 'enqueue_scripts' ) );
-<<<<<<< HEAD
 			add_action( 'current_screen', array( $this, 'add_thumbnail_filters_and_actions' ) );
-=======
 			add_action( 'in_admin_footer', array( $this, 'create_app_root_element' ) );
-
 			add_filter( 'default_hidden_columns', array( $this, 'adjust_default_columns' ), 10, 2 );
 
->>>>>>> 68e76f5d
 			/**
 			 * Action called after initializing Post_List Admin resources.
 			 *
