--- conflicted
+++ resolved
@@ -12,11 +12,7 @@
  */
 class Post_List {
 
-<<<<<<< HEAD
-	const PACKAGE_VERSION = '0.2.1-alpha';
-=======
 	const PACKAGE_VERSION = '0.2.1';
->>>>>>> 498fa63e
 
 	/**
 	 * The configuration method that is called from the jetpack-config package.
