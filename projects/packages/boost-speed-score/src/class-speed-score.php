--- conflicted
+++ resolved
@@ -23,11 +23,7 @@
  */
 class Speed_Score {
 
-<<<<<<< HEAD
-	const PACKAGE_VERSION = '0.3.8-alpha';
-=======
 	const PACKAGE_VERSION = '0.3.9-alpha';
->>>>>>> cb622145
 
 	/**
 	 * An instance of Automatic\Jetpack_Boost\Modules\Modules_Setup passed to the constructor
