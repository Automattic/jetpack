<?php
/**
 * This is an automatically generated baseline for Phan issues.
 * When Phan is invoked with --load-baseline=path/to/baseline.php,
 * The pre-existing issues listed in this file won't be emitted.
 *
 * This file can be updated by invoking Phan with --save-baseline=path/to/baseline.php
 * (can be combined with --load-baseline)
 */
return [
    // # Issue statistics:
    // PhanPluginDuplicateConditionalNullCoalescing : 20+ occurrences
    // PhanUndeclaredClassMethod : 10+ occurrences
    // PhanUndeclaredProperty : 8 occurrences
<<<<<<< HEAD
    // PhanTypeMismatchReturn : 7 occurrences
=======
    // PhanTypeMismatchArgumentProbablyReal : 7 occurrences
>>>>>>> 90dd8329
    // PhanTypeArraySuspicious : 6 occurrences
    // PhanTypeMismatchReturnProbablyReal : 6 occurrences
    // PhanUnextractableAnnotation : 5 occurrences
    // PhanCommentOverrideOnNonOverrideMethod : 4 occurrences
    // PhanNonClassMethodCall : 4 occurrences
    // PhanTypeArraySuspiciousNullable : 4 occurrences
    // PhanTypeMismatchArgument : 4 occurrences
    // PhanUndeclaredFunction : 4 occurrences
    // PhanNoopNew : 3 occurrences
    // PhanParamTooMany : 3 occurrences
    // PhanPossiblyUndeclaredVariable : 2 occurrences
    // PhanTypeInvalidDimOffset : 2 occurrences
    // PhanUndeclaredConstant : 2 occurrences
    // PhanUndeclaredExtendedClass : 2 occurrences
    // PhanUndeclaredMethod : 2 occurrences
    // PhanUndeclaredMethodInCallable : 2 occurrences
    // PhanUndeclaredTypeThrowsType : 2 occurrences
    // PhanAccessMethodInternal : 1 occurrence
    // PhanPluginSimplifyExpressionBool : 1 occurrence
    // PhanPluginUnreachableCode : 1 occurrence
    // PhanRedundantCondition : 1 occurrence
    // PhanTypeMismatchArgumentInternal : 1 occurrence
    // PhanTypeMismatchArgumentNullableInternal : 1 occurrence
    // PhanTypeMismatchReturnNullable : 1 occurrence
    // PhanUndeclaredClass : 1 occurrence
    // PhanUndeclaredClassConstant : 1 occurrence
    // PhanUndeclaredClassReference : 1 occurrence

    // Currently, file_suppressions and directory_suppressions are the only supported suppressions
    'file_suppressions' => [
        'src/class-access-control.php' => ['PhanPluginDuplicateConditionalNullCoalescing', 'PhanUndeclaredClassConstant', 'PhanUndeclaredClassMethod', 'PhanUndeclaredClassReference', 'PhanUndeclaredConstant', 'PhanUndeclaredFunction'],
        'src/class-admin-ui.php' => ['PhanUndeclaredClassMethod'],
        'src/class-attachment-handler.php' => ['PhanNonClassMethodCall', 'PhanTypeArraySuspicious'],
        'src/class-block-editor-content.php' => ['PhanPluginDuplicateConditionalNullCoalescing'],
        'src/class-block-editor-extensions.php' => ['PhanRedundantCondition', 'PhanTypeMismatchReturnProbablyReal'],
        'src/class-data.php' => ['PhanPluginDuplicateConditionalNullCoalescing', 'PhanTypeArraySuspicious', 'PhanTypeMismatchReturn'],
        'src/class-divi.php' => ['PhanUndeclaredProperty'],
        'src/class-initializer.php' => ['PhanNoopNew', 'PhanPluginDuplicateConditionalNullCoalescing', 'PhanTypeMismatchArgumentNullableInternal'],
        'src/class-jwt-token-bridge.php' => ['PhanTypeMismatchReturn'],
        'src/class-plan.php' => ['PhanTypeMismatchReturnProbablyReal', 'PhanUnextractableAnnotation'],
        'src/class-stats.php' => ['PhanTypeArraySuspiciousNullable'],
        'src/class-status.php' => ['PhanUndeclaredClassMethod'],
        'src/class-uploader-rest-endpoints.php' => ['PhanParamTooMany'],
        'src/class-uploader.php' => ['PhanTypeMismatchArgument'],
        'src/class-utils.php' => ['PhanUnextractableAnnotation'],
        'src/class-videopresstoken.php' => ['PhanTypeMismatchReturn'],
        'src/class-wpcom-rest-api-v2-attachment-field-videopress.php' => ['PhanTypeMismatchReturn', 'PhanTypeMismatchReturnProbablyReal', 'PhanUndeclaredFunction'],
        'src/class-wpcom-rest-api-v2-attachment-videopress-data.php' => ['PhanUndeclaredFunction'],
        'src/class-wpcom-rest-api-v2-endpoint-videopress.php' => ['PhanAccessMethodInternal', 'PhanTypeInvalidDimOffset', 'PhanTypeMismatchArgument', 'PhanTypeMismatchArgumentProbablyReal', 'PhanUndeclaredFunction'],
        'src/class-xmlrpc.php' => ['PhanPluginDuplicateConditionalNullCoalescing'],
        'src/tus/class-transient-store.php' => ['PhanParamTooMany'],
        'src/tus/class-tus-abstract-cache.php' => ['PhanTypeMismatchArgumentInternal'],
        'src/tus/class-tus-client.php' => ['PhanNonClassMethodCall', 'PhanTypeMismatchArgument'],
        'src/tus/class-tus-file.php' => ['PhanPluginSimplifyExpressionBool', 'PhanTypeArraySuspiciousNullable', 'PhanTypeMismatchReturn', 'PhanUndeclaredClassMethod', 'PhanUndeclaredTypeThrowsType'],
        'src/utility-functions.php' => ['PhanPluginDuplicateConditionalNullCoalescing', 'PhanPluginUnreachableCode', 'PhanTypeMismatchArgumentProbablyReal', 'PhanTypeMismatchReturn', 'PhanTypeMismatchReturnNullable', 'PhanTypeMismatchReturnProbablyReal', 'PhanUndeclaredConstant'],
        'src/videopress-divi/class-videopress-divi-extension.php' => ['PhanCommentOverrideOnNonOverrideMethod', 'PhanUndeclaredClass', 'PhanUndeclaredClassMethod', 'PhanUndeclaredExtendedClass', 'PhanUndeclaredMethod', 'PhanUndeclaredMethodInCallable', 'PhanUndeclaredProperty'],
        'src/videopress-divi/class-videopress-divi-module.php' => ['PhanUndeclaredExtendedClass', 'PhanUndeclaredProperty'],
        'tests/php/test-class-initializer.php' => ['PhanTypeMismatchArgumentProbablyReal'],
        'tests/php/test-uploader.php' => ['PhanPossiblyUndeclaredVariable', 'PhanTypeMismatchArgument'],
    ],
    // 'directory_suppressions' => ['src/directory_name' => ['PhanIssueName1', 'PhanIssueName2']] can be manually added if needed.
    // (directory_suppressions will currently be ignored by subsequent calls to --save-baseline, but may be preserved in future Phan releases)
];<|MERGE_RESOLUTION|>--- conflicted
+++ resolved
@@ -12,11 +12,8 @@
     // PhanPluginDuplicateConditionalNullCoalescing : 20+ occurrences
     // PhanUndeclaredClassMethod : 10+ occurrences
     // PhanUndeclaredProperty : 8 occurrences
-<<<<<<< HEAD
+    // PhanTypeMismatchArgumentProbablyReal : 7 occurrences
     // PhanTypeMismatchReturn : 7 occurrences
-=======
-    // PhanTypeMismatchArgumentProbablyReal : 7 occurrences
->>>>>>> 90dd8329
     // PhanTypeArraySuspicious : 6 occurrences
     // PhanTypeMismatchReturnProbablyReal : 6 occurrences
     // PhanUnextractableAnnotation : 5 occurrences
