--- conflicted
+++ resolved
@@ -5,19 +5,15 @@
 The format is based on [Keep a Changelog](https://keepachangelog.com/en/1.0.0/)
 and this project adheres to [Semantic Versioning](https://semver.org/spec/v2.0.0.html).
 
-<<<<<<< HEAD
-## [0.13.2] - 2023-03-28
-=======
+## [0.13.3] - 2023-03-28
+### Added
+- VideoPress: generate video image when selecting poster from frame [#29738]
+
 ## [0.13.2] - 2023-03-27
->>>>>>> 8ef8c6b4
 ### Added
 - Add basic native supported player [#29478]
 - VideoPress: Added Stats module to the list of enabled modules for the standalone VP plugin. [#29668]
 - VideoPress: add frame selector to Poster panel [#29688]
-<<<<<<< HEAD
-- VideoPress: generate video image when selecting poster from frame [#29738]
-=======
->>>>>>> 8ef8c6b4
 - VideoPress: store poster data into video block attribute [#29718]
 - VideoPress block: Add Privacy and Rating panel to native block's settings. [#29477]
 - VideoPress block: Add replace functionality for the native version of the block. [#29662]
