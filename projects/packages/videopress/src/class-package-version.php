<?php
/**
 * The Package_Version class.
 *
 * @package automattic/jetpack-videopress
 */

namespace Automattic\Jetpack\VideoPress;

/**
 * The Package_Version class.
 */
class Package_Version {
<<<<<<< HEAD
	const PACKAGE_VERSION = '0.10.13-alpha';
=======
	const PACKAGE_VERSION = '0.11.0-alpha';
>>>>>>> 4f742985

	const PACKAGE_SLUG = 'videopress';

	/**
	 * Adds the package slug and version to the package version tracker's data.
	 *
	 * @param array $package_versions The package version array.
	 *
	 * @return array The packge version array.
	 */
	public static function send_package_version_to_tracker( $package_versions ) {
		$package_versions[ self::PACKAGE_SLUG ] = self::PACKAGE_VERSION;
		return $package_versions;
	}
}<|MERGE_RESOLUTION|>--- conflicted
+++ resolved
@@ -11,11 +11,7 @@
  * The Package_Version class.
  */
 class Package_Version {
-<<<<<<< HEAD
-	const PACKAGE_VERSION = '0.10.13-alpha';
-=======
 	const PACKAGE_VERSION = '0.11.0-alpha';
->>>>>>> 4f742985
 
 	const PACKAGE_SLUG = 'videopress';
 
