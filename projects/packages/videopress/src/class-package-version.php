<?php
/**
 * The Package_Version class.
 *
 * @package automattic/jetpack-videopress
 */

namespace Automattic\Jetpack\VideoPress;

/**
 * The Package_Version class.
 */
class Package_Version {
<<<<<<< HEAD
	const PACKAGE_VERSION = '0.16.0-alpha';
=======
	const PACKAGE_VERSION = '0.15.3-alpha';
>>>>>>> 0840a73e

	const PACKAGE_SLUG = 'videopress';

	/**
	 * Adds the package slug and version to the package version tracker's data.
	 *
	 * @param array $package_versions The package version array.
	 *
	 * @return array The packge version array.
	 */
	public static function send_package_version_to_tracker( $package_versions ) {
		$package_versions[ self::PACKAGE_SLUG ] = self::PACKAGE_VERSION;
		return $package_versions;
	}
}<|MERGE_RESOLUTION|>--- conflicted
+++ resolved
@@ -11,11 +11,7 @@
  * The Package_Version class.
  */
 class Package_Version {
-<<<<<<< HEAD
-	const PACKAGE_VERSION = '0.16.0-alpha';
-=======
 	const PACKAGE_VERSION = '0.15.3-alpha';
->>>>>>> 0840a73e
 
 	const PACKAGE_SLUG = 'videopress';
 
