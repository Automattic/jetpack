<?php
/**
 * The Package_Version class.
 *
 * @package automattic/jetpack-videopress
 */

namespace Automattic\Jetpack\VideoPress;

/**
 * The Package_Version class.
 */
class Package_Version {
<<<<<<< HEAD
	const PACKAGE_VERSION = '0.15.0-alpha';
=======
	const PACKAGE_VERSION = '0.14.12';
>>>>>>> 84fbaa1b

	const PACKAGE_SLUG = 'videopress';

	/**
	 * Adds the package slug and version to the package version tracker's data.
	 *
	 * @param array $package_versions The package version array.
	 *
	 * @return array The packge version array.
	 */
	public static function send_package_version_to_tracker( $package_versions ) {
		$package_versions[ self::PACKAGE_SLUG ] = self::PACKAGE_VERSION;
		return $package_versions;
	}
}<|MERGE_RESOLUTION|>--- conflicted
+++ resolved
@@ -11,11 +11,7 @@
  * The Package_Version class.
  */
 class Package_Version {
-<<<<<<< HEAD
-	const PACKAGE_VERSION = '0.15.0-alpha';
-=======
 	const PACKAGE_VERSION = '0.14.12';
->>>>>>> 84fbaa1b
 
 	const PACKAGE_SLUG = 'videopress';
 
