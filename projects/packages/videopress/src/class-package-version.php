--- conflicted
+++ resolved
@@ -11,11 +11,7 @@
  * The Package_Version class.
  */
 class Package_Version {
-<<<<<<< HEAD
-	const PACKAGE_VERSION = '0.13.2';
-=======
-	const PACKAGE_VERSION = '0.13.3-alpha';
->>>>>>> 8ef8c6b4
+	const PACKAGE_VERSION = '0.13.3';
 
 	const PACKAGE_SLUG = 'videopress';
 
