<?php
/**
 * The Package_Version class.
 *
 * @package automattic/jetpack-videopress
 */

namespace Automattic\Jetpack\VideoPress;

/**
 * The Package_Version class.
 */
class Package_Version {
<<<<<<< HEAD
	const PACKAGE_VERSION = '0.24.0';
=======
	const PACKAGE_VERSION = '0.24.3';
>>>>>>> 82ceac05

	const PACKAGE_SLUG = 'videopress';

	/**
	 * Adds the package slug and version to the package version tracker's data.
	 *
	 * @param array $package_versions The package version array.
	 *
	 * @return array The packge version array.
	 */
	public static function send_package_version_to_tracker( $package_versions ) {
		$package_versions[ self::PACKAGE_SLUG ] = self::PACKAGE_VERSION;
		return $package_versions;
	}
}<|MERGE_RESOLUTION|>--- conflicted
+++ resolved
@@ -11,11 +11,7 @@
  * The Package_Version class.
  */
 class Package_Version {
-<<<<<<< HEAD
-	const PACKAGE_VERSION = '0.24.0';
-=======
 	const PACKAGE_VERSION = '0.24.3';
->>>>>>> 82ceac05
 
 	const PACKAGE_SLUG = 'videopress';
 
