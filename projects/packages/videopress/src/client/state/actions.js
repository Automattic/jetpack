/**
 * External dependencies
 */
import apiFetch from '@wordpress/api-fetch';
import { addQueryArgs } from '@wordpress/url';
/**
 * Internal dependencies
 */
import { uploadVideo as videoPressUpload, getJWT } from '../hooks/use-uploader';
import uid from '../utils/uid';
import {
	SET_IS_FETCHING_VIDEOS,
	SET_VIDEOS_STORAGE_USED,
	SET_VIDEOS,
	SET_VIDEOS_FETCH_ERROR,
	SET_VIDEOS_QUERY,
	SET_VIDEOS_PAGINATION,
	SET_VIDEO,
	SET_VIDEO_PRIVACY,
	DELETE_VIDEO,
	REMOVE_VIDEO,
	SET_IS_FETCHING_UPLOADED_VIDEO_COUNT,
	SET_UPLOADED_VIDEO_COUNT,
	WP_REST_API_VIDEOPRESS_META_ENDPOINT,
	VIDEO_PRIVACY_LEVELS,
	WP_REST_API_MEDIA_ENDPOINT,
<<<<<<< HEAD
	UPLOADING_VIDEO,
	PROCESSING_VIDEO,
	UPLOADED_VIDEO,
=======
	SET_IS_FETCHING_PURCHASES,
	SET_PURCHASES,
	UPDATE_VIDEO_PRIVACY,
>>>>>>> e8899e8e
} from './constants';
import { mapVideoFromWPV2MediaEndpoint } from './utils/map-videos';

const setIsFetchingVideos = isFetching => {
	return { type: SET_IS_FETCHING_VIDEOS, isFetching };
};

const setFetchVideosError = error => ( {
	type: SET_VIDEOS_FETCH_ERROR,
	error,
} );

const setVideosQuery = query => {
	return { type: SET_VIDEOS_QUERY, query };
};

const setVideosPagination = pagination => {
	return { type: SET_VIDEOS_PAGINATION, pagination };
};

const setVideos = videos => {
	return { type: SET_VIDEOS, videos };
};

const setVideo = video => {
	return { type: SET_VIDEO, video };
};

const setVideoPrivacy = ( { id, privacySetting } ) => {
	return { type: SET_VIDEO_PRIVACY, id, privacySetting };
};

const setIsFetchingUploadedVideoCount = isFetchingUploadedVideoCount => {
	return { type: SET_IS_FETCHING_UPLOADED_VIDEO_COUNT, isFetchingUploadedVideoCount };
};

const setUploadedVideoCount = uploadedVideoCount => {
	return { type: SET_UPLOADED_VIDEO_COUNT, uploadedVideoCount };
};

const setVideosStorageUsed = used => {
	return { type: SET_VIDEOS_STORAGE_USED, used };
};

const updateVideoPrivacy = ( id, level ) => async ( { dispatch } ) => {
	const privacySetting = Number( level );
	if ( isNaN( privacySetting ) ) {
		throw new Error( `Invalid privacy level: '${ level }'` );
	}

	if ( 0 > privacySetting || privacySetting >= VIDEO_PRIVACY_LEVELS.length ) {
		// @todo: implement error handling / UI
		throw new Error( `Invalid privacy level: '${ level }'` );
	}

	// Let's be optimistic and update the UI right away.
	dispatch.setVideoPrivacy( {
		id,
		privacySetting,
	} );

	try {
		const resp = await apiFetch( {
			path: WP_REST_API_VIDEOPRESS_META_ENDPOINT,
			method: 'POST',
			data: {
				id,
				privacy_setting: privacySetting,
			},
		} );

		if ( resp?.data !== 200 ) {
			// Here, we expect data to be 200
			// @todo: implement error handling / UI
			return;
		}

		return dispatch( { type: UPDATE_VIDEO_PRIVACY, id, privacySetting } );
	} catch ( error ) {
		// @todo: implement error handling / UI
		console.error( error ); // eslint-disable-line no-console
	}
};

/**
 * Regular action to remove a video from the state,
 * used as a primary hint for the UI to update.
 *
 * @param {string|number} id - Video post ID
 * @returns {object} Action object
 */
const removeVideo = id => {
	return { type: REMOVE_VIDEO, id };
};

/**
 * Thunk action to remove a video from the state,
 *
 * @param {string|number} id - Video post ID
 * @returns {Function} Thunk action
 */
const deleteVideo = id => async ( { dispatch } ) => {
	// Let's be optimistic and update the UI right away.
	// @todo: Add a loading state to the state/UI.
	dispatch.removeVideo( id );

	try {
		const resp = await apiFetch( {
			path: `${ WP_REST_API_MEDIA_ENDPOINT }/${ id }`,
			method: 'DELETE',
			data: {
				id,
				force: true,
			},
		} );

		// dispach action to invalidate the cache
		if ( ! resp?.deleted ) {
			return dispatch( { type: DELETE_VIDEO, id, hasBeenDeleted: false, video: {} } );
		}
		dispatch( { type: DELETE_VIDEO, id, hasBeenDeleted: true, video: resp?.previous } );
	} catch ( error ) {
		// @todo: implement error handling / UI
		console.error( error ); // eslint-disable-line no-console
	}
};

<<<<<<< HEAD
/**
 * Thunk action to fetch upload videos for VideoPress.
 *
 * @param {File} file - File to upload
 * @returns {Function} Thunk action
 */
const uploadVideo = file => async ( { dispatch } ) => {
	const tempId = uid();

	const poolingUploadedVideoData = async data => {
		const response = await apiFetch( {
			path: addQueryArgs( `${ WP_REST_API_MEDIA_ENDPOINT }/${ data?.id }` ),
		} );

		const video = mapVideoFromWPV2MediaEndpoint( response );

		if ( video?.posterImage !== null ) {
			dispatch( { type: UPLOADED_VIDEO, video } );
		} else {
			setTimeout( () => poolingUploadedVideoData( video ), 2000 );
		}
	};

	// @todo: implement progress and error handler
	const noop = () => {};

	dispatch( { type: UPLOADING_VIDEO, id: tempId, title: file?.name } );

	// @todo: this should be stored in the state
	const jwt = await getJWT();

	videoPressUpload( {
		data: jwt,
		file,
		onError: noop,
		onProgress: noop,
		onSuccess: data => {
			dispatch( { type: PROCESSING_VIDEO, id: tempId, data } );
			poolingUploadedVideoData( data );
		},
	} );
=======
const setIsFetchingPurchases = isFetching => {
	return { type: SET_IS_FETCHING_PURCHASES, isFetching };
};

const setPurchases = purchases => {
	return { type: SET_PURCHASES, purchases };
>>>>>>> e8899e8e
};

const actions = {
	setIsFetchingVideos,
	setFetchVideosError,
	setVideosQuery,
	setVideosPagination,
	setVideos,
	setVideosStorageUsed,
	setVideo,

	setIsFetchingUploadedVideoCount,
	setUploadedVideoCount,

	setVideoPrivacy,
	updateVideoPrivacy,

	removeVideo,
	deleteVideo,

<<<<<<< HEAD
	uploadVideo,
=======
	setIsFetchingPurchases,
	setPurchases,
>>>>>>> e8899e8e
};

export { actions as default };<|MERGE_RESOLUTION|>--- conflicted
+++ resolved
@@ -24,15 +24,12 @@
 	WP_REST_API_VIDEOPRESS_META_ENDPOINT,
 	VIDEO_PRIVACY_LEVELS,
 	WP_REST_API_MEDIA_ENDPOINT,
-<<<<<<< HEAD
 	UPLOADING_VIDEO,
 	PROCESSING_VIDEO,
 	UPLOADED_VIDEO,
-=======
 	SET_IS_FETCHING_PURCHASES,
 	SET_PURCHASES,
 	UPDATE_VIDEO_PRIVACY,
->>>>>>> e8899e8e
 } from './constants';
 import { mapVideoFromWPV2MediaEndpoint } from './utils/map-videos';
 
@@ -160,7 +157,6 @@
 	}
 };
 
-<<<<<<< HEAD
 /**
  * Thunk action to fetch upload videos for VideoPress.
  *
@@ -202,14 +198,14 @@
 			poolingUploadedVideoData( data );
 		},
 	} );
-=======
+};
+
 const setIsFetchingPurchases = isFetching => {
 	return { type: SET_IS_FETCHING_PURCHASES, isFetching };
 };
 
 const setPurchases = purchases => {
 	return { type: SET_PURCHASES, purchases };
->>>>>>> e8899e8e
 };
 
 const actions = {
@@ -230,12 +226,9 @@
 	removeVideo,
 	deleteVideo,
 
-<<<<<<< HEAD
 	uploadVideo,
-=======
 	setIsFetchingPurchases,
 	setPurchases,
->>>>>>> e8899e8e
 };
 
 export { actions as default };