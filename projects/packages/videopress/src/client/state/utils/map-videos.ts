/**
 * Internal dependencies
 */
import { OriginalVideoPressVideo, VideoPressVideo } from '../../admin/types';

export const mapVideoFromWPV2MediaEndpoint = (
	video: OriginalVideoPressVideo
): VideoPressVideo => {
	const {
		media_details: mediaDetails,
		id,
		jetpack_videopress: jetpackVideoPress,
		jetpack_videopress_guid: guid,
	} = video;

	const { videopress: videoPressMediaDetails = {}, width, height } = mediaDetails;

	const {
		title,
		description,
		caption,
		rating,
		allow_download: allowDownload,
		privacy_setting: privacySetting,
	} = jetpackVideoPress;

	const {
		original: url,
		poster,
		upload_date: uploadDate,
		duration,
		is_private: isPrivate,
		file_url_base: fileURLBase,
<<<<<<< HEAD
		files,
		finished,
=======
		files = {},
>>>>>>> a5770719
	} = videoPressMediaDetails;

	const { dvd } = files;

	/*
	 * Define thumbnail picking the image from DVD file type
	 * Issue: https://github.com/Automattic/jetpack/issues/26319
	 */
	const thumbnail = dvd?.original_img ? `${ fileURLBase.https }${ dvd.original_img }` : undefined;

	return {
		id,
		guid,
		title,
		description,
		caption,
		url,
		uploadDate,
		duration,
		isPrivate,
		posterImage: poster,
		allowDownload,
		rating,
		privacySetting,
		poster: {
			src: poster,
			width,
			height,
		},
		thumbnail,
		finished,
	};
};

export const mapVideosFromWPV2MediaEndpoint = (
	videos: OriginalVideoPressVideo[]
): VideoPressVideo => {
	return videos.map( mapVideoFromWPV2MediaEndpoint );
};<|MERGE_RESOLUTION|>--- conflicted
+++ resolved
@@ -31,12 +31,8 @@
 		duration,
 		is_private: isPrivate,
 		file_url_base: fileURLBase,
-<<<<<<< HEAD
-		files,
 		finished,
-=======
 		files = {},
->>>>>>> a5770719
 	} = videoPressMediaDetails;
 
 	const { dvd } = files;
