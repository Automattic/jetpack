--- conflicted
+++ resolved
@@ -43,15 +43,9 @@
 };
 
 export const getVideoStateMetadata = ( state, id ) => {
-<<<<<<< HEAD
 	const _metaItems = state?.videos?._meta?.items || {};
 	const _metaVideo = _metaItems[ id ] || {};
 	return _metaVideo;
-=======
-	if ( ! state?.videos?._meta?.items ) {
-		return {};
-	}
-	return state.videos._meta.items?.[ id ] || {};
 };
 
 export const isFetchingPurchases = state => {
@@ -60,7 +54,6 @@
 
 export const getPurchases = state => {
 	return state?.purchases?.items || [];
->>>>>>> e8899e8e
 };
 
 const selectors = {
