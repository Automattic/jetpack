/**
 * External dependencies
 */
import apiFetch from '@wordpress/api-fetch';
import { addQueryArgs } from '@wordpress/url';
/**
 * Internal dependencies
 */
import {
	SET_VIDEOS_QUERY,
	SET_VIDEOS_FILTER,
	WP_REST_API_MEDIA_ENDPOINT,
	FLUSH_DELETED_VIDEOS,
	REST_API_SITE_INFO_ENDPOINT,
	SET_VIDEO_PROCESSING,
	SET_LOCAL_VIDEOS_QUERY,
	WP_REST_API_USERS_ENDPOINT,
	WP_REST_API_VIDEOPRESS_PLAYBACK_TOKEN_ENDPOINT,
	EXPIRE_PLAYBACK_TOKEN,
	WP_REST_API_VIDEOPRESS_SETTINGS_ENDPOINT,
	REPLACE_VIDEOS_FILTER,
} from './constants';
import { getDefaultQuery } from './reducers';
import {
	mapLocalVideosFromWPV2MediaEndpoint,
	mapVideoFromWPV2MediaEndpoint,
	mapVideosFromWPV2MediaEndpoint,
} from './utils/map-videos';

const { apiRoot } = window?.jetpackVideoPressInitialState || {};

/**
 * Helper function to populate some video data
 * that requires a token.
 *
 * @param {object} video         - Video object.
 * @param {object} resolveSelect - Containing the store’s selectors pre-bound to state
 * @param {object} dispatch      - Containing the store’s actions pre-bound to state
 * @returns {object}               Tokenized video data object.
 */
async function populateVideoDataWithToken( video, resolveSelect, dispatch ) {
	if ( ! video.needsPlaybackToken ) {
		return video;
	}

	let playbackToken = await resolveSelect.getPlaybackToken( video.guid );

	if ( playbackToken ) {
		// let's set the expire time to 24h
		const playbackTokenExpireTime = Number( playbackToken.issueTime ) + 1000 * 60 * 60 * 24;
		if ( playbackTokenExpireTime < Date.now() ) {
			// expire the old one
			await dispatch.expirePlaybackToken( video.guid );
			// and get a new one
			playbackToken = await resolveSelect.getPlaybackToken( video.guid );
		}
	}

	if ( ! /metadata_token=/.test( video.posterImage ) ) {
		video.posterImage += `?metadata_token=${ playbackToken.token }`;
	}

	if ( ! /metadata_token=/.test( video.thumbnail ) ) {
		video.thumbnail += `?metadata_token=${ playbackToken.token }`;
	}

	if ( ! /metadata_token=/.test( video.url ) ) {
		video.url += `?metadata_token=${ playbackToken.token }`;
	}

	return video;
}

const getVideos = {
	isFulfilled: state => {
		return state?.videos?._meta?.relyOnInitialState;
	},

	fulfill: () => async ( { dispatch, select, resolveSelect } ) => {
		dispatch.setIsFetchingVideos( true );

		let query = select.getVideosQuery();

		/*
		 * If there is no query:
		 * - set the default query (dispatch)
		 * - and use it to fetch the videos.
		 */
		if ( ! query ) {
			query = getDefaultQuery();
			dispatch.setVideosQuery( query );
		}

		// Map query to the format expected by the API.
		const wpv2MediaQuery = {
			order: query.order,
			orderby: query.orderBy,
			page: query.page,
			per_page: query.itemsPerPage,
			media_type: 'video',
			mime_type: 'video/videopress',
		};

		if ( typeof query.search === 'string' && query.search.length > 0 ) {
			wpv2MediaQuery.search = query.search;
		}

		const filter = select.getVideosFilter();

		// Filter -> Rating
		const videoPressRatingFilter = ( filter?.rating || [] ).join( ',' );

		if ( videoPressRatingFilter?.length ) {
			wpv2MediaQuery.videopress_rating = videoPressRatingFilter;
		}

		// Filter -> Privacy
		const videoPressPrivacyFilter = ( filter?.privacy || [] ).join( ',' );

		if ( videoPressPrivacyFilter?.length ) {
			wpv2MediaQuery.videopress_privacy_setting = videoPressPrivacyFilter;
		}

		// Filter -> Uploader
		const videoPressUploaderFilter = ( filter?.uploader || [] ).join( ',' );

		if ( videoPressUploaderFilter?.length ) {
			wpv2MediaQuery.author = videoPressUploaderFilter;
		}

		try {
			const response = await fetch(
				addQueryArgs( `${ apiRoot }${ WP_REST_API_MEDIA_ENDPOINT }`, wpv2MediaQuery )
			);

			// pick the pagination data form response header...
			const total = Number( response.headers.get( 'X-WP-Total' ) );
			const totalPages = Number( response.headers.get( 'X-WP-TotalPages' ) );

			// Update pagination and total uploaded videos count.
			dispatch.setVideosPagination( { total, totalPages } );

			// ... and the videos data from the response body.
			const videos = await response.json();

			/*
			 * Map videos from the API to the format expected by the app,
			 * and tokenize some data when the video is private.
			 */
			const mappedVideos = await Promise.all(
				mapVideosFromWPV2MediaEndpoint( videos ).map( async video => {
					return await populateVideoDataWithToken( video, resolveSelect, dispatch );
				} )
			);

			dispatch.setVideos( mappedVideos );
			return videos;
		} catch ( error ) {
			console.error( error ); // eslint-disable-line no-console
		}
	},

	shouldInvalidate: ( { type } ) => {
<<<<<<< HEAD
		return (
			type === SET_VIDEOS_QUERY ||
			type === DELETE_VIDEO ||
			type === SET_VIDEOS_FILTER ||
			type === REPLACE_VIDEOS_FILTER
		);
=======
		return type === SET_VIDEOS_QUERY || type === FLUSH_DELETED_VIDEOS || type === SET_VIDEOS_FILTER;
>>>>>>> 6068e4af
	},
};

const getVideo = {
	isFulfilled: ( state, id ) => {
		// String ID is the generated ID, not the WP ID.
		if ( ! id || typeof id === 'string' ) {
			return true;
		}

		const videos = state.videos.items ?? [];
		const video = videos.find( ( { id: videoId } ) => videoId === id );

		// Private videos require a token to be fetched.
		if ( video && video.needsPlaybackToken ) {
			const tokens = state?.playbackTokens?.items || [];
			const token = tokens.find( t => t?.guid === video.guid );

			return !! token;
		}

		return video;
	},

	fulfill: id => async ( { dispatch, resolveSelect } ) => {
		dispatch.setIsFetchingVideos( true );

		try {
			const video = await apiFetch( {
				path: addQueryArgs( `${ WP_REST_API_MEDIA_ENDPOINT }/${ id }` ),
			} );
			const mappedVideoData = await populateVideoDataWithToken(
				mapVideoFromWPV2MediaEndpoint( video ),
				resolveSelect,
				dispatch
			);

			dispatch.setVideo( mappedVideoData );
			return video;
		} catch ( error ) {
			console.error( error ); // eslint-disable-line no-console
		}
	},
};

const getUploadedVideoCount = {
	isFulfilled: state => {
		return state?.videos?._meta?.relyOnInitialState;
	},

	fulfill: () => async ( { dispatch } ) => {
		// Only the minimum necessary data
		const wpv2MediaQuery = {
			per_page: 1,
			media_type: 'video',
			mime_type: 'video/videopress',
		};

		dispatch.setIsFetchingUploadedVideoCount( true );

		try {
			const response = await fetch(
				addQueryArgs( `${ apiRoot }${ WP_REST_API_MEDIA_ENDPOINT }`, wpv2MediaQuery )
			);

			const total = Number( response.headers.get( 'X-WP-Total' ) );

			dispatch.setUploadedVideoCount( total );

			return total;
		} catch ( error ) {
			console.error( error ); // eslint-disable-line no-console
		}
	},

	shouldInvalidate: action => {
		return action.type === SET_VIDEO_PROCESSING || action.type === FLUSH_DELETED_VIDEOS;
	},
};

const getStorageUsed = {
	isFulfilled: state => {
		return state?.videos?._meta?.relyOnInitialState;
	},

	fulfill: () => async ( { dispatch } ) => {
		try {
			const response = await apiFetch( { path: REST_API_SITE_INFO_ENDPOINT } );
			if ( ! response?.options?.videopress_storage_used ) {
				return;
			}

			/*
			 * Storage used in megabytes or null if not found.
			 * Let's compute the value in bytes.
			 */
			const storageUsed = response.options.videopress_storage_used
				? Math.round( Number( response.options.videopress_storage_used ) * 1000 * 1000 )
				: 0;

			dispatch.setVideosStorageUsed( storageUsed );
		} catch ( error ) {
			// @todo: handle error
			console.error( error ); // eslint-disable-line no-console
		}
	},
};

const getLocalVideos = {
	isFulfilled: state => {
		return state?.localVideos?._meta?.relyOnInitialState;
	},

	fulfill: () => async ( { dispatch, select } ) => {
		let query = select.getLocalVideosQuery();
		dispatch.setIsFetchingLocalVideos( true );

		/*
		 * If there is no query:
		 * - set the default query (dispatch)
		 * - and use it to fetch the videos.
		 */
		if ( ! query ) {
			query = getDefaultQuery();
			dispatch.setVideosQuery( query );
		}

		// Map query to the format expected by the API.
		const wpv2MediaQuery = {
			order: query.order,
			orderby: query.orderBy,
			page: query.page,
			per_page: query.itemsPerPage,
			media_type: 'video',
			no_videopress: true,
		};

		if ( typeof query.search === 'string' && query.search.length > 0 ) {
			wpv2MediaQuery.search = query.search;
		}

		try {
			const response = await fetch(
				addQueryArgs( `${ apiRoot }${ WP_REST_API_MEDIA_ENDPOINT }`, wpv2MediaQuery )
			);

			const total = Number( response.headers.get( 'X-WP-Total' ) );
			const totalPages = Number( response.headers.get( 'X-WP-TotalPages' ) );

			dispatch.setLocalVideosPagination( { total, totalPages } );

			const localVideos = await response.json();
			dispatch.setLocalVideos( mapLocalVideosFromWPV2MediaEndpoint( localVideos ) );
			return localVideos;
		} catch ( error ) {
			console.error( error ); // eslint-disable-line no-console
		}
	},

	shouldInvalidate: action => {
		return action.type === SET_LOCAL_VIDEOS_QUERY;
	},
};

const getUsers = {
	isFulfilled: state => {
		return state?.users?._meta?.relyOnInitialState;
	},

	fulfill: () => async ( { dispatch } ) => {
		dispatch.setIsFetchingLocalVideos( true );

		try {
			const response = await fetch( `${ apiRoot }${ WP_REST_API_USERS_ENDPOINT }` );

			const total = Number( response.headers.get( 'X-WP-Total' ) );
			const totalPages = Number( response.headers.get( 'X-WP-TotalPages' ) );
			dispatch.setUsersPagination( { total, totalPages } );

			const users = await response.json();
			if ( ! users?.length ) {
				return;
			}
			dispatch.setUsers(
				users.map( user => {
					return {
						id: user.id,
						name: user.name,
						slug: user.slug,
						description: user.description,
						link: user.link,
						avatar: user.avatar_urls,
					};
				} )
			);
			return users;
		} catch ( error ) {
			console.error( error ); // eslint-disable-line no-console
		}
	},
};

const getPlaybackToken = {
	isFulfilled: ( state, guid ) => {
		const playbackTokens = state?.playbackTokens?.items ?? [];
		return playbackTokens?.some( token => token?.guid === guid );
	},

	fulfill: guid => async ( { dispatch } ) => {
		dispatch.setIsFetchingPlaybackToken( true );

		try {
			const playbackTokenResponse = await apiFetch( {
				path: addQueryArgs( `${ WP_REST_API_VIDEOPRESS_PLAYBACK_TOKEN_ENDPOINT }/${ guid }` ),
				method: 'POST',
			} );

			const playbackToken = {
				guid,
				token: playbackTokenResponse.playback_token,
				issueTime: Date.now(),
			};

			dispatch.setPlaybackToken( playbackToken );

			return playbackToken;
		} catch ( error ) {
			console.error( error ); // eslint-disable-line no-console
		}
	},

	shouldInvalidate: ( action, guid ) => {
		return action.type === EXPIRE_PLAYBACK_TOKEN && action.guid === guid;
	},
};

const getVideoPressSettings = {
	isFulfilled: state => {
		return state?.siteSettings !== undefined;
	},

	fulfill: () => async ( { dispatch } ) => {
		try {
			const { videopress_videos_private_for_site: videoPressVideosPrivateForSite } = await apiFetch(
				{
					path: addQueryArgs( `${ WP_REST_API_VIDEOPRESS_SETTINGS_ENDPOINT }` ),
					method: 'GET',
				}
			);

			const videoPressSettings = { videoPressVideosPrivateForSite };

			dispatch.setVideoPressSettings( videoPressSettings );
			return videoPressSettings;
		} catch ( error ) {
			console.error( error ); // eslint-disable-line no-console
		}
	},
};

export default {
	getStorageUsed,
	getUploadedVideoCount,
	getVideos,
	getVideo,

	getLocalVideos,

	getUsers,

	getPlaybackToken,

	getVideoPressSettings,
};<|MERGE_RESOLUTION|>--- conflicted
+++ resolved
@@ -161,16 +161,12 @@
 	},
 
 	shouldInvalidate: ( { type } ) => {
-<<<<<<< HEAD
 		return (
 			type === SET_VIDEOS_QUERY ||
-			type === DELETE_VIDEO ||
+			type === FLUSH_DELETED_VIDEOS ||
 			type === SET_VIDEOS_FILTER ||
 			type === REPLACE_VIDEOS_FILTER
 		);
-=======
-		return type === SET_VIDEOS_QUERY || type === FLUSH_DELETED_VIDEOS || type === SET_VIDEOS_FILTER;
->>>>>>> 6068e4af
 	},
 };
 
