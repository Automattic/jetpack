// Disabling temporarily
/* eslint-disable no-unused-vars */

/**
 * WordPress dependencies
 */
import { useBlockProps } from '@wordpress/block-editor';
/**
 * Internal dependencies
 */
<<<<<<< HEAD
import VideoPressChaptersInspectorControls from './components/inspector-controls';
import { description, title } from '.';

=======
import classNames from 'classnames';
import useChapters from './hooks/use-chapters';
>>>>>>> 573fcb91
import './editor.scss';

/**
 * VideoPress Chapters block Edit react components
 *
 * @param {object} props                 - Component props.
 * @param {object} props.attributes      - Block attributes.
 * @param {Function} props.setAttributes - Function to set block attributes.
 * @param {boolean} props.isSelected     - Whether the block is selected.
 * @param {string} props.clientId        - Block client ID.
 * @returns {object}                     - React component.
 */
export default function VideoPressChaptersEdit( {
	attributes,
	setAttributes,
	isSelected,
	clientId,
} ) {
	const chapters = useChapters();

	const blockProps = useBlockProps( {
		className: 'wp-block-jetpack-video-chapters',
	} );

	return (
		<div { ...blockProps }>
<<<<<<< HEAD
			<VideoPressChaptersInspectorControls
				attributes={ attributes }
				setAttributes={ setAttributes }
			/>

			<Placeholder
				icon={ <BlockIcon icon={ ChaptersIcon } /> }
				instructions={ description }
				label={ title }
			>
				<div />
			</Placeholder>
=======
			<ul className="video-chapters_list">
				{ chapters.map( ( { chapter, time }, index ) => (
					<li
						className={ classNames( 'video-chapters__item', {
							// At block we just provide an way of user see the three states, not interact with them.
							// - Not selected
							// - Selected
							// - Hover
							selected: 0 === index,
						} ) }
					>
						<span>{ chapter }</span>
						<span>{ time }</span>
					</li>
				) ) }
			</ul>
>>>>>>> 573fcb91
		</div>
	);
}<|MERGE_RESOLUTION|>--- conflicted
+++ resolved
@@ -8,14 +8,9 @@
 /**
  * Internal dependencies
  */
-<<<<<<< HEAD
+import classNames from 'classnames';
 import VideoPressChaptersInspectorControls from './components/inspector-controls';
-import { description, title } from '.';
-
-=======
-import classNames from 'classnames';
 import useChapters from './hooks/use-chapters';
->>>>>>> 573fcb91
 import './editor.scss';
 
 /**
@@ -42,20 +37,11 @@
 
 	return (
 		<div { ...blockProps }>
-<<<<<<< HEAD
 			<VideoPressChaptersInspectorControls
 				attributes={ attributes }
 				setAttributes={ setAttributes }
 			/>
 
-			<Placeholder
-				icon={ <BlockIcon icon={ ChaptersIcon } /> }
-				instructions={ description }
-				label={ title }
-			>
-				<div />
-			</Placeholder>
-=======
 			<ul className="video-chapters_list">
 				{ chapters.map( ( { chapter, time }, index ) => (
 					<li
@@ -72,7 +58,6 @@
 					</li>
 				) ) }
 			</ul>
->>>>>>> 573fcb91
 		</div>
 	);
 }