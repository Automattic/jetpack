.videopress-player {
	width: 100%;
}

.videopress-player__overlay {
	position: absolute;
	top: 0;
	left: 0;
	height: 100%;
	width: 100%;
	z-index: 1;
}

<<<<<<< HEAD
.videopress-player__overlay-controls {
	position: absolute;
	top: 0;
	left: 0;
	height: 100%;
	width: 100%;
	z-index: 1;
}

.videopress-player__overlay-controls-button {
	display: flex;
	justify-content: center;
	align-items: center;
	height: 100%;
	width: 100%;
}

.videopress-player__overlay-controls-button-icon {
	width: 64px;
	height: 64px;
	size: 64;
}

=======
>>>>>>> 89dcd73c
.videopress-player__loading {
	display: flex;
	justify-content: space-evenly;
	align-items: center;
	width: 100%;
	height: 100%;
	background-color: #000000;
}
<<<<<<< HEAD

=======
>>>>>>> 89dcd73c
.videopress-player__loading-icon,
.videopress-player__loading-text {
	color: $white;
}

.videopress-player__loading-icon {
	size: 100;
}<|MERGE_RESOLUTION|>--- conflicted
+++ resolved
@@ -11,7 +11,6 @@
 	z-index: 1;
 }
 
-<<<<<<< HEAD
 .videopress-player__overlay-controls {
 	position: absolute;
 	top: 0;
@@ -35,8 +34,6 @@
 	size: 64;
 }
 
-=======
->>>>>>> 89dcd73c
 .videopress-player__loading {
 	display: flex;
 	justify-content: space-evenly;
@@ -45,10 +42,6 @@
 	height: 100%;
 	background-color: #000000;
 }
-<<<<<<< HEAD
-
-=======
->>>>>>> 89dcd73c
 .videopress-player__loading-icon,
 .videopress-player__loading-text {
 	color: $white;
