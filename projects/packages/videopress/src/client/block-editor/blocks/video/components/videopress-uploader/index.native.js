/**
 * External dependencies
 */
import { BlockIcon, MediaPlaceholder } from '@wordpress/block-editor';
import { useDispatch } from '@wordpress/data';
import { useCallback, useEffect, useState } from '@wordpress/element';
import { __ } from '@wordpress/i18n';
import { store as noticesStore } from '@wordpress/notices';
import { isURL, getProtocol } from '@wordpress/url';
/**
 * Internal dependencies
 */
import { buildVideoPressURL } from '../../../../../lib/url';
import { VIDEOPRESS_VIDEO_ALLOWED_MEDIA_TYPES } from '../../constants';
import { title } from '../../index';
import { VideoPressIcon } from '../icons';
import UploadProgress from './uploader-progress';
import './style.scss';

const VideoPressUploader = ( {
	autoOpenMediaUpload,
	fileToUpload,
	handleDoneUpload,
	isInteractionDisabled,
	isReplacing,
	onFocus,
<<<<<<< HEAD
	onReplaceCancel,
=======
	onStartUpload,
>>>>>>> 0d835c9c
} ) => {
	const [ uploadFile, setFile ] = useState( null );
	const [ isUploadingInProgress, setIsUploadingInProgress ] = useState( false );
	const { createErrorNotice } = useDispatch( noticesStore );

	const startUpload = file => {
		setFile( file );
		setIsUploadingInProgress( true );
	};

	// Start the upload process when a file to upload is set.
	useEffect( () => {
		if ( ! fileToUpload ) {
			return;
		}

		startUpload( fileToUpload );
	}, [ fileToUpload ] );

	const onSelectURL = useCallback(
		( videoSource, id ) => {
			// If the video source is a VideoPress URL, we can use it directly.
			const { guid, url: videoPressURL } = buildVideoPressURL( videoSource );
			if ( ! guid ) {
				createErrorNotice( __( 'Invalid VideoPress URL', 'jetpack-videopress-pkg' ) );
				return;
			}
			handleDoneUpload( { guid, src: videoPressURL, id } );
		},
		[ createErrorNotice, handleDoneUpload ]
	);

	const onSelectVideo = useCallback(
		media => {
			const isUploadingFile =
				media?.url && isURL( media?.url ) && getProtocol( media?.url ) === 'file:' && media?.type;

			// Upload local file.
			if ( isUploadingFile ) {
<<<<<<< HEAD
				startUpload( media );
=======
				setFile( media );
				setIsUploadingInProgress( true );
				onStartUpload( media );
>>>>>>> 0d835c9c
				return;
			}

			// Insert media library VideoPress attachment.
			const videoPressGuid = media?.metadata?.videopressGUID;
			if ( videoPressGuid ) {
				onSelectURL( videoPressGuid, media?.id );
				return;
			}
			// eslint-disable-next-line no-console
			console.error( `Media item with ID ${ media?.id } can't be added.` );
		},
		[ onSelectURL ]
	);

	const onResetUpload = useCallback( () => {
		setIsUploadingInProgress( false );
		if ( isReplacing ) {
			onReplaceCancel();
		}
	}, [] );

	if ( isUploadingInProgress ) {
		return (
			<UploadProgress
				file={ uploadFile }
				onDone={ handleDoneUpload }
				onReset={ onResetUpload }
				isInteractionDisabled={ isInteractionDisabled }
			/>
		);
	}

	return (
		<MediaPlaceholder
			icon={ <BlockIcon icon={ VideoPressIcon } /> }
			labels={ {
				title,
			} }
			onSelect={ onSelectVideo }
			onSelectURL={ onSelectURL }
			allowedTypes={ VIDEOPRESS_VIDEO_ALLOWED_MEDIA_TYPES }
			autoOpenMediaUpload={ autoOpenMediaUpload }
			onFocus={ onFocus }
		/>
	);
};

export default VideoPressUploader;<|MERGE_RESOLUTION|>--- conflicted
+++ resolved
@@ -24,11 +24,8 @@
 	isInteractionDisabled,
 	isReplacing,
 	onFocus,
-<<<<<<< HEAD
 	onReplaceCancel,
-=======
 	onStartUpload,
->>>>>>> 0d835c9c
 } ) => {
 	const [ uploadFile, setFile ] = useState( null );
 	const [ isUploadingInProgress, setIsUploadingInProgress ] = useState( false );
@@ -37,6 +34,7 @@
 	const startUpload = file => {
 		setFile( file );
 		setIsUploadingInProgress( true );
+		onStartUpload( file );
 	};
 
 	// Start the upload process when a file to upload is set.
@@ -68,13 +66,7 @@
 
 			// Upload local file.
 			if ( isUploadingFile ) {
-<<<<<<< HEAD
 				startUpload( media );
-=======
-				setFile( media );
-				setIsUploadingInProgress( true );
-				onStartUpload( media );
->>>>>>> 0d835c9c
 				return;
 			}
 
