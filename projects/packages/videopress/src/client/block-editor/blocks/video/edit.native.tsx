--- conflicted
+++ resolved
@@ -1,15 +1,11 @@
 /**
  * WordPress dependencies
  */
-<<<<<<< HEAD
-import { MediaPlaceholder, InspectorControls } from '@wordpress/block-editor';
 import { PanelBody } from '@wordpress/components';
 import { __ } from '@wordpress/i18n';
-=======
 import { InspectorControls, store as blockEditorStore } from '@wordpress/block-editor';
 import { useSelect } from '@wordpress/data';
 import { useState, useCallback } from '@wordpress/element';
->>>>>>> 37b15350
 /**
  * External dependencies
  */
@@ -19,14 +15,10 @@
  * Internal dependencies
  */
 import DetailsPanel from './components/details-panel';
-<<<<<<< HEAD
 import { VideoPressIcon as icon } from './components/icons';
 import PlaybackPanel from './components/playback-panel';
 import PrivacyAndRatingPanel from './components/privacy-and-rating-panel';
-import { VIDEOPRESS_VIDEO_ALLOWED_MEDIA_TYPES } from './constants';
-=======
 import VideoPressUploader from './components/videopress-uploader/index.native';
->>>>>>> 37b15350
 import style from './style.scss';
 
 /**
@@ -83,13 +75,10 @@
 			{ isSelected && (
 				<InspectorControls>
 					<DetailsPanel { ...{ attributes, setAttributes } } />
-<<<<<<< HEAD
 					<PanelBody title={ __( 'More', 'jetpack-videopress-pkg' ) }>
 						<PlaybackPanel { ...{ attributes, setAttributes } } />
 						<PrivacyAndRatingPanel { ...{ attributes, setAttributes } } />
 					</PanelBody>
-=======
->>>>>>> 37b15350
 				</InspectorControls>
 			) }
 			<View style={ style[ 'wp-block-jetpack-videopress__video-player' ] } />
