/**
 * WordPress dependencies
 */
import { PanelBody } from '@wordpress/components';
import { __ } from '@wordpress/i18n';
import { InspectorControls, store as blockEditorStore } from '@wordpress/block-editor';
import { PanelBody } from '@wordpress/components';
import { useSelect } from '@wordpress/data';
import { useState, useCallback } from '@wordpress/element';
/**
 * External dependencies
 */
import React from 'react';
import { View } from 'react-native';
/**
 * Internal dependencies
 */
import ColorPanel from './components/color-panel';
import DetailsPanel from './components/details-panel';
import PlaybackPanel from './components/playback-panel';
import VideoPressUploader from './components/videopress-uploader/index.native';
import style from './style.scss';

/**
 * VideoPress block Edit react components
 *
 * @param {object} props                 - Component props.
 * @param {object} props.attributes      - Block attributes.
 * @param {object} props.clientId        - Block client Id.
 * @param {Function} props.setAttributes - Function to set block attributes.
 * @param {boolean} props.isSelected	 - Whether block is selected.
 * @param {Function} props.onFocus       - Callback to notify when block should gain focus.
 * @returns {React.ReactNode}            - React component.
 */
export default function VideoPressEdit( {
	attributes,
	clientId,
	setAttributes,
	isSelected,
	onFocus,
} ): React.ReactNode {
	/**
	 * TODO: The current components are intended to act as placeholders while block is in development.
	 * They should eventually be edited or replaced to support VideoPress.
	 */
	const { guid } = attributes;

	const [ isUploadingFile, setIsUploadingFile ] = useState( ! guid );
	const wasBlockJustInserted = useSelect(
		select => select( blockEditorStore ).wasBlockJustInserted( clientId, 'inserter_menu' ),
		[ clientId ]
	);

	const handleDoneUpload = useCallback(
		newVideoData => {
			setIsUploadingFile( false );
			setAttributes( { id: newVideoData.id, guid: newVideoData.guid } );
		},
		[ setIsUploadingFile, setAttributes ]
	);

	if ( isUploadingFile ) {
		return (
			<VideoPressUploader
				autoOpenMediaUpload={ isSelected && wasBlockJustInserted }
				handleDoneUpload={ handleDoneUpload }
				isInteractionDisabled={ ! isSelected }
				onFocus={ onFocus }
			/>
		);
	}

	return (
		<View style={ style[ 'wp-block-jetpack-videopress__container' ] }>
			{ isSelected && (
				<InspectorControls>
					<DetailsPanel { ...{ attributes, setAttributes } } />
<<<<<<< HEAD
					<PanelBody>
						<ColorPanel { ...{ attributes, setAttributes } } />
=======
					<PanelBody title={ __( 'More', 'jetpack-videopress-pkg' ) }>
						<PlaybackPanel { ...{ attributes, setAttributes } } />
>>>>>>> 4867d85f
					</PanelBody>
				</InspectorControls>
			) }
			<View style={ style[ 'wp-block-jetpack-videopress__video-player' ] } />
		</View>
	);
}<|MERGE_RESOLUTION|>--- conflicted
+++ resolved
@@ -75,13 +75,9 @@
 			{ isSelected && (
 				<InspectorControls>
 					<DetailsPanel { ...{ attributes, setAttributes } } />
-<<<<<<< HEAD
-					<PanelBody>
-						<ColorPanel { ...{ attributes, setAttributes } } />
-=======
 					<PanelBody title={ __( 'More', 'jetpack-videopress-pkg' ) }>
 						<PlaybackPanel { ...{ attributes, setAttributes } } />
->>>>>>> 4867d85f
+            <ColorPanel { ...{ attributes, setAttributes } } />
 					</PanelBody>
 				</InspectorControls>
 			) }
