--- conflicted
+++ resolved
@@ -10,13 +10,8 @@
 import { createBlock } from '@wordpress/blocks';
 import { PanelBody } from '@wordpress/components';
 import { useDispatch, useSelect } from '@wordpress/data';
-<<<<<<< HEAD
-import { useState, useCallback } from '@wordpress/element';
-import { __, sprintf } from '@wordpress/i18n';
-=======
 import { useState, useCallback, useEffect } from '@wordpress/element';
 import { __ } from '@wordpress/i18n';
->>>>>>> 1b8aa32b
 import { store as noticesStore } from '@wordpress/notices';
 /**
  * External dependencies
