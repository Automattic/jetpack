--- conflicted
+++ resolved
@@ -51,7 +51,6 @@
 	const [ token, setToken ] = useState();
 	const [ previewCheckAttempts, setPreviewCheckAttempts ] = useState( 0 );
 	const previewCheckTimer = useRef();
-<<<<<<< HEAD
 
 	// Used for Android controls only
 	const [ playEnded, setPlayEnded ] = useState( false );
@@ -61,8 +60,6 @@
 			document?.querySelector('iframe')?.contentWindow.postMessage({event: 'videopress_action_${ event }'}, '*');
 		` );
 	}, [] );
-=======
->>>>>>> 3e1b2137
 
 	// Fetch token for a VideoPress GUID
 	useEffect( () => {
@@ -99,12 +96,8 @@
 		}
 
 		if ( isPreviewReady( preview ) || previewCheckAttempts > VIDEO_PREVIEW_ATTEMPTS_LIMIT ) {
-<<<<<<< HEAD
-			return clearTimeout( previewCheckTimer.current );
-=======
 			clearTimeout( previewCheckTimer.current );
 			return;
->>>>>>> 3e1b2137
 		}
 
 		previewCheckTimer.current = setTimeout( () => {
@@ -115,7 +108,6 @@
 		return () => clearTimeout( previewCheckTimer.current );
 	}, [ preview, isPlayerLoaded, isRequestingEmbedPreview, previewCheckAttempts ] );
 
-<<<<<<< HEAD
 	const onSandboxMessage = message => {
 		switch ( message.event ) {
 			case 'videopress_loading_state':
@@ -135,20 +127,12 @@
 				break;
 		}
 	};
-=======
-	const onSandboxMessage = useCallback( message => {
-		if ( message.event === 'videopress_loading_state' && message.state === 'loaded' ) {
-			setIsPlayerLoaded( true );
-		}
-	}, [] );
->>>>>>> 3e1b2137
 
 	const loadingStyle = {};
 	if ( ! isPreviewReady( preview ) ) {
 		loadingStyle.height = 250;
 	}
 
-<<<<<<< HEAD
 	const renderOverlay = () => {
 		// Show custom controls on Android only
 		if ( Platform.OS === 'android' && isPlayerLoaded ) {
@@ -168,8 +152,6 @@
 		}
 	};
 
-=======
->>>>>>> 3e1b2137
 	const renderEmbed = () => {
 		if ( html ) {
 			return (
@@ -177,10 +159,7 @@
 					html={ html }
 					onWindowEvents={ { message: onSandboxMessage } }
 					viewportProps="user-scalable=0"
-<<<<<<< HEAD
 					ref={ playerRef }
-=======
->>>>>>> 3e1b2137
 				/>
 			);
 		}
@@ -189,11 +168,7 @@
 
 	return (
 		<View style={ [ style[ 'videopress-player' ], loadingStyle ] }>
-<<<<<<< HEAD
 			{ renderOverlay() }
-=======
-			{ ! isSelected && <View style={ style[ 'videopress-player__overlay' ] } /> }
->>>>>>> 3e1b2137
 			{ renderEmbed() }
 		</View>
 	);
