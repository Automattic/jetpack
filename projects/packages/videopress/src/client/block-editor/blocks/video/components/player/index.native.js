--- conflicted
+++ resolved
@@ -4,7 +4,7 @@
 import { SandBox, Icon } from '@wordpress/components';
 import { store as coreStore } from '@wordpress/core-data';
 import { useDispatch } from '@wordpress/data';
-import { useState, useEffect, useRef, useCallback } from '@wordpress/element';
+import { useState, useEffect, useRef, useCallback, render } from '@wordpress/element';
 import { __ } from '@wordpress/i18n';
 /**
  * External dependencies
@@ -17,20 +17,13 @@
 import { getVideoPressUrl } from '../../../../../lib/url';
 import { usePreview } from '../../../../hooks/use-preview';
 import addTokenIntoIframeSource from '../../../../utils/add-token-iframe-source';
-<<<<<<< HEAD
 import PlayerControls from './controls';
-=======
->>>>>>> 89dcd73c
 import { VideoPressIcon } from '../icons';
 import style from './style.scss';
 
 const VIDEO_PREVIEW_ATTEMPTS_LIMIT = 10;
-<<<<<<< HEAD
 const DEFAULT_PLAYER_ASPECT_RATIO =  16 / 9; // This is the observed default aspect ratio from VideoPress embeds.
 const IS_ANDROID = Platform.OS === 'android';
-=======
-const DEFAULT_PLAYER_ASPECT_RATIO = 16 / 9; // This is the observed default aspect ratio from VideoPress embeds.
->>>>>>> 89dcd73c
 
 /**
  * VideoPlayer react component
@@ -58,11 +51,7 @@
 	const loadingViewStyle = style[ 'videopress-player__loading' ];
 
 	const [ isPlayerLoaded, setIsPlayerLoaded ] = useState( false );
-<<<<<<< HEAD
 	const [ isPlayerReady, setIsPlayerReady ] = useState( IS_ANDROID );
-=======
-	const [ isPlayerReady, setIsPlayerReady ] = useState( false );
->>>>>>> 89dcd73c
 	const [ token, setToken ] = useState();
 	const [ previewCheckAttempts, setPreviewCheckAttempts ] = useState( 0 );
 	const previewCheckTimer = useRef();
@@ -113,22 +102,14 @@
 	const invalidatePreview = () => invalidateResolution( 'getEmbedPreview', [ videoPressUrl ] );
 
 	// Check if the preview is ready or we ran out of attempts.
-<<<<<<< HEAD
 	const isPreviewReady =
 		!! preview?.height || previewCheckAttempts > VIDEO_PREVIEW_ATTEMPTS_LIMIT;
-=======
-	const isPreviewReady = !! preview?.height || previewCheckAttempts > VIDEO_PREVIEW_ATTEMPTS_LIMIT;
->>>>>>> 89dcd73c
 
 	const aspectRatio = preview?.width / preview?.height || DEFAULT_PLAYER_ASPECT_RATIO;
 
 	// Fetch the preview until it's ready
 	useEffect( () => {
-<<<<<<< HEAD
 		// return early 
-=======
-		// return early
->>>>>>> 89dcd73c
 		if ( ! isPlayerLoaded || isRequestingEmbedPreview ) {
 			return;
 		}
@@ -146,11 +127,7 @@
 		return () => clearTimeout( previewCheckTimer.current );
 	}, [ preview, isPlayerLoaded, isRequestingEmbedPreview, previewCheckAttempts ] );
 
-<<<<<<< HEAD
-	const onSandboxMessage = message => {
-=======
 	const onSandboxMessage = useCallback( message => {
->>>>>>> 89dcd73c
 		switch ( message.event ) {
 			case 'videopress_ready':
 				setIsPlayerReady( true );
@@ -158,7 +135,6 @@
 			case 'videopress_loading_state':
 				setIsPlayerLoaded( message?.state === 'loaded' );
 				break;
-<<<<<<< HEAD
 			// Events use for the Android controls
 			case 'videopress_ended':
 				setPlayEnded( true );
@@ -168,19 +144,12 @@
 					setPlayEnded( false );
 				}
 				break
-=======
->>>>>>> 89dcd73c
 		}
 	};
 
 	const loadingOverlay = (
-<<<<<<< HEAD
-		<View style={ style[ 'videopress-player__overlay' ] } >
-			<View style={ loadingViewStyle } >
-=======
 		<View style={ style[ 'videopress-player__overlay' ] }>
 			<View style={ loadingViewStyle }>
->>>>>>> 89dcd73c
 				<Icon icon={ VideoPressIcon } size={ iconStyle?.size } style={ iconStyle } />
 				<Text style={ style[ 'videopress-player__loading-text' ] }>
 					{ __( 'Loading', 'jetpack-videopress-pkg' ) }
@@ -188,7 +157,6 @@
 			</View>
 		</View>
 	);
-<<<<<<< HEAD
 
 	const renderOverlay = () => {
 		// Show custom controls on Android only
@@ -209,25 +177,6 @@
 		}
 	};
 
-
-
-	// Show the loading overlay when: 
-	// 1. Player is not ready
-	// 2. Player is loaded but preview is not ready
-	const showLoadingOverlay = ! isPlayerReady || ( isPlayerLoaded && ! isPreviewReady );
-	
-	return (
-		<View style={ [ style[ 'videopress-player' ], { aspectRatio } ] }>
-			{ renderOverlay() }
-			{ showLoadingOverlay && loadingOverlay }
-			{ html && <SandBox
-				html={ html }
-				onWindowEvents={ { message: onSandboxMessage } }
-				viewportProps="user-scalable=0"
-				ref={ playerRef }
-			/> }
-=======
-
 	// Show the loading overlay when:
 	// 1. Player is not ready
 	// 2. Player is loaded but preview is not ready
@@ -235,7 +184,7 @@
 
 	return (
 		<View style={ [ style[ 'videopress-player' ], { aspectRatio } ] }>
-			{ ! isSelected && <View style={ style[ 'videopress-player__overlay' ] } /> }
+			{ renderOverlay() }
 			{ showLoadingOverlay && loadingOverlay }
 			{ html && (
 				<SandBox
@@ -244,7 +193,6 @@
 					viewportProps="user-scalable=0"
 				/>
 			) }
->>>>>>> 89dcd73c
 		</View>
 	);
 }