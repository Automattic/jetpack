--- conflicted
+++ resolved
@@ -158,11 +158,8 @@
 					html={ html }
 					onWindowEvents={ { message: onSandboxMessage } }
 					viewportProps="user-scalable=0"
-<<<<<<< HEAD
 					testID="videopress-player"
-=======
 					onLoadEnd={ onLoadEnd }
->>>>>>> 561fe94f
 				/>
 			) }
 		</View>
