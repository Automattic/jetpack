/**
 * External dependencies
 */
import {
	Text,
	Button,
	AdminPage,
	AdminSection,
	Container,
	Col,
	useBreakpointMatch,
} from '@automattic/jetpack-components';
import { __ } from '@wordpress/i18n';
import { Icon, chevronRightSmall } from '@wordpress/icons';
import classnames from 'classnames';
import { useEffect } from 'react';
import { useHistory, Prompt } from 'react-router-dom';
/**
 * Internal dependencies
 */
import { VideoPlayer } from '../../../components/video-frame-selector';
import useUnloadPrevent from '../../hooks/use-unload-prevent';
import Input from '../input';
import Logo from '../logo';
import Placeholder from '../placeholder';
import VideoDetails from '../video-details';
import VideoThumbnail from '../video-thumbnail';
import VideoThumbnailSelectorModal from '../video-thumbnail-selector-modal';
import styles from './style.module.scss';
import useEditDetails from './use-edit-details';

const noop = () => {
	// noop
};

const Header = ( {
	saveDisabled = true,
	saveLoading = false,
	onSaveChanges,
}: {
	saveDisabled?: boolean;
	saveLoading?: boolean;
	onSaveChanges: () => void;
} ) => {
	const [ isSm ] = useBreakpointMatch( 'sm' );
	const history = useHistory();

	return (
		<div className={ classnames( styles[ 'header-wrapper' ], { [ styles.small ]: isSm } ) }>
			<button onClick={ () => history.push( '/' ) } className={ styles[ 'logo-button' ] }>
				<Logo />
			</button>
			<div className={ styles[ 'header-content' ] }>
				<div className={ styles.breadcrumb }>
					{ ! isSm && <Icon icon={ chevronRightSmall } /> }
					<Text>{ __( 'Edit video details', 'jetpack-videopress-pkg' ) }</Text>
				</div>
				<div>
					<Button
						disabled={ saveDisabled || saveLoading }
						onClick={ onSaveChanges }
						isLoading={ saveLoading }
					>
						{ __( 'Save changes', 'jetpack-videopress-pkg' ) }
					</Button>
				</div>
			</div>
		</div>
	);
};

const Infos = ( {
	title,
	onChangeTitle,
	description,
	onChangeDescription,
	caption,
	onChangeCaption,
	loading,
}: {
	title: string;
	onChangeTitle: ( value: string ) => void;
	description: string;
	onChangeDescription: ( value: string ) => void;
	caption: string;
	onChangeCaption: ( value: string ) => void;
	loading: boolean;
} ) => {
	return (
		<>
			{ loading ? (
				<Placeholder height={ 88 } />
			) : (
				<Input
					value={ title }
					label={ __( 'Title', 'jetpack-videopress-pkg' ) }
					name="title"
					onChange={ onChangeTitle }
					onEnter={ noop }
					size="large"
				/>
			) }
			{ loading ? (
				<Placeholder height={ 133 } className={ styles.input } />
			) : (
				<Input
					value={ description }
					className={ styles.input }
					label={ __( 'Description', 'jetpack-videopress-pkg' ) }
					name="description"
					onChange={ onChangeDescription }
					onEnter={ noop }
					type="textarea"
					size="large"
				/>
			) }
			{ loading ? (
				<Placeholder height={ 133 } className={ styles.input } />
			) : (
				<Input
					value={ caption }
					className={ styles.input }
					label={ __( 'Caption', 'jetpack-videopress-pkg' ) }
					name="caption"
					onChange={ onChangeCaption }
					onEnter={ noop }
					type="textarea"
					size="large"
				/>
			) }
		</>
	);
};

const EditVideoDetails = () => {
	const {
		// Video Data
		duration,
		posterImage,
		filename,
		uploadDate,
		url,
		title,
		description,
		caption,
		// Playback Token
		playbackToken,
		isFetchingPlaybackToken,
		// Page State/Actions
		hasChanges,
		updating,
		updated,
		isFetching,
		handleSaveChanges,
		// Metadata
		setTitle,
		setDescription,
		setCaption,
		// Poster Image
		useVideoAsThumbnail,
		selectedTime,
		handleConfirmFrame,
		handleCloseSelectFrame,
		handleOpenSelectFrame,
		handleVideoFrameSelected,
		frameSelectorIsOpen,
		selectPosterImageFromLibrary,
		posterImageSource,
		libraryAttachment,
	} = useEditDetails();

	const unsavedChangesMessage = __(
		'There are unsaved changes. Are you sure you want to exit?',
		'jetpack-videopress-pkg'
	);

	useUnloadPrevent( {
		shouldPrevent: hasChanges && ! updated,
		message: unsavedChangesMessage,
	} );

<<<<<<< HEAD
	// We may need the playback token on the video URL as well
	const videoUrl = playbackToken ? `${ url }?metadata_token=${ playbackToken }` : url;

	let thumbnail: string | JSX.Element = playbackToken
		? `${ posterImage }?metadata_token=${ playbackToken }`
		: posterImage;
=======
	const history = useHistory();

	useEffect( () => {
		if ( updated === true ) {
			history.push( '/' );
		}
	}, [ updated ] );

	let thumbnail: string | JSX.Element = posterImage;
>>>>>>> 2eccad62
	if ( posterImageSource === 'video' && useVideoAsThumbnail ) {
		thumbnail = <VideoPlayer src={ videoUrl } currentTime={ selectedTime } />;
	} else if ( posterImageSource === 'upload' ) {
		thumbnail = libraryAttachment.url;
	}

	const isFetchingData = isFetching || isFetchingPlaybackToken;

	return (
		<>
			<Prompt when={ hasChanges && ! updated } message={ unsavedChangesMessage } />

			{ frameSelectorIsOpen && (
				<VideoThumbnailSelectorModal
					handleCloseSelectFrame={ handleCloseSelectFrame }
					url={ videoUrl }
					handleVideoFrameSelected={ handleVideoFrameSelected }
					selectedTime={ selectedTime }
					handleConfirmFrame={ handleConfirmFrame }
				/>
			) }

			<AdminPage
				moduleName={ __( 'Jetpack VideoPress', 'jetpack-videopress-pkg' ) }
				header={
					<Header
						onSaveChanges={ handleSaveChanges }
						saveDisabled={ ! hasChanges }
						saveLoading={ updating }
					/>
				}
			>
				<AdminSection>
					<Container horizontalSpacing={ 6 } horizontalGap={ 10 }>
						<Col sm={ 4 } md={ 8 } lg={ 7 }>
							<Infos
								title={ title ?? '' }
								onChangeTitle={ setTitle }
								description={ description ?? '' }
								onChangeDescription={ setDescription }
								caption={ caption ?? '' }
								onChangeCaption={ setCaption }
								loading={ isFetchingData }
							/>
						</Col>
						<Col sm={ 4 } md={ 8 } lg={ { start: 9, end: 12 } }>
							<VideoThumbnail
								thumbnail={ isFetchingData ? <Placeholder height={ 200 } /> : thumbnail }
								duration={ duration }
								editable
								onSelectFromVideo={ handleOpenSelectFrame }
								onUploadImage={ selectPosterImageFromLibrary }
							/>
							<VideoDetails
								filename={ filename ?? '' }
								uploadDate={ uploadDate ?? '' }
								src={ url ?? '' }
								loading={ isFetchingData }
							/>
						</Col>
					</Container>
				</AdminSection>
			</AdminPage>
		</>
	);
};

export default EditVideoDetails;<|MERGE_RESOLUTION|>--- conflicted
+++ resolved
@@ -179,14 +179,6 @@
 		message: unsavedChangesMessage,
 	} );
 
-<<<<<<< HEAD
-	// We may need the playback token on the video URL as well
-	const videoUrl = playbackToken ? `${ url }?metadata_token=${ playbackToken }` : url;
-
-	let thumbnail: string | JSX.Element = playbackToken
-		? `${ posterImage }?metadata_token=${ playbackToken }`
-		: posterImage;
-=======
 	const history = useHistory();
 
 	useEffect( () => {
@@ -195,8 +187,14 @@
 		}
 	}, [ updated ] );
 
+	// We may need the playback token on the video URL as well
+	const videoUrl = playbackToken ? `${ url }?metadata_token=${ playbackToken }` : url;
+
+	let thumbnail: string | JSX.Element = playbackToken
+		? `${ posterImage }?metadata_token=${ playbackToken }`
+		: posterImage;
+
 	let thumbnail: string | JSX.Element = posterImage;
->>>>>>> 2eccad62
 	if ( posterImageSource === 'video' && useVideoAsThumbnail ) {
 		thumbnail = <VideoPlayer src={ videoUrl } currentTime={ selectedTime } />;
 	} else if ( posterImageSource === 'upload' ) {
