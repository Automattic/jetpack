--- conflicted
+++ resolved
@@ -124,7 +124,6 @@
 	}
 }
 
-<<<<<<< HEAD
 .chapters-help-container {
 	margin-top: var( --spacing-base );
 
@@ -136,12 +135,13 @@
 	.incomplete-chapters-notice {
 		margin: 0;
 		color: var( --jp-gray-80 );
-=======
+	}
+}
+
 .buttons {
 	display: flex;
 
 	> * + * {
 		margin-left: calc( var( --spacing-base ) * 2 ); // 16px
->>>>>>> 6cf41d1a
 	}
 }