import { Text, Button, useBreakpointMatch } from '@automattic/jetpack-components';
import { dateI18n } from '@wordpress/date';
import { sprintf, __ } from '@wordpress/i18n';
import { Icon, chevronDown, chevronUp } from '@wordpress/icons';
import classNames from 'classnames';
import { useState, useRef } from 'react';
import privacy from '../../../components/icons/privacy-icon';
import Checkbox from '../checkbox';
<<<<<<< HEAD
import VideoQuickActions from '../video-quick-actions';
import privacy from './privacy-icon';
=======
>>>>>>> 5efe9db4
import StatsBase from './stats';
import styles from './style.module.scss';
import { VideoPressVideo, VideoRowProps } from './types';

const millisecondsToMinutesAndSeconds = ( milliseconds?: number ) => {
	if ( milliseconds ) {
		const minutes = Math.floor( milliseconds / 60000 );
		const seconds = Math.floor( ( milliseconds % 60000 ) / 1000 );
		return `${ minutes }:${ seconds < 10 ? '0' : '' }${ seconds }`;
	}
};

const Stats = ( {
	duration,
	uploadDate,
	plays,
	isPrivate,
}: {
	duration?: string;
	uploadDate?: string;
	plays?: number;
	isPrivate?: boolean;
} ) => {
	const [ isSmall ] = useBreakpointMatch( 'sm' );
	const durationLabel = __( 'Duration', 'jetpack-videopress-pkg' );
	const playsLabel = __( 'Plays', 'jetpack-videopress-pkg' );
	const privacyLabel = __( 'Privacy', 'jetpack-videopress-pkg' );

	const privacyElement = isSmall ? (
		<>
			<span>{ privacyLabel }</span>
			<span>
				{ isPrivate
					? __( 'Private', 'jetpack-videopress-pkg' )
					: __( 'Public', 'jetpack-videopress-pkg' ) }
			</span>
		</>
	) : (
		<>{ isPrivate && <Icon icon={ privacy } /> }</>
	);

	const durationElement =
		isSmall && duration ? (
			<>
				<span>{ durationLabel }</span>
				<span>{ duration }</span>
			</>
		) : (
			duration
		);

	const playsElement =
		isSmall && Number.isFinite( plays ) ? (
			<>
				<span>{ playsLabel }</span>
				<span>{ plays }</span>
			</>
		) : (
			plays
		);

	const uploadElement = isSmall ? null : uploadDate;

	return (
		<StatsBase
			privacy={ typeof isPrivate === 'boolean' ? privacyElement : null }
			duration={ durationElement }
			plays={ playsElement }
			upload={ uploadElement }
		/>
	);
};

const VideoRow = ( {
	className = '',
	checked = false,
	videoTitle,
	posterImage,
	duration,
	uploadDate,
	plays,
	isPrivate,
	onClickEdit,
	onSelect,
	hideEditButton,
	// Hiding it based on Design request:
	// https://github.com/Automattic/jetpack/issues/25742#issuecomment-1223123815
	hideQuickActions = true,
	onUpdateThumbnailClick,
	onUpdateUpdatePrivacyClick,
	onDeleteClick,
}: VideoRowProps ) => {
	const textRef = useRef( null );
	const checkboxRef = useRef( null );

	const [ isSmall ] = useBreakpointMatch( 'sm' );
	const [ showActions, setShowActions ] = useState( false );
	const [ keyPressed, setKeyDown ] = useState( false );
	const [ expanded, setExpanded ] = useState( false );

	const durationInMinutesAndSeconds = millisecondsToMinutesAndSeconds( duration );
	const uploadDateFormatted = dateI18n( 'M j, Y', uploadDate, null );
	const isEllipsisActive = textRef?.current?.offsetWidth < textRef?.current?.scrollWidth;
	const showTitleLabel = ! isSmall && isEllipsisActive;
	const showStats = ( ! showActions && ! isSmall ) || ( isSmall && expanded );
	const showBottom = ! isSmall || ( isSmall && expanded );
	const canExpand =
		isSmall &&
		( ! hideEditButton ||
			Boolean( duration ) ||
			Number.isFinite( plays ) ||
			typeof isPrivate === 'boolean' );

	const isSpaceOrEnter = code => code === 'Space' || code === 'Enter';

	const editVideoLabel = __( 'Edit video details', 'jetpack-videopress-pkg' );
	const wrapperAriaLabel = sprintf(
		/* translators: 1 Video title, 2 Video duration, 3 Video upload date */
		__(
			'Video: %1$s, Duration: %2$s, Upload Date: %3$s. Click to edit details.',
			'jetpack-videopress-pkg'
		),
		videoTitle,
		durationInMinutesAndSeconds,
		uploadDateFormatted
	);

	const handleClickWithStopPropagation = callback => event => {
		event.stopPropagation();
		callback?.();
	};

	const editDetailsButton = (
		<Button
			size="small"
			onClick={ handleClickWithStopPropagation( onClickEdit ) }
			fullWidth={ isSmall }
		>
			{ editVideoLabel }
		</Button>
	);

	const handleInfoWrapperClick = e => {
		if ( canExpand ) {
			setExpanded( current => ! current );
		} else {
			handleClick( e );
		}
	};

	const handleClick = e => {
		if ( e.target !== checkboxRef.current ) {
			checkboxRef?.current?.click();
		}
	};

	const handleKeyDown = e => {
		if ( isSpaceOrEnter( e?.code ) ) {
			setKeyDown( true );
		}
	};

	const handleKeyUp = e => {
		if ( isSpaceOrEnter( e?.code ) ) {
			setKeyDown( false );
			handleClick( e );
		}
	};

	const handleOver = () => {
		setShowActions( true );
	};

	const handleLeave = () => {
		setShowActions( false );
	};

	return (
		<div
			role="button"
			tabIndex={ 0 }
			onKeyDown={ isSmall ? null : handleKeyDown }
			onKeyUp={ isSmall ? null : handleKeyUp }
			onMouseOver={ isSmall ? null : handleOver }
			onMouseLeave={ isSmall ? null : handleLeave }
			onClick={ isSmall ? null : handleClick }
			aria-label={ wrapperAriaLabel }
			className={ classNames(
				styles[ 'video-row' ],
				{
					[ styles.pressed ]: keyPressed,
				},
				className
			) }
		>
			<div className={ classNames( { [ styles[ 'checkbox-wrapper-small' ] ]: isSmall } ) }>
				<Checkbox ref={ checkboxRef } checked={ checked } tabIndex={ -1 } onChange={ onSelect } />
			</div>
			<div
				className={ classNames( styles[ 'video-data-wrapper' ], {
					[ styles.small ]: isSmall,
				} ) }
			>
				<div
					className={ classNames( styles[ 'info-wrapper' ], { [ styles.small ]: isSmall } ) }
					onClick={ isSmall ? handleInfoWrapperClick : null }
					role="presentation"
				>
					{ posterImage && <img className={ styles.poster } alt="" src={ posterImage } /> }
					<div className={ styles[ 'title-wrapper' ] }>
						{ showTitleLabel && (
							<Text variant="body-extra-small" className={ styles.label } component="span">
								{ videoTitle }
							</Text>
						) }
						<Text variant="title-small" className={ styles.title } ref={ textRef }>
							{ videoTitle }
						</Text>
						{ isSmall && <Text component="div">{ uploadDateFormatted }</Text> }
					</div>
					{ canExpand && <Icon icon={ expanded ? chevronUp : chevronDown } size={ 45 } /> }
				</div>
				{ showBottom && (
					<div className={ classNames( styles[ 'meta-wrapper' ], { [ styles.small ]: isSmall } ) }>
						{ showActions && ( ! hideEditButton || ! hideQuickActions ) && (
							<div className={ styles.actions }>
								{ ! hideEditButton && editDetailsButton }
								{ ! hideQuickActions && (
									<VideoQuickActions
										onUpdateThumbnailClick={ handleClickWithStopPropagation(
											onUpdateThumbnailClick
										) }
										onUpdateUpdatePrivacyClick={ handleClickWithStopPropagation(
											onUpdateUpdatePrivacyClick
										) }
										onDeleteClick={ handleClickWithStopPropagation( onDeleteClick ) }
									/>
								) }
							</div>
						) }
						{ showStats && (
							<Stats
								duration={ durationInMinutesAndSeconds }
								uploadDate={ uploadDateFormatted }
								plays={ plays }
								isPrivate={ isPrivate }
							/>
						) }
						{ isSmall && ! hideEditButton && editDetailsButton }
					</div>
				) }
			</div>
		</div>
	);
};

export type { VideoPressVideo };
export { StatsBase as Stats };
export default VideoRow;<|MERGE_RESOLUTION|>--- conflicted
+++ resolved
@@ -6,11 +6,7 @@
 import { useState, useRef } from 'react';
 import privacy from '../../../components/icons/privacy-icon';
 import Checkbox from '../checkbox';
-<<<<<<< HEAD
 import VideoQuickActions from '../video-quick-actions';
-import privacy from './privacy-icon';
-=======
->>>>>>> 5efe9db4
 import StatsBase from './stats';
 import styles from './style.module.scss';
 import { VideoPressVideo, VideoRowProps } from './types';
