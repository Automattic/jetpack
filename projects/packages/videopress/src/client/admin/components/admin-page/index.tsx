--- conflicted
+++ resolved
@@ -205,7 +205,6 @@
 
 									{ ! hasVideoPressPurchase && <UpgradeTrigger hasUsedVideo={ hasVideos } /> }
 								</Col>
-<<<<<<< HEAD
 							</Container>
 						</AdminSectionHero>
 						<AdminSection>
@@ -245,20 +244,12 @@
 						</AdminSection>
 					</>
 				) }
+
+				<AdminSection>
+					<SettingsSection />
+				</AdminSection>
 			</AdminPage>
 		</div>
-=======
-							) }
-						</Container>
-					</AdminSection>
-				</>
-			) }
-
-			<AdminSection>
-				<SettingsSection />
-			</AdminSection>
-		</AdminPage>
->>>>>>> 03935d5e
 	);
 };
 
