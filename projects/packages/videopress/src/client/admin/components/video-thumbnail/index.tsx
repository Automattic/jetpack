--- conflicted
+++ resolved
@@ -184,11 +184,7 @@
 
 		// Mapping thumbnail (Ordered by priority)
 		let thumbnail = defaultThumbnail;
-<<<<<<< HEAD
-		thumbnail = loading || deleting ? <LoadingPlaceholder /> : thumbnail;
-=======
-		thumbnail = loading ? <Placeholder /> : thumbnail;
->>>>>>> eb003d2a
+		thumbnail = loading ? <LoadingPlaceholder /> : thumbnail;
 		thumbnail = uploading ? (
 			<UploadingThumbnail isRow={ isRow } uploadProgress={ uploadProgress } />
 		) : (
