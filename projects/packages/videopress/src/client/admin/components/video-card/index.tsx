/**
 * External dependencies
 */
import { Text, Button, Title, numberFormat } from '@automattic/jetpack-components';
import { Icon } from '@wordpress/components';
import { __, sprintf } from '@wordpress/i18n';
import { chartBar } from '@wordpress/icons';
import classnames from 'classnames';
/**
 * Internal dependencies
 */
import { ConnectVideoQuickActions } from '../video-quick-actions';
import VideoThumbnail from '../video-thumbnail';
import styles from './style.module.scss';
import { VideoCardProps } from './types';
import type React from 'react';

/**
 * Video Card component
 *
 * @param {VideoCardProps} props - Component props.
 * @returns {React.ReactNode} - VideoCard react component.
 */
export const VideoCard = ( {
	title,
	id,
	duration,
	plays,
	thumbnail,
	editable,
	showQuickActions = true,
	onVideoDetailsClick,
}: VideoCardProps ) => {
	const isBlank = ! title && ! duration && ! plays && ! thumbnail;
	const hasPlays = typeof plays !== 'undefined';
	const playsCount = hasPlays
		? sprintf(
				/* translators: placeholder is a product name */
				__( '%s plays', 'jetpack-videopress-pkg' ),
				numberFormat( plays )
		  )
		: '';

	return (
		<div
			className={ classnames( styles[ 'video-card__wrapper' ], {
				[ styles[ 'is-blank' ] ]: isBlank,
			} ) }
		>
			<div className={ styles[ 'video-card__background' ] } />

			<VideoThumbnail
				className={ styles[ 'video-card__thumbnail' ] }
				thumbnail={ thumbnail }
				duration={ duration }
				editable={ editable }
			/>
			<div className={ styles[ 'video-card__title-section' ] }>
				<Title className={ styles[ 'video-card__title' ] } mb={ 0 } size="small">
					{ title }
				</Title>
				{ hasPlays && (
					<Text
						weight="regular"
						size="small"
						component="div"
						className={ styles[ 'video-card__video-plays-counter' ] }
					>
						<Icon icon={ chartBar } />
						{ playsCount }
					</Text>
				) }
			</div>
			{ showQuickActions && (
				<div className={ styles[ 'video-card__quick-actions-section' ] }>
					<Button
						variant="primary"
						size="small"
						onClick={ onVideoDetailsClick }
						className={ styles[ 'video-card__quick-actions__edit-button' ] }
					>
						{ __( 'Edit video details', 'jetpack-videopress-pkg' ) }
					</Button>

<<<<<<< HEAD
					<VideoQuickActions
						onUpdateVideoThumbnail={ onUpdateVideoThumbnail }
						onUpdateVideoPrivacy={ onUpdateVideoPrivacy }
						onDeleteVideo={ onDeleteVideo }
					/>
				</div>
			) }
=======
				{ id && <ConnectVideoQuickActions videoId={ id } /> }
			</div>
>>>>>>> a5770719
		</div>
	);
};

export default VideoCard;<|MERGE_RESOLUTION|>--- conflicted
+++ resolved
@@ -82,18 +82,9 @@
 						{ __( 'Edit video details', 'jetpack-videopress-pkg' ) }
 					</Button>
 
-<<<<<<< HEAD
-					<VideoQuickActions
-						onUpdateVideoThumbnail={ onUpdateVideoThumbnail }
-						onUpdateVideoPrivacy={ onUpdateVideoPrivacy }
-						onDeleteVideo={ onDeleteVideo }
-					/>
+					{ id && <ConnectVideoQuickActions videoId={ id } /> }
 				</div>
 			) }
-=======
-				{ id && <ConnectVideoQuickActions videoId={ id } /> }
-			</div>
->>>>>>> a5770719
 		</div>
 	);
 };
