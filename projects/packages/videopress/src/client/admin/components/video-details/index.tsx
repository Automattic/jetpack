/**
 * External dependencies
 */
import { Text, LoadingPlaceholder } from '@automattic/jetpack-components';
import { gmdateI18n } from '@wordpress/date';
import { __ } from '@wordpress/i18n';
import { getVideoUrlBasedOnPrivacy } from '../../../lib/url';
/**
 * Internal dependencies
 */
import ClipboardButtonInput from '../clipboard-button-input';
import styles from './style.module.scss';
import { VideoDetailsProps } from './types';

const VideoDetails = ( {
	filename,
	uploadDate,
	shortcode,
	loading = false,
	guid,
	isPrivate,
}: VideoDetailsProps ) => {
	const formattedDate = uploadDate?.length ? gmdateI18n( 'F j, Y', uploadDate ) : false;

	const videoLinkUrl = getVideoUrlBasedOnPrivacy( guid, isPrivate );

	return (
		<div className={ styles.details }>
			<div>
				<Text variant="body-small">{ __( 'Link to video', 'jetpack-videopress-pkg' ) }</Text>
<<<<<<< HEAD
				{ loading ? <LoadingPlaceholder height={ 36 } /> : <ClipboardButtonInput value={ src } /> }
=======
				{ loading ? (
					<Placeholder height={ 36 } />
				) : (
					<ClipboardButtonInput value={ videoLinkUrl } />
				) }
>>>>>>> eb003d2a
			</div>

			<div>
				<Text variant="body-small">{ __( 'WordPress shortcode', 'jetpack-videopress-pkg' ) }</Text>
				{ loading ? (
					<LoadingPlaceholder height={ 36 } />
				) : (
					<ClipboardButtonInput value={ shortcode } />
				) }
			</div>

			<div>
				<Text variant="body-small">{ __( 'File name', 'jetpack-videopress-pkg' ) }</Text>
<<<<<<< HEAD
				{ loading ? <LoadingPlaceholder height={ 24 } /> : <Text>{ filename }</Text> }
=======
				{ loading ? (
					<Placeholder height={ 24 } />
				) : (
					<Text className={ styles.filename }>{ filename }</Text>
				) }
>>>>>>> eb003d2a
			</div>

			<div>
				<Text variant="body-small">{ __( 'Upload date', 'jetpack-videopress-pkg' ) }</Text>
				{ loading ? <LoadingPlaceholder height={ 24 } /> : <Text>{ formattedDate }</Text> }
			</div>
		</div>
	);
};

export default VideoDetails;<|MERGE_RESOLUTION|>--- conflicted
+++ resolved
@@ -28,15 +28,11 @@
 		<div className={ styles.details }>
 			<div>
 				<Text variant="body-small">{ __( 'Link to video', 'jetpack-videopress-pkg' ) }</Text>
-<<<<<<< HEAD
-				{ loading ? <LoadingPlaceholder height={ 36 } /> : <ClipboardButtonInput value={ src } /> }
-=======
 				{ loading ? (
-					<Placeholder height={ 36 } />
+					<LoadingPlaceholder height={ 36 } />
 				) : (
 					<ClipboardButtonInput value={ videoLinkUrl } />
 				) }
->>>>>>> eb003d2a
 			</div>
 
 			<div>
@@ -50,15 +46,11 @@
 
 			<div>
 				<Text variant="body-small">{ __( 'File name', 'jetpack-videopress-pkg' ) }</Text>
-<<<<<<< HEAD
-				{ loading ? <LoadingPlaceholder height={ 24 } /> : <Text>{ filename }</Text> }
-=======
 				{ loading ? (
-					<Placeholder height={ 24 } />
+					<LoadingPlaceholder height={ 24 } />
 				) : (
 					<Text className={ styles.filename }>{ filename }</Text>
 				) }
->>>>>>> eb003d2a
 			</div>
 
 			<div>
