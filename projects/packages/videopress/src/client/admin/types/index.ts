--- conflicted
+++ resolved
@@ -162,9 +162,6 @@
 	getVideoStateMetadata: ( id: number | string ) => MetadataVideo; // @todo use specific type
 	getVideos: () => VideoPressVideo[];
 	getUploadedVideoCount: () => number;
-<<<<<<< HEAD
 	getIsFetching: () => boolean;
-=======
 	getPurchases: () => Array< object >;
->>>>>>> e8899e8e
 };