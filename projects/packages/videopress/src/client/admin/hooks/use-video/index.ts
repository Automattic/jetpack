--- conflicted
+++ resolved
@@ -23,8 +23,7 @@
 		[ id ]
 	);
 
-<<<<<<< HEAD
-	const metaData = useSelect(
+	const metadata = useSelect(
 		select => ( select( STORE_ID ) as VideopressSelectors ).getVideoStateMetadata( id ),
 		[ id ]
 	);
@@ -38,13 +37,6 @@
 
 	const processing = videoData?.posterImage === null && ! videoData?.finished; // Video is processing if it has no poster image and it's not finished.
 
-=======
-	const metadata = useSelect(
-		select => ( select( STORE_ID ) as VideopressSelectors ).getVideoStateMetadata( id ),
-		[]
-	);
-
->>>>>>> e8899e8e
 	return {
 		// Data
 		data: {
@@ -52,23 +44,12 @@
 			...videoData,
 		},
 
-<<<<<<< HEAD
 		// Video Meta Data
-		...metaData,
+		...metadata,
 
 		processing,
 
 		isFetching,
-=======
-		// Is Fetching
-		// @todo: this prop should not be here but in useVideos() hook
-		isFetching: useSelect(
-			select => ( select( STORE_ID ) as VideopressSelectors ).getIsFetching(),
-			[]
-		),
-
-		...metadata,
->>>>>>> e8899e8e
 
 		// Handlers
 		setVideo: ( video: VideoPressVideo ) => dispatch.setVideo( video ),
