--- conflicted
+++ resolved
@@ -118,11 +118,7 @@
 		Attachment_Handler::init();
 		Jwt_Token_Bridge::init();
 		Uploader_Rest_Endpoints::init();
-<<<<<<< HEAD
-=======
-		VideoPress_Rest_Api_V1_Token::init();
 		VideoPress_Rest_Api_V1_Stats::init();
->>>>>>> 4b9af10e
 		XMLRPC::init();
 		self::register_oembed_providers();
 		if ( self::should_initialize_admin_ui() ) {
