--- conflicted
+++ resolved
@@ -41,13 +41,11 @@
 	 * @return void
 	 */
 	private static function unconditional_initialization() {
-<<<<<<< HEAD
+		require_once __DIR__ . '/utility-functions.php';
+
 		// Set up package version hook.
 		add_filter( 'jetpack_package_versions', __NAMESPACE__ . '\Package_Version::send_package_version_to_tracker' );
 
-=======
-		require_once __DIR__ . '/utility-functions.php';
->>>>>>> 7b467535
 		Module_Control::init();
 		new WPCOM_REST_API_V2_Endpoint_VideoPress();
 		if ( is_admin() ) {
