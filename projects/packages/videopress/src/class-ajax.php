<?php // phpcs:ignore WordPress.Files.FileName.InvalidClassFileName

namespace Automattic\Jetpack\VideoPress;

use Automattic\Jetpack\Connection\Client;
<<<<<<< HEAD
=======
use VIDEOPRESS_PRIVACY;
>>>>>>> 10ac449d

/**
 * VideoPress AJAX action handlers and utilities.
 *
 * Note: this is also being used on WordPress.com.
 * Use IS_WPCOM checks for functionality that is specific to WPCOM/Jetpack.
 */
class AJAX {

	/**
	 * Singleton AJAX instance.
	 *
	 * @var AJAX
	 **/
	private static $instance = null;

	/**
	 * Private AJAX constructor.
	 *
	 * Use the AJAX::init() method to get an instance.
	 */
	private function __construct() {
		add_action( 'wp_ajax_videopress-get-upload-token', array( $this, 'wp_ajax_videopress_get_upload_token' ) );
		add_action( 'wp_ajax_videopress-get-upload-jwt', array( $this, 'wp_ajax_videopress_get_upload_jwt' ) );
		add_action( 'wp_ajax_nopriv_videopress-get-playback-jwt', array( $this, 'wp_ajax_videopress_get_playback_jwt' ) );
		add_action( 'wp_ajax_videopress-get-playback-jwt', array( $this, 'wp_ajax_videopress_get_playback_jwt' ) );

		add_action(
			'wp_ajax_videopress-update-transcoding-status',
			array(
				$this,
				'wp_ajax_update_transcoding_status',
			),
			-1
		);
	}

	/**
	 * Initialize the AJAX and get back a singleton instance.
	 *
	 * @return AJAX
	 */
	public static function init() {
		if ( self::$instance === null ) {
			self::$instance = new AJAX();
		}

		return self::$instance;
	}

	/**
	 * Validate a guid.
	 *
	 * @param string $guid The guid to validate.
	 *
	 * @return bool
	 **/
	private function is_valid_guid( $guid ) {
		if ( empty( $guid ) ) {
			return false;
		}

		preg_match( '/^[a-z0-9]+$/i', $guid, $matches );

		if ( empty( $matches ) ) {
			return false;
		}

		return true;
	}

	/**
	 * Ajax method that is used by the VideoPress player to get a token to play a video.
	 *
	 * This is used for both logged in and logged out users.
	 *
	 * @return void
	 */
	public function wp_ajax_videopress_get_playback_jwt() {
		$guid             = filter_input( INPUT_POST, 'guid' );
		$embedded_post_id = filter_input( INPUT_POST, 'post_id', FILTER_VALIDATE_INT );
		$selected_plan_id = filter_input( INPUT_POST, 'subscription_plan_id' );

		if ( empty( $embedded_post_id ) ) {
			$embedded_post_id = 0;
		}

		if ( empty( $guid ) || ! $this->is_valid_guid( $guid ) ) {
			wp_send_json_error( array( 'message' => __( 'need a guid', 'jetpack-videopress-pkg' ) ) );
			return;
		}

		if ( ! $this->is_current_user_authed_for_video( $guid, $embedded_post_id, $selected_plan_id ) ) {
			wp_send_json_error( array( 'message' => __( 'You cannot view this video.', 'jetpack-videopress-pkg' ) ) );
			return;
		}

		$token = $this->request_jwt_from_wpcom( $guid );

		if ( empty( $token ) ) {
			wp_send_json_error( array( 'message' => __( 'Could not obtain a VideoPress playback JWT. Please try again later. (empty upload token)', 'jetpack-videopress-pkg' ) ) );
			return;
		}

		if ( is_wp_error( $token ) ) {
			wp_send_json_error( array( 'message' => __( 'Could not obtain a VideoPress upload JWT. Please try again later.', 'jetpack-videopress-pkg' ) ) );
			return;
		}

		wp_send_json_success( array( 'jwt' => $token ) );
	}

	/**
	 * Determines if the current user can view the provided video. Only ever gets fired if site-wide private videos are enabled.
	 *
	 * Filterable for 3rd party plugins.
	 *
	 * @param string $guid             The video id being checked.
	 * @param int    $embedded_post_id The post id the video is embedded in or 0.
	 * @param int    $selected_plan_id The plan id the earn block this video is embedded in has.
	 */
	private function is_current_user_authed_for_video( $guid, $embedded_post_id, $selected_plan_id = 0 ) {
		return Access_Control::instance()->is_current_user_authed_for_video( $guid, $embedded_post_id, $selected_plan_id );
	}

	/**
	 * Requests JWT from wpcom.
	 *
	 * @param string $guid The video id being checked.
	 */
	private function request_jwt_from_wpcom( $guid ) {
		if ( defined( 'IS_WPCOM' ) && IS_WPCOM && function_exists( 'video_wpcom_get_playback_jwt_for_guid' ) ) {
			$jwt_data = video_wpcom_get_playback_jwt_for_guid( $guid );
			if ( is_wp_error( $jwt_data ) ) {
				return false;
			}
			return $jwt_data->metadata_token;
		}

		$video_blog_id = $this->get_videopress_blog_id();
		$args          = array(
			'method' => 'POST',
		);

		$endpoint = "sites/{$video_blog_id}/media/videopress-playback-jwt/{$guid}";
		$result   = Client::wpcom_json_api_request_as_blog( $endpoint, 'v2', $args, null, 'wpcom' );
		if ( is_wp_error( $result ) ) {
			return $result;
		}

		$response = json_decode( $result['body'], true );

		if ( empty( $response['metadata_token'] ) ) {
			return false;
		}

		return $response['metadata_token'];
	}

	/**
	 * Ajax method that is used by the VideoPress uploader to get a token to upload a file to the wpcom api.
	 *
	 * @return void
	 */
	public function wp_ajax_videopress_get_upload_jwt() {
		$video_blog_id = $this->get_videopress_blog_id();
		$args          = array(
			'method' => 'POST',
		);

		$endpoint = "sites/{$video_blog_id}/media/videopress-upload-jwt";
		$result   = Client::wpcom_json_api_request_as_blog( $endpoint, 'v2', $args, null, 'wpcom' );
		if ( is_wp_error( $result ) ) {
			wp_send_json_error( array( 'message' => __( 'Could not obtain a VideoPress upload JWT. Please try again later.', 'jetpack-videopress-pkg' ) ) );
			return;
		}

		$response = json_decode( $result['body'], true );

		if ( empty( $response['upload_token'] ) ) {
			wp_send_json_error( array( 'message' => __( 'Could not obtain a VideoPress upload JWT. Please try again later. (empty upload token)', 'jetpack-videopress-pkg' ) ) );
			return;
		}

		$response['upload_action_url'] = videopress_make_resumable_upload_path( $video_blog_id );

		wp_send_json_success( $response );
	}

	/**
	 * Ajax method that is used by the VideoPress uploader to get a token to upload a file to the wpcom api.
	 *
	 * @return void
	 */
	public function wp_ajax_videopress_get_upload_token() {
		$video_blog_id = $this->get_videopress_blog_id();

		$args = array(
			'method' => 'POST',
		);

		$endpoint = "sites/{$video_blog_id}/media/token";
		$result   = Client::wpcom_json_api_request_as_blog( $endpoint, Client::WPCOM_JSON_API_VERSION, $args );

		if ( is_wp_error( $result ) ) {
			wp_send_json_error( array( 'message' => __( 'Could not obtain a VideoPress upload token. Please try again later.', 'jetpack-videopress-pkg' ) ) );
			return;
		}

		$response = json_decode( $result['body'], true );

		if ( empty( $response['upload_token'] ) ) {
			wp_send_json_error( array( 'message' => __( 'Could not obtain a VideoPress upload token. Please try again later.', 'jetpack-videopress-pkg' ) ) );
			return;
		}

		$response['upload_action_url'] = videopress_make_media_upload_path( $video_blog_id );

		wp_send_json_success( $response );
	}

	/**
	 * Ajax action to update the video transcoding status from the WPCOM API.
	 *
	 * @return void
	 */
	public function wp_ajax_update_transcoding_status() {
		if ( ! isset( $_POST['post_id'] ) ) { // phpcs:ignore WordPress.Security.NonceVerification.Missing -- Informational AJAX response.
			wp_send_json_error( array( 'message' => __( 'A valid post_id is required.', 'jetpack-videopress-pkg' ) ) );
			return;
		}

		$post_id = (int) $_POST['post_id']; // phpcs:ignore WordPress.Security.NonceVerification.Missing

		if ( ! videopress_update_meta_data( $post_id ) ) {
			wp_send_json_error( array( 'message' => __( 'That post does not have a VideoPress video associated to it.', 'jetpack-videopress-pkg' ) ) );
			return;
		}

		wp_send_json_success(
			array(
				'message' => __( 'Status updated', 'jetpack-videopress-pkg' ),
				'status'  => videopress_get_transcoding_status( $post_id ),
			)
		);
	}

	/**
	 * Returns the proper blog id depending on Jetpack or WP.com
	 *
	 * @return int the blog id
	 */
	public function get_videopress_blog_id() {
		if ( defined( 'IS_WPCOM' ) && IS_WPCOM ) {
			return get_current_blog_id();
		}

		$options = Options::get_options();
		return $options['shadow_blog_id'];
	}
}<|MERGE_RESOLUTION|>--- conflicted
+++ resolved
@@ -3,10 +3,7 @@
 namespace Automattic\Jetpack\VideoPress;
 
 use Automattic\Jetpack\Connection\Client;
-<<<<<<< HEAD
-=======
 use VIDEOPRESS_PRIVACY;
->>>>>>> 10ac449d
 
 /**
  * VideoPress AJAX action handlers and utilities.
