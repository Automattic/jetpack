--- conflicted
+++ resolved
@@ -4,12 +4,8 @@
 	"type": "jetpack-library",
 	"license": "GPL-2.0-or-later",
 	"require": {
-<<<<<<< HEAD
-		"automattic/jetpack-connection": "^1.41"
-=======
 		"automattic/jetpack-connection": "^1.41",
 		"automattic/jetpack-plans": "^0.1"
->>>>>>> c69810f3
 	},
 	"require-dev": {
 		"yoast/phpunit-polyfills": "1.0.3",
