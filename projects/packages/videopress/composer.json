{
	"name": "automattic/jetpack-videopress",
	"description": "VideoPress package",
	"type": "jetpack-library",
	"license": "GPL-2.0-or-later",
	"require": {
<<<<<<< HEAD
		"automattic/jetpack-connection": "^1.43",
		"automattic/jetpack-plans": "^0.1"
=======
		"automattic/jetpack-assets": "^1.17",
		"automattic/jetpack-connection": "^1.42",
		"automattic/jetpack-plans": "^0.2"
>>>>>>> e582f3d8
	},
	"require-dev": {
		"yoast/phpunit-polyfills": "1.0.3",
		"automattic/jetpack-changelogger": "^3.2"
	},
	"autoload": {
		"classmap": [
			"src/"
		]
	},
	"scripts": {
		"phpunit": [
			"./vendor/phpunit/phpunit/phpunit --colors=always"
		],
		"test-coverage": [
			"php -dpcov.directory=. ./vendor/bin/phpunit --coverage-clover \"$COVERAGE_DIR/clover.xml\""
		],
		"test-php": [
			"@composer phpunit"
		],
		"build-production": [
			"NODE_ENV=production BABEL_ENV=production pnpm run build"
		],
		"build-development": [
			"pnpm run build"
		],
		"watch": [
			"Composer\\Config::disableProcessTimeout",
			"pnpm run watch"
		]
	},
	"repositories": [
		{
			"type": "path",
			"url": "../../packages/*",
			"options": {
				"monorepo": true
			}
		}
	],
	"minimum-stability": "dev",
	"prefer-stable": true,
	"extra": {
		"autotagger": true,
		"mirror-repo": "Automattic/jetpack-videopress",
		"changelogger": {
			"link-template": "https://github.com/Automattic/jetpack-videopress/compare/v${old}...v${new}"
		},
		"branch-alias": {
			"dev-trunk": "0.2.x-dev"
		},
		"version-constants": {
			"::PACKAGE_VERSION": "src/class-package-version.php"
		},
		"textdomain": "jetpack-videopress-pkg"
	}
}<|MERGE_RESOLUTION|>--- conflicted
+++ resolved
@@ -4,14 +4,9 @@
 	"type": "jetpack-library",
 	"license": "GPL-2.0-or-later",
 	"require": {
-<<<<<<< HEAD
+		"automattic/jetpack-assets": "^1.17",
 		"automattic/jetpack-connection": "^1.43",
-		"automattic/jetpack-plans": "^0.1"
-=======
-		"automattic/jetpack-assets": "^1.17",
-		"automattic/jetpack-connection": "^1.42",
 		"automattic/jetpack-plans": "^0.2"
->>>>>>> e582f3d8
 	},
 	"require-dev": {
 		"yoast/phpunit-polyfills": "1.0.3",
