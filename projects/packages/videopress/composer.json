--- conflicted
+++ resolved
@@ -12,11 +12,8 @@
 	"require-dev": {
 		"yoast/phpunit-polyfills": "1.0.3",
 		"automattic/jetpack-changelogger": "^3.2",
-<<<<<<< HEAD
-		"automattic/wordbless": "@dev"
-=======
+		"automattic/wordbless": "@dev",
 		"brain/monkey": "2.6.1"
->>>>>>> 5cac258a
 	},
 	"autoload": {
 		"classmap": [
