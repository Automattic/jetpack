{
	"private": true,
	"description": "Speed up your site and create a smoother viewing experience by loading images as visitors scroll down the screen, instead of all at once.",
	"homepage": "https://jetpack.com",
	"bugs": {
		"url": "https://github.com/Automattic/jetpack/issues"
	},
	"repository": {
		"type": "git",
		"url": "https://github.com/Automattic/jetpack.git"
	},
	"license": "GPL-2.0-or-later",
	"author": "Automattic",
	"browserslist": [
		"extends @wordpress/browserslist-config"
	],
	"scripts": {
		"build": "pnpm run install-if-deps-outdated && pnpm run clean && pnpm run build-js",
		"build-js": "webpack",
		"build-production": "pnpm run distclean && pnpm run install-if-deps-outdated && pnpm run build-production-js && pnpm run validate",
		"build-production-js": "NODE_ENV=production BABEL_ENV=production pnpm run build-js",
		"clean": "rm -rf dist",
		"distclean": "rm -rf node_modules && pnpm run clean",
		"install-if-deps-outdated": "pnpm install --no-prod --frozen-lockfile",
		"validate": "pnpm exec validate-es dist/"
	},
	"devDependencies": {
<<<<<<< HEAD
		"@automattic/jetpack-webpack-config": "workspace:^0.3.0-alpha",
=======
		"@automattic/jetpack-webpack-config": "workspace:^0.2.1-alpha",
>>>>>>> 4b77b86b
		"copy-webpack-plugin": "9.0.1",
		"intersection-observer": "0.12.0",
		"webpack": "5.64.1"
	},
	"engines": {
		"node": "^14.17.6 || ^16.7.0",
		"pnpm": "^6.5.0",
		"yarn": "use pnpm instead - see docs/yarn-upgrade.md"
	}
}<|MERGE_RESOLUTION|>--- conflicted
+++ resolved
@@ -25,11 +25,7 @@
 		"validate": "pnpm exec validate-es dist/"
 	},
 	"devDependencies": {
-<<<<<<< HEAD
 		"@automattic/jetpack-webpack-config": "workspace:^0.3.0-alpha",
-=======
-		"@automattic/jetpack-webpack-config": "workspace:^0.2.1-alpha",
->>>>>>> 4b77b86b
 		"copy-webpack-plugin": "9.0.1",
 		"intersection-observer": "0.12.0",
 		"webpack": "5.64.1"
