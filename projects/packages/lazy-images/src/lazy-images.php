--- conflicted
+++ resolved
@@ -244,25 +244,8 @@
 		 *
 		 * @package automattic/jetpack-lazy-images
 		 *
-<<<<<<< HEAD
-		 * @since 8.7.0
-=======
-		 * @since 1.0.0
-		 * @since-jetpack 5.9.0
-		 * @deprecated-jetpack 8.7.0 Use jetpack_lazy_images_blocked_classes
-		 *
-		 * @param array An array of strings where each string is a class.
-		 */
-		$blocked_classes = apply_filters_deprecated( 'jetpack_lazy_images_blacklisted_classes', array( $blocked_classes ), 'Jetpack 8.7.0', 'jetpack_lazy_images_blocked_classes' );
-
-		/**
-		 * Allow plugins and themes to tell lazy images to skip an image with a given class.
-		 *
-		 * @package automattic/jetpack-lazy-images
-		 *
 		 * @since 1.0.0
 		 * @since-jetpack 8.7.0
->>>>>>> e637e8f4
 		 *
 		 * @param array An array of strings where each string is a class.
 		 */
