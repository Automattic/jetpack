--- conflicted
+++ resolved
@@ -4,13 +4,8 @@
 	"type": "jetpack-library",
 	"license": "GPL-2.0-or-later",
 	"require": {
-<<<<<<< HEAD
 		"automattic/jetpack-connection": "^1.38",
-		"automattic/jetpack-options": "^1.14",
-=======
-		"automattic/jetpack-connection": "^1.37",
 		"automattic/jetpack-options": "^1.15",
->>>>>>> dd9651b0
 		"automattic/jetpack-status": "^1.13"
 	},
 	"require-dev": {
