<?php
/**
 * Class for the Jetpack partner coupon logic.
 *
 * @deprecated $$next-version$$
 * @see automattic/jetpack-connection
 *
<<<<<<< HEAD
 * @since 1.6.0
 */
class Partner_Coupon {

	/**
	 * Name of the Jetpack_Option coupon option.
	 *
	 * @var string
	 */
	public static $coupon_option = 'partner_coupon';

	/**
	 * Name of the Jetpack_Option added option.
	 *
	 * @var string
	 */
	public static $added_option = 'partner_coupon_added';

	/**
	 * Name of "last availability check" transient.
	 *
	 * @var string
	 */
	public static $last_check_transient = 'jetpack_partner_coupon_last_check';

	/**
	 * Callable that executes a blog-authenticated request.
	 *
	 * @var callable
	 */
	protected $request_as_blog;

	/**
	 * Jetpack_Partner_Coupon
	 *
	 * @var Partner_Coupon|null
	 **/
	private static $instance = null;

	/**
	 * A list of supported partners.
	 *
	 * @var array
	 */
	private static $supported_partners = array(
		'IONOS' => array(
			'name' => 'IONOS',
			'logo' => array(
				'src'    => '/images/ionos-logo.jpg',
				'width'  => 119,
				'height' => 32,
			),
		),
	);

	/**
	 * A list of supported presets.
	 *
	 * @var array
	 */
	private static $supported_presets = array(
		'IONA' => 'jetpack_backup_daily',
	);

	/**
	 * Get singleton instance of class.
	 *
	 * @return Partner_Coupon
	 */
	public static function get_instance() {
		if ( self::$instance === null ) {
			self::$instance = new Partner_Coupon( array( Connection_Client::class, 'wpcom_json_api_request_as_blog' ) );
		}

		return self::$instance;
	}

	/**
	 * Constructor.
	 *
	 * @param callable $request_as_blog Callable that executes a blog-authenticated request.
	 */
	public function __construct( $request_as_blog ) {
		$this->request_as_blog = $request_as_blog;
	}

	/**
	 * Register hooks to catch and purge coupon.
	 *
	 * @param string $plugin_slug The plugin slug to differentiate between Jetpack connections.
	 * @param string $redirect_location The location we should redirect to after catching the coupon.
	 */
	public static function register_coupon_admin_hooks( $plugin_slug, $redirect_location ) {
		$instance = self::get_instance();

		// We have to use an anonymous function, so we can pass along relevant information
		// and not have to hardcode values for a single plugin.
		// This open up the opportunity for e.g. the "all-in-one" and backup plugins
		// to both implement partner coupon logic.
		add_action(
			'admin_init',
			function () use ( $plugin_slug, $redirect_location, $instance ) {
				$instance->catch_coupon( $plugin_slug, $redirect_location );
				$instance->maybe_purge_coupon( $plugin_slug );
			}
		);
	}

	/**
	 * Catch partner coupon and redirect to claim component.
	 *
	 * @param string $plugin_slug The plugin slug to differentiate between Jetpack connections.
	 * @param string $redirect_location The location we should redirect to after catching the coupon.
	 */
	public function catch_coupon( $plugin_slug, $redirect_location ) {
		// Accept and store a partner coupon if present, and redirect to Jetpack connection screen.
		$partner_coupon = isset( $_GET['jetpack-partner-coupon'] ) ? sanitize_text_field( wp_unslash( $_GET['jetpack-partner-coupon'] ) ) : false; // phpcs:ignore WordPress.Security.NonceVerification.Recommended
		if ( $partner_coupon ) {
			Jetpack_Options::update_options(
				array(
					self::$coupon_option => $partner_coupon,
					self::$added_option  => time(),
				)
			);

			$connection = new Connection_Manager( $plugin_slug );
			if ( $connection->is_connected() ) {
				$redirect_location = add_query_arg( array( 'showCouponRedemption' => 1 ), $redirect_location );
				wp_safe_redirect( $redirect_location );
			} else {
				wp_safe_redirect( $redirect_location );
			}
		}
	}

	/**
	 * Purge partner coupon.
	 *
	 * We try to remotely check if a coupon looks valid. We also automatically purge
	 * partner coupons after a certain amount of time to prevent unnecessary look-ups
	 * and/or promoting a product for months or years in the future due to unknown
	 * errors.
	 *
	 * @param string $plugin_slug The plugin slug to differentiate between Jetpack connections.
	 */
	public function maybe_purge_coupon( $plugin_slug ) {
		// Only run coupon checks on Jetpack admin pages.
		// The "admin-ui" package is responsible for registering the Jetpack admin
		// page for all Jetpack plugins and has hardcoded the settings page to be
		// "jetpack", so we shouldn't need to allow for dynamic/custom values.
		// phpcs:ignore WordPress.Security.NonceVerification.Recommended
		if ( ! isset( $_GET['page'] ) || 'jetpack' !== $_GET['page'] ) {
			return;
		}

		if ( ( new Status() )->is_offline_mode() ) {
			return;
		}

		$connection = new Connection_Manager( $plugin_slug );
		if ( ! $connection->is_connected() ) {
			return;
		}

		if ( $this->maybe_purge_coupon_by_added_date() ) {
			return;
		}

		// Limit checks to happen once a minute at most.
		if ( get_transient( self::$last_check_transient ) ) {
			return;
		}

		set_transient( self::$last_check_transient, true, MINUTE_IN_SECONDS );

		$this->maybe_purge_coupon_by_availability_check();
	}

	/**
	 * Purge coupon based on local added date.
	 *
	 * We automatically remove the coupon after a month to "self-heal" if
	 * something in the claim process has broken with the site.
	 *
	 * @return bool Return whether we should skip further purge checks.
	 */
	protected function maybe_purge_coupon_by_added_date() {
		$date = Jetpack_Options::get_option( self::$added_option, '' );

		if ( empty( $date ) ) {
			return true;
		}

		$expire_date = strtotime( '+30 days', $date );
		$today       = time();

		if ( $today >= $expire_date ) {
			$this->delete_coupon_data();

			return true;
		}

		return false;
	}

	/**
	 * Purge coupon based on availability check.
	 *
	 * @return bool Return whether we deleted coupon data.
	 */
	protected function maybe_purge_coupon_by_availability_check() {
		$blog_id = Jetpack_Options::get_option( 'id', false );

		if ( ! $blog_id ) {
			return false;
		}

		$coupon = self::get_coupon();

		if ( ! $coupon ) {
			return false;
		}

		$response = call_user_func_array(
			$this->request_as_blog,
			array(
				add_query_arg(
					array( 'coupon_code' => $coupon['coupon_code'] ),
					sprintf(
						'/sites/%d/jetpack-partner/coupon/v1/site/coupon',
						$blog_id
					)
				),
				2,
				array( 'method' => 'GET' ),
				null,
				'wpcom',
			)
		);

		$body = json_decode( wp_remote_retrieve_body( $response ), true );

		if (
			200 === wp_remote_retrieve_response_code( $response ) &&
			is_array( $body ) &&
			isset( $body['available'] ) &&
			false === $body['available']
		) {
			$this->delete_coupon_data();

			return true;
		}

		return false;
	}

	/**
	 * Delete all coupon data.
	 */
	protected function delete_coupon_data() {
		Jetpack_Options::delete_option(
			array(
				self::$coupon_option,
				self::$added_option,
			)
		);
	}

	/**
	 * Get partner coupon data.
	 *
	 * @return array|bool
	 */
	public static function get_coupon() {
		$coupon_code = Jetpack_Options::get_option( self::$coupon_option, '' );

		if ( ! is_string( $coupon_code ) || empty( $coupon_code ) ) {
			return false;
		}

		$instance = self::get_instance();
		$partner  = $instance->get_coupon_partner( $coupon_code );

		if ( ! $partner ) {
			return false;
		}

		$preset = $instance->get_coupon_preset( $coupon_code );

		if ( ! $preset ) {
			return false;
		}

		$product = $instance->get_coupon_product( $preset );

		if ( ! $product ) {
			return false;
		}

		return array(
			'coupon_code' => $coupon_code,
			'partner'     => $partner,
			'preset'      => $preset,
			'product'     => $product,
		);
	}

	/**
	 * Get coupon partner.
	 *
	 * @param string $coupon_code Coupon code to go through.
	 * @return array|bool
	 */
	private function get_coupon_partner( $coupon_code ) {
		if ( ! is_string( $coupon_code ) || ! str_contains( $coupon_code, '_' ) ) {
			return false;
		}

		$prefix             = strtok( $coupon_code, '_' );
		$supported_partners = $this->get_supported_partners();

		if ( ! isset( $supported_partners[ $prefix ] ) ) {
			return false;
		}

		return array(
			'name'   => $supported_partners[ $prefix ]['name'],
			'prefix' => $prefix,
			'logo'   => isset( $supported_partners[ $prefix ]['logo'] ) ? $supported_partners[ $prefix ]['logo'] : null,
		);
	}

	/**
	 * Get coupon product.
	 *
	 * @param string $coupon_preset The preset we wish to find a product for.
	 * @return array|bool
	 */
	private function get_coupon_product( $coupon_preset ) {
		if ( ! is_string( $coupon_preset ) ) {
			return false;
		}

		/**
		 * Allow for plugins to register supported products.
		 *
		 * @since 1.6.0
		 *
		 * @param array A list of product details.
		 * @return array
		 */
		$product_details = apply_filters( 'jetpack_partner_coupon_products', array() );
		$product_slug    = $this->get_supported_presets()[ $coupon_preset ];

		foreach ( $product_details as $product ) {
			if ( ! $this->array_keys_exist( array( 'title', 'slug', 'description', 'features' ), $product ) ) {
				continue;
			}

			if ( $product_slug === $product['slug'] ) {
				return $product;
			}
		}

		return false;
	}

	/**
	 * Checks if multiple keys are present in an array.
	 *
	 * @param array $needles The keys we wish to check for.
	 * @param array $haystack The array we want to compare keys against.
	 *
	 * @return bool
	 */
	private function array_keys_exist( $needles, $haystack ) {
		foreach ( $needles as $needle ) {
			if ( ! isset( $haystack[ $needle ] ) ) {
				return false;
			}
		}

		return true;
	}

	/**
	 * Get coupon preset.
	 *
	 * @param string $coupon_code Coupon code to go through.
	 * @return string|bool
	 */
	private function get_coupon_preset( $coupon_code ) {
		if ( ! is_string( $coupon_code ) ) {
			return false;
		}

		$regex   = '/^.*?_(?P<slug>.*?)_.+$/';
		$matches = array();

		if ( ! preg_match( $regex, $coupon_code, $matches ) ) {
			return false;
		}

		return isset( $this->get_supported_presets()[ $matches['slug'] ] ) ? $matches['slug'] : false;
	}

	/**
	 * Get supported partners.
	 *
	 * @return array
	 */
	private function get_supported_partners() {
		/**
		 * Allow external code to add additional supported partners.
		 *
		 * @since 1.6.0
		 *
		 * @param array $supported_partners A list of supported partners.
		 * @return array
		 */
		return apply_filters( 'jetpack_partner_coupon_supported_partners', self::$supported_partners );
	}

	/**
	 * Get supported presets.
	 *
	 * @return array
	 */
	private function get_supported_presets() {
		/**
		 * Allow external code to add additional supported presets.
		 *
		 * @since 1.6.0
		 *
		 * @param array $supported_presets A list of supported presets.
		 * @return array
		 */
		return apply_filters( 'jetpack_partner_coupon_supported_presets', self::$supported_presets );
	}
}
=======
 * @package automattic/jetpack-partner
 */
>>>>>>> b62f68fe
<|MERGE_RESOLUTION|>--- conflicted
+++ resolved
@@ -5,448 +5,5 @@
  * @deprecated $$next-version$$
  * @see automattic/jetpack-connection
  *
-<<<<<<< HEAD
- * @since 1.6.0
- */
-class Partner_Coupon {
-
-	/**
-	 * Name of the Jetpack_Option coupon option.
-	 *
-	 * @var string
-	 */
-	public static $coupon_option = 'partner_coupon';
-
-	/**
-	 * Name of the Jetpack_Option added option.
-	 *
-	 * @var string
-	 */
-	public static $added_option = 'partner_coupon_added';
-
-	/**
-	 * Name of "last availability check" transient.
-	 *
-	 * @var string
-	 */
-	public static $last_check_transient = 'jetpack_partner_coupon_last_check';
-
-	/**
-	 * Callable that executes a blog-authenticated request.
-	 *
-	 * @var callable
-	 */
-	protected $request_as_blog;
-
-	/**
-	 * Jetpack_Partner_Coupon
-	 *
-	 * @var Partner_Coupon|null
-	 **/
-	private static $instance = null;
-
-	/**
-	 * A list of supported partners.
-	 *
-	 * @var array
-	 */
-	private static $supported_partners = array(
-		'IONOS' => array(
-			'name' => 'IONOS',
-			'logo' => array(
-				'src'    => '/images/ionos-logo.jpg',
-				'width'  => 119,
-				'height' => 32,
-			),
-		),
-	);
-
-	/**
-	 * A list of supported presets.
-	 *
-	 * @var array
-	 */
-	private static $supported_presets = array(
-		'IONA' => 'jetpack_backup_daily',
-	);
-
-	/**
-	 * Get singleton instance of class.
-	 *
-	 * @return Partner_Coupon
-	 */
-	public static function get_instance() {
-		if ( self::$instance === null ) {
-			self::$instance = new Partner_Coupon( array( Connection_Client::class, 'wpcom_json_api_request_as_blog' ) );
-		}
-
-		return self::$instance;
-	}
-
-	/**
-	 * Constructor.
-	 *
-	 * @param callable $request_as_blog Callable that executes a blog-authenticated request.
-	 */
-	public function __construct( $request_as_blog ) {
-		$this->request_as_blog = $request_as_blog;
-	}
-
-	/**
-	 * Register hooks to catch and purge coupon.
-	 *
-	 * @param string $plugin_slug The plugin slug to differentiate between Jetpack connections.
-	 * @param string $redirect_location The location we should redirect to after catching the coupon.
-	 */
-	public static function register_coupon_admin_hooks( $plugin_slug, $redirect_location ) {
-		$instance = self::get_instance();
-
-		// We have to use an anonymous function, so we can pass along relevant information
-		// and not have to hardcode values for a single plugin.
-		// This open up the opportunity for e.g. the "all-in-one" and backup plugins
-		// to both implement partner coupon logic.
-		add_action(
-			'admin_init',
-			function () use ( $plugin_slug, $redirect_location, $instance ) {
-				$instance->catch_coupon( $plugin_slug, $redirect_location );
-				$instance->maybe_purge_coupon( $plugin_slug );
-			}
-		);
-	}
-
-	/**
-	 * Catch partner coupon and redirect to claim component.
-	 *
-	 * @param string $plugin_slug The plugin slug to differentiate between Jetpack connections.
-	 * @param string $redirect_location The location we should redirect to after catching the coupon.
-	 */
-	public function catch_coupon( $plugin_slug, $redirect_location ) {
-		// Accept and store a partner coupon if present, and redirect to Jetpack connection screen.
-		$partner_coupon = isset( $_GET['jetpack-partner-coupon'] ) ? sanitize_text_field( wp_unslash( $_GET['jetpack-partner-coupon'] ) ) : false; // phpcs:ignore WordPress.Security.NonceVerification.Recommended
-		if ( $partner_coupon ) {
-			Jetpack_Options::update_options(
-				array(
-					self::$coupon_option => $partner_coupon,
-					self::$added_option  => time(),
-				)
-			);
-
-			$connection = new Connection_Manager( $plugin_slug );
-			if ( $connection->is_connected() ) {
-				$redirect_location = add_query_arg( array( 'showCouponRedemption' => 1 ), $redirect_location );
-				wp_safe_redirect( $redirect_location );
-			} else {
-				wp_safe_redirect( $redirect_location );
-			}
-		}
-	}
-
-	/**
-	 * Purge partner coupon.
-	 *
-	 * We try to remotely check if a coupon looks valid. We also automatically purge
-	 * partner coupons after a certain amount of time to prevent unnecessary look-ups
-	 * and/or promoting a product for months or years in the future due to unknown
-	 * errors.
-	 *
-	 * @param string $plugin_slug The plugin slug to differentiate between Jetpack connections.
-	 */
-	public function maybe_purge_coupon( $plugin_slug ) {
-		// Only run coupon checks on Jetpack admin pages.
-		// The "admin-ui" package is responsible for registering the Jetpack admin
-		// page for all Jetpack plugins and has hardcoded the settings page to be
-		// "jetpack", so we shouldn't need to allow for dynamic/custom values.
-		// phpcs:ignore WordPress.Security.NonceVerification.Recommended
-		if ( ! isset( $_GET['page'] ) || 'jetpack' !== $_GET['page'] ) {
-			return;
-		}
-
-		if ( ( new Status() )->is_offline_mode() ) {
-			return;
-		}
-
-		$connection = new Connection_Manager( $plugin_slug );
-		if ( ! $connection->is_connected() ) {
-			return;
-		}
-
-		if ( $this->maybe_purge_coupon_by_added_date() ) {
-			return;
-		}
-
-		// Limit checks to happen once a minute at most.
-		if ( get_transient( self::$last_check_transient ) ) {
-			return;
-		}
-
-		set_transient( self::$last_check_transient, true, MINUTE_IN_SECONDS );
-
-		$this->maybe_purge_coupon_by_availability_check();
-	}
-
-	/**
-	 * Purge coupon based on local added date.
-	 *
-	 * We automatically remove the coupon after a month to "self-heal" if
-	 * something in the claim process has broken with the site.
-	 *
-	 * @return bool Return whether we should skip further purge checks.
-	 */
-	protected function maybe_purge_coupon_by_added_date() {
-		$date = Jetpack_Options::get_option( self::$added_option, '' );
-
-		if ( empty( $date ) ) {
-			return true;
-		}
-
-		$expire_date = strtotime( '+30 days', $date );
-		$today       = time();
-
-		if ( $today >= $expire_date ) {
-			$this->delete_coupon_data();
-
-			return true;
-		}
-
-		return false;
-	}
-
-	/**
-	 * Purge coupon based on availability check.
-	 *
-	 * @return bool Return whether we deleted coupon data.
-	 */
-	protected function maybe_purge_coupon_by_availability_check() {
-		$blog_id = Jetpack_Options::get_option( 'id', false );
-
-		if ( ! $blog_id ) {
-			return false;
-		}
-
-		$coupon = self::get_coupon();
-
-		if ( ! $coupon ) {
-			return false;
-		}
-
-		$response = call_user_func_array(
-			$this->request_as_blog,
-			array(
-				add_query_arg(
-					array( 'coupon_code' => $coupon['coupon_code'] ),
-					sprintf(
-						'/sites/%d/jetpack-partner/coupon/v1/site/coupon',
-						$blog_id
-					)
-				),
-				2,
-				array( 'method' => 'GET' ),
-				null,
-				'wpcom',
-			)
-		);
-
-		$body = json_decode( wp_remote_retrieve_body( $response ), true );
-
-		if (
-			200 === wp_remote_retrieve_response_code( $response ) &&
-			is_array( $body ) &&
-			isset( $body['available'] ) &&
-			false === $body['available']
-		) {
-			$this->delete_coupon_data();
-
-			return true;
-		}
-
-		return false;
-	}
-
-	/**
-	 * Delete all coupon data.
-	 */
-	protected function delete_coupon_data() {
-		Jetpack_Options::delete_option(
-			array(
-				self::$coupon_option,
-				self::$added_option,
-			)
-		);
-	}
-
-	/**
-	 * Get partner coupon data.
-	 *
-	 * @return array|bool
-	 */
-	public static function get_coupon() {
-		$coupon_code = Jetpack_Options::get_option( self::$coupon_option, '' );
-
-		if ( ! is_string( $coupon_code ) || empty( $coupon_code ) ) {
-			return false;
-		}
-
-		$instance = self::get_instance();
-		$partner  = $instance->get_coupon_partner( $coupon_code );
-
-		if ( ! $partner ) {
-			return false;
-		}
-
-		$preset = $instance->get_coupon_preset( $coupon_code );
-
-		if ( ! $preset ) {
-			return false;
-		}
-
-		$product = $instance->get_coupon_product( $preset );
-
-		if ( ! $product ) {
-			return false;
-		}
-
-		return array(
-			'coupon_code' => $coupon_code,
-			'partner'     => $partner,
-			'preset'      => $preset,
-			'product'     => $product,
-		);
-	}
-
-	/**
-	 * Get coupon partner.
-	 *
-	 * @param string $coupon_code Coupon code to go through.
-	 * @return array|bool
-	 */
-	private function get_coupon_partner( $coupon_code ) {
-		if ( ! is_string( $coupon_code ) || ! str_contains( $coupon_code, '_' ) ) {
-			return false;
-		}
-
-		$prefix             = strtok( $coupon_code, '_' );
-		$supported_partners = $this->get_supported_partners();
-
-		if ( ! isset( $supported_partners[ $prefix ] ) ) {
-			return false;
-		}
-
-		return array(
-			'name'   => $supported_partners[ $prefix ]['name'],
-			'prefix' => $prefix,
-			'logo'   => isset( $supported_partners[ $prefix ]['logo'] ) ? $supported_partners[ $prefix ]['logo'] : null,
-		);
-	}
-
-	/**
-	 * Get coupon product.
-	 *
-	 * @param string $coupon_preset The preset we wish to find a product for.
-	 * @return array|bool
-	 */
-	private function get_coupon_product( $coupon_preset ) {
-		if ( ! is_string( $coupon_preset ) ) {
-			return false;
-		}
-
-		/**
-		 * Allow for plugins to register supported products.
-		 *
-		 * @since 1.6.0
-		 *
-		 * @param array A list of product details.
-		 * @return array
-		 */
-		$product_details = apply_filters( 'jetpack_partner_coupon_products', array() );
-		$product_slug    = $this->get_supported_presets()[ $coupon_preset ];
-
-		foreach ( $product_details as $product ) {
-			if ( ! $this->array_keys_exist( array( 'title', 'slug', 'description', 'features' ), $product ) ) {
-				continue;
-			}
-
-			if ( $product_slug === $product['slug'] ) {
-				return $product;
-			}
-		}
-
-		return false;
-	}
-
-	/**
-	 * Checks if multiple keys are present in an array.
-	 *
-	 * @param array $needles The keys we wish to check for.
-	 * @param array $haystack The array we want to compare keys against.
-	 *
-	 * @return bool
-	 */
-	private function array_keys_exist( $needles, $haystack ) {
-		foreach ( $needles as $needle ) {
-			if ( ! isset( $haystack[ $needle ] ) ) {
-				return false;
-			}
-		}
-
-		return true;
-	}
-
-	/**
-	 * Get coupon preset.
-	 *
-	 * @param string $coupon_code Coupon code to go through.
-	 * @return string|bool
-	 */
-	private function get_coupon_preset( $coupon_code ) {
-		if ( ! is_string( $coupon_code ) ) {
-			return false;
-		}
-
-		$regex   = '/^.*?_(?P<slug>.*?)_.+$/';
-		$matches = array();
-
-		if ( ! preg_match( $regex, $coupon_code, $matches ) ) {
-			return false;
-		}
-
-		return isset( $this->get_supported_presets()[ $matches['slug'] ] ) ? $matches['slug'] : false;
-	}
-
-	/**
-	 * Get supported partners.
-	 *
-	 * @return array
-	 */
-	private function get_supported_partners() {
-		/**
-		 * Allow external code to add additional supported partners.
-		 *
-		 * @since 1.6.0
-		 *
-		 * @param array $supported_partners A list of supported partners.
-		 * @return array
-		 */
-		return apply_filters( 'jetpack_partner_coupon_supported_partners', self::$supported_partners );
-	}
-
-	/**
-	 * Get supported presets.
-	 *
-	 * @return array
-	 */
-	private function get_supported_presets() {
-		/**
-		 * Allow external code to add additional supported presets.
-		 *
-		 * @since 1.6.0
-		 *
-		 * @param array $supported_presets A list of supported presets.
-		 * @return array
-		 */
-		return apply_filters( 'jetpack_partner_coupon_supported_presets', self::$supported_presets );
-	}
-}
-=======
  * @package automattic/jetpack-partner
- */
->>>>>>> b62f68fe
+ */