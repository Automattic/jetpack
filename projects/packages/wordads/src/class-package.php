--- conflicted
+++ resolved
@@ -11,11 +11,7 @@
  * WordAds package general information
  */
 class Package {
-<<<<<<< HEAD
-	const VERSION = '0.3.1';
-=======
 	const VERSION = '0.3.3';
->>>>>>> 43598442
 	const SLUG    = 'wordads';
 
 	/**
