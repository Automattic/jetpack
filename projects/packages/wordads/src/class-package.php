--- conflicted
+++ resolved
@@ -11,11 +11,7 @@
  * WordAds package general information
  */
 class Package {
-<<<<<<< HEAD
-	const VERSION = '0.2.23-alpha';
-=======
 	const VERSION = '0.2.24-alpha';
->>>>>>> 5934a36b
 	const SLUG    = 'wordads';
 
 	/**
