--- conflicted
+++ resolved
@@ -1,11 +1,7 @@
 {
 	"private": true,
 	"name": "@automattic/jetpack-wordads",
-<<<<<<< HEAD
-	"version": "0.3.1",
-=======
 	"version": "0.3.3",
->>>>>>> 43598442
 	"description": "Earn income by allowing Jetpack to display high quality ads.",
 	"main": "main.js",
 	"homepage": "https://github.com/Automattic/jetpack/tree/HEAD/projects/packages/wordads/#readme",
