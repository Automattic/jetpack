<?php
/**
 * This is an automatically generated baseline for Phan issues.
 * When Phan is invoked with --load-baseline=path/to/baseline.php,
 * The pre-existing issues listed in this file won't be emitted.
 *
 * This file can be updated by invoking Phan with --save-baseline=path/to/baseline.php
 * (can be combined with --load-baseline)
 */
return [
    // # Issue statistics:
    // PhanUnextractableAnnotation : 45+ occurrences
    // PhanPluginDuplicateConditionalNullCoalescing : 10+ occurrences
    // PhanTypeMismatchReturnProbablyReal : 9 occurrences
    // PhanTypeMismatchArgument : 7 occurrences
<<<<<<< HEAD
=======
    // PhanTypeMismatchArgumentProbablyReal : 7 occurrences
    // PhanUndeclaredTypeProperty : 7 occurrences
>>>>>>> 90dd8329
    // PhanRedundantCondition : 6 occurrences
    // PhanUndeclaredProperty : 6 occurrences
    // PhanTypeMismatchReturn : 5 occurrences
    // PhanDeprecatedFunction : 4 occurrences
    // PhanImpossibleCondition : 4 occurrences
    // PhanTypeMismatchProperty : 4 occurrences
    // PhanUndeclaredClassMethod : 4 occurrences
    // PhanPluginMixedKeyNoKey : 3 occurrences
    // PhanTypeSuspiciousEcho : 3 occurrences
    // PhanNoopNew : 2 occurrences
    // PhanTypePossiblyInvalidDimOffset : 2 occurrences
    // PhanUndeclaredFunctionInCallable : 2 occurrences
    // PhanDeprecatedPartiallySupportedCallable : 1 occurrence
    // PhanPluginRedundantAssignment : 1 occurrence
    // PhanPluginSimplifyExpressionBool : 1 occurrence
    // PhanPossiblyUndeclaredVariable : 1 occurrence
    // PhanTypeComparisonToArray : 1 occurrence
    // PhanTypeInvalidDimOffset : 1 occurrence
    // PhanTypeMismatchDeclaredParamNullable : 1 occurrence
    // PhanTypeMismatchDefault : 1 occurrence
    // PhanTypeMismatchDimAssignment : 1 occurrence
    // PhanUndeclaredClassReference : 1 occurrence
    // PhanUndeclaredTypeProperty : 1 occurrence

    // Currently, file_suppressions and directory_suppressions are the only supported suppressions
    'file_suppressions' => [
        'compatibility/jetpack.php' => ['PhanUndeclaredClassMethod'],
        'src/class-cli.php' => ['PhanTypeMismatchArgument'],
        'src/class-helper.php' => ['PhanDeprecatedPartiallySupportedCallable', 'PhanImpossibleCondition', 'PhanPluginDuplicateConditionalNullCoalescing', 'PhanRedundantCondition', 'PhanTypeMismatchArgument', 'PhanTypeMismatchDefault', 'PhanTypeMismatchReturn', 'PhanUndeclaredClassMethod', 'PhanUndeclaredClassReference'],
        'src/class-options.php' => ['PhanPluginSimplifyExpressionBool'],
        'src/class-plan.php' => ['PhanDeprecatedFunction', 'PhanUnextractableAnnotation'],
        'src/class-rest-controller.php' => ['PhanPluginDuplicateConditionalNullCoalescing'],
        'src/class-template-tags.php' => ['PhanTypeMismatchArgument', 'PhanTypeMismatchArgumentProbablyReal'],
        'src/classic-search/class-classic-search.php' => ['PhanImpossibleCondition', 'PhanPluginRedundantAssignment', 'PhanRedundantCondition', 'PhanTypeComparisonToArray', 'PhanTypeInvalidDimOffset', 'PhanTypeMismatchDeclaredParamNullable', 'PhanTypeMismatchProperty', 'PhanTypeMismatchReturn', 'PhanTypePossiblyInvalidDimOffset'],
        'src/customizer/customize-controls/class-excluded-post-types-control.php' => ['PhanRedundantCondition', 'PhanTypeMismatchReturnProbablyReal'],
        'src/dashboard/class-dashboard.php' => ['PhanUnextractableAnnotation'],
        'src/dashboard/class-initial-state.php' => ['PhanTypeMismatchArgument'],
        'src/initializers/class-initializer.php' => ['PhanNoopNew', 'PhanUndeclaredFunctionInCallable'],
        'src/instant-search/class-instant-search.php' => ['PhanTypeMismatchProperty', 'PhanTypeMismatchReturn', 'PhanTypeMismatchReturnProbablyReal', 'PhanUnextractableAnnotation'],
        'src/widgets/class-search-widget.php' => ['PhanPluginDuplicateConditionalNullCoalescing', 'PhanPossiblyUndeclaredVariable', 'PhanTypeMismatchArgument', 'PhanTypeMismatchReturn', 'PhanTypeSuspiciousEcho', 'PhanUndeclaredClassMethod', 'PhanUndeclaredTypeProperty'],
        'src/wpes/class-query-builder.php' => ['PhanImpossibleCondition', 'PhanRedundantCondition', 'PhanTypeMismatchDimAssignment', 'PhanTypeMismatchReturnProbablyReal', 'PhanUndeclaredProperty'],
        'src/wpes/class-query-parser.php' => ['PhanUndeclaredProperty'],
        'tests/php/test-get-ios-version.php' => ['PhanUndeclaredFunctionInCallable'],
        'tests/php/test-helpers.php' => ['PhanPluginMixedKeyNoKey', 'PhanTypeMismatchArgument', 'PhanTypePossiblyInvalidDimOffset', 'PhanUnextractableAnnotation'],
        'tests/php/test-plan.php' => ['PhanDeprecatedFunction', 'PhanTypeMismatchArgumentProbablyReal'],
    ],
    // 'directory_suppressions' => ['src/directory_name' => ['PhanIssueName1', 'PhanIssueName2']] can be manually added if needed.
    // (directory_suppressions will currently be ignored by subsequent calls to --save-baseline, but may be preserved in future Phan releases)
];<|MERGE_RESOLUTION|>--- conflicted
+++ resolved
@@ -13,11 +13,7 @@
     // PhanPluginDuplicateConditionalNullCoalescing : 10+ occurrences
     // PhanTypeMismatchReturnProbablyReal : 9 occurrences
     // PhanTypeMismatchArgument : 7 occurrences
-<<<<<<< HEAD
-=======
     // PhanTypeMismatchArgumentProbablyReal : 7 occurrences
-    // PhanUndeclaredTypeProperty : 7 occurrences
->>>>>>> 90dd8329
     // PhanRedundantCondition : 6 occurrences
     // PhanUndeclaredProperty : 6 occurrences
     // PhanTypeMismatchReturn : 5 occurrences
