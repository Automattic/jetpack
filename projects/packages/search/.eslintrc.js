--- conflicted
+++ resolved
@@ -5,11 +5,7 @@
 	// JavaScript files inside this folder are meant to be transpiled by Webpack.
 	root: true,
 	extends: [ '../../../.eslintrc.react.js' ],
-<<<<<<< HEAD
 	ignorePatterns: loadIgnorePatterns( __dirname ),
-=======
-	ignorePatterns: [ '**/external/*.js' ],
->>>>>>> da51a3fb
 	parserOptions: {
 		babelOptions: {
 			configFile: require.resolve( './babel.config.js' ),
