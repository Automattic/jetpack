--- conflicted
+++ resolved
@@ -9,12 +9,8 @@
 		"automattic/jetpack-constants": "^1.6",
 		"automattic/jetpack-tracking": "^1.14",
 		"automattic/jetpack-options": "^1.14",
-<<<<<<< HEAD
-		"automattic/jetpack-status": "^1.11",
+		"automattic/jetpack-status": "^1.12",
 		"automattic/jetpack-config": "1.6.x-dev"
-=======
-		"automattic/jetpack-status": "^1.12"
->>>>>>> 2abcb24b
 	},
 	"require-dev": {
 		"automattic/jetpack-changelogger": "^3.0",
