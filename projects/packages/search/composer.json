--- conflicted
+++ resolved
@@ -73,12 +73,9 @@
 		},
 		"branch-alias": {
 			"dev-master": "0.6.x-dev"
-<<<<<<< HEAD
-=======
 		},
 		"version-constants": {
 			"JETPACK_SEARCH_PKG__VERSION": "search.php"
->>>>>>> 7c4856ad
 		}
 	},
 	"config": {
