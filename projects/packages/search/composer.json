--- conflicted
+++ resolved
@@ -9,11 +9,7 @@
 		"automattic/jetpack-constants": "^1.6",
 		"automattic/jetpack-status": "^1.14",
 		"automattic/jetpack-config": "^1.10",
-<<<<<<< HEAD
-		"automattic/jetpack-my-jetpack": "^2.1"
-=======
 		"automattic/jetpack-my-jetpack": "^2.2"
->>>>>>> 98869c53
 	},
 	"require-dev": {
 		"automattic/jetpack-changelogger": "^3.2",
