{
	"name": "automattic/jetpack-search",
	"description": "Tools to assist with enabling cloud search for Jetpack sites.",
	"type": "library",
	"license": "GPL-2.0-or-later",
	"require": {
<<<<<<< HEAD
		"automattic/jetpack-connection": "^1.30"
=======
		"automattic/jetpack-connection": "^1.31"
>>>>>>> 89c3f760
	},
	"require-dev": {
		"automattic/jetpack-changelogger": "^3.0",
		"yoast/phpunit-polyfills": "1.0.2",
		"automattic/wordbless": "^0.3.1"
	},
	"autoload": {
		"classmap": [
			"src/"
		]
	},
	"scripts": {
		"build": [
			"Composer\\Config::disableProcessTimeout",
			"pnpm run build"
		],
<<<<<<< HEAD
=======
		"build-development": [
			"Composer\\Config::disableProcessTimeout",
			"pnpm run build-development"
		],
		"build-production": [
			"Composer\\Config::disableProcessTimeout",
			"pnpm run build-production"
		],
>>>>>>> 89c3f760
		"phpunit": [
			"./vendor/phpunit/phpunit/phpunit --colors=always"
		],
		"test-coverage": [
			"@composer install",
			"phpdbg -d memory_limit=2048M -d max_execution_time=900 -qrr ./vendor/bin/phpunit --coverage-clover \"$COVERAGE_DIR/clover.xml\""
		],
		"test-php": [
			"@composer install",
			"@composer phpunit"
		],
		"post-update-cmd": "php -r \"copy('vendor/automattic/wordbless/src/dbless-wpdb.php', 'wordpress/wp-content/db.php');\""
	},
	"repositories": [
		{
			"type": "path",
			"url": "../*",
			"options": {
				"monorepo": true
			}
		}
	],
	"minimum-stability": "dev",
	"prefer-stable": true,
	"extra": {
		"autotagger": true,
		"mirror-repo": "Automattic/jetpack-search",
		"changelogger": {
			"link-template": "https://github.com/Automattic/jetpack-search/compare/v${old}...v${new}"
		},
		"branch-alias": {
			"dev-master": "0.2.x-dev"
		}
	}
}<|MERGE_RESOLUTION|>--- conflicted
+++ resolved
@@ -4,11 +4,7 @@
 	"type": "library",
 	"license": "GPL-2.0-or-later",
 	"require": {
-<<<<<<< HEAD
-		"automattic/jetpack-connection": "^1.30"
-=======
 		"automattic/jetpack-connection": "^1.31"
->>>>>>> 89c3f760
 	},
 	"require-dev": {
 		"automattic/jetpack-changelogger": "^3.0",
@@ -25,8 +21,6 @@
 			"Composer\\Config::disableProcessTimeout",
 			"pnpm run build"
 		],
-<<<<<<< HEAD
-=======
 		"build-development": [
 			"Composer\\Config::disableProcessTimeout",
 			"pnpm run build-development"
@@ -35,7 +29,6 @@
 			"Composer\\Config::disableProcessTimeout",
 			"pnpm run build-production"
 		],
->>>>>>> 89c3f760
 		"phpunit": [
 			"./vendor/phpunit/phpunit/phpunit --colors=always"
 		],
