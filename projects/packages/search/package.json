{
	"name": "jetpack-search",
<<<<<<< HEAD
	"version": "0.30.1-alpha",
=======
	"version": "0.30.1",
>>>>>>> f04cf64f
	"description": "Package for Jetpack Search products",
	"main": "main.js",
	"directories": {
		"test": "tests"
	},
	"scripts": {
		"build": "pnpm run clean && pnpm run build-instant && pnpm run build-customberg && pnpm run build-dashboard",
		"build-production": "NODE_ENV=production BABEL_ENV=production pnpm run build && pnpm run validate",
		"build-development": "NODE_ENV=development BABEL_ENV=development pnpm run build",
		"//": "# We set NODE_PATH here so postcss-loader can find its plugins with pnpm 7. See https://github.com/pnpm/pnpm/discussions/3536#discussioncomment-2688984",
		"build-instant": "NODE_PATH=\"$PWD/node_modules\" webpack --config ./tools/webpack.instant.config.js",
		"build-customberg": "NODE_PATH=\"$PWD/node_modules\" webpack --config ./tools/webpack.customberg.config.js",
		"build-dashboard": "webpack --config ./tools/webpack.dashboard.config.js",
		"clean": "rm -rf build/ .cache/",
		"test": "concurrently 'pnpm:test-scripts' 'pnpm:test-size'",
		"test-scripts": "jest --passWithNoTests",
		"test-size": "NODE_ENV=production BABEL_ENV=production pnpm run build-instant && size-limit",
		"validate": "pnpm exec validate-es --no-error-on-unmatched-pattern build/",
		"watch": "concurrently 'pnpm:build-instant --watch' 'pnpm:build-customberg --watch' 'pnpm:build-dashboard --watch'"
	},
	"repository": {
		"type": "git",
		"url": "https://github.com/Automattic/jetpack",
		"directory": "projects/packages/search"
	},
	"author": "Automattic",
	"license": "GPL-2.0-or-later",
	"bugs": {
		"url": "https://github.com/Automattic/jetpack/labels/[Package] Search"
	},
	"homepage": "https://github.com/Automattic/jetpack/tree/HEAD/projects/packages/search/#readme",
	"engines": {
		"node": "^16.13.2",
		"yarn": "use pnpm instead - see docs/yarn-upgrade.md"
	},
	"dependencies": {
		"@automattic/calypso-color-schemes": "2.1.1",
		"@automattic/color-studio": "2.5.0",
		"@automattic/format-currency": "1.0.1",
		"@automattic/jetpack-analytics": "workspace:* || ^0.1",
		"@automattic/jetpack-api": "workspace:* || ^0.14",
		"@automattic/jetpack-base-styles": "workspace:* || ^0.3",
		"@automattic/jetpack-components": "workspace:* || ^0.24",
		"@automattic/jetpack-connection": "workspace:* || ^0.22",
		"@wordpress/base-styles": "4.12.0",
		"@wordpress/block-editor": "10.4.0",
		"@wordpress/data": "7.5.0",
		"@wordpress/element": "4.19.0",
		"@wordpress/i18n": "4.21.0",
		"@wordpress/icons": "9.12.0",
		"classnames": "2.3.1",
		"fast-json-stable-stringify": "2.1.0",
		"lodash": "4.17.21",
		"photon": "4.0.0",
		"preact": "10.5.15",
		"prop-types": "15.7.2",
		"q-flat": "1.0.7",
		"qss": "2.0.3",
		"react": "17.0.2",
		"react-dom": "17.0.2",
		"react-redux": "7.2.8",
		"redux": "4.1.1",
		"refx": "3.1.1",
		"strip": "3.0.0",
		"tiny-lru": "7.0.6"
	},
	"devDependencies": {
		"@automattic/jetpack-webpack-config": "workspace:* || ^1.3",
		"@babel/core": "7.19.3",
		"@babel/plugin-proposal-nullish-coalescing-operator": "7.18.6",
		"@babel/plugin-transform-react-jsx": "7.19.0",
		"@babel/preset-env": "7.19.3",
		"@babel/preset-react": "7.18.6",
		"@babel/preset-typescript": "7.18.6",
		"@babel/runtime": "7.19.0",
		"@size-limit/preset-app": "6.0.4",
		"@testing-library/dom": "8.16.0",
		"@testing-library/preact": "3.2.2",
		"@testing-library/react": "12.1.5",
		"@wordpress/babel-plugin-import-jsx-pragma": "4.4.0",
		"@wordpress/browserslist-config": "5.4.0",
		"@wordpress/dependency-extraction-webpack-plugin": "4.4.0",
		"autoprefixer": "10.4.12",
		"babel-jest": "28.1.0",
		"concurrently": "6.4.0",
		"core-js": "3.23.5",
		"jest": "28.1.0",
		"jest-environment-jsdom": "28.1.0",
		"postcss": "8.4.18",
		"postcss-custom-properties": "12.1.7",
		"postcss-loader": "6.2.0",
		"prettier": "npm:wp-prettier@2.0.5",
		"sass": "1.43.3",
		"sass-loader": "12.4.0",
		"size-limit": "6.0.4",
		"webpack": "5.72.1",
		"webpack-cli": "4.9.1"
	},
	"browserslist": [
		"extends @wordpress/browserslist-config"
	]
}<|MERGE_RESOLUTION|>--- conflicted
+++ resolved
@@ -1,10 +1,6 @@
 {
 	"name": "jetpack-search",
-<<<<<<< HEAD
-	"version": "0.30.1-alpha",
-=======
-	"version": "0.30.1",
->>>>>>> f04cf64f
+	"version": "0.30.2-alpha",
 	"description": "Package for Jetpack Search products",
 	"main": "main.js",
 	"directories": {
