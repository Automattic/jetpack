--- conflicted
+++ resolved
@@ -1,10 +1,6 @@
 {
 	"name": "jetpack-search",
-<<<<<<< HEAD
 	"version": "0.9.0-alpha",
-=======
-	"version": "0.8.1-alpha",
->>>>>>> 8273079d
 	"description": "Package for Jetpack Search products",
 	"main": "main.js",
 	"directories": {
