{
	"name": "jetpack-search",
	"version": "0.5.0-alpha",
	"description": "Package for Jetpack Search products",
	"main": "main.js",
	"directories": {
		"test": "tests"
	},
	"scripts": {
		"build": "pnpm run clean && pnpm run install-if-deps-outdated && pnpm run build-instant && pnpm run build-customberg && pnpm run build-dashboard",
		"build-production": "NODE_ENV=production BABEL_ENV=production pnpm run build && pnpm run validate && pnpm run build-production-php",
		"build-development": "NODE_ENV=development BABEL_ENV=development pnpm run build && pnpm run build-php",
<<<<<<< HEAD
		"build-instant": "echo 'Not yet implemented.'",
		"build-customberg": "echo 'Not yet implemented.'",
		"build-dashboard": "webpack --config ./tools/webpack.dashboard.config.js",
=======
		"build-instant": "webpack --config ./tools/webpack.instant.config.js",
		"build-customberg": "webpack --config ./tools/webpack.customberg.config.js",
		"build-dashboard": "echo 'Not yet implemented.'",
>>>>>>> 7b12b291
		"build-php": "composer install --ignore-platform-reqs",
		"build-production-php": "COMPOSER_MIRROR_PATH_REPOS=1 COMPOSER_ROOT_VERSION=dev-master composer install -o --no-dev --classmap-authoritative --prefer-dist",
		"clean": "rm -rf build/ .cache/",
		"clean-all": "rm -rf build/ .cache/ node_modules/ vendor/",
		"install-if-deps-outdated": "pnpm install --no-prod --frozen-lockfile",
		"test": "pnpx concurrently 'pnpm:test-scripts' 'pnpm:test-size'",
		"test-scripts": "jest --passWithNoTests",
		"test-size": "NODE_ENV=production BABEL_ENV=production pnpm run build-instant && size-limit",
		"validate": "pnpm exec validate-es --no-error-on-unmatched-pattern build/"
	},
	"repository": {
		"type": "git",
		"url": "git+https://github.com/Automattic/jetpack-search.git"
	},
	"author": "Automattic",
	"license": "GPL-2.0-or-later",
	"bugs": {
		"url": "https://github.com/Automattic/jetpack-search/issues"
	},
	"homepage": "https://github.com/Automattic/jetpack-search#readme",
	"engines": {
		"node": "^14.17.6 || ^16.7.0",
		"pnpm": "^6.23.6",
		"yarn": "use pnpm instead - see docs/yarn-upgrade.md"
	},
	"dependencies": {
		"@automattic/calypso-color-schemes": "2.1.1",
		"@automattic/color-studio": "2.5.0",
		"@automattic/jetpack-analytics": "workspace:^0.1.5-alpha",
		"@automattic/jetpack-api": "workspace:^0.8.1",
		"@automattic/jetpack-components": "workspace:^0.10.0-alpha",
		"@wordpress/base-styles": "4.0.4",
		"@wordpress/block-editor": "8.0.12",
		"@wordpress/data": "6.1.5",
		"@wordpress/element": "4.0.4",
		"@wordpress/i18n": "4.2.4",
		"@wordpress/icons": "6.1.1",
		"classnames": "2.3.1",
		"fast-json-stable-stringify": "2.1.0",
		"gridicons": "3.3.1",
		"lodash": "4.17.21",
		"photon": "4.0.0",
		"preact": "10.5.15",
		"prop-types": "15.7.2",
		"q-flat": "1.0.7",
		"qss": "2.0.3",
		"react": "17.0.2",
		"react-dom": "17.0.2",
		"react-redux": "7.2.6",
		"redux": "4.1.1",
		"refx": "3.1.1",
		"strip": "3.0.0",
		"tiny-lru": "7.0.6"
	},
	"devDependencies": {
		"@automattic/jetpack-webpack-config": "workspace:^1.0.1",
		"@babel/core": "7.16.0",
		"@babel/plugin-proposal-nullish-coalescing-operator": "7.16.0",
		"@babel/preset-env": "7.16.4",
		"@babel/preset-react": "7.16.0",
		"@babel/preset-typescript": "7.16.0",
		"@size-limit/preset-app": "6.0.3",
		"@testing-library/jest-dom": "5.14.1",
		"@testing-library/preact": "2.0.1",
		"@wordpress/browserslist-config": "4.1.0",
		"@wordpress/dependency-extraction-webpack-plugin": "3.2.1",
		"concurrently": "6.4.0",
		"jest": "27.3.1",
		"jest-environment-jsdom": "27.3.1",
		"postcss": "8.3.11",
		"postcss-loader": "6.2.0",
		"prettier": "npm:wp-prettier@2.0.5",
		"sass-loader": "12.4.0",
		"size-limit": "6.0.3",
		"webpack": "5.65.0"
	},
	"browserslist": [
		"extends @wordpress/browserslist-config"
	]
}<|MERGE_RESOLUTION|>--- conflicted
+++ resolved
@@ -10,15 +10,9 @@
 		"build": "pnpm run clean && pnpm run install-if-deps-outdated && pnpm run build-instant && pnpm run build-customberg && pnpm run build-dashboard",
 		"build-production": "NODE_ENV=production BABEL_ENV=production pnpm run build && pnpm run validate && pnpm run build-production-php",
 		"build-development": "NODE_ENV=development BABEL_ENV=development pnpm run build && pnpm run build-php",
-<<<<<<< HEAD
-		"build-instant": "echo 'Not yet implemented.'",
-		"build-customberg": "echo 'Not yet implemented.'",
-		"build-dashboard": "webpack --config ./tools/webpack.dashboard.config.js",
-=======
 		"build-instant": "webpack --config ./tools/webpack.instant.config.js",
 		"build-customberg": "webpack --config ./tools/webpack.customberg.config.js",
-		"build-dashboard": "echo 'Not yet implemented.'",
->>>>>>> 7b12b291
+		"build-dashboard": "webpack --config ./tools/webpack.dashboard.config.js",
 		"build-php": "composer install --ignore-platform-reqs",
 		"build-production-php": "COMPOSER_MIRROR_PATH_REPOS=1 COMPOSER_ROOT_VERSION=dev-master composer install -o --no-dev --classmap-authoritative --prefer-dist",
 		"clean": "rm -rf build/ .cache/",
