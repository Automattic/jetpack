{
	"name": "jetpack-search",
<<<<<<< HEAD
	"version": "0.7.1-alpha",
=======
	"version": "0.8.0-alpha",
>>>>>>> 5258d7de
	"description": "Package for Jetpack Search products",
	"main": "main.js",
	"directories": {
		"test": "tests"
	},
	"scripts": {
		"build": "pnpm run clean && pnpm run build-instant && pnpm run build-customberg && pnpm run build-dashboard",
		"build-production": "NODE_ENV=production BABEL_ENV=production pnpm run build && pnpm run validate",
		"build-development": "NODE_ENV=development BABEL_ENV=development pnpm run build",
		"build-instant": "webpack --config ./tools/webpack.instant.config.js",
		"build-customberg": "webpack --config ./tools/webpack.customberg.config.js",
		"build-dashboard": "webpack --config ./tools/webpack.dashboard.config.js",
		"clean": "rm -rf build/ .cache/",
		"test": "pnpx concurrently 'pnpm:test-scripts' 'pnpm:test-size'",
		"test-scripts": "jest --passWithNoTests",
		"test-size": "NODE_ENV=production BABEL_ENV=production pnpm run build-instant && size-limit",
		"validate": "pnpm exec validate-es --no-error-on-unmatched-pattern build/",
		"watch": "pnpx concurrently 'pnpm:build-instant -- --watch' 'pnpm:build-customberg -- --watch' 'pnpm:build-dashboard -- --watch'"
	},
	"repository": {
		"type": "git",
		"url": "git+https://github.com/Automattic/jetpack-search.git"
	},
	"author": "Automattic",
	"license": "GPL-2.0-or-later",
	"bugs": {
		"url": "https://github.com/Automattic/jetpack-search/issues"
	},
	"homepage": "https://github.com/Automattic/jetpack-search#readme",
	"engines": {
		"node": "^14.18.3 || ^16.13.2",
		"pnpm": "^6.23.6",
		"yarn": "use pnpm instead - see docs/yarn-upgrade.md"
	},
	"dependencies": {
		"@automattic/calypso-color-schemes": "2.1.1",
		"@automattic/color-studio": "2.5.0",
		"@automattic/jetpack-analytics": "workspace:^0.1.7",
		"@automattic/jetpack-api": "workspace:^0.8.4",
		"@automattic/jetpack-components": "workspace:^0.10.5",
		"@wordpress/base-styles": "4.1.0",
		"@wordpress/block-editor": "8.1.0",
		"@wordpress/data": "6.2.0",
		"@wordpress/element": "4.1.0",
		"@wordpress/i18n": "4.3.0",
		"@wordpress/icons": "6.2.0",
		"classnames": "2.3.1",
		"fast-json-stable-stringify": "2.1.0",
		"gridicons": "3.3.1",
		"lodash": "4.17.21",
		"photon": "4.0.0",
		"preact": "10.5.15",
		"prop-types": "15.7.2",
		"q-flat": "1.0.7",
		"qss": "2.0.3",
		"react": "17.0.2",
		"react-dom": "17.0.2",
		"react-redux": "7.2.6",
		"redux": "4.1.1",
		"refx": "3.1.1",
		"strip": "3.0.0",
		"tiny-lru": "7.0.6"
	},
	"devDependencies": {
		"@automattic/jetpack-webpack-config": "workspace:^1.1.3-alpha",
		"@babel/core": "7.16.0",
		"@babel/plugin-proposal-nullish-coalescing-operator": "7.16.0",
		"@babel/preset-env": "7.16.4",
		"@babel/preset-react": "7.16.0",
		"@babel/preset-typescript": "7.16.0",
		"@size-limit/preset-app": "6.0.3",
		"@testing-library/jest-dom": "5.14.1",
		"@testing-library/preact": "2.0.1",
		"@wordpress/browserslist-config": "4.1.0",
		"@wordpress/dependency-extraction-webpack-plugin": "3.3.0",
		"concurrently": "6.4.0",
		"jest": "27.3.1",
		"jest-environment-jsdom": "27.3.1",
		"postcss": "8.3.11",
		"postcss-loader": "6.2.0",
		"prettier": "npm:wp-prettier@2.0.5",
		"sass-loader": "12.4.0",
		"size-limit": "6.0.3",
		"webpack": "5.65.0"
	},
	"browserslist": [
		"extends @wordpress/browserslist-config"
	]
}<|MERGE_RESOLUTION|>--- conflicted
+++ resolved
@@ -1,10 +1,6 @@
 {
 	"name": "jetpack-search",
-<<<<<<< HEAD
-	"version": "0.7.1-alpha",
-=======
 	"version": "0.8.0-alpha",
->>>>>>> 5258d7de
 	"description": "Package for Jetpack Search products",
 	"main": "main.js",
 	"directories": {
