--- conflicted
+++ resolved
@@ -1,10 +1,6 @@
 {
 	"name": "jetpack-search",
-<<<<<<< HEAD
-	"version": "0.4.1-alpha",
-=======
 	"version": "0.5.0-alpha",
->>>>>>> eeff05b6
 	"description": "Package for Jetpack Search products",
 	"main": "main.js",
 	"directories": {
@@ -47,11 +43,7 @@
 		"@automattic/color-studio": "2.5.0",
 		"@automattic/jetpack-analytics": "workspace:^0.1.4",
 		"@automattic/jetpack-api": "workspace:^0.8.1",
-<<<<<<< HEAD
 		"@automattic/jetpack-components": "workspace:^0.10.0-alpha",
-=======
-		"@automattic/jetpack-components": "workspace:^0.9.2-alpha",
->>>>>>> eeff05b6
 		"@wordpress/base-styles": "4.0.4",
 		"@wordpress/block-editor": "8.0.12",
 		"@wordpress/data": "6.1.5",
