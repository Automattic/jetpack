--- conflicted
+++ resolved
@@ -1,10 +1,6 @@
 {
 	"name": "jetpack-search",
-<<<<<<< HEAD
 	"version": "0.6.0-alpha",
-=======
-	"version": "0.5.3-alpha",
->>>>>>> 6c89e075
 	"description": "Package for Jetpack Search products",
 	"main": "main.js",
 	"directories": {
