<?php
/**
 * Instant Search: Our modern and customizable search experience.
 *
 * @package automattic/jetpack-search
 */

namespace Automattic\Jetpack\Search;

use Automattic\Jetpack\Assets;
use WP_Block_Parser;
use WP_Block_Patterns_Registry;
use WP_Error;
use WP_REST_Templates_Controller;

/**
 * Class responsible for enabling the Instant Search experience on the site.
 */
class Instant_Search extends Classic_Search {
	/**
	 * The name of instant search sidebar
	 *
	 * @since 9.8.0
	 * @var string
	 */
	const INSTANT_SEARCH_SIDEBAR = 'jetpack-instant-search-sidebar';

	const AUTO_CONFIG_SIDEBAR = 'sidebar-1';

	/**
	 * The singleton instance of this class.
	 * Instant_Search shouldn't share the variable with its parent.
	 *
	 * @var Instant_Search
	 */
	private static $instance;

	/**
	 * Variable to save old sidebars_widgets value.
	 *
	 * The value is set when action `after_switch_theme` is applied and cleared on filter `pre_update_option_sidebars_widgets`.
	 * The filters mentioned above run on /wp-admin/themes.php?activated=true, a request closely following switching theme.
	 *
	 * @since 9.8.0
	 *
	 * @var array
	 */
	protected $old_sidebars_widgets;

	/**
	 * Returns a class singleton. Initializes with first-time setup if given a blog ID parameter.
	 *
	 * @param string $blog_id Blog id.
	 * @return static The class singleton.
	 */
	public static function instance( $blog_id = null ) {
		if ( ! isset( self::$instance ) ) {
			if ( null === $blog_id ) {
				$blog_id = Helper::get_wpcom_site_id();
			}
			self::$instance = new static();
			self::$instance->setup( $blog_id );
		}
		return self::$instance;
	}

	/**
	 * Setup the various hooks needed for the plugin to take over search duties.
	 *
	 * @since 5.0.0
	 */
	public function init_hooks() {
		if ( ! is_admin() ) {
			add_filter( 'posts_pre_query', array( $this, 'filter__posts_pre_query' ), 10, 2 );

			add_action( 'init', array( $this, 'set_filters_from_widgets' ) );

			add_action( 'wp_enqueue_scripts', array( $this, 'load_assets' ) );
			add_action( 'wp_footer', array( 'Automattic\Jetpack\Search\Helper', 'print_instant_search_sidebar' ) );
			add_filter( 'body_class', array( $this, 'add_body_class' ), 10 );
		} else {
			add_action( 'update_option', array( $this, 'track_widget_updates' ), 10, 3 );
		}

		/**
		 * Note:
		 * 1. The priority has to be lower than 10 to run before _wp_sidebars_changed.
		 *      Which migrates widgets from old theme to the new one.
		 * 2. WP.com runs after_switch_theme hook from the frontend, so we'll need to hook it.
		 *      No matter it's admin or frontend.
		 */
		add_action( 'after_switch_theme', array( $this, 'save_old_sidebars_widgets' ), 5, 0 );
		add_action( 'pre_update_option_sidebars_widgets', array( $this, 'remove_wp_migrated_widgets' ) );

		add_action( 'widgets_init', array( $this, 'register_jetpack_instant_sidebar' ) );
		add_action( 'jetpack_deactivate_module_search', array( $this, 'move_search_widgets_to_inactive' ) );
	}

	/**
	 * Loads assets for Jetpack Instant Search Prototype featuring Search As You Type experience.
	 */
	public function load_assets() {
		$this->load_assets_with_parameters( constant( 'JETPACK_SEARCH_PKG__DIR' ) );
	}

	/**
	 * Loads assets according to parameters provided.
	 *
	 * @param string $package_base_path - Base path for the search package.
	 */
	public function load_assets_with_parameters( $package_base_path ) {
		Assets::register_script(
			'jetpack-instant-search',
			'build/instant-search/jp-search.js',
			$package_base_path . '/src', // A full path to a file or a directory inside a plugin.
			array(
				'dependencies' => array( 'wp-i18n' ),
				'in_footer'    => true,
				'textdomain'   => 'jetpack-search-pkg',
			)
		);
		Assets::enqueue_script( 'jetpack-instant-search' );
		$this->load_and_initialize_tracks();
		$this->inject_javascript_options();
	}

	/**
	 * Passes all options to the JS app.
	 */
	protected function inject_javascript_options() {
		$options = Helper::generate_initial_javascript_state();
		// Use wp_add_inline_script instead of wp_localize_script, see https://core.trac.wordpress.org/ticket/25280.
		wp_add_inline_script( 'jetpack-instant-search', 'var JetpackInstantSearchOptions=JSON.parse(decodeURIComponent("' . rawurlencode( wp_json_encode( $options ) ) . '"));', 'before' );
	}

	/**
	 * Registers a widget sidebar for Instant Search.
	 */
	public function register_jetpack_instant_sidebar() {
		$args = array(
			'name'          => __( 'Jetpack Search Sidebar', 'jetpack-search-pkg' ),
			'id'            => self::INSTANT_SEARCH_SIDEBAR,
			'description'   => __( 'Customize the sidebar inside the Jetpack Search overlay', 'jetpack-search-pkg' ),
			'class'         => '',
			'before_widget' => '<div id="%1$s" class="widget %2$s">',
			'after_widget'  => '</div>',
			'before_title'  => '<h2 class="widgettitle">',
			'after_title'   => '</h2>',
		);
		register_sidebar( $args );
	}

	/**
	 * Loads scripts for Tracks analytics library
	 */
	public function load_and_initialize_tracks() {
		wp_enqueue_script( 'jp-tracks', '//stats.wp.com/w.js', array(), gmdate( 'YW' ), true );
	}

	/**
	 * Bypass the normal Search query since we will run it with instant search.
	 *
	 * @since 8.3.0
	 *
	 * @param array    $posts Current array of posts (still pre-query).
	 * @param WP_Query $query The WP_Query being filtered.
	 *
	 * @return array Array of matching posts.
	 */
	public function filter__posts_pre_query( $posts, $query ) {
		if ( ! $this->should_handle_query( $query ) ) {
			// Intentionally not adding the 'jetpack_search_abort' action since this should fire for every request except for search.
			return $posts;
		}

		/**
		 * Bypass the main query and return dummy data
		 *  WP Core doesn't call the set_found_posts and its filters when filtering
		 *  posts_pre_query like we do, so need to do these manually.
		 */
		$query->found_posts   = 1;
		$query->max_num_pages = 1;

		return array();
	}

	/**
	 * Run the aggregations API query for any filtering
	 *
	 * @since 8.3.0
	 */
	public function fetch_search_result_if_empty() {
		if ( ! empty( $this->search_result ) ) {
			return;
		}

		if ( is_admin() ) {
			return;
		}

		if ( empty( $this->aggregations ) ) {
			return;
		}

		$builder = new WPES\Query_Builder();
		$this->add_aggregations_to_es_query_builder( $this->aggregations, $builder );
		$this->search_result = $this->instant_api(
			array(
				'aggregations' => $builder->build_aggregation(),
				'size'         => 0,
				'from'         => 0,
			)
		);
	}

	/**
	 * Run an instant search on the WordPress.com public API.
	 *
	 * @since 8.3.0
	 *
	 * @param array $args Args conforming to the WP.com v1.3/sites/<blog_id>/search endpoint.
	 *
	 * @return object|WP_Error The response from the public API, or a WP_Error.
	 */
	public function instant_api( array $args ) {
		global $wp_version;
		$start_time = microtime( true );

		// Cache locally to avoid remote request slowing the page.
		$transient_name = 'jetpack_instant_search_cache_' . md5( wp_json_encode( $args ) );
		$cache          = get_transient( $transient_name );
		if ( false !== $cache ) {
			return $cache;
		}

		$service_url = add_query_arg(
			$args,
			sprintf(
				'https://public-api.wordpress.com/rest/v1.3/sites/%d/search',
				$this->jetpack_blog_id
			)
		);

		$request_args = array(
			'timeout'    => 10,
			'user-agent' => "WordPress/{$wp_version} | Jetpack-Search/" . constant( 'JETPACK_SEARCH_PKG__VERSION' ),
		);

		$request  = wp_remote_get( esc_url_raw( $service_url ), $request_args );
		$end_time = microtime( true );

		if ( is_wp_error( $request ) ) {
			return $request;
		}

		$response_code = wp_remote_retrieve_response_code( $request );
		$response      = json_decode( wp_remote_retrieve_body( $request ), true );

		if ( ! $response_code || $response_code < 200 || $response_code >= 300 ) {
			/**
			 * Fires after a search query request has failed
			 *
			 * @module search
			 *
			 * @since  5.6.0
			 *
			 * @param array Array containing the response code and response from the failed search query
			 */
			do_action(
				'failed_jetpack_search_query',
				array(
					'response_code' => $response_code,
					'json'          => $response,
				)
			);

			return new WP_Error( 'invalid_search_api_response', 'Invalid response from API - ' . $response_code );
		}

		$took = is_array( $response ) && ! empty( $response['took'] )
		? $response['took']
		: null;

		$query = array(
			'args'          => $args,
			'response'      => $response,
			'response_code' => $response_code,
			'elapsed_time'  => ( $end_time - $start_time ) * 1000, // Convert from float seconds to ms.
			'es_time'       => $took,
			'url'           => $service_url,
		);

		/**
		 * Fires after a search request has been performed.
		 *
		 * Includes the following info in the $query parameter:
		 *
		 * array args Array of Elasticsearch arguments for the search
		 * array response Raw API response, JSON decoded
		 * int response_code HTTP response code of the request
		 * float elapsed_time Roundtrip time of the search request, in milliseconds
		 * float es_time Amount of time Elasticsearch spent running the request, in milliseconds
		 * string url API url that was queried
		 *
		 * @module search
		 *
		 * @since  5.0.0
		 * @since  5.8.0 This action now fires on all queries instead of just successful queries.
		 *
		 * @param array $query Array of information about the query performed
		 */
		do_action( 'did_jetpack_search_query', $query );

		// Update local cache.
		set_transient( $transient_name, $response, 1 * HOUR_IN_SECONDS );

		return $response;
	}

	/**
	 * Get the raw Aggregation results from the Elasticsearch response.
	 *
	 * @since  8.4.0
	 *
	 * @return array Array of Aggregations performed on the search.
	 */
	public function get_search_aggregations_results() {
		$this->fetch_search_result_if_empty();
		if ( empty( $this->search_result ) || is_wp_error( $this->search_result ) || ! isset( $this->search_result['aggregations'] ) ) {
			return array();
		}

		return $this->search_result['aggregations'];
	}

	/**
	 * Automatically configure necessary settings for instant search
	 *
	 * @since  8.3.0
	 */
	public function auto_config_search() {
		$this->auto_config_excluded_post_types();
		$this->auto_config_overlay_sidebar_widgets();
<<<<<<< HEAD
		$this->auto_config_theme_sidebar_search_widget();
		$this->auto_config_result_format();
=======
		$this->auto_config_woo_result_format();

		if ( \current_theme_supports( 'block-templates' ) ) {
			$this->add_search_block_above_footer();
		}
>>>>>>> a27793f0
	}

	/**
	 * Automatically copy configured search widgets from theme sidebar to the overlay sidebar.
	 * If there's nothing to copy, we create one.
	 *
	 * @since  8.8.0
	 */
	public function auto_config_overlay_sidebar_widgets() {
		$sidebars                              = get_option( 'sidebars_widgets', array() );
		list(,$sidebar_jp_searchbox_wiget_id ) = $this->get_search_widget_indices( $sidebars, self::INSTANT_SEARCH_SIDEBAR );
		// If there's JP search widget in overly sidebar, abort.
		if ( false !== $sidebar_jp_searchbox_wiget_id ) {
			return;
		}

		// Init overlay sidebar if it doesn't exists.
		if ( ! isset( $sidebars[ self::INSTANT_SEARCH_SIDEBAR ] ) ) {
			$sidebars[ self::INSTANT_SEARCH_SIDEBAR ] = array();
		}

		$widget_opt_name = Helper::get_widget_option_name();
		$widget_options  = get_option( $widget_opt_name, array() );

		$next_id = $this->get_next_jp_search_widget_id( $widget_options );

		list(,$sidebar_jp_searchbox_wiget_id ) = $this->get_search_widget_indices( $sidebars, self::AUTO_CONFIG_SIDEBAR );
		if ( false !== $sidebar_jp_searchbox_wiget_id && isset( $widget_options[ $sidebar_jp_searchbox_wiget_id ] ) ) {
			// If there is a JP search widget in the theme sidebar, copy it over to the search overlay sidebar.
			$widget_options[ $next_id ] = $widget_options[ $sidebar_jp_searchbox_wiget_id ];
		} else {
			// If JP Search widget doesn't exist in the theme sidebar, we have nothing to copy from, so we create a new one within the overlay sidebar.
			$widget_options[ $next_id ] = $this->get_preconfig_widget_options();
		}
		array_unshift( $sidebars[ self::INSTANT_SEARCH_SIDEBAR ], Helper::build_widget_id( $next_id ) );
		update_option( $widget_opt_name, $widget_options );
		update_option( 'sidebars_widgets', $sidebars );
		return true;
	}

	/**
	 * Add JP Search widget on top of theme sidebar.
	 * Or Replace core search widget in theme sidebar if exists.
	 */
	public function auto_config_theme_sidebar_search_widget() {
		$sidebars = get_option( 'sidebars_widgets', array() );
		if ( ! isset( $sidebars[ self::AUTO_CONFIG_SIDEBAR ] ) ) {
			return;
		}

		list( $sidebar_searchbox_idx,$sidebar_jp_searchbox_wiget_id ) = $this->get_search_widget_indices( $sidebars );
		// If there's JP search widget in theme sidebar, abort.
		if ( false !== $sidebar_jp_searchbox_wiget_id ) {
			return;
		}

		$widget_opt_name = Helper::get_widget_option_name();
		$widget_options  = get_option( $widget_opt_name, array() );

		list($sidebar_searchbox_idx, ) = $this->get_search_widget_indices( $sidebars );
		$next_id                       = $this->get_next_jp_search_widget_id( $widget_options );
		$preconfig_opts                = $this->get_preconfig_widget_options();

		$widget_options[ $next_id ] = $preconfig_opts;
		if ( false !== $sidebar_searchbox_idx ) {
			// Replace core search widget with JP search widget.
			$sidebars[ self::AUTO_CONFIG_SIDEBAR ][ $sidebar_searchbox_idx ] = Helper::build_widget_id( $next_id );
		} else {
			// Add JP Search widget to top.
			array_unshift( $sidebars[ self::AUTO_CONFIG_SIDEBAR ], Helper::build_widget_id( $next_id ) );
		}

		update_option( $widget_opt_name, $widget_options );
		update_option( 'sidebars_widgets', $sidebars );
		return true;
	}

	/**
	 * Get the next ID for the Jetpack Search widget, which is equivalent to the last JP Search widget ID + 1.
	 *
	 * @param array $widget_options - jetpack widget option value.
	 *
	 * @return int
	 */
	public function get_next_jp_search_widget_id( $widget_options ) {
		return ! empty( $widget_options ) ? max(
			array_map(
				function ( $val ) {
					return intval( $val );
				},
				array_keys( $widget_options )
			)
		) + 1 : 1;
	}

	/**
	 * Get search and JP Search widget indices in theme sidebar.
	 *
	 * @param array  $sidebars - theme `sidebars_widgets` option value.
	 * @param string $sidebar_id - the sidebar id to search on.
	 *
	 * @return array - core search widget index and JP search widget id.
	 */
	protected function get_search_widget_indices( $sidebars, $sidebar_id = 'sidebar-1' ) {
		$sidebar_searchbox_idx   = false;
		$sidebar_jp_searchbox_id = false;
		if ( isset( $sidebars[ $sidebar_id ] ) ) {
			foreach ( (array) $sidebars[ $sidebar_id ] as $idx => $widget_id ) {
				if ( $this->has_search_block( $widget_id ) ) {
					// The array index of wp search widget.
					$sidebar_searchbox_idx = $idx;
				}
				if ( 0 === strpos( $widget_id, Helper::FILTER_WIDGET_BASE ) ) {
					// The id of Jetpack Search widget.
					$sidebar_jp_searchbox_id = str_replace( Helper::FILTER_WIDGET_BASE . '-', '', $widget_id );
				}
			}
		}
		return array( $sidebar_searchbox_idx, $sidebar_jp_searchbox_id );
	}

	/**
	 * Returns true if search widget or block exists in widgets
	 *
	 * @param string $widget_id - widget ID.
	 */
	protected function has_search_block( $widget_id ) {
		// test search widget.
		if ( 0 === strpos( $widget_id, 'search-' ) ) {
			return true;
		}
		// test search block widget.
		if ( 0 === strpos( $widget_id, 'block-' ) ) {
			$widget_blocks = get_option( 'widget_block', array() );
			$widget_index  = str_replace( 'block-', '', $widget_id );
			// A single block could be of type string or array.
			if ( isset( $widget_blocks[ $widget_index ]['content'] ) && false !== strpos( (string) $widget_blocks[ $widget_index ]['content'], 'wp:search' ) ) {
				return true;
			}
			if ( isset( $widget_blocks[ $widget_index ] ) && is_string( $widget_blocks[ $widget_index ] ) && false !== strpos( $widget_blocks[ $widget_index ], 'wp:search' ) ) {
				return true;
			}
		}
		return false;
	}

	/**
	 * Add a search widget above footer for block templates.
	 */
	public function add_search_block_above_footer() {
		if ( ! class_exists( 'WP_REST_Templates_Controller' ) ) {
			return;
		}
		// We currently check only for a core search block.
		// In the future, we will need to check for a Jetpack Search block once it's available.
		if ( $this->template_parts_have_search_block() ) {
			return;
		}

		$footer = $this->get_template_part( 'footer' );
		if ( ! $footer instanceof \WP_Block_Template ) {
			return;
		}

		$content          = $this->replace_block_patterns( $footer->content );
		$template_part_id = $footer->id;
		$request          = new \WP_REST_Request( 'PUT', "/wp/v2/template-parts/{$template_part_id}" );
		$request->set_header( 'content-type', 'application/json' );
		$request->set_param( 'content', static::inject_search_widget_to_block( $content ) );
		$request->set_param( 'id', $template_part_id );
		$controller = new WP_REST_Templates_Controller( 'wp_template_part' );
		return $controller->update_item( $request );
	}

	/**
	 * Replace pattern blocks with their content.
	 * We don't want to replace recursively for the sake of simplicity.
	 *
	 * @param string $block_content - Content of template part.
	 */
	protected function replace_block_patterns( $block_content ) {
		$matches = array();
		if ( preg_match( '/<!--\s*wp:pattern\s+{.*}\s*\/-->/', $block_content, $matches ) > 0 ) {
			foreach ( $matches as $match ) {
				$pattern_content = $this->get_block_pattern_content( $match );
				$block_content   = str_replace( $match, $pattern_content, $block_content );
			}
		}
		return $block_content;
	}

	/**
	 * Extracts block content only if it consists of a single pattern block.
	 *
	 * @param string $block_pattern - Block content.
	 */
	protected function get_block_pattern_content( $block_pattern ) {
		if ( ! class_exists( 'WP_Block_Parser' ) || ! class_exists( 'WP_Block_Patterns_Registry' ) ) {
			return $block_pattern;
		}
		$blocks = ( new WP_Block_Parser() )->parse( $block_pattern );
		if ( 1 === count( $blocks ) && 'core/pattern' === $blocks[0]['blockName'] ) {
			$slug     = $blocks[0]['attrs']['slug'];
			$registry = WP_Block_Patterns_Registry::get_instance();
			if ( $registry->is_registered( $slug ) ) {
				$pattern = $registry->get_registered( $slug );
				return $pattern['content'];
			}
		}
		return $block_pattern;
	}

	/**
	 * Get template part for current theme.
	 *
	 * @param string $template_part_name - header, footer, home etc.
	 *
	 * @return \WP_Block_Template
	 */
	protected function get_template_part( $template_part_name ) {
		// Check whether block theme functions exist.
		if ( ! function_exists( 'get_block_template' ) ) {
			return null;
		}
		$active_theme     = \wp_get_theme()->get_stylesheet();
		$template_part_id = "{$active_theme}//{$template_part_name}";
		$template_part    = \get_block_template( $template_part_id, 'wp_template_part' );
		if ( is_wp_error( $template_part ) || empty( $template_part ) ) {
			return null;
		}
		return $template_part;
	}

	/**
	 * Returns true if  'header', 'footer' or 'home' has core search block
	 *
	 * @return boolean
	 */
	protected function template_parts_have_search_block() {
		$template_part_names = array( 'header', 'footer', 'home' );
		foreach ( $template_part_names as $part_name ) {
			$part = $this->get_template_part( $part_name );
			if ( $part instanceof \WP_Block_Template && static::has_search_block( $part->content ) ) {
				return true;
			}
		}
		return false;
	}

	/**
	 * Returns true if $block_content has core search block
	 *
	 * @param string $block_content - Block content.
	 *
	 * @return boolean
	 */
	public static function has_search_block( $block_content ) {
		return preg_match( '/(<!--\swp:search\s[^>]*-->)/i', $block_content ) > 0;
	}

	/**
	 * Append Search block to block if no 'wp:search' exists already.
	 *
	 * @param {string} $block_content - the content to append the search block.
	 */
	public static function inject_search_widget_to_block( $block_content ) {
		$search_block = '<!-- wp:search {"label":"Jetpack Search","buttonText":"Search"} /-->';

		// Place the search block on bottom of the first column if there's any.
		$column_end_pattern = '/(<\s*\/div[^>]*>\s*<!--\s*\/wp:column\s+[^>]*-->)/';
		if ( preg_match( $column_end_pattern, $block_content ) ) {
			return preg_replace( $column_end_pattern, "\n" . $search_block . "\n$1", $block_content, 1 );
		}

		// Place the search block on top of footer contents in the most inner group.
		$group_start_pattern = '/((<!--\s*wp:group\s[^>]*-->[.\s]*<\s*div[^>]*>\s*)+)/';
		if ( preg_match( $group_start_pattern, $block_content, $matches ) ) {
			return preg_replace( $group_start_pattern, "$1\n" . $search_block . "\n", $block_content, 1 );
		}

		return $block_content;
	}

	/**
	 * Autoconfig search by adding filter widgets
	 *
	 * @since  8.4.0
	 *
	 * @return array Array of config settings for search widget.
	 */
	protected function get_preconfig_widget_options() {
		$settings = array(
			'title'   => '',
			'filters' => array(),
		);

		$post_types = get_post_types(
			array(
				'public'   => true,
				'_builtin' => false,
			)
		);

		if ( ! empty( $post_types ) ) {
			$settings['filters'][] = array(
				'name'  => '',
				'type'  => 'post_type',
				'count' => 5,
			);
		}

		// Grab a maximum of 3 taxonomies.
		$taxonomies = array_slice(
			get_taxonomies(
				array(
					'public'   => true,
					'_builtin' => false,
				)
			),
			0,
			3
		);

		foreach ( $taxonomies as $t ) {
			$settings['filters'][] = array(
				'name'     => '',
				'type'     => 'taxonomy',
				'taxonomy' => $t,
				'count'    => 5,
			);
		}

		$settings['filters'][] = array(
			'name'     => '',
			'type'     => 'taxonomy',
			'taxonomy' => 'category',
			'count'    => 5,
		);

		$settings['filters'][] = array(
			'name'     => '',
			'type'     => 'taxonomy',
			'taxonomy' => 'post_tag',
			'count'    => 5,
		);

		$settings['filters'][] = array(
			'name'     => '',
			'type'     => 'date_histogram',
			'count'    => 5,
			'field'    => 'post_date',
			'interval' => 'year',
		);

		return $settings;
	}

	/**
	 * Automatically configure post types to exclude from one of the search widgets.
	 * Used primarily for backward compatibility with older Jetpack plugins, which used to store excluded post type configuration within the Jetpack Search plugin instead of as an option.
	 *
	 * @since  8.8.0
	 */
	public function auto_config_excluded_post_types() {
		$post_types         = get_post_types(
			array(
				'exclude_from_search' => false,
				'public'              => true,
			)
		);
		$enabled_post_types = array();
		$widget_options     = get_option( Helper::get_widget_option_name(), array() );

		// Prior to Jetpack 8.8, post types were enabled via Jetpack Search widgets rather than disabled via the Customizer.
		// To continue supporting post types set up in the old way, we iterate through each Jetpack Search
		// widget configuration and append each enabled post type to $enabled_post_types.
		foreach ( $widget_options as $widget_option ) {
			if ( isset( $widget_option['post_types'] ) && is_array( $widget_option['post_types'] ) ) {
				foreach ( $widget_option['post_types'] as $enabled_post_type ) {
					$enabled_post_types[ $enabled_post_type ] = $enabled_post_type;
				}
			}
		}

		if ( ! empty( $enabled_post_types ) ) {
			$post_types_to_disable = array_diff( $post_types, $enabled_post_types );
			update_option( Options::OPTION_PREFIX . 'excluded_post_types', join( ',', $post_types_to_disable ) );
		}
	}

	/**
	 * Automatically set result format.
	 *
	 * @since  9.6.0
	 */
	public function auto_config_result_format() {
		$result_format_option_name = Options::OPTION_PREFIX . 'result_format';
		// Default format `expanded`.
		$result_format_option_value = Options::RESULT_FORMAT_EXPANDED;

		// Result format already set, skip.
		if ( get_option( $result_format_option_name, false ) ) {
			return;
		}

		// Check if WooCommerce plugin is active (based on https://docs.woocommerce.com/document/create-a-plugin/).
		if ( in_array(
			'woocommerce/woocommerce.php',
			apply_filters( 'active_plugins', Helper::get_active_plugins() ),
			true
		) ) {
			$result_format_option_value = Options::RESULT_FORMAT_PRODUCT;
		}

		update_option( $result_format_option_name, $result_format_option_value );
		return true;
	}

	/**
	 * Save sidebars_widgets option before it's migrated by WordPress
	 *
	 * @since 9.8.0
	 *
	 * @param array $old_sidebars_widgets The sidebars_widgets option value to be saved.
	 */
	public function save_old_sidebars_widgets( $old_sidebars_widgets = null ) {
		// The function should only run before _wp_sidebars_changed which migrates the sidebars.
		// So when _wp_sidebars_changed doesn't exist, we should skip the logic.
		if ( has_filter( 'after_switch_theme', '_wp_sidebars_changed' ) !== false ) {
			$this->old_sidebars_widgets = ! is_null( $old_sidebars_widgets ) ? $old_sidebars_widgets : wp_get_sidebars_widgets();
		}
	}

	/**
	 * Clean WordPress auto-migrated sidebar widgets from instant search sidebar before saving option sidebars_widgets
	 *
	 * @since 9.8.0
	 *
	 * @param array $sidebars_widgets The sidebars_widgets option value to be filtered.
	 * @return array The sidebars_widgets option value to be saved
	 */
	public function remove_wp_migrated_widgets( $sidebars_widgets ) {
		// Hook the action only when it is a theme switch i.e. $this->old_sidebars_widgets is not empty.
		// Ensure that the hook only runs when necessary.
		if (
			empty( $this->old_sidebars_widgets )
			|| ! is_array( $this->old_sidebars_widgets )
			|| ! is_array( $sidebars_widgets )
			|| ! array_key_exists( static::INSTANT_SEARCH_SIDEBAR, $sidebars_widgets )
			|| ! array_key_exists( static::INSTANT_SEARCH_SIDEBAR, $this->old_sidebars_widgets )
			// If the new Jetpack sidebar already has fewer widgets, skip execution.
			// Uses less than comparison for defensive programming.
			|| count( $sidebars_widgets[ static::INSTANT_SEARCH_SIDEBAR ] ) <= count( $this->old_sidebars_widgets[ static::INSTANT_SEARCH_SIDEBAR ] )
		) {
			return $sidebars_widgets;
		}

		$lost_widgets                                       = array_diff( $sidebars_widgets[ static::INSTANT_SEARCH_SIDEBAR ], $this->old_sidebars_widgets[ static::INSTANT_SEARCH_SIDEBAR ] );
		$sidebars_widgets['wp_inactive_widgets']            = array_merge( $lost_widgets, (array) $sidebars_widgets['wp_inactive_widgets'] );
		$sidebars_widgets[ static::INSTANT_SEARCH_SIDEBAR ] = $this->old_sidebars_widgets[ static::INSTANT_SEARCH_SIDEBAR ];

		// Reset $this->old_sidebars_widgets because we want to run the function only once after theme switch.
		$this->old_sidebars_widgets = null;

		return $sidebars_widgets;
	}

	/**
	 * Add current theme name as a body class for easier override
	 *
	 * @param string[] $classes An array of body class names.
	 *
	 * @return string[] The array of classes after filtering
	 */
	public function add_body_class( $classes ) {
		$classes[] = 'jps-theme-' . get_stylesheet();
		return $classes;
	}
}<|MERGE_RESOLUTION|>--- conflicted
+++ resolved
@@ -341,16 +341,19 @@
 	public function auto_config_search() {
 		$this->auto_config_excluded_post_types();
 		$this->auto_config_overlay_sidebar_widgets();
-<<<<<<< HEAD
 		$this->auto_config_theme_sidebar_search_widget();
 		$this->auto_config_result_format();
-=======
-		$this->auto_config_woo_result_format();
-
+	}
+
+	/**
+	 * Auto config search widget or block for current theme.
+	 */
+	public function auto_config_theme_sidebar_search_widget() {
 		if ( \current_theme_supports( 'block-templates' ) ) {
-			$this->add_search_block_above_footer();
-		}
->>>>>>> a27793f0
+			$this->auto_config_fse_theme_footer_search_block();
+		} else {
+			$this->auto_config_non_fse_theme_sidebar_search_widget();
+		}
 	}
 
 	/**
@@ -395,7 +398,7 @@
 	 * Add JP Search widget on top of theme sidebar.
 	 * Or Replace core search widget in theme sidebar if exists.
 	 */
-	public function auto_config_theme_sidebar_search_widget() {
+	public function auto_config_non_fse_theme_sidebar_search_widget() {
 		$sidebars = get_option( 'sidebars_widgets', array() );
 		if ( ! isset( $sidebars[ self::AUTO_CONFIG_SIDEBAR ] ) ) {
 			return;
@@ -459,7 +462,7 @@
 		$sidebar_jp_searchbox_id = false;
 		if ( isset( $sidebars[ $sidebar_id ] ) ) {
 			foreach ( (array) $sidebars[ $sidebar_id ] as $idx => $widget_id ) {
-				if ( $this->has_search_block( $widget_id ) ) {
+				if ( $this->widget_has_search_block( $widget_id ) ) {
 					// The array index of wp search widget.
 					$sidebar_searchbox_idx = $idx;
 				}
@@ -477,7 +480,7 @@
 	 *
 	 * @param string $widget_id - widget ID.
 	 */
-	protected function has_search_block( $widget_id ) {
+	protected function widget_has_search_block( $widget_id ) {
 		// test search widget.
 		if ( 0 === strpos( $widget_id, 'search-' ) ) {
 			return true;
@@ -497,10 +500,21 @@
 		return false;
 	}
 
+		/**
+	 * Returns true if $block_content has core search block
+	 *
+	 * @param string $block_content - Block content.
+	 *
+	 * @return boolean
+	 */
+	public static function content_has_search_block( $block_content ) {
+		return preg_match( '/(<!--\swp:search\s[^>]*-->)/i', $block_content ) > 0;
+	}
+
 	/**
 	 * Add a search widget above footer for block templates.
 	 */
-	public function add_search_block_above_footer() {
+	public function auto_config_fse_theme_footer_search_block() {
 		if ( ! class_exists( 'WP_REST_Templates_Controller' ) ) {
 			return;
 		}
@@ -593,22 +607,11 @@
 		$template_part_names = array( 'header', 'footer', 'home' );
 		foreach ( $template_part_names as $part_name ) {
 			$part = $this->get_template_part( $part_name );
-			if ( $part instanceof \WP_Block_Template && static::has_search_block( $part->content ) ) {
+			if ( $part instanceof \WP_Block_Template && static::content_has_search_block( $part->content ) ) {
 				return true;
 			}
 		}
 		return false;
-	}
-
-	/**
-	 * Returns true if $block_content has core search block
-	 *
-	 * @param string $block_content - Block content.
-	 *
-	 * @return boolean
-	 */
-	public static function has_search_block( $block_content ) {
-		return preg_match( '/(<!--\swp:search\s[^>]*-->)/i', $block_content ) > 0;
 	}
 
 	/**
