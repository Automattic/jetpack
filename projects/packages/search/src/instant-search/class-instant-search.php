--- conflicted
+++ resolved
@@ -309,24 +309,6 @@
 	 * @since  8.3.0
 	 */
 	public function auto_config_search() {
-<<<<<<< HEAD
-		if ( ! current_user_can( 'edit_theme_options' ) ) {
-			return;
-		}
-
-		return $this->auto_config_search_no_pri();
-	}
-=======
-		// Set default result format to "expanded".
-		update_option( Options::OPTION_PREFIX . 'result_format', Options::RESULT_FORMAT_EXPANDED );
->>>>>>> 9f23aaec
-
-	/**
-	 * Automatically configure necessary settings for instant search
-	 *
-	 * @since  8.3.0
-	 */
-	public function auto_config_search_no_pri() {
 		$this->auto_config_excluded_post_types();
 		$this->auto_config_overlay_sidebar_widgets();
 		$this->auto_config_theme_sidebar_search_widget();
@@ -357,22 +339,10 @@
 			$sidebars['jetpack-instant-search-sidebar'] = array();
 		}
 
-<<<<<<< HEAD
 		$next_id                           = $this->get_jp_search_wediget_next_id();
 		$widget_opt_name                   = Helper::get_widget_option_name();
 		$widget_options                    = get_option( $widget_opt_name, array() );
 		list($sidebar_jp_searchbox_idx,  ) = $this->get_search_widget_indices();
-=======
-		$next_id         = 1;
-		$widget_opt_name = Helper::get_widget_option_name();
-		$widget_options  = get_option( $widget_opt_name, array() );
-		foreach ( $widget_options as $id => $w ) {
-			$id = intval( $id );
-			if ( $id >= $next_id ) {
-				$next_id = $id + 1;
-			}
-		}
->>>>>>> 9f23aaec
 
 		if ( ( false !== $sidebar_jp_searchbox_idx ) && isset( $widget_options[ $sidebar_jp_searchbox_idx ] ) ) {
 			// If there is JP search widget in theme sidebar, copy it over to overlay sidebar and done.
