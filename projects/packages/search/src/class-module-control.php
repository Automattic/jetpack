<?php
/**
 * Jetpack Search: Module_Control class
 *
 * @package automattic/jetpack-search
 */

namespace Automattic\Jetpack\Search;

use Automattic\Jetpack\Status;
use Jetpack_Options;
use WP_Error;

/**
 * To get and set Searh module settings
 */
class Module_Control {
	/**
	 * Plan object
	 *
	 * @var Plan
	 */
	protected $plan;

	/**
	 * We use the same options as Jetpack the plugin to flag whether Search is active.
	 */
	const JETPACK_ACTIVE_MODULES_OPTION_KEY       = 'active_modules';
	const JETPACK_SEARCH_MODULE_SLUG              = 'search';
	const SEARCH_MODULE_INSTANT_SEARCH_OPTION_KEY = 'instant_search_enabled';

	/**
	 * Contructor
	 *
	 * @param Plan|null $plan - Plan object.
	 */
	public function __construct( $plan = null ) {
		$this->plan = is_null( $plan ) ? new Plan() : $plan;
	}

	/**
	 * Returns a boolean for whether of the module is enabled.
	 *
	 * @return bool
	 */
	public function is_active() {
		return in_array( self::JETPACK_SEARCH_MODULE_SLUG, $this->get_active_modules(), true );
	}

	/**
	 * Returns a boolean for whether instant search is enabled.
	 *
	 * @return bool
	 */
	public function is_instant_search_enabled() {
		return (bool) get_option( self::SEARCH_MODULE_INSTANT_SEARCH_OPTION_KEY );
	}

	/**
	 * Activiate Search module
	 */
	public function activate() {
		/**
		 * Fires before a module is activated.
		 *
		 * @since 2.6.0
		 *
		 * @param string $module Module slug.
		 * @param bool $exit Should we exit after the module has been activated. Default to true.
		 * @param bool $redirect Should the user be redirected after module activation? Default to true.
		 */
		do_action( 'jetpack_pre_activate_module', self::JETPACK_SEARCH_MODULE_SLUG );

		// If it's already active, then don't do it again.
		if ( $this->is_active() ) {
			return true;
		}
		// Not available for offline mode.
		$is_offline_mode = ( new Status() )->is_offline_mode();
		if ( $is_offline_mode ) {
			return new WP_Error( 'offline_mode', __( 'Search module can not be activated in offline mode.', 'jetpack' ) );
		}
		// Return false if no plan supports search.
		if ( ! $this->plan->supports_search() ) {
			return new WP_Error( 'not_supported', __( 'Your plan does not support Jetpack Search.', 'jetpack' ) );
		}

		$active_modules   = $this->get_active_modules();
		$active_modules[] = self::JETPACK_SEARCH_MODULE_SLUG;

		$success = Jetpack_Options::update_option( self::JETPACK_ACTIVE_MODULES_OPTION_KEY, $active_modules );

		/**
		 * Fired after a module has been deactivated.
		 *
		 * @since 4.2.0
		 *
		 * @param string $module Module slug.
		 * @param boolean $success whether the module was deactivated.
		 */
		do_action( 'jetpack_activate_module', self::JETPACK_SEARCH_MODULE_SLUG, $success );
		/**
		 * Fires when a module is deactivated.
		 * The dynamic part of the filter, $module, is the module slug.
		 *
		 * @since 1.9.0
		 *
		 * @param string $module Module slug.
		 */
		do_action( 'jetpack_activate_module_' . self::JETPACK_SEARCH_MODULE_SLUG );

		return $success;
	}

	/**
	 * Deactiviate Search module
	 */
	public function deactivate() {
		/**
		 * Fires when a module is deactivated.
		 *
		 * @since 1.9.0
		 *
		 * @param string $module Module slug.
		 */
		do_action( 'jetpack_pre_deactivate_module', self::JETPACK_SEARCH_MODULE_SLUG );

		$active_modules = $this->get_active_modules();
		$active_modules = array_values( array_diff( $active_modules, array( self::JETPACK_SEARCH_MODULE_SLUG ) ) );

		$success = Jetpack_Options::update_option( self::JETPACK_ACTIVE_MODULES_OPTION_KEY, $active_modules );

		/**
		 * Fired after a module has been deactivated.
		 *
		 * @since 4.2.0
		 *
		 * @param string $module Module slug.
		 * @param boolean $success whether the module was deactivated.
		 */
		do_action( 'jetpack_deactivate_module', self::JETPACK_SEARCH_MODULE_SLUG, $success );
		/**
		 * Fires when a module is deactivated.
		 * The dynamic part of the filter, $module, is the module slug.
		 *
		 * @since 1.9.0
		 *
		 * @param string $module Module slug.
		 */
		do_action( 'jetpack_deactivate_module_' . self::JETPACK_SEARCH_MODULE_SLUG );

		$this->disable_instant_search();

		return $success;
	}

	/**
	 * Update module status
	 *
	 * @param boolean $active - true to activate, false to deactivate.
	 */
	public function update_status( $active ) {
		return $active ? $this->activate() : $this->deactivate();
	}

	/**
	 * Disable Instant Search Experience
	 */
	public function disable_instant_search() {
		if ( ! $this->is_instant_search_enabled() ) {
			return true;
		}
		return update_option( self::SEARCH_MODULE_INSTANT_SEARCH_OPTION_KEY, false );
	}

	/**
	 * Enable Instant Search Experience
	 */
	public function enable_instant_search() {
<<<<<<< HEAD
		if ( ! $this->is_active() || $this->is_instant_search_enabled() ) {
			return true;
=======
		if ( ! $this->is_active() ) {
			return new WP_Error( 'search_module_inactive', __( 'Search module needs to be activated before enabling instant search.', 'jetpack' ) );
>>>>>>> b4c49c21
		}
		return update_option( self::SEARCH_MODULE_INSTANT_SEARCH_OPTION_KEY, true );
	}

	/**
	 * Update instant search status
	 *
	 * @param boolean $enabled - true to enable, false to disable.
	 */
	public function update_instant_search_status( $enabled ) {
		return $enabled ? $this->enable_instant_search() : $this->disable_instant_search();
	}

	/**
	 * Get a list of activated modules as an array of module slugs.
	 */
	public function get_active_modules() {
		$active_modules = Jetpack_Options::get_option( self::JETPACK_ACTIVE_MODULES_OPTION_KEY );

		if ( ! is_array( $active_modules ) ) {
			$active_modules = array();
		}

		/**
		 * Allow filtering of the active modules.
		 *
		 * Gives theme and plugin developers the power to alter the modules that
		 * are activated on the fly.
		 *
		 * @since 5.8.0
		 *
		 * @param array $active Array of active module slugs.
		 */
		$active_modules = apply_filters( 'jetpack_active_modules', $active_modules );

		return array_unique( $active_modules );
	}

}<|MERGE_RESOLUTION|>--- conflicted
+++ resolved
@@ -177,13 +177,8 @@
 	 * Enable Instant Search Experience
 	 */
 	public function enable_instant_search() {
-<<<<<<< HEAD
-		if ( ! $this->is_active() || $this->is_instant_search_enabled() ) {
-			return true;
-=======
 		if ( ! $this->is_active() ) {
 			return new WP_Error( 'search_module_inactive', __( 'Search module needs to be activated before enabling instant search.', 'jetpack' ) );
->>>>>>> b4c49c21
 		}
 		return update_option( self::SEARCH_MODULE_INSTANT_SEARCH_OPTION_KEY, true );
 	}
