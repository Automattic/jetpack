--- conflicted
+++ resolved
@@ -138,14 +138,6 @@
 			$module_active = true;
 		}
 
-<<<<<<< HEAD
-		if ( ! is_null( $module_active ) ) {
-			$this->search_module->update_status( $module_active );
-		}
-
-		if ( ! is_null( $instant_search_enabled ) ) {
-			$this->search_module->update_instant_search_status( $instant_search_enabled );
-=======
 		$errors = array();
 		if ( ! is_null( $module_active ) ) {
 			$module_active_updated = $this->search_module->update_status( $module_active );
@@ -159,7 +151,6 @@
 			if ( is_wp_error( $instant_search_enabled_updated ) ) {
 				$errors['instant_search_enabled'] = $instant_search_enabled_updated;
 			}
->>>>>>> b4c49c21
 		}
 
 		if ( ! empty( $errors ) ) {
