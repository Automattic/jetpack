--- conflicted
+++ resolved
@@ -23,16 +23,10 @@
 	 */
 	public function auto_config() {
 		try {
-<<<<<<< HEAD
 			// Some functions requires admin capabilities to run.
 			$this->set_admin_user();
-			$blog_id = ( defined( 'IS_WPCOM' ) && constant( 'IS_WPCOM' ) ) ? get_current_blog_id() : Jetpack_Options::get_option( 'id' );
-			Instant_Search::initialize( $blog_id );
-			Instant_Search::instance()->auto_config_search();
-=======
 			$blog_id = Helper::get_wpcom_site_id();
 			Instant_Search::instance( $blog_id )->auto_config_search();
->>>>>>> 46e7e060
 			WP_CLI::line( 'Jetpack Search: auto config success!' );
 		} catch ( \Exception $e ) {
 			WP_CLI::error( $e->getMessage() );
