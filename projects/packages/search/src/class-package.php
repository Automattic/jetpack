--- conflicted
+++ resolved
@@ -11,11 +11,7 @@
  * Search package general information
  */
 class Package {
-<<<<<<< HEAD
-	const VERSION = '0.38.4';
-=======
 	const VERSION = '0.38.5-alpha';
->>>>>>> 41bcf502
 	const SLUG    = 'search';
 
 	/**
