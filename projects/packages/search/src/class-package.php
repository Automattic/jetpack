--- conflicted
+++ resolved
@@ -11,11 +11,7 @@
  * Search package general information
  */
 class Package {
-<<<<<<< HEAD
-	const VERSION = '0.13.5-alpha';
-=======
 	const VERSION = '0.14.0-alpha';
->>>>>>> edd10db2
 	const SLUG    = 'search';
 
 	/**
