--- conflicted
+++ resolved
@@ -11,11 +11,7 @@
  * Search package general information
  */
 class Package {
-<<<<<<< HEAD
-	const VERSION = '0.39.4-alpha';
-=======
-	const VERSION = '0.39.5';
->>>>>>> 278ba7fb
+	const VERSION = '0.39.6-alpha';
 	const SLUG    = 'search';
 
 	/**
