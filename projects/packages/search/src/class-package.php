<?php
/**
 * Search package information.
 *
 * @package automattic/jetpack-search
 */

namespace Automattic\Jetpack\Search;

/**
 * Search package general information
 */
class Package {
<<<<<<< HEAD
	const VERSION = '0.44.14-alpha';
=======
	const VERSION = '0.44.15-alpha';
>>>>>>> 27ae714d
	const SLUG    = 'search';

	/**
	 * The path where package is installed.
	 *
	 * @var string
	 */
	protected static $installed_path;

	/**
	 * Adds the package slug and version to the package version tracker's data.
	 *
	 * @param array $package_versions The package version array.
	 *
	 * @return array The packge version array.
	 */
	public static function send_version_to_tracker( $package_versions ) {
		// Multiple versions could co-exist, we want to send the version which is in use.
		// `jetpack-autoloader` would load classes from the latest package, so we send the latest version here.
		if ( empty( $package_versions[ self::SLUG ] ) || version_compare( $package_versions[ self::SLUG ], self::VERSION, '<' ) ) {
			$package_versions[ self::SLUG ] = self::VERSION;
		}
		return $package_versions;
	}

	/**
	 * Whether Jetpack Search Package's version maps to a public release, or a development version.
	 */
	public static function is_development_version() {
		return (bool) apply_filters(
			'jetpack_search_is_development_version',
			! preg_match( '/^\d+(\.\d+)+$/', self::VERSION )
		);
	}

	/**
	 * Return the path where the package is installed with trailing slash.
	 * It's important not to use a constant, as there could be multiple versions of search package installed.
	 *
	 * @return string
	 */
	public static function get_installed_path() {
		if ( static::$installed_path === null ) {
			static::$installed_path = dirname( __DIR__ ) . DIRECTORY_SEPARATOR;
		}
		return apply_filters( 'jetpack_search_installed_path', static::$installed_path );
	}
}<|MERGE_RESOLUTION|>--- conflicted
+++ resolved
@@ -11,11 +11,7 @@
  * Search package general information
  */
 class Package {
-<<<<<<< HEAD
-	const VERSION = '0.44.14-alpha';
-=======
 	const VERSION = '0.44.15-alpha';
->>>>>>> 27ae714d
 	const SLUG    = 'search';
 
 	/**
