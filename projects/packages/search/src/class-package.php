<?php
/**
 * Search package information.
 *
 * @package automattic/jetpack-search
 */

namespace Automattic\Jetpack\Search;

/**
 * Search package general information
 */
class Package {
<<<<<<< HEAD
	const VERSION = '0.30.1-alpha';
=======
	const VERSION = '0.30.1';
>>>>>>> f04cf64f
	const SLUG    = 'search';

	/**
	 * The path where package is installed.
	 *
	 * @var string
	 */
	protected static $installed_path;

	/**
	 * Adds the package slug and version to the package version tracker's data.
	 *
	 * @param array $package_versions The package version array.
	 *
	 * @return array The packge version array.
	 */
	public static function send_version_to_tracker( $package_versions ) {
		// Multiple versions could co-exist, we want to send the version which is in use.
		// `jetpack-autoloader` would load classes from the latest package, so we send the latest version here.
		if ( empty( $package_versions[ self::SLUG ] ) || version_compare( $package_versions[ self::SLUG ], self::VERSION, '<' ) ) {
			$package_versions[ self::SLUG ] = self::VERSION;
		}
		return $package_versions;
	}

	/**
	 * Whether Jetpack Search Package's version maps to a public release, or a development version.
	 */
	public static function is_development_version() {
		return (bool) apply_filters(
			'jetpack_search_is_development_version',
			! preg_match( '/^\d+(\.\d+)+$/', self::VERSION )
		);
	}

	/**
	 * Return the path where the package is installed with trailing slash.
	 * It's important not to use a constant, as there could be multiple versions of search package installed.
	 *
	 * @return string
	 */
	public static function get_installed_path() {
		if ( static::$installed_path === null ) {
			static::$installed_path = dirname( __DIR__ ) . DIRECTORY_SEPARATOR;
		}
		return apply_filters( 'jetpack_search_installed_path', static::$installed_path );
	}
}<|MERGE_RESOLUTION|>--- conflicted
+++ resolved
@@ -11,11 +11,7 @@
  * Search package general information
  */
 class Package {
-<<<<<<< HEAD
-	const VERSION = '0.30.1-alpha';
-=======
-	const VERSION = '0.30.1';
->>>>>>> f04cf64f
+	const VERSION = '0.30.2-alpha';
 	const SLUG    = 'search';
 
 	/**
