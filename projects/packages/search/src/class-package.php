<?php
/**
 * Search package information.
 *
 * @package automattic/jetpack-search
 */

namespace Automattic\Jetpack\Search;

/**
 * Search package general information
 */
class Package {
<<<<<<< HEAD
	const VERSION = '0.40.2';
=======
	const VERSION = '0.40.4';
>>>>>>> 43598442
	const SLUG    = 'search';

	/**
	 * The path where package is installed.
	 *
	 * @var string
	 */
	protected static $installed_path;

	/**
	 * Adds the package slug and version to the package version tracker's data.
	 *
	 * @param array $package_versions The package version array.
	 *
	 * @return array The packge version array.
	 */
	public static function send_version_to_tracker( $package_versions ) {
		// Multiple versions could co-exist, we want to send the version which is in use.
		// `jetpack-autoloader` would load classes from the latest package, so we send the latest version here.
		if ( empty( $package_versions[ self::SLUG ] ) || version_compare( $package_versions[ self::SLUG ], self::VERSION, '<' ) ) {
			$package_versions[ self::SLUG ] = self::VERSION;
		}
		return $package_versions;
	}

	/**
	 * Whether Jetpack Search Package's version maps to a public release, or a development version.
	 */
	public static function is_development_version() {
		return (bool) apply_filters(
			'jetpack_search_is_development_version',
			! preg_match( '/^\d+(\.\d+)+$/', self::VERSION )
		);
	}

	/**
	 * Return the path where the package is installed with trailing slash.
	 * It's important not to use a constant, as there could be multiple versions of search package installed.
	 *
	 * @return string
	 */
	public static function get_installed_path() {
		if ( static::$installed_path === null ) {
			static::$installed_path = dirname( __DIR__ ) . DIRECTORY_SEPARATOR;
		}
		return apply_filters( 'jetpack_search_installed_path', static::$installed_path );
	}
}<|MERGE_RESOLUTION|>--- conflicted
+++ resolved
@@ -11,11 +11,7 @@
  * Search package general information
  */
 class Package {
-<<<<<<< HEAD
-	const VERSION = '0.40.2';
-=======
 	const VERSION = '0.40.4';
->>>>>>> 43598442
 	const SLUG    = 'search';
 
 	/**
