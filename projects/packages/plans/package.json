{
	"private": true,
	"name": "@automattic/jetpack-plans",
<<<<<<< HEAD
	"version": "0.2.1-alpha",
=======
	"version": "0.2.1",
>>>>>>> d5e90d43
	"description": "Fetch information about Jetpack Plans from wpcom",
	"homepage": "https://github.com/Automattic/jetpack/tree/HEAD/projects/packages/plans/#readme",
	"bugs": {
		"url": "https://github.com/Automattic/jetpack/labels/[Package] Plans"
	},
	"repository": {
		"type": "git",
		"url": "https://github.com/Automattic/jetpack.git",
		"directory": "projects/packages/plans"
	},
	"license": "GPL-2.0-or-later",
	"author": "Automattic",
	"scripts": {
		"build": "echo 'Not implemented.",
		"build-js": "echo 'Not implemented.",
		"build-production": "echo 'Not implemented.",
		"build-production-js": "echo 'Not implemented.",
		"clean": "true"
	},
	"devDependencies": {},
	"engines": {
		"node": "^16.13.2",
		"yarn": "use pnpm instead - see docs/yarn-upgrade.md"
	}
}<|MERGE_RESOLUTION|>--- conflicted
+++ resolved
@@ -1,11 +1,7 @@
 {
 	"private": true,
 	"name": "@automattic/jetpack-plans",
-<<<<<<< HEAD
-	"version": "0.2.1-alpha",
-=======
 	"version": "0.2.1",
->>>>>>> d5e90d43
 	"description": "Fetch information about Jetpack Plans from wpcom",
 	"homepage": "https://github.com/Automattic/jetpack/tree/HEAD/projects/packages/plans/#readme",
 	"bugs": {
