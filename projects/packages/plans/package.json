--- conflicted
+++ resolved
@@ -1,11 +1,7 @@
 {
 	"private": true,
 	"name": "@automattic/jetpack-plans",
-<<<<<<< HEAD
-	"version": "0.1.4-alpha",
-=======
-	"version": "0.2.0",
->>>>>>> e582f3d8
+	"version": "0.2.1-alpha",
 	"description": "Fetch information about Jetpack Plans from wpcom",
 	"homepage": "https://github.com/Automattic/jetpack/tree/HEAD/projects/packages/plans/#readme",
 	"bugs": {
