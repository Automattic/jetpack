<?php

use Automattic\Jetpack\WP_JS_Data_Sync\Data_Sync_Entry_Adapter;
use Automattic\Jetpack\WP_JS_Data_Sync\Data_Sync_Option;
use Automattic\Jetpack\WP_JS_Data_Sync\DS_Utils;
use Automattic\Jetpack\WP_JS_Data_Sync\Schema\Schema;
use Automattic\Jetpack\WP_JS_Data_Sync\Schema\Schema_Context;
use Automattic\Jetpack\WP_JS_Data_Sync\Schema\Schema_Error;
use PHPUnit\Framework\TestCase;

class Test_Integration_Fallback_Values extends TestCase {

	public function test_fallback() {
		$string = Schema::as_string()->fallback( 'default_value' );

		// Test with a valid value
		$parsed = $string->parse( 'test_value' );
		$this->assertSame( 'test_value', $parsed );

		// Test with an invalid value
		$parsed = $string->parse( null );
		$this->assertSame( 'default_value', $parsed );
		$this->assertSame( 'default_value', $string->get_fallback() );
	}

	public function test_context_on_fallback() {
		$context = new Schema_Context( 'custom_name' );
		$schema  = Schema::as_string();
		$schema->set_context( $context );

		// I've set the meta for the schema.
		// I expect this same meta to be thrown in the exception.
		try {
			$schema->parse( null );
		} catch ( Schema_Error $e ) {
			$this->assertSame( 'custom_name', $e->get_context()->get_name() );
		}

		// I've set the meta for the schema.
		// I expect this same meta to be thrown in the exception.
		// I also expect that parsing null with an invalid fallback is going to throw an error.
		try {
			DS_Utils::set_mode( 'debug' );
			$schema->fallback( array( 'Invalid Fallback' ) )->parse( null );
			$this->fail( 'Expected "Schema_Error" exception, but no expection was thrown.' );
		} catch ( Schema_Error $e ) {
			$this->assertSame( 'custom_name', $e->get_context()->get_name() );
		} finally {
			DS_Utils::set_mode( null );
		}
	}

	public function test_nullable() {
		$string = Schema::as_string()->nullable();

		// Test with a valid value
		$parsed = $string->parse( 'test_value' );
		$this->assertSame( 'test_value', $parsed );

		// Test with a null value
		$parsed = $string->parse( null );
		$this->assertNull( $parsed );
	}

	/**
	 * Check that a failure in a child schema uses the parent schema's fallback.
	 */
	public function test_parent_fallback() {

		$expected_result = array(
			'child' => 'default_value',
		);
		$test_schema     = Schema::as_assoc_array(
			array(
				'child' => Schema::as_string(),
			)
		)->fallback( $expected_result );

		// Test with an invald value.
		$parsed = $test_schema->parse( array( 'child' => null ) );
		$this->assertSame( $expected_result, $parsed );
		$this->assertSame( $expected_result, $test_schema->get_fallback() );
	}

	/**
	 * Boolean values in WordPress get_option are tricky.
	 * They can return boolean values, or strings that represent boolean values.
	 * But the default value is `false`.
	 *
	 * This makes it challenging to use a fallback value of `true`.
	 */
	public function test_boolean_fallback() {
		$true = Schema::as_boolean()->fallback( true );
		$this->assertSame( true, $true->get_fallback() );

		$parsed = $true->parse( true );
		$this->assertSame( true, $parsed );


		$parsed = $true->parse( '1' );
		$this->assertSame( true, $parsed );

		$parsed = $true->parse( 1 );
		$this->assertSame( true, $parsed );

		// Values shouldn't fallback if they're falsy
		$parsed = $true->parse( false );
		$this->assertSame( false, $parsed );

		$parsed = $true->parse( '0' );
		$this->assertSame( false, $parsed );

		$parsed = $true->parse( 0 );
		$this->assertSame( false, $parsed );

		$parsed = $true->parse( '' );
		$this->assertSame( false, $parsed );
	}

	public function test_wordpress_option_fallback_true() {
		$key = 'test_wp_booleans';
		// Ensure the option doesn't exist before we start.
		delete_option( $key );
		$this->assertFalse( get_option( $key ) );

		$schema = Schema::as_boolean()->fallback( true );
		$entry  = new Data_Sync_Entry_Adapter( new Data_Sync_Option( $key ), $schema );

		// Test with a valid value
		$this->assertTrue( $entry->set( true ) );
		$this->assertTrue( $entry->set( 1 ) );
		$this->assertTrue( $entry->set( '1' ) );
		$this->assertFalse( $entry->set( false ) );
		$this->assertFalse( $entry->set( '' ) );
		$this->assertFalse( $entry->set( '0' ) );
		$this->assertFalse( $entry->set( 0 ) );

		// Entry should default to true
		// because the fallback is set.
		$entry->delete();
		$this->assertTrue( $entry->get() );
	}

	public function test_wordpress_option_no_fallback() {
		$key = 'test_wp_booleans';
		// Ensure the option doesn't exist before we start.
		delete_option( $key );
		$this->assertSame( false, get_option( $key ) );

		$schema = Schema::as_boolean();
		$entry  = new Data_Sync_Entry_Adapter( new Data_Sync_Option( $key ), $schema );

		// Test with a valid values
		$this->assertSame( true, $entry->set( true ) );
		$this->assertSame( true, $entry->set( 1 ) );
		$this->assertSame( true, $entry->set( '1' ) );
		$this->assertSame( false, $entry->set( false ) );
		$this->assertSame( false, $entry->set( '' ) );
		$this->assertSame( false, $entry->set( '0' ) );
		$this->assertSame( false, $entry->set( 0 ) );

		// Entry should default to false
		// because the fallback is not set.
		$entry->delete();
		$this->assertSame( false, $entry->get() );
	}

	private function get_schema_no_fallbacks() {
		return Schema::as_assoc_array(
			array(
				'one'          => Schema::as_number(),
				'array_of_two' => Schema::as_array( Schema::as_number() ),
			)
		);
	}

	public function test_nested_fallbacks() {

		// This is what the full fallback array should look like
		$schema_fallback = array(
			'one'          => 1,
			'array_of_two' => array( 2 ),
		);

		$schema = Schema::as_assoc_array(
			array(
				'one'          => Schema::as_number()->fallback( 1 ),
				'array_of_two' => Schema::as_array( Schema::as_number() )->fallback( array( 2 ) ),
			)
		);

		$schema_no_fallbacks = $this->get_schema_no_fallbacks();

		$valid_array = array(
			'one'          => 100,
			'array_of_two' => array( 200 ),
<<<<<<< HEAD
		); 
=======
		);
>>>>>>> 7388cc85
		$this->assertSame( $valid_array, $schema->parse( $valid_array ) );
		$this->assertSame( $valid_array, $schema_no_fallbacks->parse( $valid_array ) );

		// If the values are empty, fallback is going to work
		$invalid_array = array(
			'one'          => null,
			'array_of_two' => null,
		);

		$this->assertSame( $schema_fallback, $schema->parse( $invalid_array ) );

		// Passing an empty array also works
		$this->assertSame( $schema_fallback, $schema->parse( array() ) );

		// Passing a partial array also works
		$partial_array = array(
			'one' => 100,
		);
		$this->assertSame( array_merge( $schema_fallback, $partial_array ), $schema->parse( $partial_array ) );

		// But passing a non-array value will not work
		// Because the parent schema has no fallback, this will fail.
		try {
			$schema->parse( null );
			// If the exception is not thrown, fail the test
			$this->fail( 'Expected \Schema_Error exception was not thrown' );
		} catch ( Schema_Error $e ) {
			// If the exception is thrown, assert that it's the expected exception
			$this->assertInstanceOf( Schema_Error::class, $e );
		}

		// -------
		// -------
		// ------- This should be improved -------
		// -------
		// -------

		// So if the parent schema has no specific fallback defined,
		// it will fall back to an empty array
		$schema_with_parent_fallback = $schema->fallback( array() )->parse( null );
		$this->assertSame( array(), $schema_with_parent_fallback );

		// This looks valid code and will not break in production.
		// However, an empty array does not match $schema_no_fallbacks as a fallback.
		// It should have a fallback of `null` instead.
		if ( DS_Utils::is_debug() ) {
			// We're expecting an exception because $schema_empty_array defines an incorrect fallback shape.
			// This throws an error in debug mode.
			$this->expectException( Schema_Error::class );
		}

		$schema_empty_array = $this->get_schema_no_fallbacks()->fallback( array() )->parse( array() );
		$this->assertSame( array(), $schema_empty_array );

		// So right now, to fallback to a full-value when the parent schema parsing fails
		// you have to do this:
		$schema_with_top_level_defaults = Schema::as_assoc_array(
			array(
				'one'          => Schema::as_number()->fallback( 999999 ),
				'array_of_two' => Schema::as_array( Schema::as_number() )->fallback( array( 999999 ) ),
			)
		)->fallback( $schema_fallback )->parse( null );
		$this->assertSame( $schema_fallback, $schema_with_top_level_defaults );

		// But keep in mind that parsing an array will work trigger the keys to use their fallbacks
		$schema_with_top_level_defaults = Schema::as_assoc_array(
			array(
				'one'          => Schema::as_number()->fallback( 999999 ),
				'array_of_two' => Schema::as_array( Schema::as_number() )->fallback( array( 999999 ) ),
			)
		)->fallback( $schema_fallback )->parse( array() );
		$this->assertSame(
			array(
				'one'          => 999999,
				'array_of_two' => array( 999999 ),
			),
			$schema_with_top_level_defaults
		);

		// -------
		// -------
		// ------- Incorrect Tests Below -------
		// -------
		// -------
		// @TODO: This should actually fail, but it works right now.
		$partial_schema = Schema::as_array( Schema::as_string() )->fallback( $schema_fallback );
		$this->assertSame( $schema_fallback, $partial_schema->parse( null ) );

		$incorrect_schema = Schema::as_string()->fallback( $schema_fallback );
		$this->assertSame( $schema_fallback, $incorrect_schema->parse( null ) );

		$this->expectException( Schema_Error::class );
		$this->get_schema_no_fallbacks()->parse( $invalid_array );
	}

	/**
	 * This test describes a bug that was discovered during the refactor here:
	 * https://github.com/Automattic/jetpack/pull/35062
	 * Fallbacks disappeared when parsing a nested assoc array,
	 * but only if `BUG` key is missing and nullable.
	 * `SAFE` key is nullable, but the tests passed even if it's missing.
	 *
	 * @return void
	 */
	public function test_fallbacks_dont_disappear() {
		$data = array(
			'url'  => 'ONE',
			'SAFE' => 'ONE',
			'meta' => array(
				'status' => 'ONE',
			),
		);

		$schema = Schema::as_assoc_array(
			array(
				'url'  => Schema::as_string(),
				'SAFE' => Schema::as_string()->nullable(),
				'meta' => Schema::as_assoc_array(
					array(
						'status' => Schema::as_string(),
					)
				)->nullable(),
				'BUG'  => Schema::as_string()->nullable(),
			)
		)->fallback( array() );

		$this->assertSame( $data, $schema->parse( $data ) );
		unset( $data['SAFE'] );
		$this->assertSame( $data, $schema->parse( $data ) );
	}

	public function test_debug_mode_fallbacks() {
		DS_Utils::set_mode( 'debug' );
		$this->test_fallback();
		$this->test_nullable();
		$this->test_parent_fallback();
		$this->test_boolean_fallback();
		$this->test_wordpress_option_fallback_true();
		$this->test_wordpress_option_no_fallback();
		$this->test_nested_fallbacks();
		$this->test_fallbacks_dont_disappear();
		DS_Utils::set_mode( null );
	}

	public function test_debug_mode_invalid_fallback_string() {

		// Define an incorrect Schema
		DS_Utils::set_mode( null );
		$schema = Schema::as_string()->fallback( null );
		$this->assertSame( null, $schema->parse( null ) );

		// In debug mode, defining an incorrect schema will throw an exception
		DS_Utils::set_mode( 'debug' );
		$this->expectException( Schema_Error::class );
		Schema::as_string()->fallback( null );
		DS_Utils::set_mode( null );
	}

	public function test_debug_mode_invalid_fallback_assoc_array() {

		// Define an incorrect Schema
		DS_Utils::set_mode( null );
		$schema = Schema::as_assoc_array(
			array(
				'one' => Schema::as_string(),
			)
		)->fallback( null );
		$this->assertSame( null, $schema->parse( null ) );

		// In debug mode, defining an incorrect schema will throw an exception
		DS_Utils::set_mode( 'debug' );
		// @TODO: No internal exceptions!
		$this->expectException( Schema_Error::class );
		Schema::as_assoc_array(
			array(
				'one' => Schema::as_string(),
			)
		)->fallback( null );
		DS_Utils::set_mode( null );
	}

	public function test_debug_mode_nullable_works_on_assoc_arrays() {
		DS_Utils::set_mode( 'debug' );
		$schema = Schema::as_assoc_array(
			array(
				'one' => Schema::as_string()->nullable(),
			)
		)->nullable();
		$this->assertSame( null, $schema->parse( null ) );
		DS_Utils::set_mode( null );
	}
}<|MERGE_RESOLUTION|>--- conflicted
+++ resolved
@@ -96,7 +96,6 @@
 		$parsed = $true->parse( true );
 		$this->assertSame( true, $parsed );
 
-
 		$parsed = $true->parse( '1' );
 		$this->assertSame( true, $parsed );
 
@@ -194,11 +193,7 @@
 		$valid_array = array(
 			'one'          => 100,
 			'array_of_two' => array( 200 ),
-<<<<<<< HEAD
-		); 
-=======
-		);
->>>>>>> 7388cc85
+		);
 		$this->assertSame( $valid_array, $schema->parse( $valid_array ) );
 		$this->assertSame( $valid_array, $schema_no_fallbacks->parse( $valid_array ) );
 
