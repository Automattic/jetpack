--- conflicted
+++ resolved
@@ -70,11 +70,7 @@
 
 final class Data_Sync {
 
-<<<<<<< HEAD
 	const PACKAGE_VERSION = '0.4.5';
-=======
-	const PACKAGE_VERSION = '0.5.0-alpha';
->>>>>>> 9c85d0b2
 
 	/**
 	 * @var Registry
