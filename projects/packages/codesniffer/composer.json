--- conflicted
+++ resolved
@@ -8,12 +8,8 @@
 		"mediawiki/mediawiki-codesniffer": "^38.0",
 		"phpcompatibility/phpcompatibility-wp": "^2.1",
 		"sirbrillig/phpcs-variable-analysis": "^2.10",
-<<<<<<< HEAD
-		"wp-coding-standards/wpcs": "dev-develop"
-=======
-		"wp-coding-standards/wpcs": "^2.3",
+		"wp-coding-standards/wpcs": "dev-develop",
 		"automattic/vipwpcs": "^2.3"
->>>>>>> 12622b98
 	},
 	"require-dev": {
 		"yoast/phpunit-polyfills": "1.0.3",
