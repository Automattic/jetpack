--- conflicted
+++ resolved
@@ -12,11 +12,7 @@
  */
 class Utils {
 
-<<<<<<< HEAD
-	const PACKAGE_VERSION = '0.1.3';
-=======
 	const PACKAGE_VERSION = '0.1.4';
->>>>>>> e52edf7d
 
 	/**
 	 * Get the current user's IP address.
