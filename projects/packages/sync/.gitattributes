--- conflicted
+++ resolved
@@ -1,13 +1,9 @@
 # Files not needed to be distributed.
 .gitattributes   export-ignore
 .github/         export-ignore
-<<<<<<< HEAD
-=======
 .gitignore       export-ignore
->>>>>>> e2d189ce
 phpunit.xml.dist export-ignore
 tests/           export-ignore
 
 # Files not needed in the production build.
-.gitignore       production-exclude
 /changelog/**    production-exclude