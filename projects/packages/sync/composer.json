{
	"name": "automattic/jetpack-sync",
	"description": "Everything needed to allow syncing to the WP.com infrastructure.",
	"type": "jetpack-library",
	"license": "GPL-2.0-or-later",
	"require": {
		"php": ">=7.0",
		"automattic/jetpack-connection": "@dev",
		"automattic/jetpack-constants": "@dev",
		"automattic/jetpack-password-checker": "@dev",
		"automattic/jetpack-ip": "@dev",
		"automattic/jetpack-roles": "@dev",
		"automattic/jetpack-status": "@dev"
	},
	"require-dev": {
		"automattic/jetpack-changelogger": "@dev",
		"yoast/phpunit-polyfills": "1.1.0",
		"automattic/jetpack-search": "@dev",
		"automattic/jetpack-waf": "@dev",
		"automattic/wordbless": "@dev"
	},
	"suggest": {
		"automattic/jetpack-autoloader": "Allow for better interoperability with other plugins that use this package."
	},
	"autoload": {
		"classmap": [
			"src/"
		]
	},
	"scripts": {
		"phpunit": [
			"./vendor/phpunit/phpunit/phpunit --colors=always"
		],
		"test-php": [
			"@composer phpunit"
		],
		"post-install-cmd": "WorDBless\\Composer\\InstallDropin::copy",
		"post-update-cmd": "WorDBless\\Composer\\InstallDropin::copy"
	},
	"repositories": [
		{
			"type": "path",
			"url": "../*",
			"options": {
				"monorepo": true
			}
		}
	],
	"minimum-stability": "dev",
	"prefer-stable": true,
	"extra": {
		"autotagger": true,
		"mirror-repo": "Automattic/jetpack-sync",
		"textdomain": "jetpack-sync",
		"version-constants": {
			"::PACKAGE_VERSION": "src/class-package-version.php"
		},
		"changelogger": {
			"link-template": "https://github.com/Automattic/jetpack-sync/compare/v${old}...v${new}"
		},
		"branch-alias": {
<<<<<<< HEAD
			"dev-trunk": "3.5.x-dev"
=======
			"dev-trunk": "3.6.x-dev"
>>>>>>> d4cdc445
		},
		"dependencies": {
			"test-only": [
				"packages/search",
				"packages/waf"
			]
		}
	},
	"config": {
		"allow-plugins": {
			"roots/wordpress-core-installer": true
		}
	}
}<|MERGE_RESOLUTION|>--- conflicted
+++ resolved
@@ -59,11 +59,7 @@
 			"link-template": "https://github.com/Automattic/jetpack-sync/compare/v${old}...v${new}"
 		},
 		"branch-alias": {
-<<<<<<< HEAD
-			"dev-trunk": "3.5.x-dev"
-=======
 			"dev-trunk": "3.6.x-dev"
->>>>>>> d4cdc445
 		},
 		"dependencies": {
 			"test-only": [
