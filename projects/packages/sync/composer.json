--- conflicted
+++ resolved
@@ -59,11 +59,7 @@
 			"link-template": "https://github.com/Automattic/jetpack-sync/compare/v${old}...v${new}"
 		},
 		"branch-alias": {
-<<<<<<< HEAD
-			"dev-trunk": "3.6.x-dev"
-=======
 			"dev-trunk": "3.8.x-dev"
->>>>>>> 82ceac05
 		},
 		"dependencies": {
 			"test-only": [
