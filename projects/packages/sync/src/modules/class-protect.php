<?php
/**
 * Protect sync module.
 *
 * @package automattic/jetpack-sync
 */

namespace Automattic\Jetpack\Sync\Modules;

use Automattic\Jetpack\Constants as Jetpack_Constants;
use Automattic\Jetpack\Waf\Brute_Force_Protection\Brute_Force_Protection;

/**
 * Class to handle sync for Protect.
 * Logs BruteProtect failed logins via sync.
 */
class Protect extends Module {
	/**
	 * Sync module name.
	 *
	 * @access public
	 *
	 * @return string
	 */
	public function name() {
		return 'protect';
	}

	/**
	 * Initialize Protect action listeners.
	 *
	 * @access public
	 *
	 * @param callable $callback Action handler callable.
	 */
	public function init_listeners( $callback ) {
		add_action( 'jpp_log_failed_attempt', array( $this, 'maybe_log_failed_login_attempt' ) );
		add_action( 'jetpack_valid_failed_login_attempt', $callback );
	}

	/**
	 * Maybe log a failed login attempt.
	 *
	 * @access public
	 *
	 * @param array $failed_attempt Failed attempt data.
	 */
	public function maybe_log_failed_login_attempt( $failed_attempt ) {
<<<<<<< HEAD
		$protect = Brute_Force_Protection::instance();
		if ( $protect->has_login_ability() && ! Jetpack_Constants::is_true( 'XMLRPC_REQUEST' ) ) {
=======
		if ( $failed_attempt['has_login_ability'] && ! Jetpack_Constants::is_true( 'XMLRPC_REQUEST' ) ) {
>>>>>>> 06bff74e
			do_action( 'jetpack_valid_failed_login_attempt', $failed_attempt );
		}
	}
}<|MERGE_RESOLUTION|>--- conflicted
+++ resolved
@@ -8,7 +8,6 @@
 namespace Automattic\Jetpack\Sync\Modules;
 
 use Automattic\Jetpack\Constants as Jetpack_Constants;
-use Automattic\Jetpack\Waf\Brute_Force_Protection\Brute_Force_Protection;
 
 /**
  * Class to handle sync for Protect.
@@ -46,12 +45,7 @@
 	 * @param array $failed_attempt Failed attempt data.
 	 */
 	public function maybe_log_failed_login_attempt( $failed_attempt ) {
-<<<<<<< HEAD
-		$protect = Brute_Force_Protection::instance();
-		if ( $protect->has_login_ability() && ! Jetpack_Constants::is_true( 'XMLRPC_REQUEST' ) ) {
-=======
 		if ( $failed_attempt['has_login_ability'] && ! Jetpack_Constants::is_true( 'XMLRPC_REQUEST' ) ) {
->>>>>>> 06bff74e
 			do_action( 'jetpack_valid_failed_login_attempt', $failed_attempt );
 		}
 	}
