<?php
/**
 * The Package_Version class.
 *
 * @package automattic/jetpack-sync
 */

namespace Automattic\Jetpack\Sync;

/**
 * The Package_Version class.
 */
class Package_Version {

<<<<<<< HEAD
	const PACKAGE_VERSION = '2.1.1';
=======
	const PACKAGE_VERSION = '2.3.0';
>>>>>>> 43598442

	const PACKAGE_SLUG = 'sync';

	/**
	 * Adds the package slug and version to the package version tracker's data.
	 *
	 * @param array $package_versions The package version array.
	 *
	 * @return array The packge version array.
	 */
	public static function send_package_version_to_tracker( $package_versions ) {
		$package_versions[ self::PACKAGE_SLUG ] = self::PACKAGE_VERSION;
		return $package_versions;
	}
}<|MERGE_RESOLUTION|>--- conflicted
+++ resolved
@@ -12,11 +12,7 @@
  */
 class Package_Version {
 
-<<<<<<< HEAD
-	const PACKAGE_VERSION = '2.1.1';
-=======
 	const PACKAGE_VERSION = '2.3.0';
->>>>>>> 43598442
 
 	const PACKAGE_SLUG = 'sync';
 
