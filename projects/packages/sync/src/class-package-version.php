--- conflicted
+++ resolved
@@ -12,11 +12,7 @@
  */
 class Package_Version {
 
-<<<<<<< HEAD
-	const PACKAGE_VERSION = '3.7.2-alpha';
-=======
 	const PACKAGE_VERSION = '3.8.0-alpha';
->>>>>>> cbe77999
 
 	const PACKAGE_SLUG = 'sync';
 
