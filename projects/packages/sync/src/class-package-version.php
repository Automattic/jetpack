<?php
/**
 * The Package_Version class.
 *
 * @package automattic/jetpack-sync
 */

namespace Automattic\Jetpack\Sync;

/**
 * The Package_Version class.
 */
class Package_Version {

<<<<<<< HEAD
	const PACKAGE_VERSION = '1.24.0-alpha';

	const PACKAGE_SLUG = 'sync';

	/**
	 * Adds the package slug and version to the package version tracker's data.
	 *
	 * @param array $package_versions The package version array.
	 *
	 * @return array The packge version array.
	 */
	public static function send_package_version_to_tracker( $package_versions ) {
		$package_versions[ self::PACKAGE_SLUG ] = self::PACKAGE_VERSION;
		return $package_versions;
	}
=======
	const PACKAGE_VERSION = '1.24.2';
>>>>>>> 69312132
}<|MERGE_RESOLUTION|>--- conflicted
+++ resolved
@@ -12,8 +12,7 @@
  */
 class Package_Version {
 
-<<<<<<< HEAD
-	const PACKAGE_VERSION = '1.24.0-alpha';
+	const PACKAGE_VERSION = '1.24.3-alpha';
 
 	const PACKAGE_SLUG = 'sync';
 
@@ -28,7 +27,4 @@
 		$package_versions[ self::PACKAGE_SLUG ] = self::PACKAGE_VERSION;
 		return $package_versions;
 	}
-=======
-	const PACKAGE_VERSION = '1.24.2';
->>>>>>> 69312132
 }