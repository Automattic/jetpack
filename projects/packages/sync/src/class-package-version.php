--- conflicted
+++ resolved
@@ -12,11 +12,7 @@
  */
 class Package_Version {
 
-<<<<<<< HEAD
-	const PACKAGE_VERSION = '1.37.2-alpha';
-=======
 	const PACKAGE_VERSION = '1.38.0-alpha';
->>>>>>> c4b0f0fb
 
 	const PACKAGE_SLUG = 'sync';
 
