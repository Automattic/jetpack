--- conflicted
+++ resolved
@@ -12,11 +12,7 @@
  */
 class Package_Version {
 
-<<<<<<< HEAD
-	const PACKAGE_VERSION = '1.59.2';
-=======
 	const PACKAGE_VERSION = '1.60.0-alpha';
->>>>>>> 6e6cdc37
 
 	const PACKAGE_SLUG = 'sync';
 
