<?php
/**
 * The Package_Version class.
 *
 * @package automattic/jetpack-sync
 */

namespace Automattic\Jetpack\Sync;

/**
 * The Package_Version class.
 */
class Package_Version {

<<<<<<< HEAD
	const PACKAGE_VERSION = '3.5.0-alpha';
=======
	const PACKAGE_VERSION = '3.6.0';
>>>>>>> d4cdc445

	const PACKAGE_SLUG = 'sync';

	/**
	 * Adds the package slug and version to the package version tracker's data.
	 *
	 * @param array $package_versions The package version array.
	 *
	 * @return array The packge version array.
	 */
	public static function send_package_version_to_tracker( $package_versions ) {
		$package_versions[ self::PACKAGE_SLUG ] = self::PACKAGE_VERSION;
		return $package_versions;
	}
}<|MERGE_RESOLUTION|>--- conflicted
+++ resolved
@@ -12,11 +12,7 @@
  */
 class Package_Version {
 
-<<<<<<< HEAD
-	const PACKAGE_VERSION = '3.5.0-alpha';
-=======
 	const PACKAGE_VERSION = '3.6.0';
->>>>>>> d4cdc445
 
 	const PACKAGE_SLUG = 'sync';
 
