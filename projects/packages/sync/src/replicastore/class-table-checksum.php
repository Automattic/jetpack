--- conflicted
+++ resolved
@@ -312,19 +312,14 @@
 				'table'                     => "{$wpdb->prefix}wc_orders",
 				'range_field'               => 'id',
 				'key_fields'                => array( 'id' ),
-<<<<<<< HEAD
 				'checksum_fields'           => array( 'date_updated_gmt', 'total_amount' ),
 				'checksum_text_fields'      => array( 'type', 'status' ),
-				'filter_values'             => array(),
-=======
-				'checksum_text_fields'      => array( 'type', 'status', 'payment_method_title' ),
 				'filter_values'             => array(
 					'type' => array(
 						'operator' => 'IN',
 						'values'   => WooCommerce_HPOS_Orders::get_order_types_to_sync( true ),
 					),
 				),
->>>>>>> 01f54010
 				'is_table_enabled_callback' => 'Automattic\Jetpack\Sync\Replicastore\Table_Checksum::enable_woocommerce_hpos_tables',
 			),
 			'wc_order_addresses'         => array(
@@ -342,15 +337,11 @@
 				'table'                     => "{$wpdb->prefix}wc_order_operational_data",
 				'range_field'               => 'order_id',
 				'key_fields'                => array( 'order_id' ),
-<<<<<<< HEAD
 				'checksum_fields'           => array( 'date_paid_gmt', 'date_completed_gmt' ),
 				'checksum_text_fields'      => array( 'order_key' ),
-=======
-				'checksum_text_fields'      => array( 'order_key', 'cart_hash' ),
 				'parent_table'              => 'wc_orders',
 				'parent_join_field'         => 'id',
 				'table_join_field'          => 'order_id',
->>>>>>> 01f54010
 				'filter_values'             => array(),
 				'is_table_enabled_callback' => 'Automattic\Jetpack\Sync\Replicastore\Table_Checksum::enable_woocommerce_hpos_tables',
 			),
