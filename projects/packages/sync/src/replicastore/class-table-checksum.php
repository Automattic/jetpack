--- conflicted
+++ resolved
@@ -174,18 +174,7 @@
 				'checksum_fields' => array( 'post_modified_gmt' ),
 				'filter_values'   => Sync\Settings::get_disallowed_post_types_structured(),
 			),
-<<<<<<< HEAD
 			'postmeta'                   => array(
-				'table'             => $wpdb->postmeta,
-				'range_field'       => 'post_id',
-				'key_fields'        => array( 'post_id', 'meta_key' ),
-				'checksum_fields'   => array( 'meta_key', 'meta_value' ),
-				'filter_values'     => Sync\Settings::get_allowed_post_meta_structured(),
-				'parent_table'      => 'posts',
-				'parent_join_field' => 'ID',
-				'table_join_field'  => 'post_id',
-=======
-			'postmeta'           => array(
 				'table'                => $wpdb->postmeta,
 				'range_field'          => 'post_id',
 				'key_fields'           => array( 'post_id', 'meta_key' ),
@@ -194,7 +183,6 @@
 				'parent_table'         => 'posts',
 				'parent_join_field'    => 'ID',
 				'table_join_field'     => 'post_id',
->>>>>>> 234be6f4
 			),
 			'comments'                   => array(
 				'table'           => $wpdb->comments,
@@ -215,32 +203,7 @@
 					),
 				),
 			),
-<<<<<<< HEAD
 			'commentmeta'                => array(
-				'table'             => $wpdb->commentmeta,
-				'range_field'       => 'comment_id',
-				'key_fields'        => array( 'comment_id', 'meta_key' ),
-				'checksum_fields'   => array( 'meta_key', 'meta_value' ),
-				'filter_values'     => Sync\Settings::get_allowed_comment_meta_structured(),
-				'parent_table'      => 'comments',
-				'parent_join_field' => 'comment_ID',
-				'table_join_field'  => 'comment_id',
-			),
-			'terms'                      => array(
-				'table'           => $wpdb->terms,
-				'range_field'     => 'term_id',
-				'key_fields'      => array( 'term_id' ),
-				'checksum_fields' => array( 'term_id', 'name', 'slug' ),
-				'parent_table'    => 'term_taxonomy',
-			),
-			'termmeta'                   => array(
-				'table'           => $wpdb->termmeta,
-				'range_field'     => 'term_id',
-				'key_fields'      => array( 'term_id', 'meta_key' ),
-				'checksum_fields' => array( 'meta_key', 'meta_value' ),
-				'parent_table'    => 'term_taxonomy',
-=======
-			'commentmeta'        => array(
 				'table'                => $wpdb->commentmeta,
 				'range_field'          => 'comment_id',
 				'key_fields'           => array( 'comment_id', 'meta_key' ),
@@ -250,7 +213,7 @@
 				'parent_join_field'    => 'comment_ID',
 				'table_join_field'     => 'comment_id',
 			),
-			'terms'              => array(
+			'terms'                      => array(
 				'table'                => $wpdb->terms,
 				'range_field'          => 'term_id',
 				'key_fields'           => array( 'term_id' ),
@@ -258,13 +221,12 @@
 				'checksum_text_fields' => array( 'name', 'slug' ),
 				'parent_table'         => 'term_taxonomy',
 			),
-			'termmeta'           => array(
+			'termmeta'                   => array(
 				'table'                => $wpdb->termmeta,
 				'range_field'          => 'term_id',
 				'key_fields'           => array( 'term_id', 'meta_key' ),
 				'checksum_text_fields' => array( 'meta_key', 'meta_value' ),
 				'parent_table'         => 'term_taxonomy',
->>>>>>> 234be6f4
 			),
 			'term_relationships'         => array(
 				'table'             => $wpdb->term_relationships,
@@ -275,22 +237,13 @@
 				'parent_join_field' => 'term_taxonomy_id',
 				'table_join_field'  => 'term_taxonomy_id',
 			),
-<<<<<<< HEAD
 			'term_taxonomy'              => array(
-				'table'           => $wpdb->term_taxonomy,
-				'range_field'     => 'term_taxonomy_id',
-				'key_fields'      => array( 'term_taxonomy_id' ),
-				'checksum_fields' => array( 'term_taxonomy_id', 'term_id', 'taxonomy', 'description', 'parent' ),
-				'filter_values'   => Sync\Settings::get_allowed_taxonomies_structured(),
-=======
-			'term_taxonomy'      => array(
 				'table'                => $wpdb->term_taxonomy,
 				'range_field'          => 'term_taxonomy_id',
 				'key_fields'           => array( 'term_taxonomy_id' ),
 				'checksum_fields'      => array( 'term_taxonomy_id', 'term_id', 'parent' ),
 				'checksum_text_fields' => array( 'taxonomy', 'description' ),
 				'filter_values'        => Sync\Settings::get_allowed_taxonomies_structured(),
->>>>>>> 234be6f4
 			),
 			'links'                      => $wpdb->links, // TODO describe in the array format or add exceptions.
 			'options'                    => $wpdb->options, // TODO describe in the array format or add exceptions.
