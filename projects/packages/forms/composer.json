{
	"name": "automattic/jetpack-forms",
	"description": "Jetpack Forms",
	"type": "jetpack-library",
	"license": "GPL-2.0-or-later",
	"require": {
		"automattic/jetpack-blocks": "@dev",
		"automattic/jetpack-assets": "@dev",
		"automattic/jetpack-connection": "@dev",
		"automattic/jetpack-status": "@dev"
	},
	"require-dev": {
		"yoast/phpunit-polyfills": "1.0.4",
		"automattic/jetpack-changelogger": "@dev",
		"automattic/jetpack-connection": "@dev",
		"automattic/wordbless": "^0.4.1"
	},
	"suggest": {
		"automattic/jetpack-autoloader": "Allow for better interoperability with other plugins that use this package."
	},
	"autoload": {
		"classmap": [
			"src/"
		]
	},
	"scripts": {
		"phpunit": [
			"./vendor/phpunit/phpunit/phpunit --colors=always"
		],
		"test-php": [
			"@composer phpunit"
		],
		"build-production": [
			"pnpm run build-production"
		],
		"build-development": [
			"pnpm run build"
		],
		"post-install-cmd": "WorDBless\\Composer\\InstallDropin::copy",
		"post-update-cmd": "WorDBless\\Composer\\InstallDropin::copy",
		"watch": [
			"Composer\\Config::disableProcessTimeout",
			"pnpm run watch"
		]
	},
	"repositories": [
		{
			"type": "path",
			"url": "../../packages/*",
			"options": {
				"monorepo": true
			}
		}
	],
	"minimum-stability": "dev",
	"prefer-stable": true,
	"extra": {
		"autotagger": true,
		"mirror-repo": "Automattic/jetpack-forms",
		"changelogger": {
			"link-template": "https://github.com/automattic/jetpack-forms/compare/v${old}...v${new}"
		},
		"branch-alias": {
<<<<<<< HEAD
			"dev-trunk": "0.15.x-dev"
=======
			"dev-trunk": "0.16.x-dev"
>>>>>>> be53f4d3
		},
		"textdomain": "jetpack-forms",
		"version-constants": {
			"::PACKAGE_VERSION": "src/class-jetpack-forms.php"
		}
	},
	"config": {
		"allow-plugins": {
			"roots/wordpress-core-installer": true
		}
	}
}<|MERGE_RESOLUTION|>--- conflicted
+++ resolved
@@ -61,11 +61,7 @@
 			"link-template": "https://github.com/automattic/jetpack-forms/compare/v${old}...v${new}"
 		},
 		"branch-alias": {
-<<<<<<< HEAD
-			"dev-trunk": "0.15.x-dev"
-=======
 			"dev-trunk": "0.16.x-dev"
->>>>>>> be53f4d3
 		},
 		"textdomain": "jetpack-forms",
 		"version-constants": {
