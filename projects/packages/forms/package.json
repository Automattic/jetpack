--- conflicted
+++ resolved
@@ -17,13 +17,15 @@
 	"scripts": {
 		"build": "pnpm run clean && pnpm run build:contact-form && pnpm run build:dashboard",
 		"build-production": "NODE_ENV=production BABEL_ENV=production pnpm run build && pnpm run validate",
+		"build:blocks": "NODE_PATH=\"$PWD/node_modules\" webpack --config ./tools/webpack.config.blocks.js",
 		"build:contact-form": "NODE_PATH=\"$PWD/node_modules\" webpack --config ./tools/webpack.config.contact-form.js",
-<<<<<<< HEAD
-		"build:blocks": "NODE_PATH=\"$PWD/node_modules\" webpack --config ./tools/webpack.config.blocks.js",
-		"watch:blocks": "NODE_PATH=\"$PWD/node_modules\" webpack watch --config ./tools/webpack.config.blocks.js",
-		"clean": "true"
+		"build:dashboard": "NODE_PATH=\"$PWD/node_modules\" webpack --config ./tools/webpack.config.dashboard.js",
+		"clean": "rm -rf dist/ .cache/",
+		"validate": "pnpm exec validate-es --no-error-on-unmatched-pattern dist/",
+		"watch": "concurrently 'pnpm:build:blocks --watch' 'pnpm:build:contact-form --watch' 'pnpm:build:dashboard --watch'"
 	},
 	"dependencies": {
+		"@automattic/jetpack-components": "workspace:*",
 		"@automattic/jetpack-shared-extension-utils": "workspace:*",
 		"@wordpress/block-editor": "10.5.0",
 		"@wordpress/blocks": "11.21.0",
@@ -41,15 +43,6 @@
 		"redux-thunk": "2.3.0",
 		"sass": "1.38.1",
 		"semver": "7.3.5",
-=======
-		"build:dashboard": "NODE_PATH=\"$PWD/node_modules\" webpack --config ./tools/webpack.config.dashboard.js",
-		"clean": "rm -rf dist/ .cache/",
-		"validate": "pnpm exec validate-es --no-error-on-unmatched-pattern dist/",
-		"watch": "concurrently 'pnpm:build:contact-form --watch' 'pnpm:build:dashboard --watch'"
-	},
-	"dependencies": {
-		"@automattic/jetpack-components": "workspace:*",
->>>>>>> b1f82e6a
 		"webpack": "5.72.1",
 		"webpack-cli": "4.9.1"
 	},
@@ -68,13 +61,10 @@
 		"@wordpress/babel-plugin-import-jsx-pragma": "4.5.0",
 		"@wordpress/components": "22.1.0",
 		"autoprefixer": "10.4.12",
-<<<<<<< HEAD
+		"concurrently": "6.4.0",
 		"glob": "7.1.6",
 		"jquery": "3.6.0",
 		"lodash": "4.17.21",
-=======
-		"concurrently": "6.4.0",
->>>>>>> b1f82e6a
 		"postcss": "8.4.21",
 		"postcss-loader": "6.2.0",
 		"sass": "1.38.1",
