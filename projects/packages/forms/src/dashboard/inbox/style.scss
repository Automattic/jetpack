--- conflicted
+++ resolved
@@ -333,17 +333,13 @@
 		}
 	}
 
-<<<<<<< HEAD
 	.components-dropdown-menu {
 		.components-menu-item__button {
 			font-size: 1rem;
 		}
 	}
 
-	.components-button.components-dropdown-menu__toggle {
-=======
 	.components-button {
->>>>>>> 52f505c5
 		border-radius: var( --jp-forms-border-radius );
 		height: var( --jp-forms-input-wrapper-height );
 		letter-spacing: -0.02em;
