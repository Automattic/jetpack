import { TabPanel, Icon } from '@wordpress/components';
import { useDispatch, useSelect } from '@wordpress/data';
import { dateI18n } from '@wordpress/date';
import { useCallback, useEffect, useMemo, useState } from '@wordpress/element';
import { __ } from '@wordpress/i18n';
import { arrowLeft } from '@wordpress/icons';
import classnames from 'classnames';
import { find, includes, map } from 'lodash';
<<<<<<< HEAD
import { config } from '../';
=======
import { useRef } from 'react';
>>>>>>> f6a889a2
import DropdownFilter from '../components/dropdown-filter';
import Layout from '../components/layout';
import SearchForm from '../components/search-form';
import { STORE_NAME } from '../state';
import BulkActionsMenu from './bulk-actions-menu';
import ExportModal from './export-modal';
import InboxList from './list';
import InboxResponse from './response';
import './style.scss';

const RESPONSES_FETCH_LIMIT = 50;

const TABS = [
	{
		name: 'inbox',
		title: 'Inbox',
		className: 'jp-forms__inbox-tab-item',
	},
	{
		name: 'spam',
		title: 'Spam',
		className: 'jp-forms__inbox-tab-item',
	},
	{
		name: 'trash',
		title: 'Trash',
		className: 'jp-forms__inbox-tab-item',
	},
];

const Inbox = () => {
	const stickySentinel = useRef();
	const [ currentResponseId, setCurrentResponseId ] = useState( -1 );
	const [ showExportModal, setShowExportModal ] = useState( false );
	const [ view, setView ] = useState( 'list' );
	const [ isSticky, setSticky ] = useState( false );

	const {
		fetchResponses,
		setCurrentPage,
		setMonthQuery,
		setSearchQuery,
		setSourceQuery,
		setStatusQuery,
		selectResponses,
	} = useDispatch( STORE_NAME );
	const [
		currentPage,
		monthFilter,
		sourceFilter,
		loading,
		query,
		responses,
		selectedResponses,
		total,
	] = useSelect(
		select => [
			select( STORE_NAME ).getCurrentPage(),
			select( STORE_NAME ).getMonthFilter(),
			select( STORE_NAME ).getSourceFilter(),
			select( STORE_NAME ).isFetchingResponses(),
			select( STORE_NAME ).getResponsesQuery(),
			select( STORE_NAME ).getResponses(),
			select( STORE_NAME ).getSelectedResponseIds(),
			select( STORE_NAME ).getTotalResponses(),
		],
		[]
	);

	useEffect( () => {
		fetchResponses( {
			limit: RESPONSES_FETCH_LIMIT,
			offset: ( currentPage - 1 ) * RESPONSES_FETCH_LIMIT,
			...query,
		} );
	}, [ currentPage, fetchResponses, query ] );

	useEffect( () => {
		if ( responses.length === 0 || includes( map( responses, 'id' ), currentResponseId ) ) {
			return;
		}

		setCurrentResponseId( responses[ 0 ].id );
	}, [ responses, currentResponseId ] );

	useEffect( () => {
		const stickySentinelRef = stickySentinel.current;

		if ( ! stickySentinelRef ) {
			return;
		}

		const observer = new IntersectionObserver(
			( [ sentinel ] ) => {
				setSticky( ! sentinel.isIntersecting && ! loading );
			},
			{
				rootMargin: '-177px 0px 0px 0px',
				threshold: 0,
			}
		);

		observer.observe( stickySentinelRef );

		return () => {
			observer.unobserve( stickySentinelRef );
		};
		// eslint-disable-next-line react-hooks/exhaustive-deps
	}, [ stickySentinel.current, loading ] );

	const selectResponse = useCallback( id => {
		setCurrentResponseId( id );
		setView( 'response' );
	}, [] );

	const handleGoBack = useCallback( event => {
		event.preventDefault();
		setView( 'list' );
	}, [] );

	const toggleExportModal = useCallback(
		() => setShowExportModal( ! showExportModal ),
		[ showExportModal, setShowExportModal ]
	);

	const monthList = useMemo( () => {
		const list = map( monthFilter, item => {
			const date = new Date();
			date.setDate( 1 );
			date.setMonth( item.month - 1 );

			return {
				label: `${ dateI18n( 'F', date ) } ${ item.year }`,
				value: `${ item.year }${ String( item.month ).padStart( 2, '0' ) }`,
			};
		} );

		return [
			{
				label: __( 'All dates', 'jetpack-forms' ),
				value: null,
			},
			...list,
		];
	}, [ monthFilter ] );

	const sourceList = useMemo( () => {
		const list = map( sourceFilter, item => ( {
			label: item.title,
			value: item.id,
		} ) );

		return [
			{
				label: __( 'All sources', 'jetpack-forms' ),
				value: null,
			},
			...list,
		];
	}, [ sourceFilter ] );

	const showBulkActionsMenu = !! selectedResponses.length && ! loading;

	const classes = classnames( 'jp-forms__inbox', {
		'is-response-view': view === 'response',
	} );

	const title = (
		<>
			<span className="title">
				{ config( 'isWpcom' )
					? __( 'Jetpack Forms', 'jetpack-forms' )
					: __( 'Responses', 'jetpack-forms' ) }
			</span>
			{ config( 'isWpcom' ) && (
				<span className="subtitle">
					{ __( 'Collect and manage responses from your audience.', 'jetpack-forms' ) }
				</span>
			) }
			{ /* eslint-disable-next-line jsx-a11y/click-events-have-key-events, jsx-a11y/no-static-element-interactions */ }
			<a className="back-button" onClick={ handleGoBack }>
				<Icon icon={ arrowLeft } />
				{ __( 'View all responses', 'jetpack-forms' ) }
			</a>
		</>
	);

	return (
		<Layout title={ title } className={ classes }>
			<TabPanel
				className="jp-forms__inbox-tabs"
				activeClass="active-tab"
				onSelect={ setStatusQuery }
				tabs={ TABS }
			>
				{ () => (
					<>
						<div className="jp-forms__inbox-actions">
							{ ! showBulkActionsMenu && (
								<>
									<SearchForm
										onSearch={ setSearchQuery }
										initialValue={ query.search }
										loading={ loading }
									/>
									<DropdownFilter
										options={ monthList }
										onChange={ setMonthQuery }
										value={ query.month }
									/>
									<DropdownFilter
										options={ sourceList }
										onChange={ setSourceQuery }
										value={ query.parent_id }
									/>
								</>
							) }
							{ showBulkActionsMenu && (
								<BulkActionsMenu
									currentView={ query.status }
									selectedResponses={ selectedResponses }
									setSelectedResponses={ selectResponses }
								/>
							) }

							<button className="button button-primary export-button" onClick={ toggleExportModal }>
								{ __( 'Export', 'jetpack-forms' ) }
							</button>
						</div>
						<div className="jp-forms__inbox-content">
							<div className="jp-forms__inbox-content-column">
								<div className="jp-forms__inbox-sticky-sentinel" ref={ stickySentinel } />
								{ ! loading && isSticky && <div className="jp-forms__inbox-sticky-mark" /> }
								<InboxList
									currentPage={ currentPage }
									currentResponseId={ currentResponseId }
									loading={ loading }
									pages={ Math.ceil( total / RESPONSES_FETCH_LIMIT ) }
									responses={ responses }
									selectedResponses={ selectedResponses }
									setCurrentPage={ setCurrentPage }
									setCurrentResponseId={ selectResponse }
									setSelectedResponses={ selectResponses }
								/>
							</div>

							<div className="jp-forms__inbox-content-column">
								<InboxResponse
									isLoading={ loading }
									response={ find( responses, { id: currentResponseId } ) }
								/>
							</div>
						</div>
					</>
				) }
			</TabPanel>

			<ExportModal isVisible={ showExportModal } onClose={ toggleExportModal } />
		</Layout>
	);
};

export default Inbox;<|MERGE_RESOLUTION|>--- conflicted
+++ resolved
@@ -1,16 +1,12 @@
 import { TabPanel, Icon } from '@wordpress/components';
 import { useDispatch, useSelect } from '@wordpress/data';
 import { dateI18n } from '@wordpress/date';
-import { useCallback, useEffect, useMemo, useState } from '@wordpress/element';
+import { useCallback, useEffect, useMemo, useState, useRef } from '@wordpress/element';
 import { __ } from '@wordpress/i18n';
 import { arrowLeft } from '@wordpress/icons';
 import classnames from 'classnames';
 import { find, includes, map } from 'lodash';
-<<<<<<< HEAD
 import { config } from '../';
-=======
-import { useRef } from 'react';
->>>>>>> f6a889a2
 import DropdownFilter from '../components/dropdown-filter';
 import Layout from '../components/layout';
 import SearchForm from '../components/search-form';
