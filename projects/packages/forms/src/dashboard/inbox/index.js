import {
	Button,
	__experimentalInputControl as InputControl, // eslint-disable-line wpcalypso/no-unsafe-wp-apis
	SelectControl,
} from '@wordpress/components';
import { useDispatch, useSelect } from '@wordpress/data';
import { useCallback, useEffect, useState } from '@wordpress/element';
import { __, _n, sprintf } from '@wordpress/i18n';
import classnames from 'classnames';
import { find } from 'lodash';
import Layout from '../components/layout';
import { STORE_NAME } from '../state';
import InboxList from './list';
import InboxResponse from './response';
import './style.scss';

const RESPONSES_FETCH_LIMIT = 20;

const Inbox = () => {
	const [ currentResponseId, setCurrentResponseId ] = useState( -1 );
	const [ searchText, setSearchText ] = useState( '' );
	const [ currentPage, setCurrentPage ] = useState( 1 );
	const [ searchTerm, setSearchTerm ] = useState( searchText );

	const { invalidateResolution } = useDispatch( STORE_NAME );
	const [ loading, responses, total ] = useSelect(
		select => {
			const stateSelector = select( STORE_NAME );
			return [
				stateSelector.isFetchingResponses(),
				stateSelector.getResponses(
					searchTerm,
					RESPONSES_FETCH_LIMIT,
					( currentPage - 1 ) * RESPONSES_FETCH_LIMIT
				),
				stateSelector.getTotalResponses(),
			];
		},
		[ searchTerm, currentPage ]
	);

	useEffect( () => {
<<<<<<< HEAD
		setCurrentResponseId( responses.length > 0 ? responses[ 0 ].id : -1 );
	}, [ responses ] );
=======
		if ( responses.length === 0 || includes( map( responses, 'id' ), currentResponseId ) ) {
			return;
		}

		setCurrentResponseId( responses[ 0 ].id );
	}, [ responses, currentResponseId ] );

	useEffect( () => {
		invalidateResolution( 'getResponses', [
			searchTerm,
			RESPONSES_FETCH_LIMIT,
			( currentPage - 1 ) * RESPONSES_FETCH_LIMIT,
		] );
	}, [ searchTerm, currentPage, invalidateResolution ] );
>>>>>>> 8282bee9

	const handleSearch = useCallback(
		event => {
			event.preventDefault();
			setSearchTerm( searchText );
			setCurrentPage( 1 );
		},
		[ searchText ]
	);

	const numberOfResponses = sprintf(
		/* translators: %s: Number of responses. */
		_n( '%s response', '%s responses', total, 'jetpack-forms' ),
		total
	);

	const contentClasses = classnames( 'jp-forms__inbox-content', {
		'show-response': currentResponseId >= 0,
	} );

	return (
		<Layout title={ __( 'Responses', 'jetpack-forms' ) } subtitle={ numberOfResponses }>
			<div className="jp-forms__actions">
				<form className="jp-forms__actions-form">
					<SelectControl
						options={ [
							{ label: __( 'Bulk actions', 'jetpack-forms' ), value: '' },
							{ label: __( 'Trash', 'jetpack-forms' ), value: 'trash' },
							{ label: __( 'Move to spam', 'jetpack-forms' ), value: 'spam' },
						] }
					/>
					<Button variant="secondary">{ __( 'Apply', 'jetpack-forms' ) }</Button>
				</form>
				<form className="jp-forms__actions-form" onSubmit={ handleSearch }>
					<InputControl onChange={ setSearchText } value={ searchText } />
					<Button type="submit" variant="secondary">
						{ __( 'Search', 'jetpack-forms' ) }
					</Button>
				</form>
			</div>

			<div className={ contentClasses }>
				<div className="jp-forms__inbox-content-column">
					<InboxList
						currentResponseId={ currentResponseId }
<<<<<<< HEAD
						setCurrentResponseId={ setCurrentResponseId }
=======
						hasMore={ responses.length < total }
						loading={ loading }
						onSelectionChange={ setCurrentResponseId }
>>>>>>> 8282bee9
						responses={ responses }
						currentPage={ currentPage }
						setCurrentPage={ setCurrentPage }
						total={ total }
						pages={ Math.ceil( total / RESPONSES_FETCH_LIMIT ) }
					/>
				</div>

				<div className="jp-forms__inbox-content-column">
					<InboxResponse
						isLoading={ loading }
						response={ find( responses, { id: currentResponseId } ) }
					/>
				</div>
			</div>
		</Layout>
	);
};

export default Inbox;<|MERGE_RESOLUTION|>--- conflicted
+++ resolved
@@ -7,7 +7,7 @@
 import { useCallback, useEffect, useState } from '@wordpress/element';
 import { __, _n, sprintf } from '@wordpress/i18n';
 import classnames from 'classnames';
-import { find } from 'lodash';
+import { find, includes, map } from 'lodash';
 import Layout from '../components/layout';
 import { STORE_NAME } from '../state';
 import InboxList from './list';
@@ -40,10 +40,6 @@
 	);
 
 	useEffect( () => {
-<<<<<<< HEAD
-		setCurrentResponseId( responses.length > 0 ? responses[ 0 ].id : -1 );
-	}, [ responses ] );
-=======
 		if ( responses.length === 0 || includes( map( responses, 'id' ), currentResponseId ) ) {
 			return;
 		}
@@ -58,7 +54,6 @@
 			( currentPage - 1 ) * RESPONSES_FETCH_LIMIT,
 		] );
 	}, [ searchTerm, currentPage, invalidateResolution ] );
->>>>>>> 8282bee9
 
 	const handleSearch = useCallback(
 		event => {
@@ -104,17 +99,11 @@
 				<div className="jp-forms__inbox-content-column">
 					<InboxList
 						currentResponseId={ currentResponseId }
-<<<<<<< HEAD
 						setCurrentResponseId={ setCurrentResponseId }
-=======
-						hasMore={ responses.length < total }
 						loading={ loading }
-						onSelectionChange={ setCurrentResponseId }
->>>>>>> 8282bee9
 						responses={ responses }
 						currentPage={ currentPage }
 						setCurrentPage={ setCurrentPage }
-						total={ total }
 						pages={ Math.ceil( total / RESPONSES_FETCH_LIMIT ) }
 					/>
 				</div>
