import { Gridicon } from '@automattic/jetpack-components';
<<<<<<< HEAD
import {
	Button,
	__experimentalInputControl as InputControl, // eslint-disable-line wpcalypso/no-unsafe-wp-apis
	SelectControl,
} from '@wordpress/components';
=======
>>>>>>> ccb91a12
import { useDispatch, useSelect } from '@wordpress/data';
import { useCallback, useEffect, useState } from '@wordpress/element';
import { __ } from '@wordpress/i18n';
import classnames from 'classnames';
import { find, includes, map } from 'lodash';
import ActionsMenu from '../components/actions-menu';
import Layout from '../components/layout';
import SearchForm from '../components/search-form';
import { STORE_NAME } from '../state';
import InboxList from './list';
import InboxResponse from './response';
import './style.scss';

const RESPONSES_FETCH_LIMIT = 20;

const Inbox = () => {
	const [ currentResponseId, setCurrentResponseId ] = useState( -1 );
	const [ view, setView ] = useState( 'list' );

	const { invalidateResolution, setSearchQuery } = useDispatch( STORE_NAME );

	const searchQuery = useSelect( select => select( STORE_NAME ).getSearchQuery() );

	const [ currentPage, setCurrentPage ] = useState( 1 );
<<<<<<< HEAD
	const [ searchTerm, setSearchTerm ] = useState( searchText );
	const [ view, setView ] = useState( 'list' );
=======
>>>>>>> ccb91a12

	const [ loading, responses, total ] = useSelect(
		select => {
			const stateSelector = select( STORE_NAME );
			return [
				stateSelector.isFetchingResponses(),
				stateSelector.getResponses(
					searchQuery,
					RESPONSES_FETCH_LIMIT,
					( currentPage - 1 ) * RESPONSES_FETCH_LIMIT
				),
				stateSelector.getTotalResponses(),
			];
		},
		[ searchQuery, currentPage ]
	);

	useEffect( () => {
		if ( responses.length === 0 || includes( map( responses, 'id' ), currentResponseId ) ) {
			return;
		}

		setCurrentResponseId( responses[ 0 ].id );
	}, [ responses, currentResponseId ] );

	const handleSearch = useCallback(
		searchTerm => {
			invalidateResolution( 'getResponses', [ searchTerm, RESPONSES_FETCH_LIMIT, 0 ] );
			setCurrentPage( 1 );
			setSearchQuery( searchTerm );
		},
		[ setSearchQuery, setCurrentPage, invalidateResolution ]
	);

<<<<<<< HEAD
	const selectResponse = useCallback( id => {
		setCurrentResponseId( id );
		setView( 'response' );
	}, [] );

	const handleGoBack = useCallback( event => {
		event.preventDefault();
		setView( 'list' );
	}, [] );

=======
	const handlePageChange = useCallback(
		page => {
			invalidateResolution( 'getResponses', [
				searchQuery,
				RESPONSES_FETCH_LIMIT,
				( page - 1 ) * RESPONSES_FETCH_LIMIT,
			] );
			setCurrentPage( page );
		},
		[ searchQuery, setCurrentPage, invalidateResolution ]
	);

	const selectResponse = useCallback( id => {
		setCurrentResponseId( id );
		setView( 'response' );
	}, [] );

	const handleGoBack = useCallback( event => {
		event.preventDefault();
		setView( 'list' );
	}, [] );

>>>>>>> ccb91a12
	const classes = classnames( 'jp-forms__inbox', {
		'is-response-view': view === 'response',
	} );

	const title = (
		<>
			<span className="title">{ __( 'Responses', 'jetpack-forms' ) }</span>
			{ /* eslint-disable-next-line jsx-a11y/click-events-have-key-events, jsx-a11y/no-static-element-interactions */ }
			<a className="back-button" onClick={ handleGoBack }>
				<Gridicon icon="arrow-left" />
				{ __( 'View all responses', 'jetpack-forms' ) }
			</a>
		</>
	);

	return (
		<Layout title={ title } className={ classes }>
			<div className="jp-forms__actions">
				<SearchForm onSearch={ handleSearch } initialValue={ searchQuery } />
				<ActionsMenu />
			</div>

			<div className="jp-forms__inbox-content">
				<div className="jp-forms__inbox-content-column">
					<InboxList
						currentResponseId={ currentResponseId }
						loading={ loading }
						setCurrentResponseId={ selectResponse }
						responses={ responses }
						currentPage={ currentPage }
						setCurrentPage={ handlePageChange }
						pages={ Math.ceil( total / RESPONSES_FETCH_LIMIT ) }
					/>
				</div>

				<div className="jp-forms__inbox-content-column">
					<InboxResponse
						isLoading={ loading }
						response={ find( responses, { id: currentResponseId } ) }
					/>
				</div>
			</div>
		</Layout>
	);
};

export default Inbox;<|MERGE_RESOLUTION|>--- conflicted
+++ resolved
@@ -1,12 +1,4 @@
 import { Gridicon } from '@automattic/jetpack-components';
-<<<<<<< HEAD
-import {
-	Button,
-	__experimentalInputControl as InputControl, // eslint-disable-line wpcalypso/no-unsafe-wp-apis
-	SelectControl,
-} from '@wordpress/components';
-=======
->>>>>>> ccb91a12
 import { useDispatch, useSelect } from '@wordpress/data';
 import { useCallback, useEffect, useState } from '@wordpress/element';
 import { __ } from '@wordpress/i18n';
@@ -31,11 +23,6 @@
 	const searchQuery = useSelect( select => select( STORE_NAME ).getSearchQuery() );
 
 	const [ currentPage, setCurrentPage ] = useState( 1 );
-<<<<<<< HEAD
-	const [ searchTerm, setSearchTerm ] = useState( searchText );
-	const [ view, setView ] = useState( 'list' );
-=======
->>>>>>> ccb91a12
 
 	const [ loading, responses, total ] = useSelect(
 		select => {
@@ -70,18 +57,6 @@
 		[ setSearchQuery, setCurrentPage, invalidateResolution ]
 	);
 
-<<<<<<< HEAD
-	const selectResponse = useCallback( id => {
-		setCurrentResponseId( id );
-		setView( 'response' );
-	}, [] );
-
-	const handleGoBack = useCallback( event => {
-		event.preventDefault();
-		setView( 'list' );
-	}, [] );
-
-=======
 	const handlePageChange = useCallback(
 		page => {
 			invalidateResolution( 'getResponses', [
@@ -104,7 +79,6 @@
 		setView( 'list' );
 	}, [] );
 
->>>>>>> ccb91a12
 	const classes = classnames( 'jp-forms__inbox', {
 		'is-response-view': view === 'response',
 	} );
