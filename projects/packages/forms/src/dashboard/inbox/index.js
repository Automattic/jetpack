--- conflicted
+++ resolved
@@ -38,11 +38,10 @@
 	const [ currentResponseId, setCurrentResponseId ] = useState( -1 );
 	const [ showExportModal, setShowExportModal ] = useState( false );
 	const [ view, setView ] = useState( 'list' );
-	const [ selectedResponses, setSelectedResponses ] = useState( [] );
 
 	const { fetchResponses, setCurrentPage, setSearchQuery, setStatusQuery, selectResponses } =
 		useDispatch( STORE_NAME );
-	const [ currentPage, loading, query, responses, selectedIds, total ] = useSelect(
+	const [ currentPage, loading, query, responses, selectedResponses, total ] = useSelect(
 		select => [
 			select( STORE_NAME ).getCurrentPage(),
 			select( STORE_NAME ).isFetchingResponses(),
@@ -80,14 +79,12 @@
 		setView( 'list' );
 	}, [] );
 
-<<<<<<< HEAD
 	const toggleExportModal = useCallback(
 		() => setShowExportModal( ! showExportModal ),
 		[ showExportModal, setShowExportModal ]
 	);
-=======
+
 	const showBulkActionsMenu = !! selectedResponses.length && ! loading;
->>>>>>> ab71067f
 
 	const classes = classnames( 'jp-forms__inbox', {
 		'is-response-view': view === 'response',
@@ -115,7 +112,6 @@
 				{ () => (
 					<>
 						<div className="jp-forms__inbox-actions">
-<<<<<<< HEAD
 							<SearchForm
 								onSearch={ setSearchQuery }
 								initialValue={ query.search }
@@ -123,10 +119,6 @@
 							/>
 							<BulkActionsMenu />
 
-							<button className="button button-primary export-button" onClick={ toggleExportModal }>
-								{ __( 'Export', 'jetpack-forms' ) }
-							</button>
-=======
 							{ ! showBulkActionsMenu && (
 								<SearchForm
 									onSearch={ setSearchQuery }
@@ -138,10 +130,13 @@
 								<BulkActionsMenu
 									currentView={ query.status }
 									selectedResponses={ selectedResponses }
-									setSelectedResponses={ setSelectedResponses }
+									setSelectedResponses={ selectResponses }
 								/>
 							) }
->>>>>>> ab71067f
+
+							<button className="button button-primary export-button" onClick={ toggleExportModal }>
+								{ __( 'Export', 'jetpack-forms' ) }
+							</button>
 						</div>
 						<div className="jp-forms__inbox-content">
 							<div className="jp-forms__inbox-content-column">
@@ -153,14 +148,8 @@
 									responses={ responses }
 									selectedResponses={ selectedResponses }
 									setCurrentPage={ setCurrentPage }
-<<<<<<< HEAD
-									pages={ Math.ceil( total / RESPONSES_FETCH_LIMIT ) }
-									selectedResponses={ selectedIds }
+									setCurrentResponseId={ selectResponse }
 									setSelectedResponses={ selectResponses }
-=======
-									setCurrentResponseId={ selectResponse }
-									setSelectedResponses={ setSelectedResponses }
->>>>>>> ab71067f
 								/>
 							</div>
 
