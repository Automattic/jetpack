--- conflicted
+++ resolved
@@ -1,7 +1,4 @@
-<<<<<<< HEAD
-import { useMemo, useState } from '@wordpress/element';
-=======
->>>>>>> 8282bee9
+import { useMemo } from '@wordpress/element';
 import { __ } from '@wordpress/i18n';
 import { noop } from 'lodash';
 import PageNavigation from '../components/page-navigation';
@@ -22,10 +19,14 @@
 	},
 ];
 
-<<<<<<< HEAD
-const InboxList = ( { currentResponseId, responses, setCurrentResponseId } ) => {
-	const [ currentPage, setCurrentPage ] = useState( 1 );
-
+const InboxList = ( {
+	currentPage,
+	currentResponseId,
+	pages,
+	responses,
+	setCurrentPage,
+	setCurrentResponseId,
+} ) => {
 	const tableItems = useMemo(
 		() =>
 			responses.map( response => ( {
@@ -40,9 +41,6 @@
 		return null;
 	}
 
-=======
-const InboxList = ( { responses, onSelectionChange, currentPage, setCurrentPage, pages } ) => {
->>>>>>> 8282bee9
 	return (
 		<>
 			<Table
