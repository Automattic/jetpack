import { Button } from '@wordpress/components';
import { useMemo } from '@wordpress/element';
import { __ } from '@wordpress/i18n';
import PageNavigation from '../components/page-navigation';
import Table from '../components/table';

const COLUMNS = [
	{
		key: 'name',
		label: __( 'From', 'jetpack-forms' ),
	},
	{
		key: 'date',
		label: __( 'Date', 'jetpack-forms' ),
	},
	{
		key: 'source',
		label: __( 'Source', 'jetpack-forms' ),
		component: Button,
		getProps: item => ( {
			href: item.entry_permalink,
			variant: 'link',
		} ),
	},
];

const InboxList = ( {
	currentPage,
	currentResponseId,
	pages,
	responses,
<<<<<<< HEAD
	setSelectedResponses,
=======
	selectedResponses,
>>>>>>> ab71067f
	setCurrentPage,
	setCurrentResponseId,
	setSelectedResponses,
	loading,
} ) => {
	const tableItems = useMemo(
		() =>
			responses.map( response => ( {
				...response,
				onClick: () => setCurrentResponseId( response.id ),
				isActive: response.id === currentResponseId,
			} ) ),
		[ currentResponseId, responses, setCurrentResponseId ]
	);

	if ( loading ) {
		return (
			<Table
				className="jp-forms__inbox-list"
				columns={ [ { key: 'empty', label: __( 'Loading…', 'jetpack-forms' ) } ] }
				items={ [] }
			/>
		);
	}
	if ( responses.length === 0 ) {
		return (
			<Table
				className="jp-forms__inbox-list"
				columns={ [ { key: 'empty', label: __( 'No results found', 'jetpack-forms' ) } ] }
				items={ [] }
			/>
		);
	}

	return (
		<>
			<Table
				className="jp-forms__inbox-list"
				columns={ COLUMNS }
				items={ tableItems }
<<<<<<< HEAD
				onSelectionChange={ setSelectedResponses }
=======
				selectedResponses={ selectedResponses }
				setSelectedResponses={ setSelectedResponses }
>>>>>>> ab71067f
			/>

			{ pages > 1 && (
				<PageNavigation
					currentPage={ currentPage }
					pages={ pages }
					onSelectPage={ setCurrentPage }
					expandedRange={ 2 }
				/>
			) }
		</>
	);
};

export default InboxList;<|MERGE_RESOLUTION|>--- conflicted
+++ resolved
@@ -29,11 +29,7 @@
 	currentResponseId,
 	pages,
 	responses,
-<<<<<<< HEAD
-	setSelectedResponses,
-=======
 	selectedResponses,
->>>>>>> ab71067f
 	setCurrentPage,
 	setCurrentResponseId,
 	setSelectedResponses,
@@ -74,12 +70,8 @@
 				className="jp-forms__inbox-list"
 				columns={ COLUMNS }
 				items={ tableItems }
-<<<<<<< HEAD
-				onSelectionChange={ setSelectedResponses }
-=======
 				selectedResponses={ selectedResponses }
 				setSelectedResponses={ setSelectedResponses }
->>>>>>> ab71067f
 			/>
 
 			{ pages > 1 && (
