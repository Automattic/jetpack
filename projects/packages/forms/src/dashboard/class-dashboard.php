--- conflicted
+++ resolved
@@ -143,11 +143,8 @@
 			'gdriveConnection'        => $jetpack_connected && Google_Drive::has_valid_connection( $user_id ),
 			'gdriveConnectURL'        => esc_url( Redirect::get_url( 'jetpack-forms-responses-connect' ) ),
 			'gdriveConnectSupportURL' => esc_url( Redirect::get_url( 'jetpack-support-contact-form-export' ) ),
-<<<<<<< HEAD
 			'isWpcom'                 => function_exists( 'wpcom_site_has_feature' ),
-=======
 			'checkForSpamNonce'       => wp_create_nonce( 'grunion_recheck_queue' ),
->>>>>>> a8121c77
 		);
 		?>
 		<div id="jp-forms-dashboard" style="min-height: calc(100vh - 100px);" data-config="<?php echo esc_attr( wp_json_encode( $config, JSON_FORCE_OBJECT ) ); ?>"></div>
