/**
 * Internal dependencies
 */
import { fetchResponses as fetchResponsesFromApi } from '../data/responses';
import {
	ASYNC_ROUTINE_DISPATCH,
	RESPONSES_CURRENT_PAGE_SET,
	RESPONSES_FETCH,
	RESPONSES_FETCH_FAIL,
	RESPONSES_FETCH_RECEIVE,
	RESPONSES_LOADING_SET,
	RESPONSES_QUERY_RESET,
	RESPONSES_QUERY_SEARCH_UPDATE,
	RESPONSES_QUERY_STATUS_UPDATE,
	RESPONSES_SELECTION_SET,
} from './action-types';

/**
 * One dispatch async to rule them all.
 *
 * @param {Function} apply - The function to apply the dispatch to.
 * @param {Array}    args  - Arguments to be passed onto the function.
 * @returns {object} Action object.
 */
export const dispatchAsync = ( apply, args = [] ) => ( {
	type: ASYNC_ROUTINE_DISPATCH,
	apply,
	args,
} );

/**
 * Handles the entire flow for fetching responses asynchronously.
 *
 * @param {object} query - Query.
 * @yields {object} Action object.
 * @returns {object} Action object.
 */
export function* fetchResponses( query ) {
	yield { type: RESPONSES_FETCH };

	try {
		const data = yield dispatchAsync( fetchResponsesFromApi, [ query ] );

		return {
			type: RESPONSES_FETCH_RECEIVE,
			responses: data.responses,
			total: data.totals[ query.status || 'inbox' ],
		};
	} catch ( error ) {
		return {
			type: RESPONSES_FETCH_FAIL,
			error,
		};
	}
}

/**
 * Sets the current page.
 *
 * @param {number} page - Current page number. Starting from 1.
 * @returns {object} Action object.
 */
export const setCurrentPage = page => ( {
	type: RESPONSES_CURRENT_PAGE_SET,
	page,
} );

/**
 * Reset the current query.
 *
 * @returns {object} Action object.
 */
export const resetQuery = () => ( {
	type: RESPONSES_QUERY_RESET,
} );

/**
 * Update the search term in the current query.
 *
 * @param {string} search - Search term.
 * @returns {object} Action object.
 */
export const setSearchQuery = search => ( {
	type: RESPONSES_QUERY_SEARCH_UPDATE,
	search,
} );

/**
 * Update the status in the current query.
 *
 * @param {string} status - Feedback status.
 * @returns {object} Action object.
 */
export const setStatusQuery = status => ( {
	type: RESPONSES_QUERY_STATUS_UPDATE,
	status,
} );

/**
<<<<<<< HEAD
 * Updates the currently selected responses.
 *
 * @param  {Array} selectedResponses - Selected responses.
 * @returns {object}                   Action object.
 */
export const selectResponses = selectedResponses => ( {
	type: RESPONSES_SELECTION_SET,
	selectedResponses,
=======
 * Set the application loading state.
 *
 * @param {boolean} loading - The loading state.
 * @returns {object} Action object.
 */
export const setLoading = loading => ( {
	type: RESPONSES_LOADING_SET,
	loading,
>>>>>>> ab71067f
} );<|MERGE_RESOLUTION|>--- conflicted
+++ resolved
@@ -97,7 +97,6 @@
 } );
 
 /**
-<<<<<<< HEAD
  * Updates the currently selected responses.
  *
  * @param  {Array} selectedResponses - Selected responses.
@@ -106,7 +105,9 @@
 export const selectResponses = selectedResponses => ( {
 	type: RESPONSES_SELECTION_SET,
 	selectedResponses,
-=======
+} );
+
+/**
  * Set the application loading state.
  *
  * @param {boolean} loading - The loading state.
@@ -115,5 +116,4 @@
 export const setLoading = loading => ( {
 	type: RESPONSES_LOADING_SET,
 	loading,
->>>>>>> ab71067f
 } );