/**
 * External dependencies
 */
import { combineReducers } from '@wordpress/data';
/**
 * Internal dependencies
 */
import {
	RESPONSES_CURRENT_PAGE_SET,
	RESPONSES_FETCH,
	RESPONSES_FETCH_FAIL,
	RESPONSES_FETCH_RECEIVE,
	RESPONSES_LOADING_SET,
	RESPONSES_QUERY_MONTH_UPDATE,
	RESPONSES_QUERY_RESET,
	RESPONSES_QUERY_SEARCH_UPDATE,
	RESPONSES_QUERY_SOURCE_UPDATE,
	RESPONSES_QUERY_STATUS_UPDATE,
	RESPONSES_SELECTION_SET,
} from './action-types';

const filters = ( state = {}, action ) => {
	if ( action.type === RESPONSES_FETCH_RECEIVE ) {
		return action.filters;
	}

	return state;
};

const loading = ( state = false, action ) => {
	if ( action.type === RESPONSES_FETCH ) {
		return true;
	}

	if ( action.type === RESPONSES_FETCH_RECEIVE || action.type === RESPONSES_FETCH_FAIL ) {
		return false;
	}

	if ( action.type === RESPONSES_LOADING_SET ) {
		return action.loading;
	}

	return state;
};

const responses = ( state = [], action ) => {
	if ( action.type === RESPONSES_FETCH && action.offset === 0 ) {
		return [];
	}

	if ( action.type === RESPONSES_FETCH_RECEIVE ) {
		return [ ...action.responses ];
	}

	return state;
};

const total = ( state = 0, action ) => {
	if ( action.type === RESPONSES_FETCH && action.offset === 0 ) {
		return 0;
	}

	if ( action.type === RESPONSES_FETCH_RECEIVE ) {
		return action.total;
	}

	return state;
};

const currentPage = ( state = 1, action ) => {
	if (
		action.type === RESPONSES_QUERY_RESET ||
		action.type === RESPONSES_QUERY_STATUS_UPDATE ||
		action.type === RESPONSES_QUERY_SEARCH_UPDATE
	) {
		return 1;
	}

	if ( action.type === RESPONSES_CURRENT_PAGE_SET ) {
		return action.page;
	}

	return state;
};

const query = ( state = {}, action ) => {
	if ( action.type === RESPONSES_QUERY_RESET ) {
		return {};
	}

	if ( action.type === RESPONSES_QUERY_SEARCH_UPDATE ) {
		return {
			...state,
			search: action.search,
		};
	}

	if ( action.type === RESPONSES_QUERY_STATUS_UPDATE ) {
		return {
			...state,
			status: action.status,
		};
	}

	if ( action.type === RESPONSES_QUERY_MONTH_UPDATE ) {
		return {
			...state,
			month: action.month,
		};
	}

	if ( action.type === RESPONSES_QUERY_SOURCE_UPDATE ) {
		return {
			...state,
			parent_id: action.source,
		};
	}

	return state;
};

const currentSelection = ( state = [], action ) => {
	if ( action.type === RESPONSES_FETCH_RECEIVE ) {
		return [];
	}

	if ( action.type === RESPONSES_SELECTION_SET ) {
		return action.selectedResponses;
	}

	return state;
};

export default combineReducers( {
	currentPage,
<<<<<<< HEAD
	currentSelection,
=======
	filters,
>>>>>>> e2c78468
	loading,
	query,
	responses,
	total,
} );<|MERGE_RESOLUTION|>--- conflicted
+++ resolved
@@ -133,11 +133,8 @@
 
 export default combineReducers( {
 	currentPage,
-<<<<<<< HEAD
 	currentSelection,
-=======
 	filters,
->>>>>>> e2c78468
 	loading,
 	query,
 	responses,
