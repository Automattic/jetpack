--- conflicted
+++ resolved
@@ -1,8 +1,4 @@
-<<<<<<< HEAD
-import { useCallback } from '@wordpress/element';
-=======
-import { Fragment, forwardRef, useCallback } from '@wordpress/element';
->>>>>>> 83e602bc
+import { forwardRef, useCallback } from '@wordpress/element';
 import classnames from 'classnames';
 import { kebabCase, map } from 'lodash';
 
@@ -35,19 +31,8 @@
 				</div>
 			) }
 
-<<<<<<< HEAD
-			{ map( columns, ( { additionalClassNames, getValue, key } ) => {
+			{ map( columns, ( { additionalClassNames, getValue, key }, index ) => {
 				const value = getValue ? getValue( item ) : item[ key ];
-=======
-			{ map( columns, ( { additionalClassNames, component, getProps, key }, index ) => {
-				let Wrapper = Fragment;
-				let props = {};
-
-				if ( component ) {
-					Wrapper = component;
-					props = getProps ? getProps( item ) : item;
-				}
->>>>>>> 83e602bc
 
 				const cellClasses = classnames(
 					'jp-forms__table-cell',
