--- conflicted
+++ resolved
@@ -50,17 +50,16 @@
 		padding: 0 20px;
 	}
 
-<<<<<<< HEAD
 	&.is-empty {
 		max-width: 100%;
 		display: flex;
 		align-items: center;
 		justify-content: center;
-=======
+	}
+
 	.components-button.is-link {
 		font-size: inherit;
 		color: inherit;
->>>>>>> 52f505c5
 	}
 }
 
