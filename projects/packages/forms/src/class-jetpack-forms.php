<?php
/**
 * Package description here
 *
 * @package automattic/jetpack-forms
 */

namespace Automattic\Jetpack\Forms;

use Automattic\Jetpack\Forms\ContactForm\Util;
use Automattic\Jetpack\Forms\Dashboard\Dashboard;
use Automattic\Jetpack\Forms\Dashboard\Dashboard_View_Switch;
/**
 * Understands the Jetpack Forms package.
 */
class Jetpack_Forms {

<<<<<<< HEAD
	const PACKAGE_VERSION = '0.14.0-alpha';
=======
	const PACKAGE_VERSION = '0.14.0';
>>>>>>> c9881e2d

	/**
	 * Load the contact form module.
	 */
	public static function load_contact_form() {
		Util::init();

		if ( is_admin() && self::is_feedback_dashboard_enabled() ) {
			$view_switch = new Dashboard_View_Switch();

			$dashboard = new Dashboard( $view_switch );
			$dashboard->init();
		}

		if ( is_admin() && apply_filters( 'tmp_grunion_allow_editor_view', true ) ) {
			add_action( 'current_screen', '\Automattic\Jetpack\Forms\ContactForm\Editor_View::add_hooks' );
		}

		add_action( 'init', '\Automattic\Jetpack\Forms\ContactForm\Util::register_pattern' );

		add_action( 'rest_api_init', array( new WPCOM_REST_API_V2_Endpoint_Forms(), 'register_rest_routes' ) );
	}

	/**
	 * Get the plugin URL.
	 */
	public static function plugin_url() {
		return plugin_dir_url( __FILE__ );
	}

	/**
	 * Returns true if the feedback dashboard is enabled.
	 *
	 * @return boolean
	 */
	public static function is_feedback_dashboard_enabled() {
		/**
		 * Enable the new Jetpack Forms dashboard.
		 *
		 * @module contact-form
		 * @since 0.3.0
		 *
		 * @param bool false Should the new Jetpack Forms dashboard be enabled? Default to false.
		 */
		return apply_filters( 'jetpack_forms_dashboard_enable', false );
	}
}<|MERGE_RESOLUTION|>--- conflicted
+++ resolved
@@ -15,11 +15,7 @@
  */
 class Jetpack_Forms {
 
-<<<<<<< HEAD
-	const PACKAGE_VERSION = '0.14.0-alpha';
-=======
 	const PACKAGE_VERSION = '0.14.0';
->>>>>>> c9881e2d
 
 	/**
 	 * Load the contact form module.
