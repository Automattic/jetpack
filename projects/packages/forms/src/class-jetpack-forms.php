<?php
/**
 * Package description here
 *
 * @package automattic/jetpack-forms
 */

namespace Automattic\Jetpack\Forms;

use Automattic\Jetpack\Forms\ContactForm\Util;
use Automattic\Jetpack\Forms\Dashboard\Dashboard;
/**
 * Understands the Jetpack Forms package.
 */
class Jetpack_Forms {

<<<<<<< HEAD
	const PACKAGE_VERSION = '0.5.2-alpha';
=======
	const PACKAGE_VERSION = '0.6.0-alpha';
>>>>>>> cee144a9

	/**
	 * Load the contact form module.
	 */
	public static function load_contact_form() {
		Util::init();

		if (
			is_admin()
			/**
			 * Enable the new Jetpack Forms dashboard.
			 *
			 * @module contact-form
			 * @since 0.3.0
			 *
			 * @param bool false Should the new Jetpack Forms dashboard be enabled? Default to false.
			 */
			&& apply_filters( 'jetpack_forms_dashboard_enable', false )
		) {
			$dashboard = new Dashboard();
			$dashboard->init();
		}

		if ( is_admin() && apply_filters( 'tmp_grunion_allow_editor_view', true ) ) {
			add_action( 'current_screen', '\Automattic\Jetpack\Forms\ContactForm\Editor_View::add_hooks' );
		}

		add_action( 'init', '\Automattic\Jetpack\Forms\ContactForm\Util::register_pattern' );
	}

	/**
	 * Get the plugin URL.
	 */
	public static function plugin_url() {
		return plugin_dir_url( __FILE__ );
	}
}<|MERGE_RESOLUTION|>--- conflicted
+++ resolved
@@ -14,11 +14,7 @@
  */
 class Jetpack_Forms {
 
-<<<<<<< HEAD
-	const PACKAGE_VERSION = '0.5.2-alpha';
-=======
 	const PACKAGE_VERSION = '0.6.0-alpha';
->>>>>>> cee144a9
 
 	/**
 	 * Load the contact form module.
