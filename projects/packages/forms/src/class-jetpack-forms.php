--- conflicted
+++ resolved
@@ -15,11 +15,7 @@
  */
 class Jetpack_Forms {
 
-<<<<<<< HEAD
-	const PACKAGE_VERSION = '0.20.0';
-=======
 	const PACKAGE_VERSION = '0.20.1-alpha';
->>>>>>> 41bcf502
 
 	/**
 	 * Load the contact form module.
