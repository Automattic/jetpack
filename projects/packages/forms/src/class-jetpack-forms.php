--- conflicted
+++ resolved
@@ -15,11 +15,7 @@
  */
 class Jetpack_Forms {
 
-<<<<<<< HEAD
-	const PACKAGE_VERSION = '0.32.8';
-=======
 	const PACKAGE_VERSION = '0.32.11';
->>>>>>> 82ceac05
 
 	/**
 	 * Load the contact form module.
