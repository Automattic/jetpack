<?php
/**
 * Package description here
 *
 * @package automattic/jetpack-forms
 */

namespace Automattic\Jetpack\Forms;

use Automattic\Jetpack\Forms\ContactForm\Util;
use Automattic\Jetpack\Forms\Dashboard\Dashboard;
use Automattic\Jetpack\Forms\Dashboard\Dashboard_View_Switch;
/**
 * Understands the Jetpack Forms package.
 */
class Jetpack_Forms {

<<<<<<< HEAD
	const PACKAGE_VERSION = '0.7.0-alpha';
=======
	const PACKAGE_VERSION = '0.8.0-alpha';
>>>>>>> c90b27bc

	/**
	 * Load the contact form module.
	 */
	public static function load_contact_form() {
		Util::init();

		if ( is_admin() && self::is_feedback_dashboard_enabled() ) {
			$view_switch = new Dashboard_View_Switch();

			$dashboard = new Dashboard( $view_switch );
			$dashboard->init();
		}

		if ( is_admin() && apply_filters( 'tmp_grunion_allow_editor_view', true ) ) {
			add_action( 'current_screen', '\Automattic\Jetpack\Forms\ContactForm\Editor_View::add_hooks' );
		}

		add_action( 'init', '\Automattic\Jetpack\Forms\ContactForm\Util::register_pattern' );

		add_action( 'rest_api_init', array( new WPCOM_REST_API_V2_Endpoint_Forms(), 'register_rest_routes' ) );
	}

	/**
	 * Get the plugin URL.
	 */
	public static function plugin_url() {
		return plugin_dir_url( __FILE__ );
	}

	/**
	 * Returns true if the feedback dashboard is enabled.
	 *
	 * @return boolean
	 */
	public static function is_feedback_dashboard_enabled() {
		/**
		 * Enable the new Jetpack Forms dashboard.
		 *
		 * @module contact-form
		 * @since 0.3.0
		 *
		 * @param bool false Should the new Jetpack Forms dashboard be enabled? Default to false.
		 */
		return apply_filters( 'jetpack_forms_dashboard_enable', false );
	}
}<|MERGE_RESOLUTION|>--- conflicted
+++ resolved
@@ -15,11 +15,7 @@
  */
 class Jetpack_Forms {
 
-<<<<<<< HEAD
-	const PACKAGE_VERSION = '0.7.0-alpha';
-=======
 	const PACKAGE_VERSION = '0.8.0-alpha';
->>>>>>> c90b27bc
 
 	/**
 	 * Load the contact form module.
