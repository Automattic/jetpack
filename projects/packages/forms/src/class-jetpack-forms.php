<?php
/**
 * Package description here
 *
 * @package automattic/jetpack-forms
 */

namespace Automattic\Jetpack\Forms;

use Automattic\Jetpack\Forms\ContactForm\Util;
use Automattic\Jetpack\Forms\Dashboard\Dashboard;
use Automattic\Jetpack\Forms\Dashboard\Dashboard_View_Switch;
/**
 * Understands the Jetpack Forms package.
 */
class Jetpack_Forms {

<<<<<<< HEAD
	const PACKAGE_VERSION = '0.30.2-alpha';
=======
	const PACKAGE_VERSION = '0.30.2';
>>>>>>> 38383ae4

	/**
	 * Load the contact form module.
	 */
	public static function load_contact_form() {
		Util::init();

		if ( is_admin() && self::is_feedback_dashboard_enabled() ) {
			$view_switch = new Dashboard_View_Switch();

			$dashboard = new Dashboard( $view_switch );
			$dashboard->init();
		}

		if ( is_admin() && apply_filters( 'tmp_grunion_allow_editor_view', true ) ) {
			add_action( 'current_screen', '\Automattic\Jetpack\Forms\ContactForm\Editor_View::add_hooks' );
		}

		add_action( 'init', '\Automattic\Jetpack\Forms\ContactForm\Util::register_pattern' );

		add_action( 'rest_api_init', array( new WPCOM_REST_API_V2_Endpoint_Forms(), 'register_rest_routes' ) );
	}

	/**
	 * Get the plugin URL.
	 */
	public static function plugin_url() {
		return plugin_dir_url( __FILE__ );
	}

	/**
	 * Get the assets URL.
	 */
	public static function assets_url() {
		return plugin_dir_url( __DIR__ ) . 'assets';
	}

	/**
	 * Returns true if the feedback dashboard is enabled.
	 *
	 * @return boolean
	 */
	public static function is_feedback_dashboard_enabled() {
		/**
		 * Enable the new Jetpack Forms dashboard.
		 *
		 * @module contact-form
		 * @since 0.3.0
		 *
		 * @param bool false Should the new Jetpack Forms dashboard be enabled? Default to false.
		 */
		return apply_filters( 'jetpack_forms_dashboard_enable', true );
	}
}<|MERGE_RESOLUTION|>--- conflicted
+++ resolved
@@ -15,11 +15,7 @@
  */
 class Jetpack_Forms {
 
-<<<<<<< HEAD
-	const PACKAGE_VERSION = '0.30.2-alpha';
-=======
 	const PACKAGE_VERSION = '0.30.2';
->>>>>>> 38383ae4
 
 	/**
 	 * Load the contact form module.
