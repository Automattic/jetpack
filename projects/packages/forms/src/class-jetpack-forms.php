--- conflicted
+++ resolved
@@ -15,11 +15,8 @@
  */
 class Jetpack_Forms {
 
-<<<<<<< HEAD
+
 	const PACKAGE_VERSION = '0.15.0-alpha';
-=======
-	const PACKAGE_VERSION = '0.14.1-alpha';
->>>>>>> dea6b1d0
 
 	/**
 	 * Load the contact form module.
