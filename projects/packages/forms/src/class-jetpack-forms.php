<?php
/**
 * Package description here
 *
 * @package automattic/jetpack-forms
 */

namespace Automattic\Jetpack\Forms;

use Automattic\Jetpack\Forms\ContactForm\Util;
use Automattic\Jetpack\Forms\Dashboard\Dashboard;
use Automattic\Jetpack\Forms\Dashboard\Dashboard_View_Switch;
/**
 * Understands the Jetpack Forms package.
 */
class Jetpack_Forms {

<<<<<<< HEAD
	const PACKAGE_VERSION = '0.22.7-alpha';
=======
	const PACKAGE_VERSION = '0.23.0';
>>>>>>> 14e49bcf

	/**
	 * Load the contact form module.
	 */
	public static function load_contact_form() {
		Util::init();

		if ( is_admin() && self::is_feedback_dashboard_enabled() ) {
			$view_switch = new Dashboard_View_Switch();

			$dashboard = new Dashboard( $view_switch );
			$dashboard->init();
		}

		if ( is_admin() && apply_filters( 'tmp_grunion_allow_editor_view', true ) ) {
			add_action( 'current_screen', '\Automattic\Jetpack\Forms\ContactForm\Editor_View::add_hooks' );
		}

		add_action( 'init', '\Automattic\Jetpack\Forms\ContactForm\Util::register_pattern' );

		add_action( 'rest_api_init', array( new WPCOM_REST_API_V2_Endpoint_Forms(), 'register_rest_routes' ) );
	}

	/**
	 * Get the plugin URL.
	 */
	public static function plugin_url() {
		return plugin_dir_url( __FILE__ );
	}

	/**
	 * Get the assets URL.
	 */
	public static function assets_url() {
		return plugin_dir_url( __DIR__ ) . 'assets';
	}

	/**
	 * Returns true if the feedback dashboard is enabled.
	 *
	 * @return boolean
	 */
	public static function is_feedback_dashboard_enabled() {
		/**
		 * Enable the new Jetpack Forms dashboard.
		 *
		 * @module contact-form
		 * @since 0.3.0
		 *
		 * @param bool false Should the new Jetpack Forms dashboard be enabled? Default to false.
		 */
		return apply_filters( 'jetpack_forms_dashboard_enable', true );
	}
}<|MERGE_RESOLUTION|>--- conflicted
+++ resolved
@@ -15,11 +15,7 @@
  */
 class Jetpack_Forms {
 
-<<<<<<< HEAD
-	const PACKAGE_VERSION = '0.22.7-alpha';
-=======
-	const PACKAGE_VERSION = '0.23.0';
->>>>>>> 14e49bcf
+	const PACKAGE_VERSION = '0.23.1-alpha';
 
 	/**
 	 * Load the contact form module.
