--- conflicted
+++ resolved
@@ -15,11 +15,7 @@
  */
 class Jetpack_Forms {
 
-<<<<<<< HEAD
-	const PACKAGE_VERSION = '0.22.5-alpha';
-=======
-	const PACKAGE_VERSION = '0.22.6';
->>>>>>> 278ba7fb
+	const PACKAGE_VERSION = '0.22.7-alpha';
 
 	/**
 	 * Load the contact form module.
