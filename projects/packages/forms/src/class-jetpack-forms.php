--- conflicted
+++ resolved
@@ -15,11 +15,7 @@
  */
 class Jetpack_Forms {
 
-<<<<<<< HEAD
-	const PACKAGE_VERSION = '0.27.1-alpha';
-=======
 	const PACKAGE_VERSION = '0.28.0-alpha';
->>>>>>> 6d7ac79b
 
 	/**
 	 * Load the contact form module.
