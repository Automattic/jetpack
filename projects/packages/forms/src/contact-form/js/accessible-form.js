/**
 * @file Overwrites native form validation to provide an accessible experience to all users.
 *
 * In the code below, be aware that the terms "input" and "field" mean different things. An input
 * refers to a UI element a user can interact with, such as a text field or a checbkox. A field
 * represents a question of a form and can hold multiple inputs, such as the Single Choice
 * (multiple radio buttons) or Multiple Choice fields (multiple checkboxes).
 */

const L10N = window.jetpackContactForm || {};

document.addEventListener( 'DOMContentLoaded', () => {
	initAllForms();
} );

/******************************************************************************
 * INITIALIZATION
 ******************************************************************************/

/**
 * Initialize all contact forms on the page.
 */
const initAllForms = () => {
	document
		.querySelectorAll( '.wp-block-jetpack-contact-form-container form.contact-form' )
		.forEach( initForm );
};

/**
 * Implement a form custom validation.
 * @param {HTMLFormElement} form Form element
 */
const initForm = form => {
	// Browsers don't all handle form validation in an accessible way.
	// Let's disable it and handle it ourselves.
	if ( ! form.hasAttribute( 'novalidate' ) ) {
		form.setAttribute( 'novalidate', true );
	}

	const opts = {
		hasInsetLabel: hasFormInsetLabels( form ),
	};

<<<<<<< HEAD
	// Hold references to the input event listeners.
	let inputListenerMap = {};

=======
>>>>>>> 6e32c9f8
	form.addEventListener( 'submit', e => {
		e.preventDefault();

		// Prevent multiple submissions.
		if ( isFormSubmitting( form ) ) {
			return;
		}

<<<<<<< HEAD
		clearForm( form, inputListenerMap, opts );

		if ( isFormValid( form ) ) {
			inputListenerMap = {};

			submitForm( form );
		} else {
			inputListenerMap = invalidateForm( form, opts );
=======
		clearForm( form, opts );

		if ( form.checkValidity() ) {
			submitForm( form );
		} else {
			invalidateForm( form, opts );
>>>>>>> 6e32c9f8
		}
	} );
};

/******************************************************************************
 * CHECKS
 ******************************************************************************/

/**
<<<<<<< HEAD
 * Check if a form has valid entries.
 * @param {HTMLFormElement} form FormElement
 * @returns {boolean}
 */
const isFormValid = form => {
	let isValid = form.checkValidity();

	if ( ! isValid ) {
		return false;
	}

	// Handle the Multiple Choice fields separately since checkboxes can't have a required attribute
	// in that case.
	const multipleChoiceFields = getMultipleChoiceFields( form );

	for ( const field of multipleChoiceFields ) {
		if ( isMultipleChoiceFieldRequired( field ) && ! isMultipleChoiceFieldValid( field ) ) {
			return false;
		}
	}

	return isValid;
};

/**
=======
>>>>>>> 6e32c9f8
 * Check if a form is submitting.
 * @param {HTMLFormElement} form Form element
 * @returns {boolean}
 */
const isFormSubmitting = form => {
	return form.getAttribute( 'data-submitting' ) === true;
};

/**
 * Check if an element is a Multiple Choice field (i.e., a fieldset with checkboxes).
 * @param {HTMLElement} elt Element
 * @returns {boolean}
 */
const isMultipleChoiceField = elt => {
	return (
		elt.tagName.toLowerCase() === 'fieldset' &&
		elt.classList.contains( 'grunion-checkbox-multiple-options' )
	);
};

/**
 * Check if an element is a Single Choice field (i.e., a fieldset with radio buttons).
 * @param {HTMLElement} elt Element
 * @returns {boolean}
 */
const isSingleChoiceField = elt => {
	return (
		elt.tagName.toLowerCase() === 'fieldset' && elt.classList.contains( 'grunion-radio-options' )
	);
};

/**
 * Check if a Multiple Choice field is required.
 * @param {HTMLFieldSetElementi} fieldset Fieldset element
 * @returns {boolean}
 */
const isMultipleChoiceFieldRequired = fieldset => {
	// Unlike radio buttons, we can't use the `required` attribute on checkboxes.
	return fieldset.hasAttribute( 'data-required' );
};

/**
<<<<<<< HEAD
 * Check if a Single Choice field is required.
 * @param {HTMLFieldSetElementi} fieldset Fieldset element
 * @returns {boolean}
 */
const isSingleChoiceFieldRequired = fieldset => {
	return Array.from( fieldset.querySelectorAll( 'input[type="radio"]' ) ).some(
		input => input.hasAttribute( 'required' ) || input.hasAttribute( 'aria-required' )
	);
};

/**
=======
>>>>>>> 6e32c9f8
 * Check if a simple field (with a single input) is valid.
 * @param {HTMLElement} input Field input element
 * @returns {boolean}
 */
const isSimpleFieldValid = input => {
	return input.validity.valid;
};

/**
 * Check if a required single choice field (with radio buttons) is valid.
 * @param {HTMLFieldSetElement} fieldset Fieldset element
 * @returns {boolean}
 */
const isSingleChoiceFieldValid = fieldset => {
	const inputs = Array.from( fieldset.querySelectorAll( 'input[type="radio"]' ) );

	if ( inputs.length > 0 ) {
		return inputs.every( input => input.validity.valid );
	}

	return false;
};

/**
 * Check if a required multiple choice field (with checkboxes) is valid.
 * @param {HTMLFieldSetElement} fieldset Fieldset element
 * @returns {boolean}
 */
const isMultipleChoiceFieldValid = fieldset => {
	if ( ! isMultipleChoiceFieldRequired( fieldset ) ) {
		return true;
	}

	const inputs = Array.from( fieldset.querySelectorAll( 'input[type="checkbox"]' ) );

	if ( inputs.length > 0 ) {
		return inputs.some( input => input.checked );
	}

	return false;
};

/**
 * Return whether a form has inset labels (like with the Outlined and Animates styles).
 * @param {HTMLFormElement} form Form element
 * @returns {boolean}
 */
const hasFormInsetLabels = form => {
	// The style "container" is insde the form.
	const block = form.querySelector( '.wp-block-jetpack-contact-form' );

	if ( ! block ) {
		return false;
	}

	const blockClassList = block.classList;

	return (
		blockClassList.contains( 'is-style-outlined' ) || blockClassList.contains( 'is-style-animated' )
	);
};

/******************************************************************************
 * GETTERS
 ******************************************************************************/

/**
 * Return the submit button of a form.
 * @param {HTMLFormElement} form Form element
 * @returns {HTMLButtonElement|HTMLInputElement|undefined} Submit button
 */
const getFormSubmitBtn = form => {
	return (
		form.querySelector( '[type="submit"]' ) || form.querySelector( 'button:not([type="reset"])' )
	);
};

/**
<<<<<<< HEAD
 * Return the Multiple Choice fields of a form.
 * @param {HTMLFormElement} form Form element
 * @returns {HTMLFieldSetElement[]} Fieldset elements
 */
const getMultipleChoiceFields = form => {
	return Array.from( form.querySelectorAll( '.grunion-checkbox-multiple-options' ) );
};

/**
=======
>>>>>>> 6e32c9f8
 * Return the inputs of a specified form.
 * @param {HTMLFormElement} form Form element
 * @returns {HTMLElement[]} Form inputs
 */
const getFormInputs = form => {
	return Array.from( form.elements ).filter(
		// input.offsetParent filters out inputs of which the parent is hidden.
		input => ! [ 'hidden', 'submit' ].includes( input.type ) && input.offsetParent !== null
	);
};

/**
 * Get the fields of a form.
 * @param {HTMLFormElement} form Form element
 * @returns {object} Form fields (type: fields[])
 */
const getFormFields = form => {
	const groupedInputs = groupInputs( getFormInputs( form ) );
	const fields = {
		simple: groupedInputs.default,
		singleChoice: [],
		multipleChoice: [],
	};

	// Single Choice fields (i.e., fieldsets with radio buttons)
	const uniqueRadioNames = groupedInputs.radios.reduce(
		( acc, input ) => ( acc.includes( input.name ) ? acc : [ ...acc, input.name ] ),
		[]
	);

	for ( const name of uniqueRadioNames ) {
		// Get the first radio button of the group.
		const input = form.querySelector( `input[type="radio"][name="${ name }"]` );

		if ( input ) {
			const fieldset = input.closest( 'fieldset' );

			if ( fieldset ) {
				fields.singleChoice.push( fieldset );
			}
		}
	}

	// Multiple Choice fields (i.e., fieldsets with checkboxes)
	const uniqueCheckboxNames = groupedInputs.checkboxes.reduce(
		( acc, input ) => ( acc.includes( input.name ) ? acc : [ ...acc, input.name ] ),
		[]
	);

	for ( const name of uniqueCheckboxNames ) {
		// Get the first checkbox of the group.
		const input = form.querySelector( `input[type="checkbox"][name="${ name }"]` );

		if ( input ) {
			const fieldset = input.closest( 'fieldset' );

			if ( fieldset ) {
				fields.multipleChoice.push( fieldset );
			}
		}
	}

	return fields;
};

/**
 * Return the error element of a form.
 * @param {HTMLFormElement} form Form element
 * @returns {HTMLElement|undefined} Error element
 */
const getFormError = form => {
	return form.querySelector( '.contact-form__error' );
};

/**
 * Return the fields marked as invalid in a form.
 * @param {HTMLFormElement} form Form element
 * @returns {NodeListOf<HTMLElement>} Invalid elements
 */
const getInvalidFields = form => {
	return form.querySelectorAll( '[aria-invalid]' );
};

/******************************************************************************
 * BUILDERS
 ******************************************************************************/

/**
 * Create a new spinner.
 * @returns {HTMLSpanElement} Spinner
 */
const createSpinner = () => {
	const elt = document.createElement( 'span' );
	const spinner = document.createElement( 'span' );
	const srText = document.createElement( 'span' );

	// Hide SVG from screen readers
	spinner.setAttribute( 'aria-hidden', true );
	// Inlining the SVG rather than embedding it in an <img> tag allows us to set the `fill` property
	// in CSS.
	spinner.innerHTML =
		'<svg width="24" height="24" viewBox="0 0 24 24" xmlns="http://www.w3.org/2000/svg"><path d="M12,1A11,11,0,1,0,23,12,11,11,0,0,0,12,1Zm0,19a8,8,0,1,1,8-8A8,8,0,0,1,12,20Z" opacity=".25"/><path d="M10.14,1.16a11,11,0,0,0-9,8.92A1.59,1.59,0,0,0,2.46,12,1.52,1.52,0,0,0,4.11,10.7a8,8,0,0,1,6.66-6.61A1.42,1.42,0,0,0,12,2.69h0A1.57,1.57,0,0,0,10.14,1.16Z"><animateTransform attributeName="transform" type="rotate" dur="0.75s" values="0 12 12;360 12 12" repeatCount="indefinite"/></path></svg>';

	// Spinner replacement for screen readers
	srText.classList.add( 'visually-hidden' );
	srText.textContent = L10N.submittingForm || 'Submitting form';

	elt.classList.add( 'contact-form__spinner' );
	elt.appendChild( spinner );
	elt.appendChild( srText );

	return elt;
};

/**
 * Create a new warning icon.
 * @returns {HTMLSpanElement} Warning icon
 */
const createWarningIcon = () => {
	const elt = document.createElement( 'span' );

	elt.classList.add( 'contact-form__warning-icon' );
	elt.setAttribute( 'aria-label', L10N.warning || 'Warning' );

	return elt;
};

/**
 * Create a new error text element.
 * @param {string} str Error message
 * @returns {HTMLSpanElement} Error text element
 */
const createErrorText = str => {
	const elt = document.createElement( 'span' );

	elt.textContent = str;

	return elt;
};

/**
 * Create a new error fragment.
 * @param {string} str Error message
 * @returns {DocumentFragment} Error fragment
 */
const createError = str => {
	const fragment = document.createDocumentFragment();

	fragment.appendChild( createWarningIcon() );
	fragment.appendChild( createErrorText( str ) );

	return fragment;
};

/**
 * Create a new error container for a form.
 * @returns {HTMLDivElement} Error container
 */
const createFormErrorContainer = () => {
	const elt = document.createElement( 'div' );

	elt.classList.add( 'contact-form__error' );
	elt.setAttribute( 'aria-live', 'assertive' );
	elt.setAttribute( 'role', 'alert' );

	return elt;
};

/**
 * Create a new error container for a form input.
 * @param {string} errorId Error element ID
 * @returns {HTMLDivElement} Error container
 */
const createInputErrorContainer = errorId => {
	const elt = document.createElement( 'div' );

	elt.id = errorId;
	elt.classList.add( 'contact-form__input-error' );

	return elt;
};

/******************************************************************************
 * UTILS
 ******************************************************************************/

/**
 * Group radio inputs and checkbox inputs with multiple values.
 * Single inputs, checkbox groups and radio buttons handle validation and error
 * messages differently.
 * @param {HTMLElement[]} inputs Form inputs
 * @returns {object} Grouped inputs
 */
const groupInputs = inputs => {
	return inputs.reduce(
		( acc, input ) => {
			switch ( input.type ) {
				case 'radio':
					acc.radios.push( input );
					break;
				case 'checkbox':
					if ( input.name.indexOf( '[]' ) === input.name.length - 2 ) {
						acc.checkboxes.push( input );
					} else {
						// Handle checkbox inputs with a single value like other inputs.
						acc.default.push( input );
					}
					break;
				default:
					acc.default.push( input );
					break;
			}

			return acc;
		},
		{ default: [], radios: [], checkboxes: [] }
	);
};

/******************************************************************************
 * CLEANUP
 ******************************************************************************/

/**
<<<<<<< HEAD
 * Clear all errors and remove all input event listeners in a form.
 * @param {HTMLFormElement} form Form element
 * @param {object} inputListenerMap Map of input event listeners (name: handler)
 * @param {object} opts Form options
 */
const clearForm = ( form, inputListenerMap, opts ) => {
	clearErrors( form, opts );

	for ( const name in inputListenerMap ) {
		form
			.querySelectorAll( `[name="${ name }"]` )
			.forEach( input => input.removeEventListener( 'blur', inputListenerMap[ name ] ) );
	}
};

/**
 * Remove the errors in a form.
 * @param {HTMLFormElement} form Form element
 * @param {object} opts Form options
 */
=======
 * Clear all errors in a form.
 * @param {HTMLFormElement} form Form element
 * @param {object} opts Form options
 */
const clearForm = ( form, opts ) => {
	clearErrors( form, opts );
};

/**
 * Remove the errors in a form.
 * @param {HTMLFormElement} form Form element
 * @param {object} opts Form options
 */
>>>>>>> 6e32c9f8
const clearErrors = ( form, opts ) => {
	clearFormError( form );
	clearFieldErrors( form, opts );
};

/**
 * Empty the error element of a form.
 * @param {HTMLFormElement} form Form element
 */
const clearFormError = form => {
	const formError = getFormError( form );

	if ( formError ) {
		formError.replaceChildren();
	}
};

/**
 * Empty the error element of form fields and mark them as valid.
 * @param {HTMLFormElement} form Form element
 * @param {object} opts Form options
 */
const clearFieldErrors = ( form, opts ) => {
	for ( const field of getInvalidFields( form ) ) {
		if ( isSingleChoiceField( field ) ) {
			clearGroupInputError( field );
		} else if ( isMultipleChoiceField( field ) ) {
			clearGroupInputError( field );
		} else {
			clearInputError( field, opts );
		}
<<<<<<< HEAD
	}
};

/**
 * Empty the error element of a field with multiple inputs (e.g., Multiple Choice or Single Choice
 * fields) and mark it as valid.
 * @param {HTMLFieldSetElement} fieldset Fieldset element
 */
const clearGroupInputError = fieldset => {
	fieldset.removeAttribute( 'aria-invalid' );
	fieldset.removeAttribute( 'aria-describedby' );

	const error = fieldset.querySelector( '.contact-form__input-error' );

	if ( error ) {
		error.replaceChildren();
	}
};

/**
 * Empty the error element a simple field (unique input) and mark it as valid.
 * @param {HTMLElement} input Input element
 * @param {object} opts Form options
 */
const clearInputError = ( input, opts ) => {
	input.removeAttribute( 'aria-invalid' );
	input.removeAttribute( 'aria-describedby' );

=======
	}
};

/**
 * Empty the error element of a field with multiple inputs (e.g., Multiple Choice or Single Choice
 * fields) and mark it as valid.
 * @param {HTMLFieldSetElement} fieldset Fieldset element
 */
const clearGroupInputError = fieldset => {
	fieldset.removeAttribute( 'aria-invalid' );
	fieldset.removeAttribute( 'aria-describedby' );

	const error = fieldset.querySelector( '.contact-form__input-error' );

	if ( error ) {
		error.replaceChildren();
	}
};

/**
 * Empty the error element a simple field (unique input) and mark it as valid.
 * @param {HTMLElement} input Input element
 * @param {object} opts Form options
 */
const clearInputError = ( input, opts ) => {
	input.removeAttribute( 'aria-invalid' );
	input.removeAttribute( 'aria-describedby' );

>>>>>>> 6e32c9f8
	const fieldWrap = input.closest(
		opts.hasInsetLabel ? '.contact-form__inset-label-wrap' : '.grunion-field-wrap'
	);

	if ( ! fieldWrap ) {
		return;
	}

	const error = fieldWrap.querySelector( '.contact-form__input-error' );

	if ( error ) {
		error.replaceChildren();
	}
};

/******************************************************************************
 * SUBMISSION
 ******************************************************************************/

/**
 * Submit a form and set its submitting state.
 * @param {HTMLFormElement} form Form element
 */
const submitForm = form => {
	showFormSubmittingIndicator( form );

	form.setAttribute( 'data-submitting', true );
	form.submit();
};

/**
 * Show a spinner in the submit button of a form.
 * @param {HTMLFormElement} form Form element
 */
const showFormSubmittingIndicator = form => {
	const submitBtn = getFormSubmitBtn( form );

	if ( submitBtn ) {
		// We should avoid using `disabled` when possible. One of the reasons is that `disabled`
		// buttons lose their focus, which can be confusing. Better use `aria-disabled` instead.
		// Ref. https://css-tricks.com/making-disabled-buttons-more-inclusive/#aa-aria-to-the-rescue
		submitBtn.setAttribute( 'aria-disabled', true );
		submitBtn.appendChild( createSpinner() );
	}
};
<<<<<<< HEAD

/******************************************************************************
 * INVALIDATION
 ******************************************************************************/
=======

/******************************************************************************
 * INVALIDATION
 ******************************************************************************/

/**
 * Show errors in the form.
 * @param {HTMLFormElement} form Form element
 * @param {object} opts Form options
 */
const invalidateForm = ( form, opts ) => {
	setErrors( form, opts );
};

/******************************************************************************
 * ERRORS
 ******************************************************************************/

/**
 * Set form errors.
 * @param {HTMLFormElement} form Form element
 * @param {object} opts Form options
 */
const setErrors = ( form, opts ) => {
	setFormError( form );
	setFieldErrors( form, opts );
};

/**
 * Set the error element of a form.
 * @param {HTMLFormElement} form Form element
 */
const setFormError = form => {
	let error = getFormError( form );
>>>>>>> 6e32c9f8

/**
 * Show errors in the form and trigger revalidation on inputs blur.
 * @param {HTMLFormElement} form Form element
 * @param {object} opts Form options
 * @returns {object} Map of the input event listeners set (name: handler)
 */
const invalidateForm = ( form, opts ) => {
	setErrors( form, opts );

	return listenToInvalidFields( form, opts );
};

/**
 * Trigger the fields revalidation on a form inputs blur.
 * @param {HTMLFormElement} form Form element
 * @param {object} opts Form options
 * @returns {object} Map of the input event listeners set (name: handler)
 */
const listenToInvalidFields = ( form, opts ) => {
	let listenerMap = {};

	const eventCb = () => updateFormErrorMessage( form );

	for ( const field of getInvalidFields( form ) ) {
		let obj;

<<<<<<< HEAD
		if ( isSingleChoiceField( field ) && isSingleChoiceFieldRequired( field ) ) {
			obj = listenToInvalidSingleChoiceField( field, eventCb, form, opts );
		} else if ( isMultipleChoiceField( field ) && isMultipleChoiceFieldRequired( field ) ) {
			obj = listenToInvalidMultipleChoiceField( field, eventCb, form, opts );
		} else {
			obj = listenToInvalidSimpleField( field, eventCb, form, opts );
		}

		listenerMap = {
			...listenerMap,
			...obj,
		};
=======
		const submitBtn = getFormSubmitBtn( form );

		if ( submitBtn ) {
			submitBtn.parentNode.insertBefore( error, submitBtn );
		} else {
			form.appendChild( error );
		}
>>>>>>> 6e32c9f8
	}

	return listenerMap;
};

/**
<<<<<<< HEAD
 * Trigger the revalidation of a Single Choice field on its inputs blur.
 * @param {HTMLFieldSetElement} fieldset Fieldset element
 * @param {Function} cb Function to call on event
 * @param {HTMLFormElement} form Form element
 * @param {object} opts Form options
 * @returns {object} Map of the input event listeners set (name: handler)
 */
const listenToInvalidSingleChoiceField = ( fieldset, cb, form, opts ) => {
	const listenerMap = {};
	const blurHandler = () => {
		if ( isSingleChoiceFieldValid( fieldset ) ) {
			clearGroupInputError( fieldset );
		} else {
			setSingleChoiceFieldError( fieldset, form, opts );
		}

		cb();
	};

	const inputs = fieldset.querySelectorAll( 'input[type="radio"]' );

	for ( const input of inputs ) {
		input.addEventListener( 'blur', blurHandler );

		listenerMap[ input.name ] = blurHandler;
	}

	return listenerMap;
};

/**
 * Trigger the revalidation of a Multiple Choice field on its inputs blur.
 * @param {HTMLFieldSetElement} fieldset Fieldset element
 * @param {Function} cb Function to call on event
 * @param {HTMLFormElement} form Form element
 * @param {object} opts Form options
 * @returns {object} Map of the input event listeners set (name: handler)
 */
const listenToInvalidMultipleChoiceField = ( fieldset, cb, form, opts ) => {
	const listenerMap = {};
	const blurHandler = () => {
		if ( isMultipleChoiceFieldValid( fieldset ) ) {
			clearGroupInputError( fieldset );
		} else {
			setMultipleChoiceFieldError( fieldset, form, opts );
=======
 * Set the error element of a form fields.
 * @param {HTMLFormElement} form Form element
 * @param {object} opts Form options
 */
const setFieldErrors = ( form, opts ) => {
	const { simple, singleChoice, multipleChoice } = getFormFields( form );

	for ( const field of simple ) {
		if ( ! isSimpleFieldValid( field ) ) {
			setSimpleFieldError( field, form, opts );
>>>>>>> 6e32c9f8
		}

		cb();
	};

	const inputs = fieldset.querySelectorAll( 'input[type="checkbox"]' );

	for ( const input of inputs ) {
		input.addEventListener( 'blur', blurHandler );

		listenerMap[ input.name ] = blurHandler;
	}

<<<<<<< HEAD
	return listenerMap;
};

/**
 * Trigger the revalidation of a simple field (single input) on its input blur.
 * @param {HTMLElement} input Input element
 * @param {Function} cb Function to call on event
 * @param {HTMLFormElement} form Form element
 * @param {object} opts Form options
 * @returns {object} Map of the input event listeners set (name: handler)
 */
const listenToInvalidSimpleField = ( input, cb, form, opts ) => {
	const listenerMap = {};
	const blurHandler = () => {
		if ( isSimpleFieldValid( input ) ) {
			clearInputError( input, opts );
		} else {
			setSimpleFieldError( input, form, opts );
		}

		cb();
	};

	input.addEventListener( 'blur', blurHandler );

	listenerMap[ input.name ] = blurHandler;

	return listenerMap;
};

/******************************************************************************
 * ERRORS
 ******************************************************************************/

/**
 * Set form errors.
 * @param {HTMLFormElement} form Form element
 * @param {object} opts Form options
 */
const setErrors = ( form, opts ) => {
	setFormError( form );
	setFieldErrors( form, opts );
};

/**
 * Set the error element of a form.
 * @param {HTMLFormElement} form Form element
 */
const setFormError = form => {
	let error = getFormError( form );

	if ( ! error ) {
		error = createFormErrorContainer( form );

		const submitBtn = getFormSubmitBtn( form );

		if ( submitBtn ) {
			submitBtn.parentNode.insertBefore( error, submitBtn );
		} else {
			form.appendChild( error );
		}
	}

	error.appendChild(
		createError( L10N.invalidForm || 'Please make sure all fields are correct.' )
	);
};

/**
 * Update the error message of a form based on its validity.
 * @param {HTMLFormElement} form Form element
 */
const updateFormErrorMessage = form => {
	clearFormError( form );

	if ( ! form.checkValidity() ) {
		setFormError( form );
	}
};

/**
 * Set the error element of a form fields.
 * @param {HTMLFormElement} form Form element
 * @param {object} opts Form options
 */
const setFieldErrors = ( form, opts ) => {
	const { simple, singleChoice, multipleChoice } = getFormFields( form );

	for ( const field of simple ) {
		if ( ! isSimpleFieldValid( field ) ) {
			setSimpleFieldError( field, form, opts );
		}
	}

	for ( const field of singleChoice ) {
		if ( ! isSingleChoiceFieldValid( field ) ) {
			setSingleChoiceFieldError( field, form, opts );
		}
	}

=======
	for ( const field of singleChoice ) {
		if ( ! isSingleChoiceFieldValid( field ) ) {
			setSingleChoiceFieldError( field, form, opts );
		}
	}

>>>>>>> 6e32c9f8
	for ( const field of multipleChoice ) {
		if ( ! isMultipleChoiceFieldValid( field ) ) {
			setMultipleChoiceFieldError( field, form, opts );
		}
	}
};

/**
 * Set the error element of a simple field (single input) and mark it as invalid.
 * @param {HTMLElement} input Input element
 * @param {HTMLFormElement} form Parent form element
 * @param {object} opts Form options
 */
const setSimpleFieldError = ( input, form, opts ) => {
	const errorId = `${ input.name }-error`;

	let error = form.querySelector( `#${ errorId }` );

	if ( ! error ) {
		error = createInputErrorContainer( errorId );

		const wrap = input.closest(
			opts.hasInsetLabel ? '.contact-form__inset-label-wrap' : '.grunion-field-wrap'
		);

		if ( wrap ) {
			wrap.appendChild( error );
		}
	}

	error.replaceChildren( createError( input.validationMessage ) );

	input.setAttribute( 'aria-invalid', 'true' );
	input.setAttribute( 'aria-describedby', errorId );
};

/**
 * Set the error element of a Single Choice field.
 * @param {HTMLFieldSetElement} fieldset Fieldset element
 * @param {HTMLFormElement} form Parent form element
 * @param {object} opts Form options
 */
const setSingleChoiceFieldError = ( fieldset, form, opts ) => {
	setGroupInputError( fieldset, form, opts );
};

/**
 * Set the error element of a Multiple Choice field.
 * @param {HTMLFieldSetElement} fieldset Fieldset element
 * @param {HTMLFormElement} form Parent form element
 * @param {object} opts Form options
 */
const setMultipleChoiceFieldError = ( fieldset, form, opts ) => {
	setGroupInputError( fieldset, form, {
		...opts,
		message: L10N.checkboxMissingValue || 'Please select at least one option.',
	} );
};

/**
 * Set the error element of a group of inputs, i.e. a group of radio buttons or checkboxes.
 * These types of inputs are handled differently because the error message and invalidity
 * apply to the group as a whole, not to each individual input.
 * @param {HTMLFieldSetElement} fieldset Fieldset element
 * @param {HTMLFormElement} form Parent form element
 * @param {object} opts Options
 */
const setGroupInputError = ( fieldset, form, opts ) => {
	const firstInput = fieldset.querySelector( 'input' );

	if ( ! firstInput ) {
		return;
	}

	const inputName = firstInput.name.replace( '[]', '' );
	const errorId = `${ inputName }-error`;

	let error = form.querySelector( `#${ errorId }` );

	if ( ! error ) {
		error = createInputErrorContainer( errorId );
	}

	error.replaceChildren( createError( firstInput.validationMessage || opts.message || 'Error' ) );

	fieldset.appendChild( error );
	fieldset.setAttribute( 'aria-invalid', 'true' );
	fieldset.setAttribute( 'aria-describedby', errorId );
};<|MERGE_RESOLUTION|>--- conflicted
+++ resolved
@@ -41,12 +41,9 @@
 		hasInsetLabel: hasFormInsetLabels( form ),
 	};
 
-<<<<<<< HEAD
 	// Hold references to the input event listeners.
 	let inputListenerMap = {};
 
-=======
->>>>>>> 6e32c9f8
 	form.addEventListener( 'submit', e => {
 		e.preventDefault();
 
@@ -55,7 +52,6 @@
 			return;
 		}
 
-<<<<<<< HEAD
 		clearForm( form, inputListenerMap, opts );
 
 		if ( isFormValid( form ) ) {
@@ -64,14 +60,6 @@
 			submitForm( form );
 		} else {
 			inputListenerMap = invalidateForm( form, opts );
-=======
-		clearForm( form, opts );
-
-		if ( form.checkValidity() ) {
-			submitForm( form );
-		} else {
-			invalidateForm( form, opts );
->>>>>>> 6e32c9f8
 		}
 	} );
 };
@@ -81,7 +69,6 @@
  ******************************************************************************/
 
 /**
-<<<<<<< HEAD
  * Check if a form has valid entries.
  * @param {HTMLFormElement} form FormElement
  * @returns {boolean}
@@ -107,8 +94,6 @@
 };
 
 /**
-=======
->>>>>>> 6e32c9f8
  * Check if a form is submitting.
  * @param {HTMLFormElement} form Form element
  * @returns {boolean}
@@ -151,7 +136,6 @@
 };
 
 /**
-<<<<<<< HEAD
  * Check if a Single Choice field is required.
  * @param {HTMLFieldSetElementi} fieldset Fieldset element
  * @returns {boolean}
@@ -163,8 +147,6 @@
 };
 
 /**
-=======
->>>>>>> 6e32c9f8
  * Check if a simple field (with a single input) is valid.
  * @param {HTMLElement} input Field input element
  * @returns {boolean}
@@ -243,7 +225,6 @@
 };
 
 /**
-<<<<<<< HEAD
  * Return the Multiple Choice fields of a form.
  * @param {HTMLFormElement} form Form element
  * @returns {HTMLFieldSetElement[]} Fieldset elements
@@ -253,8 +234,6 @@
 };
 
 /**
-=======
->>>>>>> 6e32c9f8
  * Return the inputs of a specified form.
  * @param {HTMLFormElement} form Form element
  * @returns {HTMLElement[]} Form inputs
@@ -479,7 +458,6 @@
  ******************************************************************************/
 
 /**
-<<<<<<< HEAD
  * Clear all errors and remove all input event listeners in a form.
  * @param {HTMLFormElement} form Form element
  * @param {object} inputListenerMap Map of input event listeners (name: handler)
@@ -500,21 +478,6 @@
  * @param {HTMLFormElement} form Form element
  * @param {object} opts Form options
  */
-=======
- * Clear all errors in a form.
- * @param {HTMLFormElement} form Form element
- * @param {object} opts Form options
- */
-const clearForm = ( form, opts ) => {
-	clearErrors( form, opts );
-};
-
-/**
- * Remove the errors in a form.
- * @param {HTMLFormElement} form Form element
- * @param {object} opts Form options
- */
->>>>>>> 6e32c9f8
 const clearErrors = ( form, opts ) => {
 	clearFormError( form );
 	clearFieldErrors( form, opts );
@@ -546,7 +509,6 @@
 		} else {
 			clearInputError( field, opts );
 		}
-<<<<<<< HEAD
 	}
 };
 
@@ -575,36 +537,6 @@
 	input.removeAttribute( 'aria-invalid' );
 	input.removeAttribute( 'aria-describedby' );
 
-=======
-	}
-};
-
-/**
- * Empty the error element of a field with multiple inputs (e.g., Multiple Choice or Single Choice
- * fields) and mark it as valid.
- * @param {HTMLFieldSetElement} fieldset Fieldset element
- */
-const clearGroupInputError = fieldset => {
-	fieldset.removeAttribute( 'aria-invalid' );
-	fieldset.removeAttribute( 'aria-describedby' );
-
-	const error = fieldset.querySelector( '.contact-form__input-error' );
-
-	if ( error ) {
-		error.replaceChildren();
-	}
-};
-
-/**
- * Empty the error element a simple field (unique input) and mark it as valid.
- * @param {HTMLElement} input Input element
- * @param {object} opts Form options
- */
-const clearInputError = ( input, opts ) => {
-	input.removeAttribute( 'aria-invalid' );
-	input.removeAttribute( 'aria-describedby' );
-
->>>>>>> 6e32c9f8
 	const fieldWrap = input.closest(
 		opts.hasInsetLabel ? '.contact-form__inset-label-wrap' : '.grunion-field-wrap'
 	);
@@ -650,56 +582,19 @@
 		submitBtn.appendChild( createSpinner() );
 	}
 };
-<<<<<<< HEAD
 
 /******************************************************************************
  * INVALIDATION
  ******************************************************************************/
-=======
-
-/******************************************************************************
- * INVALIDATION
- ******************************************************************************/
-
-/**
- * Show errors in the form.
- * @param {HTMLFormElement} form Form element
- * @param {object} opts Form options
+
+/**
+ * Show errors in the form and trigger revalidation on inputs blur.
+ * @param {HTMLFormElement} form Form element
+ * @param {object} opts Form options
+ * @returns {object} Map of the input event listeners set (name: handler)
  */
 const invalidateForm = ( form, opts ) => {
 	setErrors( form, opts );
-};
-
-/******************************************************************************
- * ERRORS
- ******************************************************************************/
-
-/**
- * Set form errors.
- * @param {HTMLFormElement} form Form element
- * @param {object} opts Form options
- */
-const setErrors = ( form, opts ) => {
-	setFormError( form );
-	setFieldErrors( form, opts );
-};
-
-/**
- * Set the error element of a form.
- * @param {HTMLFormElement} form Form element
- */
-const setFormError = form => {
-	let error = getFormError( form );
->>>>>>> 6e32c9f8
-
-/**
- * Show errors in the form and trigger revalidation on inputs blur.
- * @param {HTMLFormElement} form Form element
- * @param {object} opts Form options
- * @returns {object} Map of the input event listeners set (name: handler)
- */
-const invalidateForm = ( form, opts ) => {
-	setErrors( form, opts );
 
 	return listenToInvalidFields( form, opts );
 };
@@ -718,7 +613,6 @@
 	for ( const field of getInvalidFields( form ) ) {
 		let obj;
 
-<<<<<<< HEAD
 		if ( isSingleChoiceField( field ) && isSingleChoiceFieldRequired( field ) ) {
 			obj = listenToInvalidSingleChoiceField( field, eventCb, form, opts );
 		} else if ( isMultipleChoiceField( field ) && isMultipleChoiceFieldRequired( field ) ) {
@@ -731,22 +625,12 @@
 			...listenerMap,
 			...obj,
 		};
-=======
-		const submitBtn = getFormSubmitBtn( form );
-
-		if ( submitBtn ) {
-			submitBtn.parentNode.insertBefore( error, submitBtn );
-		} else {
-			form.appendChild( error );
-		}
->>>>>>> 6e32c9f8
 	}
 
 	return listenerMap;
 };
 
 /**
-<<<<<<< HEAD
  * Trigger the revalidation of a Single Choice field on its inputs blur.
  * @param {HTMLFieldSetElement} fieldset Fieldset element
  * @param {Function} cb Function to call on event
@@ -792,18 +676,6 @@
 			clearGroupInputError( fieldset );
 		} else {
 			setMultipleChoiceFieldError( fieldset, form, opts );
-=======
- * Set the error element of a form fields.
- * @param {HTMLFormElement} form Form element
- * @param {object} opts Form options
- */
-const setFieldErrors = ( form, opts ) => {
-	const { simple, singleChoice, multipleChoice } = getFormFields( form );
-
-	for ( const field of simple ) {
-		if ( ! isSimpleFieldValid( field ) ) {
-			setSimpleFieldError( field, form, opts );
->>>>>>> 6e32c9f8
 		}
 
 		cb();
@@ -817,7 +689,6 @@
 		listenerMap[ input.name ] = blurHandler;
 	}
 
-<<<<<<< HEAD
 	return listenerMap;
 };
 
@@ -889,6 +760,7 @@
 /**
  * Update the error message of a form based on its validity.
  * @param {HTMLFormElement} form Form element
+ * @param {object} opts Form options
  */
 const updateFormErrorMessage = form => {
 	clearFormError( form );
@@ -918,14 +790,6 @@
 		}
 	}
 
-=======
-	for ( const field of singleChoice ) {
-		if ( ! isSingleChoiceFieldValid( field ) ) {
-			setSingleChoiceFieldError( field, form, opts );
-		}
-	}
-
->>>>>>> 6e32c9f8
 	for ( const field of multipleChoice ) {
 		if ( ! isMultipleChoiceFieldValid( field ) ) {
 			setMultipleChoiceFieldError( field, form, opts );
