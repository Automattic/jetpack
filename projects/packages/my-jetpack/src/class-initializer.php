<?php
/**
 * WP Admin page with information and configuration shared among all Jetpack stand-alone plugins
 *
 * @package automattic/my-jetpack
 */

namespace Automattic\Jetpack\My_Jetpack;

use Automattic\Jetpack\Admin_UI\Admin_Menu;
use Automattic\Jetpack\Assets;
use Automattic\Jetpack\Boost_Speed_Score\Speed_Score;
use Automattic\Jetpack\Boost_Speed_Score\Speed_Score_History;
use Automattic\Jetpack\Connection\Client;
use Automattic\Jetpack\Connection\Initial_State as Connection_Initial_State;
use Automattic\Jetpack\Connection\Manager as Connection_Manager;
use Automattic\Jetpack\Connection\Rest_Authentication as Connection_Rest_Authentication;
use Automattic\Jetpack\Constants as Jetpack_Constants;
use Automattic\Jetpack\ExPlat;
use Automattic\Jetpack\JITMS\JITM;
use Automattic\Jetpack\Licensing;
use Automattic\Jetpack\Modules;
use Automattic\Jetpack\Plugins_Installer;
use Automattic\Jetpack\Protect_Status\Status as Protect_Status;
use Automattic\Jetpack\Status;
use Automattic\Jetpack\Status\Host as Status_Host;
use Automattic\Jetpack\Sync\Functions as Sync_Functions;
use Automattic\Jetpack\Terms_Of_Service;
use Automattic\Jetpack\Tracking;
use Automattic\Jetpack\VideoPress\Stats as VideoPress_Stats;
use Automattic\Jetpack\Waf\Waf_Runner;
use Jetpack;
use WP_Error;

/**
 * The main Initializer class that registers the admin menu and eneuque the assets.
 */
class Initializer {

	/**
	 * My Jetpack package version
	 *
	 * @var string
	 */
<<<<<<< HEAD
	const PACKAGE_VERSION = '4.32.4';
=======
	const PACKAGE_VERSION = '4.33.0-alpha';
>>>>>>> fee6c98a

	/**
	 * HTML container ID for the IDC screen on My Jetpack page.
	 */
	const IDC_CONTAINER_ID = 'my-jetpack-identity-crisis-container';

	const JETPACK_PLUGIN_SLUGS = array(
		'jetpack-backup',
		'jetpack-boost',
		'zerobscrm',
		'jetpack',
		'jetpack-protect',
		'jetpack-social',
		'jetpack-videopress',
		'jetpack-search',
	);

	const MY_JETPACK_SITE_INFO_TRANSIENT_KEY             = 'my-jetpack-site-info';
	const UPDATE_HISTORICALLY_ACTIVE_JETPACK_MODULES_KEY = 'update-historically-active-jetpack-modules';
	const MISSING_CONNECTION_NOTIFICATION_KEY            = 'missing-connection';
	const VIDEOPRESS_STATS_KEY                           = 'my-jetpack-videopress-stats';

	/**
	 * Holds info/data about the site (from the /sites/%d endpoint)
	 *
	 * @var object
	 */
	public static $site_info;

	/**
	 * Initialize My Jetpack
	 *
	 * @return void
	 */
	public static function init() {
		if ( ! self::should_initialize() || did_action( 'my_jetpack_init' ) ) {
			return;
		}

		// Extend jetpack plugins action links.
		Products::extend_plugins_action_links();

		// Set up the REST authentication hooks.
		Connection_Rest_Authentication::init();

		if ( self::is_licensing_ui_enabled() ) {
			Licensing::instance()->initialize();
		}

		// Initialize Boost Speed Score
		new Speed_Score( array(), 'jetpack-my-jetpack' );

		// Add custom WP REST API endoints.
		add_action( 'rest_api_init', array( __CLASS__, 'register_rest_endpoints' ) );

		$page_suffix = Admin_Menu::add_menu(
			__( 'My Jetpack', 'jetpack-my-jetpack' ),
			__( 'My Jetpack', 'jetpack-my-jetpack' ),
			'edit_posts',
			'my-jetpack',
			array( __CLASS__, 'admin_page' ),
			-1
		);

		add_action( 'load-' . $page_suffix, array( __CLASS__, 'admin_init' ) );
		add_action( 'admin_init', array( __CLASS__, 'setup_historically_active_jetpack_modules_sync' ) );
		// This is later than the admin-ui package, which runs on 1000
		add_action( 'admin_init', array( __CLASS__, 'maybe_show_red_bubble' ), 1001 );

		//  Set up the ExPlat package endpoints
		ExPlat::init();

		// Sets up JITMS.
		JITM::configure();

		// Add "Activity Log" menu item.
		Activitylog::init();

		// Add "Jetpack Manage" menu item.
		Jetpack_Manage::init();

		/**
		 * Fires after the My Jetpack package is initialized
		 *
		 * @since 0.1.0
		 */
		do_action( 'my_jetpack_init' );
	}

	/**
	 * Acts as a feature flag, returning a boolean for whether we should show the licensing UI.
	 *
	 * @since 1.2.0
	 *
	 * @return boolean
	 */
	public static function is_licensing_ui_enabled() {
		// Default changed to true in 1.5.0.
		$is_enabled = true;

		/*
		 * Bail if My Jetpack is not enabled,
		 * and thus the licensing UI shouldn't be enabled either.
		 */
		if ( ! self::should_initialize() ) {
			$is_enabled = false;
		}

		/**
		 * Acts as a feature flag, returning a boolean for whether we should show the licensing UI.
		 *
		 * @param bool $is_enabled Defaults to true.
		 *
		 * @since 1.2.0
		 * @since 1.5.0 Update default value to true.
		 */
		return apply_filters(
			'jetpack_my_jetpack_should_enable_add_license_screen',
			$is_enabled
		);
	}

	/**
	 * Callback for the load my jetpack page hook.
	 *
	 * @return void
	 */
	public static function admin_init() {
		self::$site_info = self::get_site_info();
		add_filter( 'identity_crisis_container_id', array( static::class, 'get_idc_container_id' ) );
		add_action( 'admin_enqueue_scripts', array( __CLASS__, 'enqueue_scripts' ) );
		// Product statuses are constantly changing, so we never want to cache the page.
		header( 'Cache-Control: no-cache, no-store, must-revalidate' );
		header( 'Pragma: no-cache' );
		header( 'Expires: 0' );
	}

	/**
	 * Returns whether we are in condition to track to use
	 * Analytics functionality like Tracks, MC, or GA.
	 */
	public static function can_use_analytics() {
		$status     = new Status();
		$connection = new Connection_Manager();
		$tracking   = new Tracking( 'jetpack', $connection );

		return $tracking->should_enable_tracking( new Terms_Of_Service(), $status );
	}
	/**
	 * Enqueue admin page assets.
	 *
	 * @return void
	 */
	public static function enqueue_scripts() {
		Assets::register_script(
			'my_jetpack_main_app',
			'../build/index.js',
			__FILE__,
			array(
				'enqueue'    => true,
				'in_footer'  => true,
				'textdomain' => 'jetpack-my-jetpack',
			)
		);
		$modules             = new Modules();
		$connection          = new Connection_Manager();
		$speed_score_history = new Speed_Score_History( get_site_url() );
		$latest_score        = $speed_score_history->latest();
		$previous_score      = array();
		if ( $speed_score_history->count() > 1 ) {
			$previous_score = $speed_score_history->latest( 1 );
		}
		$latest_score['previousScores'] = $previous_score['scores'] ?? array();
		$scan_data                      = Protect_Status::get_status();
		self::update_historically_active_jetpack_modules();

		$waf_config = array();
		if ( class_exists( 'Automattic\Jetpack\Waf\Waf_Runner' ) ) {
			$waf_config = Waf_Runner::get_config();
		}

		wp_localize_script(
			'my_jetpack_main_app',
			'myJetpackInitialState',
			array(
				'products'               => array(
					'items' => Products::get_products(),
				),
				'purchases'              => array(
					'items' => array(),
				),
				'plugins'                => Plugins_Installer::get_plugins(),
				'themes'                 => Sync_Functions::get_themes(),
				'myJetpackUrl'           => admin_url( 'admin.php?page=my-jetpack' ),
				'myJetpackCheckoutUri'   => admin_url( 'admin.php?page=my-jetpack' ),
				'topJetpackMenuItemUrl'  => Admin_Menu::get_top_level_menu_item_url(),
				'siteSuffix'             => ( new Status() )->get_site_suffix(),
				'siteUrl'                => esc_url( get_site_url() ),
				'blogID'                 => Connection_Manager::get_site_id( true ),
				'myJetpackVersion'       => self::PACKAGE_VERSION,
				'myJetpackFlags'         => self::get_my_jetpack_flags(),
				'fileSystemWriteAccess'  => self::has_file_system_write_access(),
				'loadAddLicenseScreen'   => self::is_licensing_ui_enabled(),
				'adminUrl'               => esc_url( admin_url() ),
				'IDCContainerID'         => static::get_idc_container_id(),
				'userIsAdmin'            => current_user_can( 'manage_options' ),
				'userIsNewToJetpack'     => self::is_jetpack_user_new(),
				'lifecycleStats'         => array(
					'jetpackPlugins'            => self::get_installed_jetpack_plugins(),
					'historicallyActiveModules' => \Jetpack_Options::get_option( 'historically_active_modules', array() ),
					'ownedProducts'             => Products::get_products_by_ownership( 'owned' ),
					'unownedProducts'           => Products::get_products_by_ownership( 'unowned' ),
					'brokenModules'             => self::check_for_broken_modules(),
					'isSiteConnected'           => $connection->is_connected(),
					'isUserConnected'           => $connection->is_user_connected(),
					'purchases'                 => self::get_purchases(),
					'modules'                   => self::get_active_modules(),
				),
				'redBubbleAlerts'        => self::get_red_bubble_alerts(),
				'recommendedModules'     => array(
					'modules'   => self::get_recommended_modules(),
					'dismissed' => \Jetpack_Options::get_option( 'dismissed_recommendations', false ),
				),
				'isStatsModuleActive'    => $modules->is_active( 'stats' ),
				'isUserFromKnownHost'    => self::is_user_from_known_host(),
				'isCommercial'           => self::is_commercial_site(),
				'isAtomic'               => ( new Status_Host() )->is_woa_site(),
				'jetpackManage'          => array(
					'isEnabled'       => Jetpack_Manage::could_use_jp_manage(),
					'isAgencyAccount' => Jetpack_Manage::is_agency_account(),
				),
				'latestBoostSpeedScores' => $latest_score,
				'protect'                => array(
					'scanData'  => $scan_data,
					'wafConfig' => array_merge(
						$waf_config,
						array( 'blocked_logins' => (int) get_site_option( 'jetpack_protect_blocked_attempts', 0 ) )
					),
				),
				'videopress'             => self::get_videopress_stats(),
			)
		);

		wp_localize_script(
			'my_jetpack_main_app',
			'myJetpackRest',
			array(
				'apiRoot'  => esc_url_raw( rest_url() ),
				'apiNonce' => wp_create_nonce( 'wp_rest' ),
			)
		);

		// Connection Initial State.
		Connection_Initial_State::render_script( 'my_jetpack_main_app' );

		// Required for Analytics.
		if ( self::can_use_analytics() ) {
			Tracking::register_tracks_functions_scripts( true );
		}
	}

	/**
	 * Get stats for VideoPress
	 *
	 * @return array|WP_Error
	 */
	public static function get_videopress_stats() {
		$video_count = array_sum( (array) wp_count_attachments( 'video' ) );

		if ( ! class_exists( 'Automattic\Jetpack\VideoPress\Stats' ) ) {
			return array(
				'videoCount' => $video_count,
			);
		}

		$featured_stats = get_transient( self::VIDEOPRESS_STATS_KEY );

		if ( ! $featured_stats ) {
			$videopress_stats = new VideoPress_Stats();
			$featured_stats   = $videopress_stats->get_featured_stats( 60 );
		}

		if ( is_wp_error( $featured_stats ) || ! $featured_stats ) {
			return array(
				'videoCount' => $video_count,
			);
		}

		set_transient( self::VIDEOPRESS_STATS_KEY, $featured_stats, HOUR_IN_SECONDS );

		return array(
			'featuredStats' => $featured_stats,
			'videoCount'    => $video_count,
		);
	}

	/**
	 * Get product slugs of the active purchases
	 *
	 * @return array
	 */
	public static function get_purchases() {
		$purchases = Wpcom_Products::get_site_current_purchases();
		if ( is_wp_error( $purchases ) ) {
			return array();
		}

		return array_map(
			function ( $purchase ) {
				return $purchase->product_slug;
			},
			(array) $purchases
		);
	}

	/**
	 * Get installed Jetpack plugins
	 *
	 * @return array
	 */
	public static function get_installed_jetpack_plugins() {
		$plugin_slugs = array_keys( Plugins_Installer::get_plugins() );
		$plugin_slugs = array_map(
			static function ( $slug ) {
				$parts = explode( '/', $slug );
				if ( empty( $parts ) ) {
					return '';
				}
				// Return the last segment of the filepath without the PHP extension
				return str_replace( '.php', '', $parts[ count( $parts ) - 1 ] );
			},
			$plugin_slugs
		);

		return array_values( array_intersect( self::JETPACK_PLUGIN_SLUGS, $plugin_slugs ) );
	}

	/**
	 * Get active modules (except ones enabled by default)
	 *
	 * @return array
	 */
	public static function get_active_modules() {
		$modules        = new Modules();
		$active_modules = $modules->get_active();

		// if the Jetpack plugin is active, filter out the modules that are active by default
		if ( class_exists( 'Jetpack' ) && ! empty( $active_modules ) ) {
			$active_modules = array_diff( $active_modules, Jetpack::get_default_modules() );
		}
		return array_values( $active_modules );
	}

	/**
	 * Determine if the current user is "new" to Jetpack
	 * This is used to vary some messaging in My Jetpack
	 *
	 * On the front-end, purchases are also taken into account
	 *
	 * @return bool
	 */
	public static function is_jetpack_user_new() {
		// is the user connected?
		$connection = new Connection_Manager();
		if ( $connection->is_user_connected() ) {
			return false;
		}

		// TODO: add a data point for the last known connection/ disconnection time

		// are any modules active?
		$active_modules = self::get_active_modules();
		if ( ! empty( $active_modules ) ) {
			return false;
		}

		// check for other Jetpack plugins that are installed on the site (active or not)
		// If there's more than one Jetpack plugin active, this user is not "new"
		$plugin_slugs              = array_keys( Plugins_Installer::get_plugins() );
		$plugin_slugs              = array_map(
			static function ( $slug ) {
				$parts = explode( '/', $slug );
				if ( empty( $parts ) ) {
					return '';
				}
				// Return the last segment of the filepath without the PHP extension
				return str_replace( '.php', '', $parts[ count( $parts ) - 1 ] );
			},
			$plugin_slugs
		);
		$installed_jetpack_plugins = array_intersect( self::JETPACK_PLUGIN_SLUGS, $plugin_slugs );
		if ( is_countable( $installed_jetpack_plugins ) && count( $installed_jetpack_plugins ) >= 2 ) {
			return false;
		}

		// Does the site have any purchases?
		$purchases = Wpcom_Products::get_site_current_purchases();
		if ( ! empty( $purchases ) && ! is_wp_error( $purchases ) ) {
			return false;
		}

		return true;
	}

	/**
	 * Determines whether the user has come from a host we can recognize.
	 *
	 * @return string
	 */
	public static function is_user_from_known_host() {
		// Known (external) host is the one that has been determined and is not dotcom.
		return ! in_array( ( new Status_Host() )->get_known_host_guess(), array( 'unknown', 'wpcom' ), true );
	}

	/**
	 *  Build flags for My Jetpack UI
	 *
	 *  @return array
	 */
	public static function get_my_jetpack_flags() {
		$flags = array(
			'videoPressStats'          => Jetpack_Constants::is_true( 'JETPACK_MY_JETPACK_VIDEOPRESS_STATS_ENABLED' ),
			'showFullJetpackStatsCard' => class_exists( 'Jetpack' ),
		);

		return $flags;
	}

	/**
	 * Echoes the admin page content.
	 *
	 * @return void
	 */
	public static function admin_page() {
		echo '<div id="my-jetpack-container"></div>';
	}

	/**
	 * Register the REST API routes.
	 *
	 * @return void
	 */
	public static function register_rest_endpoints() {
		new REST_Products();
		new REST_Purchases();
		new REST_Zendesk_Chat();
		new REST_Product_Data();
		new REST_AI();
		new REST_Recommendations_Evaluation();

		register_rest_route(
			'my-jetpack/v1',
			'site',
			array(
				'methods'             => \WP_REST_Server::READABLE,
				'callback'            => __CLASS__ . '::get_site',
				'permission_callback' => __CLASS__ . '::permissions_callback',
			)
		);

		register_rest_route(
			'my-jetpack/v1',
			'site/dismiss-welcome-banner',
			array(
				'methods'             => \WP_REST_Server::EDITABLE,
				'callback'            => __CLASS__ . '::dismiss_welcome_banner',
				'permission_callback' => __CLASS__ . '::permissions_callback',
			)
		);
	}

	/**
	 * Check user capability to access the endpoint.
	 *
	 * @access public
	 * @static
	 *
	 * @return true|WP_Error
	 */
	public static function permissions_callback() {
		return current_user_can( 'manage_options' );
	}

	/**
	 * Return true if we should initialize the My Jetpack admin page.
	 */
	public static function should_initialize() {
		$should = true;

		if ( is_multisite() ) {
			$should = false;
		}

		// All options presented in My Jetpack require a connection to WordPress.com.
		if ( ( new Status() )->is_offline_mode() ) {
			$should = false;
		}

		/**
		 * Allows filtering whether My Jetpack should be initialized.
		 *
		 * @since 0.5.0-alpha
		 *
		 * @param bool $shoud_initialize Should we initialize My Jetpack?
		 */
		return apply_filters( 'jetpack_my_jetpack_should_initialize', $should );
	}

	/**
	 * Set transient to queue an update to the historically active Jetpack modules on the next wp-admin load
	 *
	 * @param string $plugin The plugin that triggered the update. This will be present if the function was queued by a plugin activation.
	 *
	 * @return void
	 */
	public static function queue_historically_active_jetpack_modules_update( $plugin = null ) {
		$plugin_filenames = Products::get_all_plugin_filenames();

		if ( ! $plugin || in_array( $plugin, $plugin_filenames, true ) ) {
			set_transient( self::UPDATE_HISTORICALLY_ACTIVE_JETPACK_MODULES_KEY, true );
		}
	}

	/**
	 * Hook into several connection-based actions to update the historically active Jetpack modules
	 * If the transient that indicates the list needs to be synced, update it and delete the transient
	 *
	 * @return void
	 */
	public static function setup_historically_active_jetpack_modules_sync() {
		if ( get_transient( self::UPDATE_HISTORICALLY_ACTIVE_JETPACK_MODULES_KEY ) && ! wp_doing_ajax() ) {
			self::update_historically_active_jetpack_modules();
			delete_transient( self::UPDATE_HISTORICALLY_ACTIVE_JETPACK_MODULES_KEY );
		}

		$actions = array(
			'jetpack_site_registered',
			'jetpack_user_authorized',
			'activated_plugin',
		);

		foreach ( $actions as $action ) {
			add_action( $action, array( __CLASS__, 'queue_historically_active_jetpack_modules_update' ), 5 );
		}

		// Modules are often updated async, so we need to update them right away as there will sometimes be no page reload.
		add_action( 'jetpack_activate_module', array( __CLASS__, 'update_historically_active_jetpack_modules' ), 5 );
	}

	/**
	 * Update historically active Jetpack plugins
	 * Historically active is defined as the Jetpack plugins that are installed and active with the required connections
	 * This array will consist of any plugins that were active at one point in time and are still enabled on the site
	 *
	 * @return void
	 */
	public static function update_historically_active_jetpack_modules() {
		$historically_active_modules = \Jetpack_Options::get_option( 'historically_active_modules', array() );
		$products                    = Products::get_products();

		foreach ( $products as $product ) {
			$status       = $product['status'];
			$product_slug = $product['slug'];
			// We want to leave modules in the array if they've been active in the past
			// and were not manually disabled by the user.
			if ( in_array( $status, Products::$broken_module_statuses, true ) ) {
				continue;
			}

			// If the module is active and not already in the array, add it
			if (
				in_array( $status, Products::$active_module_statuses, true ) &&
				! in_array( $product_slug, $historically_active_modules, true )
			) {
					$historically_active_modules[] = $product_slug;
			}

			// If the module has been disabled due to a manual user action,
			// or because of a missing plan error, remove it from the array
			if ( in_array( $status, Products::$disabled_module_statuses, true ) ) {
				$historically_active_modules = array_values( array_diff( $historically_active_modules, array( $product_slug ) ) );
			}
		}

		\Jetpack_Options::update_option( 'historically_active_modules', array_unique( $historically_active_modules ) );
	}

	/**
	 * Site full-data endpoint.
	 *
	 * @return object Site data.
	 */
	public static function get_site() {
		$site_id           = \Jetpack_Options::get_option( 'id' );
		$wpcom_endpoint    = sprintf( '/sites/%d?force=wpcom', $site_id );
		$wpcom_api_version = '1.1';
		$response          = Client::wpcom_json_api_request_as_blog( $wpcom_endpoint, $wpcom_api_version );
		$response_code     = wp_remote_retrieve_response_code( $response );
		$body              = json_decode( wp_remote_retrieve_body( $response ) );

		if ( is_wp_error( $response ) || empty( $response['body'] ) ) {
			return new WP_Error( 'site_data_fetch_failed', 'Site data fetch failed', array( 'status' => $response_code ) );
		}

		return rest_ensure_response( $body );
	}

	/**
	 * Populates the self::$site_info var with site data from the /sites/%d endpoint
	 *
	 * @return object|WP_Error
	 */
	public static function get_site_info() {
		static $site_info = null;

		if ( $site_info !== null ) {
			return $site_info;
		}

		// Check for a cached value before doing lookup
		$stored_site_info = get_transient( self::MY_JETPACK_SITE_INFO_TRANSIENT_KEY );
		if ( $stored_site_info !== false ) {
			return $stored_site_info;
		}

		$response = self::get_site();
		if ( is_wp_error( $response ) ) {
			return $response;
		}
		$site_info = $response->data;
		set_transient( self::MY_JETPACK_SITE_INFO_TRANSIENT_KEY, $site_info, DAY_IN_SECONDS );

		return $site_info;
	}

	/**
	 * Returns whether a site has been determined "commercial" or not.
	 *
	 * @return bool|null
	 */
	public static function is_commercial_site() {
		if ( is_wp_error( self::$site_info ) ) {
			return null;
		}

		return empty( self::$site_info->options->is_commercial ) ? false : self::$site_info->options->is_commercial;
	}

	/**
	 * Check if site is registered (has been connected before).
	 *
	 * @return bool
	 */
	public static function is_registered() {
		return (bool) \Jetpack_Options::get_option( 'id' );
	}

	/**
	 * Dismiss the welcome banner.
	 *
	 * @return \WP_REST_Response
	 */
	public static function dismiss_welcome_banner() {
		\Jetpack_Options::update_option( 'dismissed_welcome_banner', true );
		return rest_ensure_response( array( 'success' => true ) );
	}

	/**
	 * Returns true if the site has file write access to the plugins folder, false otherwise.
	 *
	 * @return string
	 **/
	public static function has_file_system_write_access() {

		$cache = get_transient( 'my_jetpack_write_access' );

		if ( false !== $cache ) {
			return $cache;
		}

		if ( ! function_exists( 'get_filesystem_method' ) ) {
			require_once ABSPATH . 'wp-admin/includes/file.php';
		}

		require_once ABSPATH . 'wp-admin/includes/template.php';

		$write_access = 'no';

		$filesystem_method = get_filesystem_method( array(), WP_PLUGIN_DIR );
		if ( 'direct' === $filesystem_method ) {
			$write_access = 'yes';
		}

		if ( ! $write_access ) {
			ob_start();
			$filesystem_credentials_are_stored = request_filesystem_credentials( self_admin_url() );
			ob_end_clean();

			if ( $filesystem_credentials_are_stored ) {
				$write_access = 'yes';
			}
		}

		set_transient( 'my_jetpack_write_access', $write_access, 30 * MINUTE_IN_SECONDS );

		return $write_access;
	}

	/**
	 * Get container IDC for the IDC screen.
	 *
	 * @return string
	 */
	public static function get_idc_container_id() {
		return static::IDC_CONTAINER_ID;
	}

	/**
	 * Conditionally append the red bubble notification to the "Jetpack" menu item if there are alerts to show
	 *
	 * @return void
	 */
	public static function maybe_show_red_bubble() {
		global $menu;
		// filters for the items in this file
		add_filter( 'my_jetpack_red_bubble_notification_slugs', array( __CLASS__, 'add_red_bubble_alerts' ) );
		$red_bubble_alerts = array_filter(
			self::get_red_bubble_alerts(),
			function ( $alert ) {
				// We don't want to show silent alerts
				return empty( $alert['is_silent'] );
			}
		);

		// The Jetpack menu item should be on index 3
		if (
			! empty( $red_bubble_alerts ) &&
			is_countable( $red_bubble_alerts ) &&
			isset( $menu[3] ) &&
			$menu[3][0] === 'Jetpack'
		) {
			// phpcs:ignore WordPress.WP.GlobalVariablesOverride.Prohibited
			$menu[3][0] .= sprintf( ' <span class="awaiting-mod">%d</span>', count( $red_bubble_alerts ) );
		}
	}

	/**
	 * Collect all possible alerts that we might use a red bubble notification for
	 *
	 * @return array
	 */
	public static function get_red_bubble_alerts() {
		static $red_bubble_alerts = array();

		// using a static cache since we call this function more than once in the class
		if ( ! empty( $red_bubble_alerts ) ) {
			return $red_bubble_alerts;
		}
		// go find the alerts
		$red_bubble_alerts = apply_filters( 'my_jetpack_red_bubble_notification_slugs', $red_bubble_alerts );

		return $red_bubble_alerts;
	}

	/**
	 * Get list of module names sorted by their recommendation score
	 *
	 * @return array|null
	 */
	public static function get_recommended_modules() {
		$recommendations_evaluation = \Jetpack_Options::get_option( 'recommendations_evaluation', null );

		if ( ! $recommendations_evaluation ) {
			return null;
		}

		arsort( $recommendations_evaluation ); // Sort by scores in descending order

		return array_keys( $recommendations_evaluation ); // Get only module names
	}

	/**
	 * Check for features broken by a disconnected user or site
	 *
	 * @return array
	 */
	public static function check_for_broken_modules() {
		$connection        = new Connection_Manager();
		$is_user_connected = $connection->is_user_connected() || $connection->has_connected_owner();
		$is_site_connected = $connection->is_connected();
		$broken_modules    = array(
			'needs_site_connection' => array(),
			'needs_user_connection' => array(),
		);

		if ( $is_user_connected && $is_site_connected ) {
			return $broken_modules;
		}

		$products                    = Products::get_products_classes();
		$historically_active_modules = \Jetpack_Options::get_option( 'historically_active_modules', array() );

		foreach ( $products as $product ) {
			if ( ! in_array( $product::$slug, $historically_active_modules, true ) ) {
				continue;
			}

			if ( $product::$requires_user_connection && ! $is_user_connected ) {
				if ( ! in_array( $product::$slug, $broken_modules['needs_user_connection'], true ) ) {
					$broken_modules['needs_user_connection'][] = $product::$slug;
				}
			} elseif ( ! $is_site_connected ) {
				if ( ! in_array( $product::$slug, $broken_modules['needs_site_connection'], true ) ) {
					$broken_modules['needs_site_connection'][] = $product::$slug;
				}
			}
		}

		return $broken_modules;
	}

	/**
	 *  Add relevant red bubble notifications
	 *
	 * @param array $red_bubble_slugs - slugs that describe the reasons the red bubble is showing.
	 * @return array
	 */
	public static function add_red_bubble_alerts( array $red_bubble_slugs ) {
		if ( wp_doing_ajax() ) {
			return array();
		}
		$connection               = new Connection_Manager();
		$welcome_banner_dismissed = \Jetpack_Options::get_option( 'dismissed_welcome_banner', false );
		if ( self::is_jetpack_user_new() && ! $welcome_banner_dismissed ) {
			$red_bubble_slugs['welcome-banner-active'] = array(
				'is_silent' => $connection->is_connected(), // we don't display the red bubble if the user is connected
			);
			return $red_bubble_slugs;
		} else {
			return self::alert_if_missing_connection( $red_bubble_slugs );
		}
	}

	/**
	 * Add an alert slug if the site is missing a site connection
	 *
	 * @param array $red_bubble_slugs - slugs that describe the reasons the red bubble is showing.
	 * @return array
	 */
	public static function alert_if_missing_connection( array $red_bubble_slugs ) {
		$broken_modules = self::check_for_broken_modules();
		$connection     = new Connection_Manager();

		if ( ! empty( $broken_modules['needs_user_connection'] ) ) {
			$red_bubble_slugs[ self::MISSING_CONNECTION_NOTIFICATION_KEY ] = array(
				'type'     => 'user',
				'is_error' => true,
			);
			return $red_bubble_slugs;
		}

		if ( ! empty( $broken_modules['needs_site_connection'] ) ) {
			$red_bubble_slugs[ self::MISSING_CONNECTION_NOTIFICATION_KEY ] = array(
				'type'     => 'site',
				'is_error' => true,
			);
			return $red_bubble_slugs;
		}

		if ( ! $connection->is_user_connected() && ! $connection->has_connected_owner() ) {
			$red_bubble_slugs[ self::MISSING_CONNECTION_NOTIFICATION_KEY ] = array(
				'type'     => 'user',
				'is_error' => false,
			);
			return $red_bubble_slugs;
		}

		if ( ! $connection->is_connected() ) {
			$red_bubble_slugs[ self::MISSING_CONNECTION_NOTIFICATION_KEY ] = array(
				'type'     => 'site',
				'is_error' => false,
			);
			return $red_bubble_slugs;
		}

		return $red_bubble_slugs;
	}
}<|MERGE_RESOLUTION|>--- conflicted
+++ resolved
@@ -42,11 +42,7 @@
 	 *
 	 * @var string
 	 */
-<<<<<<< HEAD
-	const PACKAGE_VERSION = '4.32.4';
-=======
 	const PACKAGE_VERSION = '4.33.0-alpha';
->>>>>>> fee6c98a
 
 	/**
 	 * HTML container ID for the IDC screen on My Jetpack page.
