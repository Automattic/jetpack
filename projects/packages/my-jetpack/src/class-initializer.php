--- conflicted
+++ resolved
@@ -30,11 +30,7 @@
 	 *
 	 * @var string
 	 */
-<<<<<<< HEAD
-	const PACKAGE_VERSION = '2.9.0';
-=======
-	const PACKAGE_VERSION = '2.9.1-alpha';
->>>>>>> 8ef8c6b4
+	const PACKAGE_VERSION = '2.9.1';
 
 	/**
 	 * Initialize My Jetpack
