--- conflicted
+++ resolved
@@ -28,11 +28,7 @@
 	 *
 	 * @var string
 	 */
-<<<<<<< HEAD
-	const PACKAGE_VERSION = '1.6.3-alpha';
-=======
 	const PACKAGE_VERSION = '1.7.0-alpha';
->>>>>>> 3625fc18
 
 	/**
 	 * Initialize My Jetapack
