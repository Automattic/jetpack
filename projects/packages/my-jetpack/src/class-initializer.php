--- conflicted
+++ resolved
@@ -30,12 +30,7 @@
 	 *
 	 * @var string
 	 */
-<<<<<<< HEAD
-
-	const PACKAGE_VERSION = '2.8.0-alpha';
-=======
 	const PACKAGE_VERSION = '2.7.13';
->>>>>>> 571659dc
 
 	/**
 	 * Initialize My Jetpack
