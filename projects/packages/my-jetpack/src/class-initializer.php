<?php
/**
 * WP Admin page with information and configuration shared among all Jetpack stand-alone plugins
 *
 * @package automattic/my-jetpack
 */

namespace Automattic\Jetpack\My_Jetpack;

use Automattic\Jetpack\Admin_UI\Admin_Menu;
use Automattic\Jetpack\Assets;
use Automattic\Jetpack\Connection\Client as Client;
use Automattic\Jetpack\Connection\Initial_State as Connection_Initial_State;
use Automattic\Jetpack\Connection\Manager as Connection_Manager;
use Automattic\Jetpack\Connection\Rest_Authentication as Connection_Rest_Authentication;
use Automattic\Jetpack\JITMS\JITM as JITM;
use Automattic\Jetpack\Licensing;
use Automattic\Jetpack\Plugins_Installer;
use Automattic\Jetpack\Status as Status;
use Automattic\Jetpack\Terms_Of_Service;
use Automattic\Jetpack\Tracking;

/**
 * The main Initializer class that registers the admin menu and eneuque the assets.
 */
class Initializer {

	/**
	 * My Jetpack package version
	 *
	 * @var string
	 */
<<<<<<< HEAD
	const PACKAGE_VERSION = '2.7.14-alpha';
=======
	const PACKAGE_VERSION = '2.8.0-alpha';
>>>>>>> 2ef17222

	/**
	 * Initialize My Jetpack
	 *
	 * @return void
	 */
	public static function init() {
		if ( ! self::should_initialize() || did_action( 'my_jetpack_init' ) ) {
			return;
		}

		// Extend jetpack plugins action links.
		Products::extend_plugins_action_links();

		// Set up the REST authentication hooks.
		Connection_Rest_Authentication::init();

		if ( self::is_licensing_ui_enabled() ) {
			Licensing::instance()->initialize();
		}

		// Add custom WP REST API endoints.
		add_action( 'rest_api_init', array( __CLASS__, 'register_rest_endpoints' ) );

		$page_suffix = Admin_Menu::add_menu(
			__( 'My Jetpack', 'jetpack-my-jetpack' ),
			__( 'My Jetpack', 'jetpack-my-jetpack' ),
			'manage_options',
			'my-jetpack',
			array( __CLASS__, 'admin_page' ),
			999
		);

		add_action( 'load-' . $page_suffix, array( __CLASS__, 'admin_init' ) );

		// Sets up JITMS.
		JITM::configure();

		/**
		 * Fires after the My Jetpack package is initialized
		 *
		 * @since 0.1.0
		 */
		do_action( 'my_jetpack_init' );
	}

	/**
	 * Acts as a feature flag, returning a boolean for whether we should show the licensing UI.
	 *
	 * @since 1.2.0
	 *
	 * @return boolean
	 */
	public static function is_licensing_ui_enabled() {
		// Default changed to true in 1.5.0.
		$is_enabled = true;

		/*
		 * Bail if My Jetpack is not enabled,
		 * and thus the licensing UI shouldn't be enabled either.
		 */
		if ( ! self::should_initialize() ) {
			$is_enabled = false;
		}

		/**
		 * Acts as a feature flag, returning a boolean for whether we should show the licensing UI.
		 *
		 * @param bool $is_enabled Defaults to true.
		 *
		 * @since 1.2.0
		 * @since 1.5.0 Update default value to true.
		 */
		return apply_filters(
			'jetpack_my_jetpack_should_enable_add_license_screen',
			$is_enabled
		);
	}

	/**
	 * Callback for the load my jetpack page hook.
	 *
	 * @return void
	 */
	public static function admin_init() {
		add_action( 'admin_enqueue_scripts', array( __CLASS__, 'enqueue_scripts' ) );
		// Product statuses are constantly changing, so we never want to cache the page.
		header( 'Cache-Control: no-cache, no-store, must-revalidate' );
		header( 'Pragma: no-cache' );
		header( 'Expires: 0' );
	}

	/**
	 * Returns whether we are in condition to track to use
	 * Analytics functionality like Tracks, MC, or GA.
	 */
	public static function can_use_analytics() {
		$status     = new Status();
		$connection = new Connection_Manager();
		$tracking   = new Tracking( 'jetpack', $connection );

		return $tracking->should_enable_tracking( new Terms_Of_Service(), $status );
	}
	/**
	 * Enqueue admin page assets.
	 *
	 * @return void
	 */
	public static function enqueue_scripts() {
		Assets::register_script(
			'my_jetpack_main_app',
			'../build/index.js',
			__FILE__,
			array(
				'enqueue'    => true,
				'in_footer'  => true,
				'textdomain' => 'jetpack-my-jetpack',
			)
		);
		wp_localize_script(
			'my_jetpack_main_app',
			'myJetpackInitialState',
			array(
				'products'              => array(
					'items' => Products::get_products(),
				),
				'purchases'             => array(
					'items' => array(),
				),
				'plugins'               => Plugins_Installer::get_plugins(),
				'myJetpackUrl'          => admin_url( 'admin.php?page=my-jetpack' ),
				'topJetpackMenuItemUrl' => Admin_Menu::get_top_level_menu_item_url(),
				'siteSuffix'            => ( new Status() )->get_site_suffix(),
				'myJetpackVersion'      => self::PACKAGE_VERSION,
				'fileSystemWriteAccess' => self::has_file_system_write_access(),
				'loadAddLicenseScreen'  => self::is_licensing_ui_enabled(),
				'adminUrl'              => esc_url( admin_url() ),
			)
		);

		wp_localize_script(
			'my_jetpack_main_app',
			'myJetpackRest',
			array(
				'apiRoot'  => esc_url_raw( rest_url() ),
				'apiNonce' => wp_create_nonce( 'wp_rest' ),
			)
		);

		// Connection Initial State.
		wp_add_inline_script( 'my_jetpack_main_app', Connection_Initial_State::render(), 'before' );

		// Required for Analytics.
		if ( self::can_use_analytics() ) {
			Tracking::register_tracks_functions_scripts( true );
		}
	}

	/**
	 * Echoes the admin page content.
	 *
	 * @return void
	 */
	public static function admin_page() {
		echo '<div id="my-jetpack-container"></div>';
	}

	/**
	 * Register the REST API routes.
	 *
	 * @return void
	 */
	public static function register_rest_endpoints() {
		new REST_Products();
		new REST_Purchases();

		register_rest_route(
			'my-jetpack/v1',
			'site',
			array(
				'methods'             => \WP_REST_Server::READABLE,
				'callback'            => __CLASS__ . '::get_site',
				'permission_callback' => __CLASS__ . '::permissions_callback',
			)
		);
	}

	/**
	 * Check user capability to access the endpoint.
	 *
	 * @access public
	 * @static
	 *
	 * @return true|WP_Error
	 */
	public static function permissions_callback() {
		return current_user_can( 'manage_options' );
	}

	/**
	 * Return true if we should initialize the My Jetpack admin page.
	 */
	public static function should_initialize() {
		$should = true;

		if ( is_multisite() ) {
			$should = false;
		}

		/**
		 * Allows filtering whether My Jetpack should be initialized.
		 *
		 * @since 0.5.0-alpha
		 *
		 * @param bool $shoud_initialize Should we initialize My Jetpack?
		 */
		return apply_filters( 'jetpack_my_jetpack_should_initialize', $should );
	}

	/**
	 * Site full-data endpoint.
	 *
	 * @return object Site data.
	 */
	public static function get_site() {
		$site_id           = \Jetpack_Options::get_option( 'id' );
		$wpcom_endpoint    = sprintf( '/sites/%d?force=wpcom', $site_id );
		$wpcom_api_version = '1.1';
		$response          = Client::wpcom_json_api_request_as_blog( $wpcom_endpoint, $wpcom_api_version );
		$response_code     = wp_remote_retrieve_response_code( $response );
		$body              = json_decode( wp_remote_retrieve_body( $response ) );

		if ( is_wp_error( $response ) || empty( $response['body'] ) ) {
			return new \WP_Error( 'site_data_fetch_failed', 'Site data fetch failed', array( 'status' => $response_code ) );
		}

		return rest_ensure_response( $body, 200 );
	}

	/**
	 * Returns true if the site has file write access to the plugins folder, false otherwise.
	 *
	 * @return bool
	 **/
	public static function has_file_system_write_access() {

		$cache = get_transient( 'my_jetpack_write_access' );

		if ( false !== $cache ) {
			return $cache;
		}

		if ( ! function_exists( 'get_filesystem_method' ) ) {
			require_once ABSPATH . 'wp-admin/includes/file.php';
		}

		require_once ABSPATH . 'wp-admin/includes/template.php';

		$write_access = 'no';

		$filesystem_method = get_filesystem_method( array(), WP_PLUGIN_DIR );
		if ( 'direct' === $filesystem_method ) {
			$write_access = 'yes';
		}

		if ( ! $write_access ) {
			ob_start();
			$filesystem_credentials_are_stored = request_filesystem_credentials( self_admin_url() );
			ob_end_clean();

			if ( $filesystem_credentials_are_stored ) {
				$write_access = 'yes';
			}
		}

		set_transient( 'my_jetpack_write_access', $write_access, 30 * MINUTE_IN_SECONDS );

		return $write_access;
	}

}<|MERGE_RESOLUTION|>--- conflicted
+++ resolved
@@ -30,11 +30,7 @@
 	 *
 	 * @var string
 	 */
-<<<<<<< HEAD
-	const PACKAGE_VERSION = '2.7.14-alpha';
-=======
 	const PACKAGE_VERSION = '2.8.0-alpha';
->>>>>>> 2ef17222
 
 	/**
 	 * Initialize My Jetpack
