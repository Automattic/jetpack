--- conflicted
+++ resolved
@@ -35,11 +35,7 @@
 	 *
 	 * @var string
 	 */
-<<<<<<< HEAD
-	const PACKAGE_VERSION = '4.12.1';
-=======
 	const PACKAGE_VERSION = '4.13.0-alpha';
->>>>>>> ba31ce87
 
 	/**
 	 * HTML container ID for the IDC screen on My Jetpack page.
