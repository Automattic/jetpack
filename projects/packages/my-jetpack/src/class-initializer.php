<?php
/**
 * WP Admin page with information and configuration shared among all Jetpack stand-alone plugins
 *
 * @package automattic/my-jetpack
 */

namespace Automattic\Jetpack\My_Jetpack;

use Automattic\Jetpack\Admin_UI\Admin_Menu;
use Automattic\Jetpack\Assets;
use Automattic\Jetpack\Connection\Client as Client;
use Automattic\Jetpack\Connection\Initial_State as Connection_Initial_State;
use Automattic\Jetpack\Connection\Manager as Connection_Manager;
use Automattic\Jetpack\Connection\Rest_Authentication as Connection_Rest_Authentication;
use Automattic\Jetpack\JITMS\JITM as JITM;
use Automattic\Jetpack\Licensing;
use Automattic\Jetpack\Plugins_Installer;
use Automattic\Jetpack\Status as Status;
use Automattic\Jetpack\Terms_Of_Service;
use Automattic\Jetpack\Tracking;

/**
 * The main Initializer class that registers the admin menu and eneuque the assets.
 */
class Initializer {

	/**
	 * My Jetpack package version
	 *
	 * @var string
	 */
<<<<<<< HEAD
	const PACKAGE_VERSION = '2.5.0-alpha';
=======
	const PACKAGE_VERSION = '2.4.1';
>>>>>>> 15d2ba69

	/**
	 * Initialize My Jetapack
	 *
	 * @return void
	 */
	public static function init() {
		if ( ! self::should_initialize() || did_action( 'my_jetpack_init' ) ) {
			return;
		}

		// Extend jetpack plugins action links.
		Products::extend_plugins_action_links();

		// Set up the REST authentication hooks.
		Connection_Rest_Authentication::init();

		if ( self::is_licensing_ui_enabled() ) {
			Licensing::instance()->initialize();
		}

		// Add custom WP REST API endoints.
		add_action( 'rest_api_init', array( __CLASS__, 'register_rest_endpoints' ) );

		$page_suffix = Admin_Menu::add_menu(
			__( 'My Jetpack', 'jetpack-my-jetpack' ),
			__( 'My Jetpack', 'jetpack-my-jetpack' ),
			'manage_options',
			'my-jetpack',
			array( __CLASS__, 'admin_page' ),
			999
		);

		add_action( 'load-' . $page_suffix, array( __CLASS__, 'admin_init' ) );

		// Sets up JITMS.
		JITM::configure();

		/**
		 * Fires after the My Jetpack package is initialized
		 *
		 * @since 0.1.0
		 */
		do_action( 'my_jetpack_init' );
	}

	/**
	 * Acts as a feature flag, returning a boolean for whether we should show the licensing UI.
	 *
	 * @since 1.2.0
	 *
	 * @return boolean
	 */
	public static function is_licensing_ui_enabled() {
		// Default changed to true in 1.5.0.
		$is_enabled = true;

		/*
		 * Bail if My Jetpack is not enabled,
		 * and thus the licensing UI shouldn't be enabled either.
		 */
		if ( ! self::should_initialize() ) {
			$is_enabled = false;
		}

		/**
		 * Acts as a feature flag, returning a boolean for whether we should show the licensing UI.
		 *
		 * @param bool $is_enabled Defaults to true.
		 *
		 * @since 1.2.0
		 * @since 1.5.0 Update default value to true.
		 */
		return apply_filters(
			'jetpack_my_jetpack_should_enable_add_license_screen',
			$is_enabled
		);
	}

	/**
	 * Callback for the load my jetpack page hook.
	 *
	 * @return void
	 */
	public static function admin_init() {
		add_action( 'admin_enqueue_scripts', array( __CLASS__, 'enqueue_scripts' ) );
		// Product statuses are constantly changing, so we never want to cache the page.
		header( 'Cache-Control: no-cache, no-store, must-revalidate' );
		header( 'Pragma: no-cache' );
		header( 'Expires: 0' );
	}

	/**
	 * Returns whether we are in condition to track to use
	 * Analytics functionality like Tracks, MC, or GA.
	 */
	public static function can_use_analytics() {
		$status     = new Status();
		$connection = new Connection_Manager();
		$tracking   = new Tracking( 'jetpack', $connection );

		return $tracking->should_enable_tracking( new Terms_Of_Service(), $status );
	}
	/**
	 * Enqueue admin page assets.
	 *
	 * @return void
	 */
	public static function enqueue_scripts() {
		Assets::register_script(
			'my_jetpack_main_app',
			'../build/index.js',
			__FILE__,
			array(
				'enqueue'    => true,
				'in_footer'  => true,
				'textdomain' => 'jetpack-my-jetpack',
			)
		);
		wp_localize_script(
			'my_jetpack_main_app',
			'myJetpackInitialState',
			array(
				'products'              => array(
					'items' => Products::get_products(),
				),
				'purchases'             => array(
					'items' => array(),
				),
				'plugins'               => Plugins_Installer::get_plugins(),
				'myJetpackUrl'          => admin_url( 'admin.php?page=my-jetpack' ),
				'topJetpackMenuItemUrl' => Admin_Menu::get_top_level_menu_item_url(),
				'siteSuffix'            => ( new Status() )->get_site_suffix(),
				'myJetpackVersion'      => self::PACKAGE_VERSION,
				'fileSystemWriteAccess' => self::has_file_system_write_access(),
				'loadAddLicenseScreen'  => self::is_licensing_ui_enabled(),
				'adminUrl'              => esc_url( admin_url() ),
			)
		);

		wp_localize_script(
			'my_jetpack_main_app',
			'myJetpackRest',
			array(
				'apiRoot'  => esc_url_raw( rest_url() ),
				'apiNonce' => wp_create_nonce( 'wp_rest' ),
			)
		);

		// Connection Initial State.
		wp_add_inline_script( 'my_jetpack_main_app', Connection_Initial_State::render(), 'before' );

		// Required for Analytics.
		if ( self::can_use_analytics() ) {
			Tracking::register_tracks_functions_scripts( true );
		}
	}

	/**
	 * Echoes the admin page content.
	 *
	 * @return void
	 */
	public static function admin_page() {
		echo '<div id="my-jetpack-container"></div>';
	}

	/**
	 * Register the REST API routes.
	 *
	 * @return void
	 */
	public static function register_rest_endpoints() {
		new REST_Products();
		new REST_Purchases();

		register_rest_route(
			'my-jetpack/v1',
			'site',
			array(
				'methods'             => \WP_REST_Server::READABLE,
				'callback'            => __CLASS__ . '::get_site',
				'permission_callback' => __CLASS__ . '::permissions_callback',
			)
		);
	}

	/**
	 * Check user capability to access the endpoint.
	 *
	 * @access public
	 * @static
	 *
	 * @return true|WP_Error
	 */
	public static function permissions_callback() {
		return current_user_can( 'manage_options' );
	}

	/**
	 * Return true if we should initialize the My Jetpack admin page.
	 */
	public static function should_initialize() {
		$should = true;

		if ( is_multisite() ) {
			$should = false;
		}

		/**
		 * Allows filtering whether My Jetpack should be initialized.
		 *
		 * @since 0.5.0-alpha
		 *
		 * @param bool $shoud_initialize Should we initialize My Jetpack?
		 */
		return apply_filters( 'jetpack_my_jetpack_should_initialize', $should );
	}

	/**
	 * Site full-data endpoint.
	 *
	 * @return object Site data.
	 */
	public static function get_site() {
		$site_id           = \Jetpack_Options::get_option( 'id' );
		$wpcom_endpoint    = sprintf( '/sites/%d?force=wpcom', $site_id );
		$wpcom_api_version = '1.1';
		$response          = Client::wpcom_json_api_request_as_blog( $wpcom_endpoint, $wpcom_api_version );
		$response_code     = wp_remote_retrieve_response_code( $response );
		$body              = json_decode( wp_remote_retrieve_body( $response ) );

		if ( is_wp_error( $response ) || empty( $response['body'] ) ) {
			return new \WP_Error( 'site_data_fetch_failed', 'Site data fetch failed', array( 'status' => $response_code ) );
		}

		return rest_ensure_response( $body, 200 );
	}

	/**
	 * Returns true if the site has file write access to the plugins folder, false otherwise.
	 *
	 * @return bool
	 **/
	public static function has_file_system_write_access() {

		$cache = get_transient( 'my_jetpack_write_access' );

		if ( false !== $cache ) {
			return $cache;
		}

		if ( ! function_exists( 'get_filesystem_method' ) ) {
			require_once ABSPATH . 'wp-admin/includes/file.php';
		}

		require_once ABSPATH . 'wp-admin/includes/template.php';

		$write_access = 'no';

		$filesystem_method = get_filesystem_method( array(), WP_PLUGIN_DIR );
		if ( 'direct' === $filesystem_method ) {
			$write_access = 'yes';
		}

		if ( ! $write_access ) {
			ob_start();
			$filesystem_credentials_are_stored = request_filesystem_credentials( self_admin_url() );
			ob_end_clean();

			if ( $filesystem_credentials_are_stored ) {
				$write_access = 'yes';
			}
		}

		set_transient( 'my_jetpack_write_access', $write_access, 30 * MINUTE_IN_SECONDS );

		return $write_access;
	}

}<|MERGE_RESOLUTION|>--- conflicted
+++ resolved
@@ -30,11 +30,7 @@
 	 *
 	 * @var string
 	 */
-<<<<<<< HEAD
-	const PACKAGE_VERSION = '2.5.0-alpha';
-=======
 	const PACKAGE_VERSION = '2.4.1';
->>>>>>> 15d2ba69
 
 	/**
 	 * Initialize My Jetapack
@@ -244,6 +240,11 @@
 			$should = false;
 		}
 
+		// Do not initialize My Jetpack if site is not connected.
+		if ( ! ( new Connection_Manager() )->is_connected() ) {
+			$should = false;
+		}
+
 		/**
 		 * Allows filtering whether My Jetpack should be initialized.
 		 *
