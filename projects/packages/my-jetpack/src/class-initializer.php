--- conflicted
+++ resolved
@@ -117,24 +117,17 @@
 				'purchases'                => array(
 					'items' => array(),
 				),
-<<<<<<< HEAD
 				'redirectUrl'              => admin_url( 'admin.php?page=my-jetpack' ),
 				'siteSuffix'               => ( new Status() )->get_site_suffix(),
 				'myJetpackVersion'         => self::PACKAGE_VERSION,
 				'fileSystemWriteAccess'    => self::has_file_system_write_access(),
 				'connectedPlugins'         => self::get_connected_plugins(),
 				'productsWithActivePlugin' => Products::get_products_with_active_plugins(),
-=======
-				'redirectUrl'           => admin_url( 'admin.php?page=my-jetpack' ),
-				'topJetpackMenuItemUrl' => Admin_Menu::get_top_level_menu_item_url(),
-				'siteSuffix'            => ( new Status() )->get_site_suffix(),
-				'myJetpackVersion'      => self::PACKAGE_VERSION,
-				'fileSystemWriteAccess' => self::has_file_system_write_access(),
-				'loadAddLicenseScreen'  => apply_filters(
+				'topJetpackMenuItemUrl'    => Admin_Menu::get_top_level_menu_item_url(),
+				'loadAddLicenseScreen'     => apply_filters(
 					'jetpack_my_jetpack_should_enable_add_license_screen',
 					defined( 'JETPACK_ENABLE_MY_JETPACK_LICENSE' ) && JETPACK_ENABLE_MY_JETPACK_LICENSE
 				),
->>>>>>> 56af11f9
 			)
 		);
 
