--- conflicted
+++ resolved
@@ -32,11 +32,7 @@
 	 *
 	 * @var string
 	 */
-<<<<<<< HEAD
-	const PACKAGE_VERSION = '3.12.1-alpha';
-=======
 	const PACKAGE_VERSION = '3.12.2-alpha';
->>>>>>> 14e49bcf
 
 	/**
 	 * HTML container ID for the IDC screen on My Jetpack page.
