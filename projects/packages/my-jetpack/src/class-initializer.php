--- conflicted
+++ resolved
@@ -28,11 +28,7 @@
 	 *
 	 * @var string
 	 */
-<<<<<<< HEAD
-	const PACKAGE_VERSION = '1.3.0-alpha';
-=======
 	const PACKAGE_VERSION = '1.2.1-alpha';
->>>>>>> e5242f73
 
 	/**
 	 * Initialize My Jetapack
