--- conflicted
+++ resolved
@@ -29,11 +29,7 @@
 	 *
 	 * @var string
 	 */
-<<<<<<< HEAD
-	const PACKAGE_VERSION = '2.0.4-alpha';
-=======
 	const PACKAGE_VERSION = '2.0.5-alpha';
->>>>>>> cb9f4985
 
 	/**
 	 * Initialize My Jetapack
