--- conflicted
+++ resolved
@@ -37,11 +37,7 @@
 	 *
 	 * @var string
 	 */
-<<<<<<< HEAD
-	const PACKAGE_VERSION = '4.24.0-alpha';
-=======
 	const PACKAGE_VERSION = '4.23.3';
->>>>>>> 391f1f22
 
 	/**
 	 * HTML container ID for the IDC screen on My Jetpack page.
