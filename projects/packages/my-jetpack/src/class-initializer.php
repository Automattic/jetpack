<?php
/**
 * WP Admin page with information and configuration shared among all Jetpack stand-alone plugins
 *
 * @package automattic/my-jetpack
 */

namespace Automattic\Jetpack\My_Jetpack;

use Automattic\Jetpack\Admin_UI\Admin_Menu;
use Automattic\Jetpack\Assets;
use Automattic\Jetpack\Connection\Client as Client;
use Automattic\Jetpack\Connection\Initial_State as Connection_Initial_State;
use Automattic\Jetpack\Connection\Manager as Connection_Manager;
use Automattic\Jetpack\Connection\Rest_Authentication as Connection_Rest_Authentication;
use Automattic\Jetpack\Licensing;
use Automattic\Jetpack\Status as Status;
use Automattic\Jetpack\Terms_Of_Service;
use Automattic\Jetpack\Tracking;

/**
 * The main Initializer class that registers the admin menu and eneuque the assets.
 */
class Initializer {

	/**
	 * My Jetpack package version
	 *
	 * @var string
	 */
<<<<<<< HEAD
	const PACKAGE_VERSION = '1.4.2-alpha';
=======
	const PACKAGE_VERSION = '1.5.0';
>>>>>>> 15172808

	/**
	 * Initialize My Jetapack
	 *
	 * @return void
	 */
	public static function init() {
		if ( ! self::should_initialize() || did_action( 'my_jetpack_init' ) ) {
			return;
		}

		// Extend jetpack plugins action links.
		Products::extend_plugins_action_links();

		// Set up the REST authentication hooks.
		Connection_Rest_Authentication::init();

		if ( self::is_licensing_ui_enabled() ) {
			Licensing::instance()->initialize();
		}

		// Add custom WP REST API endoints.
		add_action( 'rest_api_init', array( __CLASS__, 'register_rest_endpoints' ) );

		$page_suffix = Admin_Menu::add_menu(
			__( 'My Jetpack', 'jetpack-my-jetpack' ),
			__( 'My Jetpack', 'jetpack-my-jetpack' ),
			'manage_options',
			'my-jetpack',
			array( __CLASS__, 'admin_page' ),
			999
		);

		add_action( 'load-' . $page_suffix, array( __CLASS__, 'admin_init' ) );

		/**
		 * Fires after the My Jetpack package is initialized
		 *
		 * @since 0.1.0
		 */
		do_action( 'my_jetpack_init' );
	}

	/**
	 * Acts as a feature flag, returning a boolean for whether we should show the licensing UI.
	 *
	 * @since 1.2.0
	 *
	 * @return boolean
	 */
	public static function is_licensing_ui_enabled() {
		/**
		 * Acts as a feature flag, returning a boolean for whether we should show the licensing UI.
		 *
		 * @param bool $is_enabled Defaults to true.
		 *
		 * @since 1.2.0
		 * @since 1.5.0 Update default value to true.
		 */
		return apply_filters(
			'jetpack_my_jetpack_should_enable_add_license_screen',
			true
		);
	}

	/**
	 * Callback for the load my jetpack page hook.
	 *
	 * @return void
	 */
	public static function admin_init() {
		add_action( 'admin_enqueue_scripts', array( __CLASS__, 'enqueue_scripts' ) );
		// Product statuses are constantly changing, so we never want to cache the page.
		header( 'Cache-Control: no-cache, no-store, must-revalidate' );
		header( 'Pragma: no-cache' );
		header( 'Expires: 0' );
	}

	/**
	 * Returns whether we are in condition to track to use
	 * Analytics functionality like Tracks, MC, or GA.
	 */
	public static function can_use_analytics() {
		$status     = new Status();
		$connection = new Connection_Manager();
		$tracking   = new Tracking( 'jetpack', $connection );

		return $tracking->should_enable_tracking( new Terms_Of_Service(), $status );
	}
	/**
	 * Enqueue admin page assets.
	 *
	 * @return void
	 */
	public static function enqueue_scripts() {
		Assets::register_script(
			'my_jetpack_main_app',
			'../build/index.js',
			__FILE__,
			array(
				'enqueue'    => true,
				'in_footer'  => true,
				'textdomain' => 'jetpack-my-jetpack',
			)
		);
		wp_localize_script(
			'my_jetpack_main_app',
			'myJetpackInitialState',
			array(
				'products'              => array(
					'items' => Products::get_products(),
				),
				'purchases'             => array(
					'items' => array(),
				),
				'redirectUrl'           => admin_url( 'admin.php?page=my-jetpack' ),
				'topJetpackMenuItemUrl' => Admin_Menu::get_top_level_menu_item_url(),
				'siteSuffix'            => ( new Status() )->get_site_suffix(),
				'myJetpackVersion'      => self::PACKAGE_VERSION,
				'fileSystemWriteAccess' => self::has_file_system_write_access(),
				'loadAddLicenseScreen'  => self::is_licensing_ui_enabled(),
				'adminUrl'              => esc_url( admin_url() ),
			)
		);

		wp_localize_script(
			'my_jetpack_main_app',
			'myJetpackRest',
			array(
				'apiRoot'  => esc_url_raw( rest_url() ),
				'apiNonce' => wp_create_nonce( 'wp_rest' ),
			)
		);

		// Connection Initial State.
		wp_add_inline_script( 'my_jetpack_main_app', Connection_Initial_State::render(), 'before' );

		// Required for Analytics.
		if ( self::can_use_analytics() ) {
			Tracking::register_tracks_functions_scripts( true );
		}
	}

	/**
	 * Echoes the admin page content.
	 *
	 * @return void
	 */
	public static function admin_page() {
		echo '<div id="my-jetpack-container"></div>';
	}

	/**
	 * Register the REST API routes.
	 *
	 * @return void
	 */
	public static function register_rest_endpoints() {
		new REST_Products();
		new REST_Purchases();

		register_rest_route(
			'my-jetpack/v1',
			'site',
			array(
				'methods'             => \WP_REST_Server::READABLE,
				'callback'            => __CLASS__ . '::get_site',
				'permission_callback' => __CLASS__ . '::permissions_callback',
			)
		);
	}

	/**
	 * Check user capability to access the endpoint.
	 *
	 * @access public
	 * @static
	 *
	 * @return true|WP_Error
	 */
	public static function permissions_callback() {
		return current_user_can( 'manage_options' );
	}

	/**
	 * Return true if we should initialize the My Jetpack admin page.
	 */
	public static function should_initialize() {
		$should = true;

		if ( is_multisite() ) {
			$should = false;
		}

		// Do not initialize My Jetpack if site is not connected.
		if ( ! ( new Connection_Manager() )->is_connected() ) {
			$should = false;
		}

		/**
		 * Allows filtering whether My Jetpack should be initialized.
		 *
		 * @since 0.5.0-alpha
		 *
		 * @param bool $shoud_initialize Should we initialize My Jetpack?
		 */
		return apply_filters( 'jetpack_my_jetpack_should_initialize', $should );
	}

	/**
	 * Site full-data endpoint.
	 *
	 * @return object Site data.
	 */
	public static function get_site() {
		$site_id           = \Jetpack_Options::get_option( 'id' );
		$wpcom_endpoint    = sprintf( '/sites/%d?force=wpcom', $site_id );
		$wpcom_api_version = '1.1';
		$response          = Client::wpcom_json_api_request_as_blog( $wpcom_endpoint, $wpcom_api_version );
		$response_code     = wp_remote_retrieve_response_code( $response );
		$body              = json_decode( wp_remote_retrieve_body( $response ) );

		if ( is_wp_error( $response ) || empty( $response['body'] ) ) {
			return new \WP_Error( 'site_data_fetch_failed', 'Site data fetch failed', array( 'status' => $response_code ) );
		}

		return rest_ensure_response( $body, 200 );
	}

	/**
	 * Returns true if the site has file write access to the plugins folder, false otherwise.
	 *
	 * @return bool
	 **/
	public static function has_file_system_write_access() {

		$cache = get_transient( 'my_jetpack_write_access' );

		if ( false !== $cache ) {
			return $cache;
		}

		if ( ! function_exists( 'get_filesystem_method' ) ) {
			require_once ABSPATH . 'wp-admin/includes/file.php';
		}

		require_once ABSPATH . 'wp-admin/includes/template.php';

		$write_access = 'no';

		$filesystem_method = get_filesystem_method( array(), WP_PLUGIN_DIR );
		if ( 'direct' === $filesystem_method ) {
			$write_access = 'yes';
		}

		if ( ! $write_access ) {
			ob_start();
			$filesystem_credentials_are_stored = request_filesystem_credentials( self_admin_url() );
			ob_end_clean();

			if ( $filesystem_credentials_are_stored ) {
				$write_access = 'yes';
			}
		}

		set_transient( 'my_jetpack_write_access', $write_access, 30 * MINUTE_IN_SECONDS );

		return $write_access;
	}

}<|MERGE_RESOLUTION|>--- conflicted
+++ resolved
@@ -28,11 +28,7 @@
 	 *
 	 * @var string
 	 */
-<<<<<<< HEAD
-	const PACKAGE_VERSION = '1.4.2-alpha';
-=======
 	const PACKAGE_VERSION = '1.5.0';
->>>>>>> 15172808
 
 	/**
 	 * Initialize My Jetapack
