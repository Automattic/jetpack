--- conflicted
+++ resolved
@@ -31,11 +31,7 @@
 	 *
 	 * @var string
 	 */
-<<<<<<< HEAD
 	const PACKAGE_VERSION = '2.11.0-alpha';
-=======
-	const PACKAGE_VERSION = '2.10.3-alpha';
->>>>>>> 5173aa6b
 
 	/**
 	 * Initialize My Jetpack
