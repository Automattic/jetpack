<?php
/**
 * WP Admin page with information and configuration shared among all Jetpack stand-alone plugins
 *
 * @package automattic/my-jetpack
 */

namespace Automattic\Jetpack\My_Jetpack;

use Automattic\Jetpack\Admin_UI\Admin_Menu;
use Automattic\Jetpack\Assets;
use Automattic\Jetpack\Boost_Speed_Score\Speed_Score_History;
use Automattic\Jetpack\Connection\Client;
use Automattic\Jetpack\Connection\Initial_State as Connection_Initial_State;
use Automattic\Jetpack\Connection\Manager as Connection_Manager;
use Automattic\Jetpack\Connection\Rest_Authentication as Connection_Rest_Authentication;
use Automattic\Jetpack\Constants as Jetpack_Constants;
use Automattic\Jetpack\JITMS\JITM;
use Automattic\Jetpack\Licensing;
use Automattic\Jetpack\Modules;
use Automattic\Jetpack\Plugins_Installer;
use Automattic\Jetpack\Status;
use Automattic\Jetpack\Status\Host as Status_Host;
use Automattic\Jetpack\Terms_Of_Service;
use Automattic\Jetpack\Tracking;
use Jetpack;

/**
 * The main Initializer class that registers the admin menu and eneuque the assets.
 */
class Initializer {

	/**
	 * My Jetpack package version
	 *
	 * @var string
	 */
	const PACKAGE_VERSION = '4.10.0-alpha';

	/**
	 * HTML container ID for the IDC screen on My Jetpack page.
	 */
	const IDC_CONTAINER_ID = 'my-jetpack-identity-crisis-container';

	const JETPACK_PLUGIN_SLUGS = array(
		'jetpack-backup',
		'jetpack-boost',
		'zerobscrm',
		'jetpack',
		'jetpack-protect',
		'jetpack-social',
		'jetpack-videopress',
		'jetpack-search',
	);

	const MY_JETPACK_SITE_INFO_TRANSIENT_KEY = 'my-jetpack-site-info';

	/**
	 * Holds info/data about the site (from the /sites/%d endpoint)
	 *
	 * @var stdClass Object
	 */
	public static $site_info;

	/**
	 * Initialize My Jetpack
	 *
	 * @return void
	 */
	public static function init() {
		if ( ! self::should_initialize() || did_action( 'my_jetpack_init' ) ) {
			return;
		}

		// Extend jetpack plugins action links.
		Products::extend_plugins_action_links();

		// Set up the REST authentication hooks.
		Connection_Rest_Authentication::init();

		if ( self::is_licensing_ui_enabled() ) {
			Licensing::instance()->initialize();
		}

		// Add custom WP REST API endoints.
		add_action( 'rest_api_init', array( __CLASS__, 'register_rest_endpoints' ) );

		$page_suffix = Admin_Menu::add_menu(
			__( 'My Jetpack', 'jetpack-my-jetpack' ),
			__( 'My Jetpack', 'jetpack-my-jetpack' ),
			'edit_posts',
			'my-jetpack',
			array( __CLASS__, 'admin_page' ),
			-1
		);

		add_action( 'load-' . $page_suffix, array( __CLASS__, 'admin_init' ) );

		// Sets up JITMS.
		JITM::configure();

		// Add "Activity Log" menu item.
		Activitylog::init();

		// Add "Jetpack Manage" menu item.
		Jetpack_Manage::init();

		/**
		 * Fires after the My Jetpack package is initialized
		 *
		 * @since 0.1.0
		 */
		do_action( 'my_jetpack_init' );
	}

	/**
	 * Acts as a feature flag, returning a boolean for whether we should show the licensing UI.
	 *
	 * @since 1.2.0
	 *
	 * @return boolean
	 */
	public static function is_licensing_ui_enabled() {
		// Default changed to true in 1.5.0.
		$is_enabled = true;

		/*
		 * Bail if My Jetpack is not enabled,
		 * and thus the licensing UI shouldn't be enabled either.
		 */
		if ( ! self::should_initialize() ) {
			$is_enabled = false;
		}

		/**
		 * Acts as a feature flag, returning a boolean for whether we should show the licensing UI.
		 *
		 * @param bool $is_enabled Defaults to true.
		 *
		 * @since 1.2.0
		 * @since 1.5.0 Update default value to true.
		 */
		return apply_filters(
			'jetpack_my_jetpack_should_enable_add_license_screen',
			$is_enabled
		);
	}

	/**
	 * Callback for the load my jetpack page hook.
	 *
	 * @return void
	 */
	public static function admin_init() {
		self::$site_info = self::get_site_info();
		add_filter( 'identity_crisis_container_id', array( static::class, 'get_idc_container_id' ) );
		add_action( 'admin_enqueue_scripts', array( __CLASS__, 'enqueue_scripts' ) );
		// Product statuses are constantly changing, so we never want to cache the page.
		header( 'Cache-Control: no-cache, no-store, must-revalidate' );
		header( 'Pragma: no-cache' );
		header( 'Expires: 0' );
	}

	/**
	 * Returns whether we are in condition to track to use
	 * Analytics functionality like Tracks, MC, or GA.
	 */
	public static function can_use_analytics() {
		$status     = new Status();
		$connection = new Connection_Manager();
		$tracking   = new Tracking( 'jetpack', $connection );

		return $tracking->should_enable_tracking( new Terms_Of_Service(), $status );
	}
	/**
	 * Enqueue admin page assets.
	 *
	 * @return void
	 */
	public static function enqueue_scripts() {
		Assets::register_script(
			'my_jetpack_main_app',
			'../build/index.js',
			__FILE__,
			array(
				'enqueue'    => true,
				'in_footer'  => true,
				'textdomain' => 'jetpack-my-jetpack',
			)
		);
		$modules             = new Modules();
		$speed_score_history = new Speed_Score_History( wp_parse_url( get_site_url(), PHP_URL_HOST ) );
		wp_localize_script(
			'my_jetpack_main_app',
			'myJetpackInitialState',
			array(
				'products'               => array(
					'items' => Products::get_products(),
				),
				'purchases'              => array(
					'items' => array(),
				),
<<<<<<< HEAD
				'plugins'                => Plugins_Installer::get_plugins(),
				'myJetpackUrl'           => admin_url( 'admin.php?page=my-jetpack' ),
				'myJetpackCheckoutUri'   => 'admin.php?page=my-jetpack',
				'topJetpackMenuItemUrl'  => Admin_Menu::get_top_level_menu_item_url(),
				'siteSuffix'             => ( new Status() )->get_site_suffix(),
				'blogID'                 => Connection_Manager::get_site_id( true ),
				'myJetpackVersion'       => self::PACKAGE_VERSION,
				'myJetpackFlags'         => self::get_my_jetpack_flags(),
				'fileSystemWriteAccess'  => self::has_file_system_write_access(),
				'loadAddLicenseScreen'   => self::is_licensing_ui_enabled(),
				'adminUrl'               => esc_url( admin_url() ),
				'IDCContainerID'         => static::get_idc_container_id(),
				'userIsAdmin'            => current_user_can( 'manage_options' ),
				'userIsNewToJetpack'     => self::is_jetpack_user_new(),
				'isStatsModuleActive'    => $modules->is_active( 'stats' ),
				'isUserFromKnownHost'    => self::is_user_from_known_host(),
				'welcomeBanner'          => array(
=======
				'plugins'               => Plugins_Installer::get_plugins(),
				'myJetpackUrl'          => admin_url( 'admin.php?page=my-jetpack' ),
				'myJetpackCheckoutUri'  => 'admin.php?page=my-jetpack',
				'topJetpackMenuItemUrl' => Admin_Menu::get_top_level_menu_item_url(),
				'siteSuffix'            => ( new Status() )->get_site_suffix(),
				'blogID'                => Connection_Manager::get_site_id( true ),
				'myJetpackVersion'      => self::PACKAGE_VERSION,
				'myJetpackFlags'        => self::get_my_jetpack_flags(),
				'fileSystemWriteAccess' => self::has_file_system_write_access(),
				'loadAddLicenseScreen'  => self::is_licensing_ui_enabled(),
				'adminUrl'              => esc_url( admin_url() ),
				'IDCContainerID'        => static::get_idc_container_id(),
				'userIsAdmin'           => current_user_can( 'manage_options' ),
				'userIsNewToJetpack'    => self::is_jetpack_user_new(),
				'isStatsModuleActive'   => $modules->is_active( 'stats' ),
				'isUserFromKnownHost'   => self::is_user_from_known_host(),
				'isCommercial'          => self::is_commercial_site(),
				'welcomeBanner'         => array(
>>>>>>> c5ee98a0
					'hasBeenDismissed' => \Jetpack_Options::get_option( 'dismissed_welcome_banner', false ),
				),
				'jetpackManage'          => array(
					'isEnabled'       => Jetpack_Manage::could_use_jp_manage(),
					'isAgencyAccount' => Jetpack_Manage::is_agency_account(),
				),
				'latestBoostSpeedScores' => $speed_score_history->latest(),
			)
		);

		wp_localize_script(
			'my_jetpack_main_app',
			'myJetpackRest',
			array(
				'apiRoot'  => esc_url_raw( rest_url() ),
				'apiNonce' => wp_create_nonce( 'wp_rest' ),
			)
		);

		// Connection Initial State.
		Connection_Initial_State::render_script( 'my_jetpack_main_app' );

		// Required for Analytics.
		if ( self::can_use_analytics() ) {
			Tracking::register_tracks_functions_scripts( true );
		}
	}

	/**
	 * Determine if the current user is "new" to Jetpack
	 * This is used to vary some messaging in My Jetpack
	 *
	 * On the front-end, purchases are also taken into account
	 *
	 * @return bool
	 */
	public static function is_jetpack_user_new() {
		// is the user connected?
		$connection = new Connection_Manager();
		if ( $connection->is_user_connected() ) {
			return false;
		}

		// TODO: add a data point for the last known connection/ disconnection time

		// are any modules active?
		$modules        = new Modules();
		$active_modules = $modules->get_active();
		// if the Jetpack plugin is active, filter out the modules that are active by default
		if ( class_exists( 'Jetpack' ) && ! empty( $active_modules ) ) {
			$active_modules = array_diff( $active_modules, Jetpack::get_default_modules() );
		}
		if ( ! empty( $active_modules ) ) {
			return false;
		}

		// check for other Jetpack plugins that are installed on the site (active or not)
		// If there's more than one Jetpack plugin active, this user is not "new"
		$plugin_slugs              = array_keys( Plugins_Installer::get_plugins() );
		$plugin_slugs              = array_map(
			static function ( $slug ) {
				$parts = explode( '/', $slug );
				if ( empty( $parts ) ) {
					return '';
				}
				// Return the last segment of the filepath without the PHP extension
				return str_replace( '.php', '', $parts[ count( $parts ) - 1 ] );
			},
			$plugin_slugs
		);
		$installed_jetpack_plugins = array_intersect( self::JETPACK_PLUGIN_SLUGS, $plugin_slugs );
		if ( is_countable( $installed_jetpack_plugins ) && count( $installed_jetpack_plugins ) >= 2 ) {
			return false;
		}

		// Does the site have any purchases?
		$purchases = Wpcom_Products::get_site_current_purchases();
		if ( ! empty( $purchases ) && ! is_wp_error( $purchases ) ) {
			return false;
		}

		return true;
	}

	/**
	 * Determines whether the user has come from a host we can recognize.
	 *
	 * @return string
	 */
	public static function is_user_from_known_host() {
		// Known (external) host is the one that has been determined and is not dotcom.
		return ! in_array( ( new Status_Host() )->get_known_host_guess(), array( 'unknown', 'wpcom' ), true );
	}

	/**
	 *  Build flags for My Jetpack UI
	 *
	 *  @return array
	 */
	public static function get_my_jetpack_flags() {
		$flags = array(
			'videoPressStats'      => Jetpack_Constants::is_true( 'JETPACK_MY_JETPACK_VIDEOPRESS_STATS_ENABLED' ),
			'showJetpackStatsCard' => class_exists( 'Jetpack' ),
		);

		return $flags;
	}

	/**
	 * Echoes the admin page content.
	 *
	 * @return void
	 */
	public static function admin_page() {
		echo '<div id="my-jetpack-container"></div>';
	}

	/**
	 * Register the REST API routes.
	 *
	 * @return void
	 */
	public static function register_rest_endpoints() {
		new REST_Products();
		new REST_Purchases();
		new REST_Zendesk_Chat();
		new REST_Product_Data();
		new REST_AI();

		register_rest_route(
			'my-jetpack/v1',
			'site',
			array(
				'methods'             => \WP_REST_Server::READABLE,
				'callback'            => __CLASS__ . '::get_site',
				'permission_callback' => __CLASS__ . '::permissions_callback',
			)
		);

		register_rest_route(
			'my-jetpack/v1',
			'site/dismiss-welcome-banner',
			array(
				'methods'             => \WP_REST_Server::EDITABLE,
				'callback'            => __CLASS__ . '::dismiss_welcome_banner',
				'permission_callback' => __CLASS__ . '::permissions_callback',
			)
		);
	}

	/**
	 * Check user capability to access the endpoint.
	 *
	 * @access public
	 * @static
	 *
	 * @return true|WP_Error
	 */
	public static function permissions_callback() {
		return current_user_can( 'manage_options' );
	}

	/**
	 * Return true if we should initialize the My Jetpack admin page.
	 */
	public static function should_initialize() {
		$should = true;

		if ( is_multisite() ) {
			$should = false;
		}

		/**
		 * Allows filtering whether My Jetpack should be initialized.
		 *
		 * @since 0.5.0-alpha
		 *
		 * @param bool $shoud_initialize Should we initialize My Jetpack?
		 */
		return apply_filters( 'jetpack_my_jetpack_should_initialize', $should );
	}

	/**
	 * Site full-data endpoint.
	 *
	 * @return object Site data.
	 */
	public static function get_site() {
		$site_id           = \Jetpack_Options::get_option( 'id' );
		$wpcom_endpoint    = sprintf( '/sites/%d?force=wpcom', $site_id );
		$wpcom_api_version = '1.1';
		$response          = Client::wpcom_json_api_request_as_blog( $wpcom_endpoint, $wpcom_api_version );
		$response_code     = wp_remote_retrieve_response_code( $response );
		$body              = json_decode( wp_remote_retrieve_body( $response ) );

		if ( is_wp_error( $response ) || empty( $response['body'] ) ) {
			return new \WP_Error( 'site_data_fetch_failed', 'Site data fetch failed', array( 'status' => $response_code ) );
		}

		return rest_ensure_response( $body, 200 );
	}

	/**
	 * Populates the self::$site_info var with site data from the /sites/%d endpoint
	 *
	 * @return Object|WP_Error
	 */
	public static function get_site_info() {
		static $site_info = null;

		if ( $site_info !== null ) {
			return $site_info;
		}

		// Check for a cached value before doing lookup
		$stored_site_info = get_transient( self::MY_JETPACK_SITE_INFO_TRANSIENT_KEY );
		if ( $stored_site_info !== false ) {
			return $stored_site_info;
		}

		$response = self::get_site();
		if ( is_wp_error( $response ) ) {
			return $response;
		}
		$site_info = $response->data;
		set_transient( self::MY_JETPACK_SITE_INFO_TRANSIENT_KEY, $site_info, DAY_IN_SECONDS );

		return $site_info;
	}

	/**
	 * Returns whether a site has been determined "commercial" or not.
	 *
	 * @return bool
	 */
	public static function is_commercial_site() {
		if ( is_wp_error( self::$site_info ) ) {
			return null;
		}

		return empty( self::$site_info->options->is_commercial ) ? false : self::$site_info->options->is_commercial;
	}

	/**
	 * Check if site is registered (has been connected before).
	 *
	 * @return bool
	 */
	public static function is_registered() {
		return (bool) \Jetpack_Options::get_option( 'id' );
	}

	/**
	 * Dismiss the welcome banner.
	 *
	 * @return \WP_REST_Response
	 */
	public static function dismiss_welcome_banner() {
		\Jetpack_Options::update_option( 'dismissed_welcome_banner', true );
		return rest_ensure_response( array( 'success' => true ), 200 );
	}

	/**
	 * Returns true if the site has file write access to the plugins folder, false otherwise.
	 *
	 * @return bool
	 **/
	public static function has_file_system_write_access() {

		$cache = get_transient( 'my_jetpack_write_access' );

		if ( false !== $cache ) {
			return $cache;
		}

		if ( ! function_exists( 'get_filesystem_method' ) ) {
			require_once ABSPATH . 'wp-admin/includes/file.php';
		}

		require_once ABSPATH . 'wp-admin/includes/template.php';

		$write_access = 'no';

		$filesystem_method = get_filesystem_method( array(), WP_PLUGIN_DIR );
		if ( 'direct' === $filesystem_method ) {
			$write_access = 'yes';
		}

		if ( ! $write_access ) {
			ob_start();
			$filesystem_credentials_are_stored = request_filesystem_credentials( self_admin_url() );
			ob_end_clean();

			if ( $filesystem_credentials_are_stored ) {
				$write_access = 'yes';
			}
		}

		set_transient( 'my_jetpack_write_access', $write_access, 30 * MINUTE_IN_SECONDS );

		return $write_access;
	}

	/**
	 * Get container IDC for the IDC screen.
	 *
	 * @return string
	 */
	public static function get_idc_container_id() {
		return static::IDC_CONTAINER_ID;
	}
}<|MERGE_RESOLUTION|>--- conflicted
+++ resolved
@@ -200,7 +200,6 @@
 				'purchases'              => array(
 					'items' => array(),
 				),
-<<<<<<< HEAD
 				'plugins'                => Plugins_Installer::get_plugins(),
 				'myJetpackUrl'           => admin_url( 'admin.php?page=my-jetpack' ),
 				'myJetpackCheckoutUri'   => 'admin.php?page=my-jetpack',
@@ -217,27 +216,8 @@
 				'userIsNewToJetpack'     => self::is_jetpack_user_new(),
 				'isStatsModuleActive'    => $modules->is_active( 'stats' ),
 				'isUserFromKnownHost'    => self::is_user_from_known_host(),
+				'isCommercial'           => self::is_commercial_site(),
 				'welcomeBanner'          => array(
-=======
-				'plugins'               => Plugins_Installer::get_plugins(),
-				'myJetpackUrl'          => admin_url( 'admin.php?page=my-jetpack' ),
-				'myJetpackCheckoutUri'  => 'admin.php?page=my-jetpack',
-				'topJetpackMenuItemUrl' => Admin_Menu::get_top_level_menu_item_url(),
-				'siteSuffix'            => ( new Status() )->get_site_suffix(),
-				'blogID'                => Connection_Manager::get_site_id( true ),
-				'myJetpackVersion'      => self::PACKAGE_VERSION,
-				'myJetpackFlags'        => self::get_my_jetpack_flags(),
-				'fileSystemWriteAccess' => self::has_file_system_write_access(),
-				'loadAddLicenseScreen'  => self::is_licensing_ui_enabled(),
-				'adminUrl'              => esc_url( admin_url() ),
-				'IDCContainerID'        => static::get_idc_container_id(),
-				'userIsAdmin'           => current_user_can( 'manage_options' ),
-				'userIsNewToJetpack'    => self::is_jetpack_user_new(),
-				'isStatsModuleActive'   => $modules->is_active( 'stats' ),
-				'isUserFromKnownHost'   => self::is_user_from_known_host(),
-				'isCommercial'          => self::is_commercial_site(),
-				'welcomeBanner'         => array(
->>>>>>> c5ee98a0
 					'hasBeenDismissed' => \Jetpack_Options::get_option( 'dismissed_welcome_banner', false ),
 				),
 				'jetpackManage'          => array(
