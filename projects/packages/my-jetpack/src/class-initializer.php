--- conflicted
+++ resolved
@@ -28,11 +28,7 @@
 	 *
 	 * @var string
 	 */
-<<<<<<< HEAD
-	const PACKAGE_VERSION = '1.6.0-alpha';
-=======
 	const PACKAGE_VERSION = '1.5.1-alpha';
->>>>>>> 72a2bf6c
 
 	/**
 	 * Initialize My Jetapack
