--- conflicted
+++ resolved
@@ -30,11 +30,8 @@
 	 *
 	 * @var string
 	 */
-<<<<<<< HEAD
-	const PACKAGE_VERSION = '2.8.0-alpha';
-=======
+
 	const PACKAGE_VERSION = '2.7.11';
->>>>>>> ca8ee68a
 
 	/**
 	 * Initialize My Jetpack
