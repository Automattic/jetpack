--- conflicted
+++ resolved
@@ -345,7 +345,6 @@
 		if ( is_wp_error( $result ) ) {
 			return $result;
 		}
-<<<<<<< HEAD
 
 		$connection_manager = new Connection_Manager();
 		if ( ! $connection_manager->is_connected() ) {
@@ -355,9 +354,7 @@
 			}
 		}
 		return true;
-=======
-		return $result === null;
->>>>>>> 163b4213
+
 	}
 
 	/**
