<?php
/**
 * Search product
 *
 * @package my-jetpack
 */

namespace Automattic\Jetpack\My_Jetpack\Products;

use Automattic\Jetpack\Connection\Client;
use Automattic\Jetpack\My_Jetpack\Module_Product;
use Jetpack_Options;
use WP_Error;

/**
 * Class responsible for handling the Search product
 */
class Search extends Module_Product {

	/**
	 * The product slug
	 *
	 * @var string
	 */
	public static $slug = 'search';

	/**
	 * The Jetpack module name
	 *
	 * @var string
	 */
	public static $module_name = 'search';

	/**
	 * Get the internationalized product name
	 *
	 * @return string
	 */
	public static function get_name() {
		return __( 'Search', 'jetpack-my-jetpack' );
	}

	/**
	 * Get the internationalized product title
	 *
	 * @return string
	 */
	public static function get_title() {
		return __( 'Jetpack Site Search', 'jetpack-my-jetpack' );
	}

	/**
	 * Get the internationalized product description
	 *
	 * @return string
	 */
	public static function get_description() {
		return __( 'Help them find what they need', 'jetpack-my-jetpack' );
	}

	/**
	 * Get the internationalized product long description
	 *
	 * @return string
	 */
	public static function get_long_description() {
		return __( 'Help your site visitors find answers instantly so they keep reading and buying. Great for sites with a lot of content.', 'jetpack-my-jetpack' );
	}

	/**
	 * Get the internationalized features list
	 *
	 * @return array Boost features list
	 */
	public static function get_features() {
		return array(
			__( 'Instant search and indexing', 'jetpack-my-jetpack' ),
			__( 'Powerful filtering', 'jetpack-my-jetpack' ),
			__( 'Supports 29 languages', 'jetpack-my-jetpack' ),
			__( 'Spelling correction', 'jetpack-my-jetpack' ),
		);
	}

	/**
	 * Get the product princing details
	 *
	 * @return array Pricing details
	 */
	public static function get_pricing_for_ui() {
		return array(
			'available'            => true,
			'currency_code'        => 'EUR',
			'full_price'           => 4.50,
			'promotion_percentage' => 50,
		);
	}

	/**
<<<<<<< HEAD
	 * Get the WPCOM product slug used to make the purchase
	 *
	 * @return ?string
	 */
	public static function get_wpcom_product_slug() {
		return 'jetpack_search';
=======
	 * Hits the wpcom api to check Search status.
	 *
	 * @todo Maybe add caching.
	 *
	 * @return Object|WP_Error
	 */
	private static function get_state_from_wpcom() {
		static $status = null;

		if ( ! is_null( $status ) ) {
			return $status;
		}

		$blog_id = Jetpack_Options::get_option( 'id' );

		$response = Client::wpcom_json_api_request_as_blog(
			'/sites/' . $blog_id . '/jetpack-search/plan',
			'2',
			array(),
			null,
			'wpcom'
		);

		if ( 200 !== wp_remote_retrieve_response_code( $response ) ) {
			return new WP_Error( 'search_state_fetch_failed' );
		}

		$body   = wp_remote_retrieve_body( $response );
		$status = json_decode( $body );
		return $status;
>>>>>>> 05f142d4
	}

	/**
	 * Checks whether the current plan of the site already supports the product
	 *
	 * Returns true if it supports. Return false if a purchase is still required.
	 *
	 * Free products will always return true.
	 *
	 * @return boolean
	 */
	public static function has_required_plan() {
		$search_state = static::get_state_from_wpcom();
		return ! empty( $search_state->supports_search ) || ! empty( $search_state->supports_instant_search );
	}
}<|MERGE_RESOLUTION|>--- conflicted
+++ resolved
@@ -96,14 +96,15 @@
 	}
 
 	/**
-<<<<<<< HEAD
 	 * Get the WPCOM product slug used to make the purchase
 	 *
 	 * @return ?string
 	 */
 	public static function get_wpcom_product_slug() {
 		return 'jetpack_search';
-=======
+	}
+
+	/**
 	 * Hits the wpcom api to check Search status.
 	 *
 	 * @todo Maybe add caching.
@@ -134,7 +135,6 @@
 		$body   = wp_remote_retrieve_body( $response );
 		$status = json_decode( $body );
 		return $status;
->>>>>>> 05f142d4
 	}
 
 	/**
