--- conflicted
+++ resolved
@@ -174,20 +174,7 @@
 	 * @return ?string
 	 */
 	public static function get_post_activation_url() {
-<<<<<<< HEAD
 		return ''; // stay in My Jetpack page or continue the purchase flow if needed.
-=======
-		if ( ( new Connection_Manager() )->is_user_connected() ) {
-			return ''; // Continue on the purchase flow or stay in My Jetpack page.
-		} else {
-			// If the user is not connected, the Backup purchase flow will not work properly. Let's redirect the user to a place where they can buy the plan from.
-			if ( static::is_jetpack_plugin_active() ) {
-				return Jetpack::admin_url();
-			} elseif ( static::is_plugin_active() ) {
-				return admin_url( 'admin.php?page=jetpack-backup' );
-			}
-		}
->>>>>>> c60681f3
 	}
 
 	/**
