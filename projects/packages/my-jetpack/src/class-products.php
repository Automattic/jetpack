--- conflicted
+++ resolved
@@ -21,7 +21,6 @@
 	 * @return array List of class names
 	 */
 	public static function get_products_classes() {
-<<<<<<< HEAD
 		$classes = array(
 			'anti-spam'  => Products\Anti_Spam::class,
 			'backup'     => Products\Backup::class,
@@ -30,23 +29,10 @@
 			'extras'     => Products\Extras::class,
 			'scan'       => Products\Scan::class,
 			'search'     => Products\Search::class,
-			'videopress' => Products\Videopress::class,
+			'social'     => Products\Social::class,
 			'security'   => Products\Security::class,
 			'protect'    => Products\Protect::class,
-=======
-		return array(
-			Products\Anti_Spam::class,
-			Products\Backup::class,
-			Products\Boost::class,
-			Products\Crm::class,
-			Products\Extras::class,
-			Products\Scan::class,
-			Products\Search::class,
-			Products\Social::class,
-			Products\Security::class,
-			Products\Protect::class,
-			Products\Videopress::class,
->>>>>>> 084e22a6
+			'videopress' => Products\Videopress::class,
 		);
 
 		/**
