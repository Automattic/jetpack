{
	"name": "automattic/jetpack-my-jetpack",
	"description": "WP Admin page with information and configuration shared among all Jetpack stand-alone plugins",
	"type": "jetpack-library",
	"license": "GPL-2.0-or-later",
	"require": {
		"automattic/jetpack-admin-ui": "^0.2",
<<<<<<< HEAD
		"automattic/jetpack-assets": "^1.17",
		"automattic/jetpack-connection": "^1.34"
=======
		"automattic/jetpack-assets": "^1.16",
		"automattic/jetpack-connection": "^1.36"
>>>>>>> ab82d35b
	},
	"require-dev": {
		"yoast/phpunit-polyfills": "1.0.3",
		"automattic/jetpack-changelogger": "^3.0"
	},
	"autoload": {
		"classmap": [
			"src/"
		]
	},
	"scripts": {
		"phpunit": [
			"./vendor/phpunit/phpunit/phpunit --colors=always"
		],
		"test-coverage": [
			"php -dpcov.directory=. ./vendor/bin/phpunit --coverage-clover \"$COVERAGE_DIR/coverage.xml\"",
			"pnpm run test -- --coverageDirectory=\"$COVERAGE_DIR\" --coverage --coverageReporters=clover"
		],
		"test-php": [
			"@composer phpunit"
		],
		"test-js": [
			"pnpm run test"
		],
		"test-js-watch": [
			"Composer\\Config::disableProcessTimeout",
			"pnpm run test -- --watch"
		],
		"build-development": [
			"pnpm run build"
		],
		"build-production": [
			"NODE_ENV=production pnpm run build"
		],
		"watch": [
			"Composer\\Config::disableProcessTimeout",
			"pnpm run watch"
		]
	},
	"repositories": [
		{
			"type": "path",
			"url": "../../packages/*",
			"options": {
				"monorepo": true
			}
		}
	],
	"minimum-stability": "dev",
	"prefer-stable": true,
	"extra": {
		"autotagger": true,
		"mirror-repo": "Automattic/jetpack-my-jetpack",
		"textdomain": "jetpack-my-jetpack",
		"changelogger": {
			"link-template": "https://github.com/Automattic/jetpack-my-jetpack/compare/${old}...${new}"
		},
		"branch-alias": {
			"dev-master": "0.4.x-dev"
		}
	}
}<|MERGE_RESOLUTION|>--- conflicted
+++ resolved
@@ -5,13 +5,8 @@
 	"license": "GPL-2.0-or-later",
 	"require": {
 		"automattic/jetpack-admin-ui": "^0.2",
-<<<<<<< HEAD
 		"automattic/jetpack-assets": "^1.17",
-		"automattic/jetpack-connection": "^1.34"
-=======
-		"automattic/jetpack-assets": "^1.16",
 		"automattic/jetpack-connection": "^1.36"
->>>>>>> ab82d35b
 	},
 	"require-dev": {
 		"yoast/phpunit-polyfills": "1.0.3",
