.single-contextual-info {
	display: flex;
	align-items: baseline;
	margin-top: calc( var( --spacing-base ) / 2 ); // 4px

	.main-value {
		font-weight: 400;
		font-size: 32px;
		line-height: 36px;
		margin-right: var( --spacing-base );;
	}
}

.single-contextual-info-placeholder :last-child {
	margin-top: 4px;
}

.contextual-percentage-change {
	display: flex;
	align-items: baseline;

	&.neutral {
		color: var( --jp-gray-10 );
		fill: var( --jp-gray-10 );
	}

	&.positive {
		color: var( --jp-green-50 );
		fill: var( --jp-green-50 );
	}

	&.negative {
		color: var( --jp-red-40 );
		fill: var( --jp-red-40 );
	}

	.change-icon {
		position: relative;
		top: 2px;
		left: 2px;
	}

	.change-values {
		font-weight: 600;
		font-size: 14px;
		line-height: 24px;
	}
}

.cardlist {
	> li {
		margin-bottom: 0; // Reset base style
	}
}

<<<<<<< HEAD
// Since we're adding so much info into the My Jetpack product cards, here we'll increase
// the min-width of the cards to 300px, and otherwise wrap around.
@media screen and (min-width: 599px) and (max-width: 1290px) {
	ul.cardlist {
		grid-template-columns: repeat( auto-fill, minmax( 300px, 1fr ) );
		> li {
			grid-column-end: auto;
		}
	}	
=======
.cardListTitle,
.fullStatsCard {
	margin-bottom: 1.5rem;
>>>>>>> b06a029e
}<|MERGE_RESOLUTION|>--- conflicted
+++ resolved
@@ -47,13 +47,17 @@
 	}
 }
 
+.cardListTitle,
+.fullStatsCard {
+	margin-bottom: 1.5rem;
+}
+
 .cardlist {
 	> li {
 		margin-bottom: 0; // Reset base style
 	}
 }
 
-<<<<<<< HEAD
 // Since we're adding so much info into the My Jetpack product cards, here we'll increase
 // the min-width of the cards to 300px, and otherwise wrap around.
 @media screen and (min-width: 599px) and (max-width: 1290px) {
@@ -63,9 +67,4 @@
 			grid-column-end: auto;
 		}
 	}	
-=======
-.cardListTitle,
-.fullStatsCard {
-	margin-bottom: 1.5rem;
->>>>>>> b06a029e
 }