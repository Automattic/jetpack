/**
 * External dependencies
 */
import React from 'react';
import PropTypes from 'prop-types';
import { __ } from '@wordpress/i18n';

/**
 * Internal dependencies
 */
import ProductCard from '../product-card';
import { useProduct } from '../../hooks/use-product';

const BackupIcon = () => (
	<svg width="24" height="24" fill="none" xmlns="http://www.w3.org/2000/svg">
		<path
			fillRule="evenodd"
			clipRule="evenodd"
			d="m15.82 11.373.013-1.277v-.03c0-1.48-1.352-2.899-3.3-2.899-1.627 0-2.87 1.014-3.205 2.207l-.32 1.143-1.186-.048a2.192 2.192 0 0 0-.089-.002c-1.19 0-2.233 1.008-2.233 2.35 0 1.34 1.04 2.348 2.23 2.35H16.8c.895 0 1.7-.762 1.7-1.8 0-.926-.649-1.643-1.423-1.776l-1.258-.218ZM7.883 8.97l-.15-.003C5.67 8.967 4 10.69 4 12.817c0 2.126 1.671 3.85 3.733 3.85H16.8c1.767 0 3.2-1.478 3.2-3.3 0-1.635-1.154-2.993-2.667-3.255v-.045c0-2.43-2.149-4.4-4.8-4.4-2.237 0-4.118 1.404-4.65 3.303Z"
			fill="#1E1E1E"
		/>
	</svg>
);

const BackupCard = ( { admin } ) => {
	const { status, activate, deactivate, detail } = useProduct( 'backup' );
	const { name, description } = detail;

	return (
		<ProductCard
<<<<<<< HEAD
			name={ __( 'Backup', 'jetpack-my-jetpack' ) }
			description={ __( 'Save every change', 'jetpack-my-jetpack' ) }
			status={ PRODUCT_STATUSES.ACTIVE }
=======
			name={ name }
			description={ description }
			status={ status }
>>>>>>> d58eff76
			icon={ <BackupIcon /> }
			admin={ admin }
			onDeactivate={ deactivate }
			onActivate={ activate }
		/>
	);
};

BackupCard.propTypes = {
	admin: PropTypes.bool.isRequired,
};

export default BackupCard;<|MERGE_RESOLUTION|>--- conflicted
+++ resolved
@@ -3,7 +3,6 @@
  */
 import React from 'react';
 import PropTypes from 'prop-types';
-import { __ } from '@wordpress/i18n';
 
 /**
  * Internal dependencies
@@ -28,15 +27,9 @@
 
 	return (
 		<ProductCard
-<<<<<<< HEAD
-			name={ __( 'Backup', 'jetpack-my-jetpack' ) }
-			description={ __( 'Save every change', 'jetpack-my-jetpack' ) }
-			status={ PRODUCT_STATUSES.ACTIVE }
-=======
 			name={ name }
 			description={ description }
 			status={ status }
->>>>>>> d58eff76
 			icon={ <BackupIcon /> }
 			admin={ admin }
 			onDeactivate={ deactivate }
