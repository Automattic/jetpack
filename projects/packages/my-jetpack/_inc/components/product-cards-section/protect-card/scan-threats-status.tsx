import { Gridicon } from '@automattic/jetpack-components';
import { Popover } from '@wordpress/components';
import { useViewportMatch } from '@wordpress/compose';
import { __ } from '@wordpress/i18n';
import { useMemo, useState, useCallback, useRef } from 'react';
import useProduct from '../../../data/products/use-product';
import { getMyJetpackWindowInitialState } from '../../../data/utils/get-my-jetpack-window-state';
import useAnalytics from '../../../hooks/use-analytics';
import useMyJetpackConnection from '../../../hooks/use-my-jetpack-connection';
import ShieldOff from './assets/shield-off.svg';
import ShieldPartial from './assets/shield-partial.svg';
import ShieldSuccess from './assets/shield-success.svg';
import { InfoTooltip } from './info-tooltip';
import { useProtectTooltipCopy } from './use-protect-tooltip-copy';
import type { ReactElement, PropsWithChildren } from 'react';

export const ScanAndThreatStatus = () => {
	const slug = 'protect';
	const { detail } = useProduct( slug );
	const { isPluginActive = false, hasPaidPlanForProduct: hasProtectPaidPlan } = detail || {};
	const { isSiteConnected } = useMyJetpackConnection();
	const {
		protect: { scanData },
	} = getMyJetpackWindowInitialState();
	const { plugins, themes, num_threats: numThreats = 0 } = scanData || {};

	const criticalScanThreatCount = useMemo( () => {
		const { core, database, files, num_plugins_threats, num_themes_threats } = scanData || {};
		const pluginsThreats = num_plugins_threats
			? plugins.reduce( ( accum, plugin ) => accum.concat( plugin.threats ), [] )
			: [];
		const themesThreats = num_themes_threats
			? themes.reduce( ( accum, theme ) => accum.concat( theme.threats ), [] )
			: [];
		const allThreats = [
			...pluginsThreats,
			...themesThreats,
			...( core?.threats ?? [] ),
			...database,
			...files,
		];
		return allThreats.reduce(
			( accum, threat ) => ( threat.severity >= 5 ? ( accum += 1 ) : accum ),
			0
		);
	}, [ plugins, themes, scanData ] );

	if ( isPluginActive && isSiteConnected ) {
		if ( hasProtectPaidPlan ) {
			if ( numThreats ) {
				return (
					<ThreatStatus numThreats={ numThreats } criticalThreatCount={ criticalScanThreatCount } />
				);
			}
			return <ScanStatus status="success" />;
		}
		return numThreats ? (
			<ThreatStatus numThreats={ numThreats } />
		) : (
			<ScanStatus status="partial" />
		);
	}

	return <ScanStatus status="off" />;
};

/**
 * ThreatStatus component
 *
<<<<<<< HEAD
 * @param {PropsWithChildren}                      props                     - The component props
 * @param {number}                                 props.numThreats          - The number of threats
 * @param {number}                                 props.criticalThreatCount - The number of critical threats
 * @param {TooltipContent[ 'scanThreatsTooltip' ]} props.tooltipContent      - The number of critical threats
 * @return {ReactElement} rendered component
=======
 * @param {PropsWithChildren} props - The component props
 * @param {number} props.numThreats - The number of threats
 * @param {number} props.criticalThreatCount - The number of critical threats
 *
 * @returns {ReactElement} rendered component
>>>>>>> bf0b6a7d
 */
function ThreatStatus( {
	numThreats,
	criticalThreatCount,
}: {
	numThreats: number;
	criticalThreatCount?: number;
} ) {
	const { recordEvent } = useAnalytics();
	const useTooltipRef = useRef< HTMLButtonElement >();
	const isMobileViewport: boolean = useViewportMatch( 'medium', '<' );
	const [ isPopoverVisible, setIsPopoverVisible ] = useState( false );

	const tooltipContent = useProtectTooltipCopy();
	const { scanThreatsTooltip } = tooltipContent;

	const toggleTooltip = useCallback(
		() =>
			setIsPopoverVisible( prevState => {
				if ( ! prevState === true ) {
					recordEvent( 'jetpack_protect_card_tooltip_open', {
						page: 'my-jetpack',
						feature: 'jetpack-protect',
						location: 'scan',
						has_paid_plan: true,
						threats: numThreats,
					} );
				}
				return ! prevState;
			} ),
		[ numThreats, recordEvent ]
	);
	const hideTooltip = useCallback( () => {
		// Don't hide the tooltip here if it's the tooltip button that was clicked (the button
		// becoming the document's activeElement). Instead let toggleTooltip() handle the closing.
		if ( useTooltipRef.current && ! useTooltipRef.current.contains( document.activeElement ) ) {
			setIsPopoverVisible( false );
		}
	}, [ setIsPopoverVisible, useTooltipRef ] );

	if ( criticalThreatCount ) {
		return (
			<>
				<div className="value-section__heading">{ __( 'Threats', 'jetpack-my-jetpack' ) }</div>
				<div className="value-section__data">
					<div className="scan-threats__critical-threats">
						<div className="scan-threats__threat-count">{ numThreats }</div>
						<div className="scan-threats__critical-threat-container">
							<button
								className="info-tooltip__button"
								onClick={ toggleTooltip }
								ref={ useTooltipRef }
							>
								<Gridicon className="scan_threats__icon-critical" icon="info" size={ 14 } />
								<span className="scan-threats__critical-threat-count">{ criticalThreatCount }</span>
							</button>
							{ isPopoverVisible && (
								<Popover
									placement={ isMobileViewport ? 'top-end' : 'right' }
									noArrow={ false }
									offset={ 10 }
									focusOnMount={ 'container' }
									onClose={ hideTooltip }
								>
									<>
										<h3 className="value-section__tooltip-heading">{ scanThreatsTooltip.title }</h3>
										<p className="value-section__tooltip-content">{ scanThreatsTooltip.text }</p>
									</>
								</Popover>
							) }
						</div>
					</div>
				</div>
			</>
		);
	}

	return (
		<>
			<div className="value-section__heading">{ __( 'Threats', 'jetpack-my-jetpack' ) }</div>
			<div className="value-section__data">
				<div className="scan-threats__threat-count">{ numThreats }</div>
			</div>
		</>
	);
}

/**
 * ScanStatus component
 *
<<<<<<< HEAD
 * @param {PropsWithChildren}                      props                - The component props
 * @param {'success' | 'partial' | 'off'}          props.status         - The number of threats
 * @param {TooltipContent[ 'scanThreatsTooltip' ]} props.tooltipContent - The number of critical threats
 * @return { ReactElement} rendered component
=======
 * @param {PropsWithChildren} props - The component props
 * @param {'success' | 'partial' | 'off'} props.status - The number of threats
 *
 * @returns { ReactElement} rendered component
>>>>>>> bf0b6a7d
 */
function ScanStatus( { status }: { status: 'success' | 'partial' | 'off' } ) {
	const tooltipContent = useProtectTooltipCopy();
	const { scanThreatsTooltip } = tooltipContent;

	if ( status === 'success' ) {
		return (
			<>
				<div className="value-section__heading">{ __( 'Scan', 'jetpack-my-jetpack' ) }</div>
				<div className="value-section__data">
					<div>
						<img
							className="value-section__status-icon"
							src={ ShieldSuccess }
							alt={ __( 'Shield icon - Scan Status: Secure', 'jetpack-my-jetpack' ) }
						/>
					</div>
					<div className="value-section__status-text">{ __( 'Secure', 'jetpack-my-jetpack' ) }</div>
				</div>
			</>
		);
	}
	if ( status === 'partial' ) {
		return (
			<>
				<div className="value-section__heading">{ __( 'Scan', 'jetpack-my-jetpack' ) }</div>
				<div className="value-section__data">
					<div>
						<img
							className="value-section__status-icon"
							src={ ShieldPartial }
							alt={ __( 'Shield icon - Scan Status: Partial', 'jetpack-my-jetpack' ) }
						/>
					</div>
					<div className="value-section__status-text">
						{ __( 'Partial', 'jetpack-my-jetpack' ) }
					</div>
					<InfoTooltip
						tracksEventName={ 'protect_card_tooltip_open' }
						tracksEventProps={ {
							location: 'scan',
							status: status,
							hasPaidPlan: false,
							threats: 0,
						} }
					>
						<>
							<h3 className="value-section__tooltip-heading">{ scanThreatsTooltip.title }</h3>
							<p className="value-section__tooltip-content">{ scanThreatsTooltip.text }</p>
						</>
					</InfoTooltip>
				</div>
			</>
		);
	}
	return (
		<>
			<div className="value-section__heading">{ __( 'Scan', 'jetpack-my-jetpack' ) }</div>
			<div className="value-section__data">
				<div>
					<img
						className="value-section__status-icon"
						src={ ShieldOff }
						alt={ __( 'Shield icon - Scan Status: Off', 'jetpack-my-jetpack' ) }
					/>
				</div>
				<div className="value-section__status-text">{ __( 'Off', 'jetpack-my-jetpack' ) }</div>
			</div>
		</>
	);
}<|MERGE_RESOLUTION|>--- conflicted
+++ resolved
@@ -67,19 +67,11 @@
 /**
  * ThreatStatus component
  *
-<<<<<<< HEAD
- * @param {PropsWithChildren}                      props                     - The component props
- * @param {number}                                 props.numThreats          - The number of threats
- * @param {number}                                 props.criticalThreatCount - The number of critical threats
- * @param {TooltipContent[ 'scanThreatsTooltip' ]} props.tooltipContent      - The number of critical threats
+ * @param {PropsWithChildren} props                     - The component props
+ * @param {number}            props.numThreats          - The number of threats
+ * @param {number}            props.criticalThreatCount - The number of critical threats
+ *
  * @return {ReactElement} rendered component
-=======
- * @param {PropsWithChildren} props - The component props
- * @param {number} props.numThreats - The number of threats
- * @param {number} props.criticalThreatCount - The number of critical threats
- *
- * @returns {ReactElement} rendered component
->>>>>>> bf0b6a7d
  */
 function ThreatStatus( {
 	numThreats,
@@ -170,17 +162,10 @@
 /**
  * ScanStatus component
  *
-<<<<<<< HEAD
- * @param {PropsWithChildren}                      props                - The component props
- * @param {'success' | 'partial' | 'off'}          props.status         - The number of threats
- * @param {TooltipContent[ 'scanThreatsTooltip' ]} props.tooltipContent - The number of critical threats
+ * @param {PropsWithChildren}             props        - The component props
+ * @param {'success' | 'partial' | 'off'} props.status - The number of threats
+ *
  * @return { ReactElement} rendered component
-=======
- * @param {PropsWithChildren} props - The component props
- * @param {'success' | 'partial' | 'off'} props.status - The number of threats
- *
- * @returns { ReactElement} rendered component
->>>>>>> bf0b6a7d
  */
 function ScanStatus( { status }: { status: 'success' | 'partial' | 'off' } ) {
 	const tooltipContent = useProtectTooltipCopy();
