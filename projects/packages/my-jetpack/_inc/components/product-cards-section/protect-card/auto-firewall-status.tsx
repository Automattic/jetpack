import { __ } from '@wordpress/i18n';
import useProduct from '../../../data/products/use-product';
import { getMyJetpackWindowInitialState } from '../../../data/utils/get-my-jetpack-window-state';
import useMyJetpackConnection from '../../../hooks/use-my-jetpack-connection';
import ShieldInactive from './assets/shield-inactive.svg';
import ShieldOff from './assets/shield-off.svg';
import ShieldSuccess from './assets/shield-success.svg';
import { InfoTooltip } from './info-tooltip';
import { useProtectTooltipCopy } from './use-protect-tooltip-copy';
import type { ReactElement, PropsWithChildren } from 'react';

export const AutoFirewallStatus = () => {
	const slug = 'protect';
	const { detail } = useProduct( slug );
	const { isPluginActive = false } = detail || {};
	const { isSiteConnected } = useMyJetpackConnection();
	const {
		protect: { wafConfig: wafData },
	} = getMyJetpackWindowInitialState();
	const { jetpack_waf_automatic_rules: isAutoFirewallEnabled } = wafData || {};

	if ( isPluginActive && isSiteConnected ) {
		if ( isAutoFirewallEnabled ) {
			return <WafStatus status="active" />;
		}

		return <WafStatus status="inactive" />;
	}

	return <WafStatus status="off" />;
};

/**
 * WafStatus component
 *
<<<<<<< HEAD
 * @param {PropsWithChildren}              props        - The component props
 * @param {'success' | 'inactive' | 'off'} props.status - The number of threats
=======
 * @param {PropsWithChildren} props - The component props
 * @param {'active' | 'inactive' | 'off'} props.status - The status of the WAF
>>>>>>> bf0b6a7d
 *
 * @return {ReactElement} rendered component
 */
function WafStatus( { status }: { status: 'active' | 'inactive' | 'off' } ) {
	const slug = 'protect';
	const { detail } = useProduct( slug );
	const { hasPaidPlanForProduct = false } = detail || {};
	const tooltipContent = useProtectTooltipCopy();
	const { autoFirewallTooltip } = tooltipContent;

	if ( status === 'active' ) {
		return (
			<>
				<div>
					<img
						className="value-section__status-icon"
						src={ ShieldSuccess }
						alt={ __( 'Shield icon - Auto-Firewall Status: On', 'jetpack-my-jetpack' ) }
					/>
				</div>
				<div className="value-section__status-text">{ __( 'On', 'jetpack-my-jetpack' ) }</div>
			</>
		);
	}
	if ( status === 'inactive' ) {
		return (
			<>
				<div>
					<img
						className="value-section__status-icon"
						src={ ShieldInactive }
						alt={ __( 'Shield icon - Auto-Firewall Status: Inactive', 'jetpack-my-jetpack' ) }
					/>
				</div>
				<div className="value-section__status-text">{ __( 'Inactive', 'jetpack-my-jetpack' ) }</div>
				<InfoTooltip
					tracksEventName={ 'protect_card_tooltip_open' }
					tracksEventProps={ {
						location: 'auto-firewall',
						status: status,
						has_paid_plan: hasPaidPlanForProduct,
					} }
				>
					<>
						<h3 className="value-section__tooltip-heading">{ autoFirewallTooltip.title }</h3>
						<p className="value-section__tooltip-content">{ autoFirewallTooltip.text }</p>
					</>
				</InfoTooltip>
			</>
		);
	}
	return (
		<>
			<div>
				<img
					className="value-section__status-icon"
					src={ ShieldOff }
					alt={ __( 'Shield icon - Auto-Firewall Status: Off', 'jetpack-my-jetpack' ) }
				/>
			</div>
			<div className="value-section__status-text">{ __( 'Off', 'jetpack-my-jetpack' ) }</div>
		</>
	);
}<|MERGE_RESOLUTION|>--- conflicted
+++ resolved
@@ -33,13 +33,8 @@
 /**
  * WafStatus component
  *
-<<<<<<< HEAD
- * @param {PropsWithChildren}              props        - The component props
- * @param {'success' | 'inactive' | 'off'} props.status - The number of threats
-=======
- * @param {PropsWithChildren} props - The component props
+ * @param {PropsWithChildren}             props        - The component props
  * @param {'active' | 'inactive' | 'off'} props.status - The status of the WAF
->>>>>>> bf0b6a7d
  *
  * @return {ReactElement} rendered component
  */
