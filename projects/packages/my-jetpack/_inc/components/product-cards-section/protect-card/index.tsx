import { useCallback, type FC } from 'react';
import ProductCard from '../../connected-product-card';
import ProtectValueSection from './protect-value-section';

<<<<<<< HEAD
const ProtectCard: FC< { admin: boolean; recommendation?: boolean } > = props => {
	const { recordEvent } = useAnalytics();
=======
const ProtectCard: FC< { admin: boolean } > = ( { admin } ) => {
>>>>>>> 7c5e9b97
	const slug = 'protect';

	// This is a workaround to remove the Description from the product card. However if we end
	// up needing to remove the Description from additional cards in the future, we might consider
	// extending <ProductCard /> functionality to support that.
	const noDescription = useCallback( () => null, [] );

	return (
		<ProductCard
			{ ...props }
			slug={ slug }
			upgradeInInterstitial={ true }
			Description={ noDescription }
		>
			<ProtectValueSection />
		</ProductCard>
	);
};

export default ProtectCard;<|MERGE_RESOLUTION|>--- conflicted
+++ resolved
@@ -2,12 +2,7 @@
 import ProductCard from '../../connected-product-card';
 import ProtectValueSection from './protect-value-section';
 
-<<<<<<< HEAD
 const ProtectCard: FC< { admin: boolean; recommendation?: boolean } > = props => {
-	const { recordEvent } = useAnalytics();
-=======
-const ProtectCard: FC< { admin: boolean } > = ( { admin } ) => {
->>>>>>> 7c5e9b97
 	const slug = 'protect';
 
 	// This is a workaround to remove the Description from the product card. However if we end
