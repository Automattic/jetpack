import { createInterpolateElement } from '@wordpress/element';
import { __, _n, sprintf } from '@wordpress/i18n';
import { useCallback, useMemo, createElement, type ReactElement } from 'react';
import useProduct from '../../../data/products/use-product';
import { getMyJetpackWindowInitialState } from '../../../data/utils/get-my-jetpack-window-state';
import useAnalytics from '../../../hooks/use-analytics';
import { isJetpackPluginActive } from '../../../utils/is-jetpack-plugin-active';

type TooltipType =
	| 'pluginsThemesTooltip'
	| 'scanThreatsTooltip'
	| 'autoFirewallTooltip'
	| 'blockedLoginsTooltip';
export type TooltipContent = {
	[ key in TooltipType ]: {
		title: ReactElement | string;
		text: ReactElement | string;
	};
};

/**
 * Gets the translated tooltip copy based on Protect Scan details.
 *
<<<<<<< HEAD
 * @param {object} props              - React props
 * @param {number} props.pluginsCount - The number of installed plugins on the site.
 * @param {number} props.themesCount  - The number of installed themes on the site.
 * @param {number} props.numThreats   - The number of detected scan threats on the site.
 * @return {TooltipContent} An object containing each tooltip's title and text content.
=======
 * @returns {TooltipContent} An object containing each tooltip's title and text content.
>>>>>>> bf0b6a7d
 */
export function useProtectTooltipCopy(): TooltipContent {
	const slug = 'protect';
	const { detail } = useProduct( slug );
	const { isPluginActive: isProtectPluginActive, hasPaidPlanForProduct: hasProtectPaidPlan } =
		detail || {};
	const { recordEvent } = useAnalytics();
	const {
		plugins,
		themes,
		protect: { scanData, wafConfig: wafData },
	} = getMyJetpackWindowInitialState();
	const {
		plugins: fromScanPlugins,
		themes: fromScanThemes,
		num_threats: numThreats = 0,
	} = scanData || {};
	const {
		jetpack_waf_automatic_rules: isAutoFirewallEnabled,
		blocked_logins: blockedLoginsCount,
		brute_force_protection: hasBruteForceProtection,
	} = wafData || {};

	const pluginsCount = fromScanPlugins.length || Object.keys( plugins ).length;
	const themesCount = fromScanThemes.length || Object.keys( themes ).length;

	const settingsLink = useMemo( () => {
		if ( isProtectPluginActive ) {
			return 'admin.php?page=jetpack-protect#/firewall';
		}
		return isJetpackPluginActive() ? 'admin.php?page=jetpack#/settings' : null;
	}, [ isProtectPluginActive ] );

	const trackFirewallSettingsLinkClick = useCallback( () => {
		recordEvent( 'jetpack_protect_card_tooltip_content_link_click', {
			page: 'my-jetpack',
			feature: 'jetpack-protect',
			location: 'auto-firewall-tooltip',
			path: settingsLink,
		} );
	}, [ recordEvent, settingsLink ] );

	const isBruteForcePluginsActive = isProtectPluginActive || isJetpackPluginActive();

	const blockedLoginsTooltip = useMemo( () => {
		if ( blockedLoginsCount === 0 ) {
			if ( hasBruteForceProtection ) {
				return {
					title: __( 'Brute Force Protection: Active', 'jetpack-my-jetpack' ),
					text: __(
						'Brute Force Protection is actively blocking malicious login attempts. The number of blocked login attempts will display here soon!',
						'jetpack-my-jetpack'
					),
				};
			}
			return {
				title: __( 'Brute Force Protection: Inactive', 'jetpack-my-jetpack' ),
				text: settingsLink
					? createInterpolateElement(
							sprintf(
								/* translators: %s is the location/page where the settings are located. Either "firewall settings" or "Jetpack settings". */
								__(
									'Brute Force Protection is disabled and not actively blocking malicious login attempts. Go to <a>%s</a> to activate it.',
									'jetpack-my-jetpack'
								),
								isProtectPluginActive ? 'firewall settings' : 'Jetpack settings'
							),
							{
								a: createElement( 'a', {
									href: settingsLink,
									onClick: trackFirewallSettingsLinkClick,
								} ),
							}
					  )
					: __(
							'Brute Force Protection is disabled and not actively blocking malicious login attempts.',
							'jetpack-my-jetpack'
					  ),
			};
		}
		// blockedLoginsCount is greator than 0 here.
		if ( ! hasBruteForceProtection ) {
			if ( ! isBruteForcePluginsActive ) {
				return {
					title: __( 'Brute Force Protection: Inactive', 'jetpack-my-jetpack' ),
					text: __(
						'For Brute Force Protection, activate the Jetpack or Protect plugin and enable it in settings.',
						'jetpack-my-jetpack'
					),
				};
			}
			return {
				title: __( 'Brute Force Protection: Inactive', 'jetpack-my-jetpack' ),
				text: settingsLink
					? createInterpolateElement(
							sprintf(
								/* translators: %s is the location/page where the settings are located. Either "firewall settings" or "Jetpack settings". */
								__(
									'Brute Force Protection is disabled and not actively blocking malicious login attempts. Go to <a>%s</a> to activate it.',
									'jetpack-my-jetpack'
								),
								isProtectPluginActive ? 'firewall settings' : 'Jetpack settings'
							),
							{
								a: createElement( 'a', {
									href: settingsLink,
									onClick: trackFirewallSettingsLinkClick,
								} ),
							}
					  )
					: __(
							'Brute Force Protection is disabled and not actively blocking malicious login attempts.',
							'jetpack-my-jetpack'
					  ),
			};
		}
	}, [
		blockedLoginsCount,
		hasBruteForceProtection,
		isBruteForcePluginsActive,
		isProtectPluginActive,
		settingsLink,
		trackFirewallSettingsLinkClick,
	] );

	return {
		pluginsThemesTooltip: {
			title: __( 'Improve site safety: secure plugins & themes', 'jetpack-my-jetpack' ),
			text: sprintf(
				/* translators: %1$s the singular or plural of number of plugin(s), and %2$s is the singular or plural of the number of theme(s). */
				__(
					'Your site has %1$s and %2$s lacking security measures. Improve your site’s safety by adding protection at no cost.',
					'jetpack-my-jetpack'
				),
				sprintf(
					/* translators: %d is the number of plugins installed on the site. */
					_n( '%d plugin', '%d plugins', pluginsCount, 'jetpack-my-jetpack' ),
					pluginsCount
				),
				sprintf(
					/* translators: %d is the number of themes installed on the site. */
					_n( '%d theme', '%d themes', themesCount, 'jetpack-my-jetpack' ),
					themesCount
				)
			),
		},
		scanThreatsTooltip:
			hasProtectPaidPlan && numThreats
				? {
						title: __( 'Auto-fix threats', 'jetpack-my-jetpack' ),
						text: sprintf(
							/* translators: %s is the singular or plural of number of detected critical threats on the site. */
							__(
								'The last scan identified %s. But don’t worry, use the “Auto-fix” button in the product to automatically fix most threats.',
								'jetpack-my-jetpack'
							),
							sprintf(
								/* translators: %d is the number of detected scan threats on the site. */
								_n(
									'%d critical threat.',
									'%d critical threats.',
									numThreats,
									'jetpack-my-jetpack'
								),
								numThreats
							)
						),
				  }
				: {
						title: __( 'Elevate your malware protection', 'jetpack-my-jetpack' ),
						text: __(
							'We’ve checked items against our database, and all appears well. For a more detailed, line-by-line malware scan, consider upgrading your plan.',
							'jetpack-my-jetpack'
						),
				  },
		autoFirewallTooltip:
			hasProtectPaidPlan && ! isAutoFirewallEnabled
				? {
						title: __( 'Auto-Firewall: Inactive', 'jetpack-my-jetpack' ),
						text: createInterpolateElement(
							__(
								'You have Auto-Firewall disabled, visit your Protect <a>firewall settings</a> to activate.',
								'jetpack-my-jetpack'
							),
							{
								a: createElement( 'a', {
									href: settingsLink,
									onClick: trackFirewallSettingsLinkClick,
								} ),
							}
						),
				  }
				: {
						title: __( 'Auto-Firewall: Inactive', 'jetpack-my-jetpack' ),
						text: __(
							'Upgrade required for activation. Manual rules available.',
							'jetpack-my-jetpack'
						),
				  },
		blockedLoginsTooltip: blockedLoginsTooltip,
	};
}<|MERGE_RESOLUTION|>--- conflicted
+++ resolved
@@ -21,15 +21,7 @@
 /**
  * Gets the translated tooltip copy based on Protect Scan details.
  *
-<<<<<<< HEAD
- * @param {object} props              - React props
- * @param {number} props.pluginsCount - The number of installed plugins on the site.
- * @param {number} props.themesCount  - The number of installed themes on the site.
- * @param {number} props.numThreats   - The number of detected scan threats on the site.
  * @return {TooltipContent} An object containing each tooltip's title and text content.
-=======
- * @returns {TooltipContent} An object containing each tooltip's title and text content.
->>>>>>> bf0b6a7d
  */
 export function useProtectTooltipCopy(): TooltipContent {
 	const slug = 'protect';
