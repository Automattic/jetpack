--- conflicted
+++ resolved
@@ -194,12 +194,7 @@
 	);
 };
 
-<<<<<<< HEAD
 const NoBackupsValueSection = props => {
-	const [ itemsToShow, setItemsToShow ] = useState( 3 );
-=======
-const NoBackupsValueSection = ( { admin, slug } ) => {
->>>>>>> b8ae589c
 	const { data: backupStats, isLoading } = useSimpleQuery( {
 		name: QUERY_BACKUP_STATS_KEY,
 		query: {
