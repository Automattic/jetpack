/*
 * External dependencies
 */
import { AdminPage, Container, Col } from '@automattic/jetpack-components';
import { useConnection } from '@automattic/jetpack-connection';
import { ActivationScreen } from '@automattic/jetpack-licensing';
import React, { useCallback, useState, useMemo } from 'react';
/*
 * Internal dependencies
 */
import { QUERY_LICENSES_KEY } from '../../data/constants';
import useJetpackApiQuery from '../../data/use-jetpack-api-query';
import useAnalytics from '../../hooks/use-analytics';
import GoBackLink from '../go-back-link';

/**
 * The AddLicenseScreen component of the My Jetpack app.
 *
 * @returns {object} The AddLicenseScreen component.
 */
export default function AddLicenseScreen() {
	const { recordEvent } = useAnalytics();
<<<<<<< HEAD
	const { data: licenses = [], isLoading: fetchingAvailableLicenses } = useJetpackApiQuery( {
		name: 'available licenses',
		queryFn: async api => ( await api.getUserLicenses() )?.items,
	} );
=======
	const { data: licenses = [], isLoading: fetchingAvailableLicenses } = useJetpackApiQuery(
		QUERY_LICENSES_KEY,
		async api => ( await api.getUserLicenses() )?.items
	);
>>>>>>> f023539d
	const { userConnectionData } = useConnection();
	const [ hasActivatedLicense, setHasActivatedLicense ] = useState( false );

	// They might not have a display name set in wpcom, so fall back to wpcom login or local username.
	const displayName =
		userConnectionData?.currentUser?.wpcomUser?.display_name ||
		userConnectionData?.currentUser?.wpcomUser?.login ||
		userConnectionData?.currentUser?.username;

	const onClickGoBack = useCallback( () => {
		recordEvent( 'jetpack_myjetpack_license_activation_back_link_click' );
	}, [ recordEvent ] );

	const handleActivationSuccess = useCallback( () => {
		setHasActivatedLicense( true );
	}, [] );

	const availableLicenses = useMemo(
		() =>
			licenses.filter(
				( { attached_at, revoked_at } ) => attached_at === null && revoked_at === null
			),
		[ licenses ]
	);

	return (
		<AdminPage showHeader={ false } showBackground={ false }>
			<Container horizontalSpacing={ 3 } horizontalGap={ 3 }>
				<Col>
					<GoBackLink onClick={ onClickGoBack } reload={ hasActivatedLicense } />
				</Col>
				<Col>
					<ActivationScreen
						currentRecommendationsStep={ null }
						availableLicenses={ availableLicenses }
						fetchingAvailableLicenses={ fetchingAvailableLicenses }
						onActivationSuccess={ handleActivationSuccess }
						siteAdminUrl={ window?.myJetpackInitialState?.adminUrl }
						siteRawUrl={ window?.myJetpackInitialState?.siteSuffix }
						displayName={ displayName }
					/>
				</Col>
			</Container>
		</AdminPage>
	);
}<|MERGE_RESOLUTION|>--- conflicted
+++ resolved
@@ -20,17 +20,10 @@
  */
 export default function AddLicenseScreen() {
 	const { recordEvent } = useAnalytics();
-<<<<<<< HEAD
 	const { data: licenses = [], isLoading: fetchingAvailableLicenses } = useJetpackApiQuery( {
-		name: 'available licenses',
+		name: QUERY_LICENSES_KEY,
 		queryFn: async api => ( await api.getUserLicenses() )?.items,
 	} );
-=======
-	const { data: licenses = [], isLoading: fetchingAvailableLicenses } = useJetpackApiQuery(
-		QUERY_LICENSES_KEY,
-		async api => ( await api.getUserLicenses() )?.items
-	);
->>>>>>> f023539d
 	const { userConnectionData } = useConnection();
 	const [ hasActivatedLicense, setHasActivatedLicense ] = useState( false );
 
