/**
 * External dependencies
 */
import React from 'react';
import { Circle, Path, SVG, G } from '@wordpress/components';

/**
 * Internal dependencies
 */
import styles from './style.module.scss';

/**
 * Icon Wrapper component.
 *
 * @param {object} props           - Component props.
 * @param {number} props.size      - Icon size.
 * @param {number} props.opacity  - Opacity for SVG shapes
 * @param {string} props.viewBox   - Icon viewBox.
 * @param {object} props.children  - Icon component children.
 * @param {string} props.className - Icon class name. Optional.
 * @param {string} props.color     - RGB Icon color. Optional.
 * @returns {object}                 Icon Wrapper component.
 */
function IconWrapper( {
	className,
	size = 24,
	viewBox = '0 0 24 24',
	opacity = 1,
	color = '#2C3338',
	children,
} ) {
	return (
		<SVG
			className={ className }
			width={ size }
			height={ size }
			viewBox={ viewBox }
			fill={ color }
			fillRule="evenodd"
			clipRule="evenodd"
			xmlns="http://www.w3.org/2000/svg"
		>
			<G opacity={ opacity }>{ children }</G>
		</SVG>
	);
}

export const AntiSpamIcon = ( { opacity = 1, size } ) => (
	<IconWrapper size={ size } opacity={ opacity }>
		<Path d="m8.455 21.207 8-17.5-.91-.416-1.261 2.76A4.979 4.979 0 0 0 12 5.5c-1.062 0-2.046.33-2.855.895L7.19 4.44 6.13 5.5l1.926 1.927A4.975 4.975 0 0 0 7.025 10H5v1.5h2V13H5v1.5h2.1a5.001 5.001 0 0 0 1.937 3.028L7.545 20.79l.91.416ZM9.68 16.12A3.492 3.492 0 0 1 8.5 13.5v-3a3.5 3.5 0 0 1 5.159-3.083L9.68 16.121Zm5.675-6.62.81-1.77c.44.663.728 1.436.81 2.269H19v1.5h-2V13h2v1.5h-2.1a5.002 5.002 0 0 1-5.634 3.947l.662-1.448L12 17a3.5 3.5 0 0 0 3.5-3.5v-3a3.5 3.5 0 0 0-.145-.998Z" />
	</IconWrapper>
);

export const BackupIcon = ( { opacity = 1, size } ) => (
	<IconWrapper size={ size } opacity={ opacity }>
		<Path
			d="m15.82 11.373.013-1.277v-.03c0-1.48-1.352-2.9-3.3-2.9-1.627 0-2.87 1.015-3.205 2.208l-.32 1.143-1.186-.048a2.192 2.192 0 0 0-.089-.002c-1.19 0-2.233 1.008-2.233 2.35 0 1.34 1.04 2.348 2.23 2.35H16.8c.895 0 1.7-.762 1.7-1.8 0-.927-.649-1.643-1.423-1.777l-1.258-.217ZM7.883 8.97l-.15-.003C5.67 8.967 4 10.69 4 12.817c0 2.126 1.671 3.85 3.733 3.85H16.8c1.767 0 3.2-1.478 3.2-3.3 0-1.635-1.154-2.993-2.667-3.255v-.045c0-2.43-2.149-4.4-4.8-4.4-2.237 0-4.118 1.403-4.65 3.303Z"
			fill="#000"
		/>
	</IconWrapper>
);

export const BoostIcon = ( { opacity = 1, size } ) => (
	<IconWrapper size={ size } opacity={ opacity }>
		<Path
			fillRule="evenodd"
			clipRule="evenodd"
			d="M4.19505 16.2545C4.47368 16.561 4.94802 16.5836 5.25451 16.3049L10.2595 11.7549L14.2842 15.2765L19 10.5607V13.75H20.5V9.5V8.75239V8.7476V8H19.7529H19.7471H19H14.75V9.5H17.9393L14.2158 13.2235L10.2405 9.74507L4.2455 15.195C3.93901 15.4737 3.91642 15.948 4.19505 16.2545Z"
		/>
	</IconWrapper>
);

export const CrmIcon = ( { opacity = 1, size } ) => (
	<IconWrapper size={ size } opacity={ opacity }>
		<Path d="M15.5 9.5a1 1 0 1 0 0-2 1 1 0 0 0 0 2Zm0 1.5a2.5 2.5 0 1 0 0-5 2.5 2.5 0 0 0 0 5Zm-2.25 6v-2a2.75 2.75 0 0 0-2.75-2.75h-4A2.75 2.75 0 0 0 3.75 15v2h1.5v-2c0-.69.56-1.25 1.25-1.25h4c.69 0 1.25.56 1.25 1.25v2h1.5Zm7-2v2h-1.5v-2c0-.69-.56-1.25-1.25-1.25H15v-1.5h2.5A2.75 2.75 0 0 1 20.25 15ZM9.5 8.5a1 1 0 1 1-2 0 1 1 0 0 1 2 0Zm1.5 0a2.5 2.5 0 1 1-5 0 2.5 2.5 0 0 1 5 0Z" />
	</IconWrapper>
);

export const ExtrasIcon = ( { opacity = 1, size } ) => (
	<IconWrapper size={ size } opacity={ opacity }>
		<Path d="M18.5 5.5V8H20V5.5h2.5V4H20V1.5h-1.5V4H16v1.5h2.5ZM12 4H6a2 2 0 0 0-2 2v12a2 2 0 0 0 2 2h12a2 2 0 0 0 2-2v-6h-1.5v6a.5.5 0 0 1-.5.5H6a.5.5 0 0 1-.5-.5V6a.5.5 0 0 1 .5-.5h6V4Z" />
	</IconWrapper>
);

<<<<<<< HEAD
export const ScanIcon = ( { opacity = 1, size } ) => (
	<IconWrapper size={ size } opacity={ opacity }>
=======
export const MonitorIcon = ( { size } ) => (
	<IconWrapper size={ size }>
		<G opacity="0.4">
			<Circle cx="12" cy="12" r="7.25" fill="none" stroke="#1E1E1E" stroke-width="1.5" />
			<Path
				d="M10.5018 11.3502L14.9522 8.36511L13.5036 13.0934L9.04781 16.0467L10.5018 11.3502Z"
				fill="#1E1E1E"
			/>
		</G>
	</IconWrapper>
);

export const ScanIcon = ( { size } ) => (
	<IconWrapper size={ size }>
>>>>>>> 6a47b2c4
		<Path d="m12 3.176 6.75 3.068v4.574c0 3.9-2.504 7.59-6.035 8.755a2.283 2.283 0 0 1-1.43 0c-3.53-1.164-6.035-4.856-6.035-8.755V6.244L12 3.176ZM6.75 7.21v3.608c0 3.313 2.145 6.388 5.005 7.33.159.053.331.053.49 0 2.86-.942 5.005-4.017 5.005-7.33V7.21L12 4.824 6.75 7.21Z" />
	</IconWrapper>
);

export const SearchIcon = ( { opacity = 1, size } ) => (
	<IconWrapper size={ size } opacity={ opacity }>
		<Path d="M17.5 11.5a4 4 0 1 1-8 0 4 4 0 0 1 8 0Zm1.5 0a5.5 5.5 0 0 1-9.142 4.121l-3.364 2.943-.988-1.128 3.373-2.952A5.5 5.5 0 1 1 19 11.5Z" />
	</IconWrapper>
);

export const VideopressIcon = ( { opacity = 1, size } ) => (
	<IconWrapper size={ size } opacity={ opacity }>
		<Path d="M5.286 4.5h13.428c.434 0 .786.352.786.786v13.428a.786.786 0 0 1-.786.786H5.286a.786.786 0 0 1-.786-.786V5.286c0-.434.352-.786.786-.786ZM3 5.286A2.286 2.286 0 0 1 5.286 3h13.428A2.286 2.286 0 0 1 21 5.286v13.428A2.286 2.286 0 0 1 18.714 21H5.286A2.286 2.286 0 0 1 3 18.714V5.286ZM15 12l-5-3v6l5-3Z" />
	</IconWrapper>
);

export const StarIcon = ( { size, className = styles[ 'star-icon' ] } ) => (
	<IconWrapper className={ className } size={ size }>
		<Path d="M12 2l2.582 6.953L22 9.257l-5.822 4.602L18.18 21 12 16.89 5.82 21l2.002-7.14L2 9.256l7.418-.304" />
	</IconWrapper>
);

export const CheckmarkIcon = ( { size, className = styles[ 'checkmark-icon' ] } ) => (
	<IconWrapper className={ className } size={ size }>
		<Path d="M11 17.768l-4.884-4.884 1.768-1.768L11 14.232l8.658-8.658C17.823 3.39 15.075 2 12 2 6.477 2 2 6.477 2 12s4.477 10 10 10 10-4.477 10-10c0-1.528-.353-2.97-.966-4.266L11 17.768z" />
	</IconWrapper>
);

const iconsMap = {
	'anti-spam': AntiSpamIcon,
	backup: BackupIcon,
	boost: BoostIcon,
	crm: CrmIcon,
	extras: ExtrasIcon,
	monitor: MonitorIcon,
	scan: ScanIcon,
	search: SearchIcon,
	star: StarIcon,
	videopress: VideopressIcon,
};

/**
 * Return icon component by slug.
 *
 * @param {string} slug       - Icon slug.
 * @returns {React.Component}   Icon component.
 */
export function getIconBySlug( slug ) {
	if ( ! iconsMap[ slug ] ) {
		return null;
	}

	return iconsMap[ slug ];
}<|MERGE_RESOLUTION|>--- conflicted
+++ resolved
@@ -82,25 +82,18 @@
 	</IconWrapper>
 );
 
-<<<<<<< HEAD
-export const ScanIcon = ( { opacity = 1, size } ) => (
+export const MonitorIcon = ( { opacity = 1, size } ) => (
 	<IconWrapper size={ size } opacity={ opacity }>
-=======
-export const MonitorIcon = ( { size } ) => (
-	<IconWrapper size={ size }>
-		<G opacity="0.4">
-			<Circle cx="12" cy="12" r="7.25" fill="none" stroke="#1E1E1E" stroke-width="1.5" />
-			<Path
-				d="M10.5018 11.3502L14.9522 8.36511L13.5036 13.0934L9.04781 16.0467L10.5018 11.3502Z"
-				fill="#1E1E1E"
-			/>
-		</G>
+		<Circle cx="12" cy="12" r="7.25" fill="none" stroke="#1E1E1E" stroke-width="1.5" />
+		<Path
+			d="M10.5018 11.3502L14.9522 8.36511L13.5036 13.0934L9.04781 16.0467L10.5018 11.3502Z"
+			fill="#1E1E1E"
+		/>
 	</IconWrapper>
 );
 
-export const ScanIcon = ( { size } ) => (
-	<IconWrapper size={ size }>
->>>>>>> 6a47b2c4
+export const ScanIcon = ( { opacity = 1, size } ) => (
+	<IconWrapper size={ size } opacity={ opacity }>
 		<Path d="m12 3.176 6.75 3.068v4.574c0 3.9-2.504 7.59-6.035 8.755a2.283 2.283 0 0 1-1.43 0c-3.53-1.164-6.035-4.856-6.035-8.755V6.244L12 3.176ZM6.75 7.21v3.608c0 3.313 2.145 6.388 5.005 7.33.159.053.331.053.49 0 2.86-.942 5.005-4.017 5.005-7.33V7.21L12 4.824 6.75 7.21Z" />
 	</IconWrapper>
 );
