--- conflicted
+++ resolved
@@ -48,40 +48,6 @@
 const ConnectionScreen = () => {
 	const { apiRoot, apiNonce } = useMyJetpackConnection();
 	return (
-<<<<<<< HEAD
-		<Container horizontalSpacing={ 0 } horizontalGap={ 0 } fluid>
-			<Col className={ styles[ 'relative-col' ] }>
-				<CloseLink className={ styles[ 'close-link' ] } />
-			</Col>
-			<Col>
-				<ConnectScreen
-					title={ __(
-						'Unlock all the amazing features of Jetpack by connecting now',
-						'jetpack-my-jetpack'
-					) }
-					buttonLabel={ __( 'Connect your user account', 'jetpack-my-jetpack' ) }
-					apiRoot={ apiRoot }
-					apiNonce={ apiNonce }
-					images={ [ connectImage ] }
-					footer={ <ConnectionScreenFooter /> }
-				>
-					<ul>
-						<li>{ __( 'Receive instant downtime alerts', 'jetpack-my-jetpack' ) }</li>
-						<li>
-							{ __( 'Automatically share your content on social media', 'jetpack-my-jetpack' ) }
-						</li>
-						<li>{ __( 'Let your subscribers know when you post', 'jetpack-my-jetpack' ) }</li>
-						<li>
-							{ __( 'Receive notifications about new likes and comments', 'jetpack-my-jetpack' ) }
-						</li>
-						<li>
-							{ __( 'Let visitors share your content on social media', 'jetpack-my-jetpack' ) }
-						</li>
-					</ul>
-				</ConnectScreen>
-			</Col>
-		</Container>
-=======
 		<AdminPage showHeader={ false } showBackground={ false } a8cLogoHref="https://automattic.com">
 			<Container horizontalSpacing={ 8 } horizontalGap={ 0 }>
 				<Col className={ styles[ 'relative-col' ] }>
@@ -97,6 +63,7 @@
 						apiRoot={ apiRoot }
 						apiNonce={ apiNonce }
 						images={ [ connectImage ] }
+						footer={ <ConnectionScreenFooter /> }
 					>
 						<ul>
 							<li>{ __( 'Receive instant downtime alerts', 'jetpack-my-jetpack' ) }</li>
@@ -115,7 +82,6 @@
 				</Col>
 			</Container>
 		</AdminPage>
->>>>>>> b29bc081
 	);
 };
 
