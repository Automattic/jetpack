--- conflicted
+++ resolved
@@ -18,16 +18,11 @@
 		userConnectionData?.currentUser?.wpcomUser?.display_name ||
 		userConnectionData?.currentUser?.wpcomUser?.login ||
 		userConnectionData?.currentUser?.username;
-<<<<<<< HEAD
 	const { isLoading, data: purchases } = useSimpleQuery( {
-		name: 'purchases',
+		name: QUERY_PURCHASES_KEY,
 		query: {
 			path: REST_API_SITE_PURCHASES_ENDPOINT,
 		},
-=======
-	const { isLoading, data: purchases } = useSimpleQuery( QUERY_PURCHASES_KEY, {
-		path: REST_API_SITE_PURCHASES_ENDPOINT,
->>>>>>> f023539d
 	} );
 
 	const tokenRedeemed = includesLifetimePurchase( purchases );
