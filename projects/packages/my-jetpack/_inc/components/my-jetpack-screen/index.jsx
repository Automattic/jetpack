/*
 * External dependencies
 */
import {
	AdminSection,
	AdminSectionHero,
	AdminPage,
	Container,
	Col,
	Text,
	ZendeskChat,
	useBreakpointMatch,
} from '@automattic/jetpack-components';
import { useConnectionErrorNotice, ConnectionError } from '@automattic/jetpack-connection';
import { Icon, Notice, Path, SVG } from '@wordpress/components';
import { __ } from '@wordpress/i18n';
import { info } from '@wordpress/icons';
import classnames from 'classnames';
import { useContext, useEffect, useState } from 'react';
/*
 * Internal dependencies
 */
import { NoticeContext } from '../../context/notices/noticeContext';
import {
	REST_API_CHAT_AUTHENTICATION_ENDPOINT,
	REST_API_CHAT_AVAILABILITY_ENDPOINT,
	QUERY_CHAT_AVAILABILITY_KEY,
	QUERY_CHAT_AUTHENTICATION_KEY,
} from '../../data/constants';
import useProduct from '../../data/products/use-product';
import useSimpleQuery from '../../data/use-simple-query';
import getMyJetpackWindowState from '../../data/utils/get-my-jetpack-window-state';
import useAnalytics from '../../hooks/use-analytics';
import useConnectionWatcher from '../../hooks/use-connection-watcher';
import ConnectionsSection from '../connections-section';
import IDCModal from '../idc-modal';
import JetpackManageBanner from '../jetpack-manage-banner';
import PlansSection from '../plans-section';
import { PRODUCT_STATUSES } from '../product-card';
import ProductCardsSection from '../product-cards-section';
import StatsSection from '../stats-section';
import WelcomeBanner from '../welcome-banner';
import styles from './styles.module.scss';

const GlobalNotice = ( { message, options } ) => {
	const [ isBiggerThanMedium ] = useBreakpointMatch( [ 'md' ], [ '>' ] );

	/*
	 * Map Notice statuses with Icons.
	 * `success`, `info`, `warning`, `error`
	 */
	const iconMap = {
		error: (
			<SVG
				className={ styles.nofill }
				width="24"
				height="24"
				viewBox="0 0 24 24"
				fill="none"
				xmlns="http://www.w3.org/2000/svg"
			>
				<Path
					d="M11.7815 4.93772C11.8767 4.76626 12.1233 4.76626 12.2185 4.93772L20.519 19.8786C20.6116 20.0452 20.4911 20.25 20.3005 20.25H3.69951C3.50889 20.25 3.3884 20.0452 3.48098 19.8786L11.7815 4.93772Z"
					stroke="#D63638"
					strokeWidth="1.5"
				/>
				<Path d="M13 10H11V15H13V10Z" fill="#D63638" />
				<Path d="M13 16H11V18H13V16Z" fill="#D63638" />
			</SVG>
		),
		info,
	};

	return (
		<Notice
			isDismissible={ false }
			{ ...options }
			className={
				styles.notice + ( isBiggerThanMedium ? ' ' + styles[ 'bigger-than-medium' ] : '' )
			}
		>
			<div className={ styles.message }>
				{ iconMap?.[ options.status ] && <Icon icon={ iconMap[ options.status ] } /> }
				{ message }
			</div>
		</Notice>
	);
};

/**
 * The My Jetpack App Main Screen.
 *
 * @returns {object} The MyJetpackScreen component.
 */
export default function MyJetpackScreen() {
	useConnectionWatcher();
	// Check using the global state instead of Redux so it only has effect after refreshing the page
	const { hasBeenDismissed: welcomeBannerHasBeenDismissed } = getMyJetpackWindowState(
		'welcomeBanner',
		{ hasBeenDismissed: false }
	);
	const { showJetpackStatsCard } = getMyJetpackWindowState( 'myJetpackFlags', {
		showJetpackStatsCard: false,
	} );
	const jetpackManage = getMyJetpackWindowState( 'jetpackManage', {} );

	const { currentNotice } = useContext( NoticeContext );
	const { message, options } = currentNotice || {};
	const { hasConnectionError } = useConnectionErrorNotice();
<<<<<<< HEAD
	const { data: availabilityData, isLoading: isChatAvailabilityLoading } = useSimpleQuery( {
		name: 'chat availability',
		query: { path: REST_API_CHAT_AVAILABILITY_ENDPOINT },
	} );
	const { detail: statsDetails } = useProduct( 'stats' );
	const { data: authData, isLoading: isJwtLoading } = useSimpleQuery( {
		name: 'chat authentication',
		query: { path: REST_API_CHAT_AUTHENTICATION_ENDPOINT },
	} );
=======
	const { data: availabilityData, isLoading: isChatAvailabilityLoading } = useSimpleQuery(
		QUERY_CHAT_AVAILABILITY_KEY,
		{
			path: REST_API_CHAT_AVAILABILITY_ENDPOINT,
		}
	);
	const { detail: statsDetails } = useProduct( 'stats' );

	const { data: authData, isLoading: isJwtLoading } = useSimpleQuery(
		QUERY_CHAT_AUTHENTICATION_KEY,
		{
			path: REST_API_CHAT_AUTHENTICATION_ENDPOINT,
		}
	);
>>>>>>> f023539d

	const isAvailable = availabilityData?.is_available;
	const jwt = authData?.user?.jwt;

	const shouldShowZendeskChatWidget =
		! isJwtLoading && ! isChatAvailabilityLoading && isAvailable && jwt;
	const isNewUser = window?.myJetpackInitialState?.userIsNewToJetpack === '1';

	const { recordEvent } = useAnalytics();
	const [ reloading, setReloading ] = useState( false );

	useEffect( () => {
		recordEvent( 'jetpack_myjetpack_page_view' );
	}, [ recordEvent ] );

	if ( window.location.hash.includes( '?reload=true' ) ) {
		// Clears the query string and reloads the page.
		window.history.replaceState( null, '', window.location.href.replace( '?reload=true', '' ) );
		window.location.reload();

		setReloading( true );
	}

	if ( reloading ) {
		return null;
	}

	return (
		<AdminPage siteAdminUrl={ window?.myJetpackInitialState?.adminUrl }>
			<IDCModal />
			<AdminSectionHero>
				{ ! isNewUser && (
					<Container horizontalSpacing={ 0 }>
						<Col>
							<div id="jp-admin-notices" className="my-jetpack-jitm-card" />
						</Col>
					</Container>
				) }
				<WelcomeBanner />
				<Container horizontalSpacing={ 5 } horizontalGap={ message ? 3 : 6 }>
					<Col sm={ 4 } md={ 8 } lg={ 12 }>
						<Text variant="headline-small">
							{ __( 'Discover all Jetpack Products', 'jetpack-my-jetpack' ) }
						</Text>
					</Col>
					{ hasConnectionError && ( welcomeBannerHasBeenDismissed || ! isNewUser ) && (
						<Col>
							<ConnectionError />
						</Col>
					) }
					{ message && ( welcomeBannerHasBeenDismissed || ! isNewUser ) && (
						<Col>{ <GlobalNotice message={ message } options={ options } /> }</Col>
					) }
					{ showJetpackStatsCard && (
						<Col
							className={ classnames( {
								[ styles.stats ]: statsDetails?.status !== PRODUCT_STATUSES.ERROR,
							} ) }
						>
							<StatsSection />
						</Col>
					) }
					<Col>
						<ProductCardsSection />
					</Col>
					{ jetpackManage.isEnabled && (
						<Col>
							<JetpackManageBanner isAgencyAccount={ jetpackManage.isAgencyAccount } />
						</Col>
					) }
				</Container>
			</AdminSectionHero>

			<AdminSection>
				<Container horizontalSpacing={ 8 }>
					<Col sm={ 4 } md={ 4 } lg={ 6 }>
						<PlansSection />
					</Col>
					<Col sm={ 4 } md={ 4 } lg={ 6 }>
						<ConnectionsSection />
					</Col>
				</Container>
			</AdminSection>

			{ shouldShowZendeskChatWidget && <ZendeskChat jwt_token={ jwt } /> }
		</AdminPage>
	);
}<|MERGE_RESOLUTION|>--- conflicted
+++ resolved
@@ -107,32 +107,15 @@
 	const { currentNotice } = useContext( NoticeContext );
 	const { message, options } = currentNotice || {};
 	const { hasConnectionError } = useConnectionErrorNotice();
-<<<<<<< HEAD
 	const { data: availabilityData, isLoading: isChatAvailabilityLoading } = useSimpleQuery( {
-		name: 'chat availability',
+		name: QUERY_CHAT_AVAILABILITY_KEY,
 		query: { path: REST_API_CHAT_AVAILABILITY_ENDPOINT },
 	} );
 	const { detail: statsDetails } = useProduct( 'stats' );
 	const { data: authData, isLoading: isJwtLoading } = useSimpleQuery( {
-		name: 'chat authentication',
+		name: QUERY_CHAT_AUTHENTICATION_KEY,
 		query: { path: REST_API_CHAT_AUTHENTICATION_ENDPOINT },
 	} );
-=======
-	const { data: availabilityData, isLoading: isChatAvailabilityLoading } = useSimpleQuery(
-		QUERY_CHAT_AVAILABILITY_KEY,
-		{
-			path: REST_API_CHAT_AVAILABILITY_ENDPOINT,
-		}
-	);
-	const { detail: statsDetails } = useProduct( 'stats' );
-
-	const { data: authData, isLoading: isJwtLoading } = useSimpleQuery(
-		QUERY_CHAT_AUTHENTICATION_KEY,
-		{
-			path: REST_API_CHAT_AUTHENTICATION_ENDPOINT,
-		}
-	);
->>>>>>> f023539d
 
 	const isAvailable = availabilityData?.is_available;
 	const jwt = authData?.user?.jwt;
