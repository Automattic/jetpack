--- conflicted
+++ resolved
@@ -140,15 +140,8 @@
 						postCheckoutUrl = activatedProduct?.post_checkout_url
 							? activatedProduct.post_checkout_url
 							: myJetpackCheckoutUri;
-<<<<<<< HEAD
-						const postActivationUrl = product?.postActivationUrl;
 						// there is a separate hasRequiredTier, but it is not implemented
 						const hasPaidPlanForProduct = product?.hasPaidPlanForProduct;
-=======
-						const hasRequiredPlan = tier
-							? product?.hasRequiredTier?.[ tier ]
-							: product?.hasRequiredPlan;
->>>>>>> 29ce98dd
 						const isFree = tier
 							? product?.pricingForUi?.tiers?.[ tier ]?.isFree
 							: product?.pricingForUi?.isFree;
@@ -224,12 +217,8 @@
 							clickHandler={ clickHandler }
 							onProductButtonClick={ clickHandler }
 							trackProductButtonClick={ trackProductClick }
-<<<<<<< HEAD
-							isFetching={ isActivating }
 							preferProductName={ preferProductName }
-=======
 							isFetching={ isActivating || siteIsRegistering }
->>>>>>> 29ce98dd
 						/>
 					) : (
 						<Container
