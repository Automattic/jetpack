--- conflicted
+++ resolved
@@ -62,30 +62,16 @@
 	const navigateToMyJetpackOverviewPage = useMyJetpackNavigate( '/' );
 
 	const clickHandler = useCallback(
-<<<<<<< HEAD
 		( checkout, product, tier ) => {
-			const activateOrCheckout = () => ( bundle ? Promise.resolve() : activate() );
+			const activateOrCheckout = () => ( product?.isBundle ? Promise.resolve() : activate() );
 
 			activateOrCheckout().finally( () => {
-				if ( bundle ) {
-=======
-		( checkout, selectedProductDetail ) => {
-			const activateOrCheckout = () =>
-				selectedProductDetail?.isBundle ? Promise.resolve() : activate();
-
-			activateOrCheckout().finally( () => {
-				const postActivationUrl = selectedProductDetail?.postActivationUrl;
-				const hasRequiredPlan = selectedProductDetail?.hasRequiredPlan;
-				const isFree = selectedProductDetail?.pricingForUi?.isFree;
-				const needsPurchase = ! isFree && ! hasRequiredPlan;
-
-				if ( selectedProductDetail?.isBundle ) {
->>>>>>> 0b805f50
+				if ( product?.isBundle ) {
 					// Get straight to the checkout page.
 					checkout?.();
 					return;
 				}
-<<<<<<< HEAD
+
 				const postActivationUrl = product?.postActivationUrl;
 				const hasRequiredPlan = tier
 					? product?.hasRequiredTier?.[ tier ]
@@ -94,8 +80,6 @@
 					? product?.pricingForUi?.tiers?.[ tier ]?.isFree
 					: product?.pricingForUi?.isFree;
 				const needsPurchase = ! isFree && ! hasRequiredPlan;
-=======
->>>>>>> 0b805f50
 
 				// If no purchase is needed, redirect the user to the product screen.
 				if ( ! needsPurchase ) {
@@ -112,11 +96,7 @@
 				checkout?.();
 			} );
 		},
-<<<<<<< HEAD
-		[ navigateToMyJetpackOverviewPage, activate, bundle ]
-=======
 		[ navigateToMyJetpackOverviewPage, activate ]
->>>>>>> 0b805f50
 	);
 
 	const onClickGoBack = useCallback(
