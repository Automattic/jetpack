import { Text } from '@automattic/jetpack-components';
<<<<<<< HEAD
import clsx from 'clsx';
import { PRODUCT_STATUSES } from './action-button';
=======
import classNames from 'classnames';
import { PRODUCT_STATUSES } from '../../constants';
>>>>>>> c732d0b4
import styles from './style.module.scss';
import { PRODUCT_STATUSES_LABELS } from '.';

const getStatusClassName = status => {
	switch ( status ) {
		case PRODUCT_STATUSES.ACTIVE:
		case PRODUCT_STATUSES.CAN_UPGRADE:
			return styles.active;
		case PRODUCT_STATUSES.ABSENT_WITH_PLAN:
		case PRODUCT_STATUSES.SITE_CONNECTION_ERROR:
		case PRODUCT_STATUSES.USER_CONNECTION_ERROR:
			return styles.warning;
		case PRODUCT_STATUSES.INACTIVE:
		case PRODUCT_STATUSES.NEEDS_PURCHASE:
		case PRODUCT_STATUSES.NEEDS_PURCHASE_OR_FREE:
		case PRODUCT_STATUSES.NEEDS_FIRST_SITE_CONNECTION:
			return styles.inactive;
		default:
			return styles.inactive;
	}
};

const Status = ( { status, isFetching, isInstallingStandalone } ) => {
	const flagLabel = PRODUCT_STATUSES_LABELS[ status ];
	const statusClassName = clsx( styles.status, getStatusClassName( status ), {
		[ styles[ 'is-fetching' ] ]: isFetching || isInstallingStandalone,
	} );

	return (
		<Text variant="label" className={ statusClassName }>
			{ flagLabel }
		</Text>
	);
};

export default Status;<|MERGE_RESOLUTION|>--- conflicted
+++ resolved
@@ -1,11 +1,6 @@
 import { Text } from '@automattic/jetpack-components';
-<<<<<<< HEAD
 import clsx from 'clsx';
-import { PRODUCT_STATUSES } from './action-button';
-=======
-import classNames from 'classnames';
 import { PRODUCT_STATUSES } from '../../constants';
->>>>>>> c732d0b4
 import styles from './style.module.scss';
 import { PRODUCT_STATUSES_LABELS } from '.';
 
