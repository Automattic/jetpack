import { __ } from '@wordpress/i18n';
import { useCallback } from 'react';
import { QUERY_STATS_COUNTS_KEY, getStatsHighlightsEndpoint } from '../../data/constants';
import useProduct from '../../data/products/use-product';
import useSimpleQuery from '../../data/use-simple-query';
import useAnalytics from '../../hooks/use-analytics';
import useMyJetpackConnection from '../../hooks/use-my-jetpack-connection';
import ProductCard from '../connected-product-card';
import { PRODUCT_STATUSES } from '../product-card/action-button';
import StatsCards from './cards';

const StatsSection = () => {
	const slug = 'stats';
	const { blogID } = useMyJetpackConnection();
	const { detail } = useProduct( slug );
	const { status } = detail;
	const isAdmin = !! window?.myJetpackInitialState?.userIsAdmin;
<<<<<<< HEAD
	const { data: statsCounts } = useSimpleQuery( {
		name: 'stats counts',
		query: {
			path: getStatsHighlightsEndpoint( blogID ),
		},
=======
	const { data: statsCounts } = useSimpleQuery( QUERY_STATS_COUNTS_KEY, {
		path: getStatsHighlightsEndpoint( blogID ),
>>>>>>> f023539d
	} );
	const counts = statsCounts?.past_seven_days || {};
	const previousCounts = statsCounts?.between_past_eight_and_fifteen_days || {};
	const { recordEvent } = useAnalytics();

	/**
	 * Called when "See detailed stats" button is clicked.
	 */
	const onDetailedStatsClick = useCallback( () => {
		recordEvent( 'jetpack_myjetpack_stats_card_seedetailedstats_click', {
			product: slug,
		} );
	}, [ recordEvent ] );

	const shouldShowSecondaryButton = useCallback(
		() => !! ( status === PRODUCT_STATUSES.CAN_UPGRADE ),
		[ status ]
	);

	const viewStatsButton = {
		href: 'admin.php?page=stats',
		label: __( 'View detailed stats', 'jetpack-my-jetpack' ),
		onClick: onDetailedStatsClick,
		shouldShowButton: shouldShowSecondaryButton,
	};

	// Override the primary action button to read "View detailed stats" instead
	// of the default text, "View".
	const primaryActionOverride = {
		[ PRODUCT_STATUSES.ACTIVE ]: {
			label: __( 'View detailed stats', 'jetpack-my-jetpack' ),
		},
		[ PRODUCT_STATUSES.ERROR ]: {
			label: __( 'Connect Jetpack to use Stats', 'jetpack-my-jetpack' ),
		},
	};

	return (
		<ProductCard
			admin={ isAdmin }
			slug={ slug }
			primaryActionOverride={ primaryActionOverride }
			secondaryAction={ viewStatsButton }
			showMenu
		>
			<StatsCards counts={ counts } previousCounts={ previousCounts } />
		</ProductCard>
	);
};

export default StatsSection;<|MERGE_RESOLUTION|>--- conflicted
+++ resolved
@@ -15,16 +15,11 @@
 	const { detail } = useProduct( slug );
 	const { status } = detail;
 	const isAdmin = !! window?.myJetpackInitialState?.userIsAdmin;
-<<<<<<< HEAD
 	const { data: statsCounts } = useSimpleQuery( {
-		name: 'stats counts',
+		name: QUERY_STATS_COUNTS_KEY,
 		query: {
 			path: getStatsHighlightsEndpoint( blogID ),
 		},
-=======
-	const { data: statsCounts } = useSimpleQuery( QUERY_STATS_COUNTS_KEY, {
-		path: getStatsHighlightsEndpoint( blogID ),
->>>>>>> f023539d
 	} );
 	const counts = statsCounts?.past_seven_days || {};
 	const previousCounts = statsCounts?.between_past_eight_and_fifteen_days || {};
