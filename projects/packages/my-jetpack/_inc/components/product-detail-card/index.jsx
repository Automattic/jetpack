--- conflicted
+++ resolved
@@ -66,11 +66,6 @@
  * @param {React.ReactNode} props.supportingInfo - Complementary links or support/legal text
  * @returns {object}                               ProductDetailCard react component.
  */
-<<<<<<< HEAD
-const ProductDetailCard = ( { slug, onClick, trackButtonClick, className, supportingInfo } ) => {
-	const { adminUrl, fileSystemWriteAccess, siteSuffix, myJetpackUrl, isJetpackPluginActive } =
-		window?.myJetpackInitialState ?? {};
-=======
 const ProductDetailCard = ( {
 	slug,
 	onClick,
@@ -79,8 +74,8 @@
 	preferProductName,
 	supportingInfo,
 } ) => {
-	const { fileSystemWriteAccess, siteSuffix, myJetpackUrl } = window?.myJetpackInitialState ?? {};
->>>>>>> 0b216f6b
+	const { adminUrl, fileSystemWriteAccess, siteSuffix, myJetpackUrl, isJetpackPluginActive } =
+		window?.myJetpackInitialState ?? {};
 
 	const { detail, isFetching } = useProduct( slug );
 	const {
