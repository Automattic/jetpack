import { Text, H3, Title, Button } from '@automattic/jetpack-components';
import { __, _n } from '@wordpress/i18n';
import { useCallback } from 'react';
import { QUERY_PURCHASES_KEY, REST_API_SITE_PURCHASES_ENDPOINT } from '../../data/constants';
import useSimpleQuery from '../../data/use-simple-query';
import useAnalytics from '../../hooks/use-analytics';
import useMyJetpackConnection from '../../hooks/use-my-jetpack-connection';
import useMyJetpackNavigate from '../../hooks/use-my-jetpack-navigate';
import getManageYourPlanUrl from '../../utils/get-manage-your-plan-url';
import getPurchasePlanUrl from '../../utils/get-purchase-plan-url';
import { isLifetimePurchase } from '../../utils/is-lifetime-purchase';
import { GoldenTokenTooltip } from '../golden-token/tooltip';
import styles from './style.module.scss';

/**
 * Basic plan section component.
 *
 * @param {object} props          - Component props.
 * @param {object} props.purchase - Purchase object.
 * @returns {object} PlanSection react component.
 */
function PlanSection( { purchase = {} } ) {
	const { product_name } = purchase;
	return (
		<>
			<Title>{ product_name }</Title>
			<PlanExpiry { ...purchase } />
		</>
	);
}

/**
 * Plan expiry component.
 *
 * @param {object} purchase - WPCOM purchase object.
 * @param {string} purchase.product_name - A product name.
 * @param {string} purchase.subscribed_date - A subscribed date.
 * @param {string} purchase.expiry_message - An expiry message.
 * @param {string} purchase.partner_slug - A partner that issued the purchase.
 * @returns {object} - A plan expiry component.
 */
function PlanExpiry( purchase ) {
	const { expiry_message, product_name, subscribed_date } = purchase;

	if ( isLifetimePurchase( purchase ) ) {
		return (
			<Text variant="body" className={ styles[ 'expire-date' ] }>
				<span className={ styles[ 'expire-date--with-icon' ] }>
					{ __( 'Never Expires', 'jetpack-my-jetpack' ) }
				</span>
				<GoldenTokenTooltip productName={ product_name } giftedDate={ subscribed_date } />
			</Text>
		);
	}

	return (
		<Text variant="body" className={ styles[ 'expire-date' ] }>
			{ expiry_message }
		</Text>
	);
}

/**
 * Plan section Header component.
 *
 * @param {object} props                   - Component props.
 * @param {number} props.numberOfPurchases - Count of purchases in purchases array.
 * @returns {object} PlanSectionHeader react component.
 */
function PlanSectionHeader( { numberOfPurchases = 0 } ) {
	return (
		<>
			<H3>{ _n( 'Your plan', 'Your plans', numberOfPurchases, 'jetpack-my-jetpack' ) }</H3>
			{ numberOfPurchases === 0 && (
				<Text variant="body">{ __( 'Want to power up your Jetpack?', 'jetpack-my-jetpack' ) }</Text>
			) }
		</>
	);
}

/**
 * Plan section Footer component.
 *
 * @param {object} props                   - Component props.
 * @param {number} props.numberOfPurchases - Count of purchases in purchases array.
 * @returns {object} PlanSectionFooter react component.
 */
function PlanSectionFooter( { numberOfPurchases } ) {
	const { recordEvent } = useAnalytics();
	const { isUserConnected } = useMyJetpackConnection();

	let planLinkDescription = __( 'Purchase a plan', 'jetpack-my-jetpack' );
	if ( numberOfPurchases >= 1 ) {
		planLinkDescription = _n(
			'Manage your plan',
			'Manage your plans',
			numberOfPurchases,
			'jetpack-my-jetpack'
		);
	}

	const purchaseClickHandler = useCallback( () => {
		const event = numberOfPurchases
			? 'jetpack_myjetpack_plans_manage_click'
			: 'jetpack_myjetpack_plans_purchase_click';
		recordEvent( event );
	}, [ numberOfPurchases, recordEvent ] );

	const navigateToConnectionPage = useMyJetpackNavigate( '/connection' );
	const activateLicenseClickHandler = useCallback( () => {
		recordEvent( 'jetpack_myjetpack_activate_license_click' );
		if ( ! isUserConnected ) {
			navigateToConnectionPage();
		}
	}, [ navigateToConnectionPage, isUserConnected, recordEvent ] );

	let activateLicenceDescription = __( 'Activate a license', 'jetpack-my-jetpack' );
	if ( ! isUserConnected ) {
		activateLicenceDescription = __(
			'Activate a license (requires a user connection)',
			'jetpack-my-jetpack'
		);
	}

	return (
		<ul>
			<li className={ styles[ 'actions-list-item' ] }>
				<Button
					onClick={ purchaseClickHandler }
					href={ numberOfPurchases ? getManageYourPlanUrl() : getPurchasePlanUrl() }
					weight="regular"
					variant="link"
					isExternalLink={ true }
				>
					{ planLinkDescription }
				</Button>
			</li>
			{ window?.myJetpackInitialState?.loadAddLicenseScreen && (
				<li className={ styles[ 'actions-list-item' ] }>
					<Button
						onClick={ activateLicenseClickHandler }
						href={
							isUserConnected
								? `${ window?.myJetpackInitialState?.adminUrl }admin.php?page=my-jetpack#/add-license`
								: undefined
						}
						variant="link"
						weight="regular"
					>
						{ activateLicenceDescription }
					</Button>
				</li>
			) }
		</ul>
	);
}

/**
 * Plan section component.
 *
 * @returns {object} PlansSection React component.
 */
export default function PlansSection() {
	const userIsAdmin = !! window?.myJetpackInitialState?.userIsAdmin;
	const {
		data: purchases,
		isLoading,
		isError,
<<<<<<< HEAD
	} = useSimpleQuery( { name: 'purchases', query: { path: REST_API_SITE_PURCHASES_ENDPOINT } } );
=======
	} = useSimpleQuery( QUERY_PURCHASES_KEY, { path: REST_API_SITE_PURCHASES_ENDPOINT } );
>>>>>>> f023539d

	const isDataLoaded = purchases && ! isLoading && ! isError;
	const numberOfPurchases = isDataLoaded ? purchases.length : 0;

	return (
		<div className={ styles.container }>
			<PlanSectionHeader numberOfPurchases={ numberOfPurchases } />

			<div className={ styles.purchasesSection }>
				{ isDataLoaded &&
					purchases.map( purchase => (
						<PlanSection key={ `purchase-${ purchase.product_name }` } purchase={ purchase } />
					) ) }
			</div>
			{ userIsAdmin && <PlanSectionFooter numberOfPurchases={ numberOfPurchases } /> }
		</div>
	);
}<|MERGE_RESOLUTION|>--- conflicted
+++ resolved
@@ -166,11 +166,10 @@
 		data: purchases,
 		isLoading,
 		isError,
-<<<<<<< HEAD
-	} = useSimpleQuery( { name: 'purchases', query: { path: REST_API_SITE_PURCHASES_ENDPOINT } } );
-=======
-	} = useSimpleQuery( QUERY_PURCHASES_KEY, { path: REST_API_SITE_PURCHASES_ENDPOINT } );
->>>>>>> f023539d
+	} = useSimpleQuery( {
+		name: QUERY_PURCHASES_KEY,
+		query: { path: REST_API_SITE_PURCHASES_ENDPOINT },
+	} );
 
 	const isDataLoaded = purchases && ! isLoading && ! isError;
 	const numberOfPurchases = isDataLoaded ? purchases.length : 0;
