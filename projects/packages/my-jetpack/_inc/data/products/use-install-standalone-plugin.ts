import { __, sprintf } from '@wordpress/i18n';
import { REST_API_SITE_PRODUCTS_ENDPOINT } from '../constants';
import { QUERY_INSTALL_PRODUCT_KEY } from '../constants';
import useSimpleMutation from '../use-simple-mutation';
import useProduct from './use-product';

const useInstallStandalonePlugin = ( productId: string ) => {
	const { detail, refetch } = useProduct( productId );

<<<<<<< HEAD
	const { mutate: install, isPending } = useSimpleMutation( {
		name: 'installPlugin',
		query: {
=======
	const { mutate: install, isPending } = useSimpleMutation(
		QUERY_INSTALL_PRODUCT_KEY,
		{
>>>>>>> f023539d
			path: `${ REST_API_SITE_PRODUCTS_ENDPOINT }/${ productId }/install-standalone`,
			method: 'POST',
		},
		options: {
			onSuccess: refetch,
		},
		errorMessage: sprintf(
			// translators: %$1s: Jetpack Product name
			__( 'Failed to install standalone plugin for %1$s. Please try again', 'jetpack-my-jetpack' ),
			detail.name
		),
	} );

	return {
		install,
		isPending,
	};
};

export default useInstallStandalonePlugin;<|MERGE_RESOLUTION|>--- conflicted
+++ resolved
@@ -7,15 +7,9 @@
 const useInstallStandalonePlugin = ( productId: string ) => {
 	const { detail, refetch } = useProduct( productId );
 
-<<<<<<< HEAD
 	const { mutate: install, isPending } = useSimpleMutation( {
-		name: 'installPlugin',
+		name: QUERY_INSTALL_PRODUCT_KEY,
 		query: {
-=======
-	const { mutate: install, isPending } = useSimpleMutation(
-		QUERY_INSTALL_PRODUCT_KEY,
-		{
->>>>>>> f023539d
 			path: `${ REST_API_SITE_PRODUCTS_ENDPOINT }/${ productId }/install-standalone`,
 			method: 'POST',
 		},
