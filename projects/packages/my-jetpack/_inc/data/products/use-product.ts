import { useCallback } from 'react';
import { REST_API_SITE_PRODUCTS_ENDPOINT } from '../constants';
import { QUERY_PRODUCT_KEY } from '../constants';
import useSimpleQuery from '../use-simple-query';
import mapObjectKeysToCamel from '../utils/to-camel';
import type { ProductCamelCase, ProductSnakeCase } from '../types';
import type { RefetchOptions, QueryObserverResult } from '@tanstack/react-query';

const getFullPricePerMonth = ( product: ProductCamelCase ) => {
	return product.pricingForUi.productTerm === 'year'
		? Math.round( ( product.pricingForUi.fullPrice / 12 ) * 100 ) / 100
		: product.pricingForUi.fullPrice;
};

const getDiscountPricePerMonth = ( product: ProductCamelCase ) => {
	return product.pricingForUi.productTerm === 'year'
		? Math.round( ( product.pricingForUi.discountPrice / 12 ) * 100 ) / 100
		: product.pricingForUi.discountPrice;
};

export const useAllProducts = () => {
	const initialState = window?.myJetpackInitialState;
	const products = initialState?.products?.items || {};

	return products;
};

// Create query to fetch new product data from the server
const useFetchProduct = ( productId: string ) => {
<<<<<<< HEAD
	const queryResult = useSimpleQuery< ProductSnakeCase >( {
		name: 'product',
		query: {
=======
	const queryResult = useSimpleQuery< ProductSnakeCase >(
		QUERY_PRODUCT_KEY,
		{
>>>>>>> f023539d
			path: `${ REST_API_SITE_PRODUCTS_ENDPOINT }/${ productId }`,
		},
		options: { enabled: false },
	} );

	return queryResult;
};

// Fetch the product data from the server and update the global state
const refetchProduct = async (
	productId: string,
	refetch: ( options?: RefetchOptions ) => Promise< QueryObserverResult< ProductSnakeCase, Error > >
) => {
	const { data: refetchedProduct } = await refetch();

	window.myJetpackInitialState.products.items[ productId ] = refetchedProduct;
};

const prepareProductData = ( product: ProductSnakeCase ) => {
	// The mapObjectKeysToCamel is typed correctly, however we are adding new fields
	// to the product object that don't exist on the global state object
	// Therefore we still need to cast the object to the correct type
	const camelProduct = mapObjectKeysToCamel( product ) as ProductCamelCase;

	camelProduct.features = camelProduct.features || [];
	camelProduct.supportedProducts = camelProduct.supportedProducts || [];

	camelProduct.pricingForUi.fullPricePerMonth = getFullPricePerMonth( camelProduct );
	camelProduct.pricingForUi.discountPricePerMonth = getDiscountPricePerMonth( camelProduct );

	return camelProduct;
};

const useProduct = ( productId: string ) => {
	const allProducts = useAllProducts();
	const product = allProducts?.[ productId ];
	const camelProduct = prepareProductData( product );
	const { refetch, isLoading } = useFetchProduct( productId );

	return {
		detail: camelProduct,
		refetch: useCallback( () => refetchProduct( productId, refetch ), [ productId, refetch ] ),
		isLoading,
	};
};

export default useProduct;<|MERGE_RESOLUTION|>--- conflicted
+++ resolved
@@ -3,7 +3,7 @@
 import { QUERY_PRODUCT_KEY } from '../constants';
 import useSimpleQuery from '../use-simple-query';
 import mapObjectKeysToCamel from '../utils/to-camel';
-import type { ProductCamelCase, ProductSnakeCase } from '../types';
+import type { ProductCamelCase, ProductSnakeCase, WP_Error } from '../types';
 import type { RefetchOptions, QueryObserverResult } from '@tanstack/react-query';
 
 const getFullPricePerMonth = ( product: ProductCamelCase ) => {
@@ -27,15 +27,9 @@
 
 // Create query to fetch new product data from the server
 const useFetchProduct = ( productId: string ) => {
-<<<<<<< HEAD
 	const queryResult = useSimpleQuery< ProductSnakeCase >( {
-		name: 'product',
+		name: QUERY_PRODUCT_KEY,
 		query: {
-=======
-	const queryResult = useSimpleQuery< ProductSnakeCase >(
-		QUERY_PRODUCT_KEY,
-		{
->>>>>>> f023539d
 			path: `${ REST_API_SITE_PRODUCTS_ENDPOINT }/${ productId }`,
 		},
 		options: { enabled: false },
@@ -47,7 +41,9 @@
 // Fetch the product data from the server and update the global state
 const refetchProduct = async (
 	productId: string,
-	refetch: ( options?: RefetchOptions ) => Promise< QueryObserverResult< ProductSnakeCase, Error > >
+	refetch: (
+		options?: RefetchOptions
+	) => Promise< QueryObserverResult< ProductSnakeCase, WP_Error > >
 ) => {
 	const { data: refetchedProduct } = await refetch();
 
