import { __, sprintf } from '@wordpress/i18n';
import { REST_API_SITE_PRODUCTS_ENDPOINT } from '../constants';
import { QUERY_ACTIVATE_PRODUCT_KEY } from '../constants';
import useSimpleMutation from '../use-simple-mutation';
import useProduct from './use-product';

const useActivate = ( productId: string ) => {
	const { detail, refetch } = useProduct( productId );

<<<<<<< HEAD
	const { mutate: activate, isPending } = useSimpleMutation( {
		name: 'activateProduct',
		query: {
=======
	const { mutate: activate, isPending } = useSimpleMutation(
		QUERY_ACTIVATE_PRODUCT_KEY,
		{
>>>>>>> f023539d
			path: `${ REST_API_SITE_PRODUCTS_ENDPOINT }/${ productId }`,
			method: 'POST',
		},
		options: {
			onSuccess: refetch,
		},
		errorMessage: sprintf(
			// translators: %$1s: Jetpack Product name
			__( 'Failed to activate %1$s. Please try again', 'jetpack-my-jetpack' ),
			detail.name
		),
	} );

	return {
		activate,
		isPending,
	};
};

export default useActivate;<|MERGE_RESOLUTION|>--- conflicted
+++ resolved
@@ -7,15 +7,9 @@
 const useActivate = ( productId: string ) => {
 	const { detail, refetch } = useProduct( productId );
 
-<<<<<<< HEAD
 	const { mutate: activate, isPending } = useSimpleMutation( {
-		name: 'activateProduct',
+		name: QUERY_ACTIVATE_PRODUCT_KEY,
 		query: {
-=======
-	const { mutate: activate, isPending } = useSimpleMutation(
-		QUERY_ACTIVATE_PRODUCT_KEY,
-		{
->>>>>>> f023539d
 			path: `${ REST_API_SITE_PRODUCTS_ENDPOINT }/${ productId }`,
 			method: 'POST',
 		},
