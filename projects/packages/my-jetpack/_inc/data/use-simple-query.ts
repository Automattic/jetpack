import { useQuery } from '@tanstack/react-query';
import apiFetch from '@wordpress/api-fetch';
import { useFetchingErrorNotice } from './notices/use-fetching-error-notice';
<<<<<<< HEAD
import type { UseQueryOptions, UseQueryResult } from '@tanstack/react-query';
=======
import type { WP_Error } from './types';
import type { UseQueryOptions } from '@tanstack/react-query';
>>>>>>> f023539d
import type { APIFetchOptions } from '@wordpress/api-fetch';

/**
 * Executes a query using the provided query parameters and options.
 * This hook encapsulates the logic for fetching data and handling the
 * state of the request (e.g., loading, error states). It also optionally
 * displays an error notice if the query fails. It's optimized for simple
 * GET requests. For anything else - use useSimpleMutation.
 *
 * @template T The type of data expected from the query function.
 * @param {object} params - The parameters for executing the query.
 * @param {string} params.name - A unique name for the query, used as part of the query key.
 * @param {APIFetchOptions} params.query - The options to be passed to the API fetch function.
 * @param {Pick<UseQueryOptions, 'enabled'>} [params.options] - Optional. Query options from react-query, currently supports only the 'enabled' option.
 * @param {string} [params.explicitKey] - Optional. An explicit key to be used alongside the name for the query key. Useful for creating more specific query keys.
 * @param {string} [params.errorMessage] - Optional. A custom error message that can be displayed if the query fails.
 * @returns {UseQueryResult<T>} The result object from the useQuery hook, containing data and state information about the query (e.g., isLoading, isError).
 */
<<<<<<< HEAD
type QueryParams = {
	name: string;
	query: APIFetchOptions;
	options?: Pick< UseQueryOptions, 'enabled' >;
	explicitKey?: string;
	errorMessage?: string;
};
const useSimpleQuery = < T >( {
	name,
	query,
	options,
	explicitKey,
	errorMessage,
}: QueryParams ) => {
	const queryResult = useQuery< T >( {
=======
const useSimpleQuery = < T >(
	name: string,
	query: APIFetchOptions,
	options?: Pick< UseQueryOptions, 'enabled' >,
	explicitKey?: string,
	errorMessage?: string
) => {
	const queryResult = useQuery< T, WP_Error >( {
>>>>>>> f023539d
		queryKey: [ name, explicitKey ],
		queryFn: () => apiFetch< T >( query ),
		refetchOnWindowFocus: false,
		refetchIntervalInBackground: false,
		...options,
	} );

	const { error, isError, isLoading } = queryResult;

	useFetchingErrorNotice( {
		infoName: name,
		isError: ! isLoading && isError && error.code !== 'not_connected',
		overrideMessage: errorMessage,
	} );

	return queryResult;
};

export default useSimpleQuery;<|MERGE_RESOLUTION|>--- conflicted
+++ resolved
@@ -1,12 +1,8 @@
 import { useQuery } from '@tanstack/react-query';
 import apiFetch from '@wordpress/api-fetch';
 import { useFetchingErrorNotice } from './notices/use-fetching-error-notice';
-<<<<<<< HEAD
+import type { WP_Error } from './types';
 import type { UseQueryOptions, UseQueryResult } from '@tanstack/react-query';
-=======
-import type { WP_Error } from './types';
-import type { UseQueryOptions } from '@tanstack/react-query';
->>>>>>> f023539d
 import type { APIFetchOptions } from '@wordpress/api-fetch';
 
 /**
@@ -25,7 +21,6 @@
  * @param {string} [params.errorMessage] - Optional. A custom error message that can be displayed if the query fails.
  * @returns {UseQueryResult<T>} The result object from the useQuery hook, containing data and state information about the query (e.g., isLoading, isError).
  */
-<<<<<<< HEAD
 type QueryParams = {
 	name: string;
 	query: APIFetchOptions;
@@ -40,17 +35,7 @@
 	explicitKey,
 	errorMessage,
 }: QueryParams ) => {
-	const queryResult = useQuery< T >( {
-=======
-const useSimpleQuery = < T >(
-	name: string,
-	query: APIFetchOptions,
-	options?: Pick< UseQueryOptions, 'enabled' >,
-	explicitKey?: string,
-	errorMessage?: string
-) => {
 	const queryResult = useQuery< T, WP_Error >( {
->>>>>>> f023539d
 		queryKey: [ name, explicitKey ],
 		queryFn: () => apiFetch< T >( query ),
 		refetchOnWindowFocus: false,
