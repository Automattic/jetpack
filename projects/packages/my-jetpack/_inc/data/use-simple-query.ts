import { useQuery } from '@tanstack/react-query';
import apiFetch from '@wordpress/api-fetch';
import { useFetchingErrorNotice } from './notices/use-fetching-error-notice';
import type { UseQueryOptions } from '@tanstack/react-query';
import type { APIFetchOptions } from '@wordpress/api-fetch';

<<<<<<< HEAD
/**
 * A hook to fetch data from the simple GET endpoint using react-query
 *
 * @param {string} name - The name of the query.
 * @param {object} query - The query object to pass to apiFetch
 * @param {string} explicitKey - An optional key to use for the query cache.
 * @returns {Array} The result of the query.
=======
/*
 * Simple wrapper for useQuery that handles error notices.
 *
 * This query is only meant for GET requests, if you need to use a different method, use useSimpleMutation.
 *
 * The options object is optional and is a strictly defined subset of the UseQueryOptions type.
 * If you want to pass more options, you can add them to the options type above.
>>>>>>> 970c298e
 */
const useSimpleQuery = < T >(
	name: string,
	query: APIFetchOptions,
	options?: Pick< UseQueryOptions, 'enabled' >,
	explicitKey?: string,
	errorMessage?: string
) => {
	const queryResult = useQuery< T >( {
		queryKey: [ name, explicitKey ],
		queryFn: () => apiFetch< T >( query ),
		refetchOnWindowFocus: false,
		refetchIntervalInBackground: false,
		...options,
	} );

	const { isError, isLoading } = queryResult;

	useFetchingErrorNotice( {
		infoName: name,
		isError: ! isLoading && isError,
		overrideMessage: errorMessage,
	} );

	return queryResult;
};

export default useSimpleQuery;<|MERGE_RESOLUTION|>--- conflicted
+++ resolved
@@ -4,23 +4,17 @@
 import type { UseQueryOptions } from '@tanstack/react-query';
 import type { APIFetchOptions } from '@wordpress/api-fetch';
 
-<<<<<<< HEAD
 /**
- * A hook to fetch data from the simple GET endpoint using react-query
- *
- * @param {string} name - The name of the query.
- * @param {object} query - The query object to pass to apiFetch
- * @param {string} explicitKey - An optional key to use for the query cache.
- * @returns {Array} The result of the query.
-=======
-/*
  * Simple wrapper for useQuery that handles error notices.
  *
  * This query is only meant for GET requests, if you need to use a different method, use useSimpleMutation.
  *
- * The options object is optional and is a strictly defined subset of the UseQueryOptions type.
- * If you want to pass more options, you can add them to the options type above.
->>>>>>> 970c298e
+ * @param {string} name - The name of the query.
+ * @param {object} query - The query object to pass to apiFetch
+ * @param {object} options - The options to pass to useQuery
+ * @param {string} explicitKey - An optional key to use for the query cache.
+ * @param {string} errorMessage - An optional custom error message to display.
+ * @returns {Array} The result of the query.
  */
 const useSimpleQuery = < T >(
 	name: string,
