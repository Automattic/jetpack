/**
 * External dependencies
 */
import ReactDOM from 'react-dom';
import React from 'react';
import { HashRouter, Routes, Route } from 'react-router-dom';
import { Container, Col, JetpackFooter } from '@automattic/jetpack-components';

/**
 * Internal dependencies
 */
import MyJetpackScreen from './components/my-jetpack-screen';
import ConnectionScreen from './components/connection-screen';
import { initStore } from './state/store';
import {
	BoostInterstitial,
	ScanInterstitial,
	SearchInterstitial,
} from './components/product-interstitial';
import GoBackLink from './components/go-back-link';
import styles from './style.module.scss';

initStore();

/**
 * Main layout component.
 * Takes it as an initil basic approach that
 * could get more complex in the future.
 *
 * @param {object} props          - Component props.
 * @param {boolean} props.nav     - Header navigation.
 * @param {object} props.children - Child components.
 * @returns {object}                Layout react component.
 */
function Layout( { nav = false, children } ) {
	if ( ! nav ) {
		return children;
	}

	return (
		<div className={ styles.layout }>
			<Container horizontalSpacing={ 3 } horizontalGap={ 3 }>
				<Col>
					<GoBackLink />
				</Col>
				<Col>{ children }</Col>
			</Container>
			<Container horizontalSpacing={ 5 }>
				<Col>
					<JetpackFooter />
				</Col>
			</Container>
		</div>
	);
}

const MyJetpack = () => (
	<HashRouter>
		<Routes>
			<Route path="/" element={ <MyJetpackScreen /> } />
			<Route
				path="/connection"
				element={ <Layout nav={ true } children={ <ConnectionScreen /> } /> }
			/>
			<Route
				path="/add-boost"
				element={ <Layout nav={ true } children={ <BoostInterstitial /> } /> }
			/>
			<Route
				path="/add-search"
				element={ <Layout nav={ true } children={ <SearchInterstitial /> } /> }
			/>
		</Routes>
	</HashRouter>
);

/**
 * The initial renderer function.
 */
function render() {
	const container = document.getElementById( 'my-jetpack-container' );
	if ( null === container ) {
		return;
	}

<<<<<<< HEAD
	ReactDOM.render( <MyJetpack />, container );
=======
	ReactDOM.render(
		<HashRouter>
			<Routes>
				<Route path="/" element={ <MyJetpackScreen /> } />
				<Route
					path="/connection"
					element={ <Layout nav={ true } children={ <ConnectionScreen /> } /> }
				/>
				<Route
					path="/add-boost"
					element={ <Layout nav={ true } children={ <BoostInterstitial /> } /> }
				/>
				<Route
					path="/add-scan"
					element={ <Layout nav={ true } children={ <ScanInterstitial /> } /> }
				/>
				<Route
					path="/add-search"
					element={ <Layout nav={ true } children={ <SearchInterstitial /> } /> }
				/>
			</Routes>
		</HashRouter>,
		container
	);
>>>>>>> 19ce458c
}

render();<|MERGE_RESOLUTION|>--- conflicted
+++ resolved
@@ -67,6 +67,10 @@
 				element={ <Layout nav={ true } children={ <BoostInterstitial /> } /> }
 			/>
 			<Route
+				path="/add-scan"
+				element={ <Layout nav={ true } children={ <ScanInterstitial /> } /> }
+			/>
+			<Route
 				path="/add-search"
 				element={ <Layout nav={ true } children={ <SearchInterstitial /> } /> }
 			/>
@@ -83,34 +87,7 @@
 		return;
 	}
 
-<<<<<<< HEAD
 	ReactDOM.render( <MyJetpack />, container );
-=======
-	ReactDOM.render(
-		<HashRouter>
-			<Routes>
-				<Route path="/" element={ <MyJetpackScreen /> } />
-				<Route
-					path="/connection"
-					element={ <Layout nav={ true } children={ <ConnectionScreen /> } /> }
-				/>
-				<Route
-					path="/add-boost"
-					element={ <Layout nav={ true } children={ <BoostInterstitial /> } /> }
-				/>
-				<Route
-					path="/add-scan"
-					element={ <Layout nav={ true } children={ <ScanInterstitial /> } /> }
-				/>
-				<Route
-					path="/add-search"
-					element={ <Layout nav={ true } children={ <SearchInterstitial /> } /> }
-				/>
-			</Routes>
-		</HashRouter>,
-		container
-	);
->>>>>>> 19ce458c
 }
 
 render();