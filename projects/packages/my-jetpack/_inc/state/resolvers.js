/**
 * External dependencies
 */
import { CONNECTION_STORE_ID } from '@automattic/jetpack-connection';
import apiFetch from '@wordpress/api-fetch';
/**
 * Internal dependencies
 */
import { PRODUCT_STATUSES } from '../components/product-card';
import {
	REST_API_SITE_PRODUCTS_ENDPOINT,
	PRODUCTS_THAT_NEEDS_INITIAL_FETCH,
	getStatsHighlightsEndpoint,
} from './constants';
import resolveProductStatsRequest from './stats-resolvers';

const myJetpackResolvers = {
	getProduct: {
		isFulfilled: ( state, productId ) => {
			const items = state?.products?.items || {};
			return (
				items.hasOwnProperty( productId ) &&
				! PRODUCTS_THAT_NEEDS_INITIAL_FETCH.includes( productId )
			);
		},
		fulfill:
			productId =>
			async ( { dispatch } ) => {
				try {
					dispatch.setIsFetchingProduct( productId, true );
					const response = await apiFetch( {
						path: `${ REST_API_SITE_PRODUCTS_ENDPOINT }/${ productId }`,
					} );
					dispatch.setProduct( response );
					dispatch.setIsFetchingProduct( productId, false );
					return Promise.resolve();
				} catch ( error ) {
					dispatch.setIsFetchingProduct( productId, false );

					// Pick error from the response body.
					if ( error?.code && error?.message ) {
						dispatch.setRequestProductError( productId, error );
						return Promise.reject( error );
					}
					throw new Error( error );
				}
			},
	},

<<<<<<< HEAD
	getChatAvailability:
		() =>
		async ( { dispatch } ) => {
			dispatch.setChatAvailabilityIsFetching( true );

			try {
				dispatch.setChatAvailability(
					await apiFetch( { path: REST_API_CHAT_AVAILABILITY_ENDPOINT } )
				);
				dispatch.setChatAvailabilityIsFetching( false );
			} catch ( error ) {
				dispatch.setChatAvailabilityIsFetching( false );
			}
		},

	getChatAuthentication:
		() =>
		async ( { dispatch } ) => {
			dispatch.setChatAuthenticationIsFetching( true );

			try {
				dispatch.setChatAuthentication(
					await apiFetch( { path: REST_API_CHAT_AUTHENTICATION_ENDPOINT } )
				);
				dispatch.setChatAuthenticationIsFetching( false );
			} catch ( error ) {
				dispatch.setChatAuthenticationIsFetching( false );
			}
		},

	getBackupRewindableEvents: () => {
		return async ( { dispatch } ) => {
			dispatch.setBackupRewindableEventsIsFetching( true );

			try {
				dispatch.setBackupRewindableEvents(
					await apiFetch( { path: REST_API_REWINDABLE_BACKUP_EVENTS_ENDPOINT } )
				);
				dispatch.setBackupRewindableEventsIsFetching( false );
			} catch ( error ) {
				dispatch.setBackupRewindableEventsIsFetching( false );
			}
		};
	},

	getCountBackupItems: () => {
		return async ( { dispatch } ) => {
			dispatch.setCountBackupItemsIsFetching( true );

			try {
				dispatch.setCountBackupItems(
					await apiFetch( { path: REST_API_COUNT_BACKUP_ITEMS_ENDPOINT } )
				);
				dispatch.setCountBackupItemsIsFetching( false );
			} catch ( error ) {
				dispatch.setCountBackupItemsIsFetching( false );
			}
		};
	},

=======
	getAvailableLicenses:
		() =>
		async ( { dispatch } ) => {
			dispatch.setAvailableLicensesIsFetching( true );

			try {
				const { apiRoot, apiNonce } = window?.myJetpackRest || {};
				restApi.setApiRoot( apiRoot );
				restApi.setApiNonce( apiNonce );
				const result = await restApi.getUserLicenses();

				if ( result && result.items ) {
					dispatch.setAvailableLicenses(
						result.items.filter(
							( { attached_at, revoked_at } ) => attached_at === null && revoked_at === null
						)
					);
				} else {
					dispatch.setAvailableLicenses( [] );
				}
			} catch ( error ) {
				dispatch.setAvailableLicenses( [] );
			} finally {
				dispatch.setAvailableLicensesIsFetching( false );
			}
		},

>>>>>>> 20a54f16
	getStatsCounts: () => async props => {
		const { dispatch, registry } = props;

		dispatch.setStatsCountsIsFetching( true );

		const blogId = registry.select( CONNECTION_STORE_ID ).getBlogId();

		try {
			dispatch.setStatsCounts( await apiFetch( { path: getStatsHighlightsEndpoint( blogId ) } ) );
			dispatch.setStatsCountsIsFetching( false );
		} catch ( error ) {
			dispatch.setStatsCountsIsFetching( false );
		}
	},
};

const getProductStats = {
	isFulfilled: ( state, productId ) => {
		return state.stats?.items?.hasOwnProperty( productId ) || false;
	},
	fulfill:
		productId =>
		async ( { dispatch, select } ) => {
			const { status } = select.getProduct( productId );

			// If the product is not active, we don't need to fetch the stats.
			if ( status !== PRODUCT_STATUSES.ACTIVE ) {
				// Set it to null so the requester knows the stats are not available
				dispatch.setProductStats( productId, null );
				return Promise.resolve();
			}

			try {
				dispatch.setIsFetchingProductStats( productId, true );

				/**
				 * Delegate the resolution to a product-specific resolver.
				 */
				const response = await resolveProductStatsRequest( productId );

				dispatch.setProductStats( productId, response );
				dispatch.setIsFetchingProductStats( productId, false );

				return Promise.resolve();
			} catch ( error ) {
				// Set it to null so the requester knows the stats are not available
				dispatch.setProductStats( productId, null );
				dispatch.setIsFetchingProductStats( productId, false );

				// Pick error from the response body.
				if ( error?.code && error?.message ) {
					return Promise.reject( error );
				}
				throw new Error( error );
			}
		},
};

export default {
	...myJetpackResolvers,
	getProductStats,
};<|MERGE_RESOLUTION|>--- conflicted
+++ resolved
@@ -46,97 +46,6 @@
 				}
 			},
 	},
-
-<<<<<<< HEAD
-	getChatAvailability:
-		() =>
-		async ( { dispatch } ) => {
-			dispatch.setChatAvailabilityIsFetching( true );
-
-			try {
-				dispatch.setChatAvailability(
-					await apiFetch( { path: REST_API_CHAT_AVAILABILITY_ENDPOINT } )
-				);
-				dispatch.setChatAvailabilityIsFetching( false );
-			} catch ( error ) {
-				dispatch.setChatAvailabilityIsFetching( false );
-			}
-		},
-
-	getChatAuthentication:
-		() =>
-		async ( { dispatch } ) => {
-			dispatch.setChatAuthenticationIsFetching( true );
-
-			try {
-				dispatch.setChatAuthentication(
-					await apiFetch( { path: REST_API_CHAT_AUTHENTICATION_ENDPOINT } )
-				);
-				dispatch.setChatAuthenticationIsFetching( false );
-			} catch ( error ) {
-				dispatch.setChatAuthenticationIsFetching( false );
-			}
-		},
-
-	getBackupRewindableEvents: () => {
-		return async ( { dispatch } ) => {
-			dispatch.setBackupRewindableEventsIsFetching( true );
-
-			try {
-				dispatch.setBackupRewindableEvents(
-					await apiFetch( { path: REST_API_REWINDABLE_BACKUP_EVENTS_ENDPOINT } )
-				);
-				dispatch.setBackupRewindableEventsIsFetching( false );
-			} catch ( error ) {
-				dispatch.setBackupRewindableEventsIsFetching( false );
-			}
-		};
-	},
-
-	getCountBackupItems: () => {
-		return async ( { dispatch } ) => {
-			dispatch.setCountBackupItemsIsFetching( true );
-
-			try {
-				dispatch.setCountBackupItems(
-					await apiFetch( { path: REST_API_COUNT_BACKUP_ITEMS_ENDPOINT } )
-				);
-				dispatch.setCountBackupItemsIsFetching( false );
-			} catch ( error ) {
-				dispatch.setCountBackupItemsIsFetching( false );
-			}
-		};
-	},
-
-=======
-	getAvailableLicenses:
-		() =>
-		async ( { dispatch } ) => {
-			dispatch.setAvailableLicensesIsFetching( true );
-
-			try {
-				const { apiRoot, apiNonce } = window?.myJetpackRest || {};
-				restApi.setApiRoot( apiRoot );
-				restApi.setApiNonce( apiNonce );
-				const result = await restApi.getUserLicenses();
-
-				if ( result && result.items ) {
-					dispatch.setAvailableLicenses(
-						result.items.filter(
-							( { attached_at, revoked_at } ) => attached_at === null && revoked_at === null
-						)
-					);
-				} else {
-					dispatch.setAvailableLicenses( [] );
-				}
-			} catch ( error ) {
-				dispatch.setAvailableLicenses( [] );
-			} finally {
-				dispatch.setAvailableLicensesIsFetching( false );
-			}
-		},
-
->>>>>>> 20a54f16
 	getStatsCounts: () => async props => {
 		const { dispatch, registry } = props;
 
