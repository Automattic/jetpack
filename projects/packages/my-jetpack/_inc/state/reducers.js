--- conflicted
+++ resolved
@@ -1,14 +1,5 @@
 import { combineReducers } from '@wordpress/data';
 import {
-<<<<<<< HEAD
-	SET_PRODUCT,
-	SET_PRODUCT_STATUS,
-	SET_IS_FETCHING_PRODUCT,
-	SET_PRODUCT_REQUEST_ERROR,
-=======
-	SET_AVAILABLE_LICENSES,
-	SET_AVAILABLE_LICENSES_IS_FETCHING,
->>>>>>> 970c298e
 	SET_GLOBAL_NOTICE,
 	CLEAN_GLOBAL_NOTICE,
 	SET_STATS_COUNTS_IS_FETCHING,
@@ -16,81 +7,6 @@
 	SET_DISMISSED_WELCOME_BANNER_IS_FETCHING,
 	SET_DISMISSED_WELCOME_BANNER,
 } from './actions';
-
-<<<<<<< HEAD
-const products = ( state = {}, action ) => {
-	switch ( action.type ) {
-		case SET_IS_FETCHING_PRODUCT: {
-			const { productId, isFetching } = action;
-			return {
-				...state,
-				isFetching: {
-					...state.isFetching,
-					[ productId ]: isFetching,
-				},
-				errors: {
-					...state.errors,
-					[ productId ]: isFetching ? undefined : state.errors[ productId ],
-				},
-			};
-		}
-
-		case SET_PRODUCT_STATUS: {
-			const { productId, status } = action;
-			return {
-				...state,
-				items: {
-					...state.items,
-					[ productId ]: {
-						...state.items[ productId ],
-						status,
-					},
-				},
-			};
-		}
-
-		case SET_PRODUCT: {
-			const { product } = action;
-			const { slug: productId } = product;
-			return {
-				...state,
-				items: {
-					...state.items,
-					[ productId ]: product,
-				},
-			};
-		}
-
-		case SET_PRODUCT_REQUEST_ERROR: {
-			const { productId, error } = action;
-			return {
-				...state,
-				errors: {
-					...state.errors,
-					[ productId ]: error,
-				},
-			};
-		}
-=======
-const availableLicenses = ( state = {}, action ) => {
-	switch ( action.type ) {
-		case SET_AVAILABLE_LICENSES_IS_FETCHING:
-			return {
-				...state,
-				isFetching: action.isFetching,
-			};
-
-		case SET_AVAILABLE_LICENSES:
-			return {
-				...state,
-				items: action?.availableLicenses || [],
-			};
->>>>>>> 970c298e
-
-		default:
-			return state;
-	}
-};
 
 const notices = ( state = { global: {} }, action ) => {
 	switch ( action.type ) {
@@ -167,11 +83,6 @@
 };
 
 const reducers = combineReducers( {
-<<<<<<< HEAD
-	products,
-=======
-	availableLicenses,
->>>>>>> 970c298e
 	notices,
 	plugins,
 	statsCounts,
