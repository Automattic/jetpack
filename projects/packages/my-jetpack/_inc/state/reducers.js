--- conflicted
+++ resolved
@@ -1,14 +1,5 @@
 import { combineReducers } from '@wordpress/data';
 import {
-<<<<<<< HEAD
-	SET_CHAT_AVAILABILITY,
-	SET_CHAT_AUTHENTICATION,
-	SET_CHAT_AVAILABILITY_IS_FETCHING,
-	SET_CHAT_AUTHENTICATION_IS_FETCHING,
-=======
-	SET_AVAILABLE_LICENSES,
-	SET_AVAILABLE_LICENSES_IS_FETCHING,
->>>>>>> 20a54f16
 	SET_PRODUCT,
 	SET_PRODUCT_STATUS,
 	SET_IS_FETCHING_PRODUCT,
@@ -76,95 +67,6 @@
 				},
 			};
 		}
-
-		default:
-			return state;
-	}
-};
-
-<<<<<<< HEAD
-const backupRewindableEvents = ( state = {}, action ) => {
-	switch ( action.type ) {
-		case SET_BACKUP_REWINDABLE_EVENTS_IS_FETCHING:
-=======
-const availableLicenses = ( state = {}, action ) => {
-	switch ( action.type ) {
-		case SET_AVAILABLE_LICENSES_IS_FETCHING:
->>>>>>> 20a54f16
-			return {
-				...state,
-				isFetching: action.isFetching,
-			};
-
-<<<<<<< HEAD
-		case SET_BACKUP_REWINDABLE_EVENTS:
-			return {
-				...state,
-				items: action?.rewindableEvents || {},
-			};
-
-		default:
-			return state;
-	}
-};
-
-const countBackupItems = ( state = {}, action ) => {
-	switch ( action.type ) {
-		case SET_COUNT_BACKUP_ITEMS_IS_FETCHING:
-			return {
-				...state,
-				isFetching: action.isFetching,
-			};
-
-		case SET_COUNT_BACKUP_ITEMS:
-			return {
-				...state,
-				items: action?.backupItems || {},
-			};
-
-		default:
-			return state;
-	}
-};
-
-const chatAvailability = ( state = { isFetching: false, isAvailable: false }, action ) => {
-	switch ( action.type ) {
-		case SET_CHAT_AVAILABILITY_IS_FETCHING:
-			return {
-				...state,
-				isFetching: action.isFetching,
-			};
-
-		case SET_CHAT_AVAILABILITY:
-			return {
-				...state,
-				isAvailable: action?.chatAvailability?.is_available,
-			};
-
-		default:
-			return state;
-	}
-};
-
-const chatAuthentication = ( state = { isFetching: false, jwt: false }, action ) => {
-	switch ( action.type ) {
-		case SET_CHAT_AUTHENTICATION_IS_FETCHING:
-			return {
-				...state,
-				isFetching: action.isFetching,
-			};
-
-		case SET_CHAT_AUTHENTICATION:
-			return {
-				...state,
-				jwt: action?.chatAuthentication?.user?.jwt,
-=======
-		case SET_AVAILABLE_LICENSES:
-			return {
-				...state,
-				items: action?.availableLicenses || [],
->>>>>>> 20a54f16
-			};
 
 		default:
 			return state;
@@ -276,14 +178,6 @@
 
 const reducers = combineReducers( {
 	products,
-<<<<<<< HEAD
-	backupRewindableEvents,
-	countBackupItems,
-	chatAvailability,
-	chatAuthentication,
-=======
-	availableLicenses,
->>>>>>> 20a54f16
 	notices,
 	plugins,
 	stats,
