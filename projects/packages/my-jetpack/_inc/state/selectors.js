<<<<<<< HEAD
import { PRODUCT_STATUSES } from '../components/product-card';
import { mapObjectKeysToCamel } from '../utils/to-camel';

export const getProducts = state => state.products?.items || {};

export const getProductNames = state => Object.keys( getProducts( state ) );

export const getProduct = ( state, productId ) => {
	const stateProduct = getProducts( state )?.[ productId ] || {};

	const product = mapObjectKeysToCamel( stateProduct, true );
	product.standalonePluginInfo = mapObjectKeysToCamel( product.standalonePluginInfo || {}, true );
	product.pricingForUi = mapObjectKeysToCamel( product.pricingForUi || {}, true );
	product.pricingForUi.introductoryOffer = product.pricingForUi.isIntroductoryOffer
		? mapObjectKeysToCamel( product.pricingForUi.introductoryOffer, true )
		: null;

	// Camelize object keys for each tier in pricingForUi
	if ( product.pricingForUi?.tiers ) {
		product.pricingForUi.tiers = mapObjectKeysToCamel( product.pricingForUi.tiers, true );
		product.pricingForUi.tiers = Object.keys( product.pricingForUi.tiers ).reduce(
			( result, tierKey ) => {
				const tier = mapObjectKeysToCamel( product.pricingForUi.tiers[ tierKey ], true ) || {};
				result[ tierKey ] = {
					...tier,
					introductoryOffer: tier?.isIntroductoryOffer
						? mapObjectKeysToCamel( tier?.introductoryOffer, true )
						: null,
				};
				return result;
			},
			{}
		);
	}

	product.features = product.features || [];
	product.supportedProducts = product.supportedProducts || [];

	product.pricingForUi.fullPricePerMonth =
		product.pricingForUi.productTerm === 'year'
			? Math.round( ( product.pricingForUi.fullPrice / 12 ) * 100 ) / 100
			: product.pricingForUi.fullPrice;

	product.pricingForUi.discountPricePerMonth =
		product.pricingForUi.productTerm === 'year'
			? Math.round( ( product.pricingForUi.discountPrice / 12 ) * 100 ) / 100
			: product.pricingForUi.discountPrice;

	return product;
};

export const isValidProduct = ( state, productId ) =>
	getProductNames( state ).includes( productId );

export const getProductsThatRequiresUserConnection = state => {
	const products = getProducts( state );

	return Object.keys( products ).reduce( ( current, product ) => {
		const currentProduct = products[ product ];
		const requires =
			currentProduct?.requires_user_connection &&
			( currentProduct?.status === PRODUCT_STATUSES.ACTIVE ||
				currentProduct?.status === PRODUCT_STATUSES.ERROR );
		if ( requires ) {
			current.push( currentProduct?.name );
		}
		return current;
	}, [] );
};

const productSelectors = {
	getProducts,
	getProductNames,
	getProduct,
	isValidProduct,
	isFetching: ( state, productId ) => state.products?.isFetching?.[ productId ] || false,
	getProductsThatRequiresUserConnection,
};

const pluginSelectors = {
	hasStandalonePluginInstalled: state =>
		Object.values( state.plugins ).filter(
			plugin =>
				[
					'jetpack-backup',
					'jetpack-boost',
					'jetpack-protect',
					'jetpack-search',
					'jetpack-social',
					'jetpack-videopress',
				].indexOf( plugin.TextDomain ) >= 0
		).length > 0,
};

const noticeSelectors = {
	getGlobalNotice: state => state.notices?.global,
};

const getProductStats = ( state, productId ) => {
	return state.stats?.items?.[ productId ];
};

const isFetchingProductStats = ( state, productId ) => {
	return state.stats?.isFetching?.[ productId ] || false;
};

const productStatsSelectors = {
	getProductStats,
	isFetchingProductStats,
};

=======
>>>>>>> 970c298e
const getStatsCounts = state => {
	return state.statsCounts?.data;
};

const getLifecycleStats = state => {
	return state.lifecycleStats;
};

const noticeSelectors = {
	getGlobalNotice: state => state.notices?.global,
};

const getGuessedSiteLifecycleStatus = state => {
	const { modules, purchases, plugins, isSiteConnected, isUserConnected } =
		getLifecycleStats( state );

	// 'new' = no purchases + less than 3 modules
	if ( purchases.length === 0 && modules.length < 3 ) {
		// 'brand-new' = 'new' + (no user or site connection + no modules + only one plugin)
		if (
			( ! isUserConnected || ! isSiteConnected ) &&
			modules.length === 0 &&
			plugins.length === 1
		) {
			return 'brand-new';
		}

		return 'new';
	}

	// 'settling-in' = 1 purchase and less than 10 modules
	if ( purchases.length === 1 && modules.length < 10 ) {
		return 'settling-in';
	}

	// 'established' = 2 or more purchases or 10 or more modules
	return 'established';
};

const isFetchingStatsCounts = state => {
	return state.statsCounts?.isFetching || false;
};

const statsCountsSelectors = {
	getStatsCounts,
	isFetchingStatsCounts,
};

const getWelcomeBannerHasBeenDismissed = state => {
	return state.welcomeBanner?.hasBeenDismissed;
};

const selectors = {
<<<<<<< HEAD
	...productSelectors,
	...noticeSelectors,
	...pluginSelectors,
	...productStatsSelectors,
=======
>>>>>>> 970c298e
	...statsCountsSelectors,
	...noticeSelectors,
	getWelcomeBannerHasBeenDismissed,
	getGuessedSiteLifecycleStatus,
};

export default selectors;<|MERGE_RESOLUTION|>--- conflicted
+++ resolved
@@ -1,117 +1,3 @@
-<<<<<<< HEAD
-import { PRODUCT_STATUSES } from '../components/product-card';
-import { mapObjectKeysToCamel } from '../utils/to-camel';
-
-export const getProducts = state => state.products?.items || {};
-
-export const getProductNames = state => Object.keys( getProducts( state ) );
-
-export const getProduct = ( state, productId ) => {
-	const stateProduct = getProducts( state )?.[ productId ] || {};
-
-	const product = mapObjectKeysToCamel( stateProduct, true );
-	product.standalonePluginInfo = mapObjectKeysToCamel( product.standalonePluginInfo || {}, true );
-	product.pricingForUi = mapObjectKeysToCamel( product.pricingForUi || {}, true );
-	product.pricingForUi.introductoryOffer = product.pricingForUi.isIntroductoryOffer
-		? mapObjectKeysToCamel( product.pricingForUi.introductoryOffer, true )
-		: null;
-
-	// Camelize object keys for each tier in pricingForUi
-	if ( product.pricingForUi?.tiers ) {
-		product.pricingForUi.tiers = mapObjectKeysToCamel( product.pricingForUi.tiers, true );
-		product.pricingForUi.tiers = Object.keys( product.pricingForUi.tiers ).reduce(
-			( result, tierKey ) => {
-				const tier = mapObjectKeysToCamel( product.pricingForUi.tiers[ tierKey ], true ) || {};
-				result[ tierKey ] = {
-					...tier,
-					introductoryOffer: tier?.isIntroductoryOffer
-						? mapObjectKeysToCamel( tier?.introductoryOffer, true )
-						: null,
-				};
-				return result;
-			},
-			{}
-		);
-	}
-
-	product.features = product.features || [];
-	product.supportedProducts = product.supportedProducts || [];
-
-	product.pricingForUi.fullPricePerMonth =
-		product.pricingForUi.productTerm === 'year'
-			? Math.round( ( product.pricingForUi.fullPrice / 12 ) * 100 ) / 100
-			: product.pricingForUi.fullPrice;
-
-	product.pricingForUi.discountPricePerMonth =
-		product.pricingForUi.productTerm === 'year'
-			? Math.round( ( product.pricingForUi.discountPrice / 12 ) * 100 ) / 100
-			: product.pricingForUi.discountPrice;
-
-	return product;
-};
-
-export const isValidProduct = ( state, productId ) =>
-	getProductNames( state ).includes( productId );
-
-export const getProductsThatRequiresUserConnection = state => {
-	const products = getProducts( state );
-
-	return Object.keys( products ).reduce( ( current, product ) => {
-		const currentProduct = products[ product ];
-		const requires =
-			currentProduct?.requires_user_connection &&
-			( currentProduct?.status === PRODUCT_STATUSES.ACTIVE ||
-				currentProduct?.status === PRODUCT_STATUSES.ERROR );
-		if ( requires ) {
-			current.push( currentProduct?.name );
-		}
-		return current;
-	}, [] );
-};
-
-const productSelectors = {
-	getProducts,
-	getProductNames,
-	getProduct,
-	isValidProduct,
-	isFetching: ( state, productId ) => state.products?.isFetching?.[ productId ] || false,
-	getProductsThatRequiresUserConnection,
-};
-
-const pluginSelectors = {
-	hasStandalonePluginInstalled: state =>
-		Object.values( state.plugins ).filter(
-			plugin =>
-				[
-					'jetpack-backup',
-					'jetpack-boost',
-					'jetpack-protect',
-					'jetpack-search',
-					'jetpack-social',
-					'jetpack-videopress',
-				].indexOf( plugin.TextDomain ) >= 0
-		).length > 0,
-};
-
-const noticeSelectors = {
-	getGlobalNotice: state => state.notices?.global,
-};
-
-const getProductStats = ( state, productId ) => {
-	return state.stats?.items?.[ productId ];
-};
-
-const isFetchingProductStats = ( state, productId ) => {
-	return state.stats?.isFetching?.[ productId ] || false;
-};
-
-const productStatsSelectors = {
-	getProductStats,
-	isFetchingProductStats,
-};
-
-=======
->>>>>>> 970c298e
 const getStatsCounts = state => {
 	return state.statsCounts?.data;
 };
@@ -165,13 +51,6 @@
 };
 
 const selectors = {
-<<<<<<< HEAD
-	...productSelectors,
-	...noticeSelectors,
-	...pluginSelectors,
-	...productStatsSelectors,
-=======
->>>>>>> 970c298e
 	...statsCountsSelectors,
 	...noticeSelectors,
 	getWelcomeBannerHasBeenDismissed,
