--- conflicted
+++ resolved
@@ -30,18 +30,14 @@
 		( notice: Notice, onClose?: NoticeOptions[ 'onClose' ] ) => {
 			// Only update notice if there is not already a notice or the new notice has a higher priority
 			if ( ! currentNotice.message || notice.options.priority > currentNotice.options.priority ) {
-<<<<<<< HEAD
 				const newOptions = {
 					...notice.options,
 					onClose:
 						notice.options?.onClose || ( ! notice.options?.hideCloseButton ? onClose : undefined ),
 				};
 
+				resetNotice();
 				setCurrentNotice( { ...notice, options: newOptions } );
-=======
-				resetNotice();
-				setCurrentNotice( notice );
->>>>>>> 12d29326
 			}
 		},
 		[ currentNotice.message, currentNotice.options.priority, resetNotice ]
