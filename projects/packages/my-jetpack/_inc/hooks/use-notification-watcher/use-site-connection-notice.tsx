import { Col, TermsOfService, Text } from '@automattic/jetpack-components';
import { __, sprintf } from '@wordpress/i18n';
import { useContext, useEffect } from 'react';
import { MyJetpackRoutes } from '../../constants';
import { NOTICE_PRIORITY_HIGH } from '../../context/constants';
import { NoticeContext } from '../../context/notices/noticeContext';
import { useAllProducts } from '../../data/products/use-product';
import getProductSlugsThatRequireUserConnection from '../../data/utils/get-product-slugs-that-require-user-connection';
import useAnalytics from '../use-analytics';
import useMyJetpackNavigate from '../use-my-jetpack-navigate';
import type { NoticeOptions } from '../../context/notices/types';

type RedBubbleAlerts = Window[ 'myJetpackInitialState' ][ 'redBubbleAlerts' ];

const useSiteConnectionNotice = ( redBubbleAlerts: RedBubbleAlerts ) => {
	const { recordEvent } = useAnalytics();
	const { setNotice, resetNotice } = useContext( NoticeContext );
<<<<<<< HEAD
	const {
		handleRegisterSite,
		siteIsRegistering,
		siteIsRegistered,
		isUserConnected,
		hasConnectedOwner,
	} = useMyJetpackConnection( { skipUserConnection: true } );
=======
	const { apiRoot, apiNonce } = getMyJetpackWindowRestState();
	const { siteIsRegistering, handleRegisterSite } = useConnection( {
		skipUserConnection: true,
		apiRoot,
		apiNonce,
		from: 'my-jetpack',
		redirectUri: null,
		autoTrigger: false,
	} );
>>>>>>> 7983a971
	const products = useAllProducts();
	const navToConnection = useMyJetpackNavigate( MyJetpackRoutes.Connection );
	const redBubbleSlug = 'missing-connection';
	const connectionError = redBubbleAlerts[ redBubbleSlug ];

	useEffect( () => {
		if ( ! connectionError ) {
			return;
		}

		const productSlugsThatRequireUserConnection =
			getProductSlugsThatRequireUserConnection( products );
<<<<<<< HEAD
		const requiresUserConnection =
			! hasConnectedOwner && ! isUserConnected && productSlugsThatRequireUserConnection.length > 0;

		if ( ! requiresUserConnection && siteIsRegistered ) {
			return;
		}
=======
		const requiresUserConnection = connectionError.type === 'user';
>>>>>>> 7983a971

		const onActionButtonClick = () => {
			if ( requiresUserConnection ) {
				recordEvent( 'jetpack_my_jetpack_user_connection_notice_cta_click' );
				navToConnection();
			}

			recordEvent( 'jetpack_my_jetpack_site_connection_notice_cta_click' );
			handleRegisterSite().then( () => {
				resetNotice();
				setNotice( {
					message: __( 'Your site has been successfully connected.', 'jetpack-my-jetpack' ),
					options: {
						id: 'site-connection-success-notice',
						level: 'success',
						actions: [],
						priority: NOTICE_PRIORITY_HIGH,
						hideCloseButton: false,
						onClose: resetNotice,
					},
				} );
				delete redBubbleAlerts[ redBubbleSlug ];
				window.myJetpackInitialState.redBubbleAlerts = redBubbleAlerts;
			} );
		};

		const oneProductMessage = sprintf(
			/* translators: placeholder is product name. */
			__(
				'Jetpack %s needs a user connection to WordPress.com to be able to work.',
				'jetpack-my-jetpack'
			),
			productSlugsThatRequireUserConnection[ 0 ]
		);

		const userConnectionContent = {
			message:
				productSlugsThatRequireUserConnection.length === 1
					? oneProductMessage
					: __(
							'Some products need a user connection to WordPress.com to be able to work.',
							'jetpack-my-jetpack'
					  ),
			buttonLabel: __( 'Connect your user account', 'jetpack-my-jetpack' ),
			title: __( 'Missing user connection', 'jetpack-my-jetpack' ),
		};

		const siteConnectionContent = {
			message: __(
				'Some products need a connection to WordPress.com to be able to work.',
				'jetpack-my-jetpack'
			),
			buttonLabel: __( 'Connect your site', 'jetpack-my-jetpack' ),
			title: __( 'Missing site connection', 'jetpack-my-jetpack' ),
		};

		const noticeOptions: NoticeOptions = {
			id: redBubbleSlug,
			level: connectionError.is_error ? 'error' : 'info',
			actions: [
				{
					label: requiresUserConnection
						? userConnectionContent.buttonLabel
						: siteConnectionContent.buttonLabel,
					isLoading: siteIsRegistering,
					loadingText: __( 'Connecting…', 'jetpack-my-jetpack' ),
					onClick: onActionButtonClick,
					noDefaultClasses: true,
				},
			],
			// If this notice gets into a loading state, we want to show it above the rest
			priority: NOTICE_PRIORITY_HIGH + ( siteIsRegistering ? 1 : 0 ),
			isRedBubble: true,
			tracksArgs: {
				type: connectionError.type,
				isError: connectionError.is_error,
			},
		};

		const messageContent = requiresUserConnection ? (
			userConnectionContent.message
		) : (
			<Col>
				<Text mb={ 2 }>{ siteConnectionContent.message }</Text>
				<TermsOfService agreeButtonLabel={ siteConnectionContent.buttonLabel } />
			</Col>
		);

		setNotice( {
			message: messageContent,
			title: requiresUserConnection ? userConnectionContent.title : siteConnectionContent.title,
			options: noticeOptions,
		} );
	}, [
		handleRegisterSite,
<<<<<<< HEAD
		hasConnectedOwner,
		siteIsRegistered,
		isUserConnected,
=======
>>>>>>> 7983a971
		navToConnection,
		products,
		recordEvent,
		redBubbleAlerts,
		resetNotice,
		setNotice,
		siteIsRegistering,
		connectionError,
	] );
};

export default useSiteConnectionNotice;<|MERGE_RESOLUTION|>--- conflicted
+++ resolved
@@ -7,6 +7,7 @@
 import { useAllProducts } from '../../data/products/use-product';
 import getProductSlugsThatRequireUserConnection from '../../data/utils/get-product-slugs-that-require-user-connection';
 import useAnalytics from '../use-analytics';
+import useMyJetpackConnection from '../use-my-jetpack-connection';
 import useMyJetpackNavigate from '../use-my-jetpack-navigate';
 import type { NoticeOptions } from '../../context/notices/types';
 
@@ -15,25 +16,9 @@
 const useSiteConnectionNotice = ( redBubbleAlerts: RedBubbleAlerts ) => {
 	const { recordEvent } = useAnalytics();
 	const { setNotice, resetNotice } = useContext( NoticeContext );
-<<<<<<< HEAD
-	const {
-		handleRegisterSite,
-		siteIsRegistering,
-		siteIsRegistered,
-		isUserConnected,
-		hasConnectedOwner,
-	} = useMyJetpackConnection( { skipUserConnection: true } );
-=======
-	const { apiRoot, apiNonce } = getMyJetpackWindowRestState();
-	const { siteIsRegistering, handleRegisterSite } = useConnection( {
+	const { handleRegisterSite, siteIsRegistering } = useMyJetpackConnection( {
 		skipUserConnection: true,
-		apiRoot,
-		apiNonce,
-		from: 'my-jetpack',
-		redirectUri: null,
-		autoTrigger: false,
 	} );
->>>>>>> 7983a971
 	const products = useAllProducts();
 	const navToConnection = useMyJetpackNavigate( MyJetpackRoutes.Connection );
 	const redBubbleSlug = 'missing-connection';
@@ -46,16 +31,7 @@
 
 		const productSlugsThatRequireUserConnection =
 			getProductSlugsThatRequireUserConnection( products );
-<<<<<<< HEAD
-		const requiresUserConnection =
-			! hasConnectedOwner && ! isUserConnected && productSlugsThatRequireUserConnection.length > 0;
-
-		if ( ! requiresUserConnection && siteIsRegistered ) {
-			return;
-		}
-=======
 		const requiresUserConnection = connectionError.type === 'user';
->>>>>>> 7983a971
 
 		const onActionButtonClick = () => {
 			if ( requiresUserConnection ) {
@@ -151,12 +127,6 @@
 		} );
 	}, [
 		handleRegisterSite,
-<<<<<<< HEAD
-		hasConnectedOwner,
-		siteIsRegistered,
-		isUserConnected,
-=======
->>>>>>> 7983a971
 		navToConnection,
 		products,
 		recordEvent,
