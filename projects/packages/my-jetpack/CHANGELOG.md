# Changelog

All notable changes to this project will be documented in this file.

The format is based on [Keep a Changelog](https://keepachangelog.com/en/1.0.0/)
and this project adheres to [Semantic Versioning](https://semver.org/spec/v2.0.0.html).

<<<<<<< HEAD
## [2.9.0] - 2023-03-28
=======
## [2.9.0] - 2023-03-27
>>>>>>> 8ef8c6b4
### Added
- Adds new route for Golden Token. Also the experience of redeeming one [#29644]
- Clarified when license activation fails that a user connection is required, added a link to complete the connection, and added functionality to redirect back to license activation when the connection is done. [#29443]

<<<<<<< HEAD
### Changed
- Move GoldenTokenModal component to licensing package. [#29748]

=======
>>>>>>> 8ef8c6b4
## [2.8.1] - 2023-03-20
### Changed
- Product Interstitial: Use browser history to go back, in case they're coming from somewhere outside of the app. [#29138]
- Updated My Jetpack wpwrap color to --jp-white-off [#29568]
- Updated package dependencies. [#29471]

## [2.8.0] - 2023-03-13
### Added
- Add Zendesk chat module to My Jetpack page [#28712]

## [2.7.13] - 2023-03-08
### Changed
- Updated package dependencies. [#29216]

## [2.7.12] - 2023-02-28
### Changed
- Update billing language [#29126]

## [2.7.11] - 2023-02-20
### Fixed
- My Jetpack: Fix button to add bundle in product interstitial component [#28984]

## [2.7.10] - 2023-02-15
### Changed
- Update to React 18. [#28710]

## [2.7.9] - 2023-02-08
### Changed
- Updated package dependencies. [#28682, #28700]

## [2.7.8] - 2023-02-06
### Changed
- Updated package dependencies.

## [2.7.7] - 2023-01-26
### Changed
- Use `flex-start` instead of `start` for better browser compatibility. [#28530]

## [2.7.6] - 2023-01-25
### Changed
- Minor internal updates.

## [2.7.5] - 2023-01-23
### Fixed
- Components: Fix usage of box-sizing across the elements [#28489]
- Fixes the price display for products with intro offers for the first month. [#28424]

## [2.7.4] - 2023-01-16
### Changed
- Updated package dependencies. [#28303]

## [2.7.3] - 2023-01-11
### Changed
- Updated package dependencies.

## [2.7.2] - 2023-01-02
### Added
- My Jetpack: Move VideoPress from Hybrid [#28097]

### Changed
- My Jetpack: Move Search out of hybrid and deprecate Hybrid_Product class [#28113]

## [2.7.1] - 2022-12-27
### Changed
- Fix layout visual issues [#28055]
- My Jetpack: Move Backup out of hybrid product [#28022]
- My Jetpack: Move Social out of hybrid product [#28074]

## [2.7.0] - 2022-12-19
### Added
- Implement detached licenses redux store. [#27609]

### Changed
- Updated package dependencies. [#27916]

### Fixed
- Add translation context to Security product name. [#27920]

## [2.6.1] - 2022-12-12
### Changed
- Updated package dependencies. [#27888]

## [2.6.0] - 2022-12-05
### Changed
- Improve design of the error notice. [#27340]
- Updated package dependencies. [#27340]

## [2.5.2] - 2022-12-02
### Changed
- My Jetpack: Requires connection only if needed [#27615]
- Updated package dependencies. [#27697]

## [2.5.1] - 2022-11-30

## [2.5.0] - 2022-11-28
### Changed
- My Jetpack: rename Backup and Anti-Spam to new product names [#27377]
- Show My Jetpack even if site is disconnected [#26967]
- Updated package dependencies. [#27576]

## [2.4.1] - 2022-11-22
### Changed
- Updated package dependencies. [#27043]

## [2.4.0] - 2022-11-17
### Added
- Added Jetpack Protect to My Jetpack. [#26069]

### Changed
- Updated package dependencies. [#26736]

## [2.3.5] - 2022-11-10
### Changed
- Updated package dependencies. [#27319]

## [2.3.4] - 2022-11-08
### Changed
- Updated package dependencies. [#27289]

## [2.3.3] - 2022-11-01
### Changed
- Updated package dependencies. [#27196]

## [2.3.2] - 2022-10-25
### Changed
- Updated package dependencies. [#26705]

## [2.3.1] - 2022-10-25
### Added
- Add a flag to indicate if the pricing is introductory with product price [#26982]
- My Jetpack: Support trial [#27033]

### Changed
- Search: now support 38 languages [#27025]

### Fixed
- Don't show old price when it's the same as new one [#27015]
- Search: check if free plan and new pricing is active using wpcom API [#27016]

## [2.3.0] - 2022-10-19
### Added
- Added support for free product and added free product for Search [#26808]

### Changed
- Updated package dependencies. [#26883]

## [2.2.3] - 2022-10-17
### Changed
- Updated package dependencies. [#26851]

## [2.2.2] - 2022-10-13
### Changed
- Updated package dependencies. [#26790]

## [2.2.1] - 2022-10-11
### Changed
- Updated package dependencies. [#25973]

## [2.2.0] - 2022-10-05
### Added
- Integrate the new connection error message React component into My Jetpack. [#26485]
- Search: add post type breakdown endpoint [#26463]
- Trigger restore connection flow. [#26489]

### Changed
- Updated package dependencies. [#26457]

## [2.1.1] - 2022-09-27
### Changed
- Updated package dependencies.

## [2.1.0] - 2022-09-20
### Added
- Added the ConnectionErrorNotice React component. [#26259]

### Changed
- Updated package dependencies.

### Fixed
- Fixed the tests for the Module_Product class by creating and using a sample, test-only module product class as the test subject instead of relying on Videopress or other concrete products. [#26227]

## [2.0.5] - 2022-09-08
### Changed
- Change VideoPress into a Hybrid product in My Jetpack [#25954]
- Updated package dependencies.

## [2.0.4] - 2022-08-31
### Added
- Allow plugins to override a product class. [#25891]

### Changed
- Updated package dependencies. [#25856]

## [2.0.3] - 2022-08-29
### Changed
- Updated package dependencies.

## [2.0.2] - 2022-08-25
### Changed
- Activate plugins in normal mode to trigger plugin_activated hooks [#25727]
- Updated package dependencies. [#25814]

### Fixed
- Licensing: do not enable the Licensing UI if My Jetpack cannot be enabled. [#25667]
- Search: increased search plan/pricing API timeouts to 5s [#25775]

## [2.0.1] - 2022-08-23
### Added
- My Jetpack: Add container for JITMs [#22452]

### Changed
- Updated package dependencies. [#25338, #25339, #25377, #25422, #25628, #25762, #25764]

## [2.0.0] - 2022-08-09
### Added
- Make product cards compatible with disclaimers and add disclaimer for backup card [#25265]

### Changed
- Search: changed to only require site level connection [#24477]

## [1.8.3] - 2022-08-03
### Changed
- Updated package dependencies. [#25300, #25315]

## [1.8.2] - 2022-07-27
### Changed
- My Jetpack: changed link used in ProductCard component to a button when the plugin is absent

## [1.8.1] - 2022-07-26
### Changed
- My Jetpack: changed button used in ProductCard component from WordPress to Jetpack default [#25146]
- Updated package dependencies. [#25147]

## [1.8.0] - 2022-07-19
### Added
- My Jetpack: scroll window to top on route change [#25086]

### Changed
- Updated package dependencies. [#24710]

## [1.7.4] - 2022-07-12
### Changed
- Updated package dependencies. [#25048, #25055]

## [1.7.3] - 2022-07-06
### Added
- Display alert when we cant automatically install the plugin [#24884]

### Changed
- Updated package dependencies. [#24923]

## [1.7.2] - 2022-06-28
### Changed
- Disambiguate redirectUrls vars [#24839]
- Search: use centralized search pricing API [#24795]
- Updated package dependencies. [#24826]

### Fixed
- Search Pricing: fix pricing fetch issue before site is connected [#24826]

## [1.7.1] - 2022-06-21
### Fixed
- My Jetpack: Replace wordpress from PNG to SVG at Connection [#24793]

## [1.7.0] - 2022-06-21
### Changed
- My Jetpack: set products grid to 3x3 for large viewport size
- Renaming master to trunk.
- Renaming `master` references to `trunk`

## [1.6.2] - 2022-06-14
### Changed
- Updated package dependencies. [#24529]

## [1.6.1] - 2022-06-08
### Changed
- Reorder JS imports for `import/order` eslint rule. [#24601]
- Updated package dependencies. [#24510]

## [1.6.0] - 2022-05-30
### Added
- Added Social to My Jetpack.

### Changed
- Make My Jetpack use the new Modules class
- Replace deprecated external-link variation by using isExternalLink prop
- Updated package dependencies

## [1.5.0] - 2022-05-24
### Changed
- Default licensing UI in My Jetpack to be enabled [#24396]
- Updated package dependencies. [#24449]

## [1.4.1] - 2022-05-19
### Changed
- Updated package dependencies. [#24395]

## [1.4.0] - 2022-05-18
### Added
- Added a filter to allow stand-alone plugins to add product specific activation routines [#24334]
- My Jetpack: Add Protect class [#24347]
- My Jetpack: compute Search plugin price based on price tier [#24337]

### Changed
- Add tiered pricing copy and update titles for Jetpack Search [#24357]
- Hide Activate a license link if there is no user connection since user connection is required [#24251]
- My Jetpack Hybrid products: Install Jetpack if stand-alone plugin installation fails [#24335]
- Updated Jetpack Scan feature list. [#23863] [#23795] [#24361] [#24372]

## [1.3.0] - 2022-05-10
### Changed
- Adds from arg to connection screen in My Jetpack so that we can begin tracking connections originating from My Jetpack [#24283]
- Updated package dependencies. [#24189]
- Updated references to old licensing activation UI to licensing activation UI in My Jetpack [#24189]

## [1.2.1] - 2022-05-04
### Added
- Add missing JavaScript dependencies. [#24096]

### Changed
- My Jetpack: remove duplicated site suffix stored on rawUrl. Use siteSuffix instead. [#24094]
- Updated package dependencies. [#24095] [#24198]

### Deprecated
- Moved the options class into Connection. [#24095]

## [1.2.0] - 2022-04-26
### Added
- Added activation screen component to My Jetpack licensing page

### Changed
- Updated package dependencies.
- Update package.json metadata.

## [1.1.0] - 2022-04-19
### Added
- Adds a skeleton for the licensing UI along with a feature flag
- Better error handling for when the WPCOM server is unreachable
- Introduced ConnectedProductOffer component

### Changed
- Turn Search into a Hybrid Product
- Updated package dependencies
- use connected plugin list from the connection store and ask for an update after activating a product

## [1.0.2] - 2022-04-12
### Changed
- Updated package dependencies.

### Fixed
- Fixed bug in checkout URLs for sites installed in subdirs.

## [1.0.1] - 2022-04-06
### Removed
- Removed tracking dependency.

## [1.0.0] - 2022-04-05
### Added
- My Jetpack: improve Product and Interstitial components.

### Changed
- Bump My Jetpack package to major version 1.0.0.
- My Jetpack: align price boxes in the interstitial product page.
- Updated package dependencies.

## [0.6.13] - 2022-03-31
### Added
- Added tracking events to Plans section external links

### Changed
- My Jetpack: tweak plans section typography and descriptive text

## [0.6.12] - 2022-03-29
### Added
- Add missing JS peer dependencies.

### Changed
- Microperformance: Use === null instead of is_null
- My Jetpack: Moved in product icon components
- My Jetpack: Tweak plan sections styles/sizes
- My Jetpack: Update ProductDetailCard to use components and theme variables
- My Jetpack: Use components to render headers elements
- Use different URLs for manage and purchase links in plans section

### Fixed
- My Jetpack: Connect Screen logos quality

## [0.6.11] - 2022-03-23
### Added
- My Jetpack: add error styles to the whole Product card component
- My Jetpack: Make whole Product card clickable

### Changed
- Changed opacity of product icons to 40%
- Changed title
- Improved should_initialize method
- My Jetpack: remove dropdown from CTA button in Product cards
- My Jetpack: Use Text and CSS vars on ProductCard
- Updated Boost product icon for clarity
- Updated package dependencies.
- Updated package dependencies.
- Updated styles for each product card status
- Update organization and copy of the Plans section

### Removed
- My Jetpack: Remove client code that allows to deactivate a product

### Fixed
- Fix Plans section top margin for plan list
- My Jetpack: jetpack_my_jetpack_should_initialize filter now respected when set to true.

## [0.6.10] - 2022-03-15
### Changed
- Make Backup go through the purchase flow after activation
- My Jetpack: Use ThemeProvider instead base-styles
- Updated package dependencies

### Removed
- Removed Beta badge from menu item

## [0.6.9] - 2022-03-09
### Changed
- Updated package dependencies.

## [0.6.8] - 2022-03-08
### Added
- Added connected plugins slugs to My Jetpack tracking events
- Add link to jetpack.com in the footer
- My Jetpack: Add jetpack features link on connection screen
- My Jetpack: tidy Product card component
- My Jetpack: update Spinner in checkout button

### Changed
- Components: update attributes used within the Button component to match recent deprecations and changes.
- My Jetpack: Add Connected Product Card stories
- My Jetpack: Add connection screen footer
- My Jetpack: clean/tidy Product data
- My Jetpack: Remove Layout component
- Only consider Backup product active when the plan is purchased

### Fixed
- Fixed Backup flow when Jetpack plugin is active
- My Jetpack: align CTA buttons of My Jetpack overview
- My Jetpack: Fix button height in the Interstitial pages

## [0.6.7] - 2022-03-02
### Added
- Add My Jetpack action link to all Jetpack plugins
- My Jetpack: Handle cosmetic tweaks
- My Jetpack: Pass requiresUserConnection to ConnectionStatusCard

### Changed
- Refactor and simplify Products class
- Updated package dependencies.

### Fixed
- Disable browser cache for My Jetpack
- My Jetpack: fix products card section story
- My Jetpack: fix stories for the Interstitial pages

## [0.6.6] - 2022-02-28
### Fixed
- Re-doing 0.6.5 to fixup bad release.

## [0.6.5] - 2022-02-28
### Changed
- Tweak product card box model.

### Fixed
- Use namespace in My Jetpack REST Products class to prevent fatal

## [0.6.4] - 2022-02-25
### Added
- Activate Jetpack plugin from Extras product card
- Added list of connected plugins to Disconnect dialog in My Jetpack
- Add Extras interstitial page
- My Jetpack: Handle cosmetic tweaks
- My Jetpack: Remove global notices when in my jetpack page
- My Jetpack: set height of Jetpack logo in the footer
- My Jetpack: tweak height of Jetpack Logo
- My Jetpack: update Product logos

### Changed
- Disable My Jetpack on MS
- My Jetpack: compress extras product image
- Updated package dependencies.
- Update My Jetpack dashboard headline

### Removed
- Remove unnecessary line from My Jetpack Initial state

### Fixed
- Fix beta badge for RTL languages
- Handle plugin activating from Hybrid class
- Memoized RecordEvent from usAnalytics hook
- My Jetpack: Fix post activation url redirect
- My Jetpack: Move product list that requires user connection to selector
- Products::get_products_names should not load all product information
- Update automattic logo href in the footer

## [0.6.3] - 2022-02-22
### Changed
- Updated inline documentation

### Fixed
- Use Jetpack namespace to fix fatal error

## [0.6.2] - 2022-02-22
### Added
- Add Beta badge
- Add Extras class
- Apply coupon discount to Product price when it exists
- Filesystem write access to the initial state
- Improve Product detail layout
- Implement close link on layout nav
- Prevent calling activation hook when activating backup

### Changed
- Bump package versions.
- Improve My Jetpack link styles
- Improve redirect process after installing Product
- Fix interstitial CTA buttons layout
- Move from isPressed to CSS vars
- Redirect connect user to connection interstitial
- Point the link of the Manage button of CRM to its dashboard
- Redirect to post_activation_url after product activation from iterstitial screen
- Remove conditional loading depending on constant
- Send My Jetpack version with fired events
- Update the layout of interstitial page when it has an upgradable bundle

### Fixed
- Check if product is active before checking if requires plan
- Fix check for plugin installation for hybrid products
- Fix click on security and add click on My Jetpack interstitial
- Fix clicks on VideoPress and CRM cards
- Fix Product prices
- Make Scan and Search interstitials install the plugin
- Purchases: ensure we retrieve translated version of active purchases
- Return needs purchase status for products module

## [0.6.1] - 2022-02-16
### Added
- Add Anti-Spam Product detail card
- Add CRM interstitial page
- Added wpcom plan slug to product info
- add manage and post activation urls
- Add Scan product: interstitial, route, data, etc...
- Add Security Product Bundle
- Add VideoPress data
- Add VideoPress interstitial cmp. Story.
- Add `#/add-videopress` route
- Change the discount value for all Products to 50
- checks and activation for Security Bundle
- consume prices dynamically
- Do not show Porduct price when plan has required plan
- Finish Backup, Anti-Spam and Scan interstitial pages
- Fire Tracks Event when user clicks on Product Interstitial Back link
- Install proudcts from interstitial pages
- Make click on Fix connection show connection route
- package version to main class
- Pull product discount from wpcom
- Refactoring -> add icons component -> tweak icons for interstitial pages
- Register `#/add-anti-spam` route. Connect with interstitial page
- Restore Security bundle card in the UI
- Set default values for product data in the client (custom hook)
- set product status as error if active and requiring a missing user connection
- Set properly the checkout link for Products
- Set unlink=1 in the checkout URL when the user is not connected
- Tidy Product stories
- Update Backup product data. Tweak Icon.
- Update mock data for Search product. useMyJetpackNavigate() hook

### Changed
- Adapt Scan actiavtion behavior as it is not a module
- Add global notices for activate/deactivate failures
- Add manage redirect
- Apply correct style for CTA buttons on Interstitial
- Avoid usage of 100vh on layout
- Fix setting height of the Product title in the detail component
- Implement is fulfilled handler for product resolver
- Improve global notice layout
- Reduce size of boost and search interstitial images
- Update structure with Layout component
- Only pass a productUrl if the product is not free on interstitial pages
- Only show the deactivate action when it makes sense
- Pass slug prop to event firing on product card button actions instead of name
- Remove unnecessary payload from  request to activate or deactivate a product
- Replace renderActionButton function for ActionButton component
- Updated package dependencies.
- Use useMyJetpackNavigate when it's worth it

### Fixed
- Fixed connection check labels and error message
- Fix upgradability for anti-spam and backup products
- Remove duplicted Icon in Product Card story
- Use key when looping through product detail icons

## [0.6.0] - 2022-02-09
### Added
- Add Boost interstitial cmp.
- Add has_required_plan to product info and implement method in Search
- Add Product princign harcoded data
- Add search product data
- Add title and features to products data
- anti spam product class
- Connect Boost card with the interstitial page via /add-boost root
- Fire Tracks event when clicking CTA button on product Interstitial page
- Fire Tracks event when clicking Manage button on product card
- Fire Tracks event when clickn Add link on My Jetpack product card
- Fire Tracks event when showing the Interstitial page
- Implement Free price for Boost product
- Implement Search product interstitial
- Introduce basic Layout component. Add GoBackLink component
- Introduce ProductDetailCard component
- My Jetpack: Add Connection screen
- Pass slug prop to ProductCard'
- Plan verification for Backup and Scan
- Restore getProduct() resolver
- Set the checkout URL for the Product detail component
- useCallback for functions that are bound to onEvents

### Changed
- My Jetpack: Implement handler of connection notices
- My Jetpack: Update notice style and implements redirect for connection route
- Support multiple possible folder for each plugin
- Updated package dependencies

### Removed
- dependency from search package

### Fixed
- Fix My Jetpack's reducer for SET_PRODUCT_STATUS
- Fix the redirect URL value
- Show discounted price in Product Detail card
- typo

## [0.5.0] - 2022-02-02
### Added
- Added plugin installation functionality
- Adds Tracks events for activating and deactivating products from the product cards
- Fixes stories for ProductCard component
- Handle when site is not connected
- Initial approach to handle global notice
- Module Products
- My Jetpack: Add route handling
- My Jetpack: connect all product cards with data provider
- My Jetpack: connect Backup product class with Product class. Add long description and features fields.
- My Jetpack: handle redirect when no connection #22549
- My Jetpack: reorganize stores by project/name
- Remove getProduct() resolver
- Support to Hybrid products
- Tweak dimms of the Product card status
- Update data handling - Implement request status in Product Card
- User connection requirement to product info
- uses the Plugin Installer package to safely checks plugins statuses

### Changed
- Added filter for disabling the initialization of the My Jetpack package
- Build: remove unneeded files from production build.
- Do not initialize My Jetpack id site is not connected
- My Jetpack: Refactor styles to use layout components and theme provider
- My Jetpack: Update gap between product cards section
- Pick API root and nonce values from a new window var myJetpackRest
- Updated package dependencies.
- Update plugin absent status consistently

### Fixed
- added unit test mock for new global variable myJetpackRest
- Fix tests
- Fix unsafe optional chaining.
- my-jetpack: fix tracking event when activating product
- Resolved minor code standard violation after implementing a stricter rule.

## [0.4.0] - 2022-01-25
### Added
- add API endpoints to manipulate products
- Added css module for My Jetpack Plans Section
- Added useAnalytics hook
- Added Visitor class for status regarding the site visitor.
- Add first data approach
- Add Products and REST_Products basic classes
- Adds very basic product cards section component to my jetpack
- My Jetpack: Add Product Card component
- My Jetpack: check user connectivity before to hit wpcom side
- My Jetpack: Implement data handling for enable/disable products
- Removed endpoint plans superseded by purchases

### Changed
- Add Connections Section wrapping the Connection Status Card to My Jetpack
- Build: do not ship raw files in production bundle.

### Removed
- Remove unused usePlans() custom react hook

### Fixed
- Fixed svg attribute strokeWidth for Boost Card

## [0.3.3] - 2022-01-18
### Added
- Added redux store specific to my-jetpack
- Implement plans list properly in the PlansSection
- My Jetpack: Add scripts for JS tests
- My Jetpack: Include wordpress components as dep
- Reduxify purchases data

### Changed
- General: update required node version to v16.13.2
- Properly style the Plans Section according to proposed design
- Updated package dependencies.

## [0.3.2] - 2022-01-13
### Added
- My Jetpack: add story to `<PlanSection />` component
- My Jetpack: first PlanSection implementation

### Fixed
- Rename method enqueue_scritps to enqueue_scripts

## [0.3.1] - 2022-01-11
### Added
- Add devvelopment testing instructions to doc.

### Changed
- Updated package dependencies.

### Removed
- Remove use of deprecated `~` in sass-loader imports.

## [0.3.0] - 2022-01-04
### Changed
- Drop isRegistered and isUserConnected params from ConnectionStatusCard component
- Switch to pcov for code coverage.
- Updated package dependencies.
- Updated package textdomain from `jetpack` to `jetpack-my-jetpack`.

## [0.2.0] - 2021-12-14
### Added
- Added Connection Status Card to the page.
- Janitorial: add watch command to the plugin.

### Changed
- Adapt to new layout components.
- Build: do not ship scss and jsx files in production build.

### Fixed
- Build minimized JS for the production build.
- Fix JavaScript i18n strings.

## [0.1.3] - 2021-12-07
### Changed
- Updated package dependencies.

## [0.1.2] - 2021-11-30
### Added
- Janitorial: create mirror repo for the package.

### Changed
- Remove now-redundant `output.filename` from Webpack config.

## 0.1.1 - 2021-11-23
### Changed
- Updated package dependencies.

## 0.1.0 - 2021-11-17
### Added
- Created package

[2.9.0]: https://github.com/Automattic/jetpack-my-jetpack/compare/2.8.1...2.9.0
[2.8.1]: https://github.com/Automattic/jetpack-my-jetpack/compare/2.8.0...2.8.1
[2.8.0]: https://github.com/Automattic/jetpack-my-jetpack/compare/2.7.13...2.8.0
[2.7.13]: https://github.com/Automattic/jetpack-my-jetpack/compare/2.7.12...2.7.13
[2.7.12]: https://github.com/Automattic/jetpack-my-jetpack/compare/2.7.11...2.7.12
[2.7.11]: https://github.com/Automattic/jetpack-my-jetpack/compare/2.7.10...2.7.11
[2.7.10]: https://github.com/Automattic/jetpack-my-jetpack/compare/2.7.9...2.7.10
[2.7.9]: https://github.com/Automattic/jetpack-my-jetpack/compare/2.7.8...2.7.9
[2.7.8]: https://github.com/Automattic/jetpack-my-jetpack/compare/2.7.7...2.7.8
[2.7.7]: https://github.com/Automattic/jetpack-my-jetpack/compare/2.7.6...2.7.7
[2.7.6]: https://github.com/Automattic/jetpack-my-jetpack/compare/2.7.5...2.7.6
[2.7.5]: https://github.com/Automattic/jetpack-my-jetpack/compare/2.7.4...2.7.5
[2.7.4]: https://github.com/Automattic/jetpack-my-jetpack/compare/2.7.3...2.7.4
[2.7.3]: https://github.com/Automattic/jetpack-my-jetpack/compare/2.7.2...2.7.3
[2.7.2]: https://github.com/Automattic/jetpack-my-jetpack/compare/2.7.1...2.7.2
[2.7.1]: https://github.com/Automattic/jetpack-my-jetpack/compare/2.7.0...2.7.1
[2.7.0]: https://github.com/Automattic/jetpack-my-jetpack/compare/2.6.1...2.7.0
[2.6.1]: https://github.com/Automattic/jetpack-my-jetpack/compare/2.6.0...2.6.1
[2.6.0]: https://github.com/Automattic/jetpack-my-jetpack/compare/2.5.2...2.6.0
[2.5.2]: https://github.com/Automattic/jetpack-my-jetpack/compare/2.5.1...2.5.2
[2.5.1]: https://github.com/Automattic/jetpack-my-jetpack/compare/2.5.0...2.5.1
[2.5.0]: https://github.com/Automattic/jetpack-my-jetpack/compare/2.4.1...2.5.0
[2.4.1]: https://github.com/Automattic/jetpack-my-jetpack/compare/2.4.0...2.4.1
[2.4.0]: https://github.com/Automattic/jetpack-my-jetpack/compare/2.3.5...2.4.0
[2.3.5]: https://github.com/Automattic/jetpack-my-jetpack/compare/2.3.4...2.3.5
[2.3.4]: https://github.com/Automattic/jetpack-my-jetpack/compare/2.3.3...2.3.4
[2.3.3]: https://github.com/Automattic/jetpack-my-jetpack/compare/2.3.2...2.3.3
[2.3.2]: https://github.com/Automattic/jetpack-my-jetpack/compare/2.3.1...2.3.2
[2.3.1]: https://github.com/Automattic/jetpack-my-jetpack/compare/2.3.0...2.3.1
[2.3.0]: https://github.com/Automattic/jetpack-my-jetpack/compare/2.2.3...2.3.0
[2.2.3]: https://github.com/Automattic/jetpack-my-jetpack/compare/2.2.2...2.2.3
[2.2.2]: https://github.com/Automattic/jetpack-my-jetpack/compare/2.2.1...2.2.2
[2.2.1]: https://github.com/Automattic/jetpack-my-jetpack/compare/2.2.0...2.2.1
[2.2.0]: https://github.com/Automattic/jetpack-my-jetpack/compare/2.1.1...2.2.0
[2.1.1]: https://github.com/Automattic/jetpack-my-jetpack/compare/2.1.0...2.1.1
[2.1.0]: https://github.com/Automattic/jetpack-my-jetpack/compare/2.0.5...2.1.0
[2.0.5]: https://github.com/Automattic/jetpack-my-jetpack/compare/2.0.4...2.0.5
[2.0.4]: https://github.com/Automattic/jetpack-my-jetpack/compare/2.0.3...2.0.4
[2.0.3]: https://github.com/Automattic/jetpack-my-jetpack/compare/2.0.2...2.0.3
[2.0.2]: https://github.com/Automattic/jetpack-my-jetpack/compare/2.0.1...2.0.2
[2.0.1]: https://github.com/Automattic/jetpack-my-jetpack/compare/2.0.0...2.0.1
[2.0.0]: https://github.com/Automattic/jetpack-my-jetpack/compare/1.8.3...2.0.0
[1.8.3]: https://github.com/Automattic/jetpack-my-jetpack/compare/1.8.2...1.8.3
[1.8.2]: https://github.com/Automattic/jetpack-my-jetpack/compare/1.8.1...1.8.2
[1.8.1]: https://github.com/Automattic/jetpack-my-jetpack/compare/1.8.0...1.8.1
[1.8.0]: https://github.com/Automattic/jetpack-my-jetpack/compare/1.7.4...1.8.0
[1.7.4]: https://github.com/Automattic/jetpack-my-jetpack/compare/1.7.3...1.7.4
[1.7.3]: https://github.com/Automattic/jetpack-my-jetpack/compare/1.7.2...1.7.3
[1.7.2]: https://github.com/Automattic/jetpack-my-jetpack/compare/1.7.1...1.7.2
[1.7.1]: https://github.com/Automattic/jetpack-my-jetpack/compare/1.7.0...1.7.1
[1.7.0]: https://github.com/Automattic/jetpack-my-jetpack/compare/1.6.2...1.7.0
[1.6.2]: https://github.com/Automattic/jetpack-my-jetpack/compare/1.6.1...1.6.2
[1.6.1]: https://github.com/Automattic/jetpack-my-jetpack/compare/1.6.0...1.6.1
[1.6.0]: https://github.com/Automattic/jetpack-my-jetpack/compare/1.5.0...1.6.0
[1.5.0]: https://github.com/Automattic/jetpack-my-jetpack/compare/1.4.1...1.5.0
[1.4.1]: https://github.com/Automattic/jetpack-my-jetpack/compare/1.4.0...1.4.1
[1.4.0]: https://github.com/Automattic/jetpack-my-jetpack/compare/1.3.0...1.4.0
[1.3.0]: https://github.com/Automattic/jetpack-my-jetpack/compare/1.2.1...1.3.0
[1.2.1]: https://github.com/Automattic/jetpack-my-jetpack/compare/1.2.0...1.2.1
[1.2.0]: https://github.com/Automattic/jetpack-my-jetpack/compare/1.1.0...1.2.0
[1.1.0]: https://github.com/Automattic/jetpack-my-jetpack/compare/1.0.2...1.1.0
[1.0.2]: https://github.com/Automattic/jetpack-my-jetpack/compare/1.0.1...1.0.2
[1.0.1]: https://github.com/Automattic/jetpack-my-jetpack/compare/1.0.0...1.0.1
[1.0.0]: https://github.com/Automattic/jetpack-my-jetpack/compare/0.6.13...1.0.0
[0.6.13]: https://github.com/Automattic/jetpack-my-jetpack/compare/0.6.12...0.6.13
[0.6.12]: https://github.com/Automattic/jetpack-my-jetpack/compare/0.6.11...0.6.12
[0.6.11]: https://github.com/Automattic/jetpack-my-jetpack/compare/0.6.10...0.6.11
[0.6.10]: https://github.com/Automattic/jetpack-my-jetpack/compare/0.6.9...0.6.10
[0.6.9]: https://github.com/Automattic/jetpack-my-jetpack/compare/0.6.8...0.6.9
[0.6.8]: https://github.com/Automattic/jetpack-my-jetpack/compare/0.6.7...0.6.8
[0.6.7]: https://github.com/Automattic/jetpack-my-jetpack/compare/0.6.6...0.6.7
[0.6.6]: https://github.com/Automattic/jetpack-my-jetpack/compare/0.6.5...0.6.6
[0.6.5]: https://github.com/Automattic/jetpack-my-jetpack/compare/0.6.4...0.6.5
[0.6.4]: https://github.com/Automattic/jetpack-my-jetpack/compare/0.6.3...0.6.4
[0.6.3]: https://github.com/Automattic/jetpack-my-jetpack/compare/0.6.2...0.6.3
[0.6.2]: https://github.com/Automattic/jetpack-my-jetpack/compare/0.6.1...0.6.2
[0.6.1]: https://github.com/Automattic/jetpack-my-jetpack/compare/0.6.0...0.6.1
[0.6.0]: https://github.com/Automattic/jetpack-my-jetpack/compare/0.5.0...0.6.0
[0.5.0]: https://github.com/Automattic/jetpack-my-jetpack/compare/0.4.0...0.5.0
[0.4.0]: https://github.com/Automattic/jetpack-my-jetpack/compare/0.3.3...0.4.0
[0.3.3]: https://github.com/Automattic/jetpack-my-jetpack/compare/0.3.2...0.3.3
[0.3.2]: https://github.com/Automattic/jetpack-my-jetpack/compare/0.3.1...0.3.2
[0.3.1]: https://github.com/Automattic/jetpack-my-jetpack/compare/0.3.0...0.3.1
[0.3.0]: https://github.com/Automattic/jetpack-my-jetpack/compare/0.2.0...0.3.0
[0.2.0]: https://github.com/Automattic/jetpack-my-jetpack/compare/0.1.3...0.2.0
[0.1.3]: https://github.com/Automattic/jetpack-my-jetpack/compare/0.1.2...0.1.3
[0.1.2]: https://github.com/Automattic/jetpack-my-jetpack/compare/0.1.1...0.1.2<|MERGE_RESOLUTION|>--- conflicted
+++ resolved
@@ -5,21 +5,15 @@
 The format is based on [Keep a Changelog](https://keepachangelog.com/en/1.0.0/)
 and this project adheres to [Semantic Versioning](https://semver.org/spec/v2.0.0.html).
 
-<<<<<<< HEAD
-## [2.9.0] - 2023-03-28
-=======
+## [2.9.1] - 2023-03-28
+### Changed
+- Move GoldenTokenModal component to licensing package. [#29748]
+
 ## [2.9.0] - 2023-03-27
->>>>>>> 8ef8c6b4
 ### Added
 - Adds new route for Golden Token. Also the experience of redeeming one [#29644]
 - Clarified when license activation fails that a user connection is required, added a link to complete the connection, and added functionality to redirect back to license activation when the connection is done. [#29443]
 
-<<<<<<< HEAD
-### Changed
-- Move GoldenTokenModal component to licensing package. [#29748]
-
-=======
->>>>>>> 8ef8c6b4
 ## [2.8.1] - 2023-03-20
 ### Changed
 - Product Interstitial: Use browser history to go back, in case they're coming from somewhere outside of the app. [#29138]
