--- conflicted
+++ resolved
@@ -1,11 +1,7 @@
 {
 	"private": true,
 	"name": "@automattic/jetpack-my-jetpack",
-<<<<<<< HEAD
 	"version": "4.10.0-alpha",
-=======
-	"version": "4.9.2-alpha",
->>>>>>> bad157f4
 	"description": "WP Admin page with information and configuration shared among all Jetpack stand-alone plugins",
 	"homepage": "https://github.com/Automattic/jetpack/tree/HEAD/projects/packages/my-jetpack/#readme",
 	"bugs": {
@@ -33,16 +29,7 @@
 		"@automattic/jetpack-components": "workspace:*",
 		"@automattic/jetpack-connection": "workspace:*",
 		"@automattic/jetpack-licensing": "workspace:*",
-<<<<<<< HEAD
 		"@automattic/jetpack-boost-score-api": "workspace:*",
-		"@wordpress/api-fetch": "6.47.0",
-		"@wordpress/components": "25.16.0",
-		"@wordpress/data": "9.20.0",
-		"@wordpress/date": "4.50.0",
-		"@wordpress/element": "5.27.0",
-		"@wordpress/i18n": "4.50.0",
-		"@wordpress/icons": "9.41.0",
-=======
 		"@wordpress/api-fetch": "6.48.0",
 		"@wordpress/components": "26.0.0",
 		"@wordpress/data": "9.21.0",
@@ -50,7 +37,6 @@
 		"@wordpress/element": "5.28.0",
 		"@wordpress/i18n": "4.51.0",
 		"@wordpress/icons": "9.42.0",
->>>>>>> bad157f4
 		"gridicons": "3.4.1",
 		"classnames": "2.3.2",
 		"prop-types": "15.8.1",
