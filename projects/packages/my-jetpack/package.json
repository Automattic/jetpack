{
	"private": true,
	"name": "@automattic/jetpack-my-jetpack",
	"version": "2.1.1-alpha",
	"description": "WP Admin page with information and configuration shared among all Jetpack stand-alone plugins",
	"homepage": "https://github.com/Automattic/jetpack/tree/HEAD/projects/packages/my-jetpack/#readme",
	"bugs": {
		"url": "https://github.com/Automattic/jetpack/labels/[Package] My Jetpack"
	},
	"repository": {
		"type": "git",
		"url": "https://github.com/Automattic/jetpack.git",
		"directory": "projects/packages/my-jetpack"
	},
	"license": "GPL-2.0-or-later",
	"author": "Automattic",
	"scripts": {
		"build": "pnpm run clean && pnpm run build-client",
		"build-client": "pnpm webpack --config webpack.config.js",
		"clean": "rm -rf build/",
		"watch": "pnpm run build && pnpm webpack watch",
		"test": "jest --config=tests/jest.config.js"
	},
	"dependencies": {
		"@automattic/format-currency": "1.0.1",
		"@automattic/jetpack-analytics": "workspace:* || ^0.1",
		"@automattic/jetpack-api": "workspace:* || ^0.13",
<<<<<<< HEAD
		"@automattic/jetpack-components": "workspace:* || ^0.20",
		"@automattic/jetpack-connection": "workspace:* || ^0.21",
=======
		"@automattic/jetpack-components": "workspace:* || ^0.21",
		"@automattic/jetpack-connection": "workspace:* || ^0.20",
>>>>>>> 6329c392
		"@automattic/jetpack-licensing": "workspace:* || ^0.5",
		"@wordpress/api-fetch": "6.13.0",
		"@wordpress/components": "20.0.0",
		"@wordpress/data": "7.0.0",
		"@wordpress/i18n": "4.16.0",
		"@wordpress/icons": "9.7.0",
		"classnames": "2.3.1",
		"prop-types": "15.8.1",
		"react-router-dom": "6.2.2"
	},
	"sideEffects": [
		"*.css",
		"*.scss"
	],
	"devDependencies": {
		"@automattic/jetpack-webpack-config": "workspace:* || ^1.3",
		"@babel/core": "7.18.13",
		"@babel/preset-env": "7.18.10",
		"@storybook/addons": "6.5.10",
		"@storybook/client-api": "6.5.10",
		"@storybook/preview-web": "6.5.10",
		"@storybook/react": "6.5.10",
		"@storybook/testing-react": "1.2.3",
		"@testing-library/dom": "8.16.0",
		"@testing-library/react": "12.1.5",
		"@testing-library/user-event": "14.2.1",
		"jest": "28.1.0",
		"jest-environment-jsdom": "28.1.0",
		"react": "17.0.2",
		"react-dom": "17.0.2",
		"react-test-renderer": "17.0.2",
		"require-from-string": "2.0.2",
		"sass": "1.43.3",
		"sass-loader": "12.4.0",
		"storybook-addon-mock": "2.0.2",
		"typescript": "4.8.2",
		"webpack": "5.72.1",
		"webpack-cli": "4.9.1"
	},
	"engines": {
		"node": "^16.13.2",
		"yarn": "use pnpm instead - see docs/yarn-upgrade.md"
	}
}<|MERGE_RESOLUTION|>--- conflicted
+++ resolved
@@ -25,13 +25,8 @@
 		"@automattic/format-currency": "1.0.1",
 		"@automattic/jetpack-analytics": "workspace:* || ^0.1",
 		"@automattic/jetpack-api": "workspace:* || ^0.13",
-<<<<<<< HEAD
-		"@automattic/jetpack-components": "workspace:* || ^0.20",
-		"@automattic/jetpack-connection": "workspace:* || ^0.21",
-=======
 		"@automattic/jetpack-components": "workspace:* || ^0.21",
 		"@automattic/jetpack-connection": "workspace:* || ^0.20",
->>>>>>> 6329c392
 		"@automattic/jetpack-licensing": "workspace:* || ^0.5",
 		"@wordpress/api-fetch": "6.13.0",
 		"@wordpress/components": "20.0.0",
