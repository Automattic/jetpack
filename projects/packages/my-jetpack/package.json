--- conflicted
+++ resolved
@@ -1,11 +1,7 @@
 {
 	"private": true,
 	"name": "@automattic/jetpack-my-jetpack",
-<<<<<<< HEAD
 	"version": "0.4.0-alpha",
-=======
-	"version": "0.3.4-alpha",
->>>>>>> 572c153a
 	"description": "WP Admin page with information and configuration shared among all Jetpack stand-alone plugins",
 	"homepage": "https://jetpack.com",
 	"bugs": {
