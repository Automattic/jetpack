--- conflicted
+++ resolved
@@ -1,11 +1,7 @@
 {
 	"private": true,
 	"name": "@automattic/jetpack-my-jetpack",
-<<<<<<< HEAD
-	"version": "4.2.0-alpha",
-=======
 	"version": "4.2.1",
->>>>>>> e849efbc
 	"description": "WP Admin page with information and configuration shared among all Jetpack stand-alone plugins",
 	"homepage": "https://github.com/Automattic/jetpack/tree/HEAD/projects/packages/my-jetpack/#readme",
 	"bugs": {
