{
	"private": true,
	"name": "@automattic/jetpack-my-jetpack",
<<<<<<< HEAD
	"version": "3.4.1",
=======
	"version": "3.4.1-alpha",
>>>>>>> 41bcf502
	"description": "WP Admin page with information and configuration shared among all Jetpack stand-alone plugins",
	"homepage": "https://github.com/Automattic/jetpack/tree/HEAD/projects/packages/my-jetpack/#readme",
	"bugs": {
		"url": "https://github.com/Automattic/jetpack/labels/[Package] My Jetpack"
	},
	"repository": {
		"type": "git",
		"url": "https://github.com/Automattic/jetpack.git",
		"directory": "projects/packages/my-jetpack"
	},
	"license": "GPL-2.0-or-later",
	"author": "Automattic",
	"scripts": {
		"build": "pnpm run clean && pnpm run build-client",
		"build-client": "pnpm webpack --config webpack.config.js",
		"clean": "rm -rf build/",
		"watch": "pnpm run build && pnpm webpack watch",
		"test": "jest --config=tests/jest.config.js"
	},
	"dependencies": {
		"@automattic/format-currency": "1.0.1",
		"@automattic/jetpack-analytics": "workspace:*",
		"@automattic/jetpack-api": "workspace:*",
		"@automattic/jetpack-base-styles": "workspace:*",
		"@automattic/jetpack-components": "workspace:*",
		"@automattic/jetpack-connection": "workspace:*",
		"@automattic/jetpack-licensing": "workspace:*",
		"@wordpress/api-fetch": "6.35.0",
		"@wordpress/components": "25.4.0",
		"@wordpress/data": "9.8.0",
		"@wordpress/date": "4.38.0",
		"@wordpress/element": "5.15.0",
		"@wordpress/i18n": "4.38.0",
		"@wordpress/icons": "9.29.0",
		"classnames": "2.3.2",
		"prop-types": "15.8.1",
		"react-router-dom": "6.6.2"
	},
	"sideEffects": [
		"*.css",
		"*.scss"
	],
	"devDependencies": {
		"@automattic/jetpack-webpack-config": "workspace:*",
		"@babel/core": "7.22.9",
		"@babel/preset-env": "7.22.9",
		"@storybook/react": "7.1.0",
		"@testing-library/dom": "8.19.1",
		"@testing-library/react": "13.4.0",
		"@testing-library/user-event": "14.4.3",
		"jest": "29.4.3",
		"jest-environment-jsdom": "29.4.3",
		"react": "18.2.0",
		"react-dom": "18.2.0",
		"react-test-renderer": "18.2.0",
		"require-from-string": "2.0.2",
		"sass": "1.64.1",
		"sass-loader": "12.4.0",
		"typescript": "5.0.4",
		"webpack": "5.76.0",
		"webpack-cli": "4.9.1"
	},
	"engines": {
		"node": "^18.13.0",
		"yarn": "use pnpm instead - see docs/yarn-upgrade.md"
	}
}<|MERGE_RESOLUTION|>--- conflicted
+++ resolved
@@ -1,11 +1,7 @@
 {
 	"private": true,
 	"name": "@automattic/jetpack-my-jetpack",
-<<<<<<< HEAD
-	"version": "3.4.1",
-=======
 	"version": "3.4.1-alpha",
->>>>>>> 41bcf502
 	"description": "WP Admin page with information and configuration shared among all Jetpack stand-alone plugins",
 	"homepage": "https://github.com/Automattic/jetpack/tree/HEAD/projects/packages/my-jetpack/#readme",
 	"bugs": {
