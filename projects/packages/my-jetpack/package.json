--- conflicted
+++ resolved
@@ -1,11 +1,7 @@
 {
 	"private": true,
 	"name": "@automattic/jetpack-my-jetpack",
-<<<<<<< HEAD
-	"version": "2.0.4-alpha",
-=======
 	"version": "2.0.5-alpha",
->>>>>>> cb9f4985
 	"description": "WP Admin page with information and configuration shared among all Jetpack stand-alone plugins",
 	"homepage": "https://github.com/Automattic/jetpack/tree/HEAD/projects/packages/my-jetpack/#readme",
 	"bugs": {
@@ -29,13 +25,8 @@
 		"@automattic/format-currency": "1.0.1",
 		"@automattic/jetpack-analytics": "workspace:* || ^0.1",
 		"@automattic/jetpack-api": "workspace:* || ^0.13",
-<<<<<<< HEAD
-		"@automattic/jetpack-components": "workspace:* || ^0.18",
-		"@automattic/jetpack-connection": "workspace:* || ^0.19",
-=======
 		"@automattic/jetpack-components": "workspace:* || ^0.19",
 		"@automattic/jetpack-connection": "workspace:* || ^0.18",
->>>>>>> cb9f4985
 		"@automattic/jetpack-licensing": "workspace:* || ^0.5",
 		"@wordpress/api-fetch": "6.13.0",
 		"@wordpress/components": "20.0.0",
