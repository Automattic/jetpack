--- conflicted
+++ resolved
@@ -21,14 +21,9 @@
 		"watch": "pnpm run build && pnpm webpack watch"
 	},
 	"dependencies": {
-<<<<<<< HEAD
-		"@automattic/jetpack-components": "workspace:^0.10.0-alpha",
-		"@automattic/jetpack-connection": "workspace:^0.12.1-alpha",
-		"@wordpress/components": "19.1.6",
-=======
 		"@automattic/jetpack-components": "workspace:^0.10.1-alpha",
 		"@automattic/jetpack-connection": "workspace:^0.13.1-alpha",
->>>>>>> 94bc84fd
+		"@wordpress/components": "19.1.6",
 		"@wordpress/data": "6.1.5",
 		"@wordpress/i18n": "4.2.4"
 	},
