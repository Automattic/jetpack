--- conflicted
+++ resolved
@@ -43,21 +43,12 @@
 	],
 	"devDependencies": {
 		"@automattic/jetpack-webpack-config": "workspace:* || ^1.3",
-<<<<<<< HEAD
-		"@babel/core": "7.19.3",
-		"@babel/preset-env": "7.19.3",
+		"@babel/core": "7.20.2",
+		"@babel/preset-env": "7.20.2",
 		"@storybook/addons": "6.5.13",
 		"@storybook/client-api": "6.5.13",
 		"@storybook/preview-web": "6.5.13",
 		"@storybook/react": "6.5.13",
-=======
-		"@babel/core": "7.20.2",
-		"@babel/preset-env": "7.20.2",
-		"@storybook/addons": "6.5.12",
-		"@storybook/client-api": "6.5.12",
-		"@storybook/preview-web": "6.5.12",
-		"@storybook/react": "6.5.12",
->>>>>>> 6de60334
 		"@storybook/testing-react": "1.2.3",
 		"@testing-library/dom": "8.16.0",
 		"@testing-library/react": "12.1.5",
