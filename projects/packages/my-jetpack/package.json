{
	"private": true,
	"name": "@automattic/jetpack-my-jetpack",
	"version": "2.10.2-alpha",
	"description": "WP Admin page with information and configuration shared among all Jetpack stand-alone plugins",
	"homepage": "https://github.com/Automattic/jetpack/tree/HEAD/projects/packages/my-jetpack/#readme",
	"bugs": {
		"url": "https://github.com/Automattic/jetpack/labels/[Package] My Jetpack"
	},
	"repository": {
		"type": "git",
		"url": "https://github.com/Automattic/jetpack.git",
		"directory": "projects/packages/my-jetpack"
	},
	"license": "GPL-2.0-or-later",
	"author": "Automattic",
	"scripts": {
		"build": "pnpm run clean && pnpm run build-client",
		"build-client": "pnpm webpack --config webpack.config.js",
		"clean": "rm -rf build/",
		"watch": "pnpm run build && pnpm webpack watch",
		"test": "jest --config=tests/jest.config.js"
	},
	"dependencies": {
		"@automattic/format-currency": "1.0.1",
		"@automattic/jetpack-analytics": "workspace:*",
		"@automattic/jetpack-api": "workspace:*",
		"@automattic/jetpack-base-styles": "workspace:*",
		"@automattic/jetpack-components": "workspace:*",
		"@automattic/jetpack-connection": "workspace:*",
		"@automattic/jetpack-licensing": "workspace:*",
		"@wordpress/api-fetch": "6.27.0",
		"@wordpress/components": "23.7.0",
		"@wordpress/data": "9.0.0",
		"@wordpress/date": "4.30.0",
		"@wordpress/element": "5.7.0",
		"@wordpress/i18n": "4.30.0",
		"@wordpress/icons": "9.21.0",
		"classnames": "2.3.1",
		"prop-types": "15.8.1",
		"react-router-dom": "6.6.2"
	},
	"sideEffects": [
		"*.css",
		"*.scss"
	],
	"devDependencies": {
		"@automattic/jetpack-webpack-config": "workspace:*",
<<<<<<< HEAD
		"@babel/core": "7.20.12",
		"@babel/preset-env": "7.20.2",
		"@storybook/addons": "7.0.2",
		"@storybook/client-api": "7.0.2",
		"@storybook/preview-web": "7.0.2",
		"@storybook/react": "7.0.2",
=======
		"@babel/core": "7.21.4",
		"@babel/preset-env": "7.21.4",
		"@storybook/addons": "6.5.16",
		"@storybook/client-api": "6.5.16",
		"@storybook/preview-web": "6.5.16",
		"@storybook/react": "6.5.16",
>>>>>>> ea1ceca7
		"@storybook/testing-react": "1.3.0",
		"@testing-library/dom": "8.19.1",
		"@testing-library/react": "13.4.0",
		"@testing-library/user-event": "14.4.3",
		"jest": "29.4.3",
		"jest-environment-jsdom": "29.4.3",
		"react": "18.2.0",
		"react-dom": "18.2.0",
		"react-test-renderer": "18.2.0",
		"require-from-string": "2.0.2",
		"sass": "1.43.3",
		"sass-loader": "12.4.0",
		"typescript": "4.8.2",
		"webpack": "5.76.0",
		"webpack-cli": "4.9.1"
	},
	"engines": {
		"node": "^18.13.0",
		"yarn": "use pnpm instead - see docs/yarn-upgrade.md"
	}
}<|MERGE_RESOLUTION|>--- conflicted
+++ resolved
@@ -46,21 +46,12 @@
 	],
 	"devDependencies": {
 		"@automattic/jetpack-webpack-config": "workspace:*",
-<<<<<<< HEAD
-		"@babel/core": "7.20.12",
-		"@babel/preset-env": "7.20.2",
+		"@babel/core": "7.21.4",
+		"@babel/preset-env": "7.21.4",
 		"@storybook/addons": "7.0.2",
 		"@storybook/client-api": "7.0.2",
 		"@storybook/preview-web": "7.0.2",
 		"@storybook/react": "7.0.2",
-=======
-		"@babel/core": "7.21.4",
-		"@babel/preset-env": "7.21.4",
-		"@storybook/addons": "6.5.16",
-		"@storybook/client-api": "6.5.16",
-		"@storybook/preview-web": "6.5.16",
-		"@storybook/react": "6.5.16",
->>>>>>> ea1ceca7
 		"@storybook/testing-react": "1.3.0",
 		"@testing-library/dom": "8.19.1",
 		"@testing-library/react": "13.4.0",
