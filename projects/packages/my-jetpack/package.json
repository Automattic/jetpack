--- conflicted
+++ resolved
@@ -1,11 +1,7 @@
 {
 	"private": true,
 	"name": "@automattic/jetpack-my-jetpack",
-<<<<<<< HEAD
 	"version": "1.0.0-alpha",
-=======
-	"version": "0.6.13-alpha",
->>>>>>> 07819636
 	"description": "WP Admin page with information and configuration shared among all Jetpack stand-alone plugins",
 	"homepage": "https://jetpack.com",
 	"bugs": {
