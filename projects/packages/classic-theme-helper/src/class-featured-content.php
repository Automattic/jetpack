<?php // phpcs:ignore WordPress.Files.FileName.InvalidClassFileName
/**
 * Theme Tools: functions for Featured Content enhancements.
 *
 * @package automattic/jetpack-classic-theme-helper
 */

<<<<<<< HEAD
namespace Automattic\Jetpack\Classic_Theme_Helper;

use WP_Customize_Manager;
use WP_Query;

if ( ! class_exists( __NAMESPACE__ . '\Featured_Content' ) && isset( $GLOBALS['pagenow'] ) && 'plugins.php' !== $GLOBALS['pagenow'] ) {
=======
use Automattic\Jetpack\Assets;

if ( ! class_exists( 'Featured_Content' ) && isset( $GLOBALS['pagenow'] ) && 'plugins.php' !== $GLOBALS['pagenow'] ) {
>>>>>>> 86d8b23d

	/**
	 * Featured Content.
	 *
	 * This module will allow users to define a subset of posts to be displayed in a
	 * theme-designated featured content area.
	 *
	 * This feature will only be activated for themes that declare that they support
	 * it. This can be done by adding code similar to the following during the
	 * "after_setup_theme" action:
	 *
	 * add_theme_support( 'featured-content', array(
	 *     'filter'     => 'mytheme_get_featured_content',
	 *     'max_posts'  => 20,
	 *     'post_types' => array( 'post', 'page' ),
	 * ) );
	 *
	 * For maximum compatibility with different methods of posting users will
	 * designate a featured post tag to associate posts with. Since this tag now has
	 * special meaning beyond that of a normal tags, users will have the ability to
	 * hide it from the front-end of their site.
	 */
	class Featured_Content {

		/**
		 * The maximum number of posts that a Featured Content area can contain. We
		 * define a default value here but themes can override this by defining a
		 * "max_posts" entry in the second parameter passed in the call to
		 * add_theme_support( 'featured-content' ).
		 *
		 * @see Featured_Content::init()
		 * @var int
		 */
		public static $max_posts = 15;

		/**
		 * The registered post types supported by Featured Content. Themes can add
		 * Featured Content support for registered post types by defining a
		 * 'post_types' argument (string|array) in the call to
		 * add_theme_support( 'featured-content' ).
		 *
		 * @see Featured_Content::init()
		 * @var array
		 */
		public static $post_types = array( 'post' );

		/**
		 * The tag that is used to mark featured content. Users can define
		 * a custom tag name that will be stored in this variable.
		 *
		 * @see Featured_Content::hide_featured_term
		 * @var string
		 */
		public static $tag;

		/**
		 * Instantiate.
		 *
		 * All custom functionality will be hooked into the "init" action.
		 */
		public static function setup() {
			add_action( 'init', array( __CLASS__, 'init' ), 30 );
		}

		/**
		 * Conditionally hook into WordPress.
		 *
		 * Themes must declare that they support this module by adding
		 * add_theme_support( 'featured-content' ); during after_setup_theme.
		 *
		 * If no theme support is found there is no need to hook into WordPress. We'll
		 * just return early instead.
		 *
		 * @uses Featured_Content::$max_posts
		 */
		public static function init() {

			/**
			 * Array variable to store theme support.
			 *
			 * @var array[] $theme_support
			 */
			$theme_support = get_theme_support( 'featured-content' );

			// Return early if theme does not support featured content.
			if ( ! $theme_support ) {
				return;
			}

			/*
			 * An array of named arguments must be passed as the second parameter
			 * of add_theme_support().
			 */
			if ( ! isset( $theme_support[0] ) ) {
				return;
			}

			if ( isset( $theme_support[0]['featured_content_filter'] ) ) {
				$theme_support[0]['filter'] = $theme_support[0]['featured_content_filter'];
				unset( $theme_support[0]['featured_content_filter'] );
			}

			// Return early if "filter" has not been defined.
			if ( ! isset( $theme_support[0]['filter'] ) ) {
				return;
			}

			// Theme can override the number of max posts.
			if ( isset( $theme_support[0]['max_posts'] ) ) {
				self::$max_posts = absint( $theme_support[0]['max_posts'] );
			}

			add_filter( $theme_support[0]['filter'], array( __CLASS__, 'get_featured_posts' ) );
			if ( ! wp_is_block_theme() ) {
				add_action( 'customize_register', array( __CLASS__, 'customize_register' ), 9 );
			}
			add_action( 'admin_init', array( __CLASS__, 'register_setting' ) );
			add_action( 'save_post', array( __CLASS__, 'delete_transient' ) );
			add_action( 'delete_post_tag', array( __CLASS__, 'delete_post_tag' ) );
			add_action( 'customize_controls_enqueue_scripts', array( __CLASS__, 'enqueue_scripts' ) );
			add_action( 'pre_get_posts', array( __CLASS__, 'pre_get_posts' ) );
			add_action( 'switch_theme', array( __CLASS__, 'switch_theme' ) );
			add_action( 'switch_theme', array( __CLASS__, 'delete_transient' ) );
			add_action( 'wp_loaded', array( __CLASS__, 'wp_loaded' ) );
			add_action( 'update_option_featured-content', array( __CLASS__, 'flush_post_tag_cache' ), 10, 2 );
			add_action( 'delete_option_featured-content', array( __CLASS__, 'flush_post_tag_cache' ), 10, 2 );
			add_action( 'split_shared_term', array( __CLASS__, 'jetpack_update_featured_content_for_split_terms' ), 10, 4 );

			if ( isset( $theme_support[0]['additional_post_types'] ) ) {
				$theme_support[0]['post_types'] = array_merge( array( 'post' ), (array) $theme_support[0]['additional_post_types'] );
				unset( $theme_support[0]['additional_post_types'] );
			}

			// Themes can allow Featured Content pages.
			if ( isset( $theme_support[0]['post_types'] ) ) {
				self::$post_types = array_merge( self::$post_types, (array) $theme_support[0]['post_types'] );
				self::$post_types = array_unique( self::$post_types );

				// register post_tag support for each post type.
				foreach ( self::$post_types as $post_type ) {
					register_taxonomy_for_object_type( 'post_tag', $post_type );
				}
			}
		}

		/**
		 * Hide "featured" tag from the front-end.
		 *
		 * Has to run on wp_loaded so that the preview filters of the customizer
		 * have a chance to alter the value.
		 */
		public static function wp_loaded() {
			if ( self::get_setting( 'hide-tag' ) ) {
				$settings = self::get_setting();

				// This is done before setting filters for get_terms in order to avoid an infinite filter loop.
				self::$tag = get_term_by( 'name', $settings['tag-name'], 'post_tag' );

				add_filter( 'get_terms', array( __CLASS__, 'hide_featured_term' ), 10, 3 );
				add_filter( 'get_the_terms', array( __CLASS__, 'hide_the_featured_term' ), 10, 3 );
			}
		}

		/**
		 * Get featured posts
		 *
		 * This method is not intended to be called directly. Theme developers should
		 * place a filter directly in their theme and then pass its name as a value of
		 * the "filter" key in the array passed as the $args parameter during the call
		 * to: add_theme_support( 'featured-content', $args ).
		 *
		 * @uses Featured_Content::get_featured_post_ids()
		 *
		 * @return array
		 */
		public static function get_featured_posts() {
			$post_ids = self::get_featured_post_ids();

			// No need to query if there is are no featured posts.
			if ( empty( $post_ids ) ) {
				return array();
			}

			$featured_posts = get_posts(
				array(
					'include'          => $post_ids,
					'posts_per_page'   => count( $post_ids ), // phpcs:ignore WordPress.WP.PostsPerPage.posts_per_page_posts_per_page
					'post_type'        => self::$post_types,
					'suppress_filters' => false,
				)
			);

			return $featured_posts;
		}

		/**
		 * Get featured post IDs
		 *
		 * This function will return the an array containing the post IDs of all
		 * featured posts.
		 *
		 * Sets the "featured_content_ids" transient.
		 *
		 * @return array Array of post IDs.
		 */
		public static function get_featured_post_ids() {
			// Return array of cached results if they exist.
			$featured_ids = get_transient( 'featured_content_ids' );
			if ( ! empty( $featured_ids ) ) {
				return array_map(
					'absint',
					/**
					* Filter the list of Featured Posts IDs.
					*
					* @module theme-tools
					*
					* @since 2.7.0
					*
					* @param array $featured_ids Array of post IDs.
					*/
					apply_filters( 'featured_content_post_ids', (array) $featured_ids )
				);
			}

			$settings = self::get_setting();

			// Return empty array if no tag name is set.
			$term = get_term_by( 'name', $settings['tag-name'], 'post_tag' );
			if ( ! $term ) {
				$term = get_term_by( 'id', $settings['tag-id'], 'post_tag' );
			}
			if ( $term ) {
				$tag = $term->term_id;
			} else {
				/** This action is documented in modules/theme-tools/featured-content.php */
				return apply_filters( 'featured_content_post_ids', array() );
			}

			// Back compat for installs that have the quantity option still set.
			$quantity = $settings['quantity'] ?? self::$max_posts;

			// Query for featured posts.
			$featured = get_posts(
				array(
					'numberposts'      => $quantity,
					'post_type'        => self::$post_types,
					'suppress_filters' => false,
					'tax_query'        => array(
						array(
							'field'    => 'term_id',
							'taxonomy' => 'post_tag',
							'terms'    => $tag,
						),
					),
				)
			);

			// Return empty array if no featured content exists.
			if ( ! $featured ) {
				/** This action is documented in modules/theme-tools/featured-content.php */
				return apply_filters( 'featured_content_post_ids', array() );
			}

			// Ensure correct format before save/return.
			$featured_ids = wp_list_pluck( (array) $featured, 'ID' );
			$featured_ids = array_map( 'absint', $featured_ids );

			set_transient( 'featured_content_ids', $featured_ids );

			/** This action is documented in modules/theme-tools/featured-content.php */
			return apply_filters( 'featured_content_post_ids', $featured_ids );
		}

		/**
		 * Delete Transient.
		 *
		 * Hooks in the "save_post" action.
		 *
		 * @see Featured_Content::validate_settings().
		 */
		public static function delete_transient() {
			delete_transient( 'featured_content_ids' );
		}

		/**
		 * Flush the Post Tag relationships cache.
		 *
		 * Hooks in the "update_option_featured-content" action.
		 *
		 * @param array $prev Previous option data.
		 * @param array $opts New option data.
		 */
		public static function flush_post_tag_cache( $prev, $opts ) {
			if ( ! empty( $opts ) && ! empty( $opts['tag-id'] ) ) {
				$query = new WP_Query(
					array(
						'tag_id'         => (int) $opts['tag-id'],
						'posts_per_page' => -1,
					)
				);
				foreach ( $query->posts as $post ) {
					wp_cache_delete( $post->ID, 'post_tag_relationships' );
				}
			}
		}

		/**
		 * Exclude featured posts from the blog query when the blog is the front-page,
		 * and user has not checked the "Also display tagged posts outside the Featured Content area" checkbox.
		 *
		 * Filter the home page posts, and remove any featured post ID's from it.
		 * Hooked onto the 'pre_get_posts' action, this changes the parameters of the
		 * query before it gets any posts.
		 *
		 * @uses Featured_Content::get_featured_post_ids();
		 * @uses Featured_Content::get_setting();
		 * @param WP_Query $query WP_Query object.
		 * @return WP_Query|null Possibly modified WP_Query
		 */
		public static function pre_get_posts( $query ) {

			// Bail if not home or not main query.
			if ( ! $query->is_home() || ! $query->is_main_query() ) {
				return;
			}

			// Bail if the blog page is not the front page.
			if ( 'posts' !== get_option( 'show_on_front' ) ) {
				return;
			}

			$featured = self::get_featured_post_ids();

			// Bail if no featured posts.
			if ( ! $featured ) {
				return;
			}

			$settings = self::get_setting();

			// Bail if the user wants featured posts always displayed.
			if ( $settings['show-all'] ) {
				return;
			}

			// We need to respect post ids already in the blocklist.
			$post__not_in = $query->get( 'post__not_in' );

			if ( ! empty( $post__not_in ) ) {
				$featured = array_merge( (array) $post__not_in, $featured );
				$featured = array_unique( $featured );
			}

			$query->set( 'post__not_in', $featured );
		}

		/**
		 * Reset tag option when the saved tag is deleted.
		 *
		 * It's important to mention that the transient needs to be deleted, too.
		 * While it may not be obvious by looking at the function alone, the transient
		 * is deleted by Featured_Content::validate_settings().
		 *
		 * Hooks in the "delete_post_tag" action.
		 *
		 * @see Featured_Content::validate_settings().
		 *
		 * @param int $tag_id The term_id of the tag that has been deleted.
		 * @return void
		 */
		public static function delete_post_tag( $tag_id ) {
			$settings = self::get_setting();

			if ( empty( $settings['tag-id'] ) || $tag_id != $settings['tag-id'] ) { // phpcs:ignore Universal.Operators.StrictComparisons.LooseNotEqual
				return;
			}

			$settings['tag-id'] = 0;
			$settings           = self::validate_settings( $settings );
			update_option( 'featured-content', $settings );
		}

		/**
		 * Hide featured tag from displaying when global terms are queried from
		 * the front-end.
		 *
		 * Hooks into the "get_terms" filter.
		 *
		 * @uses Featured_Content::get_setting()
		 *
		 * @param array $terms A list of term objects. This is the return value of get_terms().
		 * @param array $taxonomies An array of taxonomy slugs.
		 * @param array $args Array of get_terms() arguments.
		 * @return array $terms
		 */
		public static function hide_featured_term( $terms, $taxonomies, $args ) {

			// This filter is only appropriate on the front-end.
			if ( is_admin() || ( defined( 'REST_REQUEST' ) && REST_REQUEST ) || ( defined( 'XMLRPC_REQUEST' ) && XMLRPC_REQUEST ) ) {
				return $terms;
			}

			// WordPress defines the parameter as `array`, but it passes null if `get_terms( $args )` was called
			// without a 'taxonomy' in $args.
			if ( ! is_array( $taxonomies ) ) {
				return $terms;
			}

			// We only want to hide the featured tag.
			if ( ! in_array( 'post_tag', $taxonomies, true ) ) {
				return $terms;
			}

			// Bail if no terms were returned.
			if ( empty( $terms ) ) {
				return $terms;
			}

			// Bail if term objects are unavailable.
			if ( 'all' !== $args['fields'] ) {
				return $terms;
			}

			$settings = self::get_setting();

			if ( false !== self::$tag ) {
				foreach ( $terms as $order => $term ) {
					if (
					is_object( $term )
					&& (
						$settings['tag-id'] === $term->term_id
						|| $settings['tag-name'] === $term->name
					)
					) {
						unset( $terms[ $order ] );
					}
				}
			}

			return $terms;
		}

		/**
		 * Hide featured tag from displaying when terms associated with a post object
		 * are queried from the front-end.
		 *
		 * Hooks into the "get_the_terms" filter.
		 *
		 * @uses Featured_Content::get_setting()
		 *
		 * @param array $terms A list of term objects. This is the return value of get_the_terms().
		 * @param int   $id The ID field for the post object that terms are associated with.
		 * @param array $taxonomy An array of taxonomy slugs.
		 * @return array $terms
		 */
		public static function hide_the_featured_term( $terms, $id, $taxonomy ) {

			// This filter is only appropriate on the front-end.
			if ( is_admin() || ( defined( 'REST_REQUEST' ) && REST_REQUEST ) || ( defined( 'XMLRPC_REQUEST' ) && XMLRPC_REQUEST ) ) {
				return $terms;
			}

			// Make sure we are in the correct taxonomy.
			if ( 'post_tag' !== $taxonomy ) {
				return $terms;
			}

			// No terms? Return early!
			if ( empty( $terms ) ) {
				return $terms;
			}

			$settings = self::get_setting();
			$tag      = get_term_by( 'name', $settings['tag-name'], 'post_tag' );

			if ( false !== $tag ) {
				foreach ( $terms as $order => $term ) {
					if ( $settings['tag-id'] === $term->term_id || $settings['tag-name'] === $term->name ) {
						unset( $terms[ $order ] );
					}
				}
			}

			return $terms;
		}

		/**
		 * Register custom setting on the Settings -> Reading screen.
		 *
		 * @uses Featured_Content::render_form()
		 * @uses Featured_Content::validate_settings()
		 *
		 * @return void
		 */
		public static function register_setting() {
			add_settings_field( 'featured-content', __( 'Featured Content', 'jetpack-classic-theme-helper' ), array( __CLASS__, 'render_form' ), 'reading' );

			// Register sanitization callback for the Customizer.
			register_setting( 'featured-content', 'featured-content', array( __CLASS__, 'validate_settings' ) );
		}

		/**
		 * Add settings to the Customizer.
		 *
		 * @param WP_Customize_Manager $wp_customize Theme Customizer object.
		 */
		public static function customize_register( $wp_customize ) {
			$wp_customize->add_section(
				'featured_content',
				array(
					'title'          => esc_html__( 'Featured Content', 'jetpack-classic-theme-helper' ),
					'description'    => sprintf(
						/* translators: %1$s: Link to 'featured' admin tag view. %2$s: Max number of posts shown by theme in featured content area. */
						__( 'Easily feature all posts with the <a href="%1$s">"featured" tag</a> or a tag of your choice. Your theme supports up to %2$s posts in its featured content area.', 'jetpack-classic-theme-helper' ),
						admin_url( '/edit.php?tag=featured' ),
						absint( self::$max_posts )
					),
					'priority'       => 130,
					'theme_supports' => 'featured-content',
				)
			);

			/*
			Add Featured Content settings.
			 *
			 * Sanitization callback registered in Featured_Content::validate_settings().
			 * See https://themeshaper.com/2013/04/29/validation-sanitization-in-customizer/comment-page-1/#comment-12374
			 */
			$wp_customize->add_setting(
				'featured-content[tag-name]',
				array(
					'type'                 => 'option',
					'sanitize_js_callback' => array( __CLASS__, 'delete_transient' ),
				)
			);
			$wp_customize->add_setting(
				'featured-content[hide-tag]',
				array(
					'default'              => true,
					'type'                 => 'option',
					'sanitize_js_callback' => array( __CLASS__, 'delete_transient' ),
				)
			);
			$wp_customize->add_setting(
				'featured-content[show-all]',
				array(
					'default'              => false,
					'type'                 => 'option',
					'sanitize_js_callback' => array( __CLASS__, 'delete_transient' ),
				)
			);

			// Add Featured Content controls.
			$wp_customize->add_control(
				'featured-content[tag-name]',
				array(
					'label'          => esc_html__( 'Tag name', 'jetpack-classic-theme-helper' ),
					'section'        => 'featured_content',
					'theme_supports' => 'featured-content',
					'priority'       => 20,
				)
			);
			$wp_customize->add_control(
				'featured-content[hide-tag]',
				array(
					'label'          => esc_html__( 'Do not display tag in post details and tag clouds.', 'jetpack-classic-theme-helper' ),
					'section'        => 'featured_content',
					'theme_supports' => 'featured-content',
					'type'           => 'checkbox',
					'priority'       => 30,
				)
			);
			$wp_customize->add_control(
				'featured-content[show-all]',
				array(
					'label'          => esc_html__( 'Also display tagged posts outside the Featured Content area.', 'jetpack-classic-theme-helper' ),
					'section'        => 'featured_content',
					'theme_supports' => 'featured-content',
					'type'           => 'checkbox',
					'priority'       => 40,
				)
			);
		}

		/**
		 * Enqueue the tag suggestion script.
		 */
		public static function enqueue_scripts() {
			Assets::register_script(
				'featured-content-suggest',
				'../build/featured-content/suggest.js',
				__FILE__,
				array(
					'dependencies' => array(
						'jquery',
						'suggest',
					),
					'in_footer'    => true,
					'enqueue'      => true,
				)
			);
		}

		/**
		 * Renders all form fields on the Settings -> Reading screen.
		 */
		public static function render_form() {
			printf(
				wp_kses(
					/* translators: %s: Link to the Featured Content settings in the Customizer. */
					__( 'The settings for Featured Content have <a href="%s">moved to Appearance &rarr; Customize</a>.', 'jetpack-classic-theme-helper' ),
					array(
						'a' => array( 'href' => array() ),
					)
				),
				esc_url( admin_url( 'customize.php?#accordion-section-featured_content' ) )
			);
		}

		/**
		 * Get settings
		 *
		 * Get all settings recognized by this module. This function will return all
		 * settings whether or not they have been stored in the database yet. This
		 * ensures that all keys are available at all times.
		 *
		 * In the event that you only require one setting, you may pass its name as the
		 * first parameter to the function and only that value will be returned.
		 *
		 * @param string $key The key of a recognized setting.
		 * @return mixed Array of all settings by default. A single value if passed as first parameter.
		 */
		public static function get_setting( $key = 'all' ) {
			$saved = (array) get_option( 'featured-content' );

			/**
			 * Filter Featured Content's default settings.
			 *
			 * @module theme-tools
			 *
			 * @since 2.7.0
			 *
			 * @param array $args {
			 * Array of Featured Content Settings
			 *
			 *  @type int hide-tag Default is 1.
			 *  @type int tag-id Default is 0.
			 *  @type string tag-name Default is empty.
			 *  @type int show-all Default is 0.
			 * }
			 */
			$defaults = apply_filters(
				'featured_content_default_settings',
				array(
					'hide-tag' => 1,
					'tag-id'   => 0,
					'tag-name' => '',
					'show-all' => 0,
				)
			);

			$options = wp_parse_args( $saved, $defaults );
			$options = array_intersect_key( $options, $defaults );

			if ( 'all' !== $key ) {
				return $options[ $key ] ?? false;
			}

			return $options;
		}

		/**
		 * Validate settings
		 *
		 * Make sure that all user supplied content is in an expected format before
		 * saving to the database. This function will also delete the transient set in
		 * Featured_Content::get_featured_content().
		 *
		 * @uses Featured_Content::delete_transient()
		 *
		 * @param array $input Array of settings input.
		 * @return array $output
		 */
		public static function validate_settings( $input ) {
			$output = array();

			if ( empty( $input['tag-name'] ) ) {
				$output['tag-id'] = 0;
			} else {
				$term = get_term_by( 'name', $input['tag-name'], 'post_tag' );

				if ( $term ) {
					$output['tag-id'] = $term->term_id;
				} else {
					$new_tag = wp_create_tag( $input['tag-name'] );

					if ( ! is_wp_error( $new_tag ) && isset( $new_tag['term_id'] ) ) {
						$output['tag-id'] = $new_tag['term_id'];
					}
				}

				$output['tag-name'] = $input['tag-name'];
			}

			$output['hide-tag'] = isset( $input['hide-tag'] ) && $input['hide-tag'] ? 1 : 0;

			$output['show-all'] = isset( $input['show-all'] ) && $input['show-all'] ? 1 : 0;

			self::delete_transient();

			return $output;
		}

		/**
		 * Removes the quantity setting from the options array.
		 *
		 * @return void
		 */
		public static function switch_theme() {
			$option = (array) get_option( 'featured-content' );

			if ( isset( $option['quantity'] ) ) {
				unset( $option['quantity'] );
				update_option( 'featured-content', $option );
			}
		}

		/**
		 * Update Featured Content term data as necessary when a shared term is split.
		 *
		 * @param int    $old_term_id ID of the formerly shared term.
		 * @param int    $new_term_id ID of the new term created for the $term_taxonomy_id.
		 * @param int    $term_taxonomy_id ID for the term_taxonomy row affected by the split.
		 * @param string $taxonomy Taxonomy for the split term.
		 */
		public static function jetpack_update_featured_content_for_split_terms( $old_term_id, $new_term_id, $term_taxonomy_id, $taxonomy ) {
			$featured_content_settings = get_option( 'featured-content', array() );

			// Check to see whether the stored tag ID is the one that's just been split.
			if ( isset( $featured_content_settings['tag-id'] ) && $old_term_id == $featured_content_settings['tag-id'] && 'post_tag' === $taxonomy ) { // phpcs:ignore Universal.Operators.StrictComparisons.LooseEqual
				// We have a match, so we swap out the old tag ID for the new one and resave the option.
				$featured_content_settings['tag-id'] = $new_term_id;
				update_option( 'featured-content', $featured_content_settings );
			}
		}
	}

    // phpcs:disable Universal.Files.SeparateFunctionsFromOO.Mixed
	/**
	 * Adds the featured content plugin to the set of files for which action
	 * handlers should be copied when the theme context is loaded by the REST API.
	 *
	 * @param array $copy_dirs Copy paths with actions to be copied.
	 * @return array Copy paths with featured content plugin
	 */
	function wpcom_rest_api_featured_content_copy_plugin_actions( $copy_dirs ) {
		$copy_dirs[] = __FILE__;
		return $copy_dirs;
	}
	add_action( 'restapi_theme_action_copy_dirs', __NAMESPACE__ . '\wpcom_rest_api_featured_content_copy_plugin_actions' );

	/**
	 * Delayed initialization for API Requests.
	 *
	 * @param object $request REST request object.
	 */
	function wpcom_rest_request_before_callbacks( $request ) {
		Featured_Content::init();
		return $request;
	}

	if ( defined( 'IS_WPCOM' ) && IS_WPCOM && defined( 'REST_API_REQUEST' ) && REST_API_REQUEST ) {
		add_filter( 'rest_request_before_callbacks', __NAMESPACE__ . '\wpcom_rest_request_before_callbacks' );
	}

	Featured_Content::setup();
}<|MERGE_RESOLUTION|>--- conflicted
+++ resolved
@@ -5,18 +5,13 @@
  * @package automattic/jetpack-classic-theme-helper
  */
 
-<<<<<<< HEAD
 namespace Automattic\Jetpack\Classic_Theme_Helper;
 
+use Automattic\Jetpack\Assets;
 use WP_Customize_Manager;
 use WP_Query;
 
 if ( ! class_exists( __NAMESPACE__ . '\Featured_Content' ) && isset( $GLOBALS['pagenow'] ) && 'plugins.php' !== $GLOBALS['pagenow'] ) {
-=======
-use Automattic\Jetpack\Assets;
-
-if ( ! class_exists( 'Featured_Content' ) && isset( $GLOBALS['pagenow'] ) && 'plugins.php' !== $GLOBALS['pagenow'] ) {
->>>>>>> 86d8b23d
 
 	/**
 	 * Featured Content.
