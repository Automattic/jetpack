<?php
/**
 * Package description here
 *
 * @package automattic/jetpack-classic-theme-helper
 */

namespace Automattic\Jetpack\Classic_Theme_Helper;

use WP_Error;

/**
 * Classic Theme Helper Loader.
 */
class Main {

<<<<<<< HEAD
	const PACKAGE_VERSION = '0.5.3-alpha';
=======
	const PACKAGE_VERSION = '0.5.3';
>>>>>>> 04769556

	/**
	 * Modules to include.
	 *
	 * @var array
	 */
	public $modules = array(
		'responsive-videos.php',
		'site-breadcrumbs.php',
		'social-menu.php',
		'jetpack-color.php',
	);

	/** Holds the singleton instance of the Loader
	 *
	 * @var Main
	 */
	public static $instance = null;

	/**
	 * Initialize the Loader.
	 */
	public static function init() {
		if ( ! self::$instance ) {
			self::$instance = new Main();
			self::$instance->load_modules();
			// TODO Commenting below since we still load them from theme-tools module
			add_action( 'init', array( __CLASS__, 'jetpack_load_theme_tools' ), 30 );
			// phpcs:ignore Squiz.PHP.CommentedOutCode.Found
			// add_action( 'after_setup_theme', array( __CLASS__, 'jetpack_load_theme_compat' ), -1 );
		}

		return self::$instance;
	}

	/**
	 * Load modules.
	 */
	public function load_modules() {

		// Filter the modules to include.
		// $since = 0.1.0
		// @param array $modules Array of modules to include.
		$modules = apply_filters( 'jetpack_classic_theme_helper_modules', $this->modules );
		foreach ( $modules as $module ) {
			require_once __DIR__ . '/' . $module;
		}
	}

	/**
	 * Conditionally require the Tonesque lib depending on theme support.
	 */
	public static function jetpack_load_theme_tools() {
		if ( current_theme_supports( 'tonesque' ) ) {
			require_once __DIR__ . '/../_inc/lib/tonesque.php';
		}
	}

	/**
	 * Load theme compat file if it exists.
	 */
	public static function jetpack_load_theme_compat() {

		/**
		 * Filter theme compat files.
		 *
		 * Themes can add their own compat files here if they like. For example:
		 *
		 * add_filter( 'jetpack_theme_compat_files', 'mytheme_jetpack_compat_file' );
		 * function mytheme_jetpack_compat_file( $files ) {
		 *     $files['mytheme'] = locate_template( 'jetpack-compat.php' );
		 *     return $files;
		 * }
		 *
		 * @since 0.2.0
		 *
		 * @param array Associative array of theme compat files to load.
		 */
		$compat_files = apply_filters(
			'jetpack_theme_compat_files',
			array(
				'twentyfourteen' => __DIR__ . '/compat/twentyfourteen.php',
				'twentyfifteen'  => __DIR__ . '/compat/twentyfifteen.php',
				'twentysixteen'  => __DIR__ . '/compat/twentysixteen.php',
				'twentynineteen' => __DIR__ . '/compat/twentynineteen.php',
			)
		);

		self::jetpack_require_compat_file( get_stylesheet(), $compat_files );

		if ( is_child_theme() ) {
			self::jetpack_require_compat_file( get_template(), $compat_files );
		}
	}

	/**
	 * Requires a file once, if the passed key exists in the files array.
	 *
	 * @param string $key The key to check.
	 * @param array  $files Array of files to check in.
	 * @return void|WP_Error
	 */
	private static function jetpack_require_compat_file( $key, $files ) {
		if ( ! is_string( $key ) ) {
			return new WP_Error( 'key_not_string', 'The specified key is not actually a string.', compact( 'key' ) );
		}

		if ( array_key_exists( $key, $files ) && is_readable( $files[ $key ] ) ) {
			require_once $files[ $key ];
		}
	}
}

Main::init();<|MERGE_RESOLUTION|>--- conflicted
+++ resolved
@@ -14,11 +14,7 @@
  */
 class Main {
 
-<<<<<<< HEAD
-	const PACKAGE_VERSION = '0.5.3-alpha';
-=======
 	const PACKAGE_VERSION = '0.5.3';
->>>>>>> 04769556
 
 	/**
 	 * Modules to include.
