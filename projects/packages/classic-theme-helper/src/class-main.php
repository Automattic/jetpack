<?php
/**
 * Package description here
 *
 * @package automattic/jetpack-classic-theme-helper
 */

namespace Automattic\Jetpack\Classic_Theme_Helper;

use WP_Error;

/**
 * Classic Theme Helper Loader.
 */
class Main {

<<<<<<< HEAD
	const PACKAGE_VERSION = '0.4.5';
=======
	const PACKAGE_VERSION = '0.5.3';
>>>>>>> 82ceac05

	/**
	 * Modules to include.
	 *
	 * @var array
	 */
	public $modules = array(
		'responsive-videos.php',
		'site-breadcrumbs.php',
		'social-menu.php',
		'jetpack-color.php',
	);

	/** Holds the singleton instance of the Loader
	 *
	 * @var Main
	 */
	public static $instance = null;

	/**
	 * Initialize the Loader.
	 */
	public static function init() {
		if ( ! self::$instance ) {
			self::$instance = new Main();
			self::$instance->load_modules();
			// TODO Commenting below since we still load them from theme-tools module
			add_action( 'init', array( __CLASS__, 'jetpack_load_theme_tools' ), 30 );
			// phpcs:ignore Squiz.PHP.CommentedOutCode.Found
			// add_action( 'after_setup_theme', array( __CLASS__, 'jetpack_load_theme_compat' ), -1 );
		}

		return self::$instance;
	}

	/**
	 * Load modules.
	 */
	public function load_modules() {

		// Filter the modules to include.
		// $since = 0.1.0
		// @param array $modules Array of modules to include.
		$modules = apply_filters( 'jetpack_classic_theme_helper_modules', $this->modules );
		foreach ( $modules as $module ) {
			require_once __DIR__ . '/' . $module;
		}
	}

	/**
	 * Conditionally require the Tonesque lib depending on theme support.
	 */
	public static function jetpack_load_theme_tools() {
		if ( current_theme_supports( 'tonesque' ) ) {
			require_once __DIR__ . '/../_inc/lib/tonesque.php';
		}
	}

	/**
	 * Load theme compat file if it exists.
	 */
	public static function jetpack_load_theme_compat() {

		/**
		 * Filter theme compat files.
		 *
		 * Themes can add their own compat files here if they like. For example:
		 *
		 * add_filter( 'jetpack_theme_compat_files', 'mytheme_jetpack_compat_file' );
		 * function mytheme_jetpack_compat_file( $files ) {
		 *     $files['mytheme'] = locate_template( 'jetpack-compat.php' );
		 *     return $files;
		 * }
		 *
		 * @since 0.2.0
		 *
		 * @param array Associative array of theme compat files to load.
		 */
		$compat_files = apply_filters(
			'jetpack_theme_compat_files',
			array(
				'twentyfourteen' => __DIR__ . '/compat/twentyfourteen.php',
				'twentyfifteen'  => __DIR__ . '/compat/twentyfifteen.php',
				'twentysixteen'  => __DIR__ . '/compat/twentysixteen.php',
				'twentynineteen' => __DIR__ . '/compat/twentynineteen.php',
			)
		);

		self::jetpack_require_compat_file( get_stylesheet(), $compat_files );

		if ( is_child_theme() ) {
			self::jetpack_require_compat_file( get_template(), $compat_files );
		}
	}

	/**
	 * Requires a file once, if the passed key exists in the files array.
	 *
	 * @param string $key The key to check.
	 * @param array  $files Array of files to check in.
	 * @return void|WP_Error
	 */
	private static function jetpack_require_compat_file( $key, $files ) {
		if ( ! is_string( $key ) ) {
			return new WP_Error( 'key_not_string', 'The specified key is not actually a string.', compact( 'key' ) );
		}

		if ( array_key_exists( $key, $files ) && is_readable( $files[ $key ] ) ) {
			require_once $files[ $key ];
		}
	}
}

Main::init();<|MERGE_RESOLUTION|>--- conflicted
+++ resolved
@@ -14,11 +14,7 @@
  */
 class Main {
 
-<<<<<<< HEAD
-	const PACKAGE_VERSION = '0.4.5';
-=======
 	const PACKAGE_VERSION = '0.5.3';
->>>>>>> 82ceac05
 
 	/**
 	 * Modules to include.
