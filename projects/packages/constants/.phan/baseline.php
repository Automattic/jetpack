<?php
/**
 * This is an automatically generated baseline for Phan issues.
 * When Phan is invoked with --load-baseline=path/to/baseline.php,
 * The pre-existing issues listed in this file won't be emitted.
 *
 * This file can be updated by invoking Phan with --save-baseline=path/to/baseline.php
 * (can be combined with --load-baseline)
 */
return [
    // # Issue statistics:
    // PhanTypeMismatchArgumentProbablyReal : 3 occurrences
<<<<<<< HEAD
    // PhanUnextractableAnnotationSuffix : 1 occurrence

    // Currently, file_suppressions and directory_suppressions are the only supported suppressions
    'file_suppressions' => [
        'src/class-constants.php' => ['PhanUnextractableAnnotationSuffix'],
        'tests/php/test-constants.php' => ['PhanTypeMismatchArgumentProbablyReal'],
=======
    // PhanTypeMismatchArgument : 2 occurrences

    // Currently, file_suppressions and directory_suppressions are the only supported suppressions
    'file_suppressions' => [
        'tests/php/test-constants.php' => ['PhanTypeMismatchArgument', 'PhanTypeMismatchArgumentProbablyReal'],
>>>>>>> b51bdf2b
    ],
    // 'directory_suppressions' => ['src/directory_name' => ['PhanIssueName1', 'PhanIssueName2']] can be manually added if needed.
    // (directory_suppressions will currently be ignored by subsequent calls to --save-baseline, but may be preserved in future Phan releases)
];<|MERGE_RESOLUTION|>--- conflicted
+++ resolved
@@ -10,20 +10,10 @@
 return [
     // # Issue statistics:
     // PhanTypeMismatchArgumentProbablyReal : 3 occurrences
-<<<<<<< HEAD
-    // PhanUnextractableAnnotationSuffix : 1 occurrence
 
     // Currently, file_suppressions and directory_suppressions are the only supported suppressions
     'file_suppressions' => [
-        'src/class-constants.php' => ['PhanUnextractableAnnotationSuffix'],
         'tests/php/test-constants.php' => ['PhanTypeMismatchArgumentProbablyReal'],
-=======
-    // PhanTypeMismatchArgument : 2 occurrences
-
-    // Currently, file_suppressions and directory_suppressions are the only supported suppressions
-    'file_suppressions' => [
-        'tests/php/test-constants.php' => ['PhanTypeMismatchArgument', 'PhanTypeMismatchArgumentProbablyReal'],
->>>>>>> b51bdf2b
     ],
     // 'directory_suppressions' => ['src/directory_name' => ['PhanIssueName1', 'PhanIssueName2']] can be manually added if needed.
     // (directory_suppressions will currently be ignored by subsequent calls to --save-baseline, but may be preserved in future Phan releases)
