# Changelog

All notable changes to this project will be documented in this file.

The format is based on [Keep a Changelog](https://keepachangelog.com/en/1.0.0/)
and this project adheres to [Semantic Versioning](https://semver.org/spec/v2.0.0.html).

<<<<<<< HEAD
## [0.4.0] - 2023-03-28
=======
## [0.4.0] - 2023-03-27
>>>>>>> 8ef8c6b4
### Added
- Added global style import. [#29622]
- Added import of custom CSS [#29595]
- Adding functionality to create term on the fly [#29581]
<<<<<<< HEAD
- Prevent media duplication when it's already existed [#29646]
=======
>>>>>>> 8ef8c6b4

### Changed
- Updated package version [#29457]

### Fixed
- Fixed post meta imports issue [#29497]
- Fix wp_global_styles issue [#29686]

## [0.3.0] - 2023-03-20
### Added
- Add support for nav-menu and nav-menu-item import. [#29481]

### Fixed
- Fix attachments path for import media endpoint [#29379]

## [0.2.0] - 2023-03-08
### Added
- Add the `/jetpack/v4/import/media/*` endpoints. [#29080]

## 0.1.0 - 2023-02-20
### Added
- Added import REST endpoints. [#28824]
- Add new Jetpack Import package. [#28735]

### Fixed
- Fixed various imported resources hierarchies [#29012]

[0.4.0]: https://github.com/Automattic/jetpack-import/compare/v0.3.0...v0.4.0
[0.3.0]: https://github.com/Automattic/jetpack-import/compare/v0.2.0...v0.3.0
[0.2.0]: https://github.com/Automattic/jetpack-import/compare/v0.1.0...v0.2.0<|MERGE_RESOLUTION|>--- conflicted
+++ resolved
@@ -5,19 +5,15 @@
 The format is based on [Keep a Changelog](https://keepachangelog.com/en/1.0.0/)
 and this project adheres to [Semantic Versioning](https://semver.org/spec/v2.0.0.html).
 
-<<<<<<< HEAD
-## [0.4.0] - 2023-03-28
-=======
+## [0.5.0] - 2023-03-28
+### Added
+- Prevent media duplication when it's already existed [#29646]
+
 ## [0.4.0] - 2023-03-27
->>>>>>> 8ef8c6b4
 ### Added
 - Added global style import. [#29622]
 - Added import of custom CSS [#29595]
 - Adding functionality to create term on the fly [#29581]
-<<<<<<< HEAD
-- Prevent media duplication when it's already existed [#29646]
-=======
->>>>>>> 8ef8c6b4
 
 ### Changed
 - Updated package version [#29457]
