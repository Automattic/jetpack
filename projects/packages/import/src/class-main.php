<?php
/**
 * Set of REST API routes used in WPCOM Unified Importer.
 *
 * @package automattic/jetpack-import
 */

namespace Automattic\Jetpack\Import;

use Automattic\Jetpack\Connection\Manager as Connection_Manager;
use Automattic\Jetpack\Connection\Rest_Authentication;

/**
 * This class will provide endpoint for the Unified Importer.
 */
class Main {

	/**
	 * Package version.
	 *
	 * @var string
	 */
<<<<<<< HEAD
	const PACKAGE_VERSION = '0.4.0';
=======
	const PACKAGE_VERSION = '0.5.0-alpha';
>>>>>>> 8ef8c6b4

	/**
	 * A list of all the routes.
	 *
	 * @var \WP_REST_Controller[]
	 */
	private static $routes = array();

	/**
	 * Before everything else starts getting initalized, we need to initialize Jetpack using the
	 * Config object.
	 *
	 * @return void
	 */
	public static function configure() {
		if ( did_action( 'jetpack_import_initialized' ) ) {
			return;
		}

		$connection = new Connection_Manager();

		// Initialize the REST API only if the user is connected.
		if ( $connection->has_connected_owner() ) {
			add_action( 'rest_api_init', array( __CLASS__, 'initialize_rest_api' ) );
		}

		/**
		 * Runs right after the Jetpack Import package is initialized.
		 *
		 * @since 0.1.0
		*/
		do_action( 'jetpack_import_initialized' );
	}

	/**
	 * Register import related REST routes.
	 *
	 * @return void
	 */
	public static function initialize_rest_api() {
		// Set up the REST authentication hooks.
		Rest_Authentication::init();

		$routes = array(
			'categories'    => new Endpoints\Category(),
			'comments'      => new Endpoints\Comment(),
			'custom-css'    => new Endpoints\Custom_CSS(),
			'global-styles' => new Endpoints\Global_Style(),
			'media'         => new Endpoints\Attachment(),
			'menu-items'    => new Endpoints\Menu_Item(),
			'menus'         => new Endpoints\Menu(),
			'pages'         => new Endpoints\Page(),
			'posts'         => new Endpoints\Post(),
			'tags'          => new Endpoints\Tag(),
		);

		/**
		 * Allow other plugins to modify import routes.
		 *
		 * @since 0.1.0
		 *
		 * @param array $routes Array of import routes.
		 */
		self::$routes = apply_filters( 'jetpack_import_types', $routes );

		// Register all the routes.
		foreach ( self::$routes as $route ) {
			$route->register_routes();
		}
	}
}<|MERGE_RESOLUTION|>--- conflicted
+++ resolved
@@ -20,11 +20,7 @@
 	 *
 	 * @var string
 	 */
-<<<<<<< HEAD
-	const PACKAGE_VERSION = '0.4.0';
-=======
-	const PACKAGE_VERSION = '0.5.0-alpha';
->>>>>>> 8ef8c6b4
+	const PACKAGE_VERSION = '0.5.0';
 
 	/**
 	 * A list of all the routes.
