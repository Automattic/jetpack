<?php
/**
 * Attract high-quality traffic to your site.
 *
 * @package automattic/jetpack-blaze
 */

namespace Automattic\Jetpack;

use Automattic\Jetpack\Connection\Manager as Jetpack_Connection;
use Automattic\Jetpack\Sync\Settings as Sync_Settings;

/**
 * Class for promoting posts.
 */
class Blaze {

<<<<<<< HEAD
	const PACKAGE_VERSION = '0.2.0';
=======
	const PACKAGE_VERSION = '0.3.0-alpha';
>>>>>>> b14005e6

	/**
	 * The configuration method that is called from the jetpack-config package.
	 */
	public static function init() {
		$blaze = self::get_instance();
		$blaze->register();
	}

	/**
	 * Initialize Blaze UIs.
	 *
	 * @return Blaze Blaze instance.
	 */
	public static function get_instance() {
		return new Blaze();
	}

	/**
	 * Sets up Post List action callbacks.
	 */
	public function register() {

		if ( ! did_action( 'jetpack_on_blaze_init' ) ) {
			if ( self::should_initialize() ) {
				add_filter( 'post_row_actions', array( $this, 'jetpack_blaze_row_action' ), 10, 2 );
				add_action( 'enqueue_block_editor_assets', array( $this, 'enqueue_block_editor_assets' ) );
			}

			/**
			 * Action called after initializing Blaze.
			 *
			 * @since 0.1.0
			 */
			do_action( 'jetpack_on_blaze_init' );
		}
	}

	/**
	 * Determines if criteria is met to enable Blaze features.
	 *
	 * @todo - Get response from API if requirements are met on the wpcom-side.
	 *
	 * @return bool
	 */
	public static function should_initialize() {
		$should_initialize = true;

		// These features currently only work on WordPress.com, so they should be connected for best experience.
		if ( ! ( new Jetpack_Connection() )->is_user_connected() ) {
			$should_initialize = false;
		}

		// The whole thing is also powered by Sync!
		if ( ! Sync_Settings::is_sync_enabled() ) {
			$should_initialize = false;
		}

		/**
		 * Filter to disable all Blaze functionality.
		 *
		 * @since $$next-version$$
		 *
		 * @param bool $should_initialize Whether Blaze should be enabled. Default to true.
		 */
		return apply_filters( 'jetpack_blaze_enabled', $should_initialize );
	}

	/**
	 * Adds the Promote link to the posts list row action.
	 *
	 * @param array   $post_actions The current array of post actions.
	 * @param WP_Post $post The current post in the post list table.
	 *
	 * @return array
	 */
	public function jetpack_blaze_row_action( $post_actions, $post ) {
		$post_id = $post->ID;

		// Might be useful to wrap in a method call for general use without post_id.
		$blaze_url = Redirect::get_url(
			'jetpack-blaze',
			array(
				'query' => 'blazepress-widget=post-' . esc_attr( $post_id ),
			)
		);

		// Add the link, make sure to tooltip hover.
		$text  = _x( 'Promote', 'Verb', 'jetpack-blaze' );
		$title = _draft_or_post_title( $post );
		/* translators: post title */
		$label                 = sprintf( __( 'Promote &#8220;%s&#8221; via Jetpack Social', 'jetpack-blaze' ), $title );
		$post_actions['blaze'] = sprintf(
			'<a href="%1$s" target="_blank" title="%2$s" aria-label="%2$s">%3$s</a>',
			esc_url( $blaze_url ),
			esc_attr( $label ),
			esc_html( $text )
		);

		return $post_actions;
	}

	/**
	 * Enqueue block editor assets.
	 */
	public function enqueue_block_editor_assets() {
		Assets::register_script(
			'jetpack-promote-editor',
			'../build/editor.js',
			__FILE__,
			array(
				'enqueue'    => true,
				'in_footer'  => true,
				'textdomain' => 'jetpack-blaze',
			)
		);
	}
}<|MERGE_RESOLUTION|>--- conflicted
+++ resolved
@@ -15,11 +15,7 @@
  */
 class Blaze {
 
-<<<<<<< HEAD
-	const PACKAGE_VERSION = '0.2.0';
-=======
 	const PACKAGE_VERSION = '0.3.0-alpha';
->>>>>>> b14005e6
 
 	/**
 	 * The configuration method that is called from the jetpack-config package.
