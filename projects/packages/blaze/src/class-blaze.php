<?php
/**
 * Attract high-quality traffic to your site.
 *
 * @package automattic/jetpack-blaze
 */

namespace Automattic\Jetpack;

use Automattic\Jetpack\Connection\Client;
use Automattic\Jetpack\Connection\Initial_State as Connection_Initial_State;
use Automattic\Jetpack\Connection\Manager as Jetpack_Connection;
use Automattic\Jetpack\Sync\Settings as Sync_Settings;

/**
 * Class for promoting posts.
 */
class Blaze {

<<<<<<< HEAD
	const PACKAGE_VERSION = '0.3.5-alpha';
=======
	const PACKAGE_VERSION = '0.4.0-alpha';
>>>>>>> d6b746c6

	/**
	 * The configuration method that is called from the jetpack-config package.
	 */
	public static function init() {
		$blaze = self::get_instance();
		$blaze->register();
	}

	/**
	 * Initialize Blaze UIs.
	 *
	 * @return Blaze Blaze instance.
	 */
	public static function get_instance() {
		return new Blaze();
	}

	/**
	 * Sets up Post List action callbacks.
	 */
	public function register() {

		if ( ! did_action( 'jetpack_on_blaze_init' ) ) {
			if ( self::should_initialize() ) {
				add_filter( 'post_row_actions', array( $this, 'jetpack_blaze_row_action' ), 10, 2 );
				add_action( 'admin_enqueue_scripts', array( $this, 'enqueue_block_editor_assets' ) );
			}

			/**
			 * Action called after initializing Blaze.
			 *
			 * @since 0.1.0
			 */
			do_action( 'jetpack_on_blaze_init' );
		}
	}

	/**
	 * Check the WordPress.com REST API
	 * to ensure that the site supports the Blaze feature.
	 *
	 * @param int $blog_id The blog ID to check.
	 *
	 * @return bool
	 */
	public static function site_supports_blaze( $blog_id ) {
		/*
		 * On WordPress.com, we don't need to make an API request,
		 * we can query directly.
		 */
		if ( defined( 'IS_WPCOM' ) && IS_WPCOM && function_exists( 'blaze_is_site_eligible' ) ) {
			return blaze_is_site_eligible( $blog_id );
		}

		// Make the API request.
		$url      = sprintf( '/sites/%d/blaze/status', $blog_id );
		$response = Client::wpcom_json_api_request_as_blog(
			$url,
			'2',
			array( 'method' => 'GET' ),
			null,
			'wpcom'
		);

		// Bail if there was an error or malformed response.
		if ( is_wp_error( $response ) || 200 !== wp_remote_retrieve_response_code( $response ) ) {
			return false;
		}

		// Decode the results.
		$result = json_decode( wp_remote_retrieve_body( $response ), true );

		// Bail if there were no results returned.
		if ( ! is_array( $result ) || empty( $result['approved'] ) ) {
			return false;
		}

		return (bool) $result['approved'];
	}

	/**
	 * Determines if criteria is met to enable Blaze features.
	 *
	 * @return bool
	 */
	public static function should_initialize() {
		$should_initialize = true;
		$is_wpcom          = defined( 'IS_WPCOM' ) && IS_WPCOM;
		$connection        = new Jetpack_Connection();
		$site_id           = Jetpack_Connection::get_site_id();

		// On self-hosted sites, we must do some additional checks.
		if ( ! $is_wpcom ) {
			/*
			* These features currently only work on WordPress.com,
			* so the site must be connected to WordPress.com, and the user as well for things to work.
			*/
			if (
				is_wp_error( $site_id )
				|| ! $connection->is_connected()
				|| ! $connection->is_user_connected()
			) {
				$should_initialize = false;
			}

			// The whole thing is powered by Sync!
			if ( ! Sync_Settings::is_sync_enabled() ) {
				$should_initialize = false;
			}

			// The feature relies on this module for now.
			// See 1386-gh-dotcom-forge
			if ( ! ( new Modules() )->is_active( 'json-api' ) ) {
				$should_initialize = false;
			}
		}

		// Check if the site supports Blaze.
		if ( is_numeric( $site_id ) && ! self::site_supports_blaze( $site_id ) ) {
			$should_initialize = false;
		}

		/**
		 * Filter to disable all Blaze functionality.
		 *
		 * @since 0.3.0
		 *
		 * @param bool $should_initialize Whether Blaze should be enabled. Default to true.
		 */
		return apply_filters( 'jetpack_blaze_enabled', $should_initialize );
	}

	/**
	 * Adds the Promote link to the posts list row action.
	 *
	 * @param array   $post_actions The current array of post actions.
	 * @param WP_Post $post The current post in the post list table.
	 *
	 * @return array
	 */
	public function jetpack_blaze_row_action( $post_actions, $post ) {
		$post_id = $post->ID;

		if ( $post->post_status !== 'publish' ) {
			return $post_actions;
		}

		// Might be useful to wrap in a method call for general use without post_id.
		$blaze_url = Redirect::get_url(
			'jetpack-blaze',
			array(
				'query' => 'blazepress-widget=post-' . esc_attr( $post_id ),
			)
		);

		// Add the link, make sure to tooltip hover.
		$text  = _x( 'Blaze', 'Verb', 'jetpack-blaze' );
		$title = _draft_or_post_title( $post );
		/* translators: post title */
		$label                 = sprintf( __( 'Blaze &#8220;%s&#8221; to Tumblr and WordPress.com audiences.', 'jetpack-blaze' ), $title );
		$post_actions['blaze'] = sprintf(
			'<a href="%1$s" target="_blank" title="%2$s" aria-label="%2$s" rel="noopener noreferrer">%3$s</a>',
			esc_url( $blaze_url ),
			esc_attr( $label ),
			esc_html( $text )
		);

		return $post_actions;
	}

	/**
	 * Enqueue block editor assets.
	 *
	 * @param string $hook The current admin page.
	 */
	public function enqueue_block_editor_assets( $hook ) {
		/*
		 * We do not want (nor need) Blaze in the site editor or the widget editor, only in the post editor.
		 * Enqueueing the script in those editors would cause a fatal error.
		 * See #20357 for more info.
		 */
		if ( ! in_array( $hook, array( 'post.php', 'post-new.php' ), true ) ) {
			return;
		}

		Assets::register_script(
			'jetpack-promote-editor',
			'../build/editor.js',
			__FILE__,
			array(
				'enqueue'    => true,
				'in_footer'  => true,
				'textdomain' => 'jetpack-blaze',
			)
		);

		// Adds Connection package initial state.
		wp_add_inline_script( 'jetpack-promote-editor', Connection_Initial_State::render(), 'before' );
	}
}<|MERGE_RESOLUTION|>--- conflicted
+++ resolved
@@ -17,11 +17,7 @@
  */
 class Blaze {
 
-<<<<<<< HEAD
-	const PACKAGE_VERSION = '0.3.5-alpha';
-=======
 	const PACKAGE_VERSION = '0.4.0-alpha';
->>>>>>> d6b746c6
 
 	/**
 	 * The configuration method that is called from the jetpack-config package.
