--- conflicted
+++ resolved
@@ -9,10 +9,7 @@
 
 use Automattic\Jetpack\Blaze\Dashboard as Blaze_Dashboard;
 use Automattic\Jetpack\Blaze\Dashboard_REST_Controller as Blaze_Dashboard_REST_Controller;
-<<<<<<< HEAD
 use Automattic\Jetpack\Blaze\REST_Controller;
-=======
->>>>>>> 5a3083b8
 use Automattic\Jetpack\Connection\Client;
 use Automattic\Jetpack\Connection\Initial_State as Connection_Initial_State;
 use Automattic\Jetpack\Connection\Manager as Jetpack_Connection;
@@ -39,11 +36,7 @@
 
 	/**
 	 * Initializer.
-<<<<<<< HEAD
-	 * Used to configure the stats package, eg when called via the Config package.
-=======
 	 * Used to configure the blaze package, eg when called via the Config package.
->>>>>>> 5a3083b8
 	 *
 	 * @return void
 	 */
@@ -54,15 +47,10 @@
 		add_action( 'enqueue_block_editor_assets', array( __CLASS__, 'enqueue_block_editor_assets' ) );
 		// Add a Blaze Menu.
 		add_action( 'admin_menu', array( __CLASS__, 'enable_blaze_menu' ), 999 );
-<<<<<<< HEAD
 		// Add Blaze dashboard app REST API endpoints.
 		add_action( 'rest_api_init', array( new Blaze_Dashboard_REST_Controller(), 'register_rest_routes' ) );
 		// Add general Blaze REST API endpoints.
 		add_action( 'rest_api_init', array( new REST_Controller(), 'register_rest_routes' ) );
-=======
-		// Adds Blaze rest API
-		add_action( 'rest_api_init', array( new Blaze_Dashboard_REST_Controller(), 'register_rest_routes' ) );
->>>>>>> 5a3083b8
 	}
 
 	/**
