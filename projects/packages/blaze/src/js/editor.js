--- conflicted
+++ resolved
@@ -109,17 +109,11 @@
 					{ sprintf(
 						/* translators: %s is the post type (e.g. Post, Page, Product). */
 						__( 'Blaze this %s', 'jetpack-blaze' ),
-<<<<<<< HEAD
 						postTypeLabel.toLowerCase()
 					) }{ ' ' }
-					<Icon icon={ external } className="blaze-panel-outbound-link__external_icon" />
-=======
-						postType
-					) }
 					{ ! isDashboardEnabled && (
 						<Icon icon={ external } className="blaze-panel-outbound-link__external_icon" />
 					) }
->>>>>>> 5a3083b8
 				</Button>
 			</div>
 		</PluginPostPublishPanel>
