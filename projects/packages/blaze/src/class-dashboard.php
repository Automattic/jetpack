<?php
/**
 * A class that adds a Blaze dashboard to wp-admin.
 *
 * @since 0.7.0
 *
 * @package automattic/jetpack-blaze
 */

namespace Automattic\Jetpack\Blaze;

use Automattic\Jetpack\Assets;

/**
 * Responsible for adding a Blaze dashboard menu to wp-admin.
 * The screen content itself is rendered remotely.
 */
class Dashboard {
	/**
	 * Package version.
	 *
	 * @var string
	 */
<<<<<<< HEAD
	const PACKAGE_VERSION = '0.22.1-alpha';
=======
	const PACKAGE_VERSION = '0.22.2-alpha';
>>>>>>> d17273c4

	/**
	 * List of dependencies needed to render the dashboard in wp-admin.
	 *
	 * @var array
	 */
	const JS_DEPENDENCIES = array( 'lodash', 'react', 'react-dom', 'wp-components', 'wp-compose', 'wp-i18n', 'wp-is-shallow-equal', 'wp-primitives', 'wp-url', 'moment' );

	/**
	 * URL where we load the Blaze dashboard remotely.
	 *
	 * @var string
	 */
	const CDN_URL = 'https://widgets.wp.com/blaze-dashboard/%s/%s';

	/**
	 * Script handle for the JS file we enqueue in the dashboard page.
	 *
	 * @var string
	 */
	const SCRIPT_HANDLE = 'jetpack-blaze-dashboard';

	/**
	 * We bump the asset version when the Jetpack back end is not compatible anymore.
	 *
	 * @var string
	 */
	const BLAZEDASH_VERSION = 'v1';

	/**
	 * Cache key for the cache buster.
	 *
	 * @var string
	 */
	const BLAZEDASH_CACHE_BUSTER_CACHE_KEY = 'jetpack_blaze_admin_asset_cache_buster';

	/**
	 * Blaze dashboard admin page. Default is tools.php.
	 *
	 * @var string
	 */
	private $admin_page;

	/**
	 * Blaze dashboard menu slug. Default is 'advertising'.
	 *
	 * @var string
	 */
	private $menu_slug;

	/**
	 * Blaze dashboard css prefix. Default is 'jp-blaze'.
	 *
	 * @var string
	 */
	private $css_prefix;

	/**
	 * Dashboard constructor.
	 *
	 * @param string $admin_page Dashboard admin page. Default is tools.php.
	 * @param string $menu_slug Dashboard menu slug. Default is 'advertising'.
	 * @param string $css_prefix Dashboard css prefix. Default is 'jp-blaze'.
	 */
	public function __construct( $admin_page = 'tools.php', $menu_slug = 'advertising', $css_prefix = 'jp-blaze' ) {
		$this->admin_page = $admin_page;
		$this->menu_slug  = $menu_slug;
		$this->css_prefix = $css_prefix;
	}

	/**
	 * Override render funtion
	 *
	 * @return void
	 */
	public function render() {
		?>
		<div id="wpcom" class="<?php echo esc_attr( $this->css_prefix ); ?>-dashboard" style="min-height: calc(100vh - 100px);">
		<div class="hide-if-js"><?php esc_html_e( 'Your Jetpack Blaze dashboard requires JavaScript to function properly.', 'jetpack-blaze' ); ?></div>
			<div class="hide-if-no-js" style="height: 100%">
				<img
					class="<?php echo esc_attr( $this->css_prefix ); ?>-dashboard-loading-spinner"
					width="32"
					height="32"
					style="position: absolute; left: 50%; top: 50%;"
					alt=<?php echo esc_attr( __( 'Loading', 'jetpack-blaze' ) ); ?>
					src="//en.wordpress.com/i/loading/loading-64.gif"
				/>
			</div>
		</div>
		<script>
			jQuery(document).ready(function($) {
				// Load SVG sprite.
				$.get("https://widgets.wp.com/blaze-dashboard/common/gridicons-506499ddac13811fee8e.svg", function(data) {
					var div = document.createElement("div");
					div.innerHTML = new XMLSerializer().serializeToString(data.documentElement);
					div.style = 'display: none';
					document.body.insertBefore(div, document.body.childNodes[0]);
				});
				// we intercept on all anchor tags and change it to hashbang style.
				$("#wpcom").on('click', 'a', function (e) {
					const link = e && e.currentTarget && e.currentTarget.attributes && e.currentTarget.attributes.href && e.currentTarget.attributes.href.value;
					if (link && link.startsWith( '/<?php echo esc_attr( $this->menu_slug ); ?>' ) ) {
						location.hash = `#!${link}`;
						return false;
					}
				});
			});
		</script>
		<?php
	}

	/**
	 * Initialize the admin resources.
	 */
	public function admin_init() {
		add_action( 'admin_enqueue_scripts', array( $this, 'load_admin_scripts' ) );
	}

	/**
	 * Load the admin scripts.
	 *
	 * @param string $hook The current admin page.
	 */
	public function load_admin_scripts( $hook ) {
		if ( ! str_ends_with( $hook, 'page_' . $this->menu_slug ) ) {
			return;
		}

		$asset_handle = self::SCRIPT_HANDLE;
		$asset_name   = 'build.min';

		$dashboard_config = new Dashboard_Config_Data( $this->admin_page, $this->menu_slug );

		$config_data = $dashboard_config->get_data();

		if ( file_exists( __DIR__ . "/../dist/{$asset_name}.js" ) ) {
			// Load local assets for the convenience of development.
			Assets::register_script(
				$asset_handle,
				"../dist/{$asset_name}.js",
				__FILE__,
				array(
					'enqueue'    => true,
					'in_footer'  => true,
					'textdomain' => 'jetpack-blaze',
				)
			);
		} else {
			$css_url    = $asset_name . ( is_rtl() ? '.rtl' : '' ) . '.css';
			$css_handle = $asset_handle . '-style';

			wp_enqueue_script(
				$asset_handle,
				sprintf( self::CDN_URL, self::BLAZEDASH_VERSION, "{$asset_name}.js" ),
				self::JS_DEPENDENCIES,
				$this->get_cdn_asset_cache_buster(),
				true
			);
			wp_enqueue_style(
				$css_handle,
				sprintf( self::CDN_URL, self::BLAZEDASH_VERSION, $css_url ),
				array(),
				$this->get_cdn_asset_cache_buster()
			);
		}

		wp_add_inline_script(
			$asset_handle,
			$dashboard_config->get_js_config_data( $config_data ),
			'before'
		);
	}

	/**
	 * Returns cache buster string for assets.
	 * Development mode doesn't need this, as it's handled by `Assets` class.
	 */
	protected function get_cdn_asset_cache_buster() {
		// Use cached cache buster in production.
		$remote_asset_version = get_transient( self::BLAZEDASH_CACHE_BUSTER_CACHE_KEY );
		if ( ! empty( $remote_asset_version ) ) {
			return $remote_asset_version;
		}

		// If no cached cache buster, we fetch it from CDN and set to transient.
		$response = wp_remote_get( sprintf( self::CDN_URL, self::BLAZEDASH_VERSION, 'build_meta.json' ), array( 'timeout' => 5 ) );

		if ( is_wp_error( $response ) ) {
			// fallback to the package version.
			return self::PACKAGE_VERSION;
		}

		$build_meta = json_decode( wp_remote_retrieve_body( $response ), true );
		if ( ! empty( $build_meta['cache_buster'] ) ) {
			// Cache the cache buster for 15 mins.
			set_transient( self::BLAZEDASH_CACHE_BUSTER_CACHE_KEY, $build_meta['cache_buster'], 15 * MINUTE_IN_SECONDS );
			return $build_meta['cache_buster'];
		}

		// fallback to the package version.
		return self::PACKAGE_VERSION;
	}
}<|MERGE_RESOLUTION|>--- conflicted
+++ resolved
@@ -21,11 +21,7 @@
 	 *
 	 * @var string
 	 */
-<<<<<<< HEAD
-	const PACKAGE_VERSION = '0.22.1-alpha';
-=======
 	const PACKAGE_VERSION = '0.22.2-alpha';
->>>>>>> d17273c4
 
 	/**
 	 * List of dependencies needed to render the dashboard in wp-admin.
