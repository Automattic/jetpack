--- conflicted
+++ resolved
@@ -21,11 +21,7 @@
 	 *
 	 * @var string
 	 */
-<<<<<<< HEAD
-	const PACKAGE_VERSION = '0.22.3-alpha';
-=======
-	const PACKAGE_VERSION = '0.22.3';
->>>>>>> ea03b63c
+	const PACKAGE_VERSION = '0.22.4-alpha';
 
 	/**
 	 * List of dependencies needed to render the dashboard in wp-admin.
