--- conflicted
+++ resolved
@@ -21,11 +21,7 @@
 	 *
 	 * @var string
 	 */
-<<<<<<< HEAD
-	const PACKAGE_VERSION = '0.22.4';
-=======
 	const PACKAGE_VERSION = '0.22.7';
->>>>>>> 82ceac05
 
 	/**
 	 * List of dependencies needed to render the dashboard in wp-admin.
