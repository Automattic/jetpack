--- conflicted
+++ resolved
@@ -21,11 +21,7 @@
 	 *
 	 * @var string
 	 */
-<<<<<<< HEAD
-	const PACKAGE_VERSION = '0.15.4-alpha';
-=======
 	const PACKAGE_VERSION = '0.16.0-alpha';
->>>>>>> fb07f20b
 
 	/**
 	 * List of dependencies needed to render the dashboard in wp-admin.
