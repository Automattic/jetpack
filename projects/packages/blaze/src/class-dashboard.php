--- conflicted
+++ resolved
@@ -21,11 +21,7 @@
 	 *
 	 * @var string
 	 */
-<<<<<<< HEAD
-	const PACKAGE_VERSION = '0.11.1-alpha';
-=======
-	const PACKAGE_VERSION = '0.12.1';
->>>>>>> 278ba7fb
+	const PACKAGE_VERSION = '0.12.2-alpha';
 
 	/**
 	 * List of dependencies needed to render the dashboard in wp-admin.
