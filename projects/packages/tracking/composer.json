{
	"name": "automattic/jetpack-tracking",
	"description": "Tracking for Jetpack",
	"type": "library",
	"license": "GPL-2.0-or-later",
	"require": {
		"automattic/jetpack-assets": "^1.11",
<<<<<<< HEAD
		"automattic/jetpack-options": "^1.13",
		"automattic/jetpack-status": "^1.7",
=======
		"automattic/jetpack-options": "^1.12",
		"automattic/jetpack-status": "^1.8",
>>>>>>> 7ac4a2f3
		"automattic/jetpack-terms-of-service": "^1.9"
	},
	"require-dev": {
		"yoast/phpunit-polyfills": "0.2.0",
		"automattic/jetpack-changelogger": "^1.2"
	},
	"autoload": {
		"classmap": [
			"legacy",
			"src/"
		]
	},
	"repositories": [
		{
			"type": "path",
			"url": "../*",
			"options": {
				"monorepo": true
			}
		}
	],
	"scripts": {
		"phpunit": [
			"@composer update",
			"./vendor/phpunit/phpunit/phpunit --colors=always"
		],
		"test-coverage": [
			"@composer update",
			"phpdbg -d memory_limit=2048M -d max_execution_time=900 -qrr ./vendor/bin/phpunit --coverage-clover \"$COVERAGE_DIR/clover.xml\""
		],
		"test-php": [
			"@composer phpunit"
		]
	},
	"minimum-stability": "dev",
	"prefer-stable": true,
	"extra": {
		"autotagger": true,
		"mirror-repo": "Automattic/jetpack-tracking",
		"changelogger": {
			"link-template": "https://github.com/Automattic/jetpack-tracking/compare/v${old}...v${new}"
		},
		"branch-alias": {
			"dev-master": "1.13.x-dev"
		}
	}
}<|MERGE_RESOLUTION|>--- conflicted
+++ resolved
@@ -5,13 +5,8 @@
 	"license": "GPL-2.0-or-later",
 	"require": {
 		"automattic/jetpack-assets": "^1.11",
-<<<<<<< HEAD
 		"automattic/jetpack-options": "^1.13",
-		"automattic/jetpack-status": "^1.7",
-=======
-		"automattic/jetpack-options": "^1.12",
 		"automattic/jetpack-status": "^1.8",
->>>>>>> 7ac4a2f3
 		"automattic/jetpack-terms-of-service": "^1.9"
 	},
 	"require-dev": {
