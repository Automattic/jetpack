--- conflicted
+++ resolved
@@ -6,12 +6,7 @@
 	"require": {
 		"automattic/jetpack-assets": "^1.17",
 		"automattic/jetpack-options": "^1.14",
-<<<<<<< HEAD
-		"automattic/jetpack-status": "^1.11"
-=======
-		"automattic/jetpack-status": "^1.12",
-		"automattic/jetpack-terms-of-service": "^1.9"
->>>>>>> e4c59647
+		"automattic/jetpack-status": "^1.12"
 	},
 	"require-dev": {
 		"brain/monkey": "2.6.1",
