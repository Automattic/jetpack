<?php
/**
 * Package description here
 *
 * @package automattic/jetpack-explat
 */

namespace Automattic\Jetpack;

use Automattic\Jetpack\Connection\Rest_Authentication;
use Automattic\Jetpack\ExPlat\REST_Controller;

/**
 * Class description.
 */
class ExPlat {

	/**
	 * ExPlat package version
	 *
	 * @var string
	 */
<<<<<<< HEAD
	const PACKAGE_VERSION = '0.1.2';
=======
	const PACKAGE_VERSION = '0.1.4';
>>>>>>> 82ceac05

	/**
	 * Initializer.
	 * Used to configure the ExPlat package
	 *
	 * @return void
	 */
	public static function init() {
		if ( did_action( 'jetpack_explat_initialized' ) ) {
			return;
		}

		// Set up the REST authentication hooks.
		Rest_Authentication::init();

		add_action( 'rest_api_init', array( new REST_Controller(), 'register_rest_routes' ) );

		// Runs right after the Jetpack ExPlat package is initialized.
		do_action( 'jetpack_explat_initialized' );
	}
}<|MERGE_RESOLUTION|>--- conflicted
+++ resolved
@@ -20,11 +20,7 @@
 	 *
 	 * @var string
 	 */
-<<<<<<< HEAD
-	const PACKAGE_VERSION = '0.1.2';
-=======
 	const PACKAGE_VERSION = '0.1.4';
->>>>>>> 82ceac05
 
 	/**
 	 * Initializer.
