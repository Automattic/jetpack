--- conflicted
+++ resolved
@@ -22,37 +22,22 @@
 	},
 	"scripts": {
 		"build-development": [
-			"Composer\\Config::disableProcessTimeout",
 			"pnpm run build"
 		],
 		"build-production": [
-			"Composer\\Config::disableProcessTimeout",
 			"pnpm run build-production"
 		],
 		"phpunit": [
 			"./vendor/phpunit/phpunit/phpunit --colors=always"
 		],
 		"test-coverage": [
-<<<<<<< HEAD
-			"Composer\\Config::disableProcessTimeout",
-			"@composer update",
-			"pnpm install --frozen-lockfile",
 			"php -dpcov.directory=. ./vendor/bin/phpunit --coverage-clover \"$COVERAGE_DIR/php/clover.xml\"",
 			"pnpm run test-coverage"
 		],
 		"test-js": [
-			"Composer\\Config::disableProcessTimeout",
-			"pnpm install --frozen-lockfile",
 			"pnpm run test"
 		],
 		"test-php": [
-			"Composer\\Config::disableProcessTimeout",
-			"@composer update",
-=======
-			"php -dpcov.directory=. ./vendor/bin/phpunit --coverage-clover \"$COVERAGE_DIR/clover.xml\""
-		],
-		"test-php": [
->>>>>>> ab82d35b
 			"@composer phpunit"
 		]
 	},
