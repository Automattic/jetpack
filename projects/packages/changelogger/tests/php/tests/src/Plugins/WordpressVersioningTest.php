<?php // phpcs:ignore WordPress.Files.FileName.InvalidClassFileName
/**
 * Tests for the WordPress versioning plugin.
 *
 * @package automattic/jetpack-changelogger
 */

// phpcs:disable WordPress.NamingConventions.ValidVariableName.VariableNotSnakeCase

namespace Automattic\Jetpack\Changelogger\Tests\Plugins;

use Automattic\Jetpack\Changelog\ChangeEntry;
use Automattic\Jetpack\Changelogger\Plugins\WordpressVersioning;
use InvalidArgumentException;
use PHPUnit\Framework\TestCase;
use Symfony\Component\Console\Input\ArrayInput;
use Symfony\Component\Console\Input\InputDefinition;
use Symfony\Component\Console\Input\InputOption;
use Symfony\Component\Console\Output\BufferedOutput;

/**
 * Tests for the WordPress versioning plugin.
 *
 * @covers \Automattic\Jetpack\Changelogger\Plugins\WordpressVersioning
 */
class WordpressVersioningTest extends TestCase {
	use \Yoast\PHPUnitPolyfills\Polyfills\AssertIsType;
	use \Yoast\PHPUnitPolyfills\Polyfills\ExpectException;

	/**
	 * Test getOptions.
	 */
	public function testGetOptions() {
		$obj  = new WordpressVersioning( array() );
		$opts = $obj->getOptions();
		$this->assertIsArray( $opts );
		foreach ( $opts as $opt ) {
			$this->assertInstanceOf( InputOption::class, $opt );
		}
	}

	/**
	 * Test normalizeVersion and parseVersion.
	 *
	 * @dataProvider provideNormalizeVersion
	 * @param string                          $version Version.
	 * @param string|InvalidArgumentException $expect Expected parse result.
	 * @param string|null                     $normalized Normalized value, if different from `$version`.
	 */
	public function testNormalizeVersion( $version, $expect, $normalized = null ) {
		$obj = new WordpressVersioning( array() );
		if ( $expect instanceof InvalidArgumentException ) {
			$this->expectException( InvalidArgumentException::class );
			$this->expectExceptionMessage( $expect->getMessage() );
			$obj->parseVersion( $version );
		} else {
			$this->assertSame( $expect, $obj->parseVersion( $version ) );
			$this->assertSame( null === $normalized ? $version : $normalized, $obj->normalizeVersion( $version ) );
		}
	}

	/**
	 * Data provider for testNormalizeVersion.
	 */
	public function provideNormalizeVersion() {
		return array(
<<<<<<< HEAD
			array( '1.2', '1.2' ),
			array( '1000.2', '1000.2' ),
			array( '1000.2.999', '1000.2.999' ),
			array( '1.2.3', '1.2.3' ),
			array( '1.2.0', '1.2' ),
			array( '0.0.0', '0.0' ),
			array( '1.2-dev', '1.2-dev' ),
			array( '1.2.3-dev', '1.2.3-dev' ),
			array( '1.2.3-alpha', '1.2.3-alpha' ),
			array( '1.2-alpha1', '1.2-alpha1' ),
			array( '1.2.3-beta', '1.2.3-beta' ),
			array( '1.2-beta1', '1.2-beta1' ),
			array( '1.2.3-rc', '1.2.3-rc' ),
			array( '1.2-rc1', '1.2-rc1' ),
			array( '1.2.3-alpha+foobar', '1.2.3-alpha+foobar' ),
			array( '1.2.3-alpha1+foobar.2', '1.2.3-alpha1+foobar.2' ),
			array( '0001.2.0003-alpha0001+000foobar000....0002', '1.2.3-alpha0001+000foobar000....0002' ),
			array( '1.2.0-2109.1', '1.2-2109.1' ),
=======
			array(
				'1.2',
				array(
					'major'      => 1.2,
					'point'      => 0,
					'prerelease' => null,
					'buildinfo'  => null,
					'version'    => '1.2',
				),
			),
			array(
				'1000.2',
				array(
					'major'      => 1000.2,
					'point'      => 0,
					'prerelease' => null,
					'buildinfo'  => null,
					'version'    => '1000.2',
				),
			),
			array(
				'1000.2.999',
				array(
					'major'      => 1000.2,
					'point'      => 999,
					'prerelease' => null,
					'buildinfo'  => null,
					'version'    => '1000.2.999',
				),
			),
			array(
				'1.2.3',
				array(
					'major'      => 1.2,
					'point'      => 3,
					'prerelease' => null,
					'buildinfo'  => null,
					'version'    => '1.2.3',
				),
			),
			array(
				'1.2.0',
				array(
					'major'      => 1.2,
					'point'      => 0,
					'prerelease' => null,
					'buildinfo'  => null,
					'version'    => '1.2',
				),
				'1.2',
			),
			array(
				'0.0.0',
				array(
					'major'      => 0.0,
					'point'      => 0,
					'prerelease' => null,
					'buildinfo'  => null,
					'version'    => '0.0',
				),
				'0.0',
			),
			array(
				'1.2-dev',
				array(
					'major'      => 1.2,
					'point'      => 0,
					'prerelease' => 'dev',
					'buildinfo'  => null,
					'version'    => '1.2',
				),
			),
			array(
				'1.2.3-dev',
				array(
					'major'      => 1.2,
					'point'      => 3,
					'prerelease' => 'dev',
					'buildinfo'  => null,
					'version'    => '1.2.3',
				),
			),
			array(
				'1.2.3-alpha',
				array(
					'major'      => 1.2,
					'point'      => 3,
					'prerelease' => 'alpha',
					'buildinfo'  => null,
					'version'    => '1.2.3',
				),
			),
			array(
				'1.2-alpha1',
				array(
					'major'      => 1.2,
					'point'      => 0,
					'prerelease' => 'alpha1',
					'buildinfo'  => null,
					'version'    => '1.2',
				),
			),
			array(
				'1.2.3-beta',
				array(
					'major'      => 1.2,
					'point'      => 3,
					'prerelease' => 'beta',
					'buildinfo'  => null,
					'version'    => '1.2.3',
				),
			),
			array(
				'1.2-beta1',
				array(
					'major'      => 1.2,
					'point'      => 0,
					'prerelease' => 'beta1',
					'buildinfo'  => null,
					'version'    => '1.2',
				),
			),
			array(
				'1.2.3-rc',
				array(
					'major'      => 1.2,
					'point'      => 3,
					'prerelease' => 'rc',
					'buildinfo'  => null,
					'version'    => '1.2.3',
				),
			),
			array(
				'1.2-rc1',
				array(
					'major'      => 1.2,
					'point'      => 0,
					'prerelease' => 'rc1',
					'buildinfo'  => null,
					'version'    => '1.2',
				),
			),
			array(
				'1.2.3-alpha+foobar',
				array(
					'major'      => 1.2,
					'point'      => 3,
					'prerelease' => 'alpha',
					'buildinfo'  => 'foobar',
					'version'    => '1.2.3',
				),
			),
			array(
				'1.2.3-alpha1+foobar.2',
				array(
					'major'      => 1.2,
					'point'      => 3,
					'prerelease' => 'alpha1',
					'buildinfo'  => 'foobar.2',
					'version'    => '1.2.3',
				),
			),
			array(
				'0001.2.0003-alpha0001+000foobar000....0002',
				array(
					'major'      => 1.2,
					'point'      => 3,
					'prerelease' => 'alpha0001',
					'buildinfo'  => '000foobar000....0002',
					'version'    => '1.2.3',
				),
				'1.2.3-alpha0001+000foobar000....0002',
			),
>>>>>>> 573707b2

			array( '1.22', new InvalidArgumentException( 'Version number "1.22" is not in a recognized format.' ) ),
			array( '1.2.x', new InvalidArgumentException( 'Version number "1.2.x" is not in a recognized format.' ) ),
			array( '1.x.4', new InvalidArgumentException( 'Version number "1.x.4" is not in a recognized format.' ) ),
			array( '1..4', new InvalidArgumentException( 'Version number "1..4" is not in a recognized format.' ) ),
			array( '.2.3', new InvalidArgumentException( 'Version number ".2.3" is not in a recognized format.' ) ),
			array( '1.2.', new InvalidArgumentException( 'Version number "1.2." is not in a recognized format.' ) ),
			array( '1.2.-1', new InvalidArgumentException( 'Version number "1.2.-1" is not in a recognized format.' ) ),
			array( 'v1.2.3', new InvalidArgumentException( 'Version number "v1.2.3" is not in a recognized format.' ) ),
			array( '1.2.3.4', new InvalidArgumentException( 'Version number "1.2.3.4" is not in a recognized format.' ) ),
			array( '1.2-alpha.1', new InvalidArgumentException( 'Version number "1.2-alpha.1" is not in a recognized format.' ) ),
			array( '1.2-dev1', new InvalidArgumentException( 'Version number "1.2-dev1" is not in a recognized format.' ) ),
			array( '1.2-DEV', new InvalidArgumentException( 'Version number "1.2-DEV" is not in a recognized format.' ) ),
			array( '1.2-foo', new InvalidArgumentException( 'Version number "1.2-foo" is not in a recognized format.' ) ),
			array( '1.2-foo1', new InvalidArgumentException( 'Version number "1.2-foo1" is not in a recognized format.' ) ),
			array( '1.2.3-?', new InvalidArgumentException( 'Version number "1.2.3-?" is not in a recognized format.' ) ),
			array( '1.2.3+?', new InvalidArgumentException( 'Version number "1.2.3+?" is not in a recognized format.' ) ),
			array( '1.2.3-a..b', new InvalidArgumentException( 'Version number "1.2.3-a..b" is not in a recognized format.' ) ),
			array( '10.1-2113.1', new InvalidArgumentException( 'Version number "10.1-2113.1" is not in a recognized format.' ) ),
			array( '10.1-2100.1', new InvalidArgumentException( 'Version number "10.1-2100.1" is not in a recognized format.' ) ),
		);
	}

	/**
	 * Test nextVersion.
	 *
	 * @dataProvider provideNextVersion
	 * @param string                          $version Version.
	 * @param ChangeEntry[]                   $changes Changes.
	 * @param array                           $extra Extra components.
	 * @param string|InvalidArgumentException $expect Expected result.
	 * @param string                          $expectPoint Expected result for a point release.
	 */
	public function testNextVersion( $version, array $changes, array $extra, $expect, $expectPoint = null ) {
		$obj = new WordpressVersioning( array() );

		$out1 = $this->getMockBuilder( BufferedOutput::class )
			->setMethods( array( 'getErrorOutput' ) )
			->getMock();
		$out2 = new BufferedOutput();
		$out1->method( 'getErrorOutput' )->willReturn( $out2 );

		$def = new InputDefinition( $obj->getOptions() );
		$obj->setIO( new ArrayInput( array(), $def ), $out1 );

		if ( $expect instanceof InvalidArgumentException ) {
			$this->expectException( InvalidArgumentException::class );
			$this->expectExceptionMessage( $expect->getMessage() );
			$obj->nextVersion( $version, $changes, $extra );
		} else {
			$this->assertSame( $expect, $obj->nextVersion( $version, $changes, $extra ) );
			$this->assertSame( '', $out1->fetch() );
			$this->assertSame( '', $out2->fetch() );

			$obj->setIO( new ArrayInput( array( '--point-release' => true ), $def ), $out1 );
			$this->assertSame( $expectPoint, $obj->nextVersion( $version, $changes, $extra ) );
			$this->assertSame( '', $out1->fetch() );
			$this->assertSame( '', $out2->fetch() );
		}
	}

	/**
	 * Data provider for testNextVersion.
	 */
	public function provideNextVersion() {
		return array(
			'No changes'                               => array(
				'1.2.3',
				array(),
				array(),
				'1.3',
				'1.2.4',
			),
			'Patch changes'                            => array(
				'1.2.3',
				array(
					new ChangeEntry( array( 'significance' => 'patch' ) ),
					new ChangeEntry( array( 'significance' => 'patch' ) ),
					new ChangeEntry( array( 'significance' => null ) ),
					new ChangeEntry( array( 'significance' => 'patch' ) ),
				),
				array(),
				'1.3',
				'1.2.4',
			),
			'Minor change'                             => array(
				'1.2.3',
				array(
					new ChangeEntry( array( 'significance' => 'patch' ) ),
					new ChangeEntry( array( 'significance' => 'minor' ) ),
					new ChangeEntry( array( 'significance' => null ) ),
					new ChangeEntry( array( 'significance' => 'patch' ) ),
				),
				array(),
				'1.3',
				'1.2.4',
			),
			'Major change'                             => array(
				'1.2.3',
				array(
					new ChangeEntry( array( 'significance' => 'patch' ) ),
					new ChangeEntry( array( 'significance' => 'minor' ) ),
					new ChangeEntry( array( 'significance' => null ) ),
					new ChangeEntry( array( 'significance' => 'major' ) ),
					new ChangeEntry( array( 'significance' => 'patch' ) ),
				),
				array(),
				'1.3',
				'1.2.4',
			),
			'Version number with extra components'     => array(
				'1.2.3-dev',
				array(),
				array(),
				'1.3',
				'1.2.4',
			),
			'Version number with extra components (2)' => array(
				'1.2.9+123',
				array(),
				array(),
				'1.3',
				'1.2.10',
			),
			'Version number with extra components (3)' => array(
				'1.2.3-dev+bar',
				array(),
				array(),
				'1.3',
				'1.2.4',
			),
			'Roll over major component'                => array(
				'99.9.999',
				array(),
				array(),
				'100.0',
				'99.9.1000',
			),

			'Including extra components'               => array(
				'1.2.3',
				array(),
				array(
					'prerelease' => 'alpha2',
					'buildinfo'  => 'g12345678.003',
				),
				'1.3-alpha2+g12345678.003',
				'1.2.4-alpha2+g12345678.003',
			),
			'Including extra components (2)'           => array(
				'1.2.3-dev',
				array(),
				array( 'buildinfo' => 'g12345678' ),
				'1.3+g12345678',
				'1.2.4+g12345678',
			),

			'Invalid prerelease component'             => array(
				'1.2.3-dev',
				array(),
				array( 'prerelease' => 'delta' ),
				new InvalidArgumentException( 'Invalid prerelease data' ),
			),
			'Invalid buildinfo component'              => array(
				'1.2.3-dev',
				array(),
				array( 'buildinfo' => 'build?' ),
				new InvalidArgumentException( 'Invalid buildinfo data' ),
			),
		);
	}

	/**
	 * Test compareVersions.
	 *
	 * @dataProvider provideCompareVersions
	 * @param string $a Version A.
	 * @param string $expect Expected result converted to a string, '>', '==', or '<'.
	 * @param string $b Version B.
	 */
	public function testCompareVersions( $a, $expect, $b ) {
		$obj = new WordpressVersioning( array() );
		$ret = $obj->compareVersions( $a, $b );
		$this->assertIsInt( $ret );
		$ret = $ret < 0 ? '<' : ( $ret > 0 ? '>' : '==' );
		$this->assertSame( $expect, $ret );
	}

	/**
	 * Data provider for testCompareVersions.
	 */
	public function provideCompareVersions() {
		return array(
			array( '1.0', '==', '1.0' ),
			array( '1.0.0', '==', '1.0' ),
			array( '1.0', '<', '2.0' ),
			array( '2.0', '>', '1.0' ),
			array( '1.1', '>', '1.0' ),
			array( '1.0', '<', '1.1' ),
			array( '1.9.999', '<', '2.0' ),
			array( '1.1', '<', '1.1.1' ),
			array( '1.0.999', '<', '1.1' ),
			array( '1.1.2', '>', '1.1.1' ),
			array( '1.1.1', '>', '1.1.1-dev' ),
			array( '1.1.0', '<', '1.1.1-dev' ),
			array( '1.1.1-alpha', '<', '1.1.1-beta' ),
			array( '1.1.1-dev', '<', '1.1.1-alpha' ),
			array( '1.1.1-alpha9', '<', '1.1.1-beta1' ),
			array( '1.1.1-beta9', '>', '1.1.1-beta1' ),
			array( '1.1.1-beta9', '==', '1.1.1-beta9' ),
			array( '1.1.1-alpha', '==', '1.1.1-alpha0' ),
			array( '1.1.1-alpha2', '<', '1.1.1-alpha10' ),
			array( '1.1.1+beta.9.1', '==', '1.1.1+beta.9' ),
			array( '10.2-2109.1', '>', '10.1' ),
			array( '10.2-2109.1', '<', '10.2' ),
			array( '10.2-2109.1', '>', '10.2-alpha' ),
			array( '10.2-2109.1', '<', '10.2-beta' ),
			array( '10.2-2109.2', '<', '10.2-2109.10' ),
			array( '10.2-2112.2', '<', '10.2-2201.1' ),
		);
	}

	/**
	 * Test firstVersion.
	 *
	 * @dataProvider provideFirstVersion
	 * @param array                           $extra Extra components.
	 * @param string|InvalidArgumentException $expect Expected result.
	 */
	public function testFirstVersion( array $extra, $expect ) {
		$obj = new WordpressVersioning( array() );

		if ( $expect instanceof InvalidArgumentException ) {
			$this->expectException( InvalidArgumentException::class );
			$this->expectExceptionMessage( $expect->getMessage() );
			$obj->firstVersion( $extra );
		} else {
			$this->assertSame( $expect, $obj->firstVersion( $extra ) );
		}
	}

	/**
	 * Data provider for testFirstVersion.
	 */
	public function provideFirstVersion() {
		return array(
			'Normal'             => array(
				array(),
				'0.0',
			),
			'Some extra'         => array(
				array( 'prerelease' => 'alpha' ),
				'0.0-alpha',
			),
			'Invalid prerelease' => array(
				array( 'prerelease' => 'delta' ),
				new InvalidArgumentException( 'Invalid prerelease data' ),
			),
			'Invalid buildinfo'  => array(
				array( 'buildinfo' => 'build?' ),
				new InvalidArgumentException( 'Invalid buildinfo data' ),
			),
		);
	}

}<|MERGE_RESOLUTION|>--- conflicted
+++ resolved
@@ -64,26 +64,6 @@
 	 */
 	public function provideNormalizeVersion() {
 		return array(
-<<<<<<< HEAD
-			array( '1.2', '1.2' ),
-			array( '1000.2', '1000.2' ),
-			array( '1000.2.999', '1000.2.999' ),
-			array( '1.2.3', '1.2.3' ),
-			array( '1.2.0', '1.2' ),
-			array( '0.0.0', '0.0' ),
-			array( '1.2-dev', '1.2-dev' ),
-			array( '1.2.3-dev', '1.2.3-dev' ),
-			array( '1.2.3-alpha', '1.2.3-alpha' ),
-			array( '1.2-alpha1', '1.2-alpha1' ),
-			array( '1.2.3-beta', '1.2.3-beta' ),
-			array( '1.2-beta1', '1.2-beta1' ),
-			array( '1.2.3-rc', '1.2.3-rc' ),
-			array( '1.2-rc1', '1.2-rc1' ),
-			array( '1.2.3-alpha+foobar', '1.2.3-alpha+foobar' ),
-			array( '1.2.3-alpha1+foobar.2', '1.2.3-alpha1+foobar.2' ),
-			array( '0001.2.0003-alpha0001+000foobar000....0002', '1.2.3-alpha0001+000foobar000....0002' ),
-			array( '1.2.0-2109.1', '1.2-2109.1' ),
-=======
 			array(
 				'1.2',
 				array(
@@ -257,7 +237,17 @@
 				),
 				'1.2.3-alpha0001+000foobar000....0002',
 			),
->>>>>>> 573707b2
+			array(
+				'1.2.0-2109.1',
+				array(
+					'major'      => 1.2,
+					'point'      => 0,
+					'prerelease' => '2109.1',
+					'buildinfo'  => null,
+					'version'    => '1.2',
+				),
+				'1.2-2109.1',
+			),
 
 			array( '1.22', new InvalidArgumentException( 'Version number "1.22" is not in a recognized format.' ) ),
 			array( '1.2.x', new InvalidArgumentException( 'Version number "1.2.x" is not in a recognized format.' ) ),
