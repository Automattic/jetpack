--- conflicted
+++ resolved
@@ -47,13 +47,8 @@
 	 *  - buildinfo: (string|null) Build metadata string.
 	 * @throws InvalidArgumentException If the version number is not in a recognized format.
 	 */
-<<<<<<< HEAD
-	private function parseVersion( $version ) {
+	public function parseVersion( $version ) {
 		if ( ! preg_match( '/^(?P<major>\d+\.\d)(?:\.(?P<point>\d+))?(?:-(?P<prerelease>dev|(?:alpha|beta|rc)\d*|\d\d(?:0[1-9]|1[0-2])\.\d+))?(?:\+(?P<buildinfo>[0-9a-zA-Z.-]+))?$/', $version, $m ) ) {
-=======
-	public function parseVersion( $version ) {
-		if ( ! preg_match( '/^(?P<major>\d+\.\d)(?:\.(?P<point>\d+))?(?:-(?P<prerelease>dev|(?:alpha|beta|rc)\d*))?(?:\+(?P<buildinfo>[0-9a-zA-Z.-]+))?$/', $version, $m ) ) {
->>>>>>> 573707b2
 			throw new InvalidArgumentException( "Version number \"$version\" is not in a recognized format." );
 		}
 		$ret            = array(
