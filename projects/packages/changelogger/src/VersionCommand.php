<?php
/**
 * "Version" command for the changelogger tool CLI.
 *
 * @package automattic/jetpack-changelogger
 */

namespace Automattic\Jetpack\Changelogger;

use Symfony\Component\Console\Command\Command;
use Symfony\Component\Console\Input\InputArgument;
use Symfony\Component\Console\Input\InputInterface;
use Symfony\Component\Console\Input\InputOption;
use Symfony\Component\Console\Output\OutputInterface;

/**
 * "Version" command for the changelogger tool CLI.
 */
class VersionCommand extends Command {

	/**
	 * The default command name
	 *
	 * @var string|null
	 */
	protected static $defaultName = 'version';

	/**
	 * Configures the command.
	 */
	protected function configure() {
		$this->setDescription( 'Displays versions from the changelog and change files' )
			->addArgument( 'which', InputArgument::REQUIRED, 'Version to fetch: <info>previous</>, <info>current</>, or <info>next</>' )
			->addOption( 'use-version', null, InputOption::VALUE_REQUIRED, 'When fetching the next version, use this instead of the current version in the changelog' )
			->addOption( 'use-significance', null, InputOption::VALUE_REQUIRED, 'When fetching the next version, use this significance instead of using the actual change files' )
			->addOption( 'prerelease', 'p', InputOption::VALUE_REQUIRED, 'When fetching the next version, include this prerelease suffix' )
			->addOption( 'buildinfo', 'b', InputOption::VALUE_REQUIRED, 'When fetching the next version, include this buildinfo suffix' )
			->addOption( 'default-first-version', null, InputOption::VALUE_NONE, 'If the changelog is currently empty, guess a "first" version instead of erroring. When used with <info>current</>, makes it work as <info>next</> in that situation.' )
			->setHelp(
				<<<EOF
The <info>version</info> command reads the versions from the changelog, and outputs the previous, current, or next version based on the change files.
EOF
			);

		try {
			$this->getDefinition()->addOptions( Config::formatterPlugin()->getOptions() );
		} catch ( \Exception $ex ) { // phpcs:ignore Generic.CodeAnalysis.EmptyStatement.DetectedCatch
			// Will handle later.
		}
		try {
			$this->getDefinition()->addOptions( Config::versioningPlugin()->getOptions() );
		} catch ( \Exception $ex ) { // phpcs:ignore Generic.CodeAnalysis.EmptyStatement.DetectedCatch
			// Will handle later.
		}
	}

	/**
	 * Get the next version based on the changelog.
	 *
	 * @param string[]      $versions Existing versions from the changelog.
	 * @param ChangeEntry[] $changes Changes.
	 * @param array         $extra Extra components for the version.
	 * @return string $version
	 * @throws InvalidArgumentException If something is wrong.
	 */
	public static function getNextVersion( array $versions, array $changes, array $extra ) {
		$versioning = Config::versioningPlugin();

		$curversion     = $versions[0];
		$releaseversion = null;
		foreach ( $versions as $v ) {
			try {
				$parsed = $versioning->parseVersion( $v );
			} catch ( \Exception $ex ) {
				break;
			}
			if ( null === $parsed['prerelease'] ) {
				$releaseversion = $parsed['version'];
				break;
			}
		}

		// Simple case, current version is a release version.
		if ( $curversion === $releaseversion ) {
			return $versioning->nextVersion( $curversion, $changes, $extra );
		}

		// Some DWIM going on here, when the current version is a prerelease:
		// 1. First, find the most recent non-prerelease version and calculate "next" based on that.
		// 2. If the above returned a version earlier than the most recent version, re-normalize with the new $extra.
		// This handles the situation where you're going from 1.2.3-alpha to 1.2.3-beta.
		// 3. If that returned an earlier version too, bump to the next version from the most recent version.
		// This handles the situation where you have 1.2.3-beta to eventually make 1.2.3 while meanwhile you're looking at the following -alpha version.
		if ( null !== $releaseversion ) {
			$newversion = $versioning->nextVersion( $releaseversion, $changes, $extra );
			if ( $versioning->compareVersions( $curversion, $newversion ) < 0 ) {
				return $newversion;
			}
		}
		$newversion = $versioning->normalizeVersion( $curversion, $extra );
		if ( $versioning->compareVersions( $curversion, $newversion ) < 0 ) {
			return $newversion;
		}
		return $versioning->nextVersion( $curversion, $changes, $extra );
	}

	/**
	 * Executes the command.
	 *
	 * @param InputInterface  $input InputInterface.
	 * @param OutputInterface $output OutputInterface.
	 * @return int 0 if everything went fine, or an exit code.
	 */
	protected function execute( InputInterface $input, OutputInterface $output ) {
		try {
			$formatter = Config::formatterPlugin();
			$formatter->setIO( $input, $output );
			$versioning = Config::versioningPlugin();
			$versioning->setIO( $input, $output );
		} catch ( \Exception $ex ) {
			$output->writeln( "<error>{$ex->getMessage()}</>" );
			return 1;
		}

		$which = (string) $input->getArgument( 'which' );
		$l     = '' === $which ? 1 : strlen( $which );
		$ok    = false;
		foreach ( array( 'previous', 'current', 'next' ) as $w ) {
			if ( substr( $w, 0, $l ) === $which ) {
				$which = $w;
				$ok    = true;
			}
		}
		if ( ! $ok ) {
			$output->writeln( "<error>Don't know how to fetch the \"$which\" version</>" );
			return 1;
		}

		// Read current versions, either from command line or changelog.
		if ( 'next' === $which && $input->getOption( 'use-version' ) !== null ) {
			$versions = array( $input->getOption( 'use-version' ) );
		} else {
			$file = Config::changelogFile();
			if ( ! file_exists( $file ) ) {
				$output->writeln( "<error>Changelog file $file does not exist</>" );
				return 1;
			}

<<<<<<< HEAD
			error_clear_last();
			$contents = quietCall( 'file_get_contents', $file );
=======
			Utils::error_clear_last();
			// phpcs:ignore WordPress.PHP.NoSilencedErrors.Discouraged
			$contents = @file_get_contents( $file );
>>>>>>> e14c6bd1
			// @codeCoverageIgnoreStart
			if ( ! is_string( $contents ) ) {
				$err = error_get_last();
				$output->writeln( "<error>Failed to read $file: {$err['message']}</>" );
				return 1;
			}
			// @codeCoverageIgnoreEnd

			try {
				$versions = $formatter->parse( $contents )->getVersions();
			} catch ( \Exception $ex ) {
				$output->writeln( "<error>Failed to parse changelog: {$ex->getMessage()}</>" );
				return 1;
			}

			if ( count( $versions ) === 0 && ! $input->getOption( 'default-first-version' ) ) {
				$output->writeln( '<error>Changelog file contains no entries</>' );
				return 1;
			}
		}

		// If we want the previous, return it from the changelog.
		if ( 'previous' === $which ) {
			if ( count( $versions ) < 2 ) {
				$output->writeln( '<error>Changelog file contains no previous version</>' );
				return 1;
			}
			$output->writeln( $versions[1], OutputInterface::VERBOSITY_QUIET );
			return 0;
		}

		// For current and next, if the changelog was empty of versions (and it didn't error out
		// earlier) then guess the first version.
		$extra = array(
			'prerelease' => $input->getOption( 'prerelease' ),
			'buildinfo'  => $input->getOption( 'buildinfo' ),
		);
		if ( ! $versions ) {
			try {
				$output->writeln( $versioning->firstVersion( $extra ), OutputInterface::VERBOSITY_QUIET );
				return 0;
			} catch ( \Exception $ex ) {
				$output->writeln( "<error>{$ex->getMessage()}</>" );
				return 1;
			}
		}

		// Otherwise, for current, return the current version.
		if ( 'current' === $which ) {
			$output->writeln( $versions[0], OutputInterface::VERBOSITY_QUIET );
			return 0;
		}

		// We want the next version. Determine it based on changes or command line.
		if ( $input->getOption( 'use-significance' ) ) {
			try {
				$changes = array(
					$formatter->newChangeEntry(
						array(
							'significance' => $input->getOption( 'use-significance' ),
							'content'      => 'Dummy',
						)
					),
				);
			} catch ( \Exception $ex ) {
				$output->writeln( "<error>{$ex->getMessage()}</>" );
				return 1;
			}
		} else {
			$dir = Config::changesDir();
			if ( is_dir( $dir ) ) {
				$changes = Utils::loadAllChanges( Config::changesDir(), Config::types(), $formatter, $output );
			} else {
				$output->writeln( '<warning>Changes directory does not exist</>' );
				$changes = array();
			}
		}
		try {
			$output->writeln( self::getNextVersion( $versions, $changes, $extra ), OutputInterface::VERBOSITY_QUIET );
			return 0;
		} catch ( \Exception $ex ) {
			$output->writeln( "<error>{$ex->getMessage()}</>" );
			return 1;
		}
	}
}<|MERGE_RESOLUTION|>--- conflicted
+++ resolved
@@ -146,14 +146,9 @@
 				return 1;
 			}
 
-<<<<<<< HEAD
 			error_clear_last();
-			$contents = quietCall( 'file_get_contents', $file );
-=======
-			Utils::error_clear_last();
 			// phpcs:ignore WordPress.PHP.NoSilencedErrors.Discouraged
 			$contents = @file_get_contents( $file );
->>>>>>> e14c6bd1
 			// @codeCoverageIgnoreStart
 			if ( ! is_string( $contents ) ) {
 				$err = error_get_last();
