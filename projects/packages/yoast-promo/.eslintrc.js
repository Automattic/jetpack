--- conflicted
+++ resolved
@@ -1,13 +1,5 @@
 module.exports = {
-<<<<<<< HEAD
-=======
 	extends: [ require.resolve( 'jetpack-js-tools/eslintrc/react' ) ],
-	parserOptions: {
-		babelOptions: {
-			configFile: require.resolve( './babel.config.js' ),
-		},
-	},
->>>>>>> d586800b
 	rules: {
 		'jsdoc/check-tag-names': [ 1, { definedTags: [ 'jest-environment' ] } ],
 		// Enforce use of the correct textdomain.
