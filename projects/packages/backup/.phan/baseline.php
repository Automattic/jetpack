<?php
/**
 * This is an automatically generated baseline for Phan issues.
 * When Phan is invoked with --load-baseline=path/to/baseline.php,
 * The pre-existing issues listed in this file won't be emitted.
 *
 * This file can be updated by invoking Phan with --save-baseline=path/to/baseline.php
 * (can be combined with --load-baseline)
 */
return [
    // # Issue statistics:
    // PhanTypeMismatchReturnProbablyReal : 15+ occurrences
    // PhanTypeMismatchReturn : 6 occurrences
<<<<<<< HEAD
    // PhanUndeclaredClassMethod : 5 occurrences
    // PhanUndeclaredClassReference : 5 occurrences
    // PhanTypeMismatchArgumentProbablyReal : 3 occurrences
=======
>>>>>>> be64b864
    // PhanUndeclaredStaticMethod : 2 occurrences
    // PhanPossiblyUndeclaredVariable : 1 occurrence
    // PhanUndeclaredClassMethod : 1 occurrence

    // Currently, file_suppressions and directory_suppressions are the only supported suppressions
    'file_suppressions' => [
        'src/class-jetpack-backup.php' => ['PhanPossiblyUndeclaredVariable', 'PhanTypeMismatchArgumentProbablyReal', 'PhanTypeMismatchReturn', 'PhanTypeMismatchReturnProbablyReal', 'PhanUndeclaredClassMethod', 'PhanUndeclaredStaticMethod'],
<<<<<<< HEAD
        'src/class-rest-controller.php' => ['PhanTypeMismatchReturn', 'PhanTypeMismatchReturnProbablyReal', 'PhanUndeclaredClassMethod', 'PhanUndeclaredClassReference'],
=======
        'src/class-rest-controller.php' => ['PhanTypeMismatchArgumentProbablyReal', 'PhanTypeMismatchReturn', 'PhanTypeMismatchReturnProbablyReal'],
>>>>>>> be64b864
    ],
    // 'directory_suppressions' => ['src/directory_name' => ['PhanIssueName1', 'PhanIssueName2']] can be manually added if needed.
    // (directory_suppressions will currently be ignored by subsequent calls to --save-baseline, but may be preserved in future Phan releases)
];<|MERGE_RESOLUTION|>--- conflicted
+++ resolved
@@ -11,12 +11,7 @@
     // # Issue statistics:
     // PhanTypeMismatchReturnProbablyReal : 15+ occurrences
     // PhanTypeMismatchReturn : 6 occurrences
-<<<<<<< HEAD
-    // PhanUndeclaredClassMethod : 5 occurrences
-    // PhanUndeclaredClassReference : 5 occurrences
     // PhanTypeMismatchArgumentProbablyReal : 3 occurrences
-=======
->>>>>>> be64b864
     // PhanUndeclaredStaticMethod : 2 occurrences
     // PhanPossiblyUndeclaredVariable : 1 occurrence
     // PhanUndeclaredClassMethod : 1 occurrence
@@ -24,11 +19,7 @@
     // Currently, file_suppressions and directory_suppressions are the only supported suppressions
     'file_suppressions' => [
         'src/class-jetpack-backup.php' => ['PhanPossiblyUndeclaredVariable', 'PhanTypeMismatchArgumentProbablyReal', 'PhanTypeMismatchReturn', 'PhanTypeMismatchReturnProbablyReal', 'PhanUndeclaredClassMethod', 'PhanUndeclaredStaticMethod'],
-<<<<<<< HEAD
-        'src/class-rest-controller.php' => ['PhanTypeMismatchReturn', 'PhanTypeMismatchReturnProbablyReal', 'PhanUndeclaredClassMethod', 'PhanUndeclaredClassReference'],
-=======
-        'src/class-rest-controller.php' => ['PhanTypeMismatchArgumentProbablyReal', 'PhanTypeMismatchReturn', 'PhanTypeMismatchReturnProbablyReal'],
->>>>>>> be64b864
+        'src/class-rest-controller.php' => ['PhanTypeMismatchReturn', 'PhanTypeMismatchReturnProbablyReal'],
     ],
     // 'directory_suppressions' => ['src/directory_name' => ['PhanIssueName1', 'PhanIssueName2']] can be manually added if needed.
     // (directory_suppressions will currently be ignored by subsequent calls to --save-baseline, but may be preserved in future Phan releases)
