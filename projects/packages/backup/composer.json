{
	"name": "automattic/jetpack-backup",
	"description": "Tools to assist with backing up Jetpack sites.",
	"type": "library",
	"license": "GPL-2.0-or-later",
	"require": {
<<<<<<< HEAD
		"automattic/jetpack-connection": "^1.28",
		"automattic/jetpack-sync": "^1.23"
=======
		"automattic/jetpack-connection": "^1.29"
>>>>>>> 9a0ffbff
	},
	"require-dev": {
		"automattic/jetpack-changelogger": "^1.2",
		"yoast/phpunit-polyfills": "0.2.0",
		"automattic/wordbless": "@dev"
	},
	"autoload": {
		"files": [
			"actions.php"
		],
		"classmap": [
			"src/"
		]
	},
	"scripts": {
		"phpunit": [
			"@composer install",
			"./vendor/phpunit/phpunit/phpunit --colors=always"
		],
		"test-coverage": [
			"@composer install",
			"phpdbg -d memory_limit=2048M -d max_execution_time=900 -qrr ./vendor/bin/phpunit --coverage-clover \"$COVERAGE_DIR/clover.xml\""
		],
		"test-php": [
			"@composer phpunit"
		],
		"post-update-cmd": "php -r \"copy('vendor/automattic/wordbless/src/dbless-wpdb.php', 'wordpress/wp-content/db.php');\""
	},
	"repositories": [
		{
			"type": "path",
			"url": "../*",
			"options": {
				"monorepo": true
			}
		}
	],
	"minimum-stability": "dev",
	"prefer-stable": true,
	"extra": {
		"autotagger": true,
		"mirror-repo": "Automattic/jetpack-backup",
		"changelogger": {
			"link-template": "https://github.com/Automattic/jetpack-backup/compare/v${old}...v${new}"
		},
		"branch-alias": {
			"dev-master": "1.1.x-dev"
		}
	}
}<|MERGE_RESOLUTION|>--- conflicted
+++ resolved
@@ -4,12 +4,8 @@
 	"type": "library",
 	"license": "GPL-2.0-or-later",
 	"require": {
-<<<<<<< HEAD
-		"automattic/jetpack-connection": "^1.28",
+		"automattic/jetpack-connection": "^1.29",
 		"automattic/jetpack-sync": "^1.23"
-=======
-		"automattic/jetpack-connection": "^1.29"
->>>>>>> 9a0ffbff
 	},
 	"require-dev": {
 		"automattic/jetpack-changelogger": "^1.2",
