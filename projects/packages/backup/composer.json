{
	"name": "automattic/jetpack-backup",
	"description": "Tools to assist with backing up Jetpack sites.",
	"type": "jetpack-library",
	"license": "GPL-2.0-or-later",
	"require": {
		"php": ">=7.0",
		"automattic/jetpack-assets": "@dev",
		"automattic/jetpack-admin-ui": "@dev",
		"automattic/jetpack-autoloader": "@dev",
		"automattic/jetpack-backup-helper-script-manager": "@dev",
		"automattic/jetpack-composer-plugin": "@dev",
		"automattic/jetpack-config": "@dev",
		"automattic/jetpack-connection": "@dev",
<<<<<<< HEAD
=======
		"automattic/jetpack-identity-crisis": "@dev",
		"automattic/jetpack-my-jetpack": "@dev",
>>>>>>> b51bdf2b
		"automattic/jetpack-sync": "@dev",
		"automattic/jetpack-status": "@dev"
	},
	"require-dev": {
		"automattic/jetpack-changelogger": "@dev",
		"yoast/phpunit-polyfills": "1.1.0",
		"automattic/wordbless": "@dev"
	},
	"suggest": {
		"automattic/jetpack-autoloader": "Allow for better interoperability with other plugins that use this package."
	},
	"autoload": {
		"files": [
			"actions.php"
		],
		"classmap": [
			"src/"
		]
	},
	"scripts": {
		"phpunit": [
			"./vendor/phpunit/phpunit/phpunit --colors=always"
		],
		"test-js": [
			"pnpm run test"
		],
		"test-php": [
			"@composer phpunit"
		],
		"post-install-cmd": "WorDBless\\Composer\\InstallDropin::copy",
		"post-update-cmd": "WorDBless\\Composer\\InstallDropin::copy",
		"build-development": [
			"pnpm run build"
		],
		"build-production": [
			"pnpm run build-production-concurrently"
		],
		"watch": [
			"Composer\\Config::disableProcessTimeout",
			"pnpm run watch"
		]
	},
	"repositories": [
		{
			"type": "path",
			"url": "../*",
			"options": {
				"monorepo": true
			}
		}
	],
	"minimum-stability": "dev",
	"prefer-stable": true,
	"extra": {
		"autotagger": true,
		"mirror-repo": "Automattic/jetpack-backup",
		"textdomain": "jetpack-backup-pkg",
		"version-constants": {
			"::PACKAGE_VERSION": "src/class-package-version.php"
		},
		"changelogger": {
			"link-template": "https://github.com/Automattic/jetpack-backup/compare/v${old}...v${new}"
		},
		"branch-alias": {
			"dev-trunk": "3.3.x-dev"
		}
	},
	"config": {
		"allow-plugins": {
			"roots/wordpress-core-installer": true,
			"automattic/jetpack-autoloader": true,
			"automattic/jetpack-composer-plugin": true
		}
	}
}<|MERGE_RESOLUTION|>--- conflicted
+++ resolved
@@ -12,11 +12,7 @@
 		"automattic/jetpack-composer-plugin": "@dev",
 		"automattic/jetpack-config": "@dev",
 		"automattic/jetpack-connection": "@dev",
-<<<<<<< HEAD
-=======
-		"automattic/jetpack-identity-crisis": "@dev",
 		"automattic/jetpack-my-jetpack": "@dev",
->>>>>>> b51bdf2b
 		"automattic/jetpack-sync": "@dev",
 		"automattic/jetpack-status": "@dev"
 	},
