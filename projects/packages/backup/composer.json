--- conflicted
+++ resolved
@@ -12,11 +12,7 @@
 		"automattic/jetpack-connection": "^1.46",
 		"automattic/jetpack-identity-crisis": "^0.8",
 		"automattic/jetpack-my-jetpack": "^2.4",
-<<<<<<< HEAD
-		"automattic/jetpack-sync": "^1.42",
-=======
 		"automattic/jetpack-sync": "^1.43",
->>>>>>> 32cfbe3d
 		"automattic/jetpack-status": "^1.15"
 	},
 	"require-dev": {
