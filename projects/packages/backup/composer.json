--- conflicted
+++ resolved
@@ -11,13 +11,8 @@
 		"automattic/jetpack-config": "^1.11",
 		"automattic/jetpack-connection": "^1.46",
 		"automattic/jetpack-identity-crisis": "^0.8",
-<<<<<<< HEAD
 		"automattic/jetpack-my-jetpack": "^2.4",
-		"automattic/jetpack-sync": "^1.41",
-=======
-		"automattic/jetpack-my-jetpack": "^2.3",
 		"automattic/jetpack-sync": "^1.42",
->>>>>>> bc051609
 		"automattic/jetpack-status": "^1.15"
 	},
 	"require-dev": {
