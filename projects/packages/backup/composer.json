--- conflicted
+++ resolved
@@ -5,11 +5,7 @@
 	"license": "GPL-2.0-or-later",
 	"require": {
 		"automattic/jetpack-connection": "^1.38",
-<<<<<<< HEAD
-		"automattic/jetpack-sync": "^1.31"
-=======
 		"automattic/jetpack-sync": "^1.30"
->>>>>>> 071885d5
 	},
 	"require-dev": {
 		"automattic/jetpack-changelogger": "^3.0",
