--- conflicted
+++ resolved
@@ -27,11 +27,7 @@
 	"dependencies": {
 		"@automattic/jetpack-analytics": "workspace:* || ^0.1",
 		"@automattic/jetpack-api": "workspace:* || ^0.13",
-<<<<<<< HEAD
-		"@automattic/jetpack-components": "workspace:* || ^0.18",
-=======
 		"@automattic/jetpack-components": "workspace:* || ^0.19",
->>>>>>> 5a68d19f
 		"@automattic/jetpack-connection": "workspace:* || ^0.19",
 		"@wordpress/api-fetch": "6.13.0",
 		"@wordpress/data": "7.0.0",
