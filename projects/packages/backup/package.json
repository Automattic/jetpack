{
	"private": true,
	"description": "Easily restore or download a backup of your site from a specific moment in time.",
	"homepage": "https://github.com/Automattic/jetpack/tree/HEAD/projects/packages/backup/#readme",
	"bugs": {
		"url": "https://github.com/Automattic/jetpack/labels/[Package] Backup"
	},
	"repository": {
		"type": "git",
		"url": "https://github.com/Automattic/jetpack.git",
		"directory": "projects/packages/backup"
	},
	"license": "GPL-2.0-or-later",
	"author": "Automattic",
	"scripts": {
		"build": "pnpm run clean && pnpm run build-client",
		"build-client": "webpack",
		"build-concurrently": "pnpm run clean && concurrently 'pnpm:build-client' 'pnpm:build-php'",
		"build-production-concurrently": "pnpm run clean && concurrently 'NODE_ENV=production BABEL_ENV=production pnpm run build-client' && pnpm run validate",
		"clean": "rm -rf build/",
		"test": "jest --config=tests/jest.config.js",
		"validate": "pnpm exec validate-es build/",
		"watch": "pnpm run build && webpack watch"
	},
	"browserslist": [
		"extends @wordpress/browserslist-config"
	],
	"dependencies": {
		"@automattic/jetpack-analytics": "workspace:*",
		"@automattic/jetpack-api": "workspace:*",
		"@automattic/jetpack-components": "workspace:*",
		"@automattic/jetpack-connection": "workspace:*",
		"@wordpress/api-fetch": "6.19.0",
		"@wordpress/data": "7.6.0",
		"@wordpress/element": "4.20.0",
		"@wordpress/date": "4.22.0",
		"@wordpress/i18n": "4.22.0",
		"react": "17.0.2",
		"react-dom": "17.0.2"
	},
	"devDependencies": {
		"@automattic/jetpack-base-styles": "workspace:*",
		"@automattic/jetpack-webpack-config": "workspace:*",
		"@babel/core": "7.20.7",
		"@babel/preset-env": "7.20.2",
		"@babel/register": "7.18.9",
<<<<<<< HEAD
		"@babel/runtime": "7.20.6",
		"@testing-library/dom": "8.19.0",
		"@testing-library/react": "12.1.5",
		"@testing-library/react-hooks": "8.0.1",
		"@testing-library/user-event": "14.4.3",
=======
		"@babel/runtime": "7.20.7",
>>>>>>> 54789e6e
		"@wordpress/browserslist-config": "5.5.0",
		"concurrently": "6.0.2",
		"jest": "29.3.1",
		"jest-environment-jsdom": "29.3.1",
		"sass": "1.43.3",
		"sass-loader": "12.4.0",
		"webpack": "5.72.1",
		"webpack-cli": "4.9.1"
	},
	"engines": {
		"node": "^16.13.2",
		"yarn": "use pnpm instead - see docs/yarn-upgrade.md"
	}
}<|MERGE_RESOLUTION|>--- conflicted
+++ resolved
@@ -44,15 +44,12 @@
 		"@babel/core": "7.20.7",
 		"@babel/preset-env": "7.20.2",
 		"@babel/register": "7.18.9",
-<<<<<<< HEAD
 		"@babel/runtime": "7.20.6",
 		"@testing-library/dom": "8.19.0",
 		"@testing-library/react": "12.1.5",
 		"@testing-library/react-hooks": "8.0.1",
 		"@testing-library/user-event": "14.4.3",
-=======
 		"@babel/runtime": "7.20.7",
->>>>>>> 54789e6e
 		"@wordpress/browserslist-config": "5.5.0",
 		"concurrently": "6.0.2",
 		"jest": "29.3.1",
