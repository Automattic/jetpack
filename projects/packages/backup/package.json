{
	"private": true,
	"description": "Easily restore or download a backup of your site from a specific moment in time.",
	"homepage": "https://github.com/Automattic/jetpack/tree/HEAD/projects/packages/backup/#readme",
	"bugs": {
		"url": "https://github.com/Automattic/jetpack/labels/[Package] Backup"
	},
	"repository": {
		"type": "git",
		"url": "https://github.com/Automattic/jetpack.git",
		"directory": "projects/packages/backup"
	},
	"license": "GPL-2.0-or-later",
	"author": "Automattic",
	"scripts": {
		"build": "pnpm run clean && pnpm run build-client",
		"build-client": "webpack",
		"build-concurrently": "pnpm run clean && concurrently 'pnpm:build-client' 'pnpm:build-php'",
		"build-production-concurrently": "pnpm run clean && concurrently 'NODE_ENV=production BABEL_ENV=production pnpm run build-client' && pnpm run validate",
		"clean": "rm -rf build/",
		"validate": "pnpm exec validate-es build/",
		"watch": "pnpm run build && webpack watch"
	},
	"browserslist": [
		"extends @wordpress/browserslist-config"
	],
	"dependencies": {
		"@automattic/jetpack-analytics": "workspace:* || ^0.1",
		"@automattic/jetpack-api": "workspace:* || ^0.14",
<<<<<<< HEAD
		"@automattic/jetpack-components": "workspace:* || ^0.24",
		"@automattic/jetpack-connection": "workspace:* || ^0.23",
=======
		"@automattic/jetpack-components": "workspace:* || ^0.25",
		"@automattic/jetpack-connection": "workspace:* || ^0.22",
>>>>>>> 9293fdc3
		"@wordpress/api-fetch": "6.18.0",
		"@wordpress/data": "7.5.0",
		"@wordpress/element": "4.19.0",
		"@wordpress/date": "4.21.0",
		"@wordpress/i18n": "4.21.0",
		"react": "17.0.2",
		"react-dom": "17.0.2"
	},
	"devDependencies": {
		"@automattic/jetpack-base-styles": "workspace:* || ^0.3",
		"@automattic/jetpack-webpack-config": "workspace:* || ^1.3",
		"@babel/core": "7.20.2",
		"@babel/preset-env": "7.20.2",
		"@babel/register": "7.18.9",
		"@babel/runtime": "7.20.1",
		"@wordpress/browserslist-config": "5.4.0",
		"concurrently": "6.0.2",
		"sass": "1.43.3",
		"sass-loader": "12.4.0",
		"webpack": "5.72.1",
		"webpack-cli": "4.9.1"
	},
	"engines": {
		"node": "^16.13.2",
		"yarn": "use pnpm instead - see docs/yarn-upgrade.md"
	}
}<|MERGE_RESOLUTION|>--- conflicted
+++ resolved
@@ -27,13 +27,8 @@
 	"dependencies": {
 		"@automattic/jetpack-analytics": "workspace:* || ^0.1",
 		"@automattic/jetpack-api": "workspace:* || ^0.14",
-<<<<<<< HEAD
-		"@automattic/jetpack-components": "workspace:* || ^0.24",
+		"@automattic/jetpack-components": "workspace:* || ^0.25",
 		"@automattic/jetpack-connection": "workspace:* || ^0.23",
-=======
-		"@automattic/jetpack-components": "workspace:* || ^0.25",
-		"@automattic/jetpack-connection": "workspace:* || ^0.22",
->>>>>>> 9293fdc3
 		"@wordpress/api-fetch": "6.18.0",
 		"@wordpress/data": "7.5.0",
 		"@wordpress/element": "4.19.0",
