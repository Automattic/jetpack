const siteBackupSelectors = {
	// Size
	isFetchingBackupSize: state => state.siteBackupSize.isFetching ?? null,
	getBackupSize: state => state.siteBackupSize.size ?? null,
	getMinDaysOfBackupsAllowed: state => state.siteBackupSize.minDaysOfBackupsAllowed ?? null,
	getDaysOfBackupsAllowed: state => state.siteBackupSize.daysOfBackupsAllowed ?? null,
	getDaysOfBackupsSaved: state => state.siteBackupSize.daysOfBackupsSaved ?? null,

	// Policies
	isFetchingBackupPolicies: state => state.siteBackupPolicies.isFetching ?? null,
	getBackupStorageLimit: state => state.siteBackupPolicies.storageLimitBytes ?? null,
<<<<<<< HEAD
	getActivityLogLimitDays: state => state.siteBackupPolicies.activityLogLimitDays ?? null,
=======

	// Storage
	getStorageUsageLevel: state => state.siteBackupStorage.usageLevel ?? null,
>>>>>>> 0be4165f
};

export default siteBackupSelectors;<|MERGE_RESOLUTION|>--- conflicted
+++ resolved
@@ -9,13 +9,10 @@
 	// Policies
 	isFetchingBackupPolicies: state => state.siteBackupPolicies.isFetching ?? null,
 	getBackupStorageLimit: state => state.siteBackupPolicies.storageLimitBytes ?? null,
-<<<<<<< HEAD
 	getActivityLogLimitDays: state => state.siteBackupPolicies.activityLogLimitDays ?? null,
-=======
 
 	// Storage
 	getStorageUsageLevel: state => state.siteBackupStorage.usageLevel ?? null,
->>>>>>> 0be4165f
 };
 
 export default siteBackupSelectors;