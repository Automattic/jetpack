--- conflicted
+++ resolved
@@ -11,12 +11,8 @@
  * The Package_Version class.
  */
 class Package_Version {
-
-<<<<<<< HEAD
-	const PACKAGE_VERSION = '1.3.10-alpha';
-=======
+ 
 	const PACKAGE_VERSION = '1.4.0-alpha';
->>>>>>> 03b2c682
 
 	const PACKAGE_SLUG = 'backup';
 
