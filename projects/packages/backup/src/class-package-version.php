--- conflicted
+++ resolved
@@ -12,11 +12,7 @@
  */
 class Package_Version {
 
-<<<<<<< HEAD
-	const PACKAGE_VERSION = '1.17.1';
-=======
 	const PACKAGE_VERSION = '1.17.2-alpha';
->>>>>>> 41bcf502
 
 	const PACKAGE_SLUG = 'backup';
 
