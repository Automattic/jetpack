--- conflicted
+++ resolved
@@ -12,11 +12,7 @@
  */
 class Package_Version {
 
-<<<<<<< HEAD
-	const PACKAGE_VERSION = '1.1.12-alpha';
-=======
 	const PACKAGE_VERSION = '1.2.0-alpha';
->>>>>>> dda18c52
 
 	const PACKAGE_SLUG = 'backup';
 
