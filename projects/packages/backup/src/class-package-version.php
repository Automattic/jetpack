<?php
/**
 * The Package_Version class.
 *
 * @package automattic/jetpack-backup
 */

// After changing this file, consider increasing the version number ("VXXX") in all the files using this namespace, in
// order to ensure that the specific version of this file always get loaded. Otherwise, Jetpack autoloader might decide
// to load an older/newer version of the class (if, for example, both the standalone and bundled versions of the plugin
// are installed, or in some other cases).
namespace Automattic\Jetpack\Backup\V0001;

/**
 * The Package_Version class.
 */
class Package_Version {

<<<<<<< HEAD
	const PACKAGE_VERSION = '2.0.5';
=======
	const PACKAGE_VERSION = '3.0.0-alpha';
>>>>>>> daba70f3

	const PACKAGE_SLUG = 'backup';

	/**
	 * Adds the package slug and version to the package version tracker's data.
	 *
	 * @param array $package_versions The package version array.
	 *
	 * @return array The package version array.
	 */
	public static function send_package_version_to_tracker( $package_versions ) {
		$package_versions[ self::PACKAGE_SLUG ] = self::PACKAGE_VERSION;
		return $package_versions;
	}
}<|MERGE_RESOLUTION|>--- conflicted
+++ resolved
@@ -16,11 +16,7 @@
  */
 class Package_Version {
 
-<<<<<<< HEAD
-	const PACKAGE_VERSION = '2.0.5';
-=======
 	const PACKAGE_VERSION = '3.0.0-alpha';
->>>>>>> daba70f3
 
 	const PACKAGE_SLUG = 'backup';
 
