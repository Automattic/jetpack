<?php
/**
 * The Package_Version class.
 *
 * @package automattic/jetpack-backup
 */

namespace Automattic\Jetpack\Backup;

/**
 * The Package_Version class.
 */
class Package_Version {

<<<<<<< HEAD
	const PACKAGE_VERSION = '1.17.11-alpha';
=======
	const PACKAGE_VERSION = '1.17.11';
>>>>>>> 14e49bcf

	const PACKAGE_SLUG = 'backup';

	/**
	 * Adds the package slug and version to the package version tracker's data.
	 *
	 * @param array $package_versions The package version array.
	 *
	 * @return array The packge version array.
	 */
	public static function send_package_version_to_tracker( $package_versions ) {
		$package_versions[ self::PACKAGE_SLUG ] = self::PACKAGE_VERSION;
		return $package_versions;
	}
}<|MERGE_RESOLUTION|>--- conflicted
+++ resolved
@@ -12,11 +12,7 @@
  */
 class Package_Version {
 
-<<<<<<< HEAD
-	const PACKAGE_VERSION = '1.17.11-alpha';
-=======
-	const PACKAGE_VERSION = '1.17.11';
->>>>>>> 14e49bcf
+	const PACKAGE_VERSION = '1.17.12-alpha';
 
 	const PACKAGE_SLUG = 'backup';
 
