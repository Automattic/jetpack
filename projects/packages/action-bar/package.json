--- conflicted
+++ resolved
@@ -1,11 +1,7 @@
 {
 	"private": true,
 	"name": "@automattic/jetpack-action-bar",
-<<<<<<< HEAD
-	"version": "0.2.1",
-=======
 	"version": "0.2.2",
->>>>>>> 43598442
 	"description": "An easy way for visitors to follow, like, and comment on your WordPress site.",
 	"homepage": "https://github.com/Automattic/jetpack/tree/HEAD/projects/packages/action-bar/#readme",
 	"bugs": {
