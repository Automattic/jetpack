--- conflicted
+++ resolved
@@ -19,23 +19,6 @@
 	const DEFAULT_JETPACK__WPCOM_JSON_API_BASE = 'https://public-api.wordpress.com';
 
 	/**
-<<<<<<< HEAD
-=======
-	 * This method used to set the URL scheme to HTTP when HTTPS requests can't be made.
-	 * Now it returns the exact same URL you pass as an argument.
-	 *
-	 * @param string $url The url.
-	 * @return string The exact same url.
-	 *
-	 * @deprecated 1.19.2 Jetpack can't function properly on servers that don't support outbound HTTPS requests.
-	 */
-	public static function fix_url_for_bad_hosts( $url ) {
-		_deprecated_function( __METHOD__, '1.19.2' );
-		return $url;
-	}
-
-	/**
->>>>>>> e637e8f4
 	 * Enters a user token into the user_tokens option
 	 *
 	 * @deprecated 1.24.0 Use Automattic\Jetpack\Connection\Tokens->update_user_token() instead.
