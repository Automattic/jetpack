<?php
/**
 * The Connection Client class file.
 *
 * @package automattic/jetpack-connection
 */

namespace Automattic\Jetpack\Connection;

use Automattic\Jetpack\Constants;

/**
 * The Client class that is used to connect to WordPress.com Jetpack API.
 */
class Client {
	const WPCOM_JSON_API_VERSION = '1.1';

	/**
	 * Makes an authorized remote request using Jetpack_Signature
	 *
	 * @param array        $args the arguments for the remote request.
	 * @param array|String $body the request body.
	 * @return array|WP_Error WP HTTP response on success
	 */
	public static function remote_request( $args, $body = null ) {
		$result = self::build_signed_request( $args, $body );
		if ( ! $result || is_wp_error( $result ) ) {
			return $result;
		}

		$response = self::_wp_remote_request( $result['url'], $result['request'] );

		/**
		 * Fired when the remote request response has been received.
		 *
		 * @since $$next-version$$
		 *
		 * @param array|WP_Error The HTTP response.
		 */
		do_action( 'jetpack_received_remote_request_response', $response );

		return $response;
	}

	/**
	 * Adds authorization signature to a remote request using Jetpack_Signature
	 *
	 * @param array        $args the arguments for the remote request.
	 * @param array|String $body the request body.
	 * @return WP_Error|array {
	 *     An array containing URL and request items.
	 *
	 *     @type String $url     The request URL.
	 *     @type array  $request Request arguments.
	 * }
	 */
	public static function build_signed_request( $args, $body = null ) {
		add_filter(
			'jetpack_constant_default_value',
			__NAMESPACE__ . '\Utils::jetpack_api_constant_filter',
			10,
			2
		);

		$defaults = array(
			'url'           => '',
			'user_id'       => 0,
			'blog_id'       => 0,
			'auth_location' => Constants::get_constant( 'JETPACK_CLIENT__AUTH_LOCATION' ),
			'method'        => 'POST',
			'timeout'       => 10,
			'redirection'   => 0,
			'headers'       => array(),
			'stream'        => false,
			'filename'      => null,
			'sslverify'     => true,
		);

		$args = wp_parse_args( $args, $defaults );

		$args['blog_id'] = (int) $args['blog_id'];

		if ( 'header' !== $args['auth_location'] ) {
			$args['auth_location'] = 'query_string';
		}

		$token = ( new Tokens() )->get_access_token( $args['user_id'] );
		if ( ! $token ) {
			return new \WP_Error( 'missing_token' );
		}

		$method = strtoupper( $args['method'] );

		$timeout = (int) $args['timeout'];

		$redirection = $args['redirection'];
		$stream      = $args['stream'];
		$filename    = $args['filename'];
		$sslverify   = $args['sslverify'];

		$request = compact( 'method', 'body', 'timeout', 'redirection', 'stream', 'filename', 'sslverify' );

		@list( $token_key, $secret ) = explode( '.', $token->secret ); // phpcs:ignore WordPress.PHP.NoSilencedErrors.Discouraged
		if ( empty( $token ) || empty( $secret ) ) {
			return new \WP_Error( 'malformed_token' );
		}

		$token_key = sprintf(
			'%s:%d:%d',
			$token_key,
			Constants::get_constant( 'JETPACK__API_VERSION' ),
			$token->external_user_id
		);

		$time_diff         = (int) \Jetpack_Options::get_option( 'time_diff' );
		$jetpack_signature = new \Jetpack_Signature( $token->secret, $time_diff );

		$timestamp = time() + $time_diff;

		if ( function_exists( 'wp_generate_password' ) ) {
			$nonce = wp_generate_password( 10, false );
		} else {
			$nonce = substr( sha1( wp_rand( 0, 1000000 ) ), 0, 10 );
		}

		// Kind of annoying.  Maybe refactor Jetpack_Signature to handle body-hashing.
		if ( is_null( $body ) ) {
			$body_hash = '';

		} else {
			// Allow arrays to be used in passing data.
			$body_to_hash = $body;

			if ( is_array( $body ) ) {
				// We cast this to a new variable, because the array form of $body needs to be
				// maintained so it can be passed into the request later on in the code.
				if ( count( $body ) > 0 ) {
					$body_to_hash = wp_json_encode( self::_stringify_data( $body ) );
				} else {
					$body_to_hash = '';
				}
			}

			if ( ! is_string( $body_to_hash ) ) {
				return new \WP_Error( 'invalid_body', 'Body is malformed.' );
			}

			$body_hash = base64_encode( sha1( $body_to_hash, true ) ); // phpcs:ignore WordPress.PHP.DiscouragedPHPFunctions.obfuscation_base64_encode
		}

		$auth = array(
			'token'     => $token_key,
			'timestamp' => $timestamp,
			'nonce'     => $nonce,
			'body-hash' => $body_hash,
		);

		if ( false !== strpos( $args['url'], 'xmlrpc.php' ) ) {
			$url_args = array(
				'for'           => 'jetpack',
				'wpcom_blog_id' => \Jetpack_Options::get_option( 'id' ),
			);
		} else {
			$url_args = array();
		}

		if ( 'header' !== $args['auth_location'] ) {
			$url_args += $auth;
		}

		$url = add_query_arg( urlencode_deep( $url_args ), $args['url'] );

		$signature = $jetpack_signature->sign_request( $token_key, $timestamp, $nonce, $body_hash, $method, $url, $body, false );

		if ( ! $signature || is_wp_error( $signature ) ) {
			return $signature;
		}

		// Send an Authorization header so various caches/proxies do the right thing.
		$auth['signature'] = $signature;
		$auth['version']   = Constants::get_constant( 'JETPACK__VERSION' );
		$header_pieces     = array();
		foreach ( $auth as $key => $value ) {
			$header_pieces[] = sprintf( '%s="%s"', $key, $value );
		}
		$request['headers'] = array_merge(
			$args['headers'],
			array(
				'Authorization' => 'X_JETPACK ' . join( ' ', $header_pieces ),
			)
		);

		if ( 'header' !== $args['auth_location'] ) {
			$url = add_query_arg( 'signature', rawurlencode( $signature ), $url );
		}

		return compact( 'url', 'request' );
	}

	/**
	 * Wrapper for wp_remote_request().  Turns off SSL verification for certain SSL errors.
	 * This is lame, but many, many, many hosts have misconfigured SSL.
	 *
	 * When Jetpack is registered, the jetpack_fallback_no_verify_ssl_certs option is set to the current time if:
	 * 1. a certificate error is found AND
	 * 2. not verifying the certificate works around the problem.
	 *
	 * The option is checked on each request.
	 *
	 * @internal
	 *
	 * @param String  $url the request URL.
	 * @param array   $args request arguments.
	 * @param Boolean $set_fallback whether to allow flagging this request to use a fallback certficate override.
	 * @return array|WP_Error WP HTTP response on success
	 */
	public static function _wp_remote_request( $url, $args, $set_fallback = false ) { // phpcs:ignore PSR2.Methods.MethodDeclaration.Underscore
		$fallback = \Jetpack_Options::get_option( 'fallback_no_verify_ssl_certs' );
		if ( false === $fallback ) {
			\Jetpack_Options::update_option( 'fallback_no_verify_ssl_certs', 0 );
		}

		/**
		 * SSL verification (`sslverify`) for the JetpackClient remote request
		 * defaults to off, use this filter to force it on.
		 *
		 * Return `true` to ENABLE SSL verification, return `false`
		 * to DISABLE SSL verification.
		 *
		 * @since 1.7.0
		 * @since-jetpack 3.6.0
		 *
		 * @param bool Whether to force `sslverify` or not.
		 */
		if ( apply_filters( 'jetpack_client_verify_ssl_certs', false ) ) {
			return wp_remote_request( $url, $args );
		}

		if ( (int) $fallback ) {
			// We're flagged to fallback.
			$args['sslverify'] = false;
		}

		$response = wp_remote_request( $url, $args );

		if (
			! $set_fallback                                     // We're not allowed to set the flag on this request, so whatever happens happens.
			||
			isset( $args['sslverify'] ) && ! $args['sslverify'] // No verification - no point in doing it again.
			||
			! is_wp_error( $response )                          // Let it ride.
		) {
			self::set_time_diff( $response, $set_fallback );
			return $response;
		}

		// At this point, we're not flagged to fallback and we are allowed to set the flag on this request.

		$message = $response->get_error_message();

		// Is it an SSL Certificate verification error?
		if (
			false === strpos( $message, '14090086' ) // OpenSSL SSL3 certificate error.
			&&
			false === strpos( $message, '1407E086' ) // OpenSSL SSL2 certificate error.
			&&
			false === strpos( $message, 'error setting certificate verify locations' ) // cURL CA bundle not found.
			&&
			false === strpos( $message, 'Peer certificate cannot be authenticated with' ) // cURL CURLE_SSL_CACERT: CA bundle found, but not helpful
			// Different versions of curl have different error messages
			// this string should catch them all.
			&&
			false === strpos( $message, 'Problem with the SSL CA cert' ) // cURL CURLE_SSL_CACERT_BADFILE: probably access rights.
		) {
			// No, it is not.
			return $response;
		}

		// Redo the request without SSL certificate verification.
		$args['sslverify'] = false;
		$response          = wp_remote_request( $url, $args );

		if ( ! is_wp_error( $response ) ) {
			// The request went through this time, flag for future fallbacks.
			\Jetpack_Options::update_option( 'fallback_no_verify_ssl_certs', time() );
			self::set_time_diff( $response, $set_fallback );
		}

		return $response;
	}

	/**
	 * Sets the time difference for correct signature computation.
	 *
	 * @param HTTP_Response $response the response object.
	 * @param Boolean       $force_set whether to force setting the time difference.
	 */
	public static function set_time_diff( &$response, $force_set = false ) {
		$code = wp_remote_retrieve_response_code( $response );

		// Only trust the Date header on some responses.
		if ( 200 != $code && 304 != $code && 400 != $code && 401 != $code ) { // phpcs:ignore  WordPress.PHP.StrictComparisons.LooseComparison
			return;
		}

		$date = wp_remote_retrieve_header( $response, 'date' );
		if ( ! $date ) {
			return;
		}

		$time = (int) strtotime( $date );
		if ( 0 >= $time ) {
			return;
		}

		$time_diff = $time - time();

		if ( $force_set ) { // During register.
			\Jetpack_Options::update_option( 'time_diff', $time_diff );
		} else { // Otherwise.
			$old_diff = \Jetpack_Options::get_option( 'time_diff' );
			if ( false === $old_diff || abs( $time_diff - (int) $old_diff ) > 10 ) {
				\Jetpack_Options::update_option( 'time_diff', $time_diff );
			}
		}
	}

	/**
	 * Validate and build arguments for a WordPress.com REST API request.
	 *
	 * @param  string $path             REST API path.
	 * @param  string $version          REST API version. Default is `2`.
	 * @param  array  $args             Arguments to {@see WP_Http}. Default is `array()`.
	 * @param  string $base_api_path    REST API root. Default is `wpcom`.
	 *
	 * @return array|WP_Error $response Response data, else {@see WP_Error} on failure.
	 */
	public static function validate_args_for_wpcom_json_api_request(
		$path,
		$version = '2',
		$args = array(),
		$base_api_path = 'wpcom'
	) {
		$base_api_path = trim( $base_api_path, '/' );
		$version       = ltrim( $version, 'v' );
		$path          = ltrim( $path, '/' );

		$filtered_args = array_intersect_key(
			$args,
			array(
				'headers'     => 'array',
				'method'      => 'string',
				'timeout'     => 'int',
				'redirection' => 'int',
				'stream'      => 'boolean',
				'filename'    => 'string',
				'sslverify'   => 'boolean',
			)
		);

		// Use GET by default whereas `remote_request` uses POST.
		$request_method = isset( $filtered_args['method'] ) ? strtoupper( $filtered_args['method'] ) : 'GET';

		$url = sprintf(
			'%s/%s/v%s/%s',
			Constants::get_constant( 'JETPACK__WPCOM_JSON_API_BASE' ),
			$base_api_path,
			$version,
			$path
		);

		$validated_args = array_merge(
			$filtered_args,
			array(
				'url'    => $url,
				'method' => $request_method,
			)
		);

		return $validated_args;
	}

	/**
	 * Queries the WordPress.com REST API with a user token.
	 *
	 * @param  string $path             REST API path.
	 * @param  string $version          REST API version. Default is `2`.
	 * @param  array  $args             Arguments to {@see WP_Http}. Default is `array()`.
	 * @param  string $body             Body passed to {@see WP_Http}. Default is `null`.
	 * @param  string $base_api_path    REST API root. Default is `wpcom`.
	 *
	 * @return array|WP_Error $response Response data, else {@see WP_Error} on failure.
	 */
	public static function wpcom_json_api_request_as_user(
		$path,
		$version = '2',
		$args = array(),
		$body = null,
		$base_api_path = 'wpcom'
	) {
		$args            = self::validate_args_for_wpcom_json_api_request( $path, $version, $args, $base_api_path );
		$args['user_id'] = get_current_user_id();

		if ( isset( $body ) && ! isset( $args['headers'] ) && in_array( $args['method'], array( 'POST', 'PUT', 'PATCH' ), true ) ) {
			$args['headers'] = array( 'Content-Type' => 'application/json' );
		}

		if ( isset( $body ) && ! is_string( $body ) ) {
			$body = wp_json_encode( $body );
		}

		return self::remote_request( $args, $body );
	}

	/**
	 * Query the WordPress.com REST API using the blog token
	 *
	 * @param String $path The API endpoint relative path.
	 * @param String $version The API version.
	 * @param array  $args Request arguments.
	 * @param String $body Request body.
	 * @param String $base_api_path (optional) the API base path override, defaults to 'rest'.
	 * @return array|WP_Error $response Data.
	 */
	public static function wpcom_json_api_request_as_blog(
		$path,
		$version = self::WPCOM_JSON_API_VERSION,
		$args = array(),
		$body = null,
		$base_api_path = 'rest'
	) {
		$validated_args            = self::validate_args_for_wpcom_json_api_request( $path, $version, $args, $base_api_path );
		$validated_args['blog_id'] = (int) \Jetpack_Options::get_option( 'id' );

		// For Simple sites get the response directly without any HTTP requests.
		if ( defined( 'IS_WPCOM' ) && IS_WPCOM ) {
			add_filter( 'is_jetpack_authorized_for_site', '__return_true' );
			require_lib( 'wpcom-api-direct' );
			return \WPCOM_API_Direct::do_request( $validated_args, $body );
		}

		return self::remote_request( $validated_args, $body );
	}

	/**
	 * Takes an array or similar structure and recursively turns all values into strings. This is used to
	 * make sure that body hashes are made ith the string version, which is what will be seen after a
	 * server pulls up the data in the $_POST array.
	 *
	 * @param array|Mixed $data the data that needs to be stringified.
	 *
	 * @return array|string
	 */
	public static function _stringify_data( $data ) { // phpcs:ignore PSR2.Methods.MethodDeclaration.Underscore

		// Booleans are special, lets just makes them and explicit 1/0 instead of the 0 being an empty string.
		if ( is_bool( $data ) ) {
			return $data ? '1' : '0';
		}

		// Cast objects into arrays.
		if ( is_object( $data ) ) {
			$data = (array) $data;
		}

		// Non arrays at this point should be just converted to strings.
		if ( ! is_array( $data ) ) {
			return (string) $data;
		}

		foreach ( $data as &$value ) {
			$value = self::_stringify_data( $value );
		}

		return $data;
	}
<<<<<<< HEAD
=======

	/**
	 * Gets protocol string.
	 *
	 * @return string Always 'https'.
	 *
	 * @deprecated 1.19.2 WP.com API no longer supports requests using `http://`.
	 */
	public static function protocol() {
		_deprecated_function( __METHOD__, '1.19.2' );

		return 'https';
	}
>>>>>>> e637e8f4
}<|MERGE_RESOLUTION|>--- conflicted
+++ resolved
@@ -474,20 +474,4 @@
 
 		return $data;
 	}
-<<<<<<< HEAD
-=======
-
-	/**
-	 * Gets protocol string.
-	 *
-	 * @return string Always 'https'.
-	 *
-	 * @deprecated 1.19.2 WP.com API no longer supports requests using `http://`.
-	 */
-	public static function protocol() {
-		_deprecated_function( __METHOD__, '1.19.2' );
-
-		return 'https';
-	}
->>>>>>> e637e8f4
 }