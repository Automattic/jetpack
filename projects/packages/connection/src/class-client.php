--- conflicted
+++ resolved
@@ -39,9 +39,6 @@
 			return $result;
 		}
 
-<<<<<<< HEAD
-		return self::_wp_remote_request( $result['url'], $result['request'] );
-=======
 		$response = self::_wp_remote_request( $result['url'], $result['request'] );
 
 		/**
@@ -54,7 +51,6 @@
 		do_action( 'jetpack_received_remote_request_response', $response );
 
 		return $response;
->>>>>>> 1e0829c3
 	}
 
 	/**
