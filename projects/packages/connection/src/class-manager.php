<?php
/**
 * The Jetpack Connection manager class file.
 *
 * @package automattic/jetpack-connection
 */

namespace Automattic\Jetpack\Connection;

use Automattic\Jetpack\A8c_Mc_Stats;
use Automattic\Jetpack\Constants;
use Automattic\Jetpack\Heartbeat;
use Automattic\Jetpack\Partner;
use Automattic\Jetpack\Roles;
use Automattic\Jetpack\Status;
use Automattic\Jetpack\Status\Host;
use Automattic\Jetpack\Terms_Of_Service;
use Automattic\Jetpack\Tracking;
use IXR_Error;
use Jetpack_IXR_Client;
use Jetpack_Options;
use Jetpack_XMLRPC_Server;
use WP_Error;
use WP_User;

/**
 * The Jetpack Connection Manager class that is used as a single gateway between WordPress.com
 * and Jetpack.
 */
class Manager {
	/**
	 * A copy of the raw POST data for signature verification purposes.
	 *
	 * @var String
	 */
	protected $raw_post_data;

	/**
	 * Verification data needs to be stored to properly verify everything.
	 *
	 * @var Object
	 */
	private $xmlrpc_verification = null;

	/**
	 * Plugin management object.
	 *
	 * @var Plugin
	 */
	private $plugin = null;

	/**
	 * Error handler object.
	 *
	 * @var Error_Handler
	 */
	public $error_handler = null;

	/**
	 * Jetpack_XMLRPC_Server object
	 *
	 * @var Jetpack_XMLRPC_Server
	 */
	public $xmlrpc_server = null;

	/**
	 * Holds extra parameters that will be sent along in the register request body.
	 *
	 * Use Manager::add_register_request_param to add values to this array.
	 *
	 * @since 1.26.0
	 * @var array
	 */
	private static $extra_register_params = array();

	/**
	 * We store ID's of users already disconnected to prevent multiple disconnect requests.
	 *
	 * @var array
	 */
	private static $disconnected_users = array();

	/**
	 * Initialize the object.
	 * Make sure to call the "Configure" first.
	 *
	 * @param string $plugin_slug Slug of the plugin using the connection (optional, but encouraged).
	 *
	 * @see \Automattic\Jetpack\Config
	 */
	public function __construct( $plugin_slug = null ) {
		if ( $plugin_slug && is_string( $plugin_slug ) ) {
			$this->set_plugin_instance( new Plugin( $plugin_slug ) );
		}
	}

	/**
	 * Initializes required listeners. This is done separately from the constructors
	 * because some objects sometimes need to instantiate separate objects of this class.
	 *
	 * @todo Implement a proper nonce verification.
	 */
	public static function configure() {
		$manager = new self();

		add_filter(
			'jetpack_constant_default_value',
			__NAMESPACE__ . '\Utils::jetpack_api_constant_filter',
			10,
			2
		);

		$manager->setup_xmlrpc_handlers(
			null,
			$manager->has_connected_owner(),
			$manager->verify_xml_rpc_signature()
		);

		$manager->error_handler = Error_Handler::get_instance();

		if ( $manager->is_connected() ) {
			add_filter( 'xmlrpc_methods', array( $manager, 'public_xmlrpc_methods' ) );
			add_filter( 'shutdown', array( new Package_Version_Tracker(), 'maybe_update_package_versions' ) );
		}

		add_action( 'rest_api_init', array( $manager, 'initialize_rest_api_registration_connector' ) );

		( new Nonce_Handler() )->init_schedule();

		add_action( 'plugins_loaded', __NAMESPACE__ . '\Plugin_Storage::configure', 100 );

		add_filter( 'map_meta_cap', array( $manager, 'jetpack_connection_custom_caps' ), 1, 4 );

		Heartbeat::init();
		add_filter( 'jetpack_heartbeat_stats_array', array( $manager, 'add_stats_to_heartbeat' ) );

		Webhooks::init( $manager );

		// Unlink user before deleting the user from WP.com.
		add_action( 'deleted_user', array( $manager, 'disconnect_user_force' ), 9, 1 );
		add_action( 'remove_user_from_blog', array( $manager, 'disconnect_user_force' ), 9, 1 );

		// Set up package version hook.
		add_filter( 'jetpack_package_versions', __NAMESPACE__ . '\Package_Version::send_package_version_to_tracker' );

		if ( defined( 'JETPACK__SANDBOX_DOMAIN' ) && JETPACK__SANDBOX_DOMAIN ) {
			( new Server_Sandbox() )->init();
		}

		// Initialize connection notices.
		new Connection_Notice();

		// Initialize token locks.
		new Tokens_Locks();

		// Initial Partner management.
		Partner::init();
	}

	/**
	 * Sets up the XMLRPC request handlers.
	 *
	 * @since 1.25.0 Deprecate $is_active param.
	 * @since $$next-version$$ Deprecate $request_params param.
	 *
	 * @param array|null            $deprecated Deprecated. Not used.
	 * @param bool                  $has_connected_owner Whether the site has a connected owner.
	 * @param bool                  $is_signed whether the signature check has been successful.
	 * @param Jetpack_XMLRPC_Server $xmlrpc_server (optional) an instance of the server to use instead of instantiating a new one.
	 */
	public function setup_xmlrpc_handlers(
		$deprecated,
		$has_connected_owner,
		$is_signed,
		Jetpack_XMLRPC_Server $xmlrpc_server = null
	) {
		add_filter( 'xmlrpc_blog_options', array( $this, 'xmlrpc_options' ), 1000, 2 );
		if ( $deprecated !== null ) {
			_deprecated_argument( __METHOD__, '$$next-version$$' );
		}
		// phpcs:ignore WordPress.Security.NonceVerification.Recommended -- We are using the 'for' request param to early return unless it's 'jetpack'.
		if ( ! isset( $_GET['for'] ) || 'jetpack' !== $_GET['for'] ) {
			return false;
		}

		// Alternate XML-RPC, via ?for=jetpack&jetpack=comms.
		// phpcs:ignore WordPress.Security.NonceVerification.Recommended -- This just determines whether to handle the request as an XML-RPC request. The actual XML-RPC endpoints do the appropriate nonce checking where applicable. Plus we make sure to clear all cookies via require_jetpack_authentication called later in method.
		if ( isset( $_GET['jetpack'] ) && 'comms' === $_GET['jetpack'] ) {
			if ( ! Constants::is_defined( 'XMLRPC_REQUEST' ) ) {
				// Use the real constant here for WordPress' sake.
				define( 'XMLRPC_REQUEST', true );
			}

			add_action( 'template_redirect', array( $this, 'alternate_xmlrpc' ) );

			add_filter( 'xmlrpc_methods', array( $this, 'remove_non_jetpack_xmlrpc_methods' ), 1000 );
		}

		if ( ! Constants::get_constant( 'XMLRPC_REQUEST' ) ) {
			return false;
		}
		// Display errors can cause the XML to be not well formed.
		@ini_set( 'display_errors', false ); // phpcs:ignore

		if ( $xmlrpc_server ) {
			$this->xmlrpc_server = $xmlrpc_server;
		} else {
			$this->xmlrpc_server = new Jetpack_XMLRPC_Server();
		}

		$this->require_jetpack_authentication();

		if ( $is_signed ) {
			// If the site is connected either at a site or user level and the request is signed, expose the methods.
			// The callback is responsible to determine whether the request is signed with blog or user token and act accordingly.
			// The actual API methods.
			$callback = array( $this->xmlrpc_server, 'xmlrpc_methods' );

			// Hack to preserve $HTTP_RAW_POST_DATA.
			add_filter( 'xmlrpc_methods', array( $this, 'xmlrpc_methods' ) );

		} elseif ( $has_connected_owner && ! $is_signed ) {
			// The jetpack.authorize method should be available for unauthenticated users on a site with an
			// active Jetpack connection, so that additional users can link their account.
			$callback = array( $this->xmlrpc_server, 'authorize_xmlrpc_methods' );
		} else {
			// Any other unsigned request should expose the bootstrap methods.
			$callback = array( $this->xmlrpc_server, 'bootstrap_xmlrpc_methods' );
			new XMLRPC_Connector( $this );
		}

		add_filter( 'xmlrpc_methods', $callback );

		// Now that no one can authenticate, and we're whitelisting all XML-RPC methods, force enable_xmlrpc on.
		add_filter( 'pre_option_enable_xmlrpc', '__return_true' );
		return true;
	}

	/**
	 * Initializes the REST API connector on the init hook.
	 */
	public function initialize_rest_api_registration_connector() {
		new REST_Connector( $this );
	}

	/**
	 * Since a lot of hosts use a hammer approach to "protecting" WordPress sites,
	 * and just blanket block all requests to /xmlrpc.php, or apply other overly-sensitive
	 * security/firewall policies, we provide our own alternate XML RPC API endpoint
	 * which is accessible via a different URI. Most of the below is copied directly
	 * from /xmlrpc.php so that we're replicating it as closely as possible.
	 *
	 * @todo Tighten $wp_xmlrpc_server_class a bit to make sure it doesn't do bad things.
	 *
	 * @return never
	 */
	public function alternate_xmlrpc() {
		// Some browser-embedded clients send cookies. We don't want them.
		$_COOKIE = array();

		include_once ABSPATH . 'wp-admin/includes/admin.php';
		include_once ABSPATH . WPINC . '/class-IXR.php';
		include_once ABSPATH . WPINC . '/class-wp-xmlrpc-server.php';

		/**
		 * Filters the class used for handling XML-RPC requests.
		 *
		 * @since 1.7.0
		 * @since-jetpack 3.1.0
		 *
		 * @param string $class The name of the XML-RPC server class.
		 */
		$wp_xmlrpc_server_class = apply_filters( 'wp_xmlrpc_server_class', 'wp_xmlrpc_server' );
		$wp_xmlrpc_server       = new $wp_xmlrpc_server_class();

		// Fire off the request.
		nocache_headers();
		$wp_xmlrpc_server->serve_request();

		exit;
	}

	/**
	 * Removes all XML-RPC methods that are not `jetpack.*`.
	 * Only used in our alternate XML-RPC endpoint, where we want to
	 * ensure that Core and other plugins' methods are not exposed.
	 *
	 * @param array $methods a list of registered WordPress XMLRPC methods.
	 * @return array filtered $methods
	 */
	public function remove_non_jetpack_xmlrpc_methods( $methods ) {
		$jetpack_methods = array();

		foreach ( $methods as $method => $callback ) {
			if ( str_starts_with( $method, 'jetpack.' ) ) {
				$jetpack_methods[ $method ] = $callback;
			}
		}

		return $jetpack_methods;
	}

	/**
	 * Removes all other authentication methods not to allow other
	 * methods to validate unauthenticated requests.
	 */
	public function require_jetpack_authentication() {
		// Don't let anyone authenticate.
		$_COOKIE = array();
		remove_all_filters( 'authenticate' );
		remove_all_actions( 'wp_login_failed' );

		if ( $this->is_connected() ) {
			// Allow Jetpack authentication.
			add_filter( 'authenticate', array( $this, 'authenticate_jetpack' ), 10, 3 );
		}
	}

	/**
	 * Authenticates XML-RPC and other requests from the Jetpack Server
	 *
	 * @param WP_User|Mixed $user user object if authenticated.
	 * @param String        $username username.
	 * @param String        $password password string.
	 * @return WP_User|Mixed authenticated user or error.
	 */
	public function authenticate_jetpack( $user, $username, $password ) { // phpcs:ignore VariableAnalysis.CodeAnalysis.VariableAnalysis.UnusedVariable
		if ( is_a( $user, '\\WP_User' ) ) {
			return $user;
		}

		$token_details = $this->verify_xml_rpc_signature();

		if ( ! $token_details ) {
			return $user;
		}

		if ( 'user' !== $token_details['type'] ) {
			return $user;
		}

		if ( ! $token_details['user_id'] ) {
			return $user;
		}

		nocache_headers();

		return new \WP_User( $token_details['user_id'] );
	}

	/**
	 * Verifies the signature of the current request.
	 *
	 * @return false|array
	 */
	public function verify_xml_rpc_signature() {
		if ( $this->xmlrpc_verification === null ) {
			$this->xmlrpc_verification = $this->internal_verify_xml_rpc_signature();

			if ( is_wp_error( $this->xmlrpc_verification ) ) {
				/**
				 * Action for logging XMLRPC signature verification errors. This data is sensitive.
				 *
				 * @since 1.7.0
				 * @since-jetpack 7.5.0
				 *
				 * @param WP_Error $signature_verification_error The verification error
				 */
				do_action( 'jetpack_verify_signature_error', $this->xmlrpc_verification );

				Error_Handler::get_instance()->report_error( $this->xmlrpc_verification );

			}
		}

		return is_wp_error( $this->xmlrpc_verification ) ? false : $this->xmlrpc_verification;
	}

	/**
	 * Verifies the signature of the current request.
	 *
	 * This function has side effects and should not be used. Instead,
	 * use the memoized version `->verify_xml_rpc_signature()`.
	 *
	 * @internal
	 * @todo Refactor to use proper nonce verification.
	 */
	private function internal_verify_xml_rpc_signature() {
		// phpcs:disable WordPress.Security.NonceVerification.Recommended, WordPress.Security.ValidatedSanitizedInput.InputNotSanitized
		// It's not for us.
		if ( ! isset( $_GET['token'] ) || empty( $_GET['signature'] ) ) {
			return false;
		}

		$signature_details = array(
			'token'     => isset( $_GET['token'] ) ? wp_unslash( $_GET['token'] ) : '',
			'timestamp' => isset( $_GET['timestamp'] ) ? wp_unslash( $_GET['timestamp'] ) : '',
			'nonce'     => isset( $_GET['nonce'] ) ? wp_unslash( $_GET['nonce'] ) : '',
			'body_hash' => isset( $_GET['body-hash'] ) ? wp_unslash( $_GET['body-hash'] ) : '',
			'method'    => isset( $_SERVER['REQUEST_METHOD'] ) ? wp_unslash( $_SERVER['REQUEST_METHOD'] ) : null,
			'url'       => wp_unslash( ( isset( $_SERVER['HTTP_HOST'] ) ? $_SERVER['HTTP_HOST'] : null ) . ( isset( $_SERVER['REQUEST_URI'] ) ? $_SERVER['REQUEST_URI'] : null ) ), // Temp - will get real signature URL later.
			'signature' => isset( $_GET['signature'] ) ? wp_unslash( $_GET['signature'] ) : '',
		);

		$error_type = 'xmlrpc';

		// phpcs:ignore WordPress.PHP.NoSilencedErrors.Discouraged
		@list( $token_key, $version, $user_id ) = explode( ':', wp_unslash( $_GET['token'] ) );
		// phpcs:enable WordPress.Security.NonceVerification.Recommended, WordPress.Security.ValidatedSanitizedInput.InputNotSanitized

		$jetpack_api_version = Constants::get_constant( 'JETPACK__API_VERSION' );

		if (
			empty( $token_key )
		||
			empty( $version ) || (string) $jetpack_api_version !== $version ) {
			return new \WP_Error( 'malformed_token', 'Malformed token in request', compact( 'signature_details', 'error_type' ) );
		}

		if ( '0' === $user_id ) {
			$token_type = 'blog';
			$user_id    = 0;
		} else {
			$token_type = 'user';
			if ( empty( $user_id ) || ! ctype_digit( $user_id ) ) {
				return new \WP_Error(
					'malformed_user_id',
					'Malformed user_id in request',
					compact( 'signature_details', 'error_type' )
				);
			}
			$user_id = (int) $user_id;

			$user = new \WP_User( $user_id );
			if ( ! $user || ! $user->exists() ) {
				return new \WP_Error(
					'unknown_user',
					sprintf( 'User %d does not exist', $user_id ),
					compact( 'signature_details', 'error_type' )
				);
			}
		}

		$token = $this->get_tokens()->get_access_token( $user_id, $token_key, false );
		if ( is_wp_error( $token ) ) {
			$token->add_data( compact( 'signature_details', 'error_type' ) );
			return $token;
		} elseif ( ! $token ) {
			return new \WP_Error(
				'unknown_token',
				sprintf( 'Token %s:%s:%d does not exist', $token_key, $version, $user_id ),
				compact( 'signature_details', 'error_type' )
			);
		}

		$jetpack_signature = new \Jetpack_Signature( $token->secret, (int) \Jetpack_Options::get_option( 'time_diff' ) );
		// phpcs:disable WordPress.Security.NonceVerification.Missing -- Used to verify a cryptographic signature of the post data.
		if ( isset( $_POST['_jetpack_is_multipart'] ) ) {
			$post_data   = $_POST; // We need all of $_POST in order to verify a cryptographic signature of the post data.
			$file_hashes = array();
			foreach ( $post_data as $post_data_key => $post_data_value ) {
				if ( ! str_starts_with( $post_data_key, '_jetpack_file_hmac_' ) ) {
					continue;
				}
				$post_data_key                 = substr( $post_data_key, strlen( '_jetpack_file_hmac_' ) );
				$file_hashes[ $post_data_key ] = $post_data_value;
			}

			foreach ( $file_hashes as $post_data_key => $post_data_value ) {
				unset( $post_data[ "_jetpack_file_hmac_{$post_data_key}" ] );
				$post_data[ $post_data_key ] = $post_data_value;
			}

			ksort( $post_data );

			$body = http_build_query( stripslashes_deep( $post_data ) );
		} elseif ( $this->raw_post_data === null ) {
			$body = file_get_contents( 'php://input' );
		} else {
			$body = null;
		}
		// phpcs:enable

		$signature = $jetpack_signature->sign_current_request(
			array( 'body' => $body === null ? $this->raw_post_data : $body )
		);

		$signature_details['url'] = $jetpack_signature->current_request_url;

		if ( ! $signature ) {
			return new \WP_Error(
				'could_not_sign',
				'Unknown signature error',
				compact( 'signature_details', 'error_type' )
			);
		} elseif ( is_wp_error( $signature ) ) {
			return $signature;
		}

		// phpcs:disable WordPress.Security.NonceVerification.Recommended
		$timestamp = (int) $_GET['timestamp'];
		$nonce     = wp_unslash( (string) $_GET['nonce'] ); // phpcs:ignore WordPress.Security.ValidatedSanitizedInput.InputNotSanitized -- WP Core doesn't sanitize nonces either.
		// phpcs:enable WordPress.Security.NonceVerification.Recommended

		// Use up the nonce regardless of whether the signature matches.
		if ( ! ( new Nonce_Handler() )->add( $timestamp, $nonce ) ) {
			return new \WP_Error(
				'invalid_nonce',
				'Could not add nonce',
				compact( 'signature_details', 'error_type' )
			);
		}

		// Be careful about what you do with this debugging data.
		// If a malicious requester has access to the expected signature,
		// bad things might be possible.
		$signature_details['expected'] = $signature;

		// phpcs:ignore WordPress.Security.NonceVerification.Recommended
		if ( ! hash_equals( $signature, wp_unslash( $_GET['signature'] ) ) ) {
			return new \WP_Error(
				'signature_mismatch',
				'Signature mismatch',
				compact( 'signature_details', 'error_type' )
			);
		}

		/**
		 * Action for additional token checking.
		 *
		 * @since 1.7.0
		 * @since-jetpack 7.7.0
		 *
		 * @param array $post_data request data.
		 * @param array $token_data token data.
		 */
		return apply_filters(
			'jetpack_signature_check_token',
			array(
				'type'      => $token_type,
				'token_key' => $token_key,
				'user_id'   => $token->external_user_id,
			),
			$token,
			$this->raw_post_data
		);
	}

	/**
	 * Returns true if the current site is connected to WordPress.com and has the minimum requirements to enable Jetpack UI.
	 *
	 * This method is deprecated since version 1.25.0 of this package. Please use has_connected_owner instead.
	 *
	 * Since this method has a wide spread use, we decided not to throw any deprecation warnings for now.
	 *
	 * @deprecated 1.25.0
	 * @see Manager::has_connected_owner
	 * @return Boolean is the site connected?
	 */
	public function is_active() {
		return (bool) $this->get_tokens()->get_access_token( true );
	}

	/**
	 * Obtains an instance of the Tokens class.
	 *
	 * @return Tokens the Tokens object
	 */
	public function get_tokens() {
		return new Tokens();
	}

	/**
	 * Returns true if the site has both a token and a blog id, which indicates a site has been registered.
	 *
	 * @access public
	 * @deprecated 1.12.1 Use is_connected instead
	 * @see Manager::is_connected
	 *
	 * @return bool
	 */
	public function is_registered() {
		_deprecated_function( __METHOD__, '1.12.1' );
		return $this->is_connected();
	}

	/**
	 * Returns true if the site has both a token and a blog id, which indicates a site has been connected.
	 *
	 * @access public
	 * @since 1.21.1
	 *
	 * @return bool
	 */
	public function is_connected() {
		$has_blog_id    = (bool) \Jetpack_Options::get_option( 'id' );
		$has_blog_token = (bool) $this->get_tokens()->get_access_token();
		return $has_blog_id && $has_blog_token;
	}

	/**
	 * Returns true if the site has at least one connected administrator.
	 *
	 * @access public
	 * @since 1.21.1
	 *
	 * @return bool
	 */
	public function has_connected_admin() {
		return (bool) count( $this->get_connected_users( 'manage_options' ) );
	}

	/**
	 * Returns true if the site has any connected user.
	 *
	 * @access public
	 * @since 1.21.1
	 *
	 * @return bool
	 */
	public function has_connected_user() {
		return (bool) count( $this->get_connected_users( 'any', 1 ) );
	}

	/**
	 * Returns an array of users that have user tokens for communicating with wpcom.
	 * Able to select by specific capability.
	 *
	 * @since 9.9.1 Added $limit parameter.
	 *
	 * @param string   $capability The capability of the user.
	 * @param int|null $limit How many connected users to get before returning.
	 * @return WP_User[] Array of WP_User objects if found.
	 */
	public function get_connected_users( $capability = 'any', $limit = null ) {
		$connected_users = array();
		$user_tokens     = $this->get_tokens()->get_user_tokens();

		if ( ! is_array( $user_tokens ) || empty( $user_tokens ) ) {
			return $connected_users;
		}
		$connected_user_ids = array_keys( $user_tokens );

		if ( ! empty( $connected_user_ids ) ) {
			foreach ( $connected_user_ids as $id ) {
				// Check for capability.
				if ( 'any' !== $capability && ! user_can( $id, $capability ) ) {
					continue;
				}

				$user_data = get_userdata( $id );
				if ( $user_data instanceof \WP_User ) {
					$connected_users[] = $user_data;
					if ( $limit && count( $connected_users ) >= $limit ) {
						return $connected_users;
					}
				}
			}
		}

		return $connected_users;
	}

	/**
	 * Returns true if the site has a connected Blog owner (master_user).
	 *
	 * @access public
	 * @since 1.21.1
	 *
	 * @return bool
	 */
	public function has_connected_owner() {
		return (bool) $this->get_connection_owner_id();
	}

	/**
	 * Returns true if the site is connected only at a site level.
	 *
	 * Note that we are explicitly checking for the existence of the master_user option in order to account for cases where we don't have any user tokens (user-level connection) but the master_user option is set, which could be the result of a problematic user connection.
	 *
	 * @access public
	 * @since 1.25.0
	 * @deprecated 1.27.0
	 *
	 * @return bool
	 */
	public function is_userless() {
		_deprecated_function( __METHOD__, '1.27.0', 'Automattic\\Jetpack\\Connection\\Manager::is_site_connection' );
		return $this->is_site_connection();
	}

	/**
	 * Returns true if the site is connected only at a site level.
	 *
	 * Note that we are explicitly checking for the existence of the master_user option in order to account for cases where we don't have any user tokens (user-level connection) but the master_user option is set, which could be the result of a problematic user connection.
	 *
	 * @access public
	 * @since 1.27.0
	 *
	 * @return bool
	 */
	public function is_site_connection() {
		return $this->is_connected() && ! $this->has_connected_user() && ! \Jetpack_Options::get_option( 'master_user' );
	}

	/**
	 * Checks to see if the connection owner of the site is missing.
	 *
	 * @return bool
	 */
	public function is_missing_connection_owner() {
		$connection_owner = $this->get_connection_owner_id();
		if ( ! get_user_by( 'id', $connection_owner ) ) {
			return true;
		}

		return false;
	}

	/**
	 * Returns true if the user with the specified identifier is connected to
	 * WordPress.com.
	 *
	 * @param int $user_id the user identifier. Default is the current user.
	 * @return bool Boolean is the user connected?
	 */
	public function is_user_connected( $user_id = false ) {
		$user_id = false === $user_id ? get_current_user_id() : absint( $user_id );
		if ( ! $user_id ) {
			return false;
		}

		return (bool) $this->get_tokens()->get_access_token( $user_id );
	}

	/**
	 * Returns the local user ID of the connection owner.
	 *
	 * @return bool|int Returns the ID of the connection owner or False if no connection owner found.
	 */
	public function get_connection_owner_id() {
		$owner = $this->get_connection_owner();
		return $owner instanceof \WP_User ? $owner->ID : false;
	}

	/**
	 * Get the wpcom user data of the current|specified connected user.
	 *
	 * @todo Refactor to properly load the XMLRPC client independently.
	 *
	 * @param Integer $user_id the user identifier.
	 * @return bool|array An array with the WPCOM user data on success, false otherwise.
	 */
	public function get_connected_user_data( $user_id = null ) {
		if ( ! $user_id ) {
			$user_id = get_current_user_id();
		}

		// Check if the user is connected and return false otherwise.
		if ( ! $this->is_user_connected( $user_id ) ) {
			return false;
		}

		$transient_key    = "jetpack_connected_user_data_$user_id";
		$cached_user_data = get_transient( $transient_key );

		if ( $cached_user_data ) {
			return $cached_user_data;
		}

		$xml = new Jetpack_IXR_Client(
			array(
				'user_id' => $user_id,
			)
		);
		$xml->query( 'wpcom.getUser' );

		if ( ! $xml->isError() ) {
			$user_data = $xml->getResponse();
			set_transient( $transient_key, $xml->getResponse(), DAY_IN_SECONDS );
			return $user_data;
		}

		return false;
	}

	/**
	 * Returns a user object of the connection owner.
	 *
	 * @return WP_User|false False if no connection owner found.
	 */
	public function get_connection_owner() {

		$user_id = \Jetpack_Options::get_option( 'master_user' );

		if ( ! $user_id ) {
			return false;
		}

		// Make sure user is connected.
		$user_token = $this->get_tokens()->get_access_token( $user_id );

		$connection_owner = false;

		if ( $user_token && is_object( $user_token ) && isset( $user_token->external_user_id ) ) {
			$connection_owner = get_userdata( $user_token->external_user_id );
		}

		if ( $connection_owner === false ) {
			Error_Handler::get_instance()->report_error(
				new WP_Error(
					'invalid_connection_owner',
					'Invalid connection owner',
					array(
						'user_id'           => $user_id,
						'has_user_token'    => (bool) $user_token,
						'error_type'        => 'connection',
						'signature_details' => array(
							'token' => '',
						),
					)
				),
				false,
				true
			);
		}

		return $connection_owner;
	}

	/**
	 * Returns true if the provided user is the Jetpack connection owner.
	 * If user ID is not specified, the current user will be used.
	 *
	 * @param Integer|Boolean $user_id the user identifier. False for current user.
	 * @return Boolean True the user the connection owner, false otherwise.
	 */
	public function is_connection_owner( $user_id = false ) {
		if ( ! $user_id ) {
			$user_id = get_current_user_id();
		}

		return ( (int) $user_id ) === $this->get_connection_owner_id();
	}

	/**
	 * Connects the user with a specified ID to a WordPress.com user using the
	 * remote login flow.
	 *
	 * @access public
	 *
	 * @param Integer $user_id (optional) the user identifier, defaults to current user.
	 * @param String  $redirect_url the URL to redirect the user to for processing, defaults to
	 *                              admin_url().
	 * @return WP_Error only in case of a failed user lookup.
	 */
	public function connect_user( $user_id = null, $redirect_url = null ) {
		$user = null;
		if ( null === $user_id ) {
			$user = wp_get_current_user();
		} else {
			$user = get_user_by( 'ID', $user_id );
		}

		if ( empty( $user ) ) {
			return new \WP_Error( 'user_not_found', 'Attempting to connect a non-existent user.' );
		}

		if ( null === $redirect_url ) {
			$redirect_url = admin_url();
		}

		// Using wp_redirect intentionally because we're redirecting outside.
		wp_redirect( $this->get_authorization_url( $user, $redirect_url ) ); // phpcs:ignore WordPress.Security.SafeRedirect
		exit();
	}

	/**
	 * Force user disconnect.
	 *
	 * @param int $user_id Local (external) user ID.
	 *
	 * @return bool
	 */
	public function disconnect_user_force( $user_id ) {
		if ( ! (int) $user_id ) {
			// Missing user ID.
			return false;
		}

		return $this->disconnect_user( $user_id, true, true );
	}

	/**
	 * Unlinks the current user from the linked WordPress.com user.
	 *
	 * @access public
	 * @static
	 *
	 * @todo Refactor to properly load the XMLRPC client independently.
	 *
	 * @param Integer $user_id the user identifier.
	 * @param bool    $can_overwrite_primary_user Allow for the primary user to be disconnected.
	 * @param bool    $force_disconnect_locally Disconnect user locally even if we were unable to disconnect them from WP.com.
	 * @return Boolean Whether the disconnection of the user was successful.
	 */
	public function disconnect_user( $user_id = null, $can_overwrite_primary_user = false, $force_disconnect_locally = false ) {
		$user_id         = empty( $user_id ) ? get_current_user_id() : (int) $user_id;
		$is_primary_user = Jetpack_Options::get_option( 'master_user' ) === $user_id;

		if ( $is_primary_user && ! $can_overwrite_primary_user ) {
			return false;
		}

		if ( in_array( $user_id, self::$disconnected_users, true ) ) {
			// The user is already disconnected.
			return false;
		}

		// Attempt to disconnect the user from WordPress.com.
		$is_disconnected_from_wpcom = $this->unlink_user_from_wpcom( $user_id );

		$is_disconnected_locally = false;
		if ( $is_disconnected_from_wpcom || $force_disconnect_locally ) {
			// Disconnect the user locally.
			$is_disconnected_locally = $this->get_tokens()->disconnect_user( $user_id );

			if ( $is_disconnected_locally ) {
				// Delete cached connected user data.
				$transient_key = "jetpack_connected_user_data_$user_id";
				delete_transient( $transient_key );

				/**
				 * Fires after the current user has been unlinked from WordPress.com.
				 *
				 * @since 1.7.0
				 * @since-jetpack 4.1.0
				 *
				 * @param int $user_id The current user's ID.
				 */
				do_action( 'jetpack_unlinked_user', $user_id );

				if ( $is_primary_user ) {
					Jetpack_Options::delete_option( 'master_user' );
				}
			}
		}

		self::$disconnected_users[] = $user_id;

		return $is_disconnected_from_wpcom && $is_disconnected_locally;
	}

	/**
	 * Request to wpcom for a user to be unlinked from their WordPress.com account
	 *
	 * @param int $user_id The user identifier.
	 *
	 * @return bool Whether the disconnection of the user was successful.
	 */
	public function unlink_user_from_wpcom( $user_id ) {
		// Attempt to disconnect the user from WordPress.com.
		$xml = new Jetpack_IXR_Client();

		$xml->query( 'jetpack.unlink_user', $user_id );
		if ( $xml->isError() ) {
			return false;
		}

		return (bool) $xml->getResponse();
	}

	/**
	 * Update the connection owner.
	 *
	 * @since 1.29.0
	 *
	 * @param Integer $new_owner_id The ID of the user to become the connection owner.
	 *
	 * @return true|WP_Error True if owner successfully changed, WP_Error otherwise.
	 */
	public function update_connection_owner( $new_owner_id ) {
		$roles = new Roles();
		if ( ! user_can( $new_owner_id, $roles->translate_role_to_cap( 'administrator' ) ) ) {
			return new WP_Error(
				'new_owner_not_admin',
				__( 'New owner is not admin', 'jetpack-connection' ),
				array( 'status' => 400 )
			);
		}

		$old_owner_id = $this->get_connection_owner_id();

		if ( $old_owner_id === $new_owner_id ) {
			return new WP_Error(
				'new_owner_is_existing_owner',
				__( 'New owner is same as existing owner', 'jetpack-connection' ),
				array( 'status' => 400 )
			);
		}

		if ( ! $this->is_user_connected( $new_owner_id ) ) {
			return new WP_Error(
				'new_owner_not_connected',
				__( 'New owner is not connected', 'jetpack-connection' ),
				array( 'status' => 400 )
			);
		}

		// Notify WPCOM about the connection owner change.
		$owner_updated_wpcom = $this->update_connection_owner_wpcom( $new_owner_id );

		if ( $owner_updated_wpcom ) {
			// Update the connection owner in Jetpack only if they were successfully updated on WPCOM.
			// This will ensure consistency with WPCOM.
			\Jetpack_Options::update_option( 'master_user', $new_owner_id );

			// Track it.
			( new Tracking() )->record_user_event( 'set_connection_owner_success' );

			return true;
		}
		return new WP_Error(
			'error_setting_new_owner',
			__( 'Could not confirm new owner.', 'jetpack-connection' ),
			array( 'status' => 500 )
		);
	}

	/**
	 * Request to WPCOM to update the connection owner.
	 *
	 * @since 1.29.0
	 *
	 * @param Integer $new_owner_id The ID of the user to become the connection owner.
	 *
	 * @return Boolean Whether the ownership transfer was successful.
	 */
	public function update_connection_owner_wpcom( $new_owner_id ) {
		// Notify WPCOM about the connection owner change.
		$xml = new Jetpack_IXR_Client(
			array(
				'user_id' => get_current_user_id(),
			)
		);
		$xml->query(
			'jetpack.switchBlogOwner',
			array(
				'new_blog_owner' => $new_owner_id,
			)
		);
		if ( $xml->isError() ) {
			return false;
		}

		return (bool) $xml->getResponse();
	}

	/**
	 * Returns the requested Jetpack API URL.
	 *
	 * @param String $relative_url the relative API path.
	 * @return String API URL.
	 */
	public function api_url( $relative_url ) {
		$api_base    = Constants::get_constant( 'JETPACK__API_BASE' );
		$api_version = '/' . Constants::get_constant( 'JETPACK__API_VERSION' ) . '/';

		/**
		 * Filters the API URL that Jetpack uses for server communication.
		 *
		 * @since 1.7.0
		 * @since-jetpack 8.0.0
		 *
		 * @param String $url the generated URL.
		 * @param String $relative_url the relative URL that was passed as an argument.
		 * @param String $api_base the API base string that is being used.
		 * @param String $api_version the API version string that is being used.
		 */
		return apply_filters(
			'jetpack_api_url',
			rtrim( $api_base . $relative_url, '/\\' ) . $api_version,
			$relative_url,
			$api_base,
			$api_version
		);
	}

	/**
	 * Returns the Jetpack XMLRPC WordPress.com API endpoint URL.
	 *
	 * @return String XMLRPC API URL.
	 */
	public function xmlrpc_api_url() {
		$base = preg_replace(
			'#(https?://[^?/]+)(/?.*)?$#',
			'\\1',
			Constants::get_constant( 'JETPACK__API_BASE' )
		);
		return untrailingslashit( $base ) . '/xmlrpc.php';
	}

	/**
	 * Attempts Jetpack registration which sets up the site for connection. Should
	 * remain public because the call to action comes from the current site, not from
	 * WordPress.com.
	 *
	 * @param String $api_endpoint (optional) an API endpoint to use, defaults to 'register'.
	 * @return true|WP_Error The error object.
	 */
	public function register( $api_endpoint = 'register' ) {
		// Clean-up leftover tokens just in-case.
		// This fixes an edge case that was preventing users to register when the blog token was missing but
		// there were still leftover user tokens present.
		$this->delete_all_connection_tokens( true );

		add_action( 'pre_update_jetpack_option_register', array( '\\Jetpack_Options', 'delete_option' ) );
		$secrets = ( new Secrets() )->generate( 'register', get_current_user_id(), 600 );

		if ( false === $secrets ) {
			return new WP_Error( 'cannot_save_secrets', __( 'Jetpack experienced an issue trying to save options (cannot_save_secrets). We suggest that you contact your hosting provider, and ask them for help checking that the options table is writable on your site.', 'jetpack-connection' ) );
		}

		if (
			empty( $secrets['secret_1'] ) ||
			empty( $secrets['secret_2'] ) ||
			empty( $secrets['exp'] )
		) {
			return new \WP_Error( 'missing_secrets' );
		}

		// Better to try (and fail) to set a higher timeout than this system
		// supports than to have register fail for more users than it should.
		$timeout = $this->set_min_time_limit( 60 ) / 2;

		$gmt_offset = get_option( 'gmt_offset' );
		if ( ! $gmt_offset ) {
			$gmt_offset = 0;
		}

		$stats_options = get_option( 'stats_options' );
		$stats_id      = isset( $stats_options['blog_id'] )
			? $stats_options['blog_id']
			: null;

		/* This action is documented in src/class-package-version-tracker.php */
		$package_versions = apply_filters( 'jetpack_package_versions', array() );

		$active_plugins_using_connection = Plugin_Storage::get_all();

		/**
		 * Filters the request body for additional property addition.
		 *
		 * @since 1.7.0
		 * @since-jetpack 7.7.0
		 *
		 * @param array $post_data request data.
		 * @param Array $token_data token data.
		 */
		$body = apply_filters(
			'jetpack_register_request_body',
			array_merge(
				array(
					'siteurl'                  => Urls::site_url(),
					'home'                     => Urls::home_url(),
					'gmt_offset'               => $gmt_offset,
					'timezone_string'          => (string) get_option( 'timezone_string' ),
					'site_name'                => (string) get_option( 'blogname' ),
					'secret_1'                 => $secrets['secret_1'],
					'secret_2'                 => $secrets['secret_2'],
					'site_lang'                => get_locale(),
					'timeout'                  => $timeout,
					'stats_id'                 => $stats_id,
					'state'                    => get_current_user_id(),
					'site_created'             => $this->get_assumed_site_creation_date(),
					'jetpack_version'          => Constants::get_constant( 'JETPACK__VERSION' ),
					'ABSPATH'                  => Constants::get_constant( 'ABSPATH' ),
					'current_user_email'       => wp_get_current_user()->user_email,
					'connect_plugin'           => $this->get_plugin() ? $this->get_plugin()->get_slug() : null,
					'package_versions'         => $package_versions,
					'active_connected_plugins' => $active_plugins_using_connection,
				),
				self::$extra_register_params
			)
		);

		$args = array(
			'method'  => 'POST',
			'body'    => $body,
			'headers' => array(
				'Accept' => 'application/json',
			),
			'timeout' => $timeout,
		);

		$args['body'] = static::apply_activation_source_to_args( $args['body'] );

		// TODO: fix URLs for bad hosts.
		$response = Client::_wp_remote_request(
			$this->api_url( $api_endpoint ),
			$args,
			true
		);

		// Make sure the response is valid and does not contain any Jetpack errors.
		$registration_details = $this->validate_remote_register_response( $response );

		if ( is_wp_error( $registration_details ) ) {
			return $registration_details;
		} elseif ( ! $registration_details ) {
			return new \WP_Error(
				'unknown_error',
				'Unknown error registering your Jetpack site.',
				wp_remote_retrieve_response_code( $response )
			);
		}

		if ( empty( $registration_details->jetpack_secret ) || ! is_string( $registration_details->jetpack_secret ) ) {
			return new \WP_Error(
				'jetpack_secret',
				'Unable to validate registration of your Jetpack site.',
				wp_remote_retrieve_response_code( $response )
			);
		}

		if ( isset( $registration_details->jetpack_public ) ) {
			$jetpack_public = (int) $registration_details->jetpack_public;
		} else {
			$jetpack_public = false;
		}

		Jetpack_Options::update_options(
			array(
				'id'     => (int) $registration_details->jetpack_id,
				'public' => $jetpack_public,
			)
		);

		update_option( Package_Version_Tracker::PACKAGE_VERSION_OPTION, $package_versions );

		$this->get_tokens()->update_blog_token( (string) $registration_details->jetpack_secret );

		if ( ! Jetpack_Options::get_option( 'id' ) || ! $this->get_tokens()->get_access_token() ) {
			return new WP_Error(
				'connection_data_save_failed',
				'Failed to save connection data in the database'
			);
		}

		$alternate_authorization_url = isset( $registration_details->alternate_authorization_url ) ? $registration_details->alternate_authorization_url : '';

		add_filter(
			'jetpack_register_site_rest_response',
			function ( $response ) use ( $alternate_authorization_url ) {
				$response['alternateAuthorizeUrl'] = $alternate_authorization_url;
				return $response;
			}
		);

		/**
		 * Fires when a site is registered on WordPress.com.
		 *
		 * @since 1.7.0
		 * @since-jetpack 3.7.0
		 *
		 * @param int $json->jetpack_id Jetpack Blog ID.
		 * @param string $json->jetpack_secret Jetpack Blog Token.
		 * @param int|bool $jetpack_public Is the site public.
		 */
		do_action(
			'jetpack_site_registered',
			$registration_details->jetpack_id,
			$registration_details->jetpack_secret,
			$jetpack_public
		);

		if ( isset( $registration_details->token ) ) {
			/**
			 * Fires when a user token is sent along with the registration data.
			 *
			 * @since 1.7.0
			 * @since-jetpack 7.6.0
			 *
			 * @param object $token the administrator token for the newly registered site.
			 */
			do_action( 'jetpack_site_registered_user_token', $registration_details->token );
		}

		return true;
	}

	/**
	 * Attempts Jetpack registration.
	 *
	 * @param bool $tos_agree Whether the user agreed to TOS.
	 *
	 * @return bool|WP_Error
	 */
	public function try_registration( $tos_agree = true ) {
		if ( $tos_agree ) {
			$terms_of_service = new Terms_Of_Service();
			$terms_of_service->agree();
		}

		/**
		 * Action fired when the user attempts the registration.
		 *
		 * @since 1.26.0
		 */
		$pre_register = apply_filters( 'jetpack_pre_register', null );

		if ( is_wp_error( $pre_register ) ) {
			return $pre_register;
		}

		$tracking_data = array();

		if ( null !== $this->get_plugin() ) {
			$tracking_data['plugin_slug'] = $this->get_plugin()->get_slug();
		}

		$tracking = new Tracking();
		$tracking->record_user_event( 'jpc_register_begin', $tracking_data );

		add_filter( 'jetpack_register_request_body', array( Utils::class, 'filter_register_request_body' ) );

		$result = $this->register();

		remove_filter( 'jetpack_register_request_body', array( Utils::class, 'filter_register_request_body' ) );

		// If there was an error with registration and the site was not registered, record this so we can show a message.
		if ( ! $result || is_wp_error( $result ) ) {
			return $result;
		}

		return true;
	}

	/**
	 * Adds a parameter to the register request body
	 *
	 * @since 1.26.0
	 *
	 * @param string $name The name of the parameter to be added.
	 * @param string $value The value of the parameter to be added.
	 *
	 * @throws \InvalidArgumentException If supplied arguments are not strings.
	 * @return void
	 */
	public function add_register_request_param( $name, $value ) {
		if ( ! is_string( $name ) || ! is_string( $value ) ) {
			throw new \InvalidArgumentException( 'name and value must be strings' );
		}
		self::$extra_register_params[ $name ] = $value;
	}

	/**
	 * Takes the response from the Jetpack register new site endpoint and
	 * verifies it worked properly.
	 *
	 * @since 1.7.0
	 * @since-jetpack 2.6.0
	 *
	 * @param Mixed $response the response object, or the error object.
	 * @return string|WP_Error A JSON object on success or WP_Error on failures
	 **/
	protected function validate_remote_register_response( $response ) {
		if ( is_wp_error( $response ) ) {
			return new \WP_Error(
				'register_http_request_failed',
				$response->get_error_message()
			);
		}

		$code   = wp_remote_retrieve_response_code( $response );
		$entity = wp_remote_retrieve_body( $response );

		if ( $entity ) {
			$registration_response = json_decode( $entity );
		} else {
			$registration_response = false;
		}

		$code_type = (int) ( $code / 100 );
		if ( 5 === $code_type ) {
			return new \WP_Error( 'wpcom_5??', $code );
		} elseif ( 408 === $code ) {
			return new \WP_Error( 'wpcom_408', $code );
		} elseif ( ! empty( $registration_response->error ) ) {
			if (
				'xml_rpc-32700' === $registration_response->error
				&& ! function_exists( 'xml_parser_create' )
			) {
				$error_description = __( "PHP's XML extension is not available. Jetpack requires the XML extension to communicate with WordPress.com. Please contact your hosting provider to enable PHP's XML extension.", 'jetpack-connection' );
			} else {
				$error_description = isset( $registration_response->error_description )
					? (string) $registration_response->error_description
					: '';
			}

			return new \WP_Error(
				(string) $registration_response->error,
				$error_description,
				$code
			);
		} elseif ( 200 !== $code ) {
			return new \WP_Error( 'wpcom_bad_response', $code );
		}

		// Jetpack ID error block.
		if ( empty( $registration_response->jetpack_id ) ) {
			return new \WP_Error(
				'jetpack_id',
				/* translators: %s is an error message string */
				sprintf( __( 'Error Details: Jetpack ID is empty. Do not publicly post this error message! %s', 'jetpack-connection' ), $entity ),
				$entity
			);
		} elseif ( ! is_scalar( $registration_response->jetpack_id ) ) {
			return new \WP_Error(
				'jetpack_id',
				/* translators: %s is an error message string */
				sprintf( __( 'Error Details: Jetpack ID is not a scalar. Do not publicly post this error message! %s', 'jetpack-connection' ), $entity ),
				$entity
			);
		} elseif ( preg_match( '/[^0-9]/', $registration_response->jetpack_id ) ) {
			return new \WP_Error(
				'jetpack_id',
				/* translators: %s is an error message string */
				sprintf( __( 'Error Details: Jetpack ID begins with a numeral. Do not publicly post this error message! %s', 'jetpack-connection' ), $entity ),
				$entity
			);
		}

		return $registration_response;
	}

	/**
	 * Adds a used nonce to a list of known nonces.
	 *
	 * @param int    $timestamp the current request timestamp.
	 * @param string $nonce the nonce value.
	 * @return bool whether the nonce is unique or not.
	 *
	 * @deprecated since 1.24.0
	 * @see Nonce_Handler::add()
	 */
	public function add_nonce( $timestamp, $nonce ) {
		_deprecated_function( __METHOD__, '1.24.0', 'Automattic\\Jetpack\\Connection\\Nonce_Handler::add' );
		return ( new Nonce_Handler() )->add( $timestamp, $nonce );
	}

	/**
	 * Cleans nonces that were saved when calling ::add_nonce.
	 *
	 * @todo Properly prepare the query before executing it.
	 *
	 * @param bool $all whether to clean even non-expired nonces.
	 *
	 * @deprecated since 1.24.0
	 * @see Nonce_Handler::clean_all()
	 */
	public function clean_nonces( $all = false ) {
		_deprecated_function( __METHOD__, '1.24.0', 'Automattic\\Jetpack\\Connection\\Nonce_Handler::clean_all' );
		( new Nonce_Handler() )->clean_all( $all ? PHP_INT_MAX : ( time() - Nonce_Handler::LIFETIME ) );
	}

	/**
	 * Sets the Connection custom capabilities.
	 *
	 * @param string[] $caps    Array of the user's capabilities.
	 * @param string   $cap     Capability name.
	 * @param int      $user_id The user ID.
	 * @param array    $args    Adds the context to the cap. Typically the object ID.
	 */
	public function jetpack_connection_custom_caps( $caps, $cap, $user_id, $args ) { // phpcs:ignore VariableAnalysis.CodeAnalysis.VariableAnalysis.UnusedVariable
		switch ( $cap ) {
			case 'jetpack_connect':
			case 'jetpack_reconnect':
				$is_offline_mode = ( new Status() )->is_offline_mode();
				if ( $is_offline_mode ) {
					$caps = array( 'do_not_allow' );
					break;
				}
				// Pass through. If it's not offline mode, these should match disconnect.
				// Let users disconnect if it's offline mode, just in case things glitch.
			case 'jetpack_disconnect':
				/**
				 * Filters the jetpack_disconnect capability.
				 *
				 * @since 1.14.2
				 *
				 * @param array An array containing the capability name.
				 */
				$caps = apply_filters( 'jetpack_disconnect_cap', array( 'manage_options' ) );
				break;
			case 'jetpack_connect_user':
				$is_offline_mode = ( new Status() )->is_offline_mode();
				if ( $is_offline_mode ) {
					$caps = array( 'do_not_allow' );
					break;
				}
				// With site connections in mind, non-admin users can connect their account only if a connection owner exists.
				$caps = $this->has_connected_owner() ? array( 'read' ) : array( 'manage_options' );
				break;
		}
		return $caps;
	}

	/**
	 * Builds the timeout limit for queries talking with the wpcom servers.
	 *
	 * Based on local php max_execution_time in php.ini
	 *
	 * @since 1.7.0
	 * @since-jetpack 5.4.0
	 * @return int
	 **/
	public function get_max_execution_time() {
		$timeout = (int) ini_get( 'max_execution_time' );

		// Ensure exec time set in php.ini.
		if ( ! $timeout ) {
			$timeout = 30;
		}
		return $timeout;
	}

	/**
	 * Sets a minimum request timeout, and returns the current timeout
	 *
	 * @since 1.7.0
	 * @since-jetpack 5.4.0
	 * @param Integer $min_timeout the minimum timeout value.
	 **/
	public function set_min_time_limit( $min_timeout ) {
		$timeout = $this->get_max_execution_time();
		if ( $timeout < $min_timeout ) {
			$timeout = $min_timeout;
			set_time_limit( $timeout );
		}
		return $timeout;
	}

	/**
	 * Get our assumed site creation date.
	 * Calculated based on the earlier date of either:
	 * - Earliest admin user registration date.
	 * - Earliest date of post of any post type.
	 *
	 * @since 1.7.0
	 * @since-jetpack 7.2.0
	 *
	 * @return string Assumed site creation date and time.
	 */
	public function get_assumed_site_creation_date() {
		$cached_date = get_transient( 'jetpack_assumed_site_creation_date' );
		if ( ! empty( $cached_date ) ) {
			return $cached_date;
		}

		$earliest_registered_users  = get_users(
			array(
				'role'    => 'administrator',
				'orderby' => 'user_registered',
				'order'   => 'ASC',
				'fields'  => array( 'user_registered' ),
				'number'  => 1,
			)
		);
		$earliest_registration_date = $earliest_registered_users[0]->user_registered;

		$earliest_posts = get_posts(
			array(
				'posts_per_page' => 1,
				'post_type'      => 'any',
				'post_status'    => 'any',
				'orderby'        => 'date',
				'order'          => 'ASC',
			)
		);

		// If there are no posts at all, we'll count only on user registration date.
		if ( $earliest_posts ) {
			$earliest_post_date = $earliest_posts[0]->post_date;
		} else {
			$earliest_post_date = PHP_INT_MAX;
		}

		$assumed_date = min( $earliest_registration_date, $earliest_post_date );
		set_transient( 'jetpack_assumed_site_creation_date', $assumed_date );

		return $assumed_date;
	}

	/**
	 * Adds the activation source string as a parameter to passed arguments.
	 *
	 * @todo Refactor to use rawurlencode() instead of urlencode().
	 *
	 * @param array $args arguments that need to have the source added.
	 * @return array $amended arguments.
	 */
	public static function apply_activation_source_to_args( $args ) {
		list( $activation_source_name, $activation_source_keyword ) = get_option( 'jetpack_activation_source' );

		if ( $activation_source_name ) {
			// phpcs:ignore WordPress.PHP.DiscouragedPHPFunctions.urlencode_urlencode
			$args['_as'] = urlencode( $activation_source_name );
		}

		if ( $activation_source_keyword ) {
			// phpcs:ignore WordPress.PHP.DiscouragedPHPFunctions.urlencode_urlencode
			$args['_ak'] = urlencode( $activation_source_keyword );
		}

		return $args;
	}

	/**
	 * Generates two secret tokens and the end of life timestamp for them.
	 *
	 * @param String  $action  The action name.
	 * @param Integer $user_id The user identifier.
	 * @param Integer $exp     Expiration time in seconds.
	 */
	public function generate_secrets( $action, $user_id = false, $exp = 600 ) {
		return ( new Secrets() )->generate( $action, $user_id, $exp );
	}

	/**
	 * Returns two secret tokens and the end of life timestamp for them.
	 *
	 * @deprecated 1.24.0 Use Automattic\Jetpack\Connection\Secrets->get() instead.
	 *
	 * @param String  $action  The action name.
	 * @param Integer $user_id The user identifier.
	 * @return string|array an array of secrets or an error string.
	 */
	public function get_secrets( $action, $user_id ) {
		_deprecated_function( __METHOD__, '1.24.0', 'Automattic\\Jetpack\\Connection\\Secrets->get' );
		return ( new Secrets() )->get( $action, $user_id );
	}

	/**
	 * Deletes secret tokens in case they, for example, have expired.
	 *
	 * @deprecated 1.24.0 Use Automattic\Jetpack\Connection\Secrets->delete() instead.
	 *
	 * @param String  $action  The action name.
	 * @param Integer $user_id The user identifier.
	 */
	public function delete_secrets( $action, $user_id ) {
		_deprecated_function( __METHOD__, '1.24.0', 'Automattic\\Jetpack\\Connection\\Secrets->delete' );
		( new Secrets() )->delete( $action, $user_id );
	}

	/**
	 * Deletes all connection tokens and transients from the local Jetpack site.
	 * If the plugin object has been provided in the constructor, the function first checks
	 * whether it's the only active connection.
	 * If there are any other connections, the function will do nothing and return `false`
	 * (unless `$ignore_connected_plugins` is set to `true`).
	 *
	 * @param bool $ignore_connected_plugins Delete the tokens even if there are other connected plugins.
	 *
	 * @return bool True if disconnected successfully, false otherwise.
	 */
	public function delete_all_connection_tokens( $ignore_connected_plugins = false ) {
		// refuse to delete if we're not the last Jetpack plugin installed.
		if ( ! $ignore_connected_plugins && null !== $this->plugin && ! $this->plugin->is_only() ) {
			return false;
		}

		/**
		 * Fires upon the disconnect attempt.
		 * Return `false` to prevent the disconnect.
		 *
		 * @since 1.14.2
		 */
		if ( ! apply_filters( 'jetpack_connection_delete_all_tokens', true ) ) {
			return false;
		}

		\Jetpack_Options::delete_option(
			array(
				'master_user',
				'time_diff',
				'fallback_no_verify_ssl_certs',
			)
		);

		( new Secrets() )->delete_all();
		$this->get_tokens()->delete_all();

		// Delete cached connected user data.
		$transient_key = 'jetpack_connected_user_data_' . get_current_user_id();
		delete_transient( $transient_key );

		// Delete all XML-RPC errors.
		Error_Handler::get_instance()->delete_all_errors();

		return true;
	}

	/**
	 * Tells WordPress.com to disconnect the site and clear all tokens from cached site.
	 * If the plugin object has been provided in the constructor, the function first check
	 * whether it's the only active connection.
	 * If there are any other connections, the function will do nothing and return `false`
	 * (unless `$ignore_connected_plugins` is set to `true`).
	 *
	 * @param bool $ignore_connected_plugins Delete the tokens even if there are other connected plugins.
	 *
	 * @return bool True if disconnected successfully, false otherwise.
	 */
	public function disconnect_site_wpcom( $ignore_connected_plugins = false ) {
		if ( ! $ignore_connected_plugins && null !== $this->plugin && ! $this->plugin->is_only() ) {
			return false;
		}

		if ( ( new Status() )->is_offline_mode() && ! apply_filters( 'jetpack_connection_disconnect_site_wpcom_offline_mode', false ) ) {
			// Prevent potential disconnect of the live site by removing WPCOM tokens.
			return false;
		}

		/**
		 * Fires upon the disconnect attempt.
		 * Return `false` to prevent the disconnect.
		 *
		 * @since 1.14.2
		 */
		if ( ! apply_filters( 'jetpack_connection_disconnect_site_wpcom', true, $this ) ) {
			return false;
		}

		$xml = new Jetpack_IXR_Client();
		$xml->query( 'jetpack.deregister', get_current_user_id() );

		return true;
	}

	/**
	 * Disconnect the plugin and remove the tokens.
	 * This function will automatically perform "soft" or "hard" disconnect depending on whether other plugins are using the connection.
	 * This is a proxy method to simplify the Connection package API.
	 *
	 * @see Manager::disconnect_site()
	 *
	 * @param boolean $disconnect_wpcom Should disconnect_site_wpcom be called.
	 * @param bool    $ignore_connected_plugins Delete the tokens even if there are other connected plugins.
	 * @return bool
	 */
	public function remove_connection( $disconnect_wpcom = true, $ignore_connected_plugins = false ) {

		$this->disconnect_site( $disconnect_wpcom, $ignore_connected_plugins );

		return true;
	}

	/**
	 * Completely clearing up the connection, and initiating reconnect.
	 *
	 * @return true|WP_Error True if reconnected successfully, a `WP_Error` object otherwise.
	 */
	public function reconnect() {
		( new Tracking() )->record_user_event( 'restore_connection_reconnect' );

		$this->disconnect_site_wpcom( true );

		return $this->register();
	}

	/**
	 * Validate the tokens, and refresh the invalid ones.
	 *
	 * @return string|bool|WP_Error True if connection restored or string indicating what's to be done next. A `WP_Error` object or false otherwise.
	 */
	public function restore() {
		// If this is a site connection we need to trigger a full reconnection as our only secure means of
		// communication with WPCOM, aka the blog token, is compromised.
		if ( $this->is_site_connection() ) {
			return $this->reconnect();
		}

		$validate_tokens_response = $this->get_tokens()->validate();

		// If token validation failed, trigger a full reconnection.
		if ( is_array( $validate_tokens_response ) &&
			isset( $validate_tokens_response['blog_token']['is_healthy'] ) &&
			isset( $validate_tokens_response['user_token']['is_healthy'] ) ) {
			$blog_token_healthy = $validate_tokens_response['blog_token']['is_healthy'];
			$user_token_healthy = $validate_tokens_response['user_token']['is_healthy'];
		} else {
			$blog_token_healthy = false;
			$user_token_healthy = false;
		}

		// Tokens are both valid, or both invalid. We can't fix the problem we don't see, so the full reconnection is needed.
		if ( $blog_token_healthy === $user_token_healthy ) {
			$result = $this->reconnect();
			return ( true === $result ) ? 'authorize' : $result;
		}

		if ( ! $blog_token_healthy ) {
			return $this->refresh_blog_token();
		}

		if ( ! $user_token_healthy ) {
			return ( true === $this->refresh_user_token() ) ? 'authorize' : false;
		}

		return false;
	}

	/**
	 * Responds to a WordPress.com call to register the current site.
	 * Should be changed to protected.
	 *
	 * @param array $registration_data Array of [ secret_1, user_id ].
	 */
	public function handle_registration( array $registration_data ) {
		list( $registration_secret_1, $registration_user_id ) = $registration_data;
		if ( empty( $registration_user_id ) ) {
			return new \WP_Error( 'registration_state_invalid', __( 'Invalid Registration State', 'jetpack-connection' ), 400 );
		}

		return ( new Secrets() )->verify( 'register', $registration_secret_1, (int) $registration_user_id );
	}

	/**
	 * Perform the API request to validate the blog and user tokens.
	 *
	 * @deprecated 1.24.0 Use Automattic\Jetpack\Connection\Tokens->validate_tokens() instead.
	 *
	 * @param int|null $user_id ID of the user we need to validate token for. Current user's ID by default.
	 *
	 * @return array|false|WP_Error The API response: `array( 'blog_token_is_healthy' => true|false, 'user_token_is_healthy' => true|false )`.
	 */
	public function validate_tokens( $user_id = null ) {
		_deprecated_function( __METHOD__, '1.24.0', 'Automattic\\Jetpack\\Connection\\Tokens->validate' );
		return $this->get_tokens()->validate( $user_id );
	}

	/**
	 * Verify a Previously Generated Secret.
	 *
	 * @deprecated 1.24.0 Use Automattic\Jetpack\Connection\Secrets->verify() instead.
	 *
	 * @param string $action   The type of secret to verify.
	 * @param string $secret_1 The secret string to compare to what is stored.
	 * @param int    $user_id  The user ID of the owner of the secret.
	 * @return \WP_Error|string WP_Error on failure, secret_2 on success.
	 */
	public function verify_secrets( $action, $secret_1, $user_id ) {
		_deprecated_function( __METHOD__, '1.24.0', 'Automattic\\Jetpack\\Connection\\Secrets->verify' );
		return ( new Secrets() )->verify( $action, $secret_1, $user_id );
	}

	/**
	 * Responds to a WordPress.com call to authorize the current user.
	 * Should be changed to protected.
	 */
	public function handle_authorization() {
	}

	/**
	 * Obtains the auth token.
	 *
	 * @param array $data The request data.
	 * @return object|\WP_Error Returns the auth token on success.
	 *                          Returns a \WP_Error on failure.
	 */
	public function get_token( $data ) {
		return $this->get_tokens()->get( $data, $this->api_url( 'token' ) );
	}

	/**
	 * Builds a URL to the Jetpack connection auth page.
	 *
<<<<<<< HEAD
	 * @param WP_User|null $user (optional) defaults to the current logged in user.
	 * @param string       $redirect (optional) a redirect URL to use instead of the default.
=======
	 * @since 2.7.6 Added optional $from and $raw parameters.
	 *
	 * @param WP_User     $user     (optional) defaults to the current logged in user.
	 * @param string      $redirect (optional) a redirect URL to use instead of the default.
	 * @param bool|string $from     If not false, adds 'from=$from' param to the connect URL.
	 * @param bool        $raw If true, URL will not be escaped.
	 *
>>>>>>> b51bdf2b
	 * @return string Connect URL.
	 */
	public function get_authorization_url( $user = null, $redirect = null, $from = false, $raw = false ) {
		if ( empty( $user ) ) {
			$user = wp_get_current_user();
		}

		$roles       = new Roles();
		$role        = $roles->translate_user_to_role( $user );
		$signed_role = $this->get_tokens()->sign_role( $role );

		/**
		 * Filter the URL of the first time the user gets redirected back to your site for connection
		 * data processing.
		 *
		 * @since 1.7.0
		 * @since-jetpack 8.0.0
		 *
		 * @param string $redirect_url Defaults to the site admin URL.
		 */
		$processing_url = apply_filters( 'jetpack_connect_processing_url', admin_url( 'admin.php' ) );

		/**
		 * Filter the URL to redirect the user back to when the authorization process
		 * is complete.
		 *
		 * @since 1.7.0
		 * @since-jetpack 8.0.0
		 *
		 * @param string $redirect_url Defaults to the site URL.
		 */
		$redirect = apply_filters( 'jetpack_connect_redirect_url', $redirect );

		$secrets = ( new Secrets() )->generate( 'authorize', $user->ID, 2 * HOUR_IN_SECONDS );

		/**
		 * Filter the type of authorization.
		 * 'calypso' completes authorization on wordpress.com/jetpack/connect
		 * while 'jetpack' ( or any other value ) completes the authorization at jetpack.wordpress.com.
		 *
		 * @since 1.7.0
		 * @since-jetpack 4.3.3
		 *
		 * @param string $auth_type Defaults to 'calypso', can also be 'jetpack'.
		 */
		$auth_type = apply_filters( 'jetpack_auth_type', 'calypso' );

		/**
		 * Filters the user connection request data for additional property addition.
		 *
		 * @since 1.7.0
		 * @since-jetpack 8.0.0
		 *
		 * @param array $request_data request data.
		 */
		$body = apply_filters(
			'jetpack_connect_request_body',
			array(
				'response_type'         => 'code',
				'client_id'             => \Jetpack_Options::get_option( 'id' ),
				'redirect_uri'          => add_query_arg(
					array(
						'handler'  => 'jetpack-connection-webhooks',
						'action'   => 'authorize',
						'_wpnonce' => wp_create_nonce( "jetpack-authorize_{$role}_{$redirect}" ),
						'redirect' => $redirect ? rawurlencode( $redirect ) : false,
					),
					esc_url( $processing_url )
				),
				'state'                 => $user->ID,
				'scope'                 => $signed_role,
				'user_email'            => $user->user_email,
				'user_login'            => $user->user_login,
				'is_active'             => $this->has_connected_owner(), // TODO Deprecate this.
				'jp_version'            => (string) Constants::get_constant( 'JETPACK__VERSION' ),
				'auth_type'             => $auth_type,
				'secret'                => $secrets['secret_1'],
				'blogname'              => get_option( 'blogname' ),
				'site_url'              => Urls::site_url(),
				'home_url'              => Urls::home_url(),
				'site_icon'             => get_site_icon_url(),
				'site_lang'             => get_locale(),
				'site_created'          => $this->get_assumed_site_creation_date(),
				'allow_site_connection' => ! $this->has_connected_owner(),
				'calypso_env'           => ( new Host() )->get_calypso_env(),
				'source'                => ( new Host() )->get_source_query(),
			)
		);

		$body = static::apply_activation_source_to_args( urlencode_deep( $body ) );

		$api_url = $this->api_url( 'authorize' );

		$url = add_query_arg( $body, $api_url );

		if ( is_network_admin() ) {
			$url = add_query_arg( 'is_multisite', network_admin_url( 'admin.php?page=jetpack-settings' ), $url );
		}

		if ( $from ) {
			$url = add_query_arg( 'from', $from, $url );
		}

		if ( $raw ) {
			$url = esc_url_raw( $url );
		}

		/**
		 * Filter the URL used when connecting a user to a WordPress.com account.
		 *
		 * @since 2.0.0
		 * @since 2.7.6 Added $raw parameter.
		 *
		 * @param string $url Connection URL.
		 * @param bool   $raw If true, URL will not be escaped.
		 */
		return apply_filters( 'jetpack_build_authorize_url', $url, $raw );
	}

	/**
	 * Authorizes the user by obtaining and storing the user token.
	 *
	 * @param array $data The request data.
	 * @return string|\WP_Error Returns a string on success.
	 *                          Returns a \WP_Error on failure.
	 */
	public function authorize( $data = array() ) {
		/**
		 * Action fired when user authorization starts.
		 *
		 * @since 1.7.0
		 * @since-jetpack 8.0.0
		 */
		do_action( 'jetpack_authorize_starting' );

		$roles = new Roles();
		$role  = $roles->translate_current_user_to_role();

		if ( ! $role ) {
			return new \WP_Error( 'no_role', 'Invalid request.', 400 );
		}

		$cap = $roles->translate_role_to_cap( $role );
		if ( ! $cap ) {
			return new \WP_Error( 'no_cap', 'Invalid request.', 400 );
		}

		if ( ! empty( $data['error'] ) ) {
			return new \WP_Error( $data['error'], 'Error included in the request.', 400 );
		}

		if ( ! isset( $data['state'] ) ) {
			return new \WP_Error( 'no_state', 'Request must include state.', 400 );
		}

		if ( ! ctype_digit( $data['state'] ) ) {
			return new \WP_Error( $data['error'], 'State must be an integer.', 400 );
		}

		$current_user_id = get_current_user_id();
		if ( $current_user_id !== (int) $data['state'] ) {
			return new \WP_Error( 'wrong_state', 'State does not match current user.', 400 );
		}

		if ( empty( $data['code'] ) ) {
			return new \WP_Error( 'no_code', 'Request must include an authorization code.', 400 );
		}

		$token = $this->get_tokens()->get( $data, $this->api_url( 'token' ) );

		if ( is_wp_error( $token ) ) {
			$code = $token->get_error_code();
			if ( empty( $code ) ) {
				$code = 'invalid_token';
			}
			return new \WP_Error( $code, $token->get_error_message(), 400 );
		}

		if ( ! $token ) {
			return new \WP_Error( 'no_token', 'Error generating token.', 400 );
		}

		$is_connection_owner = ! $this->has_connected_owner();

		$this->get_tokens()->update_user_token( $current_user_id, sprintf( '%s.%d', $token, $current_user_id ), $is_connection_owner );

		/**
		 * Fires after user has successfully received an auth token.
		 *
		 * @since 1.7.0
		 * @since-jetpack 3.9.0
		 */
		do_action( 'jetpack_user_authorized' );

		if ( ! $is_connection_owner ) {
			/**
			 * Action fired when a secondary user has been authorized.
			 *
			 * @since 1.7.0
			 * @since-jetpack 8.0.0
			 */
			do_action( 'jetpack_authorize_ending_linked' );
			return 'linked';
		}

		/**
		 * Action fired when the master user has been authorized.
		 *
		 * @since 1.7.0
		 * @since-jetpack 8.0.0
		 *
		 * @param array $data The request data.
		 */
		do_action( 'jetpack_authorize_ending_authorized', $data );

		\Jetpack_Options::delete_raw_option( 'jetpack_last_connect_url_check' );

		( new Nonce_Handler() )->reschedule();

		return 'authorized';
	}

	/**
	 * Disconnects from the Jetpack servers.
	 * Forgets all connection details and tells the Jetpack servers to do the same.
	 *
	 * @param boolean $disconnect_wpcom Should disconnect_site_wpcom be called.
	 * @param bool    $ignore_connected_plugins Delete the tokens even if there are other connected plugins.
	 */
	public function disconnect_site( $disconnect_wpcom = true, $ignore_connected_plugins = true ) {
		if ( ! $ignore_connected_plugins && null !== $this->plugin && ! $this->plugin->is_only() ) {
			return false;
		}

		wp_clear_scheduled_hook( 'jetpack_clean_nonces' );

		( new Nonce_Handler() )->clean_all();

		/**
		 * Fires when a site is disconnected.
		 *
		 * @since 1.36.3
		 */
		do_action( 'jetpack_site_before_disconnected' );

		// If the site is in an IDC because sync is not allowed,
		// let's make sure to not disconnect the production site.
		if ( $disconnect_wpcom ) {
			$tracking = new Tracking();
			$tracking->record_user_event( 'disconnect_site', array() );

			$this->disconnect_site_wpcom( $ignore_connected_plugins );
		}

		$this->delete_all_connection_tokens( $ignore_connected_plugins );

		// Remove tracked package versions, since they depend on the Jetpack Connection.
		delete_option( Package_Version_Tracker::PACKAGE_VERSION_OPTION );

		$jetpack_unique_connection = \Jetpack_Options::get_option( 'unique_connection' );
		if ( $jetpack_unique_connection ) {
			// Check then record unique disconnection if site has never been disconnected previously.
			if ( - 1 === $jetpack_unique_connection['disconnected'] ) {
				$jetpack_unique_connection['disconnected'] = 1;
			} else {
				if ( 0 === $jetpack_unique_connection['disconnected'] ) {
					$a8c_mc_stats_instance = new A8c_Mc_Stats();
					$a8c_mc_stats_instance->add( 'connections', 'unique-disconnect' );
					$a8c_mc_stats_instance->do_server_side_stats();
				}
				// increment number of times disconnected.
				$jetpack_unique_connection['disconnected'] += 1;
			}

			\Jetpack_Options::update_option( 'unique_connection', $jetpack_unique_connection );
		}

		/**
		 * Fires when a site is disconnected.
		 *
		 * @since 1.30.1
		 */
		do_action( 'jetpack_site_disconnected' );
	}

	/**
	 * The Base64 Encoding of the SHA1 Hash of the Input.
	 *
	 * @param string $text The string to hash.
	 * @return string
	 */
	public function sha1_base64( $text ) {
		return base64_encode( sha1( $text, true ) ); // phpcs:ignore WordPress.PHP.DiscouragedPHPFunctions.obfuscation_base64_encode
	}

	/**
	 * This function mirrors Jetpack_Data::is_usable_domain() in the WPCOM codebase.
	 *
	 * @param string $domain The domain to check.
	 *
	 * @return bool|WP_Error
	 */
	public function is_usable_domain( $domain ) {

		// If it's empty, just fail out.
		if ( ! $domain ) {
			return new \WP_Error(
				'fail_domain_empty',
				/* translators: %1$s is a domain name. */
				sprintf( __( 'Domain `%1$s` just failed is_usable_domain check as it is empty.', 'jetpack-connection' ), $domain )
			);
		}

		/**
		 * Skips the usuable domain check when connecting a site.
		 *
		 * Allows site administrators with domains that fail gethostname-based checks to pass the request to WP.com
		 *
		 * @since 1.7.0
		 * @since-jetpack 4.1.0
		 *
		 * @param bool If the check should be skipped. Default false.
		 */
		if ( apply_filters( 'jetpack_skip_usuable_domain_check', false ) ) {
			return true;
		}

		// None of the explicit localhosts.
		$forbidden_domains = array(
			'wordpress.com',
			'localhost',
			'localhost.localdomain',
			'local.wordpress.test',         // VVV pattern.
			'local.wordpress-trunk.test',   // VVV pattern.
			'src.wordpress-develop.test',   // VVV pattern.
			'build.wordpress-develop.test', // VVV pattern.
		);
		if ( in_array( $domain, $forbidden_domains, true ) ) {
			return new \WP_Error(
				'fail_domain_forbidden',
				sprintf(
					/* translators: %1$s is a domain name. */
					__(
						'Domain `%1$s` just failed is_usable_domain check as it is in the forbidden array.',
						'jetpack-connection'
					),
					$domain
				)
			);
		}

		// No .test or .local domains.
		if ( preg_match( '#\.(test|local)$#i', $domain ) ) {
			return new \WP_Error(
				'fail_domain_tld',
				sprintf(
					/* translators: %1$s is a domain name. */
					__(
						'Domain `%1$s` just failed is_usable_domain check as it uses an invalid top level domain.',
						'jetpack-connection'
					),
					$domain
				)
			);
		}

		// No WPCOM subdomains.
		if ( preg_match( '#\.WordPress\.com$#i', $domain ) ) {
			return new \WP_Error(
				'fail_subdomain_wpcom',
				sprintf(
					/* translators: %1$s is a domain name. */
					__(
						'Domain `%1$s` just failed is_usable_domain check as it is a subdomain of WordPress.com.',
						'jetpack-connection'
					),
					$domain
				)
			);
		}

		// If PHP was compiled without support for the Filter module (very edge case).
		if ( ! function_exists( 'filter_var' ) ) {
			// Just pass back true for now, and let wpcom sort it out.
			return true;
		}

		$domain = preg_replace( '#^https?://#', '', untrailingslashit( $domain ) );

		if ( filter_var( $domain, FILTER_VALIDATE_IP )
			&& ! filter_var( $domain, FILTER_VALIDATE_IP, FILTER_FLAG_NO_PRIV_RANGE | FILTER_FLAG_NO_RES_RANGE )
		) {
			return new \WP_Error(
				'fail_ip_forbidden',
				sprintf(
					/* translators: %1$s is a domain name. */
					__(
						'IP address `%1$s` just failed is_usable_domain check as it is in the private network.',
						'jetpack-connection'
					),
					$domain
				)
			);
		}

		return true;
	}

	/**
	 * Gets the requested token.
	 *
	 * @deprecated 1.24.0 Use Automattic\Jetpack\Connection\Tokens->get_access_token() instead.
	 *
	 * @param int|false    $user_id   false: Return the Blog Token. int: Return that user's User Token.
	 * @param string|false $token_key If provided, check that the token matches the provided input.
	 * @param bool|true    $suppress_errors If true, return a falsy value when the token isn't found; When false, return a descriptive WP_Error when the token isn't found.
	 *
	 * @return object|false
	 *
	 * @see $this->get_tokens()->get_access_token()
	 */
	public function get_access_token( $user_id = false, $token_key = false, $suppress_errors = true ) {
		_deprecated_function( __METHOD__, '1.24.0', 'Automattic\\Jetpack\\Connection\\Tokens->get_access_token' );
		return $this->get_tokens()->get_access_token( $user_id, $token_key, $suppress_errors );
	}

	/**
	 * In some setups, $HTTP_RAW_POST_DATA can be emptied during some IXR_Server paths
	 * since it is passed by reference to various methods.
	 * Capture it here so we can verify the signature later.
	 *
	 * @param array $methods an array of available XMLRPC methods.
	 * @return array the same array, since this method doesn't add or remove anything.
	 */
	public function xmlrpc_methods( $methods ) {
		$this->raw_post_data = isset( $GLOBALS['HTTP_RAW_POST_DATA'] ) ? $GLOBALS['HTTP_RAW_POST_DATA'] : null;
		return $methods;
	}

	/**
	 * Resets the raw post data parameter for testing purposes.
	 */
	public function reset_raw_post_data() {
		$this->raw_post_data = null;
	}

	/**
	 * Registering an additional method.
	 *
	 * @param array $methods an array of available XMLRPC methods.
	 * @return array the amended array in case the method is added.
	 */
	public function public_xmlrpc_methods( $methods ) {
		if ( array_key_exists( 'wp.getOptions', $methods ) ) {
			$methods['wp.getOptions'] = array( $this, 'jetpack_get_options' );
		}
		return $methods;
	}

	/**
	 * Handles a getOptions XMLRPC method call.
	 *
	 * @param array $args method call arguments.
	 * @return array|IXR_Error An amended XMLRPC server options array.
	 */
	public function jetpack_get_options( $args ) {
		global $wp_xmlrpc_server;

		$wp_xmlrpc_server->escape( $args );

		$username = $args[1];
		$password = $args[2];

		$user = $wp_xmlrpc_server->login( $username, $password );
		if ( ! $user ) {
			return $wp_xmlrpc_server->error;
		}

		$options   = array();
		$user_data = $this->get_connected_user_data();
		if ( is_array( $user_data ) ) {
			$options['jetpack_user_id']         = array(
				'desc'     => __( 'The WP.com user ID of the connected user', 'jetpack-connection' ),
				'readonly' => true,
				'value'    => $user_data['ID'],
			);
			$options['jetpack_user_login']      = array(
				'desc'     => __( 'The WP.com username of the connected user', 'jetpack-connection' ),
				'readonly' => true,
				'value'    => $user_data['login'],
			);
			$options['jetpack_user_email']      = array(
				'desc'     => __( 'The WP.com user email of the connected user', 'jetpack-connection' ),
				'readonly' => true,
				'value'    => $user_data['email'],
			);
			$options['jetpack_user_site_count'] = array(
				'desc'     => __( 'The number of sites of the connected WP.com user', 'jetpack-connection' ),
				'readonly' => true,
				'value'    => $user_data['site_count'],
			);
		}
		$wp_xmlrpc_server->blog_options = array_merge( $wp_xmlrpc_server->blog_options, $options );
		$args                           = stripslashes_deep( $args );
		return $wp_xmlrpc_server->wp_getOptions( $args );
	}

	/**
	 * Adds Jetpack-specific options to the output of the XMLRPC options method.
	 *
	 * @param array $options standard Core options.
	 * @return array amended options.
	 */
	public function xmlrpc_options( $options ) {
		$jetpack_client_id = false;
		if ( $this->is_connected() ) {
			$jetpack_client_id = \Jetpack_Options::get_option( 'id' );
		}
		$options['jetpack_version'] = array(
			'desc'     => __( 'Jetpack Plugin Version', 'jetpack-connection' ),
			'readonly' => true,
			'value'    => Constants::get_constant( 'JETPACK__VERSION' ),
		);

		$options['jetpack_client_id'] = array(
			'desc'     => __( 'The Client ID/WP.com Blog ID of this site', 'jetpack-connection' ),
			'readonly' => true,
			'value'    => $jetpack_client_id,
		);
		return $options;
	}

	/**
	 * Resets the saved authentication state in between testing requests.
	 */
	public function reset_saved_auth_state() {
		$this->xmlrpc_verification = null;
	}

	/**
	 * Sign a user role with the master access token.
	 * If not specified, will default to the current user.
	 *
	 * @access public
	 *
	 * @param string $role    User role.
	 * @param int    $user_id ID of the user.
	 * @return string Signed user role.
	 */
	public function sign_role( $role, $user_id = null ) {
		return $this->get_tokens()->sign_role( $role, $user_id );
	}

	/**
	 * Set the plugin instance.
	 *
	 * @param Plugin $plugin_instance The plugin instance.
	 *
	 * @return $this
	 */
	public function set_plugin_instance( Plugin $plugin_instance ) {
		$this->plugin = $plugin_instance;

		return $this;
	}

	/**
	 * Retrieve the plugin management object.
	 *
	 * @return Plugin|null
	 */
	public function get_plugin() {
		return $this->plugin;
	}

	/**
	 * Get all connected plugins information, excluding those disconnected by user.
	 * WARNING: the method cannot be called until Plugin_Storage::configure is called, which happens on plugins_loaded
	 * Even if you don't use Jetpack Config, it may be introduced later by other plugins,
	 * so please make sure not to run the method too early in the code.
	 *
	 * @return array|WP_Error
	 */
	public function get_connected_plugins() {
		$maybe_plugins = Plugin_Storage::get_all();

		if ( $maybe_plugins instanceof WP_Error ) {
			return $maybe_plugins;
		}

		return $maybe_plugins;
	}

	/**
	 * Force plugin disconnect. After its called, the plugin will not be allowed to use the connection.
	 * Note: this method does not remove any access tokens.
	 *
	 * @deprecated since 1.39.0
	 * @return bool
	 */
	public function disable_plugin() {
		return null;
	}

	/**
	 * Force plugin reconnect after user-initiated disconnect.
	 * After its called, the plugin will be allowed to use the connection again.
	 * Note: this method does not initialize access tokens.
	 *
	 * @deprecated since 1.39.0.
	 * @return bool
	 */
	public function enable_plugin() {
		return null;
	}

	/**
	 * Whether the plugin is allowed to use the connection, or it's been disconnected by user.
	 * If no plugin slug was passed into the constructor, always returns true.
	 *
	 * @deprecated 1.42.0 This method no longer has a purpose after the removal of the soft disconnect feature.
	 *
	 * @return bool
	 */
	public function is_plugin_enabled() {
		return true;
	}

	/**
	 * Perform the API request to refresh the blog token.
	 * Note that we are making this request on behalf of the Jetpack master user,
	 * given they were (most probably) the ones that registered the site at the first place.
	 *
	 * @return WP_Error|bool The result of updating the blog_token option.
	 */
	public function refresh_blog_token() {
		( new Tracking() )->record_user_event( 'restore_connection_refresh_blog_token' );

		$blog_id = \Jetpack_Options::get_option( 'id' );
		if ( ! $blog_id ) {
			return new WP_Error( 'site_not_registered', 'Site not registered.' );
		}

		$url     = sprintf(
			'%s/%s/v%s/%s',
			Constants::get_constant( 'JETPACK__WPCOM_JSON_API_BASE' ),
			'wpcom',
			'2',
			'sites/' . $blog_id . '/jetpack-refresh-blog-token'
		);
		$method  = 'POST';
		$user_id = get_current_user_id();

		$response = Client::remote_request( compact( 'url', 'method', 'user_id' ) );

		if ( is_wp_error( $response ) ) {
			return new WP_Error( 'refresh_blog_token_http_request_failed', $response->get_error_message() );
		}

		$code   = wp_remote_retrieve_response_code( $response );
		$entity = wp_remote_retrieve_body( $response );

		if ( $entity ) {
			$json = json_decode( $entity );
		} else {
			$json = false;
		}

		if ( 200 !== $code ) {
			if ( empty( $json->code ) ) {
				return new WP_Error( 'unknown', '', $code );
			}

			/* translators: Error description string. */
			$error_description = isset( $json->message ) ? sprintf( __( 'Error Details: %s', 'jetpack-connection' ), (string) $json->message ) : '';

			return new WP_Error( (string) $json->code, $error_description, $code );
		}

		if ( empty( $json->jetpack_secret ) || ! is_scalar( $json->jetpack_secret ) ) {
			return new WP_Error( 'jetpack_secret', '', $code );
		}

		Error_Handler::get_instance()->delete_all_errors();

		return $this->get_tokens()->update_blog_token( (string) $json->jetpack_secret );
	}

	/**
	 * Disconnect the user from WP.com, and initiate the reconnect process.
	 *
	 * @return bool
	 */
	public function refresh_user_token() {
		( new Tracking() )->record_user_event( 'restore_connection_refresh_user_token' );
		$this->disconnect_user( null, true, true );
		return true;
	}

	/**
	 * Fetches a signed token.
	 *
	 * @deprecated 1.24.0 Use Automattic\Jetpack\Connection\Tokens->get_signed_token() instead.
	 *
	 * @param object $token the token.
	 * @return WP_Error|string a signed token
	 */
	public function get_signed_token( $token ) {
		_deprecated_function( __METHOD__, '1.24.0', 'Automattic\\Jetpack\\Connection\\Tokens->get_signed_token' );
		return $this->get_tokens()->get_signed_token( $token );
	}

	/**
	 * If the site-level connection is active, add the list of plugins using connection to the heartbeat (except Jetpack itself)
	 *
	 * @param array $stats The Heartbeat stats array.
	 * @return array $stats
	 */
	public function add_stats_to_heartbeat( $stats ) {

		if ( ! $this->is_connected() ) {
			return $stats;
		}

		$active_plugins_using_connection = Plugin_Storage::get_all();
		foreach ( array_keys( $active_plugins_using_connection ) as $plugin_slug ) {
			if ( 'jetpack' !== $plugin_slug ) {
				$stats_group             = isset( $active_plugins_using_connection['jetpack'] ) ? 'combined-connection' : 'standalone-connection';
				$stats[ $stats_group ][] = $plugin_slug;
			}
		}
		return $stats;
	}

	/**
	 * Get the WPCOM or self-hosted site ID.
	 *
	 * @param bool $quiet Return null instead of an error.
	 *
	 * @return int|WP_Error|null
	 */
	public static function get_site_id( $quiet = false ) {
		$is_wpcom = ( defined( 'IS_WPCOM' ) && IS_WPCOM );
		$site_id  = $is_wpcom ? get_current_blog_id() : \Jetpack_Options::get_option( 'id' );
		if ( ! $site_id ) {
			return $quiet
				? null
				: new \WP_Error(
					'unavailable_site_id',
					__( 'Sorry, something is wrong with your Jetpack connection.', 'jetpack-connection' ),
					403
				);
		}
		return (int) $site_id;
	}

	/**
	 * Check if Jetpack is ready for uninstall cleanup.
	 *
	 * @param string $current_plugin_slug The current plugin's slug.
	 *
	 * @return bool
	 */
	public static function is_ready_for_cleanup( $current_plugin_slug ) {
		$active_plugins = get_option( Plugin_Storage::ACTIVE_PLUGINS_OPTION_NAME );

		return empty( $active_plugins ) || ! is_array( $active_plugins )
			|| ( count( $active_plugins ) === 1 && array_key_exists( $current_plugin_slug, $active_plugins ) );
	}
}<|MERGE_RESOLUTION|>--- conflicted
+++ resolved
@@ -1877,18 +1877,13 @@
 	/**
 	 * Builds a URL to the Jetpack connection auth page.
 	 *
-<<<<<<< HEAD
-	 * @param WP_User|null $user (optional) defaults to the current logged in user.
-	 * @param string       $redirect (optional) a redirect URL to use instead of the default.
-=======
 	 * @since 2.7.6 Added optional $from and $raw parameters.
 	 *
-	 * @param WP_User     $user     (optional) defaults to the current logged in user.
-	 * @param string      $redirect (optional) a redirect URL to use instead of the default.
-	 * @param bool|string $from     If not false, adds 'from=$from' param to the connect URL.
-	 * @param bool        $raw If true, URL will not be escaped.
-	 *
->>>>>>> b51bdf2b
+	 * @param WP_User|null $user     (optional) defaults to the current logged in user.
+	 * @param string|null  $redirect (optional) a redirect URL to use instead of the default.
+	 * @param bool|string  $from     If not false, adds 'from=$from' param to the connect URL.
+	 * @param bool         $raw If true, URL will not be escaped.
+	 *
 	 * @return string Connect URL.
 	 */
 	public function get_authorization_url( $user = null, $redirect = null, $from = false, $raw = false ) {
