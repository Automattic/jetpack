--- conflicted
+++ resolved
@@ -73,11 +73,7 @@
 
 		$manager->setup_xmlrpc_handlers(
 			$_GET, // phpcs:ignore WordPress.Security.NonceVerification.Recommended
-<<<<<<< HEAD
 			null,
-=======
-			$manager->is_active(), // TODO deprecate this.
->>>>>>> a02fd7bd
 			$manager->verify_xml_rpc_signature()
 		);
 
