--- conflicted
+++ resolved
@@ -1636,28 +1636,15 @@
 	 * This function will automatically perform "soft" or "hard" disconnect depending on whether other plugins are using the connection.
 	 * This is a proxy method to simplify the Connection package API.
 	 *
-<<<<<<< HEAD
-	 * @see Manager::disconnect_site_wpcom()
-	 * @see Manager::delete_all_connection_tokens()
-=======
-	 * @see Manager::disable_plugin()
 	 * @see Manager::disconnect_site()
->>>>>>> f56f5311
 	 *
 	 * @param boolean $disconnect_wpcom Should disconnect_site_wpcom be called.
 	 * @param bool    $ignore_connected_plugins Delete the tokens even if there are other connected plugins.
 	 * @return bool
 	 */
-<<<<<<< HEAD
-	public function remove_connection() {
-		$this->disconnect_site_wpcom();
-		$this->delete_all_connection_tokens();
-=======
 	public function remove_connection( $disconnect_wpcom = true, $ignore_connected_plugins = false ) {
 
-		$this->disable_plugin();
 		$this->disconnect_site( $disconnect_wpcom, $ignore_connected_plugins );
->>>>>>> f56f5311
 
 		return true;
 	}
