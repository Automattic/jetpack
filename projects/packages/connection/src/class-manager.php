--- conflicted
+++ resolved
@@ -73,7 +73,6 @@
 	private static $extra_register_params = array();
 
 	/**
-<<<<<<< HEAD
 	 * Verified data for JSON authorization request
 	 *
 	 * @since $$next-version$$
@@ -81,13 +80,13 @@
 	 * @var array
 	 */
 	public $json_api_authorization_request = array();
-=======
+
+	/**
 	 * We store ID's of users already disconnected to prevent multiple disconnect requests.
 	 *
 	 * @var array
 	 */
 	private static $disconnected_users = array();
->>>>>>> dc3a6905
 
 	/**
 	 * Initialize the object.
