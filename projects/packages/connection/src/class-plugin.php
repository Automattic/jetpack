<?php
/**
 * Plugin connection management class.
 *
 * @package automattic/jetpack-connection
 */

namespace Automattic\Jetpack\Connection;

/**
 * Plugin connection management class.
 * The class represents a single plugin that uses Jetpack connection.
 * Its functionality has been pretty simplistic so far: add to the storage (`Plugin_Storage`), remove it from there,
 * and determine whether it's the last active connection. As the component grows, there'll be more functionality added.
 */
class Plugin {

	/**
	 * List of the keys allowed as arguments
	 *
	 * @var array
	 */
	private $arguments_whitelist = array(
		'url_info',
	);

	/**
	 * Plugin slug.
	 *
	 * @var string
	 */
	private $slug;

	/**
	 * Initialize the plugin manager.
	 *
	 * @param string $slug Plugin slug.
	 */
	public function __construct( $slug ) {
		$this->slug = $slug;
	}

	/**
	 * Get the plugin slug.
	 *
	 * @return string
	 */
	public function get_slug() {
		return $this->slug;
	}

	/**
	 * Add the plugin connection info into Jetpack.
	 *
	 * @param string $name Plugin name, required.
	 * @param array  $args Plugin arguments, optional.
	 *
	 * @return $this
	 * @see $this->arguments_whitelist
	 */
	public function add( $name, array $args = array() ) {
		$args = compact( 'name' ) + array_intersect_key( $args, array_flip( $this->arguments_whitelist ) );

		Plugin_Storage::upsert( $this->slug, $args );

		return $this;
	}

	/**
	 * Remove the plugin connection info from Jetpack.
	 *
	 * @return $this
	 */
	public function remove() {
		Plugin_Storage::delete( $this->slug );

		return $this;
	}

	/**
	 * Determine if this plugin connection is the only one active at the moment, if any.
	 *
	 * @return bool
	 */
	public function is_only() {
		$plugins = Plugin_Storage::get_all( true );

		return ! $plugins || ( array_key_exists( $this->slug, $plugins ) && 1 === count( $plugins ) );
	}

	/**
	 * Add the plugin to the set of disconnected ones.
	 *
	 * @return bool
	 */
	public function disable() {
		return Plugin_Storage::disable_plugin( $this->slug );
	}

	/**
	 * Remove the plugin from the set of disconnected ones.
	 *
	 * @return bool
	 */
	public function enable() {
		return Plugin_Storage::enable_plugin( $this->slug );
	}

	/**
	 * Whether this plugin is allowed to use the connection.
	 *
	 * @deprecated since $next-version$$
	 * @return bool
	 */
	public function is_enabled() {
<<<<<<< HEAD
		_deprecated_function( __METHOD__, '$$next-version$$' );
		return true;
=======
		return ! in_array( $this->slug, Plugin_Storage::get_all_disabled_plugins(), true );
>>>>>>> 7cee72a1
	}

}<|MERGE_RESOLUTION|>--- conflicted
+++ resolved
@@ -113,12 +113,8 @@
 	 * @return bool
 	 */
 	public function is_enabled() {
-<<<<<<< HEAD
 		_deprecated_function( __METHOD__, '$$next-version$$' );
 		return true;
-=======
-		return ! in_array( $this->slug, Plugin_Storage::get_all_disabled_plugins(), true );
->>>>>>> 7cee72a1
 	}
 
 }