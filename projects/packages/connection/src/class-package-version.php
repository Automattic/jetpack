<?php
/**
 * The Package_Version class.
 *
 * @package automattic/jetpack-connection
 */

namespace Automattic\Jetpack\Connection;

/**
 * The Package_Version class.
 */
class Package_Version {

<<<<<<< HEAD
	const PACKAGE_VERSION = '1.37.0-alpha';
=======
	const PACKAGE_VERSION = '1.36.4';
>>>>>>> 111997b4

	const PACKAGE_SLUG = 'connection';

	/**
	 * Adds the package slug and version to the package version tracker's data.
	 *
	 * @param array $package_versions The package version array.
	 *
	 * @return array The packge version array.
	 */
	public static function send_package_version_to_tracker( $package_versions ) {
		$package_versions[ self::PACKAGE_SLUG ] = self::PACKAGE_VERSION;
		return $package_versions;
	}
}<|MERGE_RESOLUTION|>--- conflicted
+++ resolved
@@ -12,11 +12,7 @@
  */
 class Package_Version {
 
-<<<<<<< HEAD
-	const PACKAGE_VERSION = '1.37.0-alpha';
-=======
 	const PACKAGE_VERSION = '1.36.4';
->>>>>>> 111997b4
 
 	const PACKAGE_SLUG = 'connection';
 
