--- conflicted
+++ resolved
@@ -12,11 +12,7 @@
  */
 class Package_Version {
 
-<<<<<<< HEAD
-	const PACKAGE_VERSION = '2.11.3-alpha';
-=======
-	const PACKAGE_VERSION = '2.12.0';
->>>>>>> 27ae714d
+	const PACKAGE_VERSION = '2.12.1-alpha';
 
 	const PACKAGE_SLUG = 'connection';
 
