<?php
/**
 * The Package_Version class.
 *
 * @package automattic/jetpack-connection
 */

namespace Automattic\Jetpack\Connection;

/**
 * The Package_Version class.
 */
class Package_Version {

<<<<<<< HEAD
	const PACKAGE_VERSION = '1.57.0';
=======
	const PACKAGE_VERSION = '1.57.1-alpha';
>>>>>>> 41bcf502

	const PACKAGE_SLUG = 'connection';

	/**
	 * Adds the package slug and version to the package version tracker's data.
	 *
	 * @param array $package_versions The package version array.
	 *
	 * @return array The packge version array.
	 */
	public static function send_package_version_to_tracker( $package_versions ) {
		$package_versions[ self::PACKAGE_SLUG ] = self::PACKAGE_VERSION;
		return $package_versions;
	}
}<|MERGE_RESOLUTION|>--- conflicted
+++ resolved
@@ -12,11 +12,7 @@
  */
 class Package_Version {
 
-<<<<<<< HEAD
-	const PACKAGE_VERSION = '1.57.0';
-=======
 	const PACKAGE_VERSION = '1.57.1-alpha';
->>>>>>> 41bcf502
 
 	const PACKAGE_SLUG = 'connection';
 
