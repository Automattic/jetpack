<?php
/**
 * The Package_Version class.
 *
 * @package automattic/jetpack-connection
 */

namespace Automattic\Jetpack\Connection;

/**
 * The Package_Version class.
 */
class Package_Version {

<<<<<<< HEAD
	const PACKAGE_VERSION = '1.49.2-alpha';
=======
	const PACKAGE_VERSION = '1.50.0';
>>>>>>> 1742f4ae

	const PACKAGE_SLUG = 'connection';

	/**
	 * Adds the package slug and version to the package version tracker's data.
	 *
	 * @param array $package_versions The package version array.
	 *
	 * @return array The packge version array.
	 */
	public static function send_package_version_to_tracker( $package_versions ) {
		$package_versions[ self::PACKAGE_SLUG ] = self::PACKAGE_VERSION;
		return $package_versions;
	}
}<|MERGE_RESOLUTION|>--- conflicted
+++ resolved
@@ -12,11 +12,7 @@
  */
 class Package_Version {
 
-<<<<<<< HEAD
-	const PACKAGE_VERSION = '1.49.2-alpha';
-=======
-	const PACKAGE_VERSION = '1.50.0';
->>>>>>> 1742f4ae
+	const PACKAGE_VERSION = '1.50.1-alpha';
 
 	const PACKAGE_SLUG = 'connection';
 
