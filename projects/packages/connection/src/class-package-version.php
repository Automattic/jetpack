<?php
/**
 * The Package_Version class.
 *
 * @package automattic/jetpack-connection
 */

namespace Automattic\Jetpack\Connection;

/**
 * The Package_Version class.
 */
class Package_Version {

<<<<<<< HEAD
	const PACKAGE_VERSION = '3.0.0-alpha';
=======
	const PACKAGE_VERSION = '2.8.3-alpha';
>>>>>>> 3631fb25

	const PACKAGE_SLUG = 'connection';

	/**
	 * Adds the package slug and version to the package version tracker's data.
	 *
	 * @param array $package_versions The package version array.
	 *
	 * @return array The packge version array.
	 */
	public static function send_package_version_to_tracker( $package_versions ) {
		$package_versions[ self::PACKAGE_SLUG ] = self::PACKAGE_VERSION;
		return $package_versions;
	}
}<|MERGE_RESOLUTION|>--- conflicted
+++ resolved
@@ -12,11 +12,7 @@
  */
 class Package_Version {
 
-<<<<<<< HEAD
-	const PACKAGE_VERSION = '3.0.0-alpha';
-=======
 	const PACKAGE_VERSION = '2.8.3-alpha';
->>>>>>> 3631fb25
 
 	const PACKAGE_SLUG = 'connection';
 
