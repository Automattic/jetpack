--- conflicted
+++ resolved
@@ -12,11 +12,7 @@
  */
 class Package_Version {
 
-<<<<<<< HEAD
-	const PACKAGE_VERSION = '2.12.1';
-=======
 	const PACKAGE_VERSION = '2.12.4';
->>>>>>> 82ceac05
 
 	const PACKAGE_SLUG = 'connection';
 
