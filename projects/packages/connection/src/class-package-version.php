--- conflicted
+++ resolved
@@ -12,11 +12,7 @@
  */
 class Package_Version {
 
-<<<<<<< HEAD
-	const PACKAGE_VERSION = '2.4.0-alpha';
-=======
 	const PACKAGE_VERSION = '2.3.5-alpha';
->>>>>>> b1b73515
 
 	const PACKAGE_SLUG = 'connection';
 
