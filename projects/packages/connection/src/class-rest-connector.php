--- conflicted
+++ resolved
@@ -87,19 +87,21 @@
 		// Authorize a remote user.
 		register_rest_route(
 			'jetpack/v4',
-<<<<<<< HEAD
 			'/remote_provision',
 			array(
 				'methods'             => WP_REST_Server::EDITABLE,
 				'callback'            => array( $this, 'remote_provision' ),
 				'permission_callback' => array( $this, 'remote_provision_permission_check' ),
-=======
+			)
+		);
+
+		register_rest_route(
+			'jetpack/v4',
 			'/remote_register',
 			array(
 				'methods'             => WP_REST_Server::EDITABLE,
 				'callback'            => array( $this, 'remote_register' ),
 				'permission_callback' => array( $this, 'remote_register_permission_check' ),
->>>>>>> 583c2b88
 			)
 		);
 
@@ -307,7 +309,6 @@
 	}
 
 	/**
-<<<<<<< HEAD
 	 * Initiate the site provisioning process.
 	 *
 	 * @since $$next-version$$
@@ -319,7 +320,15 @@
 	public static function remote_provision( WP_REST_Request $request ) {
 		$xmlrpc_server = new Jetpack_XMLRPC_Server();
 		$result        = $xmlrpc_server->remote_provision( $request );
-=======
+
+		if ( is_a( $result, 'IXR_Error' ) ) {
+			$result = new WP_Error( $result->code, $result->message );
+		}
+
+		return $result;
+	}
+
+	/**
 	 * Register the site so that a plan can be provisioned.
 	 *
 	 * @since $$next-version$$
@@ -331,7 +340,6 @@
 	public function remote_register( WP_REST_Request $request ) {
 		$xmlrpc_server = new Jetpack_XMLRPC_Server();
 		$result        = $xmlrpc_server->remote_register( $request );
->>>>>>> 583c2b88
 
 		if ( is_a( $result, 'IXR_Error' ) ) {
 			$result = new WP_Error( $result->code, $result->message );
@@ -341,7 +349,6 @@
 	}
 
 	/**
-<<<<<<< HEAD
 	 * Remote provision endpoint permission check.
 	 *
 	 * @return true|WP_Error
@@ -350,7 +357,9 @@
 		return Rest_Authentication::is_signed_with_blog_token()
 			? true
 			: new WP_Error( 'invalid_permission_remote_provision', self::get_user_permissions_error_msg(), array( 'status' => rest_authorization_required_code() ) );
-=======
+	}
+
+	/**
 	 * Remote register endpoint permission check.
 	 *
 	 * @return true|WP_Error
@@ -363,7 +372,6 @@
 		}
 
 		return true;
->>>>>>> 583c2b88
 	}
 
 	/**
