<?php
/**
 * Sets up the Connection REST API endpoints.
 *
 * @package automattic/jetpack-connection
 */

namespace Automattic\Jetpack\Connection;

use Automattic\Jetpack\Status;
use Jetpack_XMLRPC_Server;
use WP_Error;
use WP_REST_Request;
use WP_REST_Response;
use WP_REST_Server;

/**
 * Registers the REST routes for Connections.
 */
class REST_Connector {
	/**
	 * The Connection Manager.
	 *
	 * @var Manager
	 */
	private $connection;

	/**
	 * This property stores the localized "Insufficient Permissions" error message.
	 *
	 * @var string Generic error message when user is not allowed to perform an action.
	 */
	private static $user_permissions_error_msg;

	const JETPACK__DEBUGGER_PUBLIC_KEY = "\r\n" . '-----BEGIN PUBLIC KEY-----' . "\r\n"
	. 'MIIBIjANBgkqhkiG9w0BAQEFAAOCAQ8AMIIBCgKCAQEAm+uLLVoxGCY71LS6KFc6' . "\r\n"
	. '1UnF6QGBAsi5XF8ty9kR3/voqfOkpW+gRerM2Kyjy6DPCOmzhZj7BFGtxSV2ZoMX' . "\r\n"
	. '9ZwWxzXhl/Q/6k8jg8BoY1QL6L2K76icXJu80b+RDIqvOfJruaAeBg1Q9NyeYqLY' . "\r\n"
	. 'lEVzN2vIwcFYl+MrP/g6Bc2co7Jcbli+tpNIxg4Z+Hnhbs7OJ3STQLmEryLpAxQO' . "\r\n"
	. 'q8cbhQkMx+FyQhxzSwtXYI/ClCUmTnzcKk7SgGvEjoKGAmngILiVuEJ4bm7Q1yok' . "\r\n"
	. 'xl9+wcfW6JAituNhml9dlHCWnn9D3+j8pxStHihKy2gVMwiFRjLEeD8K/7JVGkb/' . "\r\n"
	. 'EwIDAQAB' . "\r\n"
	. '-----END PUBLIC KEY-----' . "\r\n";

	/**
	 * Constructor.
	 *
	 * @param Manager $connection The Connection Manager.
	 */
	public function __construct( Manager $connection ) {
		$this->connection = $connection;

		self::$user_permissions_error_msg = esc_html__(
			'You do not have the correct user permissions to perform this action.
			Please contact your site admin if you think this is a mistake.',
			'jetpack'
		);

		if ( ! $this->connection->has_connected_owner() ) {
			// Register a site.
			register_rest_route(
				'jetpack/v4',
				'/verify_registration',
				array(
					'methods'             => WP_REST_Server::EDITABLE,
					'callback'            => array( $this, 'verify_registration' ),
					'permission_callback' => '__return_true',
				)
			);
		}

		// Authorize a remote user.
		register_rest_route(
			'jetpack/v4',
			'/remote_authorize',
			array(
				'methods'             => WP_REST_Server::EDITABLE,
				'callback'            => __CLASS__ . '::remote_authorize',
				'permission_callback' => '__return_true',
			)
		);

		// Get current connection status of Jetpack.
		register_rest_route(
			'jetpack/v4',
			'/connection',
			array(
				'methods'             => WP_REST_Server::READABLE,
				'callback'            => __CLASS__ . '::connection_status',
				'permission_callback' => '__return_true',
			)
		);

		// Get list of plugins that use the Jetpack connection.
		register_rest_route(
			'jetpack/v4',
			'/connection/plugins',
			array(
				'methods'             => WP_REST_Server::READABLE,
				'callback'            => array( $this, 'get_connection_plugins' ),
				'permission_callback' => __CLASS__ . '::connection_plugins_permission_check',
			)
		);

		// Full or partial reconnect in case of connection issues.
		register_rest_route(
			'jetpack/v4',
			'/connection/reconnect',
			array(
				'methods'             => WP_REST_Server::EDITABLE,
				'callback'            => array( $this, 'connection_reconnect' ),
				'permission_callback' => __CLASS__ . '::jetpack_reconnect_permission_check',
			)
		);

		// Register the site (get `blog_token`).
		register_rest_route(
			'jetpack/v4',
			'/connection/register',
			array(
				'methods'             => WP_REST_Server::EDITABLE,
				'callback'            => array( $this, 'connection_register' ),
				'permission_callback' => __CLASS__ . '::jetpack_register_permission_check',
				'args'                => array(
<<<<<<< HEAD
					'registration_nonce' => array(
						'type'     => 'string',
						'required' => true,
					),
					'no_iframe'          => array( 'type' => 'boolean' ),
					'redirect_uri'       => array( 'type' => 'string' ),
=======
					'from'               => array(
						'description' => 'Indicates where the registration action was triggered for tracking/segmetnation purposes',
						'type'        => 'string',
					),
					'registration_nonce' => array(
						'description' => 'The registration nonce',
						'type'        => 'string',
					),
>>>>>>> 6cfb7847
				),
			)
		);
	}

	/**
	 * Handles verification that a site is registered.
	 *
	 * @since 5.4.0
	 *
	 * @param WP_REST_Request $request The request sent to the WP REST API.
	 *
	 * @return string|WP_Error
	 */
	public function verify_registration( WP_REST_Request $request ) {
		$registration_data = array( $request['secret_1'], $request['state'] );

		return $this->connection->handle_registration( $registration_data );
	}

	/**
	 * Handles verification that a site is registered
	 *
	 * @since 5.4.0
	 *
	 * @param WP_REST_Request $request The request sent to the WP REST API.
	 *
	 * @return array|wp-error
	 */
	public static function remote_authorize( $request ) {
		$xmlrpc_server = new Jetpack_XMLRPC_Server();
		$result        = $xmlrpc_server->remote_authorize( $request );

		if ( is_a( $result, 'IXR_Error' ) ) {
			$result = new WP_Error( $result->code, $result->message );
		}

		return $result;
	}

	/**
	 * Get connection status for this Jetpack site.
	 *
	 * @since 4.3.0
	 *
	 * @param bool $rest_response Should we return a rest response or a simple array. Default to rest response.
	 *
	 * @return WP_REST_Response|array Connection information.
	 */
	public static function connection_status( $rest_response = true ) {
		$status     = new Status();
		$connection = new Manager();

		$connection_status = array(
			'isActive'          => $connection->is_active(), // TODO deprecate this.
			'isStaging'         => $status->is_staging_site(),
			'isRegistered'      => $connection->is_connected(),
			'isUserConnected'   => $connection->is_user_connected(),
			'hasConnectedOwner' => $connection->has_connected_owner(),
			'offlineMode'       => array(
				'isActive'        => $status->is_offline_mode(),
				'constant'        => defined( 'JETPACK_DEV_DEBUG' ) && JETPACK_DEV_DEBUG,
				'url'             => $status->is_local_site(),
				/** This filter is documented in packages/status/src/class-status.php */
				'filter'          => ( apply_filters( 'jetpack_development_mode', false ) || apply_filters( 'jetpack_offline_mode', false ) ), // jetpack_development_mode is deprecated.
				'wpLocalConstant' => defined( 'WP_LOCAL_DEV' ) && WP_LOCAL_DEV,
			),
			'isPublic'          => '1' == get_option( 'blog_public' ), // phpcs:ignore WordPress.PHP.StrictComparisons.LooseComparison
		);

		/**
		 * Filters the connection status data.
		 *
		 * @since 9.6.0
		 *
		 * @param array An array containing the connection status data.
		 */
		$connection_status = apply_filters( 'jetpack_connection_status', $connection_status );

		if ( $rest_response ) {
			return rest_ensure_response(
				$connection_status
			);
		} else {
			return $connection_status;
		}
	}

	/**
	 * Get plugins connected to the Jetpack.
	 *
	 * @since 8.6.0
	 *
	 * @return WP_REST_Response|WP_Error Response or error object, depending on the request result.
	 */
	public function get_connection_plugins() {
		$plugins = $this->connection->get_connected_plugins();

		if ( is_wp_error( $plugins ) ) {
			return $plugins;
		}

		array_walk(
			$plugins,
			function ( &$data, $slug ) {
				$data['slug'] = $slug;
			}
		);

		return rest_ensure_response( array_values( $plugins ) );
	}

	/**
	 * Verify that user can view Jetpack admin page and can activate plugins.
	 *
	 * @since 8.8.0
	 *
	 * @return bool|WP_Error Whether user has the capability 'activate_plugins'.
	 */
	public static function activate_plugins_permission_check() {
		if ( current_user_can( 'activate_plugins' ) ) {
			return true;
		}

		return new WP_Error( 'invalid_user_permission_activate_plugins', self::get_user_permissions_error_msg(), array( 'status' => rest_authorization_required_code() ) );
	}

	/**
	 * Permission check for the connection_plugins endpoint
	 *
	 * @return bool|WP_Error
	 */
	public static function connection_plugins_permission_check() {
		if ( true === static::activate_plugins_permission_check() ) {
			return true;
		}

		if ( true === static::is_request_signed_by_jetpack_debugger() ) {
			return true;
		}

		return new WP_Error( 'invalid_user_permission_activate_plugins', self::get_user_permissions_error_msg(), array( 'status' => rest_authorization_required_code() ) );

	}

	/**
	 * Verifies if the request was signed with the Jetpack Debugger key
	 *
	 * @param string|null $pub_key The public key used to verify the signature. Default is the Jetpack Debugger key. This is used for testing purposes.
	 *
	 * @return bool
	 */
	public static function is_request_signed_by_jetpack_debugger( $pub_key = null ) {
		 // phpcs:disable WordPress.Security.NonceVerification.Recommended
		if ( ! isset( $_GET['signature'], $_GET['timestamp'], $_GET['url'], $_GET['rest_route'] ) ) {
			return false;
		}

		// signature timestamp must be within 5min of current time.
		if ( abs( time() - (int) $_GET['timestamp'] ) > 300 ) {
			return false;
		}

		$signature = base64_decode( $_GET['signature'] ); // phpcs:ignore WordPress.PHP.DiscouragedPHPFunctions.obfuscation_base64_decode

		$signature_data = wp_json_encode(
			array(
				'rest_route' => $_GET['rest_route'],
				'timestamp'  => (int) $_GET['timestamp'],
				'url'        => wp_unslash( $_GET['url'] ),
			)
		);

		if (
			! function_exists( 'openssl_verify' )
			|| 1 !== openssl_verify(
				$signature_data,
				$signature,
				$pub_key ? $pub_key : static::JETPACK__DEBUGGER_PUBLIC_KEY
			)
		) {
			return false;
		}

		// phpcs:enable WordPress.Security.NonceVerification.Recommended

		return true;
	}

	/**
	 * Verify that user is allowed to disconnect Jetpack.
	 *
	 * @since 8.8.0
	 *
	 * @return bool|WP_Error Whether user has the capability 'jetpack_disconnect'.
	 */
	public static function jetpack_reconnect_permission_check() {
		if ( current_user_can( 'jetpack_reconnect' ) ) {
			return true;
		}

		return new WP_Error( 'invalid_user_permission_jetpack_disconnect', self::get_user_permissions_error_msg(), array( 'status' => rest_authorization_required_code() ) );
	}

	/**
	 * Returns generic error message when user is not allowed to perform an action.
	 *
	 * @return string The error message.
	 */
	public static function get_user_permissions_error_msg() {
		return self::$user_permissions_error_msg;
	}

	/**
	 * The endpoint tried to partially or fully reconnect the website to WP.com.
	 *
	 * @since 8.8.0
	 *
	 * @return \WP_REST_Response|WP_Error
	 */
	public function connection_reconnect() {
		$response = array();

		$next = null;

		$result = $this->connection->restore();

		if ( is_wp_error( $result ) ) {
			$response = $result;
		} elseif ( is_string( $result ) ) {
			$next = $result;
		} else {
			$next = true === $result ? 'completed' : 'failed';
		}

		switch ( $next ) {
			case 'authorize':
				$response['status']       = 'in_progress';
				$response['authorizeUrl'] = $this->connection->get_authorization_url();
				break;
			case 'completed':
				$response['status'] = 'completed';
				/**
				 * Action fired when reconnection has completed successfully.
				 *
				 * @since 9.0.0
				 */
				do_action( 'jetpack_reconnection_completed' );
				break;
			case 'failed':
				$response = new WP_Error( 'Reconnect failed' );
				break;
		}

		return rest_ensure_response( $response );
	}

	/**
	 * Verify that user is allowed to connect Jetpack.
	 *
	 * @since 9.7.0
	 *
	 * @return bool|WP_Error Whether user has the capability 'jetpack_connect'.
	 */
	public static function jetpack_register_permission_check() {
		if ( current_user_can( 'jetpack_connect' ) ) {
			return true;
		}

		return new WP_Error( 'invalid_user_permission_jetpack_connect', self::get_user_permissions_error_msg(), array( 'status' => rest_authorization_required_code() ) );
	}

	/**
	 * The endpoint tried to partially or fully reconnect the website to WP.com.
	 *
	 * @since 7.7.0
	 *
	 * @param \WP_REST_Request $request The request sent to the WP REST API.
	 *
	 * @return \WP_REST_Response|WP_Error
	 */
	public function connection_register( $request ) {
		if ( ! wp_verify_nonce( $request->get_param( 'registration_nonce' ), 'jetpack-registration-nonce' ) ) {
			return new WP_Error( 'invalid_nonce', __( 'Unable to verify your request.', 'jetpack' ), array( 'status' => 403 ) );
		}

		if ( isset( $request['from'] ) ) {
			$this->connection->add_register_request_param( 'from', (string) $request['from'] );
		}
		$result = $this->connection->try_registration();

		if ( is_wp_error( $result ) ) {
			return $result;
		}

		$redirect_uri = $request->get_param( 'redirect_uri' ) ? admin_url( $request->get_param( 'redirect_uri' ) ) : null;

		if ( class_exists( 'Jetpack' ) ) {
			$authorize_url = \Jetpack::build_authorize_url( $redirect_uri, ! $request->get_param( 'no_iframe' ) );
		} else {
			if ( ! $request->get_param( 'no_iframe' ) ) {
				add_filter( 'jetpack_use_iframe_authorization_flow', '__return_true' );
			}

			$authorize_url = $this->connection->get_authorization_url( null, $redirect_uri );

			if ( ! $request->get_param( 'no_iframe' ) ) {
				remove_filter( 'jetpack_use_iframe_authorization_flow', '__return_true' );
			}
		}

		return rest_ensure_response(
			array(
				'authorizeUrl' => $authorize_url,
			)
		);
	}

}<|MERGE_RESOLUTION|>--- conflicted
+++ resolved
@@ -122,14 +122,6 @@
 				'callback'            => array( $this, 'connection_register' ),
 				'permission_callback' => __CLASS__ . '::jetpack_register_permission_check',
 				'args'                => array(
-<<<<<<< HEAD
-					'registration_nonce' => array(
-						'type'     => 'string',
-						'required' => true,
-					),
-					'no_iframe'          => array( 'type' => 'boolean' ),
-					'redirect_uri'       => array( 'type' => 'string' ),
-=======
 					'from'               => array(
 						'description' => 'Indicates where the registration action was triggered for tracking/segmetnation purposes',
 						'type'        => 'string',
@@ -137,8 +129,16 @@
 					'registration_nonce' => array(
 						'description' => 'The registration nonce',
 						'type'        => 'string',
+						'required'    => true,
 					),
->>>>>>> 6cfb7847
+					'no_iframe'          => array(
+						'description' => 'Disable In-Place connection flow and go straight to Calypso',
+						'type'        => 'boolean',
+					),
+					'redirect_uri'       => array(
+						'description' => 'URI of the admin page where the user should be redirected after connection flow',
+						'type'        => 'string',
+					),
 				),
 			)
 		);
