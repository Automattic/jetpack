const path = require( 'path' );
const jetpackWebpackConfig = require( '@automattic/jetpack-webpack-config/webpack' );
const glob = require( 'glob' );

const ssoEntries = {};
// Add all js files in the src/sso directory.
for ( const file of glob.sync( './src/sso/*.js' ) ) {
	const name = path.basename( file, path.extname( file ) );
	ssoEntries[ name ] = file;
}
// Add all css files as well.
for ( const file of glob.sync( './src/sso/*.css' ) ) {
	const name = path.basename( file, path.extname( file ) );
	ssoEntries[ name ] = file;
}

module.exports = [
	{
		entry: {
			'tracks-ajax': './src/js/tracks-ajax.js',
			'tracks-callables': {
				import: './src/js/tracks-callables.js',
				library: {
					name: 'analytics',
					type: 'window',
				},
			},
<<<<<<< HEAD
			'identity-crisis': './src/identity-crisis/_inc/admin.jsx',
=======
			...ssoEntries,
>>>>>>> f35bbd3c
		},
		mode: jetpackWebpackConfig.mode,
		devtool: jetpackWebpackConfig.devtool,
		output: {
			...jetpackWebpackConfig.output,
			path: path.resolve( './dist' ),
		},
		optimization: {
			...jetpackWebpackConfig.optimization,
		},
		resolve: {
			...jetpackWebpackConfig.resolve,
		},
		node: false,
		plugins: [
			...jetpackWebpackConfig.StandardPlugins( {
				MiniCssExtractPlugin: { filename: '[name].css' },
			} ),
		],
		module: {
			strictExportPresence: true,
			rules: [
				// Transpile JavaScript, including node_modules.
				jetpackWebpackConfig.TranspileRule(),

<<<<<<< HEAD
				// Transpile @automattic/jetpack-* in node_modules too.
				jetpackWebpackConfig.TranspileRule( {
					includeNodeModules: [ '@automattic/jetpack-' ],
				} ),

				// Handle CSS.
				jetpackWebpackConfig.CssRule( {
					extensions: [ 'css', 'sass', 'scss' ],
					extraLoaders: [ 'sass-loader' ],
=======
				// Handle CSS.
				jetpackWebpackConfig.CssRule( {
					extensions: [ 'css' ],
>>>>>>> f35bbd3c
				} ),
			],
		},
		externals: {
			...jetpackWebpackConfig.externals,
			jetpackConfig: JSON.stringify( {
				consumer_slug: 'identity_crisis',
			} ),
		},
	},
];<|MERGE_RESOLUTION|>--- conflicted
+++ resolved
@@ -25,11 +25,8 @@
 					type: 'window',
 				},
 			},
-<<<<<<< HEAD
 			'identity-crisis': './src/identity-crisis/_inc/admin.jsx',
-=======
 			...ssoEntries,
->>>>>>> f35bbd3c
 		},
 		mode: jetpackWebpackConfig.mode,
 		devtool: jetpackWebpackConfig.devtool,
@@ -55,7 +52,6 @@
 				// Transpile JavaScript, including node_modules.
 				jetpackWebpackConfig.TranspileRule(),
 
-<<<<<<< HEAD
 				// Transpile @automattic/jetpack-* in node_modules too.
 				jetpackWebpackConfig.TranspileRule( {
 					includeNodeModules: [ '@automattic/jetpack-' ],
@@ -65,11 +61,6 @@
 				jetpackWebpackConfig.CssRule( {
 					extensions: [ 'css', 'sass', 'scss' ],
 					extraLoaders: [ 'sass-loader' ],
-=======
-				// Handle CSS.
-				jetpackWebpackConfig.CssRule( {
-					extensions: [ 'css' ],
->>>>>>> f35bbd3c
 				} ),
 			],
 		},
