--- conflicted
+++ resolved
@@ -69,9 +69,6 @@
 			"link-template": "https://github.com/Automattic/jetpack-connection/compare/v${old}...v${new}"
 		},
 		"branch-alias": {
-<<<<<<< HEAD
-			"dev-trunk": "2.8.x-dev"
-=======
 			"dev-trunk": "2.7.x-dev"
 		},
 		"dependencies": {
@@ -79,7 +76,6 @@
 				"packages/licensing",
 				"packages/sync"
 			]
->>>>>>> b931f88f
 		}
 	},
 	"config": {
