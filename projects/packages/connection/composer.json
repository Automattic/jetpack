{
	"name": "automattic/jetpack-connection",
	"description": "Everything needed to connect to the Jetpack infrastructure",
	"type": "jetpack-library",
	"license": "GPL-2.0-or-later",
	"require": {
		"automattic/jetpack-a8c-mc-stats": "^1.4",
		"automattic/jetpack-constants": "^1.6",
		"automattic/jetpack-heartbeat": "^1.4",
		"automattic/jetpack-options": "^1.14",
		"automattic/jetpack-roles": "^1.4",
<<<<<<< HEAD
		"automattic/jetpack-status": "^1.11",
=======
		"automattic/jetpack-status": "^1.12",
		"automattic/jetpack-terms-of-service": "^1.9",
>>>>>>> e4c59647
		"automattic/jetpack-tracking": "^1.14",
		"automattic/jetpack-redirect": "^1.7"
	},
	"require-dev": {
		"automattic/wordbless": "@dev",
		"yoast/phpunit-polyfills": "1.0.3",
		"brain/monkey": "2.6.1",
		"automattic/jetpack-changelogger": "^3.0"
	},
	"autoload": {
		"classmap": [
			"legacy",
			"src/"
		]
	},
	"scripts": {
		"phpunit": [
			"./vendor/phpunit/phpunit/phpunit --colors=always"
		],
		"post-update-cmd": "php -r \"copy('vendor/automattic/wordbless/src/dbless-wpdb.php', 'wordpress/wp-content/db.php');\"",
		"test-coverage": [
			"php -dpcov.directory=. ./vendor/bin/phpunit --coverage-clover \"$COVERAGE_DIR/clover.xml\""
		],
		"test-php": [
			"@composer phpunit"
		]
	},
	"repositories": [
		{
			"type": "path",
			"url": "../*",
			"options": {
				"monorepo": true
			}
		}
	],
	"minimum-stability": "dev",
	"prefer-stable": true,
	"extra": {
		"autotagger": true,
		"mirror-repo": "Automattic/jetpack-connection",
		"textdomain": "jetpack-connection",
		"version-constants": {
			"::PACKAGE_VERSION": "src/class-package-version.php"
		},
		"changelogger": {
			"link-template": "https://github.com/Automattic/jetpack-connection/compare/v${old}...v${new}"
		},
		"branch-alias": {
			"dev-master": "1.37.x-dev"
		}
	},
	"config": {
		"allow-plugins": {
			"roots/wordpress-core-installer": true
		}
	}
}<|MERGE_RESOLUTION|>--- conflicted
+++ resolved
@@ -9,12 +9,7 @@
 		"automattic/jetpack-heartbeat": "^1.4",
 		"automattic/jetpack-options": "^1.14",
 		"automattic/jetpack-roles": "^1.4",
-<<<<<<< HEAD
-		"automattic/jetpack-status": "^1.11",
-=======
 		"automattic/jetpack-status": "^1.12",
-		"automattic/jetpack-terms-of-service": "^1.9",
->>>>>>> e4c59647
 		"automattic/jetpack-tracking": "^1.14",
 		"automattic/jetpack-redirect": "^1.7"
 	},
