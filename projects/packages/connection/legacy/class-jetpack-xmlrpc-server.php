--- conflicted
+++ resolved
@@ -746,23 +746,6 @@
 	}
 
 	/**
-<<<<<<< HEAD
-=======
-	 * Returns any object that is able to be synced.
-	 *
-	 * @deprecated since jetpack 7.8.0
-	 * @see Automattic\Jetpack\Sync\Sender::sync_object()
-	 *
-	 * @param array $args the synchronized object parameters.
-	 * @return string Encoded sync object.
-	 */
-	public function sync_object( $args ) {
-		_deprecated_function( __METHOD__, 'jetpack-7.8', 'Automattic\\Jetpack\\Sync\\Sender::sync_object' );
-		return Sender::get_instance()->sync_object( $args );
-	}
-
-	/**
->>>>>>> e637e8f4
 	 * Returns the home URL and site URL for the current site which can be used on the WPCOM side for
 	 * IDC mitigation to decide whether sync should be allowed if the home and siteurl values differ between WPCOM
 	 * and the remote Jetpack site.
