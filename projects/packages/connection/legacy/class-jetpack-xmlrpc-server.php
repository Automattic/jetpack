--- conflicted
+++ resolved
@@ -60,19 +60,8 @@
 			'jetpack.testConnection'   => array( $this, 'test_connection' ),
 		);
 
-<<<<<<< HEAD
 		$jetpack_methods = array_merge( $jetpack_methods, $this->provision_xmlrpc_methods() );
 
-		if ( class_exists( 'Jetpack' ) ) {
-			$jetpack_methods['jetpack.jsonAPI']           = array( $this, 'json_api' );
-			$jetpack_methods['jetpack.testConnection']    = array( $this, 'test_connection' );
-			$jetpack_methods['jetpack.featuresAvailable'] = array( $this, 'features_available' );
-			$jetpack_methods['jetpack.featuresEnabled']   = array( $this, 'features_enabled' );
-			$jetpack_methods['jetpack.disconnectBlog']    = array( $this, 'disconnect_blog' );
-		}
-
-=======
->>>>>>> 24915d0c
 		$this->user = $this->login();
 
 		if ( $this->user ) {
