<?php
/**
 * Jetpack XMLRPC Server.
 *
 * @package automattic/jetpack-connection
 */

use Automattic\Jetpack\Connection\Client;
use Automattic\Jetpack\Connection\Manager as Connection_Manager;
use Automattic\Jetpack\Connection\Secrets;
use Automattic\Jetpack\Connection\Tokens;
use Automattic\Jetpack\Connection\Urls;
use Automattic\Jetpack\Constants;
use Automattic\Jetpack\Roles;

/**
 * Just a sack of functions.  Not actually an IXR_Server
 */
class Jetpack_XMLRPC_Server {
	/**
	 * The current error object
	 *
	 * @var \WP_Error
	 */
	public $error = null;

	/**
	 * The current user
	 *
	 * @var \WP_User
	 */
	public $user = null;

	/**
	 * The connection manager object.
	 *
	 * @var Automattic\Jetpack\Connection\Manager
	 */
	private $connection;

	/**
	 * Creates a new XMLRPC server object.
	 */
	public function __construct() {
		$this->connection = new Connection_Manager();
	}

	/**
	 * Whitelist of the XML-RPC methods available to the Jetpack Server. If the
	 * user is not authenticated (->login()) then the methods are never added,
	 * so they will get a "does not exist" error.
	 *
	 * @param array $core_methods Core XMLRPC methods.
	 */
	public function xmlrpc_methods( $core_methods ) {
		$jetpack_methods = array(
			'jetpack.verifyAction'     => array( $this, 'verify_action' ),
			'jetpack.idcUrlValidation' => array( $this, 'validate_urls_for_idc_mitigation' ),
			'jetpack.unlinkUser'       => array( $this, 'unlink_user' ),
			'jetpack.testConnection'   => array( $this, 'test_connection' ),
		);

		$jetpack_methods = array_merge( $jetpack_methods, $this->provision_xmlrpc_methods() );

		$this->user = $this->login();

		if ( $this->user ) {
			$jetpack_methods = array_merge(
				$jetpack_methods,
				array(
					'jetpack.testAPIUserCode' => array( $this, 'test_api_user_code' ),
				)
			);

			if ( isset( $core_methods['metaWeblog.editPost'] ) ) {
				$jetpack_methods['metaWeblog.newMediaObject']      = $core_methods['metaWeblog.newMediaObject'];
				$jetpack_methods['jetpack.updateAttachmentParent'] = array( $this, 'update_attachment_parent' );
			}

			/**
			 * Filters the XML-RPC methods available to Jetpack for authenticated users.
			 *
			 * @since 1.7.0
			 * @since-jetpack 1.1.0
			 *
			 * @param array    $jetpack_methods XML-RPC methods available to the Jetpack Server.
			 * @param array    $core_methods    Available core XML-RPC methods.
			 * @param \WP_User $user            Information about the user authenticated in the request.
			 */
			$jetpack_methods = apply_filters( 'jetpack_xmlrpc_methods', $jetpack_methods, $core_methods, $this->user );
		}

		/**
		 * Filters the XML-RPC methods available to Jetpack for requests signed both with a blog token or a user token.
		 *
		 * @since 1.7.0
		 * @since 1.9.5 Introduced the $user parameter.
		 * @since-jetpack 3.0.0
		 *
		 * @param array         $jetpack_methods XML-RPC methods available to the Jetpack Server.
		 * @param array         $core_methods    Available core XML-RPC methods.
		 * @param \WP_User|bool $user            Information about the user authenticated in the request. False if authenticated with blog token.
		 */
		return apply_filters( 'jetpack_xmlrpc_unauthenticated_methods', $jetpack_methods, $core_methods, $this->user );
	}

	/**
	 * Whitelist of the bootstrap XML-RPC methods
	 */
	public function bootstrap_xmlrpc_methods() {
		return array(
			'jetpack.remoteAuthorize' => array( $this, 'remote_authorize' ),
			'jetpack.remoteRegister'  => array( $this, 'remote_register' ),
		);
	}

	/**
	 * Additional method needed for authorization calls.
	 */
	public function authorize_xmlrpc_methods() {
		return array(
			'jetpack.remoteAuthorize' => array( $this, 'remote_authorize' ),
			'jetpack.remoteRegister'  => array( $this, 'remote_already_registered' ),
		);
	}

	/**
	 * Remote provisioning methods.
	 */
	public function provision_xmlrpc_methods() {
		return array(
			'jetpack.remoteRegister'  => array( $this, 'remote_register' ),
			'jetpack.remoteProvision' => array( $this, 'remote_provision' ),
			'jetpack.remoteConnect'   => array( $this, 'remote_connect' ),
			'jetpack.getUser'         => array( $this, 'get_user' ),
		);
	}

	/**
	 * Used to verify whether a local user exists and what role they have.
	 *
	 * @param int|string|array $request One of:
	 *                         int|string The local User's ID, username, or email address.
	 *                         array      A request array containing:
	 *                                    0: int|string The local User's ID, username, or email address.
	 *
	 * @return array|\IXR_Error Information about the user, or error if no such user found:
	 *                          roles:     string[] The user's rols.
	 *                          login:     string   The user's username.
	 *                          email_hash string[] The MD5 hash of the user's normalized email address.
	 *                          caps       string[] The user's capabilities.
	 *                          allcaps    string[] The user's granular capabilities, merged from role capabilities.
	 *                          token_key  string   The Token Key of the user's Jetpack token. Empty string if none.
	 */
	public function get_user( $request ) {
		$user_id = is_array( $request ) ? $request[0] : $request;

		if ( ! $user_id ) {
			return $this->error(
				new \WP_Error(
					'invalid_user',
					__( 'Invalid user identifier.', 'jetpack-connection' ),
					400
				),
				'get_user'
			);
		}

		$user = $this->get_user_by_anything( $user_id );

		if ( ! $user ) {
			return $this->error(
				new \WP_Error(
					'user_unknown',
					__( 'User not found.', 'jetpack-connection' ),
					404
				),
				'get_user'
			);
		}

		$user_token = ( new Tokens() )->get_access_token( $user->ID );

		if ( $user_token ) {
			list( $user_token_key ) = explode( '.', $user_token->secret );
			if ( $user_token_key === $user_token->secret ) {
				$user_token_key = '';
			}
		} else {
			$user_token_key = '';
		}

		return array(
			'id'         => $user->ID,
			'login'      => $user->user_login,
			'email_hash' => md5( strtolower( trim( $user->user_email ) ) ),
			'roles'      => $user->roles,
			'caps'       => $user->caps,
			'allcaps'    => $user->allcaps,
			'token_key'  => $user_token_key,
		);
	}

	/**
	 * Remote authorization XMLRPC method handler.
	 *
	 * @param array $request the request.
	 */
	public function remote_authorize( $request ) {
		$user = get_user_by( 'id', $request['state'] );

		/**
		 * Happens on various request handling events in the Jetpack XMLRPC server.
		 * The action combines several types of events:
		 *    - remote_authorize
		 *    - remote_provision
		 *    - get_user.
		 *
		 * @since 1.7.0
		 * @since-jetpack 8.0.0
		 *
		 * @param String  $action the action name, i.e., 'remote_authorize'.
		 * @param String  $stage  the execution stage, can be 'begin', 'success', 'error', etc.
		 * @param array   $parameters extra parameters from the event.
		 * @param WP_User $user the acting user.
		 */
		do_action( 'jetpack_xmlrpc_server_event', 'remote_authorize', 'begin', array(), $user );

		foreach ( array( 'secret', 'state', 'redirect_uri', 'code' ) as $required ) {
			if ( ! isset( $request[ $required ] ) || empty( $request[ $required ] ) ) {
				return $this->error(
					new \WP_Error( 'missing_parameter', 'One or more parameters is missing from the request.', 400 ),
					'remote_authorize'
				);
			}
		}

		if ( ! $user ) {
			return $this->error( new \WP_Error( 'user_unknown', 'User not found.', 404 ), 'remote_authorize' );
		}

		if ( $this->connection->has_connected_owner() && $this->connection->is_user_connected( $request['state'] ) ) {
			return $this->error( new \WP_Error( 'already_connected', 'User already connected.', 400 ), 'remote_authorize' );
		}

		$verified = $this->verify_action( array( 'authorize', $request['secret'], $request['state'] ) );

		if ( is_a( $verified, 'IXR_Error' ) ) {
			return $this->error( $verified, 'remote_authorize' );
		}

		wp_set_current_user( $request['state'] );

		$result = $this->connection->authorize( $request );

		if ( is_wp_error( $result ) ) {
			return $this->error( $result, 'remote_authorize' );
		}

		// This action is documented in class.jetpack-xmlrpc-server.php.
		do_action( 'jetpack_xmlrpc_server_event', 'remote_authorize', 'success' );

		return array(
			'result' => $result,
		);
	}

	/**
	 * This XML-RPC method is called from the /jpphp/provision endpoint on WPCOM in order to
	 * register this site so that a plan can be provisioned.
	 *
	 * @param array|ArrayAccess $request An array containing at minimum nonce and local_user keys.
	 *
	 * @return \WP_Error|array
	 */
	public function remote_register( $request ) {
		// This action is documented in class.jetpack-xmlrpc-server.php.
		do_action( 'jetpack_xmlrpc_server_event', 'remote_register', 'begin', array() );

		$user = $this->fetch_and_verify_local_user( $request );

		if ( ! $user ) {
			return $this->error(
				new WP_Error( 'input_error', __( 'Valid user is required', 'jetpack-connection' ), 400 ),
				'remote_register'
			);
		}

		if ( is_wp_error( $user ) || is_a( $user, 'IXR_Error' ) ) {
			return $this->error( $user, 'remote_register' );
		}

		if ( empty( $request['nonce'] ) ) {
			return $this->error(
				new \WP_Error(
					'nonce_missing',
					__( 'The required "nonce" parameter is missing.', 'jetpack-connection' ),
					400
				),
				'remote_register'
			);
		}

		$nonce = sanitize_text_field( $request['nonce'] );
		unset( $request['nonce'] );

		$api_url  = $this->connection->api_url( 'partner_provision_nonce_check' );
		$response = Client::_wp_remote_request(
			esc_url_raw( add_query_arg( 'nonce', $nonce, $api_url ) ),
			array( 'method' => 'GET' ),
			true
		);

		if (
			200 !== wp_remote_retrieve_response_code( $response ) ||
			'OK' !== trim( wp_remote_retrieve_body( $response ) )
		) {
			return $this->error(
				new \WP_Error(
					'invalid_nonce',
					__( 'There was an issue validating this request.', 'jetpack-connection' ),
					400
				),
				'remote_register'
			);
		}

		if ( ! Jetpack_Options::get_option( 'id' ) || ! ( new Tokens() )->get_access_token() || ! empty( $request['force'] ) ) {
			wp_set_current_user( $user->ID );

			// This code mostly copied from Jetpack::admin_page_load.
			if ( isset( $request['from'] ) ) {
				$this->connection->add_register_request_param( 'from', (string) $request['from'] );
			}
			$registered = $this->connection->try_registration();
			if ( is_wp_error( $registered ) ) {
				return $this->error( $registered, 'remote_register' );
			} elseif ( ! $registered ) {
				return $this->error(
					new \WP_Error(
						'registration_error',
						__( 'There was an unspecified error registering the site', 'jetpack-connection' ),
						400
					),
					'remote_register'
				);
			}
		}

		// This action is documented in class.jetpack-xmlrpc-server.php.
		do_action( 'jetpack_xmlrpc_server_event', 'remote_register', 'success' );

		return array(
			'client_id' => Jetpack_Options::get_option( 'id' ),
		);
	}

	/**
	 * This is a substitute for remote_register() when the blog is already registered which returns an error code
	 * signifying that state.
	 * This is an unauthorized call and we should not be responding with any data other than the error code.
	 *
	 * @return \IXR_Error
	 */
	public function remote_already_registered() {
		return $this->error(
			new \WP_Error( 'already_registered', __( 'Blog is already registered', 'jetpack-connection' ), 400 ),
			'remote_register'
		);
	}

	/**
	 * This XML-RPC method is called from the /jpphp/provision endpoint on WPCOM in order to
	 * register this site so that a plan can be provisioned.
	 *
	 * @param array|ArrayAccess $request An array containing at minimum a nonce key and a local_username key.
	 *
	 * @return \WP_Error|array
	 */
	public function remote_provision( $request ) {
		$user = $this->fetch_and_verify_local_user( $request );

		if ( ! $user ) {
			return $this->error(
				new WP_Error( 'input_error', __( 'Valid user is required', 'jetpack-connection' ), 400 ),
				'remote_provision'
			);
		}

		if ( is_wp_error( $user ) || is_a( $user, 'IXR_Error' ) ) {
			return $this->error( $user, 'remote_provision' );
		}

		$site_icon = get_site_icon_url();

		/**
		 * Filters the Redirect URI returned by the remote_register XMLRPC method
		 *
		 * @param string $redirect_uri The Redirect URI
		 *
		 * @since 1.9.7
		 */
		$redirect_uri = apply_filters( 'jetpack_xmlrpc_remote_register_redirect_uri', admin_url() );

		// Generate secrets.
		$roles   = new Roles();
		$role    = $roles->translate_user_to_role( $user );
		$secrets = ( new Secrets() )->generate( 'authorize', $user->ID );

		$response = array(
			'jp_version'   => Constants::get_constant( 'JETPACK__VERSION' ),
			'redirect_uri' => $redirect_uri,
			'user_id'      => $user->ID,
			'user_email'   => $user->user_email,
			'user_login'   => $user->user_login,
			'scope'        => $this->connection->sign_role( $role, $user->ID ),
			'secret'       => $secrets['secret_1'],
			'is_active'    => $this->connection->has_connected_owner(),
		);

		if ( $site_icon ) {
			$response['site_icon'] = $site_icon;
		}

		/**
		 * Filters the response of the remote_provision XMLRPC method
		 *
		 * @param array    $response The response.
		 * @param array    $request An array containing at minimum a nonce key and a local_username key.
		 * @param \WP_User $user The local authenticated user.
		 *
		 * @since 1.9.7
		 */
		$response = apply_filters( 'jetpack_remote_xmlrpc_provision_response', $response, $request, $user );

		return $response;
	}

	/**
	 * Given an array containing a local user identifier and a nonce, will attempt to fetch and set
	 * an access token for the given user.
	 *
	 * @param array|ArrayAccess $request An array containing local_user and nonce keys at minimum.
	 * @param \IXR_Client       $ixr_client The client object, optional.
	 * @return mixed
	 */
	public function remote_connect( $request, $ixr_client = false ) {
		if ( $this->connection->has_connected_owner() ) {
			return $this->error(
				new WP_Error(
					'already_connected',
					__( 'Jetpack is already connected.', 'jetpack-connection' ),
					400
				),
				'remote_connect'
			);
		}

		$user = $this->fetch_and_verify_local_user( $request );

		if ( ! $user || is_wp_error( $user ) || is_a( $user, 'IXR_Error' ) ) {
			return $this->error(
				new WP_Error(
					'input_error',
					__( 'Valid user is required.', 'jetpack-connection' ),
					400
				),
				'remote_connect'
			);
		}

		if ( empty( $request['nonce'] ) ) {
			return $this->error(
				new WP_Error(
					'input_error',
					__( 'A non-empty nonce must be supplied.', 'jetpack-connection' ),
					400
				),
				'remote_connect'
			);
		}

		if ( ! $ixr_client ) {
			$ixr_client = new Jetpack_IXR_Client();
		}
		// TODO: move this query into the Tokens class?
		$ixr_client->query(
			'jetpack.getUserAccessToken',
			array(
				'nonce'            => sanitize_text_field( $request['nonce'] ),
				'external_user_id' => $user->ID,
			)
		);

		$token = $ixr_client->isError() ? false : $ixr_client->getResponse();
		if ( empty( $token ) ) {
			return $this->error(
				new WP_Error(
					'token_fetch_failed',
					__( 'Failed to fetch user token from WordPress.com.', 'jetpack-connection' ),
					400
				),
				'remote_connect'
			);
		}
		$token = sanitize_text_field( $token );

		( new Tokens() )->update_user_token( $user->ID, sprintf( '%s.%d', $token, $user->ID ), true );

		/**
		 * Hook fired at the end of the jetpack.remoteConnect XML-RPC callback
		 *
		 * @since 1.9.7
		 */
		do_action( 'jetpack_remote_connect_end' );

		return $this->connection->has_connected_owner();
	}

	/**
	 * Getter for the local user to act as.
	 *
	 * @param array $request the current request data.
	 * @return WP_User|IXR_Error|false IXR_Error if the request is missing a local_user field, WP_User object on success, or false on failure to find a user.
	 */
	private function fetch_and_verify_local_user( $request ) {
		if ( empty( $request['local_user'] ) ) {
			return $this->error(
				new \WP_Error(
					'local_user_missing',
					__( 'The required "local_user" parameter is missing.', 'jetpack-connection' ),
					400
				),
				'remote_provision'
			);
		}

		// Local user is used to look up by login, email or ID.
		$local_user_info = $request['local_user'];

		return $this->get_user_by_anything( $local_user_info );
	}

	/**
	 * Gets the user object by its data.
	 *
	 * @param string $user_id can be any identifying user data.
	 * @return WP_User|false WP_User object on success, false on failure.
	 */
	private function get_user_by_anything( $user_id ) {
		$user = get_user_by( 'login', $user_id );

		if ( ! $user ) {
			$user = get_user_by( 'email', $user_id );
		}

		if ( ! $user ) {
			$user = get_user_by( 'ID', $user_id );
		}

		return $user;
	}

	/**
	 * Possible error_codes:
	 *
	 * - verify_secret_1_missing
	 * - verify_secret_1_malformed
	 * - verify_secrets_missing: verification secrets are not found in database
	 * - verify_secrets_incomplete: verification secrets are only partially found in database
	 * - verify_secrets_expired: verification secrets have expired
	 * - verify_secrets_mismatch: stored secret_1 does not match secret_1 sent by Jetpack.WordPress.com
	 * - state_missing: required parameter of state not found
	 * - state_malformed: state is not a digit
	 * - invalid_state: state in request does not match the stored state
	 *
	 * The 'authorize' and 'register' actions have additional error codes
	 *
	 * state_missing: a state ( user id ) was not supplied
	 * state_malformed: state is not the correct data type
	 * invalid_state: supplied state does not match the stored state
	 *
	 * @param array $params action An array of 3 parameters:
	 *     [0]: string action. Possible values are `authorize`, `publicize` and `register`.
	 *     [1]: string secret_1.
	 *     [2]: int state.
	 * @return \IXR_Error|string IXR_Error on failure, secret_2 on success.
	 */
	public function verify_action( $params ) {
		$action        = isset( $params[0] ) ? $params[0] : '';
		$verify_secret = isset( $params[1] ) ? $params[1] : '';
		$state         = isset( $params[2] ) ? $params[2] : '';

		$result = ( new Secrets() )->verify( $action, $verify_secret, $state );

		if ( is_wp_error( $result ) ) {
			return $this->error( $result );
		}

		return $result;
	}

	/**
	 * Wrapper for wp_authenticate( $username, $password );
	 *
	 * @return \WP_User|bool
	 */
	public function login() {
		$this->connection->require_jetpack_authentication();
		$user = wp_authenticate( 'username', 'password' );
		if ( is_wp_error( $user ) ) {
			if ( 'authentication_failed' === $user->get_error_code() ) { // Generic error could mean most anything.
				$this->error = new \WP_Error( 'invalid_request', 'Invalid Request', 403 );
			} else {
				$this->error = $user;
			}
			return false;
		} elseif ( ! $user ) { // Shouldn't happen.
			$this->error = new \WP_Error( 'invalid_request', 'Invalid Request', 403 );
			return false;
		}

		wp_set_current_user( $user->ID );

		return $user;
	}

	/**
	 * Returns the current error as an \IXR_Error
	 *
	 * @param \WP_Error|\IXR_Error $error             The error object, optional.
	 * @param string               $event_name The event name.
	 * @param \WP_User             $user              The user object.
	 * @return bool|\IXR_Error
	 */
	public function error( $error = null, $event_name = null, $user = null ) {
		if ( null !== $event_name ) {
			// This action is documented in class.jetpack-xmlrpc-server.php.
			do_action( 'jetpack_xmlrpc_server_event', $event_name, 'fail', $error, $user );
		}

		if ( $error !== null ) {
			$this->error = $error;
		}

		if ( is_wp_error( $this->error ) ) {
			$code = $this->error->get_error_data();
			if ( ! $code ) {
				$code = -10520;
			}
			$message = sprintf( 'Jetpack: [%s] %s', $this->error->get_error_code(), $this->error->get_error_message() );
			if ( ! class_exists( \IXR_Error::class ) ) {
				require_once ABSPATH . WPINC . '/class-IXR.php';
			}
			return new \IXR_Error( $code, $message );
		} elseif ( is_a( $this->error, 'IXR_Error' ) ) {
			return $this->error;
		}

		return false;
	}

	/* API Methods */

	/**
	 * Just authenticates with the given Jetpack credentials.
	 *
	 * @return string A success string. The Jetpack plugin filters it and make it return the Jetpack plugin version.
	 */
	public function test_connection() {
		/**
		 * Filters the successful response of the XMLRPC test_connection method
		 *
		 * @param string $response The response string.
		 */
		return apply_filters( 'jetpack_xmlrpc_test_connection_response', 'success' );
	}

	/**
	 * Test the API user code.
	 *
	 * @param array $args arguments identifying the test site.
	 */
	public function test_api_user_code( $args ) {
		$client_id = (int) $args[0];
		$user_id   = (int) $args[1];
		$nonce     = (string) $args[2];
		$verify    = (string) $args[3];

		if ( ! $client_id || ! $user_id || ! strlen( $nonce ) || 32 !== strlen( $verify ) ) {
			return false;
		}

		$user = get_user_by( 'id', $user_id );
		if ( ! $user || is_wp_error( $user ) ) {
			return false;
		}

		/* phpcs:ignore
		 debugging
		error_log( "CLIENT: $client_id" );
		error_log( "USER:   $user_id" );
		error_log( "NONCE:  $nonce" );
		error_log( "VERIFY: $verify" );
		*/

		$jetpack_token = ( new Tokens() )->get_access_token( $user_id );

		$api_user_code = get_user_meta( $user_id, "jetpack_json_api_$client_id", true );
		if ( ! $api_user_code ) {
			return false;
		}

		$hmac = hash_hmac(
			'md5',
			json_encode( // phpcs:ignore WordPress.WP.AlternativeFunctions.json_encode_json_encode
				(object) array(
					'client_id' => (int) $client_id,
					'user_id'   => (int) $user_id,
					'nonce'     => (string) $nonce,
					'code'      => (string) $api_user_code,
				)
			),
			$jetpack_token->secret
		);

		if ( ! hash_equals( $hmac, $verify ) ) {
			return false;
		}

		return $user_id;
	}

	/**
	 * Unlink a user from WordPress.com
	 *
	 * When the request is done without any parameter, this XMLRPC callback gets an empty array as input.
	 *
	 * If $user_id is not provided, it will try to disconnect the current logged in user. This will fail if called by the Master User.
	 *
	 * If $user_id is is provided, it will try to disconnect the informed user, even if it's the Master User.
	 *
	 * @param mixed $user_id The user ID to disconnect from this site.
	 */
	public function unlink_user( $user_id = array() ) {
		$user_id = (int) $user_id;
		if ( $user_id < 1 ) {
			$user_id = null;
		}
		/**
		 * Fired when we want to log an event to the Jetpack event log.
		 *
		 * @since 1.7.0
		 * @since-jetpack 7.7.0
		 *
		 * @param string $code Unique name for the event.
		 * @param string $data Optional data about the event.
		 */
		do_action( 'jetpack_event_log', 'unlink' );
		return $this->connection->disconnect_user(
			$user_id,
			(bool) $user_id
		);
	}

	/**
	 * Returns the home URL, site URL, and URL secret for the current site which can be used on the WPCOM side for
	 * IDC mitigation to decide whether sync should be allowed if the home and siteurl values differ between WPCOM
	 * and the remote Jetpack site.
	 *
	 * @since 1.56.0 Additional data may be added via filter `jetpack_connection_validate_urls_for_idc_mitigation_response`.
	 *
	 * @return array
	 */
	public function validate_urls_for_idc_mitigation() {
		$response = array(
			'home'    => Urls::home_url(),
			'siteurl' => Urls::site_url(),
		);

		/**
		 * Allows modifying the response.
		 *
		 * @since 1.56.0
		 *
		 * @param array $response
		 */
		return apply_filters( 'jetpack_connection_validate_urls_for_idc_mitigation_response', $response );
	}

	/**
	 * Updates the attachment parent object.
	 *
	 * @param array $args attachment and parent identifiers.
	 */
	public function update_attachment_parent( $args ) {
		$attachment_id = (int) $args[0];
		$parent_id     = (int) $args[1];

		return wp_update_post(
			array(
				'ID'          => $attachment_id,
				'post_parent' => $parent_id,
			)
		);
	}

	/**
	 * Deprecated: This method is no longer part of the Connection package and now lives on the Jetpack plugin.
	 *
	 * Disconnect this blog from the connected wordpress.com account
	 *
	 * @deprecated since 1.25.0
	 * @see Jetpack_XMLRPC_Methods::disconnect_blog() in the Jetpack plugin
	 *
	 * @return boolean
	 */
	public function disconnect_blog() {
		_deprecated_function( __METHOD__, '1.25.0', 'Jetpack_XMLRPC_Methods::disconnect_blog()' );
		if ( class_exists( 'Jetpack_XMLRPC_Methods' ) ) {
			return Jetpack_XMLRPC_Methods::disconnect_blog();
		}
		return false;
	}

	/**
	 * Deprecated: This method is no longer part of the Connection package and now lives on the Jetpack plugin.
	 *
<<<<<<< HEAD
	 * Returns what features are available. Uses the slug of the module files.
	 *
	 * @deprecated since 1.25.0
	 * @see Jetpack_XMLRPC_Methods::features_available() in the Jetpack plugin
	 *
	 * @return array
	 */
	public function features_available() {
		_deprecated_function( __METHOD__, '1.25.0', 'Jetpack_XMLRPC_Methods::features_available()' );
		if ( class_exists( 'Jetpack_XMLRPC_Methods' ) ) {
			return Jetpack_XMLRPC_Methods::features_available();
=======
	 * Returns what features are enabled. Uses the slug of the modules files.
	 *
	 * @deprecated since 1.25.0
	 * @see Jetpack_XMLRPC_Methods::features_enabled() in the Jetpack plugin
	 *
	 * @return array
	 */
	public function features_enabled() {
		_deprecated_function( __METHOD__, '1.25.0', 'Jetpack_XMLRPC_Methods::features_enabled()' );
		if ( class_exists( 'Jetpack_XMLRPC_Methods' ) ) {
			return Jetpack_XMLRPC_Methods::features_enabled();
>>>>>>> e173ec2f
		}
		return array();
	}

	/**
	 * Deprecated: This method is no longer part of the Connection package and now lives on the Jetpack plugin.
	 *
	 * Serve a JSON API request.
	 *
	 * @deprecated since 1.25.0
	 * @see Jetpack_XMLRPC_Methods::json_api() in the Jetpack plugin
	 *
	 * @param array $args request arguments.
	 */
	public function json_api( $args = array() ) {
		_deprecated_function( __METHOD__, '1.25.0', 'Jetpack_XMLRPC_Methods::json_api()' );
		if ( class_exists( 'Jetpack_XMLRPC_Methods' ) ) {
			return Jetpack_XMLRPC_Methods::json_api( $args );
		}
		return array();
	}
}<|MERGE_RESOLUTION|>--- conflicted
+++ resolved
@@ -826,38 +826,6 @@
 	/**
 	 * Deprecated: This method is no longer part of the Connection package and now lives on the Jetpack plugin.
 	 *
-<<<<<<< HEAD
-	 * Returns what features are available. Uses the slug of the module files.
-	 *
-	 * @deprecated since 1.25.0
-	 * @see Jetpack_XMLRPC_Methods::features_available() in the Jetpack plugin
-	 *
-	 * @return array
-	 */
-	public function features_available() {
-		_deprecated_function( __METHOD__, '1.25.0', 'Jetpack_XMLRPC_Methods::features_available()' );
-		if ( class_exists( 'Jetpack_XMLRPC_Methods' ) ) {
-			return Jetpack_XMLRPC_Methods::features_available();
-=======
-	 * Returns what features are enabled. Uses the slug of the modules files.
-	 *
-	 * @deprecated since 1.25.0
-	 * @see Jetpack_XMLRPC_Methods::features_enabled() in the Jetpack plugin
-	 *
-	 * @return array
-	 */
-	public function features_enabled() {
-		_deprecated_function( __METHOD__, '1.25.0', 'Jetpack_XMLRPC_Methods::features_enabled()' );
-		if ( class_exists( 'Jetpack_XMLRPC_Methods' ) ) {
-			return Jetpack_XMLRPC_Methods::features_enabled();
->>>>>>> e173ec2f
-		}
-		return array();
-	}
-
-	/**
-	 * Deprecated: This method is no longer part of the Connection package and now lives on the Jetpack plugin.
-	 *
 	 * Serve a JSON API request.
 	 *
 	 * @deprecated since 1.25.0
