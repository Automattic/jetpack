--- conflicted
+++ resolved
@@ -264,132 +264,39 @@
 		$this->assertSame( self::PACKAGE_VERSIONS, get_option( Package_Version_Tracker::PACKAGE_VERSION_OPTION ) );
 	}
 
-	/**
-	 * Tests the maybe_update_package_versions method with Sync disabled when the HTTP request to WPCOM succeeds.
-	 */
-	public function test_maybe_update_package_versions_with_sync_disabled_remote_request_success() {
-		\Jetpack_Options::update_option( 'blog_token', 'asdasd.123123' );
-		\Jetpack_Options::update_option( 'id', 1234 );
-
-		add_filter( 'pre_http_request', array( $this, 'intercept_http_request_success' ) );
-
-		update_option( Package_Version_Tracker::PACKAGE_VERSION_OPTION, self::PACKAGE_VERSIONS );
-
-		add_filter(
-			'jetpack_package_versions',
-			function () {
-				return self::CHANGED_VERSIONS;
-			}
-		);
-
-		( new Package_Version_Tracker() )->maybe_update_package_versions();
-
-		remove_filter( 'pre_http_request', array( $this, 'intercept_http_request_success' ) );
-
-		$this->assertTrue( $this->http_request_attempted );
-
-		$this->assertSame( self::CHANGED_VERSIONS, get_option( Package_Version_Tracker::PACKAGE_VERSION_OPTION ) );
-	}
-
-	/**
-	 * Tests the maybe_update_package_versions method with Sync disabled when the site is not connected.
-	 */
-	public function test_maybe_update_package_versions_with_sync_disabled_not_connected() {
-		add_filter( 'pre_http_request', array( $this, 'intercept_http_request_failure' ) );
-
-		update_option( Package_Version_Tracker::PACKAGE_VERSION_OPTION, self::PACKAGE_VERSIONS );
-
-		add_filter(
-			'jetpack_package_versions',
-			function () {
-				return self::CHANGED_VERSIONS;
-			}
-		);
-
-		( new Package_Version_Tracker() )->maybe_update_package_versions();
-
-		remove_filter( 'pre_http_request', array( $this, 'intercept_http_request_failure' ) );
-
-		$this->assertFalse( $this->http_request_attempted );
-
-		$this->assertSame( self::PACKAGE_VERSIONS, get_option( Package_Version_Tracker::PACKAGE_VERSION_OPTION ) );
-
-		$failed_request_cached = get_transient( Package_Version_Tracker::CACHED_FAILED_REQUEST_KEY );
-
-		$this->assertFalse( $failed_request_cached );
-	}
-
-	/**
-	 * Tests the maybe_update_package_versions method with Sync disabled when the HTTP request to WPCOM fails.
-	 */
-	public function test_maybe_update_package_versions_with_sync_disabled_remote_request_failure() {
-		\Jetpack_Options::update_option( 'blog_token', 'asdasd.123123' );
-		\Jetpack_Options::update_option( 'id', 1234 );
-
-		add_filter( 'pre_http_request', array( $this, 'intercept_http_request_failure' ) );
-
-		update_option( Package_Version_Tracker::PACKAGE_VERSION_OPTION, self::PACKAGE_VERSIONS );
-
-		add_filter(
-			'jetpack_package_versions',
-			function () {
-				return self::CHANGED_VERSIONS;
-			}
-		);
-
-		( new Package_Version_Tracker() )->maybe_update_package_versions();
-
-		remove_filter( 'pre_http_request', array( $this, 'intercept_http_request_failure' ) );
-
-		$this->assertTrue( $this->http_request_attempted );
-
-		$this->assertSame( self::PACKAGE_VERSIONS, get_option( Package_Version_Tracker::PACKAGE_VERSION_OPTION ) );
-
-		$failed_request_cached = get_transient( Package_Version_Tracker::CACHED_FAILED_REQUEST_KEY );
-
-		$this->assertNotFalse( $failed_request_cached );
-	}
-
-	/**
-	 * Tests the maybe_update_package_versions method when the HTTP request to WPCOM has already failed within last hour..
-	 */
-	public function test_remote_package_versions_will_not_be_updated_if_a_previous_failed_request_occurred_within_hour() {
-		set_transient( Package_Version_Tracker::CACHED_FAILED_REQUEST_KEY, time() );
-
-		\Jetpack_Options::update_option( 'blog_token', 'asdasd.123123' );
-		\Jetpack_Options::update_option( 'id', 1234 );
-
-		add_filter( 'pre_http_request', array( $this, 'intercept_http_request_failure' ) );
-
-		update_option( Package_Version_Tracker::PACKAGE_VERSION_OPTION, self::PACKAGE_VERSIONS );
-
-		add_filter(
-			'jetpack_package_versions',
-			function () {
-				return self::CHANGED_VERSIONS;
-			}
-		);
-
-		( new Package_Version_Tracker() )->maybe_update_package_versions();
-
-		remove_filter( 'pre_http_request', array( $this, 'intercept_http_request_failure' ) );
-
-		$this->assertFalse( $this->http_request_attempted );
-
-		$this->assertSame( self::PACKAGE_VERSIONS, get_option( Package_Version_Tracker::PACKAGE_VERSION_OPTION ) );
-	}
-
-	/**
-<<<<<<< HEAD
-	 * Tests the maybe_update_package_versions method with Sync disabled when the HTTP request to WPCOM succeeds.
-=======
-	 * Tests the maybe_update_package_versions method when the `init` hook is not fired.
-	 */
+		/**
+		 * Tests the maybe_update_package_versions method when the `init` hook is not fired.
+		 */
 	public function test_maybe_update_package_versions_with_init_hook_not_fired() {
 		global $wp_actions;
 		// Remove `init` from global $wp_actions.
 		unset( $wp_actions['init'] );
 
+		$tracker = $this->getMockBuilder( 'Automattic\Jetpack\Connection\Package_Version_Tracker' )
+			->setMethods( array( 'update_package_versions_option' ) )
+			->getMock();
+
+		update_option( Package_Version_Tracker::PACKAGE_VERSION_OPTION, self::PACKAGE_VERSIONS );
+
+		add_filter(
+			'jetpack_package_versions',
+			function () {
+				return self::CHANGED_VERSIONS;
+			}
+		);
+
+		$tracker->expects( $this->never() )
+			->method( 'update_package_versions_option' );
+
+		$tracker->maybe_update_package_versions();
+
+		$this->assertSame( self::PACKAGE_VERSIONS, get_option( Package_Version_Tracker::PACKAGE_VERSION_OPTION ) );
+	}
+
+	/**
+	 * Tests the maybe_update_package_versions method with Sync disabled when the HTTP request to WPCOM succeeds.
+	 */
+	public function test_maybe_update_package_versions_with_sync_disabled_remote_request_success() {
 		\Jetpack_Options::update_option( 'blog_token', 'asdasd.123123' );
 		\Jetpack_Options::update_option( 'id', 1234 );
 
@@ -408,14 +315,101 @@
 
 		remove_filter( 'pre_http_request', array( $this, 'intercept_http_request_success' ) );
 
+		$this->assertTrue( $this->http_request_attempted );
+
+		$this->assertSame( self::CHANGED_VERSIONS, get_option( Package_Version_Tracker::PACKAGE_VERSION_OPTION ) );
+	}
+
+	/**
+	 * Tests the maybe_update_package_versions method with Sync disabled when the site is not connected.
+	 */
+	public function test_maybe_update_package_versions_with_sync_disabled_not_connected() {
+		add_filter( 'pre_http_request', array( $this, 'intercept_http_request_failure' ) );
+
+		update_option( Package_Version_Tracker::PACKAGE_VERSION_OPTION, self::PACKAGE_VERSIONS );
+
+		add_filter(
+			'jetpack_package_versions',
+			function () {
+				return self::CHANGED_VERSIONS;
+			}
+		);
+
+		( new Package_Version_Tracker() )->maybe_update_package_versions();
+
+		remove_filter( 'pre_http_request', array( $this, 'intercept_http_request_failure' ) );
+
 		$this->assertFalse( $this->http_request_attempted );
 
 		$this->assertSame( self::PACKAGE_VERSIONS, get_option( Package_Version_Tracker::PACKAGE_VERSION_OPTION ) );
+
+		$failed_request_cached = get_transient( Package_Version_Tracker::CACHED_FAILED_REQUEST_KEY );
+
+		$this->assertFalse( $failed_request_cached );
+	}
+
+	/**
+	 * Tests the maybe_update_package_versions method with Sync disabled when the HTTP request to WPCOM fails.
+	 */
+	public function test_maybe_update_package_versions_with_sync_disabled_remote_request_failure() {
+		\Jetpack_Options::update_option( 'blog_token', 'asdasd.123123' );
+		\Jetpack_Options::update_option( 'id', 1234 );
+
+		add_filter( 'pre_http_request', array( $this, 'intercept_http_request_failure' ) );
+
+		update_option( Package_Version_Tracker::PACKAGE_VERSION_OPTION, self::PACKAGE_VERSIONS );
+
+		add_filter(
+			'jetpack_package_versions',
+			function () {
+				return self::CHANGED_VERSIONS;
+			}
+		);
+
+		( new Package_Version_Tracker() )->maybe_update_package_versions();
+
+		remove_filter( 'pre_http_request', array( $this, 'intercept_http_request_failure' ) );
+
+		$this->assertTrue( $this->http_request_attempted );
+
+		$this->assertSame( self::PACKAGE_VERSIONS, get_option( Package_Version_Tracker::PACKAGE_VERSION_OPTION ) );
+
+		$failed_request_cached = get_transient( Package_Version_Tracker::CACHED_FAILED_REQUEST_KEY );
+
+		$this->assertNotFalse( $failed_request_cached );
 	}
 
 	/**
 	 * Tests the maybe_update_package_versions method when the HTTP request to WPCOM has already failed within last hour..
->>>>>>> 0905e57a
+	 */
+	public function test_remote_package_versions_will_not_be_updated_if_a_previous_failed_request_occurred_within_hour() {
+		set_transient( Package_Version_Tracker::CACHED_FAILED_REQUEST_KEY, time() );
+
+		\Jetpack_Options::update_option( 'blog_token', 'asdasd.123123' );
+		\Jetpack_Options::update_option( 'id', 1234 );
+
+		add_filter( 'pre_http_request', array( $this, 'intercept_http_request_failure' ) );
+
+		update_option( Package_Version_Tracker::PACKAGE_VERSION_OPTION, self::PACKAGE_VERSIONS );
+
+		add_filter(
+			'jetpack_package_versions',
+			function () {
+				return self::CHANGED_VERSIONS;
+			}
+		);
+
+		( new Package_Version_Tracker() )->maybe_update_package_versions();
+
+		remove_filter( 'pre_http_request', array( $this, 'intercept_http_request_failure' ) );
+
+		$this->assertFalse( $this->http_request_attempted );
+
+		$this->assertSame( self::PACKAGE_VERSIONS, get_option( Package_Version_Tracker::PACKAGE_VERSION_OPTION ) );
+	}
+
+	/**
+	 * Tests the maybe_update_package_versions method with Sync disabled when the HTTP request to WPCOM succeeds.
 	 */
 	public function test_maybe_update_package_versions_with_sync_enabled() {
 		$tracker = $this->getMockBuilder( 'Automattic\Jetpack\Connection\Package_Version_Tracker' )
