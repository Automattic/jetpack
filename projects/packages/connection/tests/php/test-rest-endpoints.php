<?php // phpcs:ignore WordPress.Files.FileName.InvalidClassFileName

namespace Automattic\Jetpack\Connection;

use Automattic\Jetpack\Connection\Package_Version_Tracker as Connection_Package_Version_Tracker;
use Automattic\Jetpack\Connection\Plugin as Connection_Plugin;
use Automattic\Jetpack\Connection\Plugin_Storage as Connection_Plugin_Storage;
use Automattic\Jetpack\Connection\Rest_Authentication as Connection_Rest_Authentication;
use Automattic\Jetpack\Constants;
use Automattic\Jetpack\Redirect;
use Automattic\Jetpack\Status\Cache as StatusCache;
use Jetpack_Options;
use PHPUnit\Framework\TestCase;
use WorDBless\Options as WorDBless_Options;
use WorDBless\Users as WorDBless_Users;
use WP_REST_Request;
use WP_REST_Server;
use WpOrg\Requests\Utility\CaseInsensitiveDictionary;

/**
 * Unit tests for the REST API endpoints.
 *
 * @package automattic/jetpack-connection
 * @see \Automattic\Jetpack\Connection\REST_Connector
 */
class Test_REST_Endpoints extends TestCase {
	use \Yoast\PHPUnitPolyfills\Polyfills\AssertIsType;

	const BLOG_TOKEN = 'new.blogtoken';
	const BLOG_ID    = 42;

	/**
	 * REST Server object.
	 *
	 * @var WP_REST_Server
	 */
	private $server;

	/**
	 * The original hostname to restore after tests are finished.
	 *
	 * @var string
	 */
	private $api_host_original;

	/**
	 * The current user id.
	 *
	 * @var int
	 */
	private static $user_id;

	/**
	 * The secondary user id.
	 *
	 * @var int
	 */
	private static $secondary_user_id;

	/**
	 * Setting up the test.
	 *
	 * @before
	 */
	public function set_up() {
		global $wp_rest_server;

		$wp_rest_server = new WP_REST_Server();
		$this->server   = $wp_rest_server;

		do_action( 'rest_api_init' );
		new REST_Connector( new Manager() );

		add_action( 'jetpack_disabled_raw_options', array( $this, 'bypass_raw_options' ) );

		self::$user_id = wp_insert_user(
			array(
				'user_login' => 'test_user',
				'user_pass'  => '123',
				'role'       => 'administrator',
			)
		);
		wp_set_current_user( self::$user_id );
		$user = wp_get_current_user();

		// Hack to prevent Tracking.
		// @see Tracking::tracks_record_event
		// @todo Fix this properly.
		$user->cap_key = 'wptests_capabilities';

		$user->add_cap( 'jetpack_reconnect' );
		$user->add_cap( 'jetpack_connect' );
		$user->add_cap( 'jetpack_disconnect' );
		$user->add_cap( 'jetpack_connect_user' );

		self::$secondary_user_id = wp_insert_user(
			array(
				'user_login' => 'test_is_user_connected_with_user_id_logged_in',
				'user_pass'  => '123',
				'role'       => 'administrator',
			)
		);

		$this->api_host_original                                  = Constants::get_constant( 'JETPACK__WPCOM_JSON_API_BASE' );
		Constants::$set_constants['JETPACK__WPCOM_JSON_API_BASE'] = 'https://public-api.wordpress.com';

		Constants::$set_constants['JETPACK__API_BASE'] = 'https://jetpack.wordpress.com/jetpack.';

		set_transient( 'jetpack_assumed_site_creation_date', '2020-02-28 01:13:27' );
	}

	/**
	 * Returning the environment into its initial state.
	 *
	 * @after
	 */
	public function tear_down() {
		remove_action( 'jetpack_disabled_raw_options', array( $this, 'bypass_raw_options' ) );

		$user = wp_get_current_user();
		$user->remove_cap( 'jetpack_reconnect' );
		$user->remove_cap( 'jetpack_connect' );
		$user->remove_cap( 'jetpack_disconnect' );
		$user->remove_cap( 'jetpack_connect_user' );

		Constants::$set_constants['JETPACK__WPCOM_JSON_API_BASE'] = $this->api_host_original;

		delete_transient( 'jetpack_assumed_site_creation_date' );

		WorDBless_Options::init()->clear_options();
		WorDBless_Users::init()->clear_all_users();

		unset( $_SERVER['REQUEST_METHOD'] );
		$_GET = array();

		Connection_Rest_Authentication::init()->reset_saved_auth_state();
	}

	/**
	 * Testing the `/jetpack/v4/remote_authorize` endpoint.
	 */
	public function test_remote_authorize() {
		wp_set_current_user( 0 );
		add_filter( 'jetpack_options', array( $this, 'mock_jetpack_site_connection_options' ), 10, 2 );
		add_filter( 'pre_http_request', array( $this, 'intercept_auth_token_request' ), 10, 3 );

		$secret_1 = 'Az0g39toGWlYiTJ4NnDuAz0g39toGWlY';

		$secrets = array(
			'jetpack_authorize_' . self::$user_id => array(
				'secret_1' => $secret_1,
				'secret_2' => 'zfIFcym2Jlzd8AVgzfIFcym2Jlzd8AVg',
				'exp'      => time() + 60,
			),
		);

		// phpcs:ignore VariableAnalysis.CodeAnalysis.VariableAnalysis.UnusedVariable
		$options_filter = function ( $value ) use ( $secrets ) {
			return $secrets;
		};
		add_filter( 'pre_option_' . Secrets::LEGACY_SECRETS_OPTION_NAME, $options_filter );

		$request = new WP_REST_Request( 'POST', '/jetpack/v4/remote_authorize' );
		$request->set_header( 'Content-Type', 'application/json' );
		$request->set_body( '{ "state": "' . self::$user_id . '", "secret": "' . $secret_1 . '", "redirect_uri": "https://example.org", "code": "54321" }' );

		$response = $this->server->dispatch( $request );
		$data     = $response->get_data();

		remove_filter( 'pre_option_' . Secrets::LEGACY_SECRETS_OPTION_NAME, $options_filter );
		remove_filter( 'pre_http_request', array( $this, 'intercept_auth_token_request' ) );
		remove_filter( 'jetpack_options', array( $this, 'mock_jetpack_site_connection_options' ) );

		$this->assertEquals( 200, $response->get_status() );
		$this->assertEquals( 'authorized', $data['result'] );
	}

	/**
	 * Testing the `/jetpack/v4/connection` endpoint.
	 */
	public function test_connection() {
		StatusCache::clear();
		add_filter( 'jetpack_offline_mode', '__return_true' );
		try {
			$request = new WP_REST_Request( 'GET', '/jetpack/v4/connection' );

			$response = $this->server->dispatch( $request );
			$data     = $response->get_data();

			$this->assertFalse( $data['isActive'] );
			$this->assertFalse( $data['isRegistered'] );
			$this->assertTrue( $data['offlineMode']['isActive'] );
		} finally {
			remove_filter( 'jetpack_offline_mode', '__return_true' );
			StatusCache::clear();
		}
	}

	/**
	 * Testing the `/jetpack/v4/connection` endpoint jetpack_connection_status filter.
	 */
	public function test_connection_jetpack_connection_status_filter() {
		add_filter(
			'jetpack_connection_status',
			function ( $status_data ) {
				$this->assertIsArray( $status_data );
				return array();
			}
		);
		try {
			$request = new WP_REST_Request( 'GET', '/jetpack/v4/connection' );

			$response = $this->server->dispatch( $request );
			$data     = $response->get_data();

			$this->assertSame( array(), $data );
		} finally {
			remove_all_filters( 'jetpack_connection_status' );
		}
	}

	/**
	 * Testing the `/jetpack/v4/connection/plugins` endpoint.
	 */
	public function test_connection_plugins() {
		$user = wp_get_current_user();
		$user->add_cap( 'activate_plugins' );

		$plugins = array(
			array(
				'name' => 'Plugin Name 1',
				'slug' => 'plugin-slug-1',
			),
			array(
				'name' => 'Plugin Name 2',
				'slug' => 'plugin-slug-2',
			),
		);

		array_walk(
			$plugins,
			function ( $plugin ) {
				( new Connection_Plugin( $plugin['slug'] ) )->add( $plugin['name'] );
			}
		);

		Connection_Plugin_Storage::configure();

		$request = new WP_REST_Request( 'GET', '/jetpack/v4/connection/plugins' );

		$response = $this->server->dispatch( $request );

		$user->remove_cap( 'activate_plugins' );

		$this->assertEquals( $plugins, $response->get_data() );
	}

	/**
	 * Testing the `connection/reconnect` endpoint, full reconnect.
	 */
	public function test_connection_reconnect_full() {
		$this->setup_reconnect_test( null );
		add_filter( 'jetpack_connection_disconnect_site_wpcom', '__return_false' );
		add_filter( 'pre_http_request', array( static::class, 'intercept_register_request' ), 10, 3 );

		$response = $this->server->dispatch( $this->build_reconnect_request() );
		$data     = $response->get_data();

		remove_filter( 'pre_http_request', array( static::class, 'intercept_register_request' ), 10 );
		remove_filter( 'jetpack_connection_disconnect_site_wpcom', '__return_false' );
		$this->shutdown_reconnect_test( null );

		$this->assertEquals( 200, $response->get_status() );
		$this->assertEquals( 'in_progress', $data['status'] );
		$this->assertSame( 0, strpos( $data['authorizeUrl'], 'https://jetpack.wordpress.com/jetpack.authorize/' ) );
	}

	/**
	 * Testing the `connection/reconnect` endpoint, successful partial reconnect (blog token).
	 */
	public function test_connection_reconnect_partial_blog_token_success() {
		$this->setup_reconnect_test( 'blog_token' );
		add_filter( 'pre_http_request', array( $this, 'intercept_refresh_blog_token_request' ), 10, 3 );

		$response = $this->server->dispatch( $this->build_reconnect_request() );
		$data     = $response->get_data();

		remove_filter( 'pre_http_request', array( $this, 'intercept_refresh_blog_token_request' ), 10 );
		$this->shutdown_reconnect_test( 'blog_token' );

		$this->assertEquals( 200, $response->get_status() );
		$this->assertEquals( 'completed', $data['status'] );
	}

	/**
	 * Testing the `connection/reconnect` endpoint, failed partial reconnect (blog token).
	 */
	public function test_connection_reconnect_partial_blog_token_fail() {
		$this->setup_reconnect_test( 'blog_token' );
		add_filter( 'pre_http_request', array( $this, 'intercept_refresh_blog_token_request_fail' ), 10, 3 );

		$response = $this->server->dispatch( $this->build_reconnect_request() );
		$data     = $response->get_data();

		remove_filter( 'pre_http_request', array( $this, 'intercept_refresh_blog_token_request_fail' ), 10 );
		$this->shutdown_reconnect_test( 'blog_token' );

		$this->assertEquals( 500, $response->get_status() );
		$this->assertEquals( 'jetpack_secret', $data['code'] );
	}

	/**
	 * Testing the `connection/reconnect` endpoint, successful partial reconnect (user token).
	 */
	public function test_connection_reconnect_partial_user_token_success() {
		$this->setup_reconnect_test( 'user_token' );
		// Mock user successfully unlinked on WPCOM.
		add_filter( 'pre_http_request', array( $this, 'mock_xmlrpc_success' ), 10, 3 );

		$response = $this->server->dispatch( $this->build_reconnect_request() );
		$data     = $response->get_data();

		remove_filter( 'pre_http_request', array( $this, 'mock_xmlrpc_success' ), 10 );
		$this->shutdown_reconnect_test( 'user_token' );

		$this->assertEquals( 200, $response->get_status() );
		$this->assertEquals( 'in_progress', $data['status'] );
		$this->assertSame( 0, strpos( $data['authorizeUrl'], 'https://jetpack.wordpress.com/jetpack.authorize/' ) );
	}

	/**
	 * Testing the `connection/reconnect` endpoint, site_connection (full reconnect).
	 */
	public function test_connection_reconnect_site_connection() {
		add_filter( 'jetpack_options', array( $this, 'mock_jetpack_site_connection_options' ), 10, 2 );
		add_filter( 'jetpack_connection_disconnect_site_wpcom', '__return_false' );
		add_filter( 'pre_http_request', array( static::class, 'intercept_register_request' ), 10, 3 );

		$response = $this->server->dispatch( $this->build_reconnect_request() );
		$data     = $response->get_data();

		remove_filter( 'pre_http_request', array( static::class, 'intercept_register_request' ), 10 );
		remove_filter( 'jetpack_connection_disconnect_site_wpcom', '__return_false' );
		remove_filter( 'jetpack_options', array( $this, 'mock_jetpack_site_connection_options' ) );

		$this->assertEquals( 200, $response->get_status() );
		$this->assertEquals( 'completed', $data['status'] );
	}

	/**
	 * Testing the `connection/reconnect` endpoint when the token validation request fails.
	 */
	public function test_connection_reconnect_when_token_validation_request_fails() {
		$this->setup_reconnect_test( 'token_validation_failed' );
		add_filter( 'jetpack_connection_disconnect_site_wpcom', '__return_false' );
		add_filter( 'pre_http_request', array( static::class, 'intercept_register_request' ), 10, 3 );

		$response = $this->server->dispatch( $this->build_reconnect_request() );
		$data     = $response->get_data();

		remove_filter( 'pre_http_request', array( static::class, 'intercept_register_request' ), 10 );
		remove_filter( 'jetpack_connection_disconnect_site_wpcom', '__return_false' );
		$this->shutdown_reconnect_test( 'token_validation_failed' );

		$this->assertEquals( 200, $response->get_status() );
		$this->assertEquals( 'in_progress', $data['status'] );
		$this->assertSame( 0, strpos( $data['authorizeUrl'], 'https://jetpack.wordpress.com/jetpack.authorize/' ) );
	}

	/**
	 * Testing the `connection/register` endpoint.
	 */
	public function test_connection_register() {
		add_filter( 'pre_http_request', array( static::class, 'intercept_register_request' ), 10, 3 );

		$request = new WP_REST_Request( 'POST', '/jetpack/v4/connection/register' );
		$request->set_header( 'Content-Type', 'application/json' );

		$request->set_body( wp_json_encode( array( 'registration_nonce' => wp_create_nonce( 'jetpack-registration-nonce' ) ) ) );

		$response = $this->server->dispatch( $request );
		$data     = $response->get_data();

		remove_filter( 'pre_http_request', array( static::class, 'intercept_register_request' ), 10 );

		$this->assertEquals( 200, $response->get_status() );
		$this->assertSame( 0, strpos( $data['authorizeUrl'], 'https://jetpack.wordpress.com/jetpack.authorize/' ) );

		// Asserts that package_versions option will be populated on successful response.
		$this->assertNotFalse( get_option( Connection_Package_Version_Tracker::PACKAGE_VERSION_OPTION ) );

		// Asserts jetpack_register_site_rest_response filter is being properly hooked to add data from wpcom register endpoint response.
		$this->assertSame( '', $data['alternateAuthorizeUrl'] );
	}

	/**
	 * Testing the `connection/register` endpoint with alternate_authorization_url
	 */
	public function test_connection_register_with_alternate_auth_url() {
		add_filter( 'pre_http_request', array( static::class, 'intercept_register_request_with_alternate_auth_url' ), 10, 3 );

		$request = new WP_REST_Request( 'POST', '/jetpack/v4/connection/register' );
		$request->set_header( 'Content-Type', 'application/json' );

		$request->set_body( wp_json_encode( array( 'registration_nonce' => wp_create_nonce( 'jetpack-registration-nonce' ) ) ) );

		$response = $this->server->dispatch( $request );
		$data     = $response->get_data();

		remove_filter( 'pre_http_request', array( static::class, 'intercept_register_request_with_alternate_auth_url' ), 10 );

		$this->assertEquals( 200, $response->get_status() );
		$this->assertSame( 0, strpos( $data['authorizeUrl'], 'https://jetpack.wordpress.com/jetpack.authorize/' ) );

		// Asserts jetpack_register_site_rest_response filter is being properly hooked to add data from wpcom register endpoint response.
		$this->assertSame( Redirect::get_url( 'https://dummy.com' ), $data['alternateAuthorizeUrl'] );
	}

	/**
	 * Testing the `user-token` endpoint without authentication.
	 * Response: failed authorization.
	 */
	public function test_set_user_token_unauthenticated() {
		wp_set_current_user( 0 );
		$request = new WP_REST_Request( 'POST', '/jetpack/v4/user-token' );
		$request->set_header( 'Content-Type', 'application/json' );

		$request->set_body( wp_json_encode( array( 'user_token' => 'test.test.1' ) ) );

		$response = $this->server->dispatch( $request );
		$data     = $response->get_data();

		static::assertEquals( 'invalid_permission_update_user_token', $data['code'] );
		static::assertEquals( 401, $data['data']['status'] );
	}

	/**
	 * Testing the `user-token` endpoint with admin user.
	 * Response: failed authorization.
	 */
	public function test_set_user_token_with_admin_user_fails_auth() {
		$request = new WP_REST_Request( 'POST', '/jetpack/v4/user-token' );
		$request->set_header( 'Content-Type', 'application/json' );

		$request->set_body( wp_json_encode( array( 'user_token' => 'test.test.1' ) ) );

		$response = $this->server->dispatch( $request );
		$data     = $response->get_data();

		static::assertEquals( 'invalid_permission_update_user_token', $data['code'] );
		static::assertEquals( 403, $data['data']['status'] );
	}

	/**
	 * Testing the `user-token` endpoint using blog token authorization.
	 * Response: user token updated.
	 */
	public function test_set_user_token_success() {
		add_filter( 'jetpack_options', array( $this, 'mock_jetpack_site_connection_options' ), 10, 2 );

		$action_hook_id    = null;
		$action_hook_token = null;
		$action_hook       = function ( $user_id, $user_token ) use ( &$action_hook_id, &$action_hook_token ) {
			$action_hook_id    = $user_id;
			$action_hook_token = $user_token;
		};

		add_action( 'jetpack_updated_user_token', $action_hook, 10, 2 );

		$token     = 'new:1:0';
		$timestamp = (string) time();
		$nonce     = 'testing123';
		$body_hash = '';

		wp_cache_set(
			1,
			(object) array(
				'ID'         => 1,
				'user_email' => 'sample@example.org',
			),
			'users'
		);

		$_SERVER['REQUEST_METHOD'] = 'POST';

		$_GET['_for']      = 'jetpack';
		$_GET['token']     = $token;
		$_GET['timestamp'] = $timestamp;
		$_GET['nonce']     = $nonce;
		$_GET['body-hash'] = $body_hash;
		// This is intentionally using base64_encode().
		// phpcs:ignore WordPress.PHP.DiscouragedPHPFunctions.obfuscation_base64_encode
		$_GET['signature'] = base64_encode(
			hash_hmac(
				'sha1',
				implode(
					"\n",
					$data  = array(
						$token,
						$timestamp,
						$nonce,
						$body_hash,
						'POST',
						'anything.example',
						'80',
						'',
					)
				) . "\n",
				'blogtoken',
				true
			)
		);

		Connection_Rest_Authentication::init()->wp_rest_authenticate( false );

		$request = new WP_REST_Request( 'POST', '/jetpack/v4/user-token' );
		$request->set_header( 'Content-Type', 'application/json' );

		$user_token = 'test.test.1';

		$request->set_body( wp_json_encode( array( 'user_token' => $user_token ) ) );

		$response = $this->server->dispatch( $request );
		$data     = $response->get_data();

		remove_action( 'jetpack_updated_user_token', $action_hook );
		remove_filter( 'jetpack_options', array( $this, 'mock_jetpack_site_connection_options' ) );
		wp_cache_delete( 1, 'users' );

		static::assertTrue( $data['success'] );
		static::assertEquals( 200, $response->status );
		static::assertEquals( array( 1 => $user_token ), Jetpack_Options::get_option( 'user_tokens' ) );
		static::assertSame( 1, $action_hook_id, "The 'jetpack_update_user_token_success' action was not properly executed." );
		static::assertEquals( $user_token, $action_hook_token, "The 'jetpack_update_user_token_success' action was not properly executed." );
	}

	/**
	 * Testing the `connection/owner` endpoint on failure.
	 */
	public function test_update_connection_owner_failures() {
		// Mock full connection established.
		add_filter( 'jetpack_options', array( $this, 'mock_jetpack_options' ), 10, 2 );

		$request = new WP_REST_Request( 'POST', '/jetpack/v4/connection/owner' );
		$request->set_header( 'Content-Type', 'application/json' );

		// Attempt owner change without setting an owner.
		$response = $this->server->dispatch( $request );
		$this->assertEquals( 400, $response->get_status() );
		$this->assertEquals( 'Missing parameter(s): owner', $response->get_data()['message'] );

		// Attempt owner change with bad user.
		$request->set_body( wp_json_encode( array( 'owner' => 999 ) ) );
		$response = $this->server->dispatch( $request );
		$this->assertEquals( 400, $response->get_status() );
		$this->assertEquals( 'New owner is not admin', $response->get_data()['message'] );

		// Change owner to valid user but XML-RPC request to WPCOM failed.
		add_filter( 'pre_http_request', array( $this, 'mock_xmlrpc_failure' ), 10, 3 );

		$request->set_body( wp_json_encode( array( 'owner' => self::$secondary_user_id ) ) );
		$response = $this->server->dispatch( $request );

		remove_filter( 'pre_http_request', array( $this, 'mock_xmlrpc_failure' ), 10 );
		remove_filter( 'jetpack_options', array( $this, 'mock_jetpack_options' ), 10 );

		$this->assertEquals( 500, $response->get_status() );
		$this->assertEquals( 'Could not confirm new owner.', $response->get_data()['message'] );
	}

	/**
	 * Testing the `connection/owner` endpoint on success.
	 */
	public function test_update_connection_owner_success() {
		// Change owner to valid user.
		$request = new WP_REST_Request( 'POST', '/jetpack/v4/connection/owner' );
		$request->set_header( 'Content-Type', 'application/json' );
		$request->set_body( wp_json_encode( array( 'owner' => self::$secondary_user_id ) ) );

		// Mock full connection established.
		add_filter( 'jetpack_options', array( $this, 'mock_jetpack_options' ), 10, 2 );
		// Mock owner successfully updated on WPCOM.
		add_filter( 'pre_http_request', array( $this, 'mock_xmlrpc_success' ), 10, 3 );
		$response = $this->server->dispatch( $request );

		remove_filter( 'pre_http_request', array( $this, 'mock_xmlrpc_success' ), 10 );
		remove_filter( 'jetpack_options', array( $this, 'mock_jetpack_options' ), 10 );

		$this->assertEquals( 200, $response->get_status() );
		$this->assertEquals( self::$secondary_user_id, Jetpack_Options::get_option( 'master_user' ), 'Connection owner should be updated.' );
	}

	/**
	 * Testing the `POST /jetpack/v4/connection` endpoint, aka site disconnect endpoint, when isActive is missing.
	 */
	public function test_disconnect_site_with_missing_param() {
		$request = new WP_REST_Request( 'POST', '/jetpack/v4/connection' );
		$request->set_header( 'Content-Type', 'application/json' );

		$response      = $this->server->dispatch( $request );
		$response_data = $response->get_data();

		$this->assertSame( 400, $response->get_status() );
		$this->assertSame( 'Missing parameter(s): isActive', $response_data['message'] );
	}

	/**
	 * Testing the `POST /jetpack/v4/connection` endpoint, aka site disconnect endpoint, when isActive is invalid.
	 */
	public function test_disconnect_site_with_invalid_param() {
		$request = new WP_REST_Request( 'POST', '/jetpack/v4/connection' );
		$request->set_header( 'Content-Type', 'application/json' );
		$request->set_body( wp_json_encode( array( 'isActive' => 'should_be_bool_false' ) ) );

		$response      = $this->server->dispatch( $request );
		$response_data = $response->get_data();

		$this->assertSame( 400, $response->get_status() );
		$this->assertSame( 'Invalid parameter(s): isActive', $response_data['message'] );
	}

	/**
	 * Testing the `POST /jetpack/v4/connection` endpoint, aka site disconnect endpoint, with invalid user permissions.
	 */
	public function test_disconnect_site_with_invalid_user_permissions() {
		// Invalid user permissions.
		$user = wp_get_current_user();
		$user->remove_cap( 'jetpack_disconnect' );

		$request = new WP_REST_Request( 'POST', '/jetpack/v4/connection' );
		$request->set_header( 'Content-Type', 'application/json' );
		$request->set_body( wp_json_encode( array( 'isActive' => false ) ) );

		$response = $this->server->dispatch( $request );

		$this->assertSame( 403, $response->get_status() );
	}

	/**
	 * Testing the `POST /jetpack/v4/connection` endpoint, aka site disconnect endpoint, when the site is not connected.
	 */
	public function test_disconnect_site_site_not_connected() {

		$request = new WP_REST_Request( 'POST', '/jetpack/v4/connection' );
		$request->set_header( 'Content-Type', 'application/json' );
		$request->set_body( wp_json_encode( array( 'isActive' => false ) ) );

		$response      = $this->server->dispatch( $request );
		$response_data = $response->get_data();

		$this->assertSame( 400, $response->get_status() );
		$this->assertSame( 'Failed to disconnect the site as it appears already disconnected.', $response_data['message'] );
	}

	/**
	 * Testing the `POST /jetpack/v4/connection` endpoint, aka site disconnect endpoint, on success.
	 */
	public function test_disconnect_site_success() {
		$request = new WP_REST_Request( 'POST', '/jetpack/v4/connection' );
		$request->set_header( 'Content-Type', 'application/json' );
		$request->set_body( wp_json_encode( array( 'isActive' => false ) ) );

		// Mock full connection established.
		add_filter( 'jetpack_options', array( $this, 'mock_jetpack_options' ), 10, 2 );
		// Mock site successfully disconnected on WPCOM.
		add_filter( 'pre_http_request', array( $this, 'mock_xmlrpc_success' ), 10, 3 );

		$response      = $this->server->dispatch( $request );
		$response_data = $response->get_data();

		remove_filter( 'pre_http_request', array( $this, 'mock_xmlrpc_success' ), 10 );
		remove_filter( 'jetpack_options', array( $this, 'mock_jetpack_options' ), 10 );

		$this->assertSame( 200, $response->get_status() );
		$this->assertSame( 'success', $response_data['code'] );
	}

	/**
	 * Test data for test_get_user_connection_data_route_is_registered_with_jp_version
	 *
	 * @return array
	 */
	public function get_user_connection_data_route_is_registered_with_jp_version_provider() {
		return array(
			'jp_version_null'       => array(
				null,
				true,
			),
			'jp_version_9.1'        => array(
				'9.1',
				false,
			),
			'jp_version_10.0-alpha' => array(
				'10.0-alpha',
				true,
			),
			'jp_version_10.0'       => array(
				'10.0',
				true,
			),
		);
	}

	/**
	 * Testing the `connection/data` endpoint will not be registered if Jetpack-the-plugin < 10.0 is active.
	 *
	 * @dataProvider get_user_connection_data_route_is_registered_with_jp_version_provider
	 *
	 * @param string $jp_version    The Jetpack plugin version.
	 * @param bool   $is_registered Whether the route should be registered or not.
	 */
	public function test_get_user_connection_data_route_is_registered_with_jp_version( $jp_version, $is_registered ) {
		global $wp_rest_server;

		if ( isset( $jp_version ) ) {
			Constants::$set_constants['JETPACK__VERSION'] = $jp_version;
		}

		// Trigger routes re-register.
		$wp_rest_server = new WP_REST_Server();
		new REST_Connector( new Manager() );

		$get_user_connection_data_route = '/jetpack/v4/connection/data';

		$routes = $wp_rest_server->get_routes();

		$route_is_registerd = array_key_exists( $get_user_connection_data_route, $routes );

		$this->assertSame( $is_registered, $route_is_registerd );

		// Clean-up.
		Constants::clear_single_constant( 'JETPACK__VERSION' );
	}

	/**
	 * Testing the `connection/data` endpoint with invalid user permissions.
	 */
	public function test_get_user_connection_data_with_invalid_user_permissions() {
		// Invalid user permissions.
		$user = wp_get_current_user();
		$user->remove_cap( 'jetpack_connect_user' );

		$request = new WP_REST_Request( 'GET', '/jetpack/v4/connection/data' );

		$response = $this->server->dispatch( $request );

		$this->assertEquals( 403, $response->get_status() );
		$this->assertEquals( REST_Connector::get_user_permissions_error_msg(), $response->get_data()['message'] );
	}

	/**
	 * Testing the `connection/data` endpoint without site or user level connection.
	 */
	public function test_get_user_connection_data_site_not_connected() {
		$user = wp_get_current_user();

		$request = new WP_REST_Request( 'GET', '/jetpack/v4/connection/data' );

		$response = $this->server->dispatch( $request );

		$this->assertEquals( 200, $response->get_status() );

		$expected = array(
			'currentUser'     => array(
				'isConnected' => false,
				'isMaster'    => false,
				'username'    => $user->user_login,
				'id'          => $user->ID,
				'blogId'      => false,
				'wpcomUser'   => array(
					'avatar' => false,
				),
				'permissions' => array(
					'connect'      => true,
					'connect_user' => true,
					'disconnect'   => true,
				),
			),
			'connectionOwner' => null,
		);

		$response_data = $response->get_data();

		// Remove gravatar as the url is random.
		unset( $response_data['currentUser']['gravatar'] );
		$this->assertSame( $expected, $response_data );
	}

	/**
	 * Testing the `connection/data` endpoint without user level connection.
	 */
	public function test_get_user_connection_data_without_user_connected() {
		$user = wp_get_current_user();

		// Mock full connection.
		add_filter( 'jetpack_options', array( $this, 'mock_jetpack_site_connection_options' ), 10, 2 );

		$request = new WP_REST_Request( 'GET', '/jetpack/v4/connection/data' );

		$response = $this->server->dispatch( $request );

		remove_filter( 'jetpack_options', array( $this, 'mock_jetpack_site_connection_options' ), 10 );

		$this->assertEquals( 200, $response->get_status() );

		$expected = array(
			'currentUser'     => array(
				'isConnected' => false,
				'isMaster'    => false,
				'username'    => $user->user_login,
				'id'          => $user->ID,
				'blogId'      => self::BLOG_ID,
				'wpcomUser'   => array(
					'avatar' => false,
				),
				'permissions' => array(
					'connect'      => true,
					'connect_user' => true,
					'disconnect'   => true,
				),
			),
			'connectionOwner' => null,
		);

		$response_data = $response->get_data();
		// Remove gravatar as the url is random.
		unset( $response_data['currentUser']['gravatar'] );
		$this->assertSame( $expected, $response_data );
	}

	/**
	 * Testing the `connection/data` endpoint with connected user.
	 */
	public function test_get_user_connection_data_with_connected_user() {
		$user = wp_get_current_user();

		// Mock full connection.
		add_filter( 'jetpack_options', array( $this, 'mock_jetpack_options' ), 10, 2 );
		// Set up some dummy cached user connection data.
		$dummy_wpcom_user_data = array(
			'ID'           => 999,
			'email'        => 'jane.doe@foobar.com',
			'display_name' => 'Jane Doe',
		);
		$transient_key         = 'jetpack_connected_user_data_' . self::$user_id;
		set_transient( $transient_key, $dummy_wpcom_user_data );

		$request = new WP_REST_Request( 'GET', '/jetpack/v4/connection/data' );

		$response = $this->server->dispatch( $request );

		delete_transient( $transient_key );
		remove_filter( 'jetpack_options', array( $this, 'mock_jetpack_options' ), 10 );

		$this->assertEquals( 200, $response->get_status() );

		$expected = array(
			'currentUser'     => array(
				'isConnected' => true,
				'isMaster'    => true,
				'username'    => $user->user_login,
				'id'          => $user->ID,
				'blogId'      => self::BLOG_ID,
				'wpcomUser'   => $dummy_wpcom_user_data,
				'permissions' => array(
					'connect'      => true,
					'connect_user' => true,
					'disconnect'   => true,
				),
			),
			'connectionOwner' => $user->user_login,
		);

		$response_data = $response->get_data();
		// Remove gravatar as the url is random.
		unset( $response_data['currentUser']['gravatar'] );
		unset( $response_data['currentUser']['wpcomUser']['avatar'] );
		$this->assertSame( $expected, $response_data );
	}

	/**
	 * Testing the `remote_register` endpoint without authentication on a fully connected site.
	 * Response: failed authorization.
	 */
	public function test_remote_register_connected_unauthenticated() {
		wp_set_current_user( 0 );
		$request = new WP_REST_Request( 'POST', '/jetpack/v4/remote_register' );
		$request->set_header( 'Content-Type', 'application/json' );

		$body = array(
			'local_user' => static::$user_id,
			'nonce'      => 'foobar',
		);
		$request->set_body( wp_json_encode( $body ) );

		// Mock full connection established.
		add_filter( 'jetpack_options', array( $this, 'mock_jetpack_options' ), 10, 2 );

		$response      = $this->server->dispatch( $request );
		$response_data = $response->get_data();

		remove_filter( 'jetpack_options', array( $this, 'mock_jetpack_options' ), 10 );

		static::assertEquals( 'already_registered', $response_data['code'] );
		static::assertEquals( 400, $response_data['data'] );
	}

	/**
	 * Testing the `remote_register` endpoint without authentication on a fully connected site.
	 * We intentionally provide an invalid user ID so the `Jetpack_XMLRPC_Server::remote_register()` would trigger an error.
	 * Response: `input_error`, meaning that the REST endpoint passed the data to the handler.
	 */
	public function test_remote_register_not_connected_unauthenticated() {
		wp_set_current_user( 0 );
		$request = new WP_REST_Request( 'POST', '/jetpack/v4/remote_register' );
		$request->set_header( 'Content-Type', 'application/json' );

		$body = array(
			'local_user' => -1,
			'nonce'      => 'foobar',
		);
		$request->set_body( wp_json_encode( $body ) );

		$response      = $this->server->dispatch( $request );
		$response_data = $response->get_data();

		static::assertTrue( false !== strpos( $response_data['message'], 'Valid user is required' ) );
		static::assertEquals( 400, $response_data['code'] );
	}

	/**
	 * Testing the `remote_register` endpoint with authentication on a fully connected site.
	 * We intentionally provide an invalid user ID so the `Jetpack_XMLRPC_Server::remote_register()` would trigger an error.
	 * Response: `input_error`, meaning that the REST endpoint passed the data to the handler.
	 */
	public function test_remote_register_connected_authenticated() {
		wp_set_current_user( 0 );

		// Mock full connection established.
		add_filter( 'jetpack_options', array( $this, 'mock_jetpack_options' ), 10, 2 );

		$_SERVER['REQUEST_METHOD'] = 'POST';

		$_GET['_for']      = 'jetpack';
		$_GET['token']     = 'new:1:0';
		$_GET['timestamp'] = (string) time();
		$_GET['nonce']     = 'testing123';
		$_GET['body-hash'] = '';
		// This is intentionally using base64_encode().
		// phpcs:ignore WordPress.PHP.DiscouragedPHPFunctions.obfuscation_base64_encode
		$_GET['signature'] = base64_encode(
			hash_hmac(
				'sha1',
				implode(
					"\n",
					$data  = array(
						$_GET['token'],
						$_GET['timestamp'],
						$_GET['nonce'],
						$_GET['body-hash'],
						'POST',
						'anything.example',
						'80',
						'',
					)
				) . "\n",
				'blogtoken',
				true
			)
		);

		Connection_Rest_Authentication::init()->wp_rest_authenticate( false );

		$request = new WP_REST_Request( 'POST', '/jetpack/v4/remote_register' );
		$request->set_header( 'Content-Type', 'application/json' );

		$body = array(
			'local_user' => -1,
			'nonce'      => 'foobar',
		);
		$request->set_body( wp_json_encode( $body ) );

		$response      = $this->server->dispatch( $request );
		$response_data = $response->get_data();

		remove_filter( 'jetpack_options', array( $this, 'mock_jetpack_options' ), 10 );

		static::assertTrue( false !== strpos( $response_data['message'], 'Valid user is required' ) );
		static::assertEquals( 400, $response_data['code'] );
	}

	/**
<<<<<<< HEAD
	 * Testing the `remote_connect` endpoint without authentication.
	 * Response: failed authorization.
	 */
	public function test_remote_connect_unauthenticated() {
		wp_set_current_user( 0 );
		$request = new WP_REST_Request( 'POST', '/jetpack/v4/remote_connect' );
=======
	 * Testing the `remote_provision` endpoint without authentication.
	 * Response: failed authorization.
	 */
	public function test_remote_provision_unauthenticated() {
		wp_set_current_user( 0 );
		$request = new WP_REST_Request( 'POST', '/jetpack/v4/remote_provision' );
>>>>>>> eafd1ec6
		$request->set_header( 'Content-Type', 'application/json' );

		$body = array( 'local_user' => static::$user_id );
		$request->set_body( wp_json_encode( $body ) );

		// Mock full connection established.
		add_filter( 'jetpack_options', array( $this, 'mock_jetpack_options' ), 10, 2 );

		$response      = $this->server->dispatch( $request );
		$response_data = $response->get_data();

		remove_filter( 'jetpack_options', array( $this, 'mock_jetpack_options' ), 10 );

<<<<<<< HEAD
		static::assertEquals( 'invalid_permission_remote_connect', $response_data['code'] );
=======
		static::assertEquals( 'invalid_permission_remote_provision', $response_data['code'] );
>>>>>>> eafd1ec6
		static::assertEquals( 401, $response_data['data']['status'] );
	}

	/**
<<<<<<< HEAD
	 * Testing the `remote_connect` endpoint with proper authentication.
	 * Response: `already_connected`, meaning that the REST endpoint passed the data to the handler.
	 */
	public function test_remote_connect_authenticated() {
=======
	 * Testing the `remote_provision` endpoint with proper authentication.
	 * We intentionally provide an invalid user ID so the `Jetpack_XMLRPC_Server::remote_provision()` would trigger an error.
	 * Response: `input_error`, meaning that the REST endpoint passed the data to the handler.
	 */
	public function test_remote_provision_authenticated() {
>>>>>>> eafd1ec6
		wp_set_current_user( 0 );

		// Mock full connection established.
		add_filter( 'jetpack_options', array( $this, 'mock_jetpack_options' ), 10, 2 );

		$_SERVER['REQUEST_METHOD'] = 'POST';

		$_GET['_for']      = 'jetpack';
		$_GET['token']     = 'new:1:0';
		$_GET['timestamp'] = (string) time();
		$_GET['nonce']     = 'testing123';
		$_GET['body-hash'] = '';
		// This is intentionally using base64_encode().
		// phpcs:ignore WordPress.PHP.DiscouragedPHPFunctions.obfuscation_base64_encode
		$_GET['signature'] = base64_encode(
			hash_hmac(
				'sha1',
				implode(
					"\n",
					$data  = array(
						$_GET['token'],
						$_GET['timestamp'],
						$_GET['nonce'],
						$_GET['body-hash'],
						'POST',
						'anything.example',
						'80',
						'',
					)
				) . "\n",
				'blogtoken',
				true
			)
		);

		Connection_Rest_Authentication::init()->wp_rest_authenticate( false );

<<<<<<< HEAD
		$request = new WP_REST_Request( 'POST', '/jetpack/v4/remote_connect' );
=======
		$request = new WP_REST_Request( 'POST', '/jetpack/v4/remote_provision' );
>>>>>>> eafd1ec6
		$request->set_header( 'Content-Type', 'application/json' );

		$body = array( 'local_user' => -1 );
		$request->set_body( wp_json_encode( $body ) );

		$response      = $this->server->dispatch( $request );
		$response_data = $response->get_data();

		remove_filter( 'jetpack_options', array( $this, 'mock_jetpack_options' ), 10 );

<<<<<<< HEAD
		static::assertTrue( false !== strpos( $response_data['message'], '[already_connected]' ) );
=======
		static::assertTrue( false !== strpos( $response_data['message'], 'Valid user is required' ) );
>>>>>>> eafd1ec6
		static::assertEquals( 400, $response_data['code'] );
	}

	/**
	 * This filter callback allows us to skip the database query by `Jetpack_Options` to retrieve the option.
	 *
	 * @param array $options List of options already skipping the database request.
	 *
	 * @return array
	 */
	public function bypass_raw_options( array $options ) {
		$options[ Secrets::LEGACY_SECRETS_OPTION_NAME ] = true;

		return $options;
	}

	/**
	 * Intercept the `jetpack.register` API request sent to WP.com, and mock the response.
	 *
	 * @param bool|array $response The existing response.
	 * @param array      $args The request arguments.
	 * @param string     $url The request URL.
	 *
	 * @return array
	 */
	public static function intercept_register_request( $response, $args, $url ) {
		if ( ! str_contains( $url, 'jetpack.register' ) ) {
			return $response;
		}

		return self::get_register_request_mock_response();
	}

	/**
	 * Intercept the `jetpack.register` API request sent to WP.com, and mock the response with allow_inplace_authorization as true.
	 *
	 * @param bool|array $response The existing response.
	 * @param array      $args The request arguments.
	 * @param string     $url The request URL.
	 *
	 * @return array
	 */
	public static function intercept_register_request_with_allow_inplace( $response, $args, $url ) {
		if ( ! str_contains( $url, 'jetpack.register' ) ) {
			return $response;
		}

		return self::get_register_request_mock_response( true );
	}

	/**
	 * Intercept the `jetpack.register` API request sent to WP.com, and mock the response with a value in alternate_authorization_url key.
	 *
	 * @param bool|array $response The existing response.
	 * @param array      $args The request arguments.
	 * @param string     $url The request URL.
	 *
	 * @return array
	 */
	public static function intercept_register_request_with_alternate_auth_url( $response, $args, $url ) {
		if ( ! str_contains( $url, 'jetpack.register' ) ) {
			return $response;
		}

		return self::get_register_request_mock_response( false, 'https://dummy.com' );
	}

	/**
	 * Gets a mocked REST response from jetpack.register WPCOM endpoint
	 *
	 * @param boolean $allow_inplace_authorization the value of allow_inplace_authorization returned by the server.
	 * @param string  $alternate_authorization_url the value of alternate_authorization_url returned by the server.
	 * @return array
	 */
	private static function get_register_request_mock_response( $allow_inplace_authorization = false, $alternate_authorization_url = '' ) {
		return array(
			'headers'  => new CaseInsensitiveDictionary( array( 'content-type' => 'application/json' ) ),
			'body'     => wp_json_encode(
				array(
					'jetpack_id'                  => '12345',
					'jetpack_secret'              => 'sample_secret',
					'allow_inplace_authorization' => $allow_inplace_authorization,
					'alternate_authorization_url' => $alternate_authorization_url,
				)
			),
			'response' => array(
				'code'    => 200,
				'message' => 'OK',
			),
		);
	}

	/**
	 * Intercept the `jetpack-token-health` API request sent to WP.com, and mock the "invalid blog token" response.
	 *
	 * @param bool|array $response The existing response.
	 * @param array      $args The request arguments.
	 * @param string     $url The request URL.
	 *
	 * @return array
	 */
	public function intercept_validate_tokens_request_invalid_blog_token( $response, $args, $url ) {
		if ( ! str_contains( $url, 'jetpack-token-health' ) ) {
			return $response;
		}

		return $this->build_validate_tokens_response( 'blog_token' );
	}

	/**
	 * Intercept the `jetpack-token-health` API request sent to WP.com, and mock the "invalid user token" response.
	 *
	 * @param bool|array $response The existing response.
	 * @param array      $args The request arguments.
	 * @param string     $url The request URL.
	 *
	 * @return array
	 */
	public function intercept_validate_tokens_request_invalid_user_token( $response, $args, $url ) {
		if ( ! str_contains( $url, 'jetpack-token-health' ) ) {
			return $response;
		}

		return $this->build_validate_tokens_response( 'user_token' );
	}

	/**
	 * Intercept the `jetpack-token-health` API request sent to WP.com, and mock the "valid tokens" response.
	 *
	 * @param bool|array $response The existing response.
	 * @param array      $args The request arguments.
	 * @param string     $url The request URL.
	 *
	 * @return array
	 */
	public function intercept_validate_tokens_request_valid_tokens( $response, $args, $url ) {
		if ( ! str_contains( $url, 'jetpack-token-health' ) ) {
			return $response;
		}

		return $this->build_validate_tokens_response( null );
	}

	/**
	 * Intercept the `jetpack-token-health` API request sent to WP.com, and mock failed response.
	 *
	 * @param bool|array $response The existing response.
	 * @param array      $args The request arguments.
	 * @param string     $url The request URL.
	 *
	 * @return array
	 */
	public function intercept_validate_tokens_request_failed( $response, $args, $url ) {
		if ( ! str_contains( $url, 'jetpack-token-health' ) ) {
			return $response;
		}

		return array(
			'headers'  => new CaseInsensitiveDictionary( array( 'content-type' => 'application/json' ) ),
			'body'     => wp_json_encode( array( 'dummy_error' => true ) ),
			'response' => array(
				'code'    => 500,
				'message' => 'failed',
			),
		);
	}

	/**
	 * Build the response for a tokens validation request
	 *
	 * @param string $invalid_token Accepted values: 'blog_token', 'user_token'.
	 *
	 * @return array
	 */
	private function build_validate_tokens_response( $invalid_token ) {
		$body = array(
			'blog_token' => array(
				'is_healthy' => true,
			),
			'user_token' => array(
				'is_healthy'     => true,
				'is_master_user' => true,
			),
		);

		switch ( $invalid_token ) {
			case 'blog_token':
				$body['blog_token'] = array(
					'is_healthy' => false,
					'code'       => 'unknown_token',
				);
				break;
			case 'user_token':
				$body['user_token'] = array(
					'is_healthy' => false,
					'code'       => 'unknown_token',
				);
				break;
		}

		return array(
			'headers'  => new CaseInsensitiveDictionary( array( 'content-type' => 'application/json' ) ),
			'body'     => wp_json_encode( $body ),
			'response' => array(
				'code'    => 200,
				'message' => 'OK',
			),
		);
	}

	/**
	 * Intercept the `jetpack-refresh-blog-token` API request sent to WP.com, and mock the success response.
	 *
	 * @param bool|array $response The existing response.
	 * @param array      $args The request arguments.
	 * @param string     $url The request URL.
	 *
	 * @return array
	 */
	public function intercept_refresh_blog_token_request( $response, $args, $url ) {
		if ( ! str_contains( $url, 'jetpack-refresh-blog-token' ) ) {
			return $response;
		}

		return array(
			'headers'  => new CaseInsensitiveDictionary( array( 'content-type' => 'application/json' ) ),
			'body'     => wp_json_encode( array( 'jetpack_secret' => self::BLOG_TOKEN ) ),
			'response' => array(
				'code'    => 200,
				'message' => 'OK',
			),
		);
	}

	/**
	 * Intercept the `jetpack-refresh-blog-token` API request sent to WP.com, and mock the failure response.
	 *
	 * @param bool|array $response The existing response.
	 * @param array      $args The request arguments.
	 * @param string     $url The request URL.
	 *
	 * @return array
	 */
	public function intercept_refresh_blog_token_request_fail( $response, $args, $url ) {
		if ( ! str_contains( $url, 'jetpack-refresh-blog-token' ) ) {
			return $response;
		}

		return array(
			'headers'  => new CaseInsensitiveDictionary( array( 'content-type' => 'application/json' ) ),
			'body'     => wp_json_encode( array( 'jetpack_secret_missing' => true ) ), // Meaningless body.
			'response' => array(
				'code'    => 200,
				'message' => 'OK',
			),
		);
	}

	/**
	 * Intercept the `jetpack-token-health` API request sent to WP.com, and mock the "invalid blog token" response.
	 *
	 * @param bool|array $response The existing response.
	 * @param array      $args The request arguments.
	 * @param string     $url The request URL.
	 *
	 * @return array
	 */
	public function intercept_auth_token_request( $response, $args, $url ) {
		if ( ! str_contains( $url, '/jetpack.token/' ) ) {
			return $response;
		}

		return array(
			'headers'  => new CaseInsensitiveDictionary( array( 'content-type' => 'application/json' ) ),
			'body'     => wp_json_encode(
				array(
					'access_token' => 'mock.token',
					'token_type'   => 'X_JETPACK',
					'scope'        => ( new Manager() )->sign_role( 'administrator' ),
				)
			),
			'response' => array(
				'code'    => 200,
				'message' => 'OK',
			),
		);
	}

	/**
	 * Used to simulate a successful response to any XML-RPC request.
	 * Should be hooked on the `pre_http_request` filter.
	 *
	 * @param false  $preempt A preemptive return value of an HTTP request.
	 * @param array  $args    HTTP request arguments.
	 * @param string $url     The request URL.
	 *
	 * @return WP_REST_Response
	 */
	public function mock_xmlrpc_success( $preempt, $args, $url ) {
		if ( strpos( $url, 'https://jetpack.wordpress.com/xmlrpc.php' ) !== false ) {
			$response = array();

			$response['body'] = '
				<methodResponse>
					<params>
						<param>
							<value>1</value>
						</param>
					</params>
				</methodResponse>
			';

			$response['response']['code'] = 200;
			return $response;
		}

		return $preempt;
	}

	/**
	 * Used to simulate a failed response to any XML-RPC request.
	 * Should be hooked on the `pre_http_request` filter.
	 *
	 * @param false  $preempt A preemptive return value of an HTTP request.
	 * @param array  $args    HTTP request arguments.
	 * @param string $url     The request URL.
	 *
	 * @return WP_REST_Response
	 */
	public function mock_xmlrpc_failure( $preempt, $args, $url ) {
		if ( strpos( $url, 'https://jetpack.wordpress.com/xmlrpc.php' ) !== false ) {
			$response = array();

			$response['body'] = '';

			$response['response']['code'] = 500;
			return $response;
		}

		return $preempt;
	}

	/**
	 * Intercept the `Jetpack_Options` call and mock the values.
	 * Site level / user-less connection set-up.
	 *
	 * @param mixed  $value The current option value.
	 * @param string $name Option name.
	 *
	 * @return mixed
	 */
	public function mock_jetpack_site_connection_options( $value, $name ) {
		switch ( $name ) {
			case 'blog_token':
				return self::BLOG_TOKEN;
			case 'id':
				return self::BLOG_ID;
		}

		return $value;
	}

	/**
	 * Intercept the `Jetpack_Options` call and mock the values.
	 * Full connection set-up.
	 *
	 * @param mixed  $value The current option value.
	 * @param string $name Option name.
	 *
	 * @return mixed
	 */
	public function mock_jetpack_options( $value, $name ) {
		switch ( $name ) {
			case 'blog_token':
				return self::BLOG_TOKEN;
			case 'id':
				return self::BLOG_ID;
			case 'master_user':
				return self::$user_id;
			case 'user_tokens':
				return array(
					self::$user_id           => 'new.usertoken.' . self::$user_id,
					self::$secondary_user_id => 'new2.secondarytoken.' . self::$secondary_user_id,
				);
		}

		return $value;
	}

	/**
	 * Build the `connection/reconnect` request object.
	 *
	 * @return WP_REST_Request
	 */
	private function build_reconnect_request() {
		$request = new WP_REST_Request( 'POST', '/jetpack/v4/connection/reconnect' );
		$request->set_header( 'Content-Type', 'application/json' );

		return $request;
	}

	/**
	 * Setup the environment to test the reconnection process.
	 *
	 * @param string|null $invalid_token The invalid token to be returned in the response. Null if the tokens should be valid.
	 */
	private function setup_reconnect_test( $invalid_token ) {
		switch ( $invalid_token ) {
			case 'blog_token':
				add_filter(
					'pre_http_request',
					array(
						$this,
						'intercept_validate_tokens_request_invalid_blog_token',
					),
					10,
					3
				);
				break;
			case 'user_token':
				add_filter(
					'pre_http_request',
					array(
						$this,
						'intercept_validate_tokens_request_invalid_user_token',
					),
					10,
					3
				);
				break;
			case 'token_validation_failed':
				add_filter(
					'pre_http_request',
					array(
						$this,
						'intercept_validate_tokens_request_failed',
					),
					10,
					3
				);
				break;
			case null:
				add_filter(
					'pre_http_request',
					array(
						$this,
						'intercept_validate_tokens_request_valid_tokens',
					),
					10,
					3
				);
				break;
		}

		add_filter( 'jetpack_options', array( $this, 'mock_jetpack_options' ), 10, 2 );
	}

	/**
	 * Restore the environment after the `reconnect` test has been run.
	 *
	 * @param string|null $invalid_token The invalid token to be returned in the response. Null if the tokens should be valid.
	 */
	private function shutdown_reconnect_test( $invalid_token ) {
		switch ( $invalid_token ) {
			case 'blog_token':
				remove_filter(
					'pre_http_request',
					array(
						$this,
						'intercept_validate_tokens_request_invalid_blog_token',
					),
					10
				);
				break;
			case 'user_token':
				remove_filter(
					'pre_http_request',
					array(
						$this,
						'intercept_validate_tokens_request_invalid_user_token',
					),
					10
				);
				break;
			case 'token_validation_failed':
				remove_filter(
					'pre_http_request',
					array(
						$this,
						'intercept_validate_tokens_request_failed',
					),
					10
				);
				break;
			case null:
				remove_filter(
					'pre_http_request',
					array(
						$this,
						'intercept_validate_tokens_request_valid_tokens',
					),
					10
				);
				break;
		}

		remove_filter( 'jetpack_options', array( $this, 'mock_jetpack_options' ), 10 );
		remove_filter( 'pre_http_request', array( $this, 'intercept_validate_tokens_request' ), 10 );
	}
}<|MERGE_RESOLUTION|>--- conflicted
+++ resolved
@@ -990,21 +990,12 @@
 	}
 
 	/**
-<<<<<<< HEAD
-	 * Testing the `remote_connect` endpoint without authentication.
-	 * Response: failed authorization.
-	 */
-	public function test_remote_connect_unauthenticated() {
-		wp_set_current_user( 0 );
-		$request = new WP_REST_Request( 'POST', '/jetpack/v4/remote_connect' );
-=======
 	 * Testing the `remote_provision` endpoint without authentication.
 	 * Response: failed authorization.
 	 */
 	public function test_remote_provision_unauthenticated() {
 		wp_set_current_user( 0 );
 		$request = new WP_REST_Request( 'POST', '/jetpack/v4/remote_provision' );
->>>>>>> eafd1ec6
 		$request->set_header( 'Content-Type', 'application/json' );
 
 		$body = array( 'local_user' => static::$user_id );
@@ -1018,27 +1009,16 @@
 
 		remove_filter( 'jetpack_options', array( $this, 'mock_jetpack_options' ), 10 );
 
-<<<<<<< HEAD
-		static::assertEquals( 'invalid_permission_remote_connect', $response_data['code'] );
-=======
 		static::assertEquals( 'invalid_permission_remote_provision', $response_data['code'] );
->>>>>>> eafd1ec6
 		static::assertEquals( 401, $response_data['data']['status'] );
 	}
 
 	/**
-<<<<<<< HEAD
-	 * Testing the `remote_connect` endpoint with proper authentication.
-	 * Response: `already_connected`, meaning that the REST endpoint passed the data to the handler.
-	 */
-	public function test_remote_connect_authenticated() {
-=======
 	 * Testing the `remote_provision` endpoint with proper authentication.
 	 * We intentionally provide an invalid user ID so the `Jetpack_XMLRPC_Server::remote_provision()` would trigger an error.
 	 * Response: `input_error`, meaning that the REST endpoint passed the data to the handler.
 	 */
 	public function test_remote_provision_authenticated() {
->>>>>>> eafd1ec6
 		wp_set_current_user( 0 );
 
 		// Mock full connection established.
@@ -1076,11 +1056,7 @@
 
 		Connection_Rest_Authentication::init()->wp_rest_authenticate( false );
 
-<<<<<<< HEAD
-		$request = new WP_REST_Request( 'POST', '/jetpack/v4/remote_connect' );
-=======
 		$request = new WP_REST_Request( 'POST', '/jetpack/v4/remote_provision' );
->>>>>>> eafd1ec6
 		$request->set_header( 'Content-Type', 'application/json' );
 
 		$body = array( 'local_user' => -1 );
@@ -1091,11 +1067,88 @@
 
 		remove_filter( 'jetpack_options', array( $this, 'mock_jetpack_options' ), 10 );
 
-<<<<<<< HEAD
+		static::assertTrue( false !== strpos( $response_data['message'], 'Valid user is required' ) );
+		static::assertEquals( 400, $response_data['code'] );
+	}
+
+	/**
+	 * Testing the `remote_connect` endpoint without authentication.
+	 * Response: failed authorization.
+	 */
+	public function test_remote_connect_unauthenticated() {
+		wp_set_current_user( 0 );
+		$request = new WP_REST_Request( 'POST', '/jetpack/v4/remote_connect' );
+		$request->set_header( 'Content-Type', 'application/json' );
+
+		$body = array( 'local_user' => static::$user_id );
+		$request->set_body( wp_json_encode( $body ) );
+
+		// Mock full connection established.
+		add_filter( 'jetpack_options', array( $this, 'mock_jetpack_options' ), 10, 2 );
+
+		$response      = $this->server->dispatch( $request );
+		$response_data = $response->get_data();
+
+		remove_filter( 'jetpack_options', array( $this, 'mock_jetpack_options' ), 10 );
+
+		static::assertEquals( 'invalid_permission_remote_connect', $response_data['code'] );
+		static::assertEquals( 401, $response_data['data']['status'] );
+	}
+
+	/**
+	 * Testing the `remote_connect` endpoint with proper authentication.
+	 * Response: `already_connected`, meaning that the REST endpoint passed the data to the handler.
+	 */
+	public function test_remote_connect_authenticated() {
+		wp_set_current_user( 0 );
+
+		// Mock full connection established.
+		add_filter( 'jetpack_options', array( $this, 'mock_jetpack_options' ), 10, 2 );
+
+		$_SERVER['REQUEST_METHOD'] = 'POST';
+
+		$_GET['_for']      = 'jetpack';
+		$_GET['token']     = 'new:1:0';
+		$_GET['timestamp'] = (string) time();
+		$_GET['nonce']     = 'testing123';
+		$_GET['body-hash'] = '';
+		// This is intentionally using base64_encode().
+		// phpcs:ignore WordPress.PHP.DiscouragedPHPFunctions.obfuscation_base64_encode
+		$_GET['signature'] = base64_encode(
+			hash_hmac(
+				'sha1',
+				implode(
+					"\n",
+					$data  = array(
+						$_GET['token'],
+						$_GET['timestamp'],
+						$_GET['nonce'],
+						$_GET['body-hash'],
+						'POST',
+						'anything.example',
+						'80',
+						'',
+					)
+				) . "\n",
+				'blogtoken',
+				true
+			)
+		);
+
+		Connection_Rest_Authentication::init()->wp_rest_authenticate( false );
+
+		$request = new WP_REST_Request( 'POST', '/jetpack/v4/remote_connect' );
+		$request->set_header( 'Content-Type', 'application/json' );
+
+		$body = array( 'local_user' => -1 );
+		$request->set_body( wp_json_encode( $body ) );
+
+		$response      = $this->server->dispatch( $request );
+		$response_data = $response->get_data();
+
+		remove_filter( 'jetpack_options', array( $this, 'mock_jetpack_options' ), 10 );
+
 		static::assertTrue( false !== strpos( $response_data['message'], '[already_connected]' ) );
-=======
-		static::assertTrue( false !== strpos( $response_data['message'], 'Valid user is required' ) );
->>>>>>> eafd1ec6
 		static::assertEquals( 400, $response_data['code'] );
 	}
 
