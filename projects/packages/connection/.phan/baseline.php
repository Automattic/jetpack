--- conflicted
+++ resolved
@@ -23,14 +23,8 @@
     // PhanRedundantCondition : 5 occurrences
     // PhanTypeArraySuspiciousNullable : 5 occurrences
     // PhanTypeMismatchDefault : 5 occurrences
-<<<<<<< HEAD
-    // PhanTypeMismatchArgumentInternal : 4 occurrences
-    // PhanTypeMismatchArgumentNullable : 4 occurrences
-=======
     // PhanTypeMismatchArgumentInternal : 3 occurrences
     // PhanTypeMismatchArgumentNullable : 3 occurrences
-    // PhanTypeMismatchProperty : 3 occurrences
->>>>>>> 90dd8329
     // PhanTypeObjectUnsetDeclaredProperty : 3 occurrences
     // PhanCommentParamWithoutRealParam : 2 occurrences
     // PhanNonClassMethodCall : 2 occurrences
@@ -47,11 +41,7 @@
     // PhanPluginSimplifyExpressionBool : 1 occurrence
     // PhanTypeMismatchDeclaredParamNullable : 1 occurrence
     // PhanUndeclaredClassReference : 1 occurrence
-<<<<<<< HEAD
     // PhanUnextractableAnnotationSuffix : 1 occurrence
-=======
-    // PhanUndeclaredFunctionInCallable : 1 occurrence
->>>>>>> 90dd8329
 
     // Currently, file_suppressions and directory_suppressions are the only supported suppressions
     'file_suppressions' => [
@@ -60,10 +50,6 @@
         'legacy/class-jetpack-signature.php' => ['PhanPluginDuplicateConditionalNullCoalescing', 'PhanTypeMismatchArgumentInternal'],
         'legacy/class-jetpack-tracks-client.php' => ['PhanNonClassMethodCall', 'PhanParamTooMany', 'PhanPluginDuplicateConditionalNullCoalescing', 'PhanTypeMismatchArgument', 'PhanTypeMismatchPropertyProbablyReal'],
         'legacy/class-jetpack-xmlrpc-server.php' => ['PhanAccessMethodInternal', 'PhanPluginDuplicateConditionalNullCoalescing', 'PhanRedundantCondition', 'PhanTypeMismatchArgument', 'PhanTypeMismatchArgumentNullable', 'PhanTypeMismatchArgumentProbablyReal', 'PhanTypeMismatchDefault', 'PhanTypeMismatchReturn', 'PhanUndeclaredClassMethod', 'PhanUndeclaredProperty'],
-<<<<<<< HEAD
-        'src/class-client.php' => ['PhanImpossibleCondition', 'PhanTypeMismatchArgumentInternal', 'PhanTypeMismatchArgumentNullable'],
-=======
->>>>>>> 90dd8329
         'src/class-error-handler.php' => ['PhanTypeMismatchReturnProbablyReal'],
         'src/class-heartbeat.php' => ['PhanTypeMismatchPropertyDefault'],
         'src/class-manager.php' => ['PhanImpossibleCondition', 'PhanNoopNew', 'PhanPluginDuplicateConditionalNullCoalescing', 'PhanRedundantCondition', 'PhanTypeMismatchArgument', 'PhanTypeMismatchArgumentProbablyReal', 'PhanTypeMismatchDeclaredParamNullable', 'PhanTypeMismatchDefault', 'PhanTypeMismatchPropertyProbablyReal', 'PhanTypeMismatchReturn', 'PhanTypeMismatchReturnNullable', 'PhanTypeMismatchReturnProbablyReal'],
