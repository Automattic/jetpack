<?php
/**
 * This is an automatically generated baseline for Phan issues.
 * When Phan is invoked with --load-baseline=path/to/baseline.php,
 * The pre-existing issues listed in this file won't be emitted.
 *
 * This file can be updated by invoking Phan with --save-baseline=path/to/baseline.php
 * (can be combined with --load-baseline)
 */
return [
    // # Issue statistics:
    // PhanTypeMismatchArgument : 45+ occurrences
    // PhanParamTooMany : 40+ occurrences
<<<<<<< HEAD
=======
    // PhanUndeclaredMethod : 35+ occurrences
    // PhanTypeMismatchArgumentProbablyReal : 20+ occurrences
>>>>>>> 83ac1e42
    // PhanDeprecatedFunction : 15+ occurrences
    // PhanPluginDuplicateConditionalNullCoalescing : 15+ occurrences
    // PhanTypeMismatchReturn : 15+ occurrences
    // PhanUndeclaredClassMethod : 15+ occurrences
    // PhanTypeMismatchPropertyProbablyReal : 9 occurrences
    // PhanNoopNew : 8 occurrences
    // PhanTypeMismatchReturnProbablyReal : 8 occurrences
    // PhanUndeclaredProperty : 8 occurrences
    // PhanRedundantCondition : 5 occurrences
    // PhanTypeArraySuspiciousNullable : 5 occurrences
    // PhanTypeMismatchDefault : 5 occurrences
    // PhanTypeMismatchArgumentInternal : 4 occurrences
    // PhanTypeMismatchArgumentNullable : 4 occurrences
    // PhanTypeMismatchProperty : 3 occurrences
    // PhanTypeObjectUnsetDeclaredProperty : 3 occurrences
    // PhanUndeclaredTypeReturnType : 3 occurrences
    // PhanCommentParamWithoutRealParam : 2 occurrences
    // PhanImpossibleCondition : 2 occurrences
    // PhanNonClassMethodCall : 2 occurrences
    // PhanPluginUnreachableCode : 2 occurrences
    // PhanPossiblyUndeclaredVariable : 2 occurrences
    // PhanTypeMismatchPropertyDefault : 2 occurrences
    // PhanTypeMismatchReturnNullable : 2 occurrences
    // PhanTypePossiblyInvalidDimOffset : 2 occurrences
    // PhanUndeclaredMethodInCallable : 2 occurrences
    // PhanUndeclaredTypeProperty : 2 occurrences
    // PhanUndeclaredTypeThrowsType : 2 occurrences
    // PhanUnextractableAnnotationSuffix : 2 occurrences
    // PhanAccessMethodInternal : 1 occurrence
    // PhanImpossibleTypeComparison : 1 occurrence
    // PhanPluginDuplicateAdjacentStatement : 1 occurrence
    // PhanPluginSimplifyExpressionBool : 1 occurrence
    // PhanTypeMismatchDeclaredParamNullable : 1 occurrence
    // PhanTypeSuspiciousStringExpression : 1 occurrence
    // PhanUndeclaredClassReference : 1 occurrence
    // PhanUndeclaredFunction : 1 occurrence
    // PhanUndeclaredFunctionInCallable : 1 occurrence
    // PhanUndeclaredTypeParameter : 1 occurrence

    // Currently, file_suppressions and directory_suppressions are the only supported suppressions
    'file_suppressions' => [
        'legacy/class-jetpack-ixr-clientmulticall.php' => ['PhanTypeMismatchArgumentProbablyReal'],
        'legacy/class-jetpack-options.php' => ['PhanTypeMismatchArgumentNullable', 'PhanTypeMismatchArgumentProbablyReal'],
        'legacy/class-jetpack-signature.php' => ['PhanPluginDuplicateConditionalNullCoalescing', 'PhanTypeMismatchArgumentInternal'],
        'legacy/class-jetpack-tracks-client.php' => ['PhanNonClassMethodCall', 'PhanParamTooMany', 'PhanPluginDuplicateConditionalNullCoalescing', 'PhanTypeMismatchArgument', 'PhanTypeMismatchPropertyProbablyReal'],
        'legacy/class-jetpack-xmlrpc-server.php' => ['PhanAccessMethodInternal', 'PhanPluginDuplicateConditionalNullCoalescing', 'PhanRedundantCondition', 'PhanTypeMismatchArgument', 'PhanTypeMismatchArgumentNullable', 'PhanTypeMismatchArgumentProbablyReal', 'PhanTypeMismatchDefault', 'PhanTypeMismatchReturn', 'PhanUndeclaredClassMethod', 'PhanUndeclaredProperty'],
        'src/class-client.php' => ['PhanImpossibleCondition', 'PhanTypeMismatchArgument', 'PhanTypeMismatchArgumentInternal', 'PhanTypeMismatchArgumentNullable', 'PhanUndeclaredClassMethod', 'PhanUndeclaredFunction', 'PhanUndeclaredTypeParameter'],
        'src/class-error-handler.php' => ['PhanTypeMismatchReturnProbablyReal'],
        'src/class-heartbeat.php' => ['PhanTypeMismatchPropertyDefault'],
        'src/class-manager.php' => ['PhanImpossibleCondition', 'PhanNoopNew', 'PhanPluginDuplicateConditionalNullCoalescing', 'PhanRedundantCondition', 'PhanTypeMismatchArgument', 'PhanTypeMismatchArgumentProbablyReal', 'PhanTypeMismatchDeclaredParamNullable', 'PhanTypeMismatchDefault', 'PhanTypeMismatchProperty', 'PhanTypeMismatchPropertyProbablyReal', 'PhanTypeMismatchReturn', 'PhanTypeMismatchReturnNullable', 'PhanTypeMismatchReturnProbablyReal', 'PhanUndeclaredTypeProperty', 'PhanUndeclaredTypeReturnType'],
        'src/class-nonce-handler.php' => ['PhanPossiblyUndeclaredVariable', 'PhanTypeMismatchReturnNullable'],
        'src/class-package-version-tracker.php' => ['PhanUndeclaredClassMethod'],
        'src/class-partner-coupon.php' => ['PhanPluginDuplicateConditionalNullCoalescing'],
        'src/class-partner.php' => ['PhanTypeMismatchPropertyProbablyReal'],
        'src/class-plugin-storage.php' => ['PhanUndeclaredClassMethod'],
        'src/class-rest-authentication.php' => ['PhanTypeMismatchPropertyDefault', 'PhanTypeMismatchPropertyProbablyReal'],
        'src/class-rest-connector.php' => ['PhanParamTooMany', 'PhanTypeMismatchArgument', 'PhanTypeMismatchArgumentProbablyReal', 'PhanTypeMismatchReturnProbablyReal', 'PhanUndeclaredClassMethod', 'PhanUndeclaredTypeReturnType', 'PhanUnextractableAnnotationSuffix'],
        'src/class-secrets.php' => ['PhanCommentParamWithoutRealParam', 'PhanNonClassMethodCall', 'PhanTypeMismatchArgument'],
        'src/class-server-sandbox.php' => ['PhanPluginDuplicateConditionalNullCoalescing', 'PhanTypeMismatchArgument'],
        'src/class-tokens.php' => ['PhanImpossibleTypeComparison', 'PhanTypeMismatchArgumentInternal', 'PhanTypeMismatchReturn', 'PhanTypeMismatchReturnProbablyReal'],
        'src/class-tracking.php' => ['PhanPluginDuplicateConditionalNullCoalescing', 'PhanTypeMismatchArgumentProbablyReal', 'PhanTypeMismatchDefault', 'PhanTypePossiblyInvalidDimOffset'],
        'src/class-urls.php' => ['PhanTypeSuspiciousStringExpression', 'PhanUndeclaredFunctionInCallable'],
        'src/class-webhooks.php' => ['PhanTypeMismatchArgumentProbablyReal'],
        'src/class-xmlrpc-connector.php' => ['PhanUndeclaredTypeReturnType'],
        'src/sso/class-helpers.php' => ['PhanTypeMismatchArgumentProbablyReal'],
        'src/sso/class-sso.php' => ['PhanNoopNew', 'PhanRedundantCondition', 'PhanTypeMismatchArgument', 'PhanTypeMismatchArgumentProbablyReal', 'PhanUndeclaredClassMethod'],
        'src/sso/class-user-admin.php' => ['PhanPluginUnreachableCode', 'PhanTypeMismatchArgument'],
        'src/webhooks/class-authorize-redirect.php' => ['PhanTypeMismatchArgumentNullable', 'PhanTypeMismatchProperty', 'PhanUndeclaredClassMethod', 'PhanUndeclaredClassReference', 'PhanUndeclaredTypeProperty'],
        'tests/php/test-class-nonce-handler.php' => ['PhanPluginDuplicateAdjacentStatement', 'PhanTypeMismatchArgument'],
        'tests/php/test-class-plugin.php' => ['PhanUndeclaredTypeThrowsType'],
        'tests/php/test-class-webhooks.php' => ['PhanDeprecatedFunction', 'PhanUndeclaredTypeThrowsType'],
        'tests/php/test-partner-coupon.php' => ['PhanDeprecatedFunction'],
        'tests/php/test-rest-endpoints.php' => ['PhanNoopNew', 'PhanTypeMismatchArgumentProbablyReal', 'PhanTypeMismatchReturn', 'PhanTypeMismatchReturnProbablyReal', 'PhanUndeclaredMethodInCallable'],
        'tests/php/test-tracking.php' => ['PhanDeprecatedFunction'],
        'tests/php/test_Error_Handler.php' => ['PhanParamTooMany', 'PhanTypeMismatchArgument'],
        'tests/php/test_Manager_integration.php' => ['PhanParamTooMany'],
        'tests/php/test_Manager_unit.php' => ['PhanDeprecatedFunction', 'PhanParamTooMany', 'PhanTypeArraySuspiciousNullable', 'PhanTypeObjectUnsetDeclaredProperty'],
        'tests/php/test_Rest_Authentication.php' => ['PhanDeprecatedFunction', 'PhanTypeMismatchArgument'],
        'tests/php/test_Server_Sandbox.php' => ['PhanTypeArraySuspiciousNullable'],
        'tests/php/test_Signature.php' => ['PhanTypeMismatchArgumentProbablyReal'],
        'tests/php/test_Tokens.php' => ['PhanDeprecatedFunction', 'PhanTypeObjectUnsetDeclaredProperty'],
        'tests/php/test_jetpack_xmlrpc_server.php' => ['PhanDeprecatedFunction', 'PhanPluginSimplifyExpressionBool', 'PhanTypeMismatchArgument', 'PhanUndeclaredMethodInCallable'],
        'tests/php/test_package_version_tracker.php' => ['PhanDeprecatedFunction'],
    ],
    // 'directory_suppressions' => ['src/directory_name' => ['PhanIssueName1', 'PhanIssueName2']] can be manually added if needed.
    // (directory_suppressions will currently be ignored by subsequent calls to --save-baseline, but may be preserved in future Phan releases)
];<|MERGE_RESOLUTION|>--- conflicted
+++ resolved
@@ -9,13 +9,9 @@
  */
 return [
     // # Issue statistics:
-    // PhanTypeMismatchArgument : 45+ occurrences
+    // PhanTypeMismatchArgument : 50+ occurrences
     // PhanParamTooMany : 40+ occurrences
-<<<<<<< HEAD
-=======
-    // PhanUndeclaredMethod : 35+ occurrences
     // PhanTypeMismatchArgumentProbablyReal : 20+ occurrences
->>>>>>> 83ac1e42
     // PhanDeprecatedFunction : 15+ occurrences
     // PhanPluginDuplicateConditionalNullCoalescing : 15+ occurrences
     // PhanTypeMismatchReturn : 15+ occurrences
