<?php
/**
 * This is an automatically generated baseline for Phan issues.
 * When Phan is invoked with --load-baseline=path/to/baseline.php,
 * The pre-existing issues listed in this file won't be emitted.
 *
 * This file can be updated by invoking Phan with --save-baseline=path/to/baseline.php
 * (can be combined with --load-baseline)
 */
return [
    // # Issue statistics:
    // PhanTypeMismatchArgument : 45+ occurrences
    // PhanParamTooMany : 40+ occurrences
    // PhanTypeMismatchArgumentProbablyReal : 20+ occurrences
    // PhanDeprecatedFunction : 15+ occurrences
    // PhanPluginDuplicateConditionalNullCoalescing : 15+ occurrences
    // PhanTypeMismatchReturn : 15+ occurrences
    // PhanUndeclaredClassMethod : 10+ occurrences
    // PhanTypeMismatchPropertyProbablyReal : 9 occurrences
    // PhanNoopNew : 8 occurrences
    // PhanTypeMismatchReturnProbablyReal : 8 occurrences
    // PhanUndeclaredProperty : 8 occurrences
    // PhanRedundantCondition : 5 occurrences
    // PhanTypeArraySuspiciousNullable : 5 occurrences
    // PhanTypeMismatchDefault : 5 occurrences
    // PhanTypeMismatchArgumentInternal : 3 occurrences
<<<<<<< HEAD
    // PhanTypeMismatchProperty : 3 occurrences
=======
    // PhanTypeMismatchArgumentNullable : 3 occurrences
>>>>>>> eeab5236
    // PhanTypeObjectUnsetDeclaredProperty : 3 occurrences
    // PhanCommentParamWithoutRealParam : 2 occurrences
    // PhanNonClassMethodCall : 2 occurrences
    // PhanPluginUnreachableCode : 2 occurrences
    // PhanPossiblyUndeclaredVariable : 2 occurrences
    // PhanTypeMismatchArgumentNullable : 2 occurrences
    // PhanTypeMismatchPropertyDefault : 2 occurrences
    // PhanTypeMismatchReturnNullable : 2 occurrences
    // PhanTypePossiblyInvalidDimOffset : 2 occurrences
    // PhanUndeclaredMethodInCallable : 2 occurrences
    // PhanAccessMethodInternal : 1 occurrence
    // PhanImpossibleCondition : 1 occurrence
    // PhanImpossibleTypeComparison : 1 occurrence
    // PhanPluginDuplicateAdjacentStatement : 1 occurrence
    // PhanPluginSimplifyExpressionBool : 1 occurrence
    // PhanTypeMismatchDeclaredParamNullable : 1 occurrence
    // PhanUndeclaredClassReference : 1 occurrence
    // PhanUnextractableAnnotationSuffix : 1 occurrence

    // Currently, file_suppressions and directory_suppressions are the only supported suppressions
    'file_suppressions' => [
        'legacy/class-jetpack-ixr-clientmulticall.php' => ['PhanTypeMismatchArgumentProbablyReal'],
        'legacy/class-jetpack-options.php' => ['PhanTypeMismatchArgumentNullable', 'PhanTypeMismatchArgumentProbablyReal'],
        'legacy/class-jetpack-signature.php' => ['PhanPluginDuplicateConditionalNullCoalescing', 'PhanTypeMismatchArgumentInternal'],
        'legacy/class-jetpack-tracks-client.php' => ['PhanNonClassMethodCall', 'PhanParamTooMany', 'PhanPluginDuplicateConditionalNullCoalescing', 'PhanTypeMismatchArgument', 'PhanTypeMismatchPropertyProbablyReal'],
        'legacy/class-jetpack-xmlrpc-server.php' => ['PhanAccessMethodInternal', 'PhanPluginDuplicateConditionalNullCoalescing', 'PhanRedundantCondition', 'PhanTypeMismatchArgument', 'PhanTypeMismatchArgumentNullable', 'PhanTypeMismatchArgumentProbablyReal', 'PhanTypeMismatchDefault', 'PhanTypeMismatchReturn', 'PhanUndeclaredClassMethod', 'PhanUndeclaredProperty'],
        'src/class-error-handler.php' => ['PhanTypeMismatchReturnProbablyReal'],
        'src/class-heartbeat.php' => ['PhanTypeMismatchPropertyDefault'],
        'src/class-manager.php' => ['PhanImpossibleCondition', 'PhanNoopNew', 'PhanPluginDuplicateConditionalNullCoalescing', 'PhanRedundantCondition', 'PhanTypeMismatchArgument', 'PhanTypeMismatchArgumentProbablyReal', 'PhanTypeMismatchDeclaredParamNullable', 'PhanTypeMismatchDefault', 'PhanTypeMismatchPropertyProbablyReal', 'PhanTypeMismatchReturn', 'PhanTypeMismatchReturnNullable', 'PhanTypeMismatchReturnProbablyReal'],
        'src/class-nonce-handler.php' => ['PhanPossiblyUndeclaredVariable', 'PhanTypeMismatchReturnNullable'],
        'src/class-package-version-tracker.php' => ['PhanUndeclaredClassMethod'],
        'src/class-partner-coupon.php' => ['PhanPluginDuplicateConditionalNullCoalescing'],
        'src/class-partner.php' => ['PhanTypeMismatchPropertyProbablyReal'],
        'src/class-plugin-storage.php' => ['PhanUndeclaredClassMethod'],
        'src/class-rest-authentication.php' => ['PhanTypeMismatchPropertyDefault', 'PhanTypeMismatchPropertyProbablyReal'],
<<<<<<< HEAD
        'src/class-rest-connector.php' => ['PhanParamTooMany', 'PhanTypeMismatchArgument', 'PhanTypeMismatchArgumentProbablyReal', 'PhanTypeMismatchReturnProbablyReal', 'PhanUndeclaredTypeReturnType', 'PhanUnextractableAnnotationSuffix'],
=======
        'src/class-rest-connector.php' => ['PhanParamTooMany', 'PhanTypeMismatchArgument', 'PhanTypeMismatchArgumentProbablyReal', 'PhanTypeMismatchReturnProbablyReal', 'PhanUndeclaredClassMethod', 'PhanUnextractableAnnotationSuffix'],
>>>>>>> eeab5236
        'src/class-secrets.php' => ['PhanCommentParamWithoutRealParam', 'PhanNonClassMethodCall', 'PhanTypeMismatchArgument'],
        'src/class-server-sandbox.php' => ['PhanPluginDuplicateConditionalNullCoalescing', 'PhanTypeMismatchArgument'],
        'src/class-tokens.php' => ['PhanImpossibleTypeComparison', 'PhanTypeMismatchArgumentInternal', 'PhanTypeMismatchReturn', 'PhanTypeMismatchReturnProbablyReal'],
        'src/class-tracking.php' => ['PhanPluginDuplicateConditionalNullCoalescing', 'PhanTypeMismatchArgumentProbablyReal', 'PhanTypeMismatchDefault', 'PhanTypePossiblyInvalidDimOffset'],
        'src/class-webhooks.php' => ['PhanTypeMismatchArgumentProbablyReal'],
        'src/sso/class-helpers.php' => ['PhanTypeMismatchArgumentProbablyReal'],
        'src/sso/class-sso.php' => ['PhanNoopNew', 'PhanRedundantCondition', 'PhanTypeMismatchArgument', 'PhanTypeMismatchArgumentProbablyReal', 'PhanUndeclaredClassMethod'],
        'src/sso/class-user-admin.php' => ['PhanPluginUnreachableCode', 'PhanTypeMismatchArgument'],
<<<<<<< HEAD
        'src/webhooks/class-authorize-redirect.php' => ['PhanTypeMismatchProperty', 'PhanUndeclaredClassMethod', 'PhanUndeclaredClassReference', 'PhanUndeclaredTypeProperty'],
=======
        'src/webhooks/class-authorize-redirect.php' => ['PhanTypeMismatchArgumentNullable', 'PhanUndeclaredClassMethod', 'PhanUndeclaredClassReference'],
>>>>>>> eeab5236
        'tests/php/test-class-nonce-handler.php' => ['PhanPluginDuplicateAdjacentStatement', 'PhanTypeMismatchArgument'],
        'tests/php/test-class-webhooks.php' => ['PhanDeprecatedFunction'],
        'tests/php/test-partner-coupon.php' => ['PhanDeprecatedFunction'],
        'tests/php/test-rest-endpoints.php' => ['PhanNoopNew', 'PhanTypeMismatchArgumentProbablyReal', 'PhanTypeMismatchReturn', 'PhanTypeMismatchReturnProbablyReal', 'PhanUndeclaredMethodInCallable'],
        'tests/php/test-tracking.php' => ['PhanDeprecatedFunction'],
        'tests/php/test_Error_Handler.php' => ['PhanParamTooMany', 'PhanTypeMismatchArgument'],
        'tests/php/test_Manager_integration.php' => ['PhanParamTooMany'],
        'tests/php/test_Manager_unit.php' => ['PhanDeprecatedFunction', 'PhanParamTooMany', 'PhanTypeArraySuspiciousNullable', 'PhanTypeObjectUnsetDeclaredProperty'],
        'tests/php/test_Rest_Authentication.php' => ['PhanDeprecatedFunction', 'PhanTypeMismatchArgument'],
        'tests/php/test_Server_Sandbox.php' => ['PhanTypeArraySuspiciousNullable'],
        'tests/php/test_Signature.php' => ['PhanTypeMismatchArgumentProbablyReal'],
        'tests/php/test_Tokens.php' => ['PhanDeprecatedFunction', 'PhanTypeObjectUnsetDeclaredProperty'],
        'tests/php/test_jetpack_xmlrpc_server.php' => ['PhanDeprecatedFunction', 'PhanPluginSimplifyExpressionBool', 'PhanTypeMismatchArgument', 'PhanUndeclaredMethodInCallable'],
        'tests/php/test_package_version_tracker.php' => ['PhanDeprecatedFunction'],
    ],
    // 'directory_suppressions' => ['src/directory_name' => ['PhanIssueName1', 'PhanIssueName2']] can be manually added if needed.
    // (directory_suppressions will currently be ignored by subsequent calls to --save-baseline, but may be preserved in future Phan releases)
];<|MERGE_RESOLUTION|>--- conflicted
+++ resolved
@@ -24,11 +24,7 @@
     // PhanTypeArraySuspiciousNullable : 5 occurrences
     // PhanTypeMismatchDefault : 5 occurrences
     // PhanTypeMismatchArgumentInternal : 3 occurrences
-<<<<<<< HEAD
-    // PhanTypeMismatchProperty : 3 occurrences
-=======
     // PhanTypeMismatchArgumentNullable : 3 occurrences
->>>>>>> eeab5236
     // PhanTypeObjectUnsetDeclaredProperty : 3 occurrences
     // PhanCommentParamWithoutRealParam : 2 occurrences
     // PhanNonClassMethodCall : 2 occurrences
@@ -64,11 +60,7 @@
         'src/class-partner.php' => ['PhanTypeMismatchPropertyProbablyReal'],
         'src/class-plugin-storage.php' => ['PhanUndeclaredClassMethod'],
         'src/class-rest-authentication.php' => ['PhanTypeMismatchPropertyDefault', 'PhanTypeMismatchPropertyProbablyReal'],
-<<<<<<< HEAD
-        'src/class-rest-connector.php' => ['PhanParamTooMany', 'PhanTypeMismatchArgument', 'PhanTypeMismatchArgumentProbablyReal', 'PhanTypeMismatchReturnProbablyReal', 'PhanUndeclaredTypeReturnType', 'PhanUnextractableAnnotationSuffix'],
-=======
         'src/class-rest-connector.php' => ['PhanParamTooMany', 'PhanTypeMismatchArgument', 'PhanTypeMismatchArgumentProbablyReal', 'PhanTypeMismatchReturnProbablyReal', 'PhanUndeclaredClassMethod', 'PhanUnextractableAnnotationSuffix'],
->>>>>>> eeab5236
         'src/class-secrets.php' => ['PhanCommentParamWithoutRealParam', 'PhanNonClassMethodCall', 'PhanTypeMismatchArgument'],
         'src/class-server-sandbox.php' => ['PhanPluginDuplicateConditionalNullCoalescing', 'PhanTypeMismatchArgument'],
         'src/class-tokens.php' => ['PhanImpossibleTypeComparison', 'PhanTypeMismatchArgumentInternal', 'PhanTypeMismatchReturn', 'PhanTypeMismatchReturnProbablyReal'],
@@ -77,11 +69,7 @@
         'src/sso/class-helpers.php' => ['PhanTypeMismatchArgumentProbablyReal'],
         'src/sso/class-sso.php' => ['PhanNoopNew', 'PhanRedundantCondition', 'PhanTypeMismatchArgument', 'PhanTypeMismatchArgumentProbablyReal', 'PhanUndeclaredClassMethod'],
         'src/sso/class-user-admin.php' => ['PhanPluginUnreachableCode', 'PhanTypeMismatchArgument'],
-<<<<<<< HEAD
-        'src/webhooks/class-authorize-redirect.php' => ['PhanTypeMismatchProperty', 'PhanUndeclaredClassMethod', 'PhanUndeclaredClassReference', 'PhanUndeclaredTypeProperty'],
-=======
         'src/webhooks/class-authorize-redirect.php' => ['PhanTypeMismatchArgumentNullable', 'PhanUndeclaredClassMethod', 'PhanUndeclaredClassReference'],
->>>>>>> eeab5236
         'tests/php/test-class-nonce-handler.php' => ['PhanPluginDuplicateAdjacentStatement', 'PhanTypeMismatchArgument'],
         'tests/php/test-class-webhooks.php' => ['PhanDeprecatedFunction'],
         'tests/php/test-partner-coupon.php' => ['PhanDeprecatedFunction'],
