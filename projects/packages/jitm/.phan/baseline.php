<?php
/**
 * This is an automatically generated baseline for Phan issues.
 * When Phan is invoked with --load-baseline=path/to/baseline.php,
 * The pre-existing issues listed in this file won't be emitted.
 *
 * This file can be updated by invoking Phan with --save-baseline=path/to/baseline.php
 * (can be combined with --load-baseline)
 */
return [
    // # Issue statistics:
    // PhanTypeExpectedObjectPropAccess : 3 occurrences
    // PhanTypeMismatchReturn : 2 occurrences
    // PhanPluginSimplifyExpressionBool : 1 occurrence
    // PhanTypeInvalidDimOffset : 1 occurrence
    // PhanTypeMismatchArgument : 1 occurrence
<<<<<<< HEAD
    // PhanUndeclaredMethod : 1 occurrence
=======
    // PhanTypeMismatchArgumentProbablyReal : 1 occurrence
>>>>>>> dc3a6905
    // PhanUnreferencedUseNormal : 1 occurrence

    // Currently, file_suppressions and directory_suppressions are the only supported suppressions
    'file_suppressions' => [
        'src/class-post-connection-jitm.php' => ['PhanTypeExpectedObjectPropAccess', 'PhanTypeMismatchArgument', 'PhanTypeMismatchReturn'],
        'src/class-rest-api-endpoints.php' => ['PhanPluginSimplifyExpressionBool'],
        'tests/php/test_JITM.php' => ['PhanTypeMismatchArgumentProbablyReal', 'PhanUnreferencedUseNormal'],
        'tests/php/test_pre_connection_jitm.php' => ['PhanTypeInvalidDimOffset', 'PhanUndeclaredMethod'],
    ],
    // 'directory_suppressions' => ['src/directory_name' => ['PhanIssueName1', 'PhanIssueName2']] can be manually added if needed.
    // (directory_suppressions will currently be ignored by subsequent calls to --save-baseline, but may be preserved in future Phan releases)
];<|MERGE_RESOLUTION|>--- conflicted
+++ resolved
@@ -14,11 +14,8 @@
     // PhanPluginSimplifyExpressionBool : 1 occurrence
     // PhanTypeInvalidDimOffset : 1 occurrence
     // PhanTypeMismatchArgument : 1 occurrence
-<<<<<<< HEAD
+    // PhanTypeMismatchArgumentProbablyReal : 1 occurrence
     // PhanUndeclaredMethod : 1 occurrence
-=======
-    // PhanTypeMismatchArgumentProbablyReal : 1 occurrence
->>>>>>> dc3a6905
     // PhanUnreferencedUseNormal : 1 occurrence
 
     // Currently, file_suppressions and directory_suppressions are the only supported suppressions
