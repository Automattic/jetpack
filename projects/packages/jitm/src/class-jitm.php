--- conflicted
+++ resolved
@@ -20,11 +20,7 @@
  */
 class JITM {
 
-<<<<<<< HEAD
-	const PACKAGE_VERSION = '3.1.16';
-=======
 	const PACKAGE_VERSION = '3.1.18';
->>>>>>> 82ceac05
 
 	/**
 	 * The configuration method that is called from the jetpack-config package.
