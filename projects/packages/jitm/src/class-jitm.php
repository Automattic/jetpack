<?php
/**
 * Jetpack's JITM class.
 *
 * @package automattic/jetpack-jitm
 */

namespace Automattic\Jetpack\JITMS;

use Automattic\Jetpack\Assets;
use Automattic\Jetpack\Assets\Logo as Jetpack_Logo;
use Automattic\Jetpack\Connection\Manager as Connection_Manager;
use Automattic\Jetpack\Status;

/**
 * Jetpack just in time messaging through out the admin
 *
 * @since 1.1.0
 * @since-jetpack 5.6.0
 */
class JITM {

<<<<<<< HEAD
	const PACKAGE_VERSION = '2.2.7-alpha';
=======
	const PACKAGE_VERSION = '2.2.7';
>>>>>>> 6986d984

	/**
	 * The configuration method that is called from the jetpack-config package.
	 */
	public static function configure() {
		$jitm = self::get_instance();
		$jitm->register();
	}

	/**
	 * Pre/Post Connection JITM factory metod
	 *
	 * @return Post_Connection_JITM|Pre_Connection_JITM JITM instance.
	 */
	public static function get_instance() {
		if ( ( new Connection_Manager() )->is_connected() ) {
			$jitm = new Post_Connection_JITM();
		} else {
			$jitm = new Pre_Connection_JITM();
		}
		return $jitm;
	}

	/**
	 * Sets up JITM action callbacks if needed.
	 */
	public function register() {
		if ( did_action( 'jetpack_registered_jitms' ) ) {
			// JITMs have already been registered.
			return;
		}

		if ( ! $this->jitms_enabled() ) {
			// Do nothing.
			return;
		}

		add_action( 'rest_api_init', array( __NAMESPACE__ . '\\Rest_Api_Endpoints', 'register_endpoints' ) );

		add_action( 'current_screen', array( $this, 'prepare_jitms' ) );

		/**
		 * These are sync actions that we need to keep track of for jitms.
		 */
		add_filter( 'jetpack_sync_before_send_updated_option', array( $this, 'jetpack_track_last_sync_callback' ), 99 );

		/**
		 * Fires when the JITMs are registered. This action is used to ensure that
		 * JITMs are registered only once.
		 *
		 * @since 1.16.0
		 */
		do_action( 'jetpack_registered_jitms' );
	}

	/**
	 * Checks the jetpack_just_in_time_msgs filters and whether the site
	 * is offline to determine whether JITMs are enabled.
	 *
	 * @return bool True if JITMs are enabled, else false.
	 */
	public function jitms_enabled() {
		/**
		 * Filter to turn off all just in time messages
		 *
		 * @since 1.1.0
		 * @since-jetpack 3.7.0
		 * @since-jetpack 5.4.0 Correct docblock to reflect default arg value
		 *
		 * @param bool true Whether to show just in time messages.
		 */
		if ( ! apply_filters( 'jetpack_just_in_time_msgs', true ) ) {
			return false;
		}

		// Folks cannot connect to WordPress.com and won't really be able to act on the pre-connection messages. So bail.
		if ( ( new Status() )->is_offline_mode() ) {
			return false;
		}

		return true;
	}

	/**
	 * Prepare actions according to screen and post type.
	 *
	 * @since 1.1.0
	 * @since-jetpack 3.8.2
	 *
	 * @uses Jetpack_Autoupdate::get_possible_failures()
	 *
	 * @param \WP_Screen $screen WP Core's screen object.
	 */
	public function prepare_jitms( $screen ) {
		/**
		 * Filter to hide JITMs on certain screens.
		 *
		 * @since 1.14.0
		 *
		 * @param bool true Whether to show just in time messages.
		 * @param string $string->id The ID of the current screen.
		 */
		if ( apply_filters( 'jetpack_display_jitms_on_screen', true, $screen->id ) ) {
			add_action( 'admin_enqueue_scripts', array( $this, 'jitm_enqueue_files' ) );
			add_action( 'admin_notices', array( $this, 'ajax_message' ) );
			add_action( 'edit_form_top', array( $this, 'ajax_message' ) );
		}
	}

	/**
	 * Function to enqueue jitm css and js
	 */
	public function jitm_enqueue_files() {
		if ( $this->is_gutenberg_page() ) {
			return;
		}

		Assets::register_script(
			'jetpack-jitm',
			'../build/index.js',
			__FILE__,
			array(
				'in_footer'    => true,
				'dependencies' => array( 'jquery' ),
			)
		);
		Assets::enqueue_script( 'jetpack-jitm' );
		wp_localize_script(
			'jetpack-jitm',
			'jitm_config',
			array(
				'api_root'               => esc_url_raw( rest_url() ),
				'activate_module_text'   => esc_html__( 'Activate', 'jetpack-jitm' ),
				'activated_module_text'  => esc_html__( 'Activated', 'jetpack-jitm' ),
				'activating_module_text' => esc_html__( 'Activating', 'jetpack-jitm' ),
				'nonce'                  => wp_create_nonce( 'wp_rest' ),
			)
		);
	}

	/**
	 * Is the current page a block editor page?
	 *
	 * @since 1.1.0
	 * @since-jetpack 8.0.0
	 */
	public function is_gutenberg_page() {
		$current_screen = get_current_screen();
		return ( method_exists( $current_screen, 'is_block_editor' ) && $current_screen->is_block_editor() );
	}

	/**
	 * Get's the current message path for display of a JITM
	 *
	 * @return string The message path
	 */
	public function get_message_path() {
		$screen = get_current_screen();

		return 'wp:' . $screen->id . ':' . current_filter();
	}

	/**
	 * Injects the dom to show a JITM inside of wp-admin.
	 */
	public function ajax_message() {
		if ( ! is_admin() ) {
			return;
		}

		// do not display on Gutenberg pages.
		if ( $this->is_gutenberg_page() ) {
			return;
		}

		$message_path   = $this->get_message_path();
		$query_string   = _http_build_query( $_GET, '', ',' ); // phpcs:ignore WordPress.Security.NonceVerification.Recommended
		$current_screen = wp_unslash( $_SERVER['REQUEST_URI'] );
		?>
		<div class="jetpack-jitm-message"
			data-nonce="<?php echo esc_attr( wp_create_nonce( 'wp_rest' ) ); ?>"
			data-ajax-nonce="<?php echo esc_attr( wp_create_nonce( 'wp_ajax_action' ) ); ?>"
			data-message-path="<?php echo esc_attr( $message_path ); ?>"
			data-query="<?php echo urlencode_deep( $query_string ); ?>"
			data-redirect="<?php echo urlencode_deep( $current_screen ); ?>"
		></div>
		<?php
	}

	/**
	 * Generate the icon to display on the JITM.
	 *
	 * All icons supported in this method should be included in the array returned by
	 * JITM::get_supported_icons.
	 *
	 * @param string $content_icon Icon type name.
	 * @param bool   $full_jp_logo_exists Is there a big JP logo already displayed on this screen.
	 */
	public function generate_icon( $content_icon, $full_jp_logo_exists ) {
		switch ( $content_icon ) {
			case 'jetpack':
				$jetpack_logo = new Jetpack_Logo();
				$content_icon = '<div class="jp-emblem">' . ( ( $full_jp_logo_exists ) ? $jetpack_logo->get_jp_emblem() : $jetpack_logo->get_jp_emblem_larger() ) . '</div>';
				break;
			case 'woocommerce':
				$content_icon = '<div class="jp-emblem"><svg xmlns="http://www.w3.org/2000/svg" xmlns:xlink="http://www.w3.org/1999/xlink" version="1.1" id="Layer_1" x="0px" y="0px" viewBox="0 0 168 100" xml:space="preserve" enable-background="new 0 0 168 100" width="50" height="30"><style type="text/css">
				.st0{clip-path:url(#SVGID_2_);enable-background:new    ;}
				.st1{clip-path:url(#SVGID_4_);}
				.st2{clip-path:url(#SVGID_6_);}
				.st3{clip-path:url(#SVGID_8_);fill:#8F567F;}
				.st4{clip-path:url(#SVGID_10_);fill:#FFFFFE;}
				.st5{clip-path:url(#SVGID_12_);fill:#FFFFFE;}
				.st6{clip-path:url(#SVGID_14_);fill:#FFFFFE;}
			</style><g><defs><polygon id="SVGID_1_" points="83.8 100 0 100 0 0.3 83.8 0.3 167.6 0.3 167.6 100 "/></defs><clipPath id="SVGID_2_"><use xlink:href="#SVGID_1_" overflow="visible"/></clipPath><g class="st0"><g><defs><rect id="SVGID_3_" width="168" height="100"/></defs><clipPath id="SVGID_4_"><use xlink:href="#SVGID_3_" overflow="visible"/></clipPath><g class="st1"><defs><path id="SVGID_5_" d="M15.6 0.3H152c8.6 0 15.6 7 15.6 15.6v52c0 8.6-7 15.6-15.6 15.6h-48.9l6.7 16.4L80.2 83.6H15.6C7 83.6 0 76.6 0 67.9v-52C0 7.3 7 0.3 15.6 0.3"/></defs><clipPath id="SVGID_6_"><use xlink:href="#SVGID_5_" overflow="visible"/></clipPath><g class="st2"><defs><rect id="SVGID_7_" width="168" height="100"/></defs><clipPath id="SVGID_8_"><use xlink:href="#SVGID_7_" overflow="visible"/></clipPath><rect x="-10" y="-9.7" class="st3" width="187.6" height="119.7"/></g></g></g></g></g><g><defs><path id="SVGID_9_" d="M8.4 14.5c1-1.3 2.4-2 4.3-2.1 3.5-0.2 5.5 1.4 6 4.9 2.1 14.3 4.4 26.4 6.9 36.4l15-28.6c1.4-2.6 3.1-3.9 5.2-4.1 3-0.2 4.9 1.7 5.6 5.7 1.7 9.1 3.9 16.9 6.5 23.4 1.8-17.4 4.8-30 9-37.7 1-1.9 2.5-2.9 4.5-3 1.6-0.1 3 0.3 4.3 1.4 1.3 1 2 2.3 2.1 3.9 0.1 1.2-0.1 2.3-0.7 3.3 -2.7 5-4.9 13.2-6.6 24.7 -1.7 11.1-2.3 19.8-1.9 26.1 0.1 1.7-0.1 3.2-0.8 4.5 -0.8 1.5-2 2.4-3.7 2.5 -1.8 0.1-3.6-0.7-5.4-2.5C52.4 66.7 47.4 57 43.7 44.1c-4.4 8.8-7.7 15.3-9.9 19.7 -4 7.7-7.5 11.7-10.3 11.9 -1.9 0.1-3.5-1.4-4.8-4.7 -3.5-9-7.3-26.3-11.3-52C7.1 17.3 7.5 15.8 8.4 14.5"/></defs><clipPath id="SVGID_10_"><use xlink:href="#SVGID_9_" overflow="visible"/></clipPath><rect x="-2.7" y="-0.6" class="st4" width="90.6" height="86.4"/></g><g><defs><path id="SVGID_11_" d="M155.6 25.2c-2.5-4.3-6.1-6.9-11-7.9 -1.3-0.3-2.5-0.4-3.7-0.4 -6.6 0-11.9 3.4-16.1 10.2 -3.6 5.8-5.3 12.3-5.3 19.3 0 5.3 1.1 9.8 3.3 13.6 2.5 4.3 6.1 6.9 11 7.9 1.3 0.3 2.5 0.4 3.7 0.4 6.6 0 12-3.4 16.1-10.2 3.6-5.9 5.3-12.4 5.3-19.4C159 33.4 157.9 28.9 155.6 25.2zM147 44.2c-0.9 4.5-2.7 7.9-5.2 10.1 -2 1.8-3.9 2.5-5.5 2.2 -1.7-0.3-3-1.8-4-4.4 -0.8-2.1-1.2-4.2-1.2-6.2 0-1.7 0.2-3.4 0.5-5 0.6-2.8 1.8-5.5 3.6-8.1 2.3-3.3 4.7-4.8 7.1-4.2 1.7 0.3 3 1.8 4 4.4 0.8 2.1 1.2 4.2 1.2 6.2C147.5 40.9 147.3 42.6 147 44.2z"/></defs><clipPath id="SVGID_12_"><use xlink:href="#SVGID_11_" overflow="visible"/></clipPath><rect x="109.6" y="6.9" class="st5" width="59.4" height="71.4"/></g><g><defs><path id="SVGID_13_" d="M112.7 25.2c-2.5-4.3-6.1-6.9-11-7.9 -1.3-0.3-2.5-0.4-3.7-0.4 -6.6 0-11.9 3.4-16.1 10.2 -3.5 5.8-5.3 12.3-5.3 19.3 0 5.3 1.1 9.8 3.3 13.6 2.5 4.3 6.1 6.9 11 7.9 1.3 0.3 2.5 0.4 3.7 0.4 6.6 0 12-3.4 16.1-10.2 3.5-5.9 5.3-12.4 5.3-19.4C116 33.4 114.9 28.9 112.7 25.2zM104.1 44.2c-0.9 4.5-2.7 7.9-5.2 10.1 -2 1.8-3.9 2.5-5.5 2.2 -1.7-0.3-3-1.8-4-4.4 -0.8-2.1-1.2-4.2-1.2-6.2 0-1.7 0.2-3.4 0.5-5 0.6-2.8 1.8-5.5 3.6-8.1 2.3-3.3 4.7-4.8 7.1-4.2 1.7 0.3 3 1.8 4 4.4 0.8 2.1 1.2 4.2 1.2 6.2C104.6 40.9 104.4 42.6 104.1 44.2z"/></defs><clipPath id="SVGID_14_"><use xlink:href="#SVGID_13_" overflow="visible"/></clipPath><rect x="66.7" y="6.9" class="st6" width="59.4" height="71.4"/></g></svg></div>';
				break;
			default:
				$content_icon = '';
				break;
		}
		return $content_icon;
	}

	/**
	 * Returns an array containing the supported icons for JITMs.
	 *
	 * The list includes an empty string, which is used when no icon should be displayed.
	 *
	 * @return array The list of supported icons.
	 */
	public function get_supported_icons() {
		return array(
			'jetpack',
			'woocommerce',
			'',
		);
	}

	/**
	 * Stores dismiss data into an option
	 *
	 * @param string $key Dismiss key.
	 */
	public function save_dismiss( $key ) {
		$hide_jitm = \Jetpack_Options::get_option( 'hide_jitm' );
		if ( ! is_array( $hide_jitm ) ) {
			$hide_jitm = array();
		}

		if ( ! isset( $hide_jitm[ $key ] ) || ! is_array( $hide_jitm[ $key ] ) ) {
			$hide_jitm[ $key ] = array(
				'last_dismissal' => 0,
				'number'         => 0,
			);
		}

		$hide_jitm[ $key ] = array(
			'last_dismissal' => time(),
			'number'         => $hide_jitm[ $key ]['number'] + 1,
		);

		\Jetpack_Options::update_option( 'hide_jitm', $hide_jitm );
	}

	/**
	 * Sets the 'jetpack_last_plugin_sync' transient when the active_plugins option is synced.
	 *
	 * @param array $params The action parameters.
	 *
	 * @return array Returns the action parameters unchanged.
	 */
	public function jetpack_track_last_sync_callback( $params ) {
		/**
		 * This filter is documented in the Automattic\Jetpack\JITMS\Post_Connection_JITM class.
		 */
		if ( ! apply_filters( 'jetpack_just_in_time_msg_cache', true ) ) {
			return $params;
		}

		if ( is_array( $params ) && isset( $params[0] ) ) {
			$option = $params[0];
			if ( 'active_plugins' === $option ) {
				// Use the cache if we can, but not terribly important if it gets evicted.
				set_transient( 'jetpack_last_plugin_sync', time(), HOUR_IN_SECONDS );
			}
		}

		return $params;
	}
}<|MERGE_RESOLUTION|>--- conflicted
+++ resolved
@@ -20,11 +20,7 @@
  */
 class JITM {
 
-<<<<<<< HEAD
-	const PACKAGE_VERSION = '2.2.7-alpha';
-=======
-	const PACKAGE_VERSION = '2.2.7';
->>>>>>> 6986d984
+	const PACKAGE_VERSION = '2.2.8-alpha';
 
 	/**
 	 * The configuration method that is called from the jetpack-config package.
