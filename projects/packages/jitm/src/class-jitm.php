<?php
/**
 * Jetpack's JITM class.
 *
 * @package automattic/jetpack-jitm
 */

namespace Automattic\Jetpack\JITMS;

use Automattic\Jetpack\Assets;
use Automattic\Jetpack\Assets\Logo as Jetpack_Logo;
use Automattic\Jetpack\Connection\Manager as Connection_Manager;
use Automattic\Jetpack\Status;

/**
 * Jetpack just in time messaging through out the admin
 *
 * @since 1.1.0
 * @since-jetpack 5.6.0
 */
class JITM {

<<<<<<< HEAD
	const PACKAGE_VERSION = '2.3.3';
=======
	const PACKAGE_VERSION = '2.3.4-alpha';
>>>>>>> 8ef8c6b4

	/**
	 * The configuration method that is called from the jetpack-config package.
	 */
	public static function configure() {
		$jitm = self::get_instance();
		$jitm->register();
	}

	/**
	 * Pre/Post Connection JITM factory metod
	 *
	 * @return Post_Connection_JITM|Pre_Connection_JITM JITM instance.
	 */
	public static function get_instance() {
		if ( ( new Connection_Manager() )->is_connected() ) {
			$jitm = new Post_Connection_JITM();
		} else {
			$jitm = new Pre_Connection_JITM();
		}
		return $jitm;
	}

	/**
	 * Sets up JITM action callbacks if needed.
	 */
	public function register() {
		if ( did_action( 'jetpack_registered_jitms' ) ) {
			// JITMs have already been registered.
			return;
		}

		if ( ! $this->jitms_enabled() ) {
			// Do nothing.
			return;
		}

		add_action( 'rest_api_init', array( __NAMESPACE__ . '\\Rest_Api_Endpoints', 'register_endpoints' ) );

		add_action( 'current_screen', array( $this, 'prepare_jitms' ) );

		/**
		 * These are sync actions that we need to keep track of for jitms.
		 */
		add_filter( 'jetpack_sync_before_send_updated_option', array( $this, 'jetpack_track_last_sync_callback' ), 99 );

		/**
		 * Fires when the JITMs are registered. This action is used to ensure that
		 * JITMs are registered only once.
		 *
		 * @since 1.16.0
		 */
		do_action( 'jetpack_registered_jitms' );
	}

	/**
	 * Checks the jetpack_just_in_time_msgs filters and whether the site
	 * is offline to determine whether JITMs are enabled.
	 *
	 * @return bool True if JITMs are enabled, else false.
	 */
	public function jitms_enabled() {
		/**
		 * Filter to turn off all just in time messages
		 *
		 * @since 1.1.0
		 * @since-jetpack 3.7.0
		 * @since-jetpack 5.4.0 Correct docblock to reflect default arg value
		 *
		 * @param bool true Whether to show just in time messages.
		 */
		if ( ! apply_filters( 'jetpack_just_in_time_msgs', true ) ) {
			return false;
		}

		// Folks cannot connect to WordPress.com and won't really be able to act on the pre-connection messages. So bail.
		if ( ( new Status() )->is_offline_mode() ) {
			return false;
		}

		return true;
	}

	/**
	 * Prepare actions according to screen and post type.
	 *
	 * @since 1.1.0
	 * @since-jetpack 3.8.2
	 *
	 * @uses Jetpack_Autoupdate::get_possible_failures()
	 *
	 * @param \WP_Screen $screen WP Core's screen object.
	 */
	public function prepare_jitms( $screen ) {
		/**
		 * Filter to hide JITMs on certain screens.
		 *
		 * @since 1.14.0
		 *
		 * @param bool true Whether to show just in time messages.
		 * @param string $string->id The ID of the current screen.
		 */
		if ( apply_filters( 'jetpack_display_jitms_on_screen', true, $screen->id ) ) {
			add_action( 'admin_enqueue_scripts', array( $this, 'jitm_enqueue_files' ) );
			add_action( 'admin_notices', array( $this, 'ajax_message' ) );
			add_action( 'edit_form_top', array( $this, 'ajax_message' ) );
		}
	}

	/**
	 * Function to enqueue jitm css and js
	 */
	public function jitm_enqueue_files() {
		if ( $this->is_gutenberg_page() ) {
			return;
		}

		Assets::register_script(
			'jetpack-jitm',
			'../build/index.js',
			__FILE__,
			array(
				'in_footer'    => true,
				'dependencies' => array( 'jquery' ),
			)
		);
		Assets::enqueue_script( 'jetpack-jitm' );
		wp_localize_script(
			'jetpack-jitm',
			'jitm_config',
			array(
				'api_root'               => esc_url_raw( rest_url() ),
				'activate_module_text'   => esc_html__( 'Activate', 'jetpack-jitm' ),
				'activated_module_text'  => esc_html__( 'Activated', 'jetpack-jitm' ),
				'activating_module_text' => esc_html__( 'Activating', 'jetpack-jitm' ),
				'nonce'                  => wp_create_nonce( 'wp_rest' ),
			)
		);
	}

	/**
	 * Is the current page a block editor page?
	 *
	 * @since 1.1.0
	 * @since-jetpack 8.0.0
	 */
	public function is_gutenberg_page() {
		$current_screen = get_current_screen();
		return ( method_exists( $current_screen, 'is_block_editor' ) && $current_screen->is_block_editor() );
	}

	/**
	 * Get's the current message path for display of a JITM
	 *
	 * @return string The message path
	 */
	public function get_message_path() {
		$screen = get_current_screen();

		return 'wp:' . $screen->id . ':' . current_filter();
	}

	/**
	 * Injects the dom to show a JITM inside of wp-admin.
	 */
	public function ajax_message() {
		if ( ! is_admin() ) {
			return;
		}

		// do not display on Gutenberg pages.
		if ( $this->is_gutenberg_page() ) {
			return;
		}

		$message_path   = $this->get_message_path();
		$query_string   = _http_build_query( $_GET, '', ',' ); // phpcs:ignore WordPress.Security.NonceVerification.Recommended
		$current_screen = isset( $_SERVER['REQUEST_URI'] ) ? wp_unslash( $_SERVER['REQUEST_URI'] ) : ''; // phpcs:ignore WordPress.Security.ValidatedSanitizedInput -- Escaped below
		?>
		<div class="jetpack-jitm-message"
			data-nonce="<?php echo esc_attr( wp_create_nonce( 'wp_rest' ) ); ?>"
			data-ajax-nonce="<?php echo esc_attr( wp_create_nonce( 'wp_ajax_action' ) ); ?>"
			data-message-path="<?php echo esc_attr( $message_path ); ?>"
			data-query="<?php echo urlencode_deep( $query_string ); ?>"
			data-redirect="<?php echo urlencode_deep( $current_screen ); ?>"
		></div>
		<?php
	}

	/**
	 * Generate the icon to display on the JITM.
	 *
	 * All icons supported in this method should be included in the array returned by
	 * JITM::get_supported_icons.
	 *
	 * @param string $content_icon Icon type name.
	 * @param bool   $full_jp_logo_exists Is there a big JP logo already displayed on this screen.
	 */
	public function generate_icon( $content_icon, $full_jp_logo_exists ) {
		switch ( $content_icon ) {
			case 'jetpack':
				$jetpack_logo = new Jetpack_Logo();
				$content_icon = '<div class="jp-emblem">' . ( ( $full_jp_logo_exists ) ? $jetpack_logo->get_jp_emblem() : $jetpack_logo->get_jp_emblem_larger() ) . '</div>';
				break;
			case 'woocommerce':
				$content_icon = '<div class="jp-emblem"><svg xmlns="http://www.w3.org/2000/svg" xmlns:xlink="http://www.w3.org/1999/xlink" version="1.1" id="Layer_1" x="0px" y="0px" viewBox="0 0 168 100" xml:space="preserve" enable-background="new 0 0 168 100" width="50" height="30"><style type="text/css">
				.st0{clip-path:url(#SVGID_2_);enable-background:new    ;}
				.st1{clip-path:url(#SVGID_4_);}
				.st2{clip-path:url(#SVGID_6_);}
				.st3{clip-path:url(#SVGID_8_);fill:#8F567F;}
				.st4{clip-path:url(#SVGID_10_);fill:#FFFFFE;}
				.st5{clip-path:url(#SVGID_12_);fill:#FFFFFE;}
				.st6{clip-path:url(#SVGID_14_);fill:#FFFFFE;}
			</style><g><defs><polygon id="SVGID_1_" points="83.8 100 0 100 0 0.3 83.8 0.3 167.6 0.3 167.6 100 "/></defs><clipPath id="SVGID_2_"><use xlink:href="#SVGID_1_" overflow="visible"/></clipPath><g class="st0"><g><defs><rect id="SVGID_3_" width="168" height="100"/></defs><clipPath id="SVGID_4_"><use xlink:href="#SVGID_3_" overflow="visible"/></clipPath><g class="st1"><defs><path id="SVGID_5_" d="M15.6 0.3H152c8.6 0 15.6 7 15.6 15.6v52c0 8.6-7 15.6-15.6 15.6h-48.9l6.7 16.4L80.2 83.6H15.6C7 83.6 0 76.6 0 67.9v-52C0 7.3 7 0.3 15.6 0.3"/></defs><clipPath id="SVGID_6_"><use xlink:href="#SVGID_5_" overflow="visible"/></clipPath><g class="st2"><defs><rect id="SVGID_7_" width="168" height="100"/></defs><clipPath id="SVGID_8_"><use xlink:href="#SVGID_7_" overflow="visible"/></clipPath><rect x="-10" y="-9.7" class="st3" width="187.6" height="119.7"/></g></g></g></g></g><g><defs><path id="SVGID_9_" d="M8.4 14.5c1-1.3 2.4-2 4.3-2.1 3.5-0.2 5.5 1.4 6 4.9 2.1 14.3 4.4 26.4 6.9 36.4l15-28.6c1.4-2.6 3.1-3.9 5.2-4.1 3-0.2 4.9 1.7 5.6 5.7 1.7 9.1 3.9 16.9 6.5 23.4 1.8-17.4 4.8-30 9-37.7 1-1.9 2.5-2.9 4.5-3 1.6-0.1 3 0.3 4.3 1.4 1.3 1 2 2.3 2.1 3.9 0.1 1.2-0.1 2.3-0.7 3.3 -2.7 5-4.9 13.2-6.6 24.7 -1.7 11.1-2.3 19.8-1.9 26.1 0.1 1.7-0.1 3.2-0.8 4.5 -0.8 1.5-2 2.4-3.7 2.5 -1.8 0.1-3.6-0.7-5.4-2.5C52.4 66.7 47.4 57 43.7 44.1c-4.4 8.8-7.7 15.3-9.9 19.7 -4 7.7-7.5 11.7-10.3 11.9 -1.9 0.1-3.5-1.4-4.8-4.7 -3.5-9-7.3-26.3-11.3-52C7.1 17.3 7.5 15.8 8.4 14.5"/></defs><clipPath id="SVGID_10_"><use xlink:href="#SVGID_9_" overflow="visible"/></clipPath><rect x="-2.7" y="-0.6" class="st4" width="90.6" height="86.4"/></g><g><defs><path id="SVGID_11_" d="M155.6 25.2c-2.5-4.3-6.1-6.9-11-7.9 -1.3-0.3-2.5-0.4-3.7-0.4 -6.6 0-11.9 3.4-16.1 10.2 -3.6 5.8-5.3 12.3-5.3 19.3 0 5.3 1.1 9.8 3.3 13.6 2.5 4.3 6.1 6.9 11 7.9 1.3 0.3 2.5 0.4 3.7 0.4 6.6 0 12-3.4 16.1-10.2 3.6-5.9 5.3-12.4 5.3-19.4C159 33.4 157.9 28.9 155.6 25.2zM147 44.2c-0.9 4.5-2.7 7.9-5.2 10.1 -2 1.8-3.9 2.5-5.5 2.2 -1.7-0.3-3-1.8-4-4.4 -0.8-2.1-1.2-4.2-1.2-6.2 0-1.7 0.2-3.4 0.5-5 0.6-2.8 1.8-5.5 3.6-8.1 2.3-3.3 4.7-4.8 7.1-4.2 1.7 0.3 3 1.8 4 4.4 0.8 2.1 1.2 4.2 1.2 6.2C147.5 40.9 147.3 42.6 147 44.2z"/></defs><clipPath id="SVGID_12_"><use xlink:href="#SVGID_11_" overflow="visible"/></clipPath><rect x="109.6" y="6.9" class="st5" width="59.4" height="71.4"/></g><g><defs><path id="SVGID_13_" d="M112.7 25.2c-2.5-4.3-6.1-6.9-11-7.9 -1.3-0.3-2.5-0.4-3.7-0.4 -6.6 0-11.9 3.4-16.1 10.2 -3.5 5.8-5.3 12.3-5.3 19.3 0 5.3 1.1 9.8 3.3 13.6 2.5 4.3 6.1 6.9 11 7.9 1.3 0.3 2.5 0.4 3.7 0.4 6.6 0 12-3.4 16.1-10.2 3.5-5.9 5.3-12.4 5.3-19.4C116 33.4 114.9 28.9 112.7 25.2zM104.1 44.2c-0.9 4.5-2.7 7.9-5.2 10.1 -2 1.8-3.9 2.5-5.5 2.2 -1.7-0.3-3-1.8-4-4.4 -0.8-2.1-1.2-4.2-1.2-6.2 0-1.7 0.2-3.4 0.5-5 0.6-2.8 1.8-5.5 3.6-8.1 2.3-3.3 4.7-4.8 7.1-4.2 1.7 0.3 3 1.8 4 4.4 0.8 2.1 1.2 4.2 1.2 6.2C104.6 40.9 104.4 42.6 104.1 44.2z"/></defs><clipPath id="SVGID_14_"><use xlink:href="#SVGID_13_" overflow="visible"/></clipPath><rect x="66.7" y="6.9" class="st6" width="59.4" height="71.4"/></g></svg></div>';
				break;
			default:
				$content_icon = '';
				break;
		}
		return $content_icon;
	}

	/**
	 * Returns an array containing the supported icons for JITMs.
	 *
	 * The list includes an empty string, which is used when no icon should be displayed.
	 *
	 * @return array The list of supported icons.
	 */
	public function get_supported_icons() {
		return array(
			'jetpack',
			'woocommerce',
			'',
		);
	}

	/**
	 * Stores dismiss data into an option
	 *
	 * @param string $key Dismiss key.
	 */
	public function save_dismiss( $key ) {
		$hide_jitm = \Jetpack_Options::get_option( 'hide_jitm' );
		if ( ! is_array( $hide_jitm ) ) {
			$hide_jitm = array();
		}

		if ( ! isset( $hide_jitm[ $key ] ) || ! is_array( $hide_jitm[ $key ] ) ) {
			$hide_jitm[ $key ] = array(
				'last_dismissal' => 0,
				'number'         => 0,
			);
		}

		$hide_jitm[ $key ] = array(
			'last_dismissal' => time(),
			'number'         => $hide_jitm[ $key ]['number'] + 1,
		);

		\Jetpack_Options::update_option( 'hide_jitm', $hide_jitm );
	}

	/**
	 * Sets the 'jetpack_last_plugin_sync' transient when the active_plugins option is synced.
	 *
	 * @param array $params The action parameters.
	 *
	 * @return array Returns the action parameters unchanged.
	 */
	public function jetpack_track_last_sync_callback( $params ) {
		/**
		 * This filter is documented in the Automattic\Jetpack\JITMS\Post_Connection_JITM class.
		 */
		if ( ! apply_filters( 'jetpack_just_in_time_msg_cache', true ) ) {
			return $params;
		}

		if ( is_array( $params ) && isset( $params[0] ) ) {
			$option = $params[0];
			if ( 'active_plugins' === $option ) {
				// Use the cache if we can, but not terribly important if it gets evicted.
				set_transient( 'jetpack_last_plugin_sync', time(), HOUR_IN_SECONDS );
			}
		}

		return $params;
	}
}<|MERGE_RESOLUTION|>--- conflicted
+++ resolved
@@ -20,11 +20,7 @@
  */
 class JITM {
 
-<<<<<<< HEAD
-	const PACKAGE_VERSION = '2.3.3';
-=======
-	const PACKAGE_VERSION = '2.3.4-alpha';
->>>>>>> 8ef8c6b4
+	const PACKAGE_VERSION = '2.3.4';
 
 	/**
 	 * The configuration method that is called from the jetpack-config package.
