<?php
/**
 * Jetpack's JITM class.
 *
 * @package automattic/jetpack-jitm
 */

namespace Automattic\Jetpack\JITMS;

use Automattic\Jetpack\Assets;
use Automattic\Jetpack\Assets\Logo as Jetpack_Logo;
use Automattic\Jetpack\Connection\Manager as Connection_Manager;
use Automattic\Jetpack\Status;

/**
 * Jetpack just in time messaging through out the admin
 *
 * @since 1.1.0
 * @since-jetpack 5.6.0
 */
class JITM {

<<<<<<< HEAD
	const PACKAGE_VERSION = '2.2.29-alpha';
=======
	const PACKAGE_VERSION = '2.2.29';
>>>>>>> 71a28109

	/**
	 * The configuration method that is called from the jetpack-config package.
	 */
	public static function configure() {
		$jitm = self::get_instance();
		$jitm->register();
	}

	/**
	 * Pre/Post Connection JITM factory metod
	 *
	 * @return Post_Connection_JITM|Pre_Connection_JITM JITM instance.
	 */
	public static function get_instance() {
		if ( ( new Connection_Manager() )->is_connected() ) {
			$jitm = new Post_Connection_JITM();
		} else {
			$jitm = new Pre_Connection_JITM();
		}
		return $jitm;
	}

	/**
	 * Sets up JITM action callbacks if needed.
	 */
	public function register() {
		if ( did_action( 'jetpack_registered_jitms' ) ) {
			// JITMs have already been registered.
			return;
		}

		if ( ! $this->jitms_enabled() ) {
			// Do nothing.
			return;
		}

		add_action( 'rest_api_init', array( __NAMESPACE__ . '\\Rest_Api_Endpoints', 'register_endpoints' ) );

		add_action( 'current_screen', array( $this, 'prepare_jitms' ) );

		/**
		 * These are sync actions that we need to keep track of for jitms.
		 */
		add_filter( 'jetpack_sync_before_send_updated_option', array( $this, 'jetpack_track_last_sync_callback' ), 99 );

		/**
		 * Fires when the JITMs are registered. This action is used to ensure that
		 * JITMs are registered only once.
		 *
		 * @since 1.16.0
		 */
		do_action( 'jetpack_registered_jitms' );
	}

	/**
	 * Checks the jetpack_just_in_time_msgs filters and whether the site
	 * is offline to determine whether JITMs are enabled.
	 *
	 * @return bool True if JITMs are enabled, else false.
	 */
	public function jitms_enabled() {
		/**
		 * Filter to turn off all just in time messages
		 *
		 * @since 1.1.0
		 * @since-jetpack 3.7.0
		 * @since-jetpack 5.4.0 Correct docblock to reflect default arg value
		 *
		 * @param bool true Whether to show just in time messages.
		 */
		if ( ! apply_filters( 'jetpack_just_in_time_msgs', true ) ) {
			return false;
		}

		// Folks cannot connect to WordPress.com and won't really be able to act on the pre-connection messages. So bail.
		if ( ( new Status() )->is_offline_mode() ) {
			return false;
		}

		return true;
	}

	/**
	 * Prepare actions according to screen and post type.
	 *
	 * @since 1.1.0
	 * @since-jetpack 3.8.2
	 *
	 * @uses Jetpack_Autoupdate::get_possible_failures()
	 *
	 * @param \WP_Screen $screen WP Core's screen object.
	 */
	public function prepare_jitms( $screen ) {
		/**
		 * Filter to hide JITMs on certain screens.
		 *
		 * @since 1.14.0
		 *
		 * @param bool true Whether to show just in time messages.
		 * @param string $string->id The ID of the current screen.
		 */
		if ( apply_filters( 'jetpack_display_jitms_on_screen', true, $screen->id ) ) {
			add_action( 'admin_enqueue_scripts', array( $this, 'jitm_enqueue_files' ) );
			add_action( 'admin_notices', array( $this, 'ajax_message' ) );
			add_action( 'edit_form_top', array( $this, 'ajax_message' ) );
		}
	}

	/**
	 * Function to enqueue jitm css and js
	 */
	public function jitm_enqueue_files() {
		if ( $this->is_gutenberg_page() ) {
			return;
		}

		Assets::register_script(
			'jetpack-jitm',
			'../build/index.js',
			__FILE__,
			array(
				'in_footer'    => true,
				'dependencies' => array( 'jquery' ),
			)
		);
		Assets::enqueue_script( 'jetpack-jitm' );
		wp_localize_script(
			'jetpack-jitm',
			'jitm_config',
			array(
				'api_root'               => esc_url_raw( rest_url() ),
				'activate_module_text'   => esc_html__( 'Activate', 'jetpack-jitm' ),
				'activated_module_text'  => esc_html__( 'Activated', 'jetpack-jitm' ),
				'activating_module_text' => esc_html__( 'Activating', 'jetpack-jitm' ),
				'nonce'                  => wp_create_nonce( 'wp_rest' ),
			)
		);
	}

	/**
	 * Is the current page a block editor page?
	 *
	 * @since 1.1.0
	 * @since-jetpack 8.0.0
	 */
	public function is_gutenberg_page() {
		$current_screen = get_current_screen();
		return ( method_exists( $current_screen, 'is_block_editor' ) && $current_screen->is_block_editor() );
	}

	/**
	 * Get's the current message path for display of a JITM
	 *
	 * @return string The message path
	 */
	public function get_message_path() {
		$screen = get_current_screen();

		return 'wp:' . $screen->id . ':' . current_filter();
	}

	/**
	 * Injects the dom to show a JITM inside of wp-admin.
	 */
	public function ajax_message() {
		if ( ! is_admin() ) {
			return;
		}

		// do not display on Gutenberg pages.
		if ( $this->is_gutenberg_page() ) {
			return;
		}

		$message_path   = $this->get_message_path();
		$query_string   = _http_build_query( $_GET, '', ',' ); // phpcs:ignore WordPress.Security.NonceVerification.Recommended
		$current_screen = isset( $_SERVER['REQUEST_URI'] ) ? wp_unslash( $_SERVER['REQUEST_URI'] ) : ''; // phpcs:ignore WordPress.Security.ValidatedSanitizedInput -- Escaped below
		?>
		<div class="jetpack-jitm-message"
			data-nonce="<?php echo esc_attr( wp_create_nonce( 'wp_rest' ) ); ?>"
			data-ajax-nonce="<?php echo esc_attr( wp_create_nonce( 'wp_ajax_action' ) ); ?>"
			data-message-path="<?php echo esc_attr( $message_path ); ?>"
			data-query="<?php echo urlencode_deep( $query_string ); ?>"
			data-redirect="<?php echo urlencode_deep( $current_screen ); ?>"
		></div>
		<?php
	}

	/**
	 * Generate the icon to display on the JITM.
	 *
	 * All icons supported in this method should be included in the array returned by
	 * JITM::get_supported_icons.
	 *
	 * @param string $content_icon Icon type name.
	 * @param bool   $full_jp_logo_exists Is there a big JP logo already displayed on this screen.
	 */
	public function generate_icon( $content_icon, $full_jp_logo_exists ) {
		switch ( $content_icon ) {
			case 'jetpack':
				$jetpack_logo = new Jetpack_Logo();
				$content_icon = '<div class="jp-emblem">' . ( ( $full_jp_logo_exists ) ? $jetpack_logo->get_jp_emblem() : $jetpack_logo->get_jp_emblem_larger() ) . '</div>';
				break;
			case 'woocommerce':
				$content_icon = '<div class="jp-emblem"><svg xmlns="http://www.w3.org/2000/svg" xmlns:xlink="http://www.w3.org/1999/xlink" version="1.1" id="Layer_1" x="0px" y="0px" viewBox="0 0 168 100" xml:space="preserve" enable-background="new 0 0 168 100" width="50" height="30"><style type="text/css">
				.st0{clip-path:url(#SVGID_2_);enable-background:new    ;}
				.st1{clip-path:url(#SVGID_4_);}
				.st2{clip-path:url(#SVGID_6_);}
				.st3{clip-path:url(#SVGID_8_);fill:#8F567F;}
				.st4{clip-path:url(#SVGID_10_);fill:#FFFFFE;}
				.st5{clip-path:url(#SVGID_12_);fill:#FFFFFE;}
				.st6{clip-path:url(#SVGID_14_);fill:#FFFFFE;}
			</style><g><defs><polygon id="SVGID_1_" points="83.8 100 0 100 0 0.3 83.8 0.3 167.6 0.3 167.6 100 "/></defs><clipPath id="SVGID_2_"><use xlink:href="#SVGID_1_" overflow="visible"/></clipPath><g class="st0"><g><defs><rect id="SVGID_3_" width="168" height="100"/></defs><clipPath id="SVGID_4_"><use xlink:href="#SVGID_3_" overflow="visible"/></clipPath><g class="st1"><defs><path id="SVGID_5_" d="M15.6 0.3H152c8.6 0 15.6 7 15.6 15.6v52c0 8.6-7 15.6-15.6 15.6h-48.9l6.7 16.4L80.2 83.6H15.6C7 83.6 0 76.6 0 67.9v-52C0 7.3 7 0.3 15.6 0.3"/></defs><clipPath id="SVGID_6_"><use xlink:href="#SVGID_5_" overflow="visible"/></clipPath><g class="st2"><defs><rect id="SVGID_7_" width="168" height="100"/></defs><clipPath id="SVGID_8_"><use xlink:href="#SVGID_7_" overflow="visible"/></clipPath><rect x="-10" y="-9.7" class="st3" width="187.6" height="119.7"/></g></g></g></g></g><g><defs><path id="SVGID_9_" d="M8.4 14.5c1-1.3 2.4-2 4.3-2.1 3.5-0.2 5.5 1.4 6 4.9 2.1 14.3 4.4 26.4 6.9 36.4l15-28.6c1.4-2.6 3.1-3.9 5.2-4.1 3-0.2 4.9 1.7 5.6 5.7 1.7 9.1 3.9 16.9 6.5 23.4 1.8-17.4 4.8-30 9-37.7 1-1.9 2.5-2.9 4.5-3 1.6-0.1 3 0.3 4.3 1.4 1.3 1 2 2.3 2.1 3.9 0.1 1.2-0.1 2.3-0.7 3.3 -2.7 5-4.9 13.2-6.6 24.7 -1.7 11.1-2.3 19.8-1.9 26.1 0.1 1.7-0.1 3.2-0.8 4.5 -0.8 1.5-2 2.4-3.7 2.5 -1.8 0.1-3.6-0.7-5.4-2.5C52.4 66.7 47.4 57 43.7 44.1c-4.4 8.8-7.7 15.3-9.9 19.7 -4 7.7-7.5 11.7-10.3 11.9 -1.9 0.1-3.5-1.4-4.8-4.7 -3.5-9-7.3-26.3-11.3-52C7.1 17.3 7.5 15.8 8.4 14.5"/></defs><clipPath id="SVGID_10_"><use xlink:href="#SVGID_9_" overflow="visible"/></clipPath><rect x="-2.7" y="-0.6" class="st4" width="90.6" height="86.4"/></g><g><defs><path id="SVGID_11_" d="M155.6 25.2c-2.5-4.3-6.1-6.9-11-7.9 -1.3-0.3-2.5-0.4-3.7-0.4 -6.6 0-11.9 3.4-16.1 10.2 -3.6 5.8-5.3 12.3-5.3 19.3 0 5.3 1.1 9.8 3.3 13.6 2.5 4.3 6.1 6.9 11 7.9 1.3 0.3 2.5 0.4 3.7 0.4 6.6 0 12-3.4 16.1-10.2 3.6-5.9 5.3-12.4 5.3-19.4C159 33.4 157.9 28.9 155.6 25.2zM147 44.2c-0.9 4.5-2.7 7.9-5.2 10.1 -2 1.8-3.9 2.5-5.5 2.2 -1.7-0.3-3-1.8-4-4.4 -0.8-2.1-1.2-4.2-1.2-6.2 0-1.7 0.2-3.4 0.5-5 0.6-2.8 1.8-5.5 3.6-8.1 2.3-3.3 4.7-4.8 7.1-4.2 1.7 0.3 3 1.8 4 4.4 0.8 2.1 1.2 4.2 1.2 6.2C147.5 40.9 147.3 42.6 147 44.2z"/></defs><clipPath id="SVGID_12_"><use xlink:href="#SVGID_11_" overflow="visible"/></clipPath><rect x="109.6" y="6.9" class="st5" width="59.4" height="71.4"/></g><g><defs><path id="SVGID_13_" d="M112.7 25.2c-2.5-4.3-6.1-6.9-11-7.9 -1.3-0.3-2.5-0.4-3.7-0.4 -6.6 0-11.9 3.4-16.1 10.2 -3.5 5.8-5.3 12.3-5.3 19.3 0 5.3 1.1 9.8 3.3 13.6 2.5 4.3 6.1 6.9 11 7.9 1.3 0.3 2.5 0.4 3.7 0.4 6.6 0 12-3.4 16.1-10.2 3.5-5.9 5.3-12.4 5.3-19.4C116 33.4 114.9 28.9 112.7 25.2zM104.1 44.2c-0.9 4.5-2.7 7.9-5.2 10.1 -2 1.8-3.9 2.5-5.5 2.2 -1.7-0.3-3-1.8-4-4.4 -0.8-2.1-1.2-4.2-1.2-6.2 0-1.7 0.2-3.4 0.5-5 0.6-2.8 1.8-5.5 3.6-8.1 2.3-3.3 4.7-4.8 7.1-4.2 1.7 0.3 3 1.8 4 4.4 0.8 2.1 1.2 4.2 1.2 6.2C104.6 40.9 104.4 42.6 104.1 44.2z"/></defs><clipPath id="SVGID_14_"><use xlink:href="#SVGID_13_" overflow="visible"/></clipPath><rect x="66.7" y="6.9" class="st6" width="59.4" height="71.4"/></g></svg></div>';
				break;
			default:
				$content_icon = '';
				break;
		}
		return $content_icon;
	}

	/**
	 * Returns an array containing the supported icons for JITMs.
	 *
	 * The list includes an empty string, which is used when no icon should be displayed.
	 *
	 * @return array The list of supported icons.
	 */
	public function get_supported_icons() {
		return array(
			'jetpack',
			'woocommerce',
			'',
		);
	}

	/**
	 * Stores dismiss data into an option
	 *
	 * @param string $key Dismiss key.
	 */
	public function save_dismiss( $key ) {
		$hide_jitm = \Jetpack_Options::get_option( 'hide_jitm' );
		if ( ! is_array( $hide_jitm ) ) {
			$hide_jitm = array();
		}

		if ( ! isset( $hide_jitm[ $key ] ) || ! is_array( $hide_jitm[ $key ] ) ) {
			$hide_jitm[ $key ] = array(
				'last_dismissal' => 0,
				'number'         => 0,
			);
		}

		$hide_jitm[ $key ] = array(
			'last_dismissal' => time(),
			'number'         => $hide_jitm[ $key ]['number'] + 1,
		);

		\Jetpack_Options::update_option( 'hide_jitm', $hide_jitm );
	}

	/**
	 * Sets the 'jetpack_last_plugin_sync' transient when the active_plugins option is synced.
	 *
	 * @param array $params The action parameters.
	 *
	 * @return array Returns the action parameters unchanged.
	 */
	public function jetpack_track_last_sync_callback( $params ) {
		/**
		 * This filter is documented in the Automattic\Jetpack\JITMS\Post_Connection_JITM class.
		 */
		if ( ! apply_filters( 'jetpack_just_in_time_msg_cache', true ) ) {
			return $params;
		}

		if ( is_array( $params ) && isset( $params[0] ) ) {
			$option = $params[0];
			if ( 'active_plugins' === $option ) {
				// Use the cache if we can, but not terribly important if it gets evicted.
				set_transient( 'jetpack_last_plugin_sync', time(), HOUR_IN_SECONDS );
			}
		}

		return $params;
	}
}<|MERGE_RESOLUTION|>--- conflicted
+++ resolved
@@ -20,11 +20,7 @@
  */
 class JITM {
 
-<<<<<<< HEAD
-	const PACKAGE_VERSION = '2.2.29-alpha';
-=======
 	const PACKAGE_VERSION = '2.2.29';
->>>>>>> 71a28109
 
 	/**
 	 * The configuration method that is called from the jetpack-config package.
