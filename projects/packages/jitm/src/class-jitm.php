<?php
/**
 * Jetpack's JITM class.
 *
 * @package automattic/jetpack-jitm
 */

namespace Automattic\Jetpack\JITMS;

use Automattic\Jetpack\Assets;
use Automattic\Jetpack\Assets\Logo as Jetpack_Logo;
use Automattic\Jetpack\Connection\Manager as Connection_Manager;
use Automattic\Jetpack\Status;

/**
 * Jetpack just in time messaging through out the admin
 *
 * @since 1.1.0
 * @since-jetpack 5.6.0
 */
class JITM {

<<<<<<< HEAD
	const PACKAGE_VERSION = '2.3.16';
=======
	const PACKAGE_VERSION = '2.3.17-alpha';
>>>>>>> 41bcf502

	/**
	 * The configuration method that is called from the jetpack-config package.
	 */
	public static function configure() {
		$jitm = self::get_instance();
		$jitm->register();
	}

	/**
	 * Pre/Post Connection JITM factory metod
	 *
	 * @return Post_Connection_JITM|Pre_Connection_JITM JITM instance.
	 */
	public static function get_instance() {
		if ( ( new Connection_Manager() )->is_connected() ) {
			$jitm = new Post_Connection_JITM();
		} else {
			$jitm = new Pre_Connection_JITM();
		}
		return $jitm;
	}

	/**
	 * Sets up JITM action callbacks if needed.
	 */
	public function register() {
		if ( did_action( 'jetpack_registered_jitms' ) ) {
			// JITMs have already been registered.
			return;
		}

		if ( ! $this->jitms_enabled() ) {
			// Do nothing.
			return;
		}

		add_action( 'rest_api_init', array( __NAMESPACE__ . '\\Rest_Api_Endpoints', 'register_endpoints' ) );

		add_action( 'current_screen', array( $this, 'prepare_jitms' ) );

		/**
		 * These are sync actions that we need to keep track of for jitms.
		 */
		add_filter( 'jetpack_sync_before_send_updated_option', array( $this, 'jetpack_track_last_sync_callback' ), 99 );

		/**
		 * Fires when the JITMs are registered. This action is used to ensure that
		 * JITMs are registered only once.
		 *
		 * @since 1.16.0
		 */
		do_action( 'jetpack_registered_jitms' );
	}

	/**
	 * Checks the jetpack_just_in_time_msgs filters and whether the site
	 * is offline to determine whether JITMs are enabled.
	 *
	 * @return bool True if JITMs are enabled, else false.
	 */
	public function jitms_enabled() {
		/**
		 * Filter to turn off all just in time messages
		 *
		 * @since 1.1.0
		 * @since-jetpack 3.7.0
		 * @since-jetpack 5.4.0 Correct docblock to reflect default arg value
		 *
		 * @param bool true Whether to show just in time messages.
		 */
		if ( ! apply_filters( 'jetpack_just_in_time_msgs', true ) ) {
			return false;
		}

		// Folks cannot connect to WordPress.com and won't really be able to act on the pre-connection messages. So bail.
		if ( ( new Status() )->is_offline_mode() ) {
			return false;
		}

		return true;
	}

	/**
	 * Prepare actions according to screen and post type.
	 *
	 * @since 1.1.0
	 * @since-jetpack 3.8.2
	 *
	 * @uses Jetpack_Autoupdate::get_possible_failures()
	 *
	 * @param \WP_Screen $screen WP Core's screen object.
	 */
	public function prepare_jitms( $screen ) {
		/**
		 * Filter to hide JITMs on certain screens.
		 *
		 * @since 1.14.0
		 *
		 * @param bool true Whether to show just in time messages.
		 * @param string $string->id The ID of the current screen.
		 */
		if ( apply_filters( 'jetpack_display_jitms_on_screen', true, $screen->id ) ) {
			add_action( 'admin_enqueue_scripts', array( $this, 'jitm_enqueue_files' ) );
			add_action( 'admin_notices', array( $this, 'ajax_message' ) );
			add_action( 'edit_form_top', array( $this, 'ajax_message' ) );
		}
	}

	/**
	 * Function to enqueue jitm css and js
	 */
	public function jitm_enqueue_files() {
		if ( $this->is_gutenberg_page() ) {
			return;
		}

		Assets::register_script(
			'jetpack-jitm',
			'../build/index.js',
			__FILE__,
			array(
				'in_footer'    => true,
				'dependencies' => array( 'jquery' ),
			)
		);
		Assets::enqueue_script( 'jetpack-jitm' );
		wp_localize_script(
			'jetpack-jitm',
			'jitm_config',
			array(
				'api_root'               => esc_url_raw( rest_url() ),
				'activate_module_text'   => esc_html__( 'Activate', 'jetpack-jitm' ),
				'activated_module_text'  => esc_html__( 'Activated', 'jetpack-jitm' ),
				'activating_module_text' => esc_html__( 'Activating', 'jetpack-jitm' ),
				'nonce'                  => wp_create_nonce( 'wp_rest' ),
			)
		);
	}

	/**
	 * Is the current page a block editor page?
	 *
	 * @since 1.1.0
	 * @since-jetpack 8.0.0
	 */
	public function is_gutenberg_page() {
		$current_screen = get_current_screen();
		return ( method_exists( $current_screen, 'is_block_editor' ) && $current_screen->is_block_editor() );
	}

	/**
	 * Get's the current message path for display of a JITM
	 *
	 * @return string The message path
	 */
	public function get_message_path() {
		$screen = get_current_screen();

		return 'wp:' . $screen->id . ':' . current_filter();
	}

	/**
	 * Injects the dom to show a JITM inside of wp-admin.
	 */
	public function ajax_message() {
		if ( ! is_admin() ) {
			return;
		}

		// do not display on Gutenberg pages.
		if ( $this->is_gutenberg_page() ) {
			return;
		}

		$message_path   = $this->get_message_path();
		$query_string   = _http_build_query( $_GET, '', ',' ); // phpcs:ignore WordPress.Security.NonceVerification.Recommended
		$current_screen = isset( $_SERVER['REQUEST_URI'] ) ? wp_unslash( $_SERVER['REQUEST_URI'] ) : ''; // phpcs:ignore WordPress.Security.ValidatedSanitizedInput -- Escaped below
		?>
		<div class="jetpack-jitm-message"
			data-nonce="<?php echo esc_attr( wp_create_nonce( 'wp_rest' ) ); ?>"
			data-ajax-nonce="<?php echo esc_attr( wp_create_nonce( 'wp_ajax_action' ) ); ?>"
			data-message-path="<?php echo esc_attr( $message_path ); ?>"
			data-query="<?php echo urlencode_deep( $query_string ); ?>"
			data-redirect="<?php echo urlencode_deep( $current_screen ); ?>"
		></div>
		<?php
	}

	/**
	 * Generate the icon to display on the JITM.
	 *
	 * All icons supported in this method should be included in the array returned by
	 * JITM::get_supported_icons.
	 *
	 * @param string $content_icon Icon type name.
	 * @param bool   $full_jp_logo_exists Is there a big JP logo already displayed on this screen.
	 */
	public function generate_icon( $content_icon, $full_jp_logo_exists ) {
		switch ( $content_icon ) {
			case 'jetpack':
				$jetpack_logo = new Jetpack_Logo();
				$content_icon = '<div class="jp-emblem">' . ( ( $full_jp_logo_exists ) ? $jetpack_logo->get_jp_emblem() : $jetpack_logo->get_jp_emblem_larger() ) . '</div>';
				break;
			case 'woocommerce':
				$content_icon = '<div class="jp-emblem"><svg xmlns="http://www.w3.org/2000/svg" xmlns:xlink="http://www.w3.org/1999/xlink" version="1.1" id="Layer_1" x="0px" y="0px" viewBox="0 0 168 100" xml:space="preserve" enable-background="new 0 0 168 100" width="50" height="30"><style type="text/css">
				.st0{clip-path:url(#SVGID_2_);enable-background:new    ;}
				.st1{clip-path:url(#SVGID_4_);}
				.st2{clip-path:url(#SVGID_6_);}
				.st3{clip-path:url(#SVGID_8_);fill:#8F567F;}
				.st4{clip-path:url(#SVGID_10_);fill:#FFFFFE;}
				.st5{clip-path:url(#SVGID_12_);fill:#FFFFFE;}
				.st6{clip-path:url(#SVGID_14_);fill:#FFFFFE;}
			</style><g><defs><polygon id="SVGID_1_" points="83.8 100 0 100 0 0.3 83.8 0.3 167.6 0.3 167.6 100 "/></defs><clipPath id="SVGID_2_"><use xlink:href="#SVGID_1_" overflow="visible"/></clipPath><g class="st0"><g><defs><rect id="SVGID_3_" width="168" height="100"/></defs><clipPath id="SVGID_4_"><use xlink:href="#SVGID_3_" overflow="visible"/></clipPath><g class="st1"><defs><path id="SVGID_5_" d="M15.6 0.3H152c8.6 0 15.6 7 15.6 15.6v52c0 8.6-7 15.6-15.6 15.6h-48.9l6.7 16.4L80.2 83.6H15.6C7 83.6 0 76.6 0 67.9v-52C0 7.3 7 0.3 15.6 0.3"/></defs><clipPath id="SVGID_6_"><use xlink:href="#SVGID_5_" overflow="visible"/></clipPath><g class="st2"><defs><rect id="SVGID_7_" width="168" height="100"/></defs><clipPath id="SVGID_8_"><use xlink:href="#SVGID_7_" overflow="visible"/></clipPath><rect x="-10" y="-9.7" class="st3" width="187.6" height="119.7"/></g></g></g></g></g><g><defs><path id="SVGID_9_" d="M8.4 14.5c1-1.3 2.4-2 4.3-2.1 3.5-0.2 5.5 1.4 6 4.9 2.1 14.3 4.4 26.4 6.9 36.4l15-28.6c1.4-2.6 3.1-3.9 5.2-4.1 3-0.2 4.9 1.7 5.6 5.7 1.7 9.1 3.9 16.9 6.5 23.4 1.8-17.4 4.8-30 9-37.7 1-1.9 2.5-2.9 4.5-3 1.6-0.1 3 0.3 4.3 1.4 1.3 1 2 2.3 2.1 3.9 0.1 1.2-0.1 2.3-0.7 3.3 -2.7 5-4.9 13.2-6.6 24.7 -1.7 11.1-2.3 19.8-1.9 26.1 0.1 1.7-0.1 3.2-0.8 4.5 -0.8 1.5-2 2.4-3.7 2.5 -1.8 0.1-3.6-0.7-5.4-2.5C52.4 66.7 47.4 57 43.7 44.1c-4.4 8.8-7.7 15.3-9.9 19.7 -4 7.7-7.5 11.7-10.3 11.9 -1.9 0.1-3.5-1.4-4.8-4.7 -3.5-9-7.3-26.3-11.3-52C7.1 17.3 7.5 15.8 8.4 14.5"/></defs><clipPath id="SVGID_10_"><use xlink:href="#SVGID_9_" overflow="visible"/></clipPath><rect x="-2.7" y="-0.6" class="st4" width="90.6" height="86.4"/></g><g><defs><path id="SVGID_11_" d="M155.6 25.2c-2.5-4.3-6.1-6.9-11-7.9 -1.3-0.3-2.5-0.4-3.7-0.4 -6.6 0-11.9 3.4-16.1 10.2 -3.6 5.8-5.3 12.3-5.3 19.3 0 5.3 1.1 9.8 3.3 13.6 2.5 4.3 6.1 6.9 11 7.9 1.3 0.3 2.5 0.4 3.7 0.4 6.6 0 12-3.4 16.1-10.2 3.6-5.9 5.3-12.4 5.3-19.4C159 33.4 157.9 28.9 155.6 25.2zM147 44.2c-0.9 4.5-2.7 7.9-5.2 10.1 -2 1.8-3.9 2.5-5.5 2.2 -1.7-0.3-3-1.8-4-4.4 -0.8-2.1-1.2-4.2-1.2-6.2 0-1.7 0.2-3.4 0.5-5 0.6-2.8 1.8-5.5 3.6-8.1 2.3-3.3 4.7-4.8 7.1-4.2 1.7 0.3 3 1.8 4 4.4 0.8 2.1 1.2 4.2 1.2 6.2C147.5 40.9 147.3 42.6 147 44.2z"/></defs><clipPath id="SVGID_12_"><use xlink:href="#SVGID_11_" overflow="visible"/></clipPath><rect x="109.6" y="6.9" class="st5" width="59.4" height="71.4"/></g><g><defs><path id="SVGID_13_" d="M112.7 25.2c-2.5-4.3-6.1-6.9-11-7.9 -1.3-0.3-2.5-0.4-3.7-0.4 -6.6 0-11.9 3.4-16.1 10.2 -3.5 5.8-5.3 12.3-5.3 19.3 0 5.3 1.1 9.8 3.3 13.6 2.5 4.3 6.1 6.9 11 7.9 1.3 0.3 2.5 0.4 3.7 0.4 6.6 0 12-3.4 16.1-10.2 3.5-5.9 5.3-12.4 5.3-19.4C116 33.4 114.9 28.9 112.7 25.2zM104.1 44.2c-0.9 4.5-2.7 7.9-5.2 10.1 -2 1.8-3.9 2.5-5.5 2.2 -1.7-0.3-3-1.8-4-4.4 -0.8-2.1-1.2-4.2-1.2-6.2 0-1.7 0.2-3.4 0.5-5 0.6-2.8 1.8-5.5 3.6-8.1 2.3-3.3 4.7-4.8 7.1-4.2 1.7 0.3 3 1.8 4 4.4 0.8 2.1 1.2 4.2 1.2 6.2C104.6 40.9 104.4 42.6 104.1 44.2z"/></defs><clipPath id="SVGID_14_"><use xlink:href="#SVGID_13_" overflow="visible"/></clipPath><rect x="66.7" y="6.9" class="st6" width="59.4" height="71.4"/></g></svg></div>';
				break;
			default:
				$content_icon = '';
				break;
		}
		return $content_icon;
	}

	/**
	 * Returns an array containing the supported icons for JITMs.
	 *
	 * The list includes an empty string, which is used when no icon should be displayed.
	 *
	 * @return array The list of supported icons.
	 */
	public function get_supported_icons() {
		return array(
			'jetpack',
			'woocommerce',
			'',
		);
	}

	/**
	 * Stores dismiss data into an option
	 *
	 * @param string $key Dismiss key.
	 */
	public function save_dismiss( $key ) {
		$hide_jitm = \Jetpack_Options::get_option( 'hide_jitm' );
		if ( ! is_array( $hide_jitm ) ) {
			$hide_jitm = array();
		}

		if ( ! isset( $hide_jitm[ $key ] ) || ! is_array( $hide_jitm[ $key ] ) ) {
			$hide_jitm[ $key ] = array(
				'last_dismissal' => 0,
				'number'         => 0,
			);
		}

		$hide_jitm[ $key ] = array(
			'last_dismissal' => time(),
			'number'         => $hide_jitm[ $key ]['number'] + 1,
		);

		\Jetpack_Options::update_option( 'hide_jitm', $hide_jitm );
	}

	/**
	 * Sets the 'jetpack_last_plugin_sync' transient when the active_plugins option is synced.
	 *
	 * @param array $params The action parameters.
	 *
	 * @return array Returns the action parameters unchanged.
	 */
	public function jetpack_track_last_sync_callback( $params ) {
		/**
		 * This filter is documented in the Automattic\Jetpack\JITMS\Post_Connection_JITM class.
		 */
		if ( ! apply_filters( 'jetpack_just_in_time_msg_cache', true ) ) {
			return $params;
		}

		if ( is_array( $params ) && isset( $params[0] ) ) {
			$option = $params[0];
			if ( 'active_plugins' === $option ) {
				// Use the cache if we can, but not terribly important if it gets evicted.
				set_transient( 'jetpack_last_plugin_sync', time(), HOUR_IN_SECONDS );
			}
		}

		return $params;
	}
}<|MERGE_RESOLUTION|>--- conflicted
+++ resolved
@@ -20,11 +20,7 @@
  */
 class JITM {
 
-<<<<<<< HEAD
-	const PACKAGE_VERSION = '2.3.16';
-=======
 	const PACKAGE_VERSION = '2.3.17-alpha';
->>>>>>> 41bcf502
 
 	/**
 	 * The configuration method that is called from the jetpack-config package.
