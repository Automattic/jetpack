/**
 * External dependencies
 */
const jetpackWebpackConfig = require( '@automattic/jetpack-webpack-config/webpack' );
const path = require( 'path' );

module.exports = [
	{
		entry: {
			index: './src/js/jetpack-jitm.js',
		},
		mode: jetpackWebpackConfig.mode,
		devtool: jetpackWebpackConfig.isDevelopment ? 'source-map' : false,
		output: {
			...jetpackWebpackConfig.output,
<<<<<<< HEAD
			filename: '[name].js',
			path: path.resolve( './build' ),
=======
			filename: '[name].min.js',
			path: packagesFolder,
>>>>>>> 74bf11ad
		},
		optimization: {
			...jetpackWebpackConfig.optimization,
		},
		resolve: {
			...jetpackWebpackConfig.resolve,
		},
		node: false,
		plugins: [
			...jetpackWebpackConfig.StandardPlugins( {
				DependencyExtractionPlugin: { injectPolyfill: true },
			} ),
		],
		module: {
			strictExportPresence: true,
			rules: [
				// Transpile JavaScript
				jetpackWebpackConfig.TranspileRule( {
					exclude: /node_modules\//,
				} ),

				// Transpile @automattic/jetpack-* in node_modules too.
				jetpackWebpackConfig.TranspileRule( {
					includeNodeModules: [ '@automattic/jetpack-' ],
				} ),

				// Handle CSS.
				jetpackWebpackConfig.CssRule( {
					extensions: [ 'css', 'sass', 'scss' ],
					extraLoaders: [ 'sass-loader' ],
				} ),

				// Handle images.
				jetpackWebpackConfig.FileRule(),
			],
		},
	},
];<|MERGE_RESOLUTION|>--- conflicted
+++ resolved
@@ -13,13 +13,8 @@
 		devtool: jetpackWebpackConfig.isDevelopment ? 'source-map' : false,
 		output: {
 			...jetpackWebpackConfig.output,
-<<<<<<< HEAD
-			filename: '[name].js',
+			filename: '[name].min.js',
 			path: path.resolve( './build' ),
-=======
-			filename: '[name].min.js',
-			path: packagesFolder,
->>>>>>> 74bf11ad
 		},
 		optimization: {
 			...jetpackWebpackConfig.optimization,
