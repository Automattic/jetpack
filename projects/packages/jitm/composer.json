--- conflicted
+++ resolved
@@ -5,11 +5,7 @@
 	"license": "GPL-2.0-or-later",
 	"require": {
 		"automattic/jetpack-a8c-mc-stats": "^1.4",
-<<<<<<< HEAD
-		"automattic/jetpack-assets": "^1.15",
-=======
 		"automattic/jetpack-assets": "^1.16",
->>>>>>> dda18c52
 		"automattic/jetpack-connection": "^1.34",
 		"automattic/jetpack-device-detection": "^1.4",
 		"automattic/jetpack-logo": "^1.5",
