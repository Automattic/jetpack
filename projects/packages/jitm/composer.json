{
	"name": "automattic/jetpack-jitm",
	"description": "Just in time messages for Jetpack",
	"type": "library",
	"license": "GPL-2.0-or-later",
	"require": {
		"automattic/jetpack-a8c-mc-stats": "^1.4",
		"automattic/jetpack-assets": "^1.11",
		"automattic/jetpack-connection": "^1.27",
		"automattic/jetpack-device-detection": "^1.4",
		"automattic/jetpack-logo": "^1.5",
		"automattic/jetpack-options": "^1.12",
		"automattic/jetpack-partner": "^1.5",
<<<<<<< HEAD
		"automattic/jetpack-redirect": "^1.5",
		"automattic/jetpack-status": "^1.8",
=======
		"automattic/jetpack-redirect": "^1.6",
		"automattic/jetpack-status": "^1.7",
>>>>>>> a0f09fcc
		"automattic/jetpack-tracking": "^1.13"
	},
	"require-dev": {
		"brain/monkey": "2.6.0",
		"yoast/phpunit-polyfills": "0.2.0",
		"automattic/jetpack-changelogger": "^1.2"
	},
	"autoload": {
		"classmap": [
			"src/"
		]
	},
	"repositories": [
		{
			"type": "path",
			"url": "../*",
			"options": {
				"monorepo": true
			}
		}
	],
	"scripts": {
		"build-production": [
			"Composer\\Config::disableProcessTimeout",
			"yarn build-production"
		],
		"build-development": [
			"Composer\\Config::disableProcessTimeout",
			"yarn build"
		],
		"phpunit": [
			"@composer update",
			"./vendor/phpunit/phpunit/phpunit --colors=always"
		],
		"test-coverage": [
			"@composer update",
			"phpdbg -d memory_limit=2048M -d max_execution_time=900 -qrr ./vendor/bin/phpunit --coverage-clover \"$COVERAGE_DIR/clover.xml\""
		],
		"test-php": [
			"@composer phpunit"
		]
	},
	"minimum-stability": "dev",
	"prefer-stable": true,
	"extra": {
		"autotagger": true,
		"mirror-repo": "Automattic/jetpack-jitm",
		"version-constants": {
			"::PACKAGE_VERSION": "src/class-jitm.php"
		},
		"changelogger": {
			"link-template": "https://github.com/Automattic/jetpack-jitm/compare/v${old}...v${new}"
		},
		"branch-alias": {
			"dev-master": "1.16.x-dev"
		}
	}
}<|MERGE_RESOLUTION|>--- conflicted
+++ resolved
@@ -11,13 +11,8 @@
 		"automattic/jetpack-logo": "^1.5",
 		"automattic/jetpack-options": "^1.12",
 		"automattic/jetpack-partner": "^1.5",
-<<<<<<< HEAD
-		"automattic/jetpack-redirect": "^1.5",
+		"automattic/jetpack-redirect": "^1.6",
 		"automattic/jetpack-status": "^1.8",
-=======
-		"automattic/jetpack-redirect": "^1.6",
-		"automattic/jetpack-status": "^1.7",
->>>>>>> a0f09fcc
 		"automattic/jetpack-tracking": "^1.13"
 	},
 	"require-dev": {
