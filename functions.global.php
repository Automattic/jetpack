--- conflicted
+++ resolved
@@ -98,11 +98,7 @@
  */
 function jetpack_render_tos_blurb() {
 	printf(
-<<<<<<< HEAD
 		__( 'By connecting your site you agree to our <a href="%s" target="_blank">Terms of Service</a> and to <a href="%s" target="_blank">share details</a> with WordPress.com', 'jetpack' ),
-=======
-		__( 'By clicking the <strong>Set up Jetpack</strong> button, you agree to our fascinating <a href="%s" target="_blank">Terms of Service</a> and to <a href="%s" target="_blank">share details</a> with WordPress.com', 'jetpack' ),
->>>>>>> f502d9e6
 		'https://wordpress.com/tos',
 		'https://jetpack.com/support/what-data-does-jetpack-sync'
 	);
