# Jetpack Monorepo Overview

Welcome to the Jetpack Monorepo! This document will give you some idea of the layout, and what is required for your project to fit in with our tooling.

## Table of contents

- [Layout](#layout)
- [Compatibility](#compatibility)
- [First Time](#first-time)
- [Jetpack Generate Wizard](#jetpack-generate-wizard)
- [Project Structure](#project-structure)
- [Testing](#testing)
- [Mirror Repositories](#mirror-repositories)
- [Plugin Release Tooling](#plugin-release-tooling)
- [Jetpack Changelogger](#jetpack-changelogger)
	- [Using the Jetpack Changelogger](#using-the-jetpack-changelogger)
- [New Projects](#new-projects)
	- [Creating a new Composer Package](#creating-a-new-composer-package)
	- [Creating a new plugin](#creating-a-new-plugin)

## Layout

Projects are divided into WordPress plugins, Composer packages, JS packages, and Gutenberg editor extensions.

* WordPress plugins live in subdirectories of `projects/plugins/`. The directory name should probably match the WordPress plugin name, with a leading "jetpack-" removed if applicable.
* Composer packages live in subdirectories of `projects/packages/`. The directory name should probably match the package name with the leading "Automattic/jetpack-" removed.
* JS packages live in subdirectories of `projects/js-packages/`. The directory name should probably match the package name with the leading "Automattic/jetpack-" removed.
* Editor extensions live in subdirectories of `projects/editor-extensions/`. The directory name should match the feature name (without a "jetpack/" prefix).
* GitHub Actions live in subdirectories of `projects/github-actions/`. The directory name should match the action name with the leading "Automattic/action-" removed.

Tooling that's applicable to the monorepo as a whole, including tooling for generically handling projects, lives in `tools/`.

WordPress, being a part of the Docker environment, gets installed into the directory `tools/docker/wordpress`, with non-monorepo plugins stored in `tools/docker/wordpress/wp-content/plugins`.

Documentation that's applicable to the monorepo as a whole lives in `docs/`.

All GitHub Actions configuration for the monorepo, including CI, lives in `.github`. We should strive to make things here generic rather than specific to any one project.

* Actual actions live in `.github/actions/`. If it doesn't have an `action.yml` file, it shouldn't be in there.
* Pattern matchers (not associated with an action) go in `.github/matchers/`.
* Other files specific to actions, including scripts used with `run:`, go in `.github/files/`.

## Compatibility

All projects should be compatible with PHP versions WordPress supports. That's currently PHP 7.0 to 8.3.

## First Time

First time working with the monorepo? We got you covered.

For the first time only:

* From the root of the repo, run `pnpm install && pnpm jetpack cli link` (if you want the `jetpack` CLI tool installed globally) or `pnpm install` (if you don't).
* That’s it. You won’t need to do that again unless you nuke your node_modules directory.

Once you’ve done that, it’s easy: run `jetpack` (or `pnpm jetpack`) while anywhere in the Jetpack repo. To explore on your own, run `jetpack --help` to see the available commands.

## Jetpack Generate Wizard

Starting a new project? Great! Let the Jetpack Generate Wizard help jumpstart the files you need. To get started:

* Make sure you're checked out to the branch you want.
* Use the CLI command `jetpack generate` to start the process.
* The wizard will walk you through the steps of starting a new package, plugin, or Github action.

### Accepted Arguments

The wizard accepts a few arguments to speed things up:

* `[project type]` - Accepted values: `package`, `plugin`, `github-action`
* `--name`, `--n` - The name of your project (no spaces)

Example: `jetpack generate plugin --name my_cool_plugin` will generate plugin files for a plugin called `my_cool_plugin` under `../jetpack/projects/plugins`

### What's Included

The Jetpack Generate Wizard includes the following for each project: 
#### All Projects:

- composer.json
- package.json
- readme.md
- license.txt
- .gitignore
#### Packages

- bootstrap.php
- .gitkeep
- .gitattributes
- phpunit.xml.dist
#### Plugins

- bootstrap.php
- .gitkeep
- .gitattributes
- phpunit.xml.dist
- readme.txt
- A main plugin.php (plugin_name.php), with filled in header

#### Github Actions

- action.yml

### Next Steps

* The wizard should auto-generate common information
* Check things over to make sure it looks correct
* If your project requires a build step, add steps to `composer.json` and `package.json`
* Create a mirror repo if necessary. See [Mirror repositories](#mirror-repositories).

## Project structure

We use `composer.json` to hold metadata about projects. Much of our generic tooling reads this metadata to customize handling of the project. Metadata keys used are:

* `.name`: Generally "Automattic/jetpack-_something_". Used to report names in various places. For Composer packages, this must, of course, match the name on Packagist.
* `.version`: If present, updated by `tools/project-version.sh`. This should not be included on Composer packages that will be served through Packagist.
* `.repositories`: If you include a repository entry referencing monorepo packages, it must have `.options.monorepo` set to true. This allows the build tooling to recognize and remove it.
* `.scripts.build-development`: If your project has a general build step, this must run the necessary commands. See [Building](#building) for details.
* `.scripts.build-production`: If your project requires a production-specific build step, this must run the necessary commands. See [Building](#building) for details.
* `.scripts.test-e2e`: If the package contains any E2E tests, this must run the necessary commands. See [E2E tests](#e2e-tests) for details.
* `.scripts.test-js`: If the package contains any JavaScript tests, this must run the necessary commands. See [JavaScript tests](#javascript-tests) for details.
  * `.scripts.skip-test-js`: Run before `.scripts.test-js` in CI. If it exits with code 3, the test run will be skipped.
* `.scripts.test-php`: If the package contains any PHPUnit tests, this must run the necessary commands. See [PHP tests](#php-tests) for details.
  * `.scripts.skip-test-php`: Run before `.scripts.test-php` in CI. If it exits with code 3, the test run will be skipped.
* `.extra.autorelease`: Set truthy to enable automatic creation of a GitHub release for tagged versions. See [Mirror repositories > Auto-release](#auto-release) for details.
* `.extra.autotagger`: Set truthy to enable automatic release-version tagging in the mirror repo. See [Mirror repositories > Autotagger](#autotagger) for details.
* `.extra.changelogger`: Configuration object for [Changelogger](#jetpack-changelogger). See [its documentation](https://github.com/Automattic/jetpack-changelogger#configuration) for details.
* `.extra.changelogger-default-type`: Certain of our tools automatically create Changelogger change entries. This is the value to use for `--type` when doing so. Default type is `changed`.
* `.extra.dependencies.build`: This optional array specifies the "slugs" of any within-monorepo build dependencies that can't otherwise be inferred. The "slug" consists of the two levels of directory under `projects/`, e.g. `plugins/jetpack` or `packages/lazy-images`.
* `.extra.dependencies.test`: This optional array specifies the "slugs" of any within-monorepo testing dependencies that can't otherwise be inferred. The "slug" consists of the two levels of directory under `projects/`, e.g. `plugins/jetpack` or `packages/lazy-images`. See [Testing](#testing) for details.
* `.extra.dev-releases`: Indicate that the plugin will have developer alpha releases. Instead of the mirror repositories showing "VER-alpha", they'll start at "VER-a.0" and you can use the `-a` flag to the release tooling to release "VER-a.1".
* `.extra.mirror-repo`: This specifies the name of the GitHub mirror repo, i.e. the "Automattic/jetpack-_something_" in "<span>https://</span>github.com/Automattic/jetpack-_something_".
* `.extra.npmjs-autopublish`: Set truthy to enable automatic publishing of tagged versions to npmjs.com. See [Mirror repositories > Npmjs Auto-publisher](#npmjs-auto-publisher) for details.
* `.extra.release-branch-prefix`: Our mirroring and release tooling considers any branch named like "_prefix_/branch-_version_" to be a release branch, and this specifies which _prefix_ belongs to the project.
  * This may also be an array of multiple prefixes. In that case the first element in the array should be a prefix used only by this plugin, with any additional prefixes shared by multiple plugins coming after.
* `.extra.version-constants`: When `tools/project-version.sh` is checking or updating versions, this specifies PHP constants to check or update. The value is an object matching constants to the file (relative to the package root) in which the constant is defined.
  * Note that constant definitions must be on a single line and use single quotes to be detected by the script. Like this:
    ```php
    define( 'CONSTANT', 'version' );
    ```
  * Class constants may be specified by prefixing the constant name with "::", e.g. `::CONSTANT`. In that case the definition must look like this:
    ```php
    const CONSTANT = 'version';
    ```
* `.extra.wp-plugin-slug`: This specifies the WordPress.org plugin slug, for use by scripts that deploy the plugin to WordPress.org.
  * `.extra.beta-plugin-slug`: This specifies the plugin slug for the Jetpack Beta Tester plugin, for cases where a plugin has not been published to WordPress.org but should still be offered by that plugin.
* `.extra.wp-svn-autopublish`: Set truthy to enable automatic publishing of tagged versions to WordPress.org. See [Mirror repositories > WordPress.org SVN Auto-publisher](#wordpressorg-svn-auto-publisher) for details.

Our mirroring tooling also uses `.gitattributes` to specify built files to include in the mirror and unnecessary files to exclude.

## Building

The Jetpack Monorepo includes GitHub actions to build all projects, and optionally to mirror them to [mirror repos](#mirror-repositories). The `jetpack build` command can be used to build locally.

A project must define `.scripts.build-development` and/or `.scripts.build-production` in `composer.json` to specify the commands needed to build.
The build commands should assume that `pnpm install` and `composer install` have already been run, and _must not_ run them again.

* If you're building JavaScript bundles with Webpack and [@automattic/jetpack-webpack-config](../projects/js-packages/webpack-config/README.md) (more information on setup [in the README.md](../projects/js-packages/webpack-config/README.md)), note that your build-production command should set `NODE_ENV=production` and `BABEL_ENV=production`.
* If you run into problems with Composer not recognizing the local git branch as being the right version, try setting `COMPOSER_ROOT_VERSION=dev-trunk` in the environment.
* When building for the mirror repos, note that `COMPOSER_MIRROR_PATH_REPOS=1` will be set in the environment and the list of repositories in `composer.json` may be altered.
  This is not normally done in development environments, even with `jetpack build --production`.
* For a production build of a plugin, `composer install` is passed `-o --no-dev --classmap-authoritative --prefer-dist`. For development builds and for production builds of non-plugin projects, no options are passed.
  If you think you need something else, talk to us. Don't just have your build scripts run composer.
  <!-- YAGNI: I doubt we'll need it, so I didn't implement `.scripts.install-development` / `.scripts.install-production` or the like. -->

## Testing

The Jetpack Monorepo includes GitHub actions to run a number of CI checks on all projects.

Tests for a project are only run for a PR if changes are made to the project or its dependencies. Dependencies may be specified as:

* For Composer packages included in the monorepo, via `.require` and `.require-dev` in `composer.json`.
* For JavaScript packages included in the monorepo, via `.dependencies` and `.devDependencies` in `package.json`.
* For any other dependencies, via `.extra.dependencies.test` in `composer.json`.

The test environment will be set up with appropriate tools, including node, pnpm, php, phpdbg, and composer. Unless otherwise specified below, the versions of node and php will be those specified in `.github/versions.sh`. Other necessary tools may be pulled in via composer and pnpm.

All test commands must return a shell failure status when tests fail and a success status if tests pass or are skipped; usually your testing framework will already do this for you, but if you write custom shell scripts you'll need to make sure any failure is propagated.

If your project has multiple logical groups of tests, feel free to make use of GitHub Actions's [grouping commands](https://docs.github.com/en/actions/reference/workflow-commands-for-github-actions#grouping-log-lines).

The following environment variables are available for all tests:

- `ARTIFACTS_DIR`: If your tests generate any artifacts that might be useful for debugging, you may place them in the directory specified by this variable and they will be uploaded to GitHub after the test run. There's no need to be concerned about collisions with other projects' artifacts, a separate directory is used per project.
- `MONOREPO_BASE`: Path to the monorepo. Useful if you're using things in `tools/` from plugin tests.
- `NODE_VERSION`: The version of Node in use, as specified in `.github/versions.sh`.
- `PHP_VERSION`: The version of PHP in use. Unless otherwise specified below, it will be the same as in `.github/versions.sh`.
- `TEST_SCRIPT`: The test script being run.

### Linting

We use eslint and phpcs to lint JavaScript and PHP code. Projects should comply with the [coding standards](development-environment.md#coding-standards) enforced by these tools.

* Projects may include `.eslintrc.js` to adjust eslint configuration as necessary, but try to keep to the spirit of it.

  Note we're using something of a hack to get eslint to read ignore rules from `.gitignore` and per-directory `.eslintignore` files.
  Any eslintrc that does `root: true` or an `extends` that extends from an eslintrc that includes the hack will have to do like
  ```js
  const loadIgnorePatterns = require( 'jetpack-js-tools/load-eslint-ignore.js' );
  module.exports = {
  	// Whatever stuff, including `root: true` or `extends`.
  	ignorePatterns: loadIgnorePatterns( __dirname ),
  };
  ```
* We're using a fork of phpcs and a custom filter that adds support for per-directory configuration (`.phpcs.dir.xml`) and use of `.gitignore` and `.phpcsignore` files. Again, try to keep to the spirit of things.

<<<<<<< HEAD
### Static Analysts
=======
### Static Analysis
>>>>>>> ce4519ef

We use Phan for PHP static analysis.[^1] Configuration for a project resides in the `.phan/config.php` within the project, which should generally build on top of the `.phan/config.base.php` from the monorepo root. A baseline file also resides at `.phan/baseline.php` to allow for incremental fixing of errors.

Phan in the monorepo should be run locally via [Jetpack's CLI tool](#first-time) as `jetpack phan`. Note that Phan soft-requires the [PHP ast extension](https://pecl.php.net/package/ast); while on Linux installing this is likely as easy as `sudo apt-get install php8.2-ast`, Mac users have reported having trouble.

<details><summary>Instructions for Mac users</summary>

This assumes you have PHP installed via Homebrew, e.g. you've done `brew install php@8.2`.

1. First, check whether ast is already installed by running `php --ri ast`. If it prints something like this, you should already be good (unless you need a newer version; see [Phan's README](https://github.com/phan/phan#getting-started) for version requirements):
   ```
   ast

   ast support => enabled
   extension version => 1.1.1
   AST version => Current version is 90. All versions (including experimental): {50, 60, 70, 80, 85, 90, 100}
   ```
2. You may need to `brew install pkg-config zlib` to install some necessary dependencies.
3. Update the list of available extensions: `pecl channel-update pecl.php.net`
4. Build the extension: `pecl install ast`
<<<<<<< HEAD
=======
   - If the build process fails due to mkdir errors with the pecl directory, you might try `mkdir -p /opt/homebrew/lib/php/pecl` and running the install again.
>>>>>>> ce4519ef
5. You may also need to tell PHP where to find the newly-installed extension.
   1. Run `pecl config-get ext_dir` to find where pecl installs extensions.
   2. Run `php -r 'echo ini_get( "extension_dir" ) . "\n";'` to find where PHP currently expects extensions to live.
   3. If those are the same, great! If not, you have two options:
      * If PHP's current directory is empty, you could find your `php.ini` file (`php --ini`) and change `extension_dir` to pecl's location.
      * Or else, pecl probably added `extension=ast.so` to an ini file somewhere. You could change the `ast.so` value to be the full path inside pecl's directory.

</details>

Alternatives, if you can't install the ast extension, include running Phan with the `--allow-polyfill-parser` option (note this may cause false positives and cannot be used to update baseline files) or running Phan inside the [Docker development environment](../tools/docker/README.md).

[^1]: In 2024 we evaluated Phan, Psalm, and PHPStan. Psalm was unable to produce a consistent baseline. PHPStan was confused about which constants were defined, and would have needed a bootstrapping file re-defining them all to work. Thus we settled on Phan. Details in pdWQjU-IH-p2.

### PHP tests

If a project contains PHP tests (typically PHPUnit), it must define `.scripts.test-php` in `composer.json` to run the tests. The CI environment will run `pnpm install` and `composer install` beforehand, but if a build step is required before running tests the necessary commands for that should also be included in `.scripts.test-php`.

A MySQL database is available if needed; credentials may be found in `~/.my.cnf`. Note that the host must be specified as `127.0.0.1`, as when passed `localhost` PHP will try to connect via a Unix domain socket which is not available in the Actions environment.

Tests are run with a variety of supported PHP versions from 7.0 to 8.3. If you have tests that only need to be run once, run them when `PHP_VERSION` matches that in `.github/versions.sh`.

#### PHP tests for non-plugins

For all project types other than WordPress plugins, the necessary version of PHPUnit and/or any other tools should be pulled in via Composer.

We currently make use of the following packages in testing; it's encouraged to use these rather than introducing other tools that serve the same purpose.

* [yoast/phpunit-polyfills](https://packagist.org/packages/yoast/phpunit-polyfills) supplies polyfills for compatibility with PHPUnit 6.5 to 9.0, to support PHP 7.0 to 8.3.
  * Do not use `Yoast\PHPUnitPolyfills\TestCases\TestCase` or `Yoast\PHPUnitPolyfills\TestCases\XTestCase`. Just use the `@before`, `@after`, `@beforeClass`, and `@afterClass` annotations directly.
* PHPUnit's built-in mocking is used for class mocks.
* [brain/monkey](https://packagist.org/packages/brain/monkey) is used for mocking functions, and can also provide some functions for minimal WordPress compatibility.
* [automattic/wordbless](https://packagist.org/packages/automattic/wordbless) is used to pull in WordPress for testing.
  * If using both Brain Monkey and WorDBless, note the following requirements:
    * You must `require_once __DIR__ . '/../../vendor/antecedent/patchwork/Patchwork.php';` in `bootstrap.php` before WorDBless's setup, so Brain Monkey can mock WordPress functions.
    * Follow Brain Monkey's [functions-setup.md](https://github.com/Brain-WP/BrainMonkey/blob/master/docs/functions-testing-tools/functions-setup.md) instead of [wordpress-setup.md](https://github.com/Brain-WP/BrainMonkey/blob/master/docs/wordpress-specific-tools/wordpress-setup.md); don't call `Monkey\setUp()` or try to use its WordPress-specific tools.

#### PHP tests for plugins

WordPress plugins generally want to run within WordPress. All monorepo plugins are copied into place in a WordPress installation and tests are run from there.

Tests will be run against the latest version of WordPress using the variety of supported PHP versions, and against the previous and trunk versions of WordPress using the PHP version in `.github/versions.sh`. The environment variable `WP_BRANCH` will be set to 'latest', 'previous', or 'trunk' accordingly. If you have tests that only need to be run once, run them when `WP_BRANCH` is 'latest'.

When implementing tests within a new plugin, you can follow the example set in [the example bootstrap.php](./examples/bootstrap.php).

### JavaScript tests

If a project contains JavaScript tests, it must define `.scripts.test-js` in `composer.json` to run the tests. The CI environment will run `pnpm install` beforehand, but if `composer install` or a build step is required before running tests the necessary commands for that should also be included in `.scripts.test-js`.

JavaScript tests should use `jest`, not `mocha`/`chai`/`sinon`. For React testing, use `@testing-library/react` rather than `enzyme`.

### E2E tests

**This is not implemented yet!**

If a project contains end-to-end tests, it must define `.scripts.test-e2e` in `composer.json` to run the tests. If a build step is required before running tests, the necessary commands for that should also be included.

## Mirror repositories

Most projects in the monorepo should have a mirror repository holding a built version of the project, ready for deployment. Follow these steps to create the mirror repo and configure the monorepo tooling to push to it.

1. Create the mirror repo on GitHub. It will most likely be named like "<span>https://</span>github.com/Automattic/jetpack-_something_".
   1. The repo's description should begin with `[READ ONLY]` and end with `This repository is a mirror, for issue tracking and development head to: https://github.com/automattic/jetpack`.
   2. The default branch should be `trunk`, matching the monorepo.
      * Note that you can't set the default branch until at least one branch is created in the repo.
   3. In the repo's settings, turn off wikis, issues, projects, and so on.
   4. Make sure that [matticbot](https://github.com/matticbot) can push to the repo. You would do this here: `https://github.com/Automattic/example-reposiroty-name/settings/branches` - creating a new branch protection rule where only Matticbot (and whoever needs access to push, for example Ground Control) can push to that repository.
   5. Make sure that Actions are enabled. The build process copies workflows from `.github/files/mirror-.github` into the mirror to do useful things like automatically close PRs with a reference back to the monorepo.
   6. Create any secrets needed (e.g. for Autotagger or Npmjs-Autopublisher). See PCYsg-xsv-p2#mirror-repo-secrets for details.
2. For a PHP package (or a plugin listed in Packagist) you also need to go to packagist.org and create the package there. This requires pushing a first commit with a valid `composer.json` to the repository. That can be done by copying the new package's `composer.json` from the PR that introduced it.
   1. Be sure that `automattic` is added as a maintainer.
3. If your project requires building, configure `.scripts.build-production` in your project's `composer.json` to run the necessary commands.
4. If there are any files included in the monorepo that should not be included in the mirror, use `.gitattributes` to tag them with "production-exclude".
5. If there are any built files in `.gitignore` that should be included in the mirror, use `.gitattributes` to tag them with "production-include".
6. Set `.extra.mirror-repo` in your project's `composer.json` to the name of the repo.
   * When you push the PR making this change to `composer.json`, pay attention to the Build workflow. Download the "jetpack-build" artifact and make sure it contains your project, and that there are no extra or missing files.

### Autotagger

If `.extra.autotagger` is set to a truthy value in the project's `composer.json`, a GitHub Action will be included in the mirror repo that will read the most recent version from the mirrored `CHANGELOG.md` in each push to trunk, and create the tag if that version has no prerelease or build suffix.

If `.extra.autotagger` is set to an object with a truthy value for `major` (i.e. if `.extra.autotagger.major` is truthy), the GitHub Action will additionally create or update a major-version tag as is common for GitHub Action repositories.

If `.extra.autotagger` is set to an object with falsey value for `v` (i.e. if `.extra.autotagger.v` is set and falsey), the tag will not be prefixed with "v".

Note that, for this to work, you'll need to create a secret `API_TOKEN_GITHUB` in the mirror repo. The value of the secret must be a GitHub access token. See PCYsg-xsv-p2#mirror-repo-secrets for details.

This is intended to work in combination with [Changelogger](#jetpack-changelogger): When any change files are present in the project, a `-alpha` version entry will be written to the changelog so the autotagging will not be triggered. To release a new plugin version, see: PCYsg-SU8-p2

### Auto-release

If `.extra.autorelease` is set to a truthy value in the project's `composer.json`, a GitHub Action will be included in the mirror repo that will automatically create a GitHub release when a version tag is created. This works with Autotagger. Versions are recognized with and without a "v" prefix and with 2 to 4 components.

The body of the created release will be the entry from CHANGELOG.md for the tagged version. A zip file will be added to the release as an artifact. The zip file contains a single directory, which holds the output from `git archive`.

If `.extra.autotagger` is set to an object, the following are recognized:

* `.extra.autotagger.slug`: Base name for the zip file, and the name of the base directory inside. If this is omitted, `.extra.wp-plugin-slug` will be used. If that is also not set, the portion of `.name` after the `/` will be used.
* `.extra.autotagger.titlefmt`: Format for the release title. Must contain a single `%s`, which will be replaced with the version tagged. If omitted, the release title will simply be the version number.

Note the following will also be done by the build process:

* An entry will be prepended to `.gitattributes`, setting export-ignore for `/.git*`. The file will be created if necessary. This prevents `.github` and other git files from being included in the zip.

### Npmjs Auto-publisher

If `.extra.npmjs-autopublish` is set to a truthy value in the project's `composer.json`, a GitHub Action will be included in the mirror repo that will run `npm publish` when a version tag is created. This works with Autotagger. Versions must have a "v" prefix and have 3 components.

Note that, for this to work, you'll need to create a secret `NPMJS_AUTOMATION_TOKEN` in the mirror repo. The value of the secret must be an npmjs.com automation token for an account with the ability to publish the package.
See PCYsg-xsv-p2#mirror-repo-secrets for details.

Note the following will also be done by the build process:

* Entries will be prepended to `.npmignore` to ignore `.github` and `composer.json` during the NPM publish. This file will be created if not present.

Before you create the first release tag, you may want to check out the mirror and run `npm publish --dry-run` to ensure that only the files you want published will be published.
If additional files need to be excluded, create an `.npmignore`.

### WordPress.org SVN Auto-publisher

If `.extra.wp-svn-autopublish` is set to a truthy value in the project's `composer.json`, a GitHub Action will be included in the mirror repo that will automatically publish tags to WordPress.org's SVN when a version tag is created. This works with Autotagger. Versions are recognized with and without a "v" prefix, with 2 to 4 components, and with an optional prerelease suffix.

Note that, for this to work, you'll need to create secrets `WPSVN_USERNAME` and `WPSVN_PASSWORD` in the mirror repo. See PCYsg-xsv-p2#mirror-repo-secrets for details.
Also note that `.extra.wp-plugin-slug` must be set in the project's `composer.json` or the action will fail.

The action will update the plugin's trunk to the tagged source and will create a tag in SVN for the tagged version. If the tagged version does not have a prerelease component, the "Stable tag" field in the tag's readme.txt will be updated too. The "Stable tag" in trunk will not be updated; this must be done manually.

## Plugin release tooling

If you have set `.extra.mirror-repo`, `.extra.release-branch-prefix`, and `.extra.wp-plugin-slug` in your plugin's `composer.json`, we have tooling to make releasing to WordPress.org easier.

* `tools/create-release-branch.sh` will help you create the correctly named release branch, and will automatically update version numbers and versions of monorepo packages for you. The GitHub Action will then mirror this branch to your plugin's mirror repo.
* `tools/deploy-to-svn.sh` will prepare a temporary directory with the content of the mirror repo branch that is ready to be pushed to WordPress.org SVN.
* `tools/revert-release.sh` will prepare a temporary directory that updates the "Stable version" tag in `readme.txt` to the previous version, in case an emergency rollback is required.

## Jetpack Changelogger

The [Jetpack Changelogger](https://packagist.org/packages/automattic/jetpack-changelogger) tool helps in managing a changelog for a project by having each PR drop a specially-formatted "change file" into a changelog directory, which the tool can then process for a release.

As implemented by the Jetpack Monorepo, any PR that touches the Jetpack plugin itself, or anything else in the `/projects` directory will need to add a specially-formatted file to the project's specified `changelog` directory; there is a [command](#using-the-jetpack-changelogger) mentioned below that can help create the change file.

**What does the change file look like?** It’s a text file with a header-and-body format, like HTTP or email. A change file might look like this:

```
Significance: patch
Type: compat

Block Editor: update all blocks to be fully compatible with WordPress 5.7.
```

The “Significance” header specifies the significance of change in the style of [semantic versioning](https://semver.org/): patch, minor, or major.

The “Type” header categorizes the change in the changelog. In Jetpack, for example, our changelog divides changes into “Major Enhancements”, “Enhancements”, “Improved compatibility”, and “Bugfixes”.

The body is separated from the headers by a blank line, and is the text that actually goes into the changelog. This should follow our recommendations for [writing a good changelog entry](./writing-a-good-changelog-entry.md). Feel free to (sparingly) use Markdown in the body text.

### Using the Jetpack Changelogger

The changelogger tool can be used via [Jetpack's CLI tool](#first-time). You may use the following command to generate changelog entries for each project that needs one:

`jetpack changelog add`

**Does it matter what the change file is named?** Starting the file name with `.` should not be used. Also consider avoiding names that have extensions like `.php` or `.js` to avoid confusing other tools.

**What if a change is so trivial that it doesn’t need a changelog entry?** The change file is still required. If you specify the significance as “patch”, changelogger will allow the body section to be empty so as to not generate an entry in the changelog. In this case, use the “Comment” header instead, for example:

```
Significance: patch
Type: compat
Comment: Update composer.lock, no need for a changelog entry
```

**Adding the first PR to a project after a release?** If a PR is the first to Jetpack after a release, version numbers may need to be bumped. This also applies to the first semantic versioning “minor” or “major” change to any projects that use semantic versioning.

The “Linting / Changelogger validity” GitHub Actions check will help in making sure that all these version numbers are in sync with the version inferred from the changelog and change files. You can also check this locally with `tools/changelogger-validate-all.sh`.

Within a single project, changlogger’s `version next` command can tell you the next version, and the monorepo script `tools/project-version.sh` can be used to check and update the version numbers.

## New Projects

To begin,
* For Automatticians, drop us a line in #jetpack-crew to discuss your needs, just to be sure we don't have something already. For others, it would probably be best to open an issue to discuss it.
* Use the `jetpack generate` command to create a skeleton project.
* Create your project based on the skeleton and submit a PR as usual.

Once we're sure that the project will be created and what its name will be, someone (you or the Crew team) does the following:
* Create a GitHub repo in the Automattic repo to be the mirror repo for this project. The new repo follows the [mirror repo guidelines](#mirror-repositories).

### Creating a new Composer Package

In addition to the above, after creating the mirror repo,
* Add a `composer.json` file to the repo, with some basic information about the package. This file is used by Packagist to generate the package page.
* Create a new Packagist package on packagist.org under the Automattic org. Add `automattic` as a maintainer.

### Creating a new plugin

In addition to the above, after creating the mirror repo,
* Add a first version of a `composer.json` file to the mirror repo.
* Add the plugin to Packagist, just like for Composer packages above, for folks who want to consume it through Composer.
* Add an entry for the new plugin in the Beta server settings. Find extra details on this process in the Jetpack Beta Builder repository. More information: PCYsg-gDE-p2

### Importing an existing repo

To move development of an existing (public) repo into the Jetpack monorepo, you might do something like this.

Preparation in the original repo:
* Set up PHP_CodeSniffer with [our ruleset](https://packagist.org/packages/Automattic/jetpack-codesniffer) and fix any lints identified.
* Merge any PRs that are ready to merge.

In a checkout of the monorepo:
* Use `git remote add` to add a new remote for the existing repo, e.g. `git remote add existing-source-repo git@github.com:Automattic/existing-source-repo`
* `git fetch existing-source-repo`
* Create a new (temporary) branch based on the existing source repo: `git checkout -b existing-repo/prepare-source existing-source-repo/trunk`
* Move the files to where they should live in the monorepo, e.g. `git mv -k * .* projects/plugins/new-plugin`
  * You may need to do something like `mkdir --parents ./projects/plugins/new-plugin` for the move to work.
  * TODO: Consider whether `git filter-repo` might be better. See p9dueE-2on-p2#comment-5761
* Commit `git add --all && git commit -m "Prepare XXX for monorepo"`
* Create the branch for the actual import: `git fetch origin && git checkout -b add/import-from-existing-repo origin/trunk`
* `git merge --allow-unrelated-histories existing-repo/prepare-source`. This will merge in the source plugin into the monorepo while maintaining all previous commits.
* Create additional commits to clean up the new project: adjust tooling to use what the monorepo provides, remove unneeded tooling, set monorepo configuration in `composer.json`, etc.
* Run linting and such. Commit anything necessary.
* `git push origin HEAD` and create your PR. Add the "DO NOT MERGE" tag.
* When it's time to merge the PR, go to the [GitHub settings page](https://href.li/?https://github.com/Automattic/jetpack/settings) and enable "Allow merge commits". Then go to the PR. There should be a caret dropdown next to "Squash and Merge" which you can use to select "Create a merge commit" instead.
* Clean up:
  * Go back to the settings and turn "Allow merge commits" back off.
  * `git branch -D existing-repo/prepare-source` to delete the temporary branch.
  * If you want to move any open PRs from the old repo, check out the branches, `git merge origin/trunk` (and resolve any conflicts), push to origin, and recreate.
  * `git remote remove existing-source-repo` to remove the remote.
* If you're going to reuse the old repo as the mirror, reconfigure it to match the [mirror repo guidelines](#mirror-repositories).

See p9dueE-2on-p2 for past uses of this process.

While a private repo could be imported similarly, you'd have a lot of auditing to do to make sure no old commit exposes any private information.<|MERGE_RESOLUTION|>--- conflicted
+++ resolved
@@ -204,11 +204,7 @@
   ```
 * We're using a fork of phpcs and a custom filter that adds support for per-directory configuration (`.phpcs.dir.xml`) and use of `.gitignore` and `.phpcsignore` files. Again, try to keep to the spirit of things.
 
-<<<<<<< HEAD
-### Static Analysts
-=======
 ### Static Analysis
->>>>>>> ce4519ef
 
 We use Phan for PHP static analysis.[^1] Configuration for a project resides in the `.phan/config.php` within the project, which should generally build on top of the `.phan/config.base.php` from the monorepo root. A baseline file also resides at `.phan/baseline.php` to allow for incremental fixing of errors.
 
@@ -229,10 +225,7 @@
 2. You may need to `brew install pkg-config zlib` to install some necessary dependencies.
 3. Update the list of available extensions: `pecl channel-update pecl.php.net`
 4. Build the extension: `pecl install ast`
-<<<<<<< HEAD
-=======
    - If the build process fails due to mkdir errors with the pecl directory, you might try `mkdir -p /opt/homebrew/lib/php/pecl` and running the install again.
->>>>>>> ce4519ef
 5. You may also need to tell PHP where to find the newly-installed extension.
    1. Run `pecl config-get ext_dir` to find where pecl installs extensions.
    2. Run `php -r 'echo ini_get( "extension_dir" ) . "\n";'` to find where PHP currently expects extensions to live.
