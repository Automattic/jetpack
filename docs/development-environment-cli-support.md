# Support page for the Development Environment Command line checker

### Usage

```sh
tools/check-development-environment.sh
```

## Topics

### Command is available: jetpack

The Jetpack CLI is used for management of monorepo projects.

Install via
```sh
yarn install
```

<<<<<<< HEAD
=======
In some instances, this will not work depending on permissions, etc. You may need to add `~/.yarn/bin` to your system's PATH. 
If `jetpack` is still not available, you can run `yarn jetpack` from the repo root only.

`jetpack`, when installed, will work from anywhere within the repo.

>>>>>>> 061a463a
### Bash version is proper

Several scripts require bash 4 or later. If you're on Mac OS X, you likely have an old version and can install an upgraded version with `brew install bash`.

### Command is available: docker

The command `docker` comes with the Docker app in most environments.

This command is essential for running the Jetpack Docker Development Environment.

### Command is available: docker-compose

The command `docker-compose` comes with the Docker app in most environments nowadays but it was not the case with old versions of the Docker app.

This command is needed for leveraging the multiple docker containers that encompass the Jetpack Docker Development Environment.

### Command is available: git

You need GIT for contributing to Jetpack.

### Command is available: jq

Several scripts use `jq` for processing JSON data. If it's not available from your OS vendor, see [its website](https://stedolan.github.io/jq/).

### Command is available: n

**n** is a node version manager. Similar and alternative to **nvm**.

### Command is available: php

PHP is needed all around the build process for Jetpack bundles.

### Command is available: phpunit

PHPUnit is the tool that helps us run unit tests for Jetpack.

### Docker images are available

The containers for the Jetpack docker images are created when you ran `yarn docker:up`.

### Docker containers are available

The containers for the Jetpack docker containers are created when you ran `yarn docker:up`.

### Docker containers are running

If you are using the Jetpack Docker Image, make sure you run `yarn docker:up`.

### Docker is running

Make sure the Docker Daemon is running.

### Node Modules are available

The directory `node_modules` is where Jetpack's JavaScript dependencies live. It gets initialized by doing:

```sh
yarn
```

### Node version is proper

We need to keep our Node version requirements updated frequently.

Confirm your version of node by running the following command and check that it satisfies the requirements stated in the doc [Development Environment](https://github.com/Automattic/jetpack/blob/master/docs/development-environment.md).

```sh
node -v
```

### NVM is available

The `nvm` command is not _really_ needed but it's a tool that allows you to install multiple Node versions.

You can also work with any global `node` command.

### Repo is up to date

Make sure you have the latest changes from the GitHub branch `master` in your local copy of `master` of the Jetpack repo.
Make sure you have no changes staged and then.

```
git checkout master
git fetch origin && git rebase
```

### Repo origin scheme is GIT

Sometime one clones the Jetpack repo from the GitHub HTTP URL of the repo and thus we're not able to use SSH key authentication for pushing to the repo.

The proper way to clone the Jetpack repository is to use the git URL for it.

```sh
git clone git@github.com:Automattic/jetpack.git
```

### Vendor dir is available
The directory `vendor` is where Jetpack's PHP dependencies live. It gets initialized by doing:

```sh
composer install
```<|MERGE_RESOLUTION|>--- conflicted
+++ resolved
@@ -17,14 +17,11 @@
 yarn install
 ```
 
-<<<<<<< HEAD
-=======
 In some instances, this will not work depending on permissions, etc. You may need to add `~/.yarn/bin` to your system's PATH. 
 If `jetpack` is still not available, you can run `yarn jetpack` from the repo root only.
 
 `jetpack`, when installed, will work from anywhere within the repo.
 
->>>>>>> 061a463a
 ### Bash version is proper
 
 Several scripts require bash 4 or later. If you're on Mac OS X, you likely have an old version and can install an upgraded version with `brew install bash`.
