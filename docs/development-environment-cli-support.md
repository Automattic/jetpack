# Support page for the Development Environment Command line checker

### Usage

```sh
tools/check-development-environment.sh
```

## Topics

<<<<<<< HEAD
### Command is available: jetpack

The Jetpack CLI is used for management of monorepo projects.

Install via
```sh
yarn install
```
=======
### Bash version is proper

Several scripts require bash 4 or later. If you're on Mac OS X, you likely have an old version and can install an upgraded version with `brew install bash`.

### Command is available: docker

The command `docker` comes with the Docker app in most environments.

This command is essential for running the Jetpack Docker Development Environment.

### Command is available: docker-compose

The command `docker-compose` comes with the Docker app in most environments nowadays but it was not the case with old versions of the Docker app.

This command is needed for leveraging the multiple docker containers that encompass the Jetpack Docker Development Environment.
>>>>>>> 9b224ade

### Command is available: git

You need GIT for contributing to Jetpack.

### Command is available: jq

Several scripts use `jq` for processing JSON data. If it's not available from your OS vendor, see [its website](https://stedolan.github.io/jq/).

### Command is available: n

**n** is a node version manager. Similar and alternative to **nvm**.

### Command is available: php

PHP is needed all around the build process for Jetpack bundles.

### Command is available: phpunit

PHPUnit is the tool that helps us run unit tests for Jetpack.

### Docker images are available

The containers for the Jetpack docker images are created when you ran `yarn docker:up`.

### Docker containers are available

The containers for the Jetpack docker containers are created when you ran `yarn docker:up`.

### Docker containers are running

If you are using the Jetpack Docker Image, make sure you run `yarn docker:up`.

### Docker is running

Make sure the Docker Daemon is running.

### Node Modules are available

The directory `node_modules` is where Jetpack's JavaScript dependencies live. It gets initialized by doing:

```sh
yarn
```

### Node version is proper

We need to keep our Node version requirements updated frequently.

Confirm your version of node by running the following command and check that it satisfies the requirements stated in the doc [Development Environment](https://github.com/Automattic/jetpack/blob/master/docs/development-environment.md).

```sh
node -v
```

### NVM is available

The `nvm` command is not _really_ needed but it's a tool that allows you to install multiple Node versions.

You can also work with any global `node` command.

### Repo is up to date

Make sure you have the latest changes from the GitHub branch `master` in your local copy of `master` of the Jetpack repo.
Make sure you have no changes staged and then.

```
git checkout master
git fetch origin && git rebase
```

### Repo origin scheme is GIT

Sometime one clones the Jetpack repo from the GitHub HTTP URL of the repo and thus we're not able to use SSH key authentication for pushing to the repo.

The proper way to clone the Jetpack repository is to use the git URL for it.

```sh
git clone git@github.com:Automattic/jetpack.git
```

### Vendor dir is available
The directory `vendor` is where Jetpack's PHP dependencies live. It gets initialized by doing:

```sh
composer install
```<|MERGE_RESOLUTION|>--- conflicted
+++ resolved
@@ -8,7 +8,6 @@
 
 ## Topics
 
-<<<<<<< HEAD
 ### Command is available: jetpack
 
 The Jetpack CLI is used for management of monorepo projects.
@@ -17,7 +16,7 @@
 ```sh
 yarn install
 ```
-=======
+
 ### Bash version is proper
 
 Several scripts require bash 4 or later. If you're on Mac OS X, you likely have an old version and can install an upgraded version with `brew install bash`.
@@ -33,7 +32,6 @@
 The command `docker-compose` comes with the Docker app in most environments nowadays but it was not the case with old versions of the Docker app.
 
 This command is needed for leveraging the multiple docker containers that encompass the Jetpack Docker Development Environment.
->>>>>>> 9b224ade
 
 ### Command is available: git
 
