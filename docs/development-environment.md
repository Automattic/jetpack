# Development Environment

## Table of contents

* [Setting up your environment](#setting-up-your-environment)
   * [Overview](#overview)
   * [Running Jetpack locally](#running-jetpack-locally)
      * [Docker (Recommended)](#docker-supported-recommended)
      * [VVV](#vvv)
      * [Local web and database servers](#local-web-and-database-servers)
      * [Developing and contributing code to Jetpack from a Windows machine](#developing-and-contributing-code-to-jetpack-from-a-windows-machine)
   * [Installing development tools](#installing-development-tools)
	  * [Quick way to check if your environment is ready for Jetpack development](#quick-way-to-check-if-your-environment-is-ready-for-jetpack-development)
      * [NodeJS](#nodejs)
      * [Pnpm package manager](#pnpm)
      * [PHP](#php)
      * [Composer](#composer)
      * [PHPUnit](#phpunit)
* [Start development](#development-workflow)
   * [Run a development build](#development-build)
   * [Run production build](#production-build)
* [Unit Testing](#unit-testing)
   * [PHP unit testing](#php-unit-tests)
   * [JavaScript unit testing](#javascript-unit-tests)
* [Good code - linting, standards, compatibilty, etc.](#good-code---linting-standards-compatibilty-etc)
	* [Coding standards](#coding-standards)
	* [Linting](#linting)
* [Standard development & debugging tools](#standard-development--debugging-tools)

# Setting up your environment

## Overview 

In order to start developing the Jetpack plugin you want to have access to a WordPress installation where you can install the plugin and work on it. 

To do that you need to set up a WordPress site and give it the ability to run your local build of the Jetpack plugin code repository.

There are several ways to achieve this, listed in the next section.

## Running Jetpack locally

To get a local WordPress site up and running you need a web server (Apache, Nginx), PHP and MySQL (or MariaDB).

**Important:** Docker is the only solution that we recommend and can provide support for. The others are listed here as reference if you want to try something different. We won't be able to provide support for them 

* ### Docker (Supported Recommended)

	This would be the easiest and most straight-forward way to start your journey in Jetpack development. Docker offers a containerized install of WordPress with all of its dependencies installed and set up. You just need to start working on the plugin code. 
	
	To set up your environment with Docker, follow the [Docker environment for Jetpack Development guide](../tools/docker/README.md).

* ### VVV

	VVV is similar to Docker in how it works, but instead of setting up separate containers for the different parts it uses a single Linux virtual machine to set everything up with a nice interface.
	
	You can read up more about setting up VVV on [the project's official page](https://varyingvagrantvagrants.org/). 
	
* ### Local web and database servers 
	
	This is the most involved set up way among the three. Since the installation steps are very dependent on the operating system and it's flavor, we're not going to cover them here for the time being. You can refer to the [WordPress recommended system requirements](https://wordpress.org/about/requirements/) to see what you need to install to get WordPress up and running on your system.

* ### Developing and contributing code to Jetpack from a Windows machine
	
	When working on a Windows machine, you can use [Windows Subsystem for Linux](https://en.wikipedia.org/wiki/Windows_Subsystem_for_Linux). You may, however, run into issues when you want to commit your changes. In this case, and if you use an IDE like PHPStorm, you can follow the recommendations in [this post](https://alex.blog/2018/02/21/guide-to-having-phpstorm-use-windows-subsystem-for-linux-git/) to have PhpStorm Use Windows Subsystem For Linux’s Git.

## Installing development tools

### Minimum required versions
<<<<<<< HEAD
 * Node.js - LTS (Currently 12, see engines section of package.json)
 * Pnpm - 6.3.0 (See engines section of package.json)
=======
 * Node.js - LTS (Currently 14, see engines section of package.json)
 * Yarn - 1.3 (See engines section of package.json)
>>>>>>> 1e863d73
 * PHP - 7.4 (in case you're running WordPress locally)
 * Composer - 1.9.0

---

### Quick way to check if your environment is ready for Jetpack development

We provide a script to help you in assessing if everything's ready on your system to contribute to Jetpack.

```sh
tools/check-development-environment.sh
```

Running the script will tell you if you have your environment already set up and what you need to do in order to get it ready for Jetpack development.

If you're ready to start, you should see all green `SUCCESS` messages. If the script detect issues, you will see a a red `FAILED` note and a link that will help you figure out what you need to change/fix to address the issue.

## Tools

* ### Node.js

	Node.js is used in the build process of the Jetpack plugin. If it's not already installed on your system, you can [visit the Node.js website and install the latest Long Term Support (LTS) version.](https://nodejs.org/).

* ### Pnpm

	Pnpm is a Node.js package manager and it's used to install packages that are required to build the Jetpack plugin. To install it, either run `npm install -g pnpm` or you can [visit the Installation page of the project](https://pnpm.io/installation) for other methods.

* ### PHP

	PHP is a popular general-purpose scripting language that is especially suited to web development and it's at the core of the Jetpack plugin. 
	
	There are multiple ways to install PHP on your operating system, but as it's very dependent on your operating system and it's flavor, we're not going to cover it in this document at this time. 
	
	You can check out the [official installation instructions from the project website.](https://www.php.net/manual/en/install.php).

* ### Composer

	Jetpack includes a number of packages such as the `jetpack-logo` and to use these packages you need Composer, the PHP package manager.
	
	It's also necessary to use the PHP CodeSniffer that ensures your code follows code standards. 
	
	 * #### Installing Composer on macOS
	
		Composer can be installed using [Homebrew](https://brew.sh/). If you don't have Homebrew, install it with
		
		```sh
		/usr/bin/ruby -e "$(curl -fsSL https://raw.githubusercontent.com/Homebrew/install/master/install)"
		```
	
		And then install Composer:
	
		```sh
		brew install composer
		```
	
	 * #### Installing Composer on other systems
	
		We recommend visiting the [official Composer download instructions](https://getcomposer.org/download/) to install composer on other operating systems. 
		
		Most Linux distributions may have an older version of Composer as an installable package, but installing from the official source ensures you have the most up to date version.
		Note that [we recommend using the Windows Subsystem for Linux](#developing-and-contributing-code-to-jetpack-from-a-windows-machine) to run Composer and PHP.

* ### PHPUnit

	PHPUnit is the unit test framework we use in Jetpack. You can install it by [visiting the official project web site](https://phpunit.de/) and follow the installation instructions there. 

# Development workflow

To start work on the Jetpack plugin you need to follow these steps:

1. [Clone the repository](#clone-the-repository)
2. [Install the development tools](#installing-development-tools)
3. Make sure Jetpack is enabled on your WordPress site
4. [Build Jetpack](#building-jetpack)
5. Open `/wp-admin/admin.php?page=jetpack` in your browser.

## Clone the repository

Make sure you have `git`, `node`, `pnpm`, and a working WordPress installation.
Clone this repository inside your Plugins directory.
	
```sh
git clone git@github.com:Automattic/jetpack.git
cd jetpack
```
	
 You'll need to have a public SSH key setup with GitHub, which is more secure than saving your password in your keychain.
 There are more details about [setting up a public key on GitHub.com](https://help.github.com/en/articles/adding-a-new-ssh-key-to-your-github-account).

## Building Jetpack

To work on Jetpack you need to build the JavaScript and CSS components of the plugin's admin interface. This will generate the run time bundle (`_inc/build/admin.js`)

There are three types of builds:

* ### Development build
	The standard development build will create un-minified versions of the JavaScript and CSS files. To build Jetpack like this run:
	
	```sh
	pnpm build
	```
	
* ### Continuous Development build
	By default the development build above will run once and if you change any of the files, you need to run `pnpm build` again to see the changes on the site. If you want to avoid that, you can run a continuous build that will rebuild anytime it sees any changes on your local filesystem. To run it, use:
	
	```sh
	pnpm watch
	```	

* ### Production build
	The production build will generate minified files without duplicated code (resulting from dependencies) and will also generate the matching source map and language files. To build it use:
	
	```sh
	pnpm build-production-client
	```

### A note on building Jetpack and Node.js versions

We try to frequently keep the Node version we use up to date. So, eventually you may need to refresh your package dependencies (i.e., the `node_modules` directories). This is because some dependencies are built specifically for the Node version you used when you installed them (either by running `pnpm build` or `pnpm install`).

We recommend usage of [nvm](https://github.com/nvm-sh/nvm/) for managing different Node versions on the same environment.

**Note:** If you have previously run the Jetpack build tasks (e.g. `pnpm build`), and didn't come back to it for a long time, you can
run this command before building again. Otherwise you may experience errors on the command line while trying to build.

```sh
pnpm distclean
```

### Building additional Jetpack extensions

Jetpack contains several extensions that have a separate build process. You can find information how to build them below: 

* Jetpack Instant Search - [build instructions](../modules/search/instant-search/README.md)
* Jetpack Block Editor Extensions - [build instructions](../extensions/README.md)

---

# Unit-testing


Jetpack includes several [unit tests](https://github.com/Automattic/jetpack/tree/master/tests) that you can run in your local environment before submitting a new Pull Request.

If you're not familiar with PHP Unit Testing, you can also check [this tutorial](https://pippinsplugins.com/series/unit-tests-wordpress-plugins/)

To get started, there are several ways to run the unit tests, depending on how you set up your development environment.

## PHP unit tests

* ### Docker

	To run the PHP unit tests for Jetpack if you're running Docker, you can run the following:
	
	```sh
	jetpack docker phpunit
	```
	
	This will run unit tests for Jetpack. You can pass arguments to phpunit like so:
	
	```sh
	jetpack docker phpunit --filter=Protect
	```
	
	This command runs the tests as a multi site install
	
	```sh
	jetpack docker phpunit:multisite --filter=Protect
	```
 
	To run tests for specific packages, you can run the tests locally, from within the package's directory:
	```sh
	cd projects/packages/assets
	composer phpunit
	```

* ### VVV & Local Installs

	If you are running a recent version of [VVV](https://github.com/Varying-Vagrant-Vagrants/VVV) then Jetpack will automatically detect your wordpress-develop install and you can just run `phpunit` directly.
	
	Otherwise you'll need to manually install the `wordpress-develop` branch, as follows:
	
	```sh
	svn co https://develop.svn.wordpress.org/trunk/ /tmp/wordpress-develop
	cd /tmp/wordpress-develop
	cp wp-tests-config-sample.php wp-tests-config.php
	```
	
	Set the database information for your testing DB in the file `/tmp/wordpress-develop/wp-tests-config.php`. You may need to create this database.
	
	To run tests on your machine, you can run `phpunit` while in the Jetpack directory.
	
	To run WooCommerce integration tests, you'll need the WooCommerce plugin installed alongside Jetpack (in `../woocommerce`), and you can run:
	
	```sh
	JETPACK_TEST_WOOCOMMERCE=1 phpunit
	```
	
	To run multisite tests, run:
	
	```sh
	phpunit -c tests/php.multisite.xml
	```
	
	To filter and run just a particular test, you can run:
	
	```sh
	phpunit --filter my_test_name
	```

## JavaScript unit tests

Jetpack includes also several [Mocha](https://mochajs.org/) based unit tests.
To execute them in your local environment, you can use the following commands.

* ### Admin Page unit tests

	Standing on your jetpack directory, run
	
	```sh
	pnpm install
	pnpm test-client
	pnpm test-gui
	```

* ### Jetpack modules unit tests

	Standing on your jetpack directory, run
	
	```sh
	pnpm install
	pnpm test-modules
	```
	
	You can also only run tests matching a specific pattern. To do that, use the argument `-g, --grep <pattern>`:
	
	```sh
	pnpm test-gui -g 'my custom pattern to filter tests'
	```
	
	To use a custom reporter, pass the argument `-R, --reporter <name>`:
	
	```sh
	pnpm test-client -R 'my_reporter'
	```

# Good code - linting, standards, compatibility, etc.

## Coding standards

We strongly recommend that you install tools to review your code in your IDE. It will make it easier for you to notice any missing documentation or coding standards you should respect. Most IDEs display warnings and notices inside the editor, making it even easier.

- Jetpack's custom Code Sniffer ruleset is located at `./projects/packages/codesniffer/Jetpack/ruleset.xml`. You can use this path to set up Jetpack's custom ruleset in your IDE.
- For JavaScript, we recommend installing ESLint. Most IDEs come with an ESLint plugin that you can use. Jetpack includes a `.eslintrc.js` file that defines our coding standards.

## Linting

* ### Linting Jetpack's PHP code

	You can easily run these commands to set up all the rulesets and then lint Jetpack's PHP code. You need Composer to run this tool so check how to [install Composer](#composer) if you don't have it yet.
	
	This will install all the CodeSniffer rulesets we need for linting Jetpack's PHP code. You may need to do this only once.
	
	```sh
	composer install
	```
	
	This runs the actual linting task.
	
	```sh
	composer phpcs:lint
	```

* ### Checking Jetpack's PHP for compatibility with different versions of PHP since 5.6

	We have a handy `composer` script that will just run the PHP CodeSniffer `PHPCompatibilityWP` ruleset checking for code not compatible with PHP 5.6
	
	```sh
	composer phpcs:compatibility
	```

* ### Linting Jetpack's JavaScript
	
	`pnpm lint` will check syntax and style in the following JavaScript pieces:
	
	* All the front end JavaScript that Jetpack relies on.
	* All the JavaScript present in the Admin Page Single Page App for Jetpack.
	
	```sh
	pnpm lint
	```
	
	_If you haven't done it yet, you may need to run `pnpm install` before `pnpm lint` for installing node modules for this task_.

---

# Standard development & debugging tools

* ### WP_DEBUG
	
	You should do all Jetpack development with `define( 'WP_DEBUG', true );` in your `wp-config.php`, making sure that you’re not generating any Notices or other PHP issues in your error_log.

* ### SCRIPT_DEBUG
	
	By default, WordPress loads minified versions of Jetpack's JS files. If you want to work with them, add `define( 'SCRIPT_DEBUG', true );` in your `wp-config.php`. This tells WordPress to load the non-minified JS version, allowing you to see your changes on page refresh. This applies to the JS files outside of `_inc/client/` and `extensions/`.

* ### WP-CLI

	Jetpack CLI is a command line interface for Jetpack, extending off of WP-CLI for WordPress. You can easily modify your installation of Jetpack with a just a few simple commands. All you need is SSH access and a basic understanding of command line tools.
	
	Usage:
	
	* `wp jetpack status [<full>]`
	* `wp jetpack module <list|activate|deactivate|toggle> [<module_name>]`
	* `wp jetpack options <list|get|delete|update> [<option_name>] [<option_value>]`
	* `wp jetpack protect <allow> [<ip|ip_low-ip_high|list|clear>]`
	* `wp jetpack reset <modules|options>`
	* `wp jetpack disconnect <blog|user> [<user_identifier>]`
	* `wp jetpack status`
	* `wp jetpack status [<full>]`
	
	More info can be found in [our support documentation](https://jetpack.com/support/jetpack-cli/).

* ### JETPACK_DEV_DEBUG

	`JETPACK_DEV_DEBUG` constant can be used to enable offline mode in Jetpack. Add `define( 'JETPACK_DEV_DEBUG', true );` in your `wp-config.php` to enable it. With Offline Mode, features that do not require a connection to WordPress.com servers can be activated on a local WordPress installation for testing.
	
	Offline mode automatically gets enabled if you don’t have a period in your site’s hostname, i.e. localhost. If you use a different URL, such as mycooltestsite.local, then you will need to define the `JETPACK_DEV_DEBUG` constant.
	
	You can also enable Jetpack’s offline mode through a plugin, thanks to the jetpack_offline_mode filter:
	
	`add_filter( 'jetpack_offline_mode', '__return_true' );`
	
	While in Offline Mode, some features will not be available at all as they require WordPress.com for all functionality—Related Posts and Publicize, for example. Other features will have reduced functionality to give developers a good-faith representation of the feature. For example, Tiled Galleries requires the WordPress.com Photon CDN; however, in Offline Mode, Jetpack provides a fallback so developers can have a similar experience during development and testing. Find out more in [our support documentation](https://jetpack.com/support/jetpack-for-developers/).

* ### JETPACK__SANDBOX_DOMAIN

	External contributors do not need this constant.
	If you’re working on changes to the WordPress.com/server side of Jetpack, you’ll need to instruct your Jetpack installation to talk to your development server. Refer to internal documentation for detailed instructions.<|MERGE_RESOLUTION|>--- conflicted
+++ resolved
@@ -66,13 +66,8 @@
 ## Installing development tools
 
 ### Minimum required versions
-<<<<<<< HEAD
- * Node.js - LTS (Currently 12, see engines section of package.json)
+ * Node.js - LTS (Currently 14, see engines section of package.json)
  * Pnpm - 6.3.0 (See engines section of package.json)
-=======
- * Node.js - LTS (Currently 14, see engines section of package.json)
- * Yarn - 1.3 (See engines section of package.json)
->>>>>>> 1e863d73
  * PHP - 7.4 (in case you're running WordPress locally)
  * Composer - 1.9.0
 
