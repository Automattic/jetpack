--- conflicted
+++ resolved
@@ -20,16 +20,9 @@
 
 const jetpackPaidBlock = ( settings, name ) => {
 	if ( isUpgradable( name ) ) {
-<<<<<<< HEAD
-=======
-		settings.icon = {
-			src: <PremiumIcon icon={ settings.icon } />,
-		};
-
 		// Populate block keywords.
 		settings.keywords = uniq( [ ...settings.keywords, 'premium', __( 'premium' ) ] );
 
->>>>>>> adf455a4
 		settings.edit = jetpackPaidBlockEdit( settings.edit );
 	}
 
