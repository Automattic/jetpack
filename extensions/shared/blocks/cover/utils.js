--- conflicted
+++ resolved
@@ -1,24 +1,17 @@
 /**
  * External dependencies
  */
-<<<<<<< HEAD
-import { pickBy, flatten, map, keys, values } from 'lodash';
-=======
 import { values } from 'lodash';
->>>>>>> 311c547b
 
 /**
  * Internal dependencies
  */
 import { isSimpleSite } from '../../site-type-utils';
 import getJetpackExtensionAvailability from '../../get-jetpack-extension-availability';
-<<<<<<< HEAD
-=======
 import getAllowedMimeTypesBySite, {
 	getAllowedVideoTypesByType,
 	pickFileExtensionsFromMimeTypes,
-} from "../../get-allowed-mime-types";
->>>>>>> 311c547b
+} from '../../get-allowed-mime-types';
 
 /**
  * Check if the given file is a video.
@@ -31,38 +24,21 @@
 		return false;
 	}
 
-<<<<<<< HEAD
-	// Pick up allowed mime types from the window object.
-	const allowedMimeTypes = window?.Jetpack_Editor_Initial_State?.allowedMimeTypes;
-=======
 	const allowedMimeTypes = getAllowedMimeTypesBySite();
->>>>>>> 311c547b
 	if ( ! allowedMimeTypes ) {
 		return false;
 	}
 
-<<<<<<< HEAD
-	let allowedVideoMimeTypes = pickBy( allowedMimeTypes, ( type ) => /^video\//.test( type ) );
-	const allowedVideoFileExtensions = flatten( map( keys( allowedVideoMimeTypes ), ( ext ) => ext.split( '|' ) ) );
-=======
 	const allowedVideoMimeTypes = getAllowedVideoTypesByType( 'video' );
 	const allowedVideoFileExtensions = pickFileExtensionsFromMimeTypes( allowedVideoMimeTypes );
->>>>>>> 311c547b
 
 	if ( typeof file === 'string' ) {
 		const fileExtension = file.split( '.' ).pop();
 		return fileExtension && allowedVideoFileExtensions.includes( fileExtension );
 	}
 
-<<<<<<< HEAD
-	allowedVideoMimeTypes = values( allowedVideoMimeTypes );
-
-	if ( typeof file === 'object' ) {
-		return file.type && allowedVideoMimeTypes.includes( file.type );
-=======
 	if ( typeof file === 'object' ) {
 		return file.type && ( values( allowedVideoMimeTypes ) ).includes( file.type );
->>>>>>> 311c547b
 	}
 
 	return false;
