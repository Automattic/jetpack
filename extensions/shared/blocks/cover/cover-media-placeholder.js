--- conflicted
+++ resolved
@@ -4,53 +4,11 @@
  */
 import { useBlockEditContext } from '@wordpress/block-editor';
 import { createHigherOrderComponent } from '@wordpress/compose';
-<<<<<<< HEAD
-=======
 import { useContext, useCallback } from '@wordpress/element';
->>>>>>> 311c547b
 
 /**
  * Internal dependencies
  */
-<<<<<<< HEAD
-import { isVideoFile } from './utils';
-import { CoverMediaContext } from './components';
-
-/**
- * Module Constants
- */
-const ALLOWED_MEDIA_TYPES = [ 'image', 'video' ];
-
-export default createHigherOrderComponent(
-	CoreMediaPlaceholder => props => {
-		const { name } = useBlockEditContext();
-		if ( 'core/cover' !== name ) {
-			return <CoreMediaPlaceholder { ...props } />;
-		}
-
-		const { onError } = props;
-		return (
-			<div className="jetpack-cover-media-placeholder">
-				<CoverMediaContext.Consumer>
-					{ onFilesUpload => (
-						<CoreMediaPlaceholder
-							{ ...props }
-							onFilesPreUpload={ onFilesUpload }
-							multiple={ false }
-							onError={ message => {
-								// Try to pick up filename from the error message.
-								// We should find a better way to do it. Unstable.
-								const filename = message?.[ 0 ]?.props?.children;
-								if ( filename && isVideoFile( filename ) ) {
-									return onFilesUpload( [ filename ] );
-								}
-								return onError( message );
-							} }
-							allowedTypes={ ALLOWED_MEDIA_TYPES }
-						/>
-					) }
-				</CoverMediaContext.Consumer>
-=======
 import { isUpgradable, isVideoFile } from './utils';
 import { CoverMediaContext } from './components';
 
@@ -89,7 +47,6 @@
 					onFilesPreUpload={ onFilesUpload }
 					onError = { uploadingErrorHandler }
 				/>
->>>>>>> 311c547b
 			</div>
 		);
 	},
