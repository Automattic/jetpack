--- conflicted
+++ resolved
@@ -93,10 +93,9 @@
 		return true;
 	}
 
-<<<<<<< HEAD
-	const { unavailableReason } = getJetpackExtensionAvailability( blockName );
-
-	return name && isSimpleSite() && [ 'missing_plan', 'unknown' ].includes( unavailableReason );
+	const [ , blockName ] = /\//.test( name ) ? name.split( '/' ) : [ null, name ];
+	const { details, unavailableReason } = getJetpackExtensionAvailability( blockName );
+	return isSimpleSite() && requiresPaidPlan( unavailableReason, details );
 }
 
 /**
@@ -106,9 +105,4 @@
  */
 export function isUpgradeNudgeEnabled() {
 	return get( getJetpackData(), 'jetpack.enable_upgrade_nudge', false );
-=======
-	const [ , blockName ] = /\//.test( name ) ? name.split( '/' ) : [ null, name ];
-	const { details, unavailableReason } = getJetpackExtensionAvailability( blockName );
-	return isSimpleSite() && requiresPaidPlan( unavailableReason, details );
->>>>>>> adf455a4
 }