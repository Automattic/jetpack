--- conflicted
+++ resolved
@@ -11,13 +11,9 @@
 import { createHigherOrderComponent } from '@wordpress/compose';
 import { Component } from '@wordpress/element';
 import { withNotices, Modal } from '@wordpress/components';
-<<<<<<< HEAD
 import { __, sprintf } from '@wordpress/i18n';
 import { speak } from '@wordpress/a11y';
-=======
 import { UP, DOWN, LEFT, RIGHT } from '@wordpress/keycodes';
-import { __ } from '@wordpress/i18n';
->>>>>>> 7ac15b50
 
 /**
  * Internal dependencies
@@ -207,41 +203,11 @@
 				this.setState( { path }, cb );
 			};
 
-<<<<<<< HEAD
-			stopPropagation( event ) {
-				event.stopPropagation();
-=======
-			renderContent() {
-				const { media, isLoading, nextHandle, isAuthenticated, path } = this.state;
-				const { noticeUI, allowedTypes, multiple = false } = this.props;
-
-				return (
-					// eslint-disable-next-line jsx-a11y/no-static-element-interactions
-					<div>
-						{ noticeUI }
-
-						<OriginalComponent
-							getMedia={ this.getMedia }
-							copyMedia={ this.copyMedia }
-							isLoading={ isLoading }
-							media={ media }
-							pageHandle={ nextHandle }
-							allowedTypes={ allowedTypes }
-							isAuthenticated={ isAuthenticated }
-							setAuthenticated={ this.setAuthenticated }
-							multiple={ multiple }
-							path={ path }
-							onChangePath={ this.onChangePath }
-						/>
-					</div>
-				);
->>>>>>> 7ac15b50
-			}
-
 			render() {
 				const { isAuthenticated, isCopying, isLoading, media, nextHandle, path } = this.state;
 				const { allowedTypes, multiple = false, noticeUI, onClose } = this.props;
 
+				const title = isCopying ? __( 'Inserting media', 'jetpack' ) : __( 'Select media', 'jetpack' );
 				const classes = classnames( {
 					'jetpack-external-media-browser': true,
 					'jetpack-external-media-browser--is-copying': isCopying,
@@ -250,14 +216,10 @@
 				return (
 					<Modal
 						onRequestClose={ onClose }
-						title={
-							isCopying ? __( 'Inserting media', 'jetpack' ) : __( 'Select media', 'jetpack' )
-						}
+						title={ title }
 						className={ classes }
 					>
-<<<<<<< HEAD
-						{ /* eslint-disable-next-line jsx-a11y/no-static-element-interactions */ }
-						<div onMouseDown={ this.stopPropagation }>
+						<div ref={ this.modalRef }>
 							{ noticeUI }
 
 							<OriginalComponent
@@ -274,10 +236,6 @@
 								path={ path }
 								onChangePath={ this.onChangePath }
 							/>
-=======
-						<div ref={ this.modalRef }>
-							{ isCopying ? <CopyingMedia items={ isCopying } /> : this.renderContent() }
->>>>>>> 7ac15b50
 						</div>
 					</Modal>
 				);
