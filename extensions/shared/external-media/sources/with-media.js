--- conflicted
+++ resolved
@@ -222,7 +222,6 @@
 				} );
 
 				return (
-<<<<<<< HEAD
 					<Modal
 						onRequestClose={ onClose }
 						title={ title }
@@ -231,9 +230,6 @@
 						} }
 						className={ classes }
 					>
-=======
-					<Modal onRequestClose={ onClose } title={ title } className={ classes }>
->>>>>>> 83723274
 						<div ref={ this.modalRef }>
 							{ noticeUI }
 
