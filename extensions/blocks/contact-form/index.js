--- conflicted
+++ resolved
@@ -20,22 +20,16 @@
 import JetpackFieldCheckbox from './components/jetpack-field-checkbox';
 import JetpackFieldMultiple from './components/jetpack-field-multiple';
 import renderMaterialIcon from '../../shared/render-material-icon';
-<<<<<<< HEAD
-import colorValidator from '../../shared/colorValidator';
 import { getIconColor } from '../../shared/block-icons';
-import { supportsCollections } from '../../shared/block-category';
 
 export const name = 'contact-form';
 
-export const icon = renderMaterialIcon(
+const icon = renderMaterialIcon(
 	<Path d="M13 7.5h5v2h-5zm0 7h5v2h-5zM19 3H5c-1.1 0-2 .9-2 2v14c0 1.1.9 2 2 2h14c1.1 0 2-.9 2-2V5c0-1.1-.9-2-2-2zm0 16H5V5h14v14zM11 6H6v5h5V6zm-1 4H7V7h3v3zm1 3H6v5h5v-5zm-1 4H7v-3h3v3z" />
 );
 
-=======
 import JetpackFieldConsent from './components/jetpack-field-consent';
 
-export const name = 'contact-form';
->>>>>>> fbb37306
 export const settings = {
 	title: __( 'Form', 'jetpack' ),
 	description: __( 'A simple way to get feedback from folks visiting your site.', 'jetpack' ),
