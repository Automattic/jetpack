--- conflicted
+++ resolved
@@ -24,16 +24,11 @@
 	attributes,
 	title,
 	description: __( 'Promote Amazon products and earn a commission from sales.', 'jetpack' ),
-<<<<<<< HEAD
 	icon: {
 		src: icon,
 		foreground: iconColor,
 	},
-	category: 'jetpack',
-=======
-	icon,
 	category: supportsCollections() ? 'earn' : 'jetpack',
->>>>>>> fda6ffb0
 	keywords: [ __( 'amazon', 'jetpack' ), __( 'affiliate', 'jetpack' ) ],
 	supports: {
 		align: true,
