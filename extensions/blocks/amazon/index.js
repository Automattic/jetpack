/**
 * External dependencies
 */
import { __ } from '@wordpress/i18n';

/**
 * Internal dependencies
 */
import attributes from './attributes';
import edit from './edit';
import icon from './icon';
import { getIconColor } from '../../shared/block-icons';

/**
 * Style dependencies
 */
import './editor.scss';

export const name = 'amazon';
export const title = __( 'Amazon', 'jetpack' );
export const settings = {
	attributes,
	title,
	description: __( 'Promote Amazon products and earn a commission from sales.', 'jetpack' ),
<<<<<<< HEAD
	icon: {
		src: icon,
		foreground: getIconColor(),
	},
	category: supportsCollections() ? 'earn' : 'jetpack',
=======
	icon,
	category: 'earn',
>>>>>>> fbb37306
	keywords: [ __( 'amazon', 'jetpack' ), __( 'affiliate', 'jetpack' ) ],
	supports: {
		align: true,
		alignWide: false,
		html: false,
	},
	edit,
	save: () => null, // TODO - add Amazon links
	example: {
		attributes: {
			// @TODO: Add default values for block attributes, for generating the block preview.
		},
	},
};<|MERGE_RESOLUTION|>--- conflicted
+++ resolved
@@ -22,16 +22,11 @@
 	attributes,
 	title,
 	description: __( 'Promote Amazon products and earn a commission from sales.', 'jetpack' ),
-<<<<<<< HEAD
 	icon: {
 		src: icon,
 		foreground: getIconColor(),
 	},
-	category: supportsCollections() ? 'earn' : 'jetpack',
-=======
-	icon,
 	category: 'earn',
->>>>>>> fbb37306
 	keywords: [ __( 'amazon', 'jetpack' ), __( 'affiliate', 'jetpack' ) ],
 	supports: {
 		align: true,
