--- conflicted
+++ resolved
@@ -1,18 +1,11 @@
 /**
  * External dependencies
  */
-<<<<<<< HEAD
-=======
-import React from 'react';
->>>>>>> 4b165853
 import { Text, View, TouchableWithoutFeedback } from 'react-native';
 /**
  * WordPress dependencies
  */
 import { Image } from '@wordpress/components';
-<<<<<<< HEAD
-import { BlockIcon, MediaPlaceholder, BlockMediaUpdateProgress } from '@wordpress/block-editor';
-=======
 import {
 	BlockIcon,
 	MediaPlaceholder,
@@ -20,7 +13,6 @@
 	MEDIA_TYPE_IMAGE,
 	MEDIA_TYPE_VIDEO,
 } from '@wordpress/block-editor';
->>>>>>> 4b165853
 import { __, sprintf } from '@wordpress/i18n';
 import { useEffect, useState } from '@wordpress/element';
 import { getProtocol } from '@wordpress/url';
@@ -40,7 +32,6 @@
 import styles from './editor.scss';
 import StoryEditingButton from './story-editing-button';
 
-<<<<<<< HEAD
 const StoryEdit = ( { attributes, isSelected, clientId, setAttributes, onFocus } ) => {
 	const { mediaFiles } = attributes;
 	const hasContent = !! mediaFiles.length;
@@ -77,99 +68,11 @@
 	function finishMediaUploadWithSuccess( payload ) {
 		// find the mediaFiles item that needs to change via its id, and apply the new URL
 		const updatedMediaFiles = replaceNewIdInMediaFilesByOldId(
-=======
-class StoryEdit extends React.Component {
-	constructor( props ) {
-		super( props );
-
-		this.onEditButtonTapped = this.onEditButtonTapped.bind( this );
-
-		this.mediaUploadStateReset = this.mediaUploadStateReset.bind( this );
-		this.finishMediaUploadWithSuccess = this.finishMediaUploadWithSuccess.bind( this );
-		this.finishMediaUploadWithFailure = this.finishMediaUploadWithFailure.bind( this );
-		this.updateMediaUploadProgress = this.updateMediaUploadProgress.bind( this );
-
-		// save progress bindings
-		this.mediaSaveStateReset = this.mediaSaveStateReset.bind( this );
-		this.finishMediaSaveWithSuccess = this.finishMediaSaveWithSuccess.bind( this );
-		this.finishMediaSaveWithFailure = this.finishMediaSaveWithFailure.bind( this );
-		this.updateMediaSaveProgress = this.updateMediaSaveProgress.bind( this );
-
-		this.onStorySaveResult = this.onStorySaveResult.bind( this );
-
-		this.onMediaIdChanged = this.onMediaIdChanged.bind( this );
-
-		this.onStoryPressed = this.onStoryPressed.bind( this );
-
-		this.state = {
-			isUploadInProgress: false,
-			isSaveInProgress: false,
-			didUploadFail: false,
-			didSaveFail: false,
-		};
-	}
-
-	isUrlRemote( protocolForUrl ) {
-		return protocolForUrl === 'http:' || protocolForUrl === 'https:';
-	}
-
-	componentDidMount() {
-		const { attributes } = this.props;
-		if ( attributes.mediaFiles !== undefined ) {
-			mediaUploadSync();
-			mediaSaveSync();
-		}
-	}
-
-	componentWillUnmount() {
-		// this action will only exist if the user pressed the trash button on the block holder
-		// TODO check whether blocks.onRemoveBlockCheckUpload really is being set elsewhere
-		// and ditch / fix if not
-		if (
-			hasAction( 'blocks.onRemoveBlockCheckUpload' ) &&
-			( this.state.isUploadInProgress || this.state.isSaveInProgress )
-		) {
-			const { attributes } = this.props;
-			if ( attributes.mediaFiles !== undefined ) {
-				for ( let i = 0; i < attributes.mediaFiles.length; i++ ) {
-					const protocolForUrl = getProtocol( attributes.mediaFiles[ i ].url );
-					if ( attributes.mediaFiles[ i ].id && ! this.isUrlRemote( protocolForUrl ) ) {
-						doAction( 'blocks.onRemoveBlockCheckUpload', attributes.mediaFiles[ i ].id );
-					}
-				}
-			}
-		}
-	}
-
-	onEditButtonTapped() {
-		const { attributes, clientId } = this.props;
-
-		// let's open the Story Creator and load this block in there
-		requestMediaFilesEditorLoad( attributes.mediaFiles, clientId );
-	}
-
-	// upload state handling methods
-	updateMediaUploadProgress( payload ) {
-		const { setAttributes } = this.props;
-		if ( payload.mediaUrl ) {
-			setAttributes( { url: payload.mediaUrl } );
-		}
-		if ( ! this.state.isUploadInProgress ) {
-			this.setState( { isUploadInProgress: true } );
-		}
-	}
-
-	finishMediaUploadWithSuccess( payload ) {
-		const { setAttributes } = this.props;
-		// find the mediaFiles item that needs to change via its id, and apply the new URL
-		const updatedMediaFiles = this.replaceNewIdInMediaFilesByOldId(
->>>>>>> 4b165853
 			payload.mediaId,
 			payload.mediaServerId,
 			payload.mediaUrl
 		);
 		setAttributes( { mediaFiles: updatedMediaFiles } );
-<<<<<<< HEAD
 		setUploadInProgress( false );
 	}
 
@@ -196,35 +99,6 @@
 	function replaceMediaUrlInMediaFilesById( mediaId, mediaUrl ) {
 		if ( mediaId !== undefined ) {
 			const newMediaFiles = mediaFiles.map( mediaFile => {
-=======
-		this.setState( { isUploadInProgress: false } );
-	}
-
-	finishMediaUploadWithFailure( payload ) {
-		// should anything be done on media upload failure, do it here
-		this.setState( { isUploadInProgress: false, didUploadFail: true } );
-	}
-
-	mediaUploadStateReset() {
-		this.setState( { isUploadInProgress: false } );
-	}
-
-	// save state handling methods
-	updateMediaSaveProgress( payload ) {
-		const { setAttributes } = this.props;
-		if ( payload.mediaUrl ) {
-			setAttributes( { url: payload.mediaUrl } );
-		}
-		if ( ! this.state.isSaveInProgress ) {
-			this.setState( { isSaveInProgress: true } );
-		}
-	}
-
-	replaceMediaUrlInMediaFilesById( mediaId, mediaUrl ) {
-		const { attributes } = this.props;
-		if ( mediaId !== undefined ) {
-			const newMediaFiles = attributes.mediaFiles.map( mediaFile => {
->>>>>>> 4b165853
 				if ( mediaFile.id === mediaId.toString() ) {
 					// we need to deep copy because attributes can't be modified in-place
 					return { ...mediaFile, url: mediaUrl, link: mediaUrl };
@@ -236,16 +110,9 @@
 		return mediaFiles;
 	}
 
-<<<<<<< HEAD
 	function replaceNewIdInMediaFilesByOldId( oldId, mediaId, mediaUrl ) {
 		if ( mediaId !== undefined ) {
 			const newMediaFiles = mediaFiles.map( mediaFile => {
-=======
-	replaceNewIdInMediaFilesByOldId( oldId, mediaId, mediaUrl ) {
-		const { attributes } = this.props;
-		if ( mediaId !== undefined ) {
-			const newMediaFiles = attributes.mediaFiles.map( mediaFile => {
->>>>>>> 4b165853
 				if ( mediaFile.id === oldId.toString() ) {
 					// we need to deep copy because attributes can't be modified in-place
 					return { ...mediaFile, id: mediaId, url: mediaUrl, link: mediaUrl };
@@ -257,7 +124,6 @@
 		return mediaFiles;
 	}
 
-<<<<<<< HEAD
 	function finishMediaSaveWithSuccess( payload ) {
 		// find the mediaFiles item that needs to change via its id, and apply the new URL
 		const updatedMediaFiles = replaceMediaUrlInMediaFilesById( payload.mediaId, payload.mediaUrl );
@@ -282,42 +148,11 @@
 
 	function onMediaIdChanged( payload ) {
 		const updatedMediaFiles = replaceNewIdInMediaFilesByOldId(
-=======
-	finishMediaSaveWithSuccess( payload ) {
-		const { setAttributes } = this.props;
-		// find the mediaFiles item that needs to change via its id, and apply the new URL
-		const updatedMediaFiles = this.replaceMediaUrlInMediaFilesById(
-			payload.mediaId,
-			payload.mediaUrl
-		);
-		setAttributes( { mediaFiles: updatedMediaFiles } );
-		this.setState( { isSaveInProgress: false } );
-	}
-
-	finishMediaSaveWithFailure( payload ) {
-		// should anything be done on save failure on one single item in the media collection, do it here
-		this.setState( { isSaveInProgress: false } );
-	}
-
-	mediaSaveStateReset() {
-		this.setState( { isSaveInProgress: false } );
-	}
-
-	onStorySaveResult( payload ) {
-		// when story result ends up in failure, the failed overlay will be set in BlockMediaUpdateProgress
-		this.setState( { isSaveInProgress: false, didSaveFail: ! payload.success } );
-	}
-
-	onMediaIdChanged( payload ) {
-		const { setAttributes } = this.props;
-		const updatedMediaFiles = this.replaceNewIdInMediaFilesByOldId(
->>>>>>> 4b165853
 			payload.mediaId,
 			payload.newId,
 			payload.mediaUrl
 		);
 		setAttributes( { mediaFiles: updatedMediaFiles } );
-<<<<<<< HEAD
 		setSaveInProgress( false );
 	}
 
@@ -338,14 +173,14 @@
 	const mediaPlaceholder = (
 		// TODO this we are wrapping in a pointerEvents=none because we don't want to
 		// trigger the ADD MEDIA bottom sheet just yet, but only give the placedholder the right appearance.
-		<View pointerEvents="none" style={ styles[ 'wp-story-container' ] }>
+		<View pointerEvents="none" style={ styles[ 'content-placeholder' ] }>
 			<MediaPlaceholder
 				icon={ <BlockIcon icon={ icon } /> }
 				labels={ {
 					title: __( 'Story' ),
 					instructions: __( 'ADD MEDIA' ),
 				} }
-				allowedTypes={ [ 'image', 'video' ] }
+				allowedTypes={ [ MEDIA_TYPE_IMAGE, MEDIA_TYPE_VIDEO ] }
 				onFocus={ onFocus }
 			/>
 		</View>
@@ -357,10 +192,10 @@
 			onPress={ onStoryPressed }
 			disabled={ ! isSelected }
 		>
-			<View style={ styles[ 'wp-story-container' ] }>
+			<View style={ styles[ 'content-placeholder' ] }>
 				{ ! hasContent && mediaPlaceholder }
 				{ hasContent && (
-					<View style={ { flex: 1 } }>
+					<View style={ styles[ 'wp-story-container' ] }>
 						{ ! isUploadInProgress && ! isSaveInProgress && isSelected && (
 							<StoryEditingButton onEditButtonTapped={ onEditButtonTapped } />
 						) }
@@ -401,99 +236,5 @@
 		</TouchableWithoutFeedback>
 	);
 };
-=======
-		this.setState( { isSaveInProgress: false } );
-	}
-
-	onStoryPressed() {
-		const { attributes } = this.props;
-
-		if ( this.state.isUploadInProgress ) {
-			// issue cancellation for all media files involved
-			requestMediaFilesUploadCancelDialog( attributes.mediaFiles );
-		} else if ( this.state.isSaveInProgress ) {
-			requestMediaFilesSaveCancelDialog( attributes.mediaFiles );
-		} else if ( this.state.didUploadFail ) {
-			requestMediaFilesFailedRetryDialog( attributes.mediaFiles );
-		} else {
-			// open the editor
-			this.onEditButtonTapped();
-		}
-	}
-
-	render() {
-		const { attributes, isSelected } = this.props;
-		const { mediaFiles } = attributes;
-		const hasContent = !! mediaFiles.length;
-		const { isUploadInProgress, isSaveInProgress, didUploadFail, didSaveFail } = this.state;
-
-		const mediaPlaceholder = (
-			// TODO this we are wrapping in a pointerEvents=none because we don't want to
-			// trigger the ADD MEDIA bottom sheet just yet, but only give the placedholder the right appearance.
-			<View pointerEvents="none" style={ styles[ 'content-placeholder' ] }>
-				<MediaPlaceholder
-					icon={ <BlockIcon icon={ icon } /> }
-					labels={ {
-						title: __( 'Story' ),
-						instructions: __( 'ADD MEDIA' ),
-					} }
-					allowedTypes={ [ MEDIA_TYPE_IMAGE, MEDIA_TYPE_VIDEO ] }
-					onFocus={ this.props.onFocus }
-				/>
-			</View>
-		);
-
-		return (
-			<TouchableWithoutFeedback
-				accessible={ ! isSelected }
-				onPress={ this.onStoryPressed }
-				disabled={ ! isSelected }
-			>
-				<View style={ styles[ 'content-placeholder' ] }>
-					{ ! hasContent && mediaPlaceholder }
-					{ hasContent && (
-						<View style={ styles[ 'wp-story-container' ] }>
-							{ ! isUploadInProgress && ! isSaveInProgress && isSelected && (
-								<StoryEditingButton onEditButtonTapped={ this.onEditButtonTapped } />
-							) }
-							<BlockMediaUpdateProgress
-								coverUrl={ mediaFiles[ 0 ].url } // just select the first one // TODO see how to handle video
-								mediaFiles={ mediaFiles }
-								onUpdateMediaUploadProgress={ this.updateMediaUploadProgress }
-								onFinishMediaUploadWithSuccess={ this.finishMediaUploadWithSuccess }
-								onFinishMediaUploadWithFailure={ this.finishMediaUploadWithFailure }
-								onMediaUploadStateReset={ this.mediaUploadStateReset }
-								onUpdateMediaSaveProgress={ this.updateMediaSaveProgress }
-								onFinishMediaSaveWithSuccess={ this.finishMediaSaveWithSuccess }
-								onFinishMediaSaveWithFailure={ this.finishMediaSaveWithFailure }
-								onMediaSaveStateReset={ this.mediaSaveStateReset }
-								onFinalSaveResult={ this.onStorySaveResult }
-								onMediaIdChanged={ this.onMediaIdChanged }
-								renderContent={ ( {
-									isUploadInProgress,
-									isUploadFailed,
-									isSaveInProgress,
-									isSaveFailed,
-									retryMessage,
-								} ) => {
-									return (
-										<Image
-											isUploadFailed={ isUploadFailed || isSaveFailed }
-											isUploadInProgress={ isUploadInProgress || isSaveInProgress }
-											retryMessage={ retryMessage }
-											url={ mediaFiles[ 0 ].url } // just select the first one // TODO see how to handle video
-											style={ styles[ 'wp-story-image' ] }
-										/>
-									);
-								} }
-							/>
-						</View>
-					) }
-				</View>
-			</TouchableWithoutFeedback>
-		);
-	}
-}
->>>>>>> 4b165853
 
 export default StoryEdit;