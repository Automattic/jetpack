/**
 * External dependencies
 */
import React from 'react';
<<<<<<< HEAD
import { Text, View, TouchableWithoutFeedback } from 'react-native';
=======
import { Text, View } from 'react-native';
>>>>>>> c5fed911
/**
 * WordPress dependencies
 */
import { Image } from '@wordpress/components';
import { BlockMediaUpdateProgress } from '@wordpress/block-editor';
import { __, sprintf } from '@wordpress/i18n';
import { getProtocol } from '@wordpress/url';
import { doAction, hasAction } from '@wordpress/hooks';
import {
<<<<<<< HEAD
	requestMediaFilesFailedRetryDialog,
	requestMediaFilesSaveCancelDialog,
	requestMediaFilesUploadCancelDialog,
=======
	// TODO implement the similar / following bridge signals
	// requestImageFailedRetryDialog,
	// requestImageUploadCancelDialog,
	// requestImageFullscreenPreview,
>>>>>>> c5fed911
	mediaUploadSync,
	mediaSaveSync,
	requestMediaFilesEditorLoad,
} from '@wordpress/react-native-bridge';

/**
 * Internal dependencies
 */
import styles from './editor.scss';
import StoryEditingButton from './story-editing-button';

class StoryEdit extends React.Component {
<<<<<<< HEAD
	constructor( props ) {
		super( props );

		this.onEditButtonTapped = this.onEditButtonTapped.bind( this );

		this.mediaUploadStateReset = this.mediaUploadStateReset.bind( this );
		this.finishMediaUploadWithSuccess = this.finishMediaUploadWithSuccess.bind( this );
		this.finishMediaUploadWithFailure = this.finishMediaUploadWithFailure.bind( this );
		this.updateMediaUploadProgress = this.updateMediaUploadProgress.bind( this );

		// save progress bindings
		this.mediaSaveStateReset = this.mediaSaveStateReset.bind( this );
		this.finishMediaSaveWithSuccess = this.finishMediaSaveWithSuccess.bind( this );
		this.finishMediaSaveWithFailure = this.finishMediaSaveWithFailure.bind( this );
		this.updateMediaSaveProgress = this.updateMediaSaveProgress.bind( this );

		this.onStorySaveResult = this.onStorySaveResult.bind( this );

		this.onMediaIdChanged = this.onMediaIdChanged.bind( this );

		this.onStoryPressed = this.onStoryPressed.bind( this );
=======
	constructor(props) {
		super(props);

		this.onEditButtonTapped = this.onEditButtonTapped.bind(this);

		this.mediaUploadStateReset = this.mediaUploadStateReset.bind(this);
		this.finishMediaUploadWithSuccess = this.finishMediaUploadWithSuccess.bind(this);
		this.finishMediaUploadWithFailure = this.finishMediaUploadWithFailure.bind(this);
		this.updateMediaUploadProgress = this.updateMediaUploadProgress.bind(this);

		// save progress bindings
		this.mediaSaveStateReset = this.mediaSaveStateReset.bind(this);
		this.finishMediaSaveWithSuccess = this.finishMediaSaveWithSuccess.bind(this);
		this.finishMediaSaveWithFailure = this.finishMediaSaveWithFailure.bind(this);
		this.updateMediaSaveProgress = this.updateMediaSaveProgress.bind(this);

		this.onStorySaveResult = this.onStorySaveResult.bind(this);

		this.onMediaModelCreated = this.onMediaModelCreated.bind(this);
>>>>>>> c5fed911

		this.state = {
			isUploadInProgress: false,
			isSaveInProgress: false,
			didUploadFail: false,
			didSaveFail: false,
		};
	}

<<<<<<< HEAD
	componentDidMount() {
		const { attributes } = this.props;
		if ( attributes.mediaFiles !== undefined ) {
			for ( let i = 0; i < attributes.mediaFiles.length; i++ ) {
				const protocolForUrl = getProtocol( attributes.mediaFiles[ i ].url );
				if (
					( attributes.mediaFiles[ i ].id && protocolForUrl !== 'http:' ) ||
					protocolForUrl !== 'https:'
				) {
					mediaUploadSync();
					mediaSaveSync();
					return;
				}
			}
=======
	isUrlRemote(protocolForUrl) {
		return protocolForUrl === 'http:' || protocolForUrl === 'https:';
	}

	componentDidMount() {
		const { attributes } = this.props;
		if (attributes.mediaFiles !== undefined) {
			mediaUploadSync();
			mediaSaveSync();
>>>>>>> c5fed911
		}
	}

	componentWillUnmount() {
		// this action will only exist if the user pressed the trash button on the block holder
		// TODO check whether blocks.onRemoveBlockCheckUpload really is being set elsewhere
		// and ditch / fix if not
		if (
<<<<<<< HEAD
			hasAction( 'blocks.onRemoveBlockCheckUpload' ) &&
			( this.state.isUploadInProgress || this.state.isSaveInProgress )
		) {
			const { attributes } = this.props;
			if ( attributes.mediaFiles !== undefined ) {
				for ( let i = 0; i < attributes.mediaFiles.length; i++ ) {
					const protocolForUrl = getProtocol( attributes.mediaFiles[ i ].url );
					if (
						( attributes.mediaFiles[ i ].id && protocolForUrl !== 'http:' ) ||
						protocolForUrl !== 'https:'
					) {
						doAction( 'blocks.onRemoveBlockCheckUpload', attributes.mediaFiles[ i ].id );
=======
			hasAction('blocks.onRemoveBlockCheckUpload') &&
			(this.state.isUploadInProgress || this.state.isSaveInProgress)
		) {
			const { attributes } = this.props;
			if (attributes.mediaFiles !== undefined) {
				for (let i = 0; i < attributes.mediaFiles.length; i++) {
					const protocolForUrl = getProtocol(attributes.mediaFiles[i].url);
					if (attributes.mediaFiles[i].id && !this.isUrlRemote(protocolForUrl)) {
						doAction('blocks.onRemoveBlockCheckUpload', attributes.mediaFiles[i].id);
>>>>>>> c5fed911
					}
				}
			}
		}
	}

	onEditButtonTapped() {
		const { attributes, clientId } = this.props;

<<<<<<< HEAD
		// let's open the Story Creator and load this block in there
		requestMediaFilesEditorLoad( attributes.mediaFiles, clientId );
	}

	// upload state handling methods
	updateMediaUploadProgress( payload ) {
		const { setAttributes } = this.props;
		if ( payload.mediaUrl ) {
			setAttributes( { url: payload.mediaUrl } );
		}
		if ( ! this.state.isUploadInProgress ) {
			this.setState( { isUploadInProgress: true } );
		}
	}

	finishMediaUploadWithSuccess( payload ) {
		const { setAttributes } = this.props;
=======
		// TODO review states and dialog mechanism

		// if ( this.state.isUploadInProgress ) {
		// 	requestImageUploadCancelDialog( attributes.id );
		// } else if (
		// 	attributes.id &&
		// 	getProtocol( attributes.src ) === 'file:'
		// ) {
		// 	requestImageFailedRetryDialog( attributes.id );
		// }

		// this.setState( {
		// 	isCaptionSelected: false,
		// } );

		// TODO decide which course of action to take depending on current state for this Story block
		// if ( isUploadInProgress ) {
		// 	requestImageUploadCancelDialog( id );
		// } else if ( shouldShowFailure ) {
		// 	requestImageFailedRetryDialog( id );
		// } else if ( isImage && url ) {
		// 	requestImageFullscreenPreview( url );
		// }
		// requestMediaFilesEditorLoad( id );
		// let's open the Story Creator and load this block in there
		requestMediaFilesEditorLoad(attributes.mediaFiles, clientId);
	}

	// upload state handling methods
	updateMediaUploadProgress(payload) {
		const { setAttributes } = this.props;
		if (payload.mediaUrl) {
			setAttributes({ url: payload.mediaUrl });
		}
		if (!this.state.isUploadInProgress) {
			this.setState({ isUploadInProgress: true });
		}
	}

	finishMediaUploadWithSuccess(payload) {
		const { setAttributes } = this.props;
		// setAttributes( { src: payload.mediaUrl, id: payload.mediaServerId } );
>>>>>>> c5fed911
		// find the mediaFiles item that needs to change via its id, and apply the new URL
		// var updatedMediaFiles = this.replaceMediaUrlInMediaFilesById( payload.mediaId, payload.mediaUrl);
		const updatedMediaFiles = this.replaceNewIdInMediaFilesByOldId(
			payload.mediaId,
			payload.mediaServerId,
			payload.mediaUrl
		);
<<<<<<< HEAD
		setAttributes( { mediaFiles: updatedMediaFiles } );
		this.setState( { isUploadInProgress: false } );
	}

	finishMediaUploadWithFailure( payload ) {
		// should anything be done on media upload failure, do it here
		this.setState( { isUploadInProgress: false, didUploadFail: true } );
	}

	mediaUploadStateReset() {
		this.setState( { isUploadInProgress: false } );
	}

	// save state handling methods
	updateMediaSaveProgress( payload ) {
		const { setAttributes } = this.props;
		if ( payload.mediaUrl ) {
			setAttributes( { url: payload.mediaUrl } );
		}
		if ( ! this.state.isSaveInProgress ) {
			this.setState( { isSaveInProgress: true } );
		}
	}

	replaceMediaUrlInMediaFilesById( mediaId, mediaUrl ) {
		const { attributes } = this.props;
		const newMediaFiles = this.deepCopyMediaFiles();
		if ( mediaId !== undefined && newMediaFiles !== undefined ) {
			for ( let i = 0; i < newMediaFiles.length; i++ ) {
				if ( newMediaFiles[ i ].id === mediaId.toString() ) {
					newMediaFiles[ i ].url = mediaUrl;
					newMediaFiles[ i ].link = mediaUrl;
					return newMediaFiles;
				}
			}
		}
		return newMediaFiles;
	}

	deepCopyMediaFiles() {
		const { attributes } = this.props;
		const newMediaFiles = [];
		if ( attributes.mediaFiles !== undefined ) {
			for ( let i = 0; i < attributes.mediaFiles.length; i++ ) {
				// copy to new object
				newMediaFiles[ i ] = {
					id: attributes.mediaFiles[ i ].id,
					url: attributes.mediaFiles[ i ].url,
					link: attributes.mediaFiles[ i ].link,
					alt: attributes.mediaFiles[ i ].alt,
					caption: attributes.mediaFiles[ i ].caption,
					mime: attributes.mediaFiles[ i ].mime,
					type: attributes.mediaFiles[ i ].type,
				};
			}
		}
		return newMediaFiles;
	}

	replaceNewIdInMediaFilesByOldId( oldId, mediaId, mediaUrl ) {
		const { attributes } = this.props;
		const newMediaFiles = this.deepCopyMediaFiles();
		if ( mediaId !== undefined && newMediaFiles !== undefined ) {
			for ( let i = 0; i < newMediaFiles.length; i++ ) {
				if ( newMediaFiles[ i ].id === oldId.toString() ) {
					newMediaFiles[ i ].id = mediaId;
					newMediaFiles[ i ].url = mediaUrl;
					newMediaFiles[ i ].link = mediaUrl;
					return newMediaFiles;
				}
			}
		}
		return newMediaFiles;
	}

	finishMediaSaveWithSuccess( payload ) {
=======
		setAttributes({ mediaFiles: updatedMediaFiles });
		this.setState({ isUploadInProgress: false });
	}

	finishMediaUploadWithFailure(payload) {
		const { setAttributes } = this.props;
		// TODO change this
		// setAttributes( { id: payload.mediaId } );
		this.setState({ isUploadInProgress: false });
	}

	mediaUploadStateReset() {
		const { setAttributes } = this.props;
		// TODO change this
		// setAttributes( { id: null, src: null } );
		this.setState({ isUploadInProgress: false });
	}

	// save state handling methods
	updateMediaSaveProgress(payload) {
		const { setAttributes } = this.props;
		if (payload.mediaUrl) {
			setAttributes({ url: payload.mediaUrl });
		}
		if (!this.state.isSaveInProgress) {
			this.setState({ isSaveInProgress: true });
		}
	}

	replaceMediaUrlInMediaFilesById(mediaId, mediaUrl) {
		const { attributes } = this.props;
		if (mediaId !== undefined && attributes.mediaFiles !== undefined) {
			for (let i = 0; i < attributes.mediaFiles.length; i++) {
				if (attributes.mediaFiles[i].id === mediaId.toString()) {
					attributes.mediaFiles[i].url = mediaUrl;
					attributes.mediaFiles[i].link = mediaUrl;
				}
			}
		}
		return attributes.mediaFiles;
	}

	replaceNewIdInMediaFilesByOldId(oldId, mediaId, mediaUrl) {
		const { attributes } = this.props;
		if (mediaId !== undefined && attributes.mediaFiles !== undefined) {
			for (let i = 0; i < attributes.mediaFiles.length; i++) {
				if (attributes.mediaFiles[i].id === oldId.toString()) {
					attributes.mediaFiles[i].id = mediaId;
					attributes.mediaFiles[i].url = mediaUrl;
					attributes.mediaFiles[i].link = mediaUrl;
				}
			}
		}
		return attributes.mediaFiles;
	}

	finishMediaSaveWithSuccess(payload) {
>>>>>>> c5fed911
		const { setAttributes } = this.props;
		// find the mediaFiles item that needs to change via its id, and apply the new URL
		const updatedMediaFiles = this.replaceMediaUrlInMediaFilesById(
			payload.mediaId,
			payload.mediaUrl
		);
<<<<<<< HEAD
		setAttributes( { mediaFiles: updatedMediaFiles } );
		this.setState( { isSaveInProgress: false } );
	}

	finishMediaSaveWithFailure( payload ) {
		// should anything be done on save failure on one single item in the media collection, do it here
		this.setState( { isSaveInProgress: false } );
	}

	mediaSaveStateReset() {
		this.setState( { isSaveInProgress: false } );
	}

	onStorySaveResult( payload ) {
		// when story result ends up in failure, the failed overlay will be set in BlockMediaUpdateProgress
		this.setState( { isSaveInProgress: false, didSaveFail: ! payload.success } );
	}

	onMediaIdChanged( payload ) {
=======
		setAttributes({ mediaFiles: updatedMediaFiles });
		this.setState({ isSaveInProgress: false });
	}

	finishMediaSaveWithFailure(payload) {
		const { setAttributes } = this.props;
		// TODO change this
		// setAttributes( { id: payload.mediaId } );
		this.setState({ isSaveInProgress: false });
	}

	mediaSaveStateReset() {
		const { setAttributes } = this.props;
		// TODO change this
		// setAttributes( { id: null, src: null } );
		this.setState({ isSaveInProgress: false });
	}

	onStorySaveResult() {
		const { setAttributes } = this.props;
		// TODO here set success or fail overlay
		// setAttributes( { id: null, src: null } );
		this.setState({ isSaveInProgress: false });
	}

	onMediaModelCreated(payload) {
>>>>>>> c5fed911
		const { setAttributes } = this.props;
		const updatedMediaFiles = this.replaceNewIdInMediaFilesByOldId(
			payload.mediaId,
			payload.newId,
			payload.mediaUrl
		);
<<<<<<< HEAD
		setAttributes( { mediaFiles: updatedMediaFiles } );
		this.setState( { isSaveInProgress: false } );
	}

	onStoryPressed() {
		const { attributes } = this.props;

		if ( this.state.isUploadInProgress ) {
			// issue cancellation for all media files involved
			requestMediaFilesUploadCancelDialog( attributes.mediaFiles );
		} else if ( this.state.isSaveInProgress ) {
			requestMediaFilesSaveCancelDialog( attributes.mediaFiles );
		} else if ( this.state.didUploadFail ) {
			requestMediaFilesFailedRetryDialog( attributes.mediaFiles );
		} else {
			// open the editor
			this.onEditButtonTapped();
		}
=======
		setAttributes({ mediaFiles: updatedMediaFiles });
		this.setState({ isSaveInProgress: false });
>>>>>>> c5fed911
	}

	render() {
		const { attributes, isSelected } = this.props;
		const { mediaFiles } = attributes;
<<<<<<< HEAD
		const hasContent = !! mediaFiles.length;
		const { isUploadInProgress, isSaveInProgress, didUploadFail, didSaveFail } = this.state;

		return (
			<TouchableWithoutFeedback
				accessible={ ! isSelected }
				onPress={ this.onStoryPressed }
				disabled={ ! isSelected }
			>
				<View style={ styles[ 'wp-story-container' ] }>
					{ ! hasContent && (
						<Text style={ styles[ 'wp-story-wrapper' ] }>
							This Story is empty. Tap to add media.
						</Text>
					) }
					{ hasContent && (
						<View style={ { flex: 1 } }>
							{ ! isUploadInProgress && ! isSaveInProgress && isSelected && (
								<StoryEditingButton onEditButtonTapped={ this.onEditButtonTapped } />
							) }
							<BlockMediaUpdateProgress
								coverUrl={ mediaFiles[ 0 ].url } // just select the first one // TODO see how to handle video
								mediaFiles={ mediaFiles }
								onUpdateMediaUploadProgress={ this.updateMediaUploadProgress }
								onFinishMediaUploadWithSuccess={ this.finishMediaUploadWithSuccess }
								onFinishMediaUploadWithFailure={ this.finishMediaUploadWithFailure }
								onMediaUploadStateReset={ this.mediaUploadStateReset }
								onUpdateMediaSaveProgress={ this.updateMediaSaveProgress }
								onFinishMediaSaveWithSuccess={ this.finishMediaSaveWithSuccess }
								onFinishMediaSaveWithFailure={ this.finishMediaSaveWithFailure }
								onMediaSaveStateReset={ this.mediaSaveStateReset }
								onFinalSaveResult={ this.onStorySaveResult }
								onMediaIdChanged={ this.onMediaIdChanged }
								renderContent={ ( {
									isUploadInProgress,
									isUploadFailed,
									isSaveInProgress,
									isSaveFailed,
									retryMessage,
								} ) => {
									return (
										<Image
											isUploadFailed={ isUploadFailed || isSaveFailed }
											isUploadInProgress={ isUploadInProgress || isSaveInProgress }
											retryMessage={ retryMessage }
											url={ mediaFiles[ 0 ].url } // just select the first one // TODO see how to handle video
											style={ styles[ 'wp-story-image' ] }
										/>
									);
								} }
							/>
						</View>
					) }
				</View>
			</TouchableWithoutFeedback>
=======
		const hasContent = !!mediaFiles.length;
		const { isUploadInProgress, isSaveInProgress, didUploadFail, didSaveFail } = this.state;

		return (
			<View style={styles['wp-story-container']}>
				{!hasContent && (
					<Text style={styles['wp-story-wrapper']}>Empty Story placeholder here</Text>
				)}
				{hasContent && (
					<View style={{ flex: 1 }}>
						{!isUploadInProgress && !isSaveInProgress && isSelected && (
							<StoryEditingButton onEditButtonTapped={this.onEditButtonTapped} />
						)}
						<BlockMediaUpdateProgress
							coverUrl={mediaFiles[0].url} // just select the first one // TODO see how to handle video
							mediaFiles={mediaFiles}
							onUpdateMediaUploadProgress={this.updateMediaUploadProgress}
							onFinishMediaUploadWithSuccess={this.finishMediaUploadWithSuccess}
							onFinishMediaUploadWithFailure={this.finishMediaUploadWithFailure}
							onMediaUploadStateReset={this.mediaUploadStateReset}
							onUpdateMediaSaveProgress={this.updateMediaSaveProgress}
							onFinishMediaSaveWithSuccess={this.finishMediaSaveWithSuccess}
							onFinishMediaSaveWithFailure={this.finishMediaSaveWithFailure}
							onMediaSaveStateReset={this.mediaSaveStateReset}
							onFinalSaveResult={this.onStorySaveResult}
							onMediaModelCreated={this.onMediaModelCreated}
							renderContent={({
								isUploadInProgress,
								isUploadFailed,
								isSaveInProgress,
								isSaveFailed,
								retryMessage,
							}) => {
								return (
									<Image
										url={mediaFiles[0].url} // just select the first one // TODO see how to handle video
										style={styles['wp-story-image']}
									/>
								);
							}}
						/>
					</View>
				)}
			</View>
>>>>>>> c5fed911
		);
	}
}

export default StoryEdit;<|MERGE_RESOLUTION|>--- conflicted
+++ resolved
@@ -2,11 +2,7 @@
  * External dependencies
  */
 import React from 'react';
-<<<<<<< HEAD
 import { Text, View, TouchableWithoutFeedback } from 'react-native';
-=======
-import { Text, View } from 'react-native';
->>>>>>> c5fed911
 /**
  * WordPress dependencies
  */
@@ -16,16 +12,9 @@
 import { getProtocol } from '@wordpress/url';
 import { doAction, hasAction } from '@wordpress/hooks';
 import {
-<<<<<<< HEAD
 	requestMediaFilesFailedRetryDialog,
 	requestMediaFilesSaveCancelDialog,
 	requestMediaFilesUploadCancelDialog,
-=======
-	// TODO implement the similar / following bridge signals
-	// requestImageFailedRetryDialog,
-	// requestImageUploadCancelDialog,
-	// requestImageFullscreenPreview,
->>>>>>> c5fed911
 	mediaUploadSync,
 	mediaSaveSync,
 	requestMediaFilesEditorLoad,
@@ -38,7 +27,6 @@
 import StoryEditingButton from './story-editing-button';
 
 class StoryEdit extends React.Component {
-<<<<<<< HEAD
 	constructor( props ) {
 		super( props );
 
@@ -60,27 +48,6 @@
 		this.onMediaIdChanged = this.onMediaIdChanged.bind( this );
 
 		this.onStoryPressed = this.onStoryPressed.bind( this );
-=======
-	constructor(props) {
-		super(props);
-
-		this.onEditButtonTapped = this.onEditButtonTapped.bind(this);
-
-		this.mediaUploadStateReset = this.mediaUploadStateReset.bind(this);
-		this.finishMediaUploadWithSuccess = this.finishMediaUploadWithSuccess.bind(this);
-		this.finishMediaUploadWithFailure = this.finishMediaUploadWithFailure.bind(this);
-		this.updateMediaUploadProgress = this.updateMediaUploadProgress.bind(this);
-
-		// save progress bindings
-		this.mediaSaveStateReset = this.mediaSaveStateReset.bind(this);
-		this.finishMediaSaveWithSuccess = this.finishMediaSaveWithSuccess.bind(this);
-		this.finishMediaSaveWithFailure = this.finishMediaSaveWithFailure.bind(this);
-		this.updateMediaSaveProgress = this.updateMediaSaveProgress.bind(this);
-
-		this.onStorySaveResult = this.onStorySaveResult.bind(this);
-
-		this.onMediaModelCreated = this.onMediaModelCreated.bind(this);
->>>>>>> c5fed911
 
 		this.state = {
 			isUploadInProgress: false,
@@ -90,32 +57,15 @@
 		};
 	}
 
-<<<<<<< HEAD
+	isUrlRemote( protocolForUrl ) {
+		return protocolForUrl === 'http:' || protocolForUrl === 'https:';
+	}
+
 	componentDidMount() {
 		const { attributes } = this.props;
 		if ( attributes.mediaFiles !== undefined ) {
-			for ( let i = 0; i < attributes.mediaFiles.length; i++ ) {
-				const protocolForUrl = getProtocol( attributes.mediaFiles[ i ].url );
-				if (
-					( attributes.mediaFiles[ i ].id && protocolForUrl !== 'http:' ) ||
-					protocolForUrl !== 'https:'
-				) {
-					mediaUploadSync();
-					mediaSaveSync();
-					return;
-				}
-			}
-=======
-	isUrlRemote(protocolForUrl) {
-		return protocolForUrl === 'http:' || protocolForUrl === 'https:';
-	}
-
-	componentDidMount() {
-		const { attributes } = this.props;
-		if (attributes.mediaFiles !== undefined) {
 			mediaUploadSync();
 			mediaSaveSync();
->>>>>>> c5fed911
 		}
 	}
 
@@ -124,7 +74,6 @@
 		// TODO check whether blocks.onRemoveBlockCheckUpload really is being set elsewhere
 		// and ditch / fix if not
 		if (
-<<<<<<< HEAD
 			hasAction( 'blocks.onRemoveBlockCheckUpload' ) &&
 			( this.state.isUploadInProgress || this.state.isSaveInProgress )
 		) {
@@ -132,22 +81,8 @@
 			if ( attributes.mediaFiles !== undefined ) {
 				for ( let i = 0; i < attributes.mediaFiles.length; i++ ) {
 					const protocolForUrl = getProtocol( attributes.mediaFiles[ i ].url );
-					if (
-						( attributes.mediaFiles[ i ].id && protocolForUrl !== 'http:' ) ||
-						protocolForUrl !== 'https:'
-					) {
+					if ( attributes.mediaFiles[ i ].id && ! this.isUrlRemote( protocolForUrl ) ) {
 						doAction( 'blocks.onRemoveBlockCheckUpload', attributes.mediaFiles[ i ].id );
-=======
-			hasAction('blocks.onRemoveBlockCheckUpload') &&
-			(this.state.isUploadInProgress || this.state.isSaveInProgress)
-		) {
-			const { attributes } = this.props;
-			if (attributes.mediaFiles !== undefined) {
-				for (let i = 0; i < attributes.mediaFiles.length; i++) {
-					const protocolForUrl = getProtocol(attributes.mediaFiles[i].url);
-					if (attributes.mediaFiles[i].id && !this.isUrlRemote(protocolForUrl)) {
-						doAction('blocks.onRemoveBlockCheckUpload', attributes.mediaFiles[i].id);
->>>>>>> c5fed911
 					}
 				}
 			}
@@ -157,7 +92,6 @@
 	onEditButtonTapped() {
 		const { attributes, clientId } = this.props;
 
-<<<<<<< HEAD
 		// let's open the Story Creator and load this block in there
 		requestMediaFilesEditorLoad( attributes.mediaFiles, clientId );
 	}
@@ -175,50 +109,6 @@
 
 	finishMediaUploadWithSuccess( payload ) {
 		const { setAttributes } = this.props;
-=======
-		// TODO review states and dialog mechanism
-
-		// if ( this.state.isUploadInProgress ) {
-		// 	requestImageUploadCancelDialog( attributes.id );
-		// } else if (
-		// 	attributes.id &&
-		// 	getProtocol( attributes.src ) === 'file:'
-		// ) {
-		// 	requestImageFailedRetryDialog( attributes.id );
-		// }
-
-		// this.setState( {
-		// 	isCaptionSelected: false,
-		// } );
-
-		// TODO decide which course of action to take depending on current state for this Story block
-		// if ( isUploadInProgress ) {
-		// 	requestImageUploadCancelDialog( id );
-		// } else if ( shouldShowFailure ) {
-		// 	requestImageFailedRetryDialog( id );
-		// } else if ( isImage && url ) {
-		// 	requestImageFullscreenPreview( url );
-		// }
-		// requestMediaFilesEditorLoad( id );
-		// let's open the Story Creator and load this block in there
-		requestMediaFilesEditorLoad(attributes.mediaFiles, clientId);
-	}
-
-	// upload state handling methods
-	updateMediaUploadProgress(payload) {
-		const { setAttributes } = this.props;
-		if (payload.mediaUrl) {
-			setAttributes({ url: payload.mediaUrl });
-		}
-		if (!this.state.isUploadInProgress) {
-			this.setState({ isUploadInProgress: true });
-		}
-	}
-
-	finishMediaUploadWithSuccess(payload) {
-		const { setAttributes } = this.props;
-		// setAttributes( { src: payload.mediaUrl, id: payload.mediaServerId } );
->>>>>>> c5fed911
 		// find the mediaFiles item that needs to change via its id, and apply the new URL
 		// var updatedMediaFiles = this.replaceMediaUrlInMediaFilesById( payload.mediaId, payload.mediaUrl);
 		const updatedMediaFiles = this.replaceNewIdInMediaFilesByOldId(
@@ -226,7 +116,6 @@
 			payload.mediaServerId,
 			payload.mediaUrl
 		);
-<<<<<<< HEAD
 		setAttributes( { mediaFiles: updatedMediaFiles } );
 		this.setState( { isUploadInProgress: false } );
 	}
@@ -303,72 +192,12 @@
 	}
 
 	finishMediaSaveWithSuccess( payload ) {
-=======
-		setAttributes({ mediaFiles: updatedMediaFiles });
-		this.setState({ isUploadInProgress: false });
-	}
-
-	finishMediaUploadWithFailure(payload) {
-		const { setAttributes } = this.props;
-		// TODO change this
-		// setAttributes( { id: payload.mediaId } );
-		this.setState({ isUploadInProgress: false });
-	}
-
-	mediaUploadStateReset() {
-		const { setAttributes } = this.props;
-		// TODO change this
-		// setAttributes( { id: null, src: null } );
-		this.setState({ isUploadInProgress: false });
-	}
-
-	// save state handling methods
-	updateMediaSaveProgress(payload) {
-		const { setAttributes } = this.props;
-		if (payload.mediaUrl) {
-			setAttributes({ url: payload.mediaUrl });
-		}
-		if (!this.state.isSaveInProgress) {
-			this.setState({ isSaveInProgress: true });
-		}
-	}
-
-	replaceMediaUrlInMediaFilesById(mediaId, mediaUrl) {
-		const { attributes } = this.props;
-		if (mediaId !== undefined && attributes.mediaFiles !== undefined) {
-			for (let i = 0; i < attributes.mediaFiles.length; i++) {
-				if (attributes.mediaFiles[i].id === mediaId.toString()) {
-					attributes.mediaFiles[i].url = mediaUrl;
-					attributes.mediaFiles[i].link = mediaUrl;
-				}
-			}
-		}
-		return attributes.mediaFiles;
-	}
-
-	replaceNewIdInMediaFilesByOldId(oldId, mediaId, mediaUrl) {
-		const { attributes } = this.props;
-		if (mediaId !== undefined && attributes.mediaFiles !== undefined) {
-			for (let i = 0; i < attributes.mediaFiles.length; i++) {
-				if (attributes.mediaFiles[i].id === oldId.toString()) {
-					attributes.mediaFiles[i].id = mediaId;
-					attributes.mediaFiles[i].url = mediaUrl;
-					attributes.mediaFiles[i].link = mediaUrl;
-				}
-			}
-		}
-		return attributes.mediaFiles;
-	}
-
-	finishMediaSaveWithSuccess(payload) {
->>>>>>> c5fed911
 		const { setAttributes } = this.props;
 		// find the mediaFiles item that needs to change via its id, and apply the new URL
 		const updatedMediaFiles = this.replaceMediaUrlInMediaFilesById(
 			payload.mediaId,
 			payload.mediaUrl
 		);
-<<<<<<< HEAD
 		setAttributes( { mediaFiles: updatedMediaFiles } );
 		this.setState( { isSaveInProgress: false } );
 	}
@@ -388,41 +217,12 @@
 	}
 
 	onMediaIdChanged( payload ) {
-=======
-		setAttributes({ mediaFiles: updatedMediaFiles });
-		this.setState({ isSaveInProgress: false });
-	}
-
-	finishMediaSaveWithFailure(payload) {
-		const { setAttributes } = this.props;
-		// TODO change this
-		// setAttributes( { id: payload.mediaId } );
-		this.setState({ isSaveInProgress: false });
-	}
-
-	mediaSaveStateReset() {
-		const { setAttributes } = this.props;
-		// TODO change this
-		// setAttributes( { id: null, src: null } );
-		this.setState({ isSaveInProgress: false });
-	}
-
-	onStorySaveResult() {
-		const { setAttributes } = this.props;
-		// TODO here set success or fail overlay
-		// setAttributes( { id: null, src: null } );
-		this.setState({ isSaveInProgress: false });
-	}
-
-	onMediaModelCreated(payload) {
->>>>>>> c5fed911
 		const { setAttributes } = this.props;
 		const updatedMediaFiles = this.replaceNewIdInMediaFilesByOldId(
 			payload.mediaId,
 			payload.newId,
 			payload.mediaUrl
 		);
-<<<<<<< HEAD
 		setAttributes( { mediaFiles: updatedMediaFiles } );
 		this.setState( { isSaveInProgress: false } );
 	}
@@ -441,16 +241,11 @@
 			// open the editor
 			this.onEditButtonTapped();
 		}
-=======
-		setAttributes({ mediaFiles: updatedMediaFiles });
-		this.setState({ isSaveInProgress: false });
->>>>>>> c5fed911
 	}
 
 	render() {
 		const { attributes, isSelected } = this.props;
 		const { mediaFiles } = attributes;
-<<<<<<< HEAD
 		const hasContent = !! mediaFiles.length;
 		const { isUploadInProgress, isSaveInProgress, didUploadFail, didSaveFail } = this.state;
 
@@ -506,52 +301,6 @@
 					) }
 				</View>
 			</TouchableWithoutFeedback>
-=======
-		const hasContent = !!mediaFiles.length;
-		const { isUploadInProgress, isSaveInProgress, didUploadFail, didSaveFail } = this.state;
-
-		return (
-			<View style={styles['wp-story-container']}>
-				{!hasContent && (
-					<Text style={styles['wp-story-wrapper']}>Empty Story placeholder here</Text>
-				)}
-				{hasContent && (
-					<View style={{ flex: 1 }}>
-						{!isUploadInProgress && !isSaveInProgress && isSelected && (
-							<StoryEditingButton onEditButtonTapped={this.onEditButtonTapped} />
-						)}
-						<BlockMediaUpdateProgress
-							coverUrl={mediaFiles[0].url} // just select the first one // TODO see how to handle video
-							mediaFiles={mediaFiles}
-							onUpdateMediaUploadProgress={this.updateMediaUploadProgress}
-							onFinishMediaUploadWithSuccess={this.finishMediaUploadWithSuccess}
-							onFinishMediaUploadWithFailure={this.finishMediaUploadWithFailure}
-							onMediaUploadStateReset={this.mediaUploadStateReset}
-							onUpdateMediaSaveProgress={this.updateMediaSaveProgress}
-							onFinishMediaSaveWithSuccess={this.finishMediaSaveWithSuccess}
-							onFinishMediaSaveWithFailure={this.finishMediaSaveWithFailure}
-							onMediaSaveStateReset={this.mediaSaveStateReset}
-							onFinalSaveResult={this.onStorySaveResult}
-							onMediaModelCreated={this.onMediaModelCreated}
-							renderContent={({
-								isUploadInProgress,
-								isUploadFailed,
-								isSaveInProgress,
-								isSaveFailed,
-								retryMessage,
-							}) => {
-								return (
-									<Image
-										url={mediaFiles[0].url} // just select the first one // TODO see how to handle video
-										style={styles['wp-story-image']}
-									/>
-								);
-							}}
-						/>
-					</View>
-				)}
-			</View>
->>>>>>> c5fed911
 		);
 	}
 }
