/**
 * External dependencies
 */
import { __, _x } from '@wordpress/i18n';
import { createBlock } from '@wordpress/blocks';

/**
 * Internal dependencies
 */
import { defaultAttributes, getStyleOptions } from './attributes';
import deprecatedV1 from './deprecated/v1';
import deprecatedV2 from './deprecated/v2';
import edit from './edit';
import icon from './icon';
import { getAttributesFromEmbedCode, restRefRegex, ridRegex } from './utils';
import { getIconColor } from '../../shared/block-icons';
import { supportsCollections } from '../../shared/block-category';

/**
 * Style dependencies
 */
import './editor.scss';
import './view.scss';

export const name = 'opentable';
export const title = __( 'OpenTable', 'jetpack' );
<<<<<<< HEAD
=======
import { getAttributesFromEmbedCode, restRefRegex, ridRegex } from './utils';
>>>>>>> fbb37306

export const settings = {
	title,
	description: __( 'Allow visitors to book a reservation with OpenTable', 'jetpack' ),
<<<<<<< HEAD
	icon: {
		src: icon,
		foreground: getIconColor(),
	},
	category: supportsCollections() ? 'earn' : 'jetpack',
=======
	icon,
	category: 'earn',
>>>>>>> fbb37306
	keywords: [
		_x( 'booking', 'block search term', 'jetpack' ),
		_x( 'reservation', 'block search term', 'jetpack' ),
		_x( 'restaurant', 'block search term', 'jetpack' ),
	],
	supports: {
		align: true,
		html: false,
	},
	edit,
	save: ( { attributes: { rid } } ) => (
		<div>
			{ rid.map( ( restaurantId, restaurantIndex ) => (
				<a href={ `https://www.opentable.com/restref/client/?rid=${ restaurantId }` } key={ `${ restaurantId }-${ restaurantIndex }` } >
					{ `https://www.opentable.com/restref/client/?rid=${ restaurantId }` }
				</a>
			) ) }
		</div>
	),
	attributes: defaultAttributes,
	styles: getStyleOptions(),
	example: {
		attributes: {
			rid: [ '1' ],
			style: 'standard',
			iframe: true,
			domain: 'com',
			lang: 'en-US',
			newtab: false,
			negativeMargin: false,
		},
	},
	transforms: {
		from: [
			{
				type: 'raw',
				isMatch: node =>
					node.nodeName === 'P' &&
					node.textContent.indexOf( 'http' ) === 0 &&
					( ridRegex.test( node.textContent ) || restRefRegex.test( node.textContent ) ),
				transform: node => {
					const newAttributes = getAttributesFromEmbedCode( node.textContent );
					return createBlock( 'jetpack/opentable', newAttributes );
				},
			},
		],
	},
	deprecated: [ deprecatedV1, deprecatedV2 ],
};<|MERGE_RESOLUTION|>--- conflicted
+++ resolved
@@ -24,24 +24,16 @@
 
 export const name = 'opentable';
 export const title = __( 'OpenTable', 'jetpack' );
-<<<<<<< HEAD
-=======
 import { getAttributesFromEmbedCode, restRefRegex, ridRegex } from './utils';
->>>>>>> fbb37306
 
 export const settings = {
 	title,
 	description: __( 'Allow visitors to book a reservation with OpenTable', 'jetpack' ),
-<<<<<<< HEAD
 	icon: {
 		src: icon,
 		foreground: getIconColor(),
 	},
-	category: supportsCollections() ? 'earn' : 'jetpack',
-=======
-	icon,
 	category: 'earn',
->>>>>>> fbb37306
 	keywords: [
 		_x( 'booking', 'block search term', 'jetpack' ),
 		_x( 'reservation', 'block search term', 'jetpack' ),
