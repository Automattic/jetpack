--- conflicted
+++ resolved
@@ -12,6 +12,7 @@
 import icon from './icon';
 import { getAttributesFromEmbedCode, restRefRegex, ridRegex } from './utils';
 import { getIconColor } from '../../shared/block-icons';
+import { supportsCollections } from '../../shared/block-category';
 
 /**
  * Style dependencies
@@ -21,27 +22,16 @@
 
 export const name = 'opentable';
 export const title = __( 'OpenTable', 'jetpack' );
-<<<<<<< HEAD
-
 export const iconColor = getIconColor();
-=======
-import { getAttributesFromEmbedCode, restRefRegex, ridRegex } from './utils';
-import { supportsCollections } from '../../shared/block-category';
->>>>>>> fda6ffb0
 
 export const settings = {
 	title,
 	description: __( 'Allow visitors to book a reservation with OpenTable', 'jetpack' ),
-<<<<<<< HEAD
 	icon: {
 		src: icon,
 		foreground: iconColor,
 	},
-	category: 'jetpack',
-=======
-	icon,
 	category: supportsCollections() ? 'earn' : 'jetpack',
->>>>>>> fda6ffb0
 	keywords: [
 		_x( 'booking', 'block search term', 'jetpack' ),
 		_x( 'reservation', 'block search term', 'jetpack' ),
