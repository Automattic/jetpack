--- conflicted
+++ resolved
@@ -8,29 +8,20 @@
  */
 import attributes from './attributes';
 import edit from './edit';
-<<<<<<< HEAD
 import { getIconColor } from '../../shared/block-icons';
-=======
 import { supportsCollections } from '../../shared/block-category';
->>>>>>> fda6ffb0
 
 export const name = 'instagram-gallery';
 export const iconColor = getIconColor();
 
 export const settings = {
 	title: __( 'Instagram Gallery', 'jetpack' ),
-<<<<<<< HEAD
 	description: __( 'Embed posts from your Instagram account', 'jetpack' ),
 	icon: {
 		src: 'instagram',
 		foreground: iconColor,
 	},
-	category: 'jetpack',
-=======
-	description: __( 'Embed posts from your Instagram account.', 'jetpack' ),
-	icon: 'instagram',
 	category: supportsCollections() ? 'embed' : 'jetpack',
->>>>>>> fda6ffb0
 	keywords: [
 		_x( 'images', 'block search term', 'jetpack' ),
 		_x( 'photos', 'block search term', 'jetpack' ),
