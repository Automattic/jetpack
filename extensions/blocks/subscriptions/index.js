/**
 * External dependencies
 */
import { __, _x } from '@wordpress/i18n';
import { isEmpty } from 'lodash';
import { Path } from '@wordpress/components';
import { RawHTML } from '@wordpress/element';

/**
 * Internal dependencies
 */
import edit from './edit';
import save from './save';
import renderMaterialIcon from '../../shared/render-material-icon';
<<<<<<< HEAD
import { getIconColor } from '../../shared/block-icons';
=======
import { supportsCollections } from '../../shared/block-category';
>>>>>>> fda6ffb0

export const name = 'subscriptions';
export const icon = renderMaterialIcon(
	<Path d="M23 16v2h-3v3h-2v-3h-3v-2h3v-3h2v3h3zM20 2v9h-4v3h-3v4H4c-1.1 0-2-.9-2-2V2h18zM8 13v-1H4v1h4zm3-3H4v1h7v-1zm0-2H4v1h7V8zm7-4H4v2h14V4z" />
);
export const iconColor = getIconColor();
export const settings = {
	title: __( 'Subscription Form', 'jetpack' ),

	description: (
		<p>
			{ __(
				'A form enabling readers to get notifications when new posts are published from this site.',
				'jetpack'
			) }
		</p>
	),
<<<<<<< HEAD
	icon: {
		src: icon,
		foreground: iconColor,
	},
	category: 'jetpack',
=======
	icon: renderMaterialIcon(
		<Path d="M23 16v2h-3v3h-2v-3h-3v-2h3v-3h2v3h3zM20 2v9h-4v3h-3v4H4c-1.1 0-2-.9-2-2V2h18zM8 13v-1H4v1h4zm3-3H4v1h7v-1zm0-2H4v1h7V8zm7-4H4v2h14V4z" />
	),
	category: supportsCollections() ? 'grow' : 'jetpack',
>>>>>>> fda6ffb0

	keywords: [
		_x( 'subscribe', 'block search term', 'jetpack' ),
		_x( 'join', 'block search term', 'jetpack' ),
		_x( 'follow', 'block search term', 'jetpack' ),
	],

	attributes: {
		subscribePlaceholder: { type: 'string', default: __( 'Email Address', 'jetpack' ) },
		subscribeButton: { type: 'string', default: __( 'Subscribe', 'jetpack' ) },
		showSubscribersTotal: { type: 'boolean', default: false },
		submitButtonText: {
			type: 'string',
			default: __( 'Subscribe', 'jetpack' ),
		},
		backgroundButtonColor: {
			type: 'string',
		},
		textButtonColor: {
			type: 'string',
		},
		customBackgroundButtonColor: { type: 'string' },
		customTextButtonColor: { type: 'string' },
		submitButtonClasses: { type: 'string' },
	},
	edit,
	save,
	example: {
		attributes: {},
	},
	deprecated: [
		{
			attributes: {
				subscribeButton: { type: 'string', default: __( 'Subscribe', 'jetpack' ) },
				showSubscribersTotal: { type: 'boolean', default: false },
			},
			migrate: attr => {
				return {
					subscribeButton: '',
					submitButtonText: attr.subscribeButton,
					showSubscribersTotal: attr.showSubscribersTotal,
					customBackgroundButtonColor: '',
					customTextButtonColor: '',
					submitButtonClasses: '',
				};
			},

			isEligible: attr => {
				if ( ! isEmpty( attr.subscribeButton ) ) {
					return false;
				}
				return true;
			},
			save: function( { attributes } ) {
				return (
					<RawHTML>{ `[jetpack_subscription_form show_subscribers_total="${ attributes.showSubscribersTotal }" show_only_email_and_button="true"]` }</RawHTML>
				);
			},
		},
	],
};<|MERGE_RESOLUTION|>--- conflicted
+++ resolved
@@ -12,11 +12,8 @@
 import edit from './edit';
 import save from './save';
 import renderMaterialIcon from '../../shared/render-material-icon';
-<<<<<<< HEAD
 import { getIconColor } from '../../shared/block-icons';
-=======
 import { supportsCollections } from '../../shared/block-category';
->>>>>>> fda6ffb0
 
 export const name = 'subscriptions';
 export const icon = renderMaterialIcon(
@@ -34,18 +31,11 @@
 			) }
 		</p>
 	),
-<<<<<<< HEAD
 	icon: {
 		src: icon,
 		foreground: iconColor,
 	},
-	category: 'jetpack',
-=======
-	icon: renderMaterialIcon(
-		<Path d="M23 16v2h-3v3h-2v-3h-3v-2h3v-3h2v3h3zM20 2v9h-4v3h-3v4H4c-1.1 0-2-.9-2-2V2h18zM8 13v-1H4v1h4zm3-3H4v1h7v-1zm0-2H4v1h7V8zm7-4H4v2h14V4z" />
-	),
 	category: supportsCollections() ? 'grow' : 'jetpack',
->>>>>>> fda6ffb0
 
 	keywords: [
 		_x( 'subscribe', 'block search term', 'jetpack' ),
