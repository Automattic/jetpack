/**
 * External dependencies
 */
import { __, _x } from '@wordpress/i18n';
import { createBlock } from '@wordpress/blocks';

/**
 * Internal dependencies
 */
import attributes from './attributes';
import deprecatedV1 from './deprecated/v1';
import edit from './edit';
import icon from './icon';
import save from './save';
import { getAttributesFromEmbedCode, REGEX } from './utils';
import { getIconColor } from '../../shared/block-icons';

/**
 * Style dependencies
 */
import './editor.scss';

export const CALENDLY_EXAMPLE_URL = 'https://calendly.com/wordpresscom/jetpack-block-example';

export const innerButtonBlock = {
	name: 'jetpack/button',
	attributes: {
		element: 'a',
		text: __( 'Schedule time with me', 'jetpack' ),
		uniqueId: 'calendly-widget-id',
		url: CALENDLY_EXAMPLE_URL,
	},
};

export const name = 'calendly';
export const title = __( 'Calendly', 'jetpack' );
export const settings = {
	title,
	description: __( 'Embed a calendar for customers to schedule appointments', 'jetpack' ),
<<<<<<< HEAD
	icon: {
		src: icon,
		foreground: getIconColor(),
	},
	category: supportsCollections() ? 'grow' : 'jetpack',
=======
	icon,
	category: 'grow',
>>>>>>> fbb37306
	keywords: [
		_x( 'calendar', 'block search term', 'jetpack' ),
		_x( 'schedule', 'block search term', 'jetpack' ),
		_x( 'appointments', 'block search term', 'jetpack' ),
		_x( 'events', 'block search term', 'jetpack' ),
		_x( 'dates', 'block search term', 'jetpack' ),
	],
	supports: {
		align: true,
		alignWide: false,
		html: false,
	},
	edit,
	save,
	attributes,
	example: {
		attributes: {
			hideEventTypeDetails: false,
			style: 'inline',
			url: CALENDLY_EXAMPLE_URL,
		},
		innerBlocks: [ innerButtonBlock ],
	},
	transforms: {
		from: [
			{
				type: 'raw',
				isMatch: node => node.nodeName === 'P' && REGEX.test( node.textContent ),
				transform: node => {
					const newAttributes = getAttributesFromEmbedCode( node.textContent );
					return createBlock( 'jetpack/calendly', newAttributes );
				},
			},
		],
	},
	deprecated: [ deprecatedV1 ],
};<|MERGE_RESOLUTION|>--- conflicted
+++ resolved
@@ -37,16 +37,11 @@
 export const settings = {
 	title,
 	description: __( 'Embed a calendar for customers to schedule appointments', 'jetpack' ),
-<<<<<<< HEAD
 	icon: {
 		src: icon,
 		foreground: getIconColor(),
 	},
-	category: supportsCollections() ? 'grow' : 'jetpack',
-=======
-	icon,
 	category: 'grow',
->>>>>>> fbb37306
 	keywords: [
 		_x( 'calendar', 'block search term', 'jetpack' ),
 		_x( 'schedule', 'block search term', 'jetpack' ),
