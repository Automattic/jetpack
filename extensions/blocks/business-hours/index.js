/**
 * External dependencies
 */
import { __, _x } from '@wordpress/i18n';
import { Path } from '@wordpress/components';

/**
 * Internal dependencies
 */
import './editor.scss';
import './style.scss';
import BusinessHours from './edit';
import renderMaterialIcon from '../../shared/render-material-icon';
<<<<<<< HEAD
import { getIconColor } from '../../shared/block-icons';
=======
import { supportsCollections } from '../../shared/block-category';
>>>>>>> fda6ffb0

/**
 * Block Registrations:
 */

const defaultDays = [
	{
		name: 'Sun',
		hours: [], // Closed by default
	},
	{
		name: 'Mon',
		hours: [
			{
				opening: '09:00',
				closing: '17:00',
			},
		],
	},
	{
		name: 'Tue',
		hours: [
			{
				opening: '09:00',
				closing: '17:00',
			},
		],
	},
	{
		name: 'Wed',
		hours: [
			{
				opening: '09:00',
				closing: '17:00',
			},
		],
	},
	{
		name: 'Thu',
		hours: [
			{
				opening: '09:00',
				closing: '17:00',
			},
		],
	},
	{
		name: 'Fri',
		hours: [
			{
				opening: '09:00',
				closing: '17:00',
			},
		],
	},
	{
		name: 'Sat',
		hours: [], // Closed by default
	},
];

export const name = 'business-hours';

export const icon = renderMaterialIcon(
	<Path d="M11.99 2C6.47 2 2 6.48 2 12s4.47 10 9.99 10C17.52 22 22 17.52 22 12S17.52 2 11.99 2zM12 20c-4.42 0-8-3.58-8-8s3.58-8 8-8 8 3.58 8 8-3.58 8-8 8zm.5-13H11v6l5.25 3.15.75-1.23-4.5-2.67z" />
);
export const iconColor = getIconColor();

export const settings = {
	title: __( 'Business Hours', 'jetpack' ),
	description: __( 'Display opening hours for your business.', 'jetpack' ),
<<<<<<< HEAD
	icon: {
		src: icon,
		foreground: iconColor,
	},
	category: 'jetpack',
=======
	icon,
	category: supportsCollections() ? 'grow' : 'jetpack',
>>>>>>> fda6ffb0
	supports: {
		html: true,
	},
	keywords: [
		_x( 'opening hours', 'block search term', 'jetpack' ),
		_x( 'closing time', 'block search term', 'jetpack' ),
		_x( 'schedule', 'block search term', 'jetpack' ),
		_x( 'working day', 'block search term', 'jetpack' ),
	],
	attributes: {
		days: {
			type: 'array',
			default: defaultDays,
		},
	},

	edit: props => <BusinessHours { ...props } />,

	save: () => null,

	example: {
		attributes: {
			days: defaultDays,
		},
	},
};<|MERGE_RESOLUTION|>--- conflicted
+++ resolved
@@ -11,11 +11,8 @@
 import './style.scss';
 import BusinessHours from './edit';
 import renderMaterialIcon from '../../shared/render-material-icon';
-<<<<<<< HEAD
 import { getIconColor } from '../../shared/block-icons';
-=======
 import { supportsCollections } from '../../shared/block-category';
->>>>>>> fda6ffb0
 
 /**
  * Block Registrations:
@@ -87,16 +84,11 @@
 export const settings = {
 	title: __( 'Business Hours', 'jetpack' ),
 	description: __( 'Display opening hours for your business.', 'jetpack' ),
-<<<<<<< HEAD
 	icon: {
 		src: icon,
 		foreground: iconColor,
 	},
-	category: 'jetpack',
-=======
-	icon,
 	category: supportsCollections() ? 'grow' : 'jetpack',
->>>>>>> fda6ffb0
 	supports: {
 		html: true,
 	},
