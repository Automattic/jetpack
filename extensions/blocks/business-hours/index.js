/**
 * External dependencies
 */
import { __, _x } from '@wordpress/i18n';
import { Path } from '@wordpress/components';

/**
 * Internal dependencies
 */
import './editor.scss';
import './style.scss';
import BusinessHours from './edit';
import renderMaterialIcon from '../../shared/render-material-icon';
<<<<<<< HEAD
import { getIconColor } from '../../shared/block-icons';
import { supportsCollections } from '../../shared/block-category';
=======
>>>>>>> fbb37306

/**
 * Block Registrations:
 */

const defaultDays = [
	{
		name: 'Sun',
		hours: [], // Closed by default
	},
	{
		name: 'Mon',
		hours: [
			{
				opening: '09:00',
				closing: '17:00',
			},
		],
	},
	{
		name: 'Tue',
		hours: [
			{
				opening: '09:00',
				closing: '17:00',
			},
		],
	},
	{
		name: 'Wed',
		hours: [
			{
				opening: '09:00',
				closing: '17:00',
			},
		],
	},
	{
		name: 'Thu',
		hours: [
			{
				opening: '09:00',
				closing: '17:00',
			},
		],
	},
	{
		name: 'Fri',
		hours: [
			{
				opening: '09:00',
				closing: '17:00',
			},
		],
	},
	{
		name: 'Sat',
		hours: [], // Closed by default
	},
];

export const name = 'business-hours';

export const icon = renderMaterialIcon(
	<Path d="M11.99 2C6.47 2 2 6.48 2 12s4.47 10 9.99 10C17.52 22 22 17.52 22 12S17.52 2 11.99 2zM12 20c-4.42 0-8-3.58-8-8s3.58-8 8-8 8 3.58 8 8-3.58 8-8 8zm.5-13H11v6l5.25 3.15.75-1.23-4.5-2.67z" />
);

export const settings = {
	title: __( 'Business Hours', 'jetpack' ),
	description: __( 'Display opening hours for your business.', 'jetpack' ),
<<<<<<< HEAD
	icon: {
		src: icon,
		foreground: getIconColor(),
	},
	category: supportsCollections() ? 'grow' : 'jetpack',
=======
	icon,
	category: 'grow',
>>>>>>> fbb37306
	supports: {
		html: true,
	},
	keywords: [
		_x( 'opening hours', 'block search term', 'jetpack' ),
		_x( 'closing time', 'block search term', 'jetpack' ),
		_x( 'schedule', 'block search term', 'jetpack' ),
		_x( 'working day', 'block search term', 'jetpack' ),
	],
	attributes: {
		days: {
			type: 'array',
			default: defaultDays,
		},
	},

	edit: props => <BusinessHours { ...props } />,

	save: () => null,

	example: {
		attributes: {
			days: defaultDays,
		},
	},
};<|MERGE_RESOLUTION|>--- conflicted
+++ resolved
@@ -11,11 +11,7 @@
 import './style.scss';
 import BusinessHours from './edit';
 import renderMaterialIcon from '../../shared/render-material-icon';
-<<<<<<< HEAD
 import { getIconColor } from '../../shared/block-icons';
-import { supportsCollections } from '../../shared/block-category';
-=======
->>>>>>> fbb37306
 
 /**
  * Block Registrations:
@@ -86,16 +82,11 @@
 export const settings = {
 	title: __( 'Business Hours', 'jetpack' ),
 	description: __( 'Display opening hours for your business.', 'jetpack' ),
-<<<<<<< HEAD
 	icon: {
 		src: icon,
 		foreground: getIconColor(),
 	},
-	category: supportsCollections() ? 'grow' : 'jetpack',
-=======
-	icon,
 	category: 'grow',
->>>>>>> fbb37306
 	supports: {
 		html: true,
 	},
