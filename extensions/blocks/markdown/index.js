/**
 * External dependencies
 */
import { __, _x } from '@wordpress/i18n';
import { ExternalLink, Path, Rect, SVG } from '@wordpress/components';
import { Fragment } from '@wordpress/element';

/**
 * Internal dependencies
 */
import './editor.scss';
import { isAtomicSite, isSimpleSite } from '../../shared/site-type-utils';
import edit from './edit';
import save from './save';
<<<<<<< HEAD
import { getIconColor } from '../../shared/block-icons';
=======
import { supportsCollections } from '../../shared/block-category';
>>>>>>> fda6ffb0

export const name = 'markdown';

const exampleTitle = __( 'Try Markdown', 'jetpack' );
const exampleDescription = __(
	'Markdown is a text formatting syntax that is converted into HTML. You can _emphasize_ text or **make it strong** with just a few characters.',
	'jetpack'
);

const icon = (
	<SVG xmlns="http://www.w3.org/2000/svg" viewBox="0 0 208 128">
		<Rect
			width="198"
			height="118"
			x="5"
			y="5"
			ry="10"
			stroke="currentColor"
			strokeWidth="10"
			fill="none"
		/>
		<Path d="M30 98v-68h20l20 25 20-25h20v68h-20v-39l-20 25-20-25v39zM155 98l-30-33h20v-35h20v35h20z" />
	</SVG>
);
export const iconColor = getIconColor();

const supportLink =
	isSimpleSite() || isAtomicSite()
		? 'https://en.support.wordpress.com/markdown-quick-reference/'
		: 'https://jetpack.com/support/jetpack-blocks/markdown-block/';

export const settings = {
	title: __( 'Markdown', 'jetpack' ),

	description: (
		<Fragment>
			<p>
				{ __(
					'Use regular characters and punctuation to style text, links, and lists.',
					'jetpack'
				) }
			</p>
			<ExternalLink href={ supportLink }>{ __( 'Support reference', 'jetpack' ) }</ExternalLink>
		</Fragment>
	),

	icon: {
		src: icon,
		foreground: iconColor,
	},

	category: supportsCollections() ? 'formatting' : 'jetpack',

	keywords: [
		_x( 'formatting', 'block search term', 'jetpack' ),
		_x( 'syntax', 'block search term', 'jetpack' ),
		_x( 'markup', 'block search term', 'jetpack' ),
	],

	attributes: {
		//The Markdown source is saved in the block content comments delimiter
		source: { type: 'string' },
	},

	supports: {
		html: false,
	},

	edit,

	save,

	example: {
		attributes: {
			source: `## ## ${ exampleTitle }\n\n${ exampleDescription }`,
		},
	},
};<|MERGE_RESOLUTION|>--- conflicted
+++ resolved
@@ -12,11 +12,8 @@
 import { isAtomicSite, isSimpleSite } from '../../shared/site-type-utils';
 import edit from './edit';
 import save from './save';
-<<<<<<< HEAD
 import { getIconColor } from '../../shared/block-icons';
-=======
 import { supportsCollections } from '../../shared/block-category';
->>>>>>> fda6ffb0
 
 export const name = 'markdown';
 
