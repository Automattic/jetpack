--- conflicted
+++ resolved
@@ -12,12 +12,8 @@
 import { isAtomicSite, isSimpleSite } from '../../shared/site-type-utils';
 import edit from './edit';
 import save from './save';
-<<<<<<< HEAD
 import { getIconColor } from '../../shared/block-icons';
-import { supportsCollections } from '../../shared/block-category';
-=======
 import getCategoryWithFallbacks from '../../shared/get-category-with-fallbacks';
->>>>>>> fbb37306
 
 export const name = 'markdown';
 
