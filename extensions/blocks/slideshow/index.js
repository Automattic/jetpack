/**
 * External dependencies
 */
import { __, _x } from '@wordpress/i18n';
import { Path, SVG } from '@wordpress/components';

/**
 * Internal dependencies
 */
import edit from './edit';
import save from './save';
import transforms from './transforms';
<<<<<<< HEAD
import { getIconColor } from '../../shared/block-icons';
import { supportsCollections } from '../../shared/block-category';
=======
import getCategoryWithFallbacks from '../../shared/get-category-with-fallbacks';
>>>>>>> fbb37306

/**
 * Example Images
 */
import slideshowExample1 from './slideshow_example-1.jpg';
import slideshowExample2 from './slideshow_example-2.jpg';
import slideshowExample3 from './slideshow_example-3.jpg';

export const icon = (
	<SVG xmlns="http://www.w3.org/2000/svg" width="24" height="24" viewBox="0 0 24 24">
		<Path d="M0 0h24v24H0z" fill="none" />
		<Path d="M10 8v8l5-4-5-4zm9-5H5c-1.1 0-2 .9-2 2v14c0 1.1.9 2 2 2h14c1.1 0 2-.9 2-2V5c0-1.1-.9-2-2-2zm0 16H5V5h14v14z" />
	</SVG>
);

const attributes = {
	align: {
		default: 'center',
		type: 'string',
	},
	autoplay: {
		type: 'boolean',
		default: false,
	},
	delay: {
		type: 'number',
		default: 3,
	},
	ids: {
		default: [],
		type: 'array',
	},
	images: {
		type: 'array',
		default: [],
		source: 'query',
		selector: '.swiper-slide',
		query: {
			alt: {
				source: 'attribute',
				selector: 'img',
				attribute: 'alt',
				default: '',
			},
			caption: {
				type: 'string',
				source: 'html',
				selector: 'figcaption',
			},
			id: {
				source: 'attribute',
				selector: 'img',
				attribute: 'data-id',
			},
			url: {
				source: 'attribute',
				selector: 'img',
				attribute: 'src',
			},
		},
	},
	effect: {
		type: 'string',
		default: 'slide',
	},
	sizeSlug: {
		type: 'string',
	},
};

const exampleAttributes = {
	align: 'center',
	autoplay: true,
	ids: [ 22, 23 ],
	images: [
		{
			alt: '',
			caption: '',
			id: 22,
			url: slideshowExample1,
		},
		{
			alt: '',
			caption: '',
			id: 23,
			url: slideshowExample2,
		},
		{
			alt: '',
			caption: '',
			id: 23,
			url: slideshowExample3,
		},
	],
	effect: 'slide',
};

export const name = 'slideshow';

export const settings = {
	title: __( 'Slideshow', 'jetpack' ),
	category: getCategoryWithFallbacks( 'media', 'layout' ),
	keywords: [
		_x( 'image', 'block search term', 'jetpack' ),
		_x( 'gallery', 'block search term', 'jetpack' ),
		_x( 'slider', 'block search term', 'jetpack' ),
	],
	description: __( 'Add an interactive slideshow.', 'jetpack' ),
	attributes,
	supports: {
		align: [ 'center', 'wide', 'full' ],
		html: false,
	},
	icon: {
		src: icon,
		foreground: getIconColor(),
	},
	edit,
	save,
	transforms,
	example: {
		attributes: exampleAttributes,
	},
};<|MERGE_RESOLUTION|>--- conflicted
+++ resolved
@@ -10,12 +10,8 @@
 import edit from './edit';
 import save from './save';
 import transforms from './transforms';
-<<<<<<< HEAD
 import { getIconColor } from '../../shared/block-icons';
-import { supportsCollections } from '../../shared/block-category';
-=======
 import getCategoryWithFallbacks from '../../shared/get-category-with-fallbacks';
->>>>>>> fbb37306
 
 /**
  * Example Images
