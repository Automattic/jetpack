--- conflicted
+++ resolved
@@ -9,11 +9,7 @@
  */
 import edit from './edit';
 import './style.scss';
-<<<<<<< HEAD
 import { getIconColor } from '../../shared/block-icons';
-import { supportsCollections } from '../../shared/block-category';
-=======
->>>>>>> fbb37306
 
 export const name = 'related-posts';
 
