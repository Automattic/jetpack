/**
 * External dependencies
 */
import { __, _x } from '@wordpress/i18n';
import { Path, SVG } from '@wordpress/components';

/**
 * Internal dependencies
 */
import edit from './edit';
import { getIconColor } from '../../shared/block-icons';

// Ordering is important! Editor overrides style!
import './style.scss';
import './editor.scss';
import { supportsCollections } from '../../shared/block-category';

export const name = 'gif';
export const title = __( 'GIF', 'jetpack' );

export const icon = (
	<SVG xmlns="http://www.w3.org/2000/svg" width="24" height="24" viewBox="0 0 24 24">
		<Path fill="none" d="M0 0h24v24H0V0z" />
		<Path d="M18 13v7H4V6h5.02c.05-.71.22-1.38.48-2H4c-1.1 0-2 .9-2 2v14c0 1.1.9 2 2 2h14c1.1 0 2-.9 2-2v-5l-2-2zm-1.5 5h-11l2.75-3.53 1.96 2.36 2.75-3.54L16.5 18zm2.8-9.11c.44-.7.7-1.51.7-2.39C20 4.01 17.99 2 15.5 2S11 4.01 11 6.5s2.01 4.5 4.49 4.5c.88 0 1.7-.26 2.39-.7L21 13.42 22.42 12 19.3 8.89zM15.5 9C14.12 9 13 7.88 13 6.5S14.12 4 15.5 4 18 5.12 18 6.5 16.88 9 15.5 9z" />
	</SVG>
);
export const iconColor = getIconColor();

export const settings = {
	title,
<<<<<<< HEAD
	icon: {
		src: icon,
		foreground: iconColor,
	},
	category: 'jetpack',
=======
	icon,
	category: supportsCollections() ? 'embed' : 'jetpack',
>>>>>>> fda6ffb0
	keywords: [
		_x( 'animated', 'block search term', 'jetpack' ),
		_x( 'giphy', 'block search term', 'jetpack' ),
		_x( 'image', 'block search term', 'jetpack' ),
	],
	description: __( 'Search for and insert an animated image.', 'jetpack' ),
	attributes: {
		align: {
			type: 'string',
			default: 'center',
		},
		caption: {
			type: 'string',
		},
		giphyUrl: {
			type: 'string',
		},
		searchText: {
			type: 'string',
		},
		paddingTop: {
			type: 'string',
			default: '56.2%',
		},
	},
	supports: {
		html: false,
		align: true,
	},
	edit,
	save: () => null,
	example: {
		attributes: {
			align: 'center',
			giphyUrl: 'https://giphy.com/embed/fxKWgoOG9hzPPkE1oc',
			paddingTop: '100%',
			searchText: 'WordPress',
		},
	},
};<|MERGE_RESOLUTION|>--- conflicted
+++ resolved
@@ -28,16 +28,11 @@
 
 export const settings = {
 	title,
-<<<<<<< HEAD
 	icon: {
 		src: icon,
 		foreground: iconColor,
 	},
-	category: 'jetpack',
-=======
-	icon,
 	category: supportsCollections() ? 'embed' : 'jetpack',
->>>>>>> fda6ffb0
 	keywords: [
 		_x( 'animated', 'block search term', 'jetpack' ),
 		_x( 'giphy', 'block search term', 'jetpack' ),
