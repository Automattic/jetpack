--- conflicted
+++ resolved
@@ -15,11 +15,8 @@
 import { name as addressName, settings as addressSettings } from './address/';
 import { name as emailName, settings as emailSettings } from './email/';
 import { name as phoneName, settings as phoneSettings } from './phone/';
-<<<<<<< HEAD
 import { getIconColor } from '../../shared/block-icons';
-=======
 import { supportsCollections } from '../../shared/block-category';
->>>>>>> fda6ffb0
 
 const attributes = {};
 
@@ -47,18 +44,11 @@
 		_x( 'phone', 'block search term', 'jetpack' ),
 		_x( 'address', 'block search term', 'jetpack' ),
 	],
-<<<<<<< HEAD
 	icon: {
 		src: icon,
 		foreground: iconColor,
 	},
-	category: 'jetpack',
-=======
-	icon: renderMaterialIcon(
-		<Path d="M19 5v14H5V5h14m0-2H5c-1.11 0-2 .9-2 2v14c0 1.1.89 2 2 2h14c1.1 0 2-.9 2-2V5c0-1.1-.9-2-2-2zm-7 9c-1.65 0-3-1.35-3-3s1.35-3 3-3 3 1.35 3 3-1.35 3-3 3zm0-4c-.55 0-1 .45-1 1s.45 1 1 1 1-.45 1-1-.45-1-1-1zm6 10H6v-1.53c0-2.5 3.97-3.58 6-3.58s6 1.08 6 3.58V18zm-9.69-2h7.38c-.69-.56-2.38-1.12-3.69-1.12s-3.01.56-3.69 1.12z" />
-	),
 	category: supportsCollections() ? 'grow' : 'jetpack',
->>>>>>> fda6ffb0
 	supports: {
 		align: [ 'wide', 'full' ],
 		html: false,
