/**
 * WordPress dependencies
 */
import { __, _x } from '@wordpress/i18n';

/**
 * Internal dependencies
 */
import attributes from './attributes';
import edit from './edit';
import icon from './icon';
<<<<<<< HEAD
import { getIconColor } from '../../shared/block-icons';
=======
import { supportsCollections } from '../../shared/block-category';
>>>>>>> fda6ffb0

export const name = 'revue';
export const iconColor = getIconColor();

export const settings = {
	title: __( 'Revue', 'jetpack' ),
	description: __( 'Add a subscription form for your Revue newsletter.', 'jetpack' ),
<<<<<<< HEAD
	icon: {
		src: icon,
		foreground: iconColor,
	},
	category: 'jetpack',
=======
	icon,
	category: supportsCollections() ? 'grow' : 'jetpack',
>>>>>>> fda6ffb0
	keywords: [
		_x( 'email', 'block search term', 'jetpack' ),
		_x( 'subscription', 'block search term', 'jetpack' ),
		_x( 'newsletter', 'block search term', 'jetpack' ),
		_x( 'mailing list', 'block search term', 'jetpack' ),
	],
	supports: {
		html: false,
	},
	attributes,
	edit,
	save: ( { attributes: { revueUsername } } ) => {
		const url = `https://www.getrevue.co/profile/${ revueUsername }`;
		return (
			<div>
				<a href={ url }>{ url }</a>
			</div>
		);
	},
	example: {
		attributes: {
			revueUsername: 'example',
		},
	},
};<|MERGE_RESOLUTION|>--- conflicted
+++ resolved
@@ -9,11 +9,8 @@
 import attributes from './attributes';
 import edit from './edit';
 import icon from './icon';
-<<<<<<< HEAD
 import { getIconColor } from '../../shared/block-icons';
-=======
 import { supportsCollections } from '../../shared/block-category';
->>>>>>> fda6ffb0
 
 export const name = 'revue';
 export const iconColor = getIconColor();
@@ -21,16 +18,11 @@
 export const settings = {
 	title: __( 'Revue', 'jetpack' ),
 	description: __( 'Add a subscription form for your Revue newsletter.', 'jetpack' ),
-<<<<<<< HEAD
 	icon: {
 		src: icon,
 		foreground: iconColor,
 	},
-	category: 'jetpack',
-=======
-	icon,
 	category: supportsCollections() ? 'grow' : 'jetpack',
->>>>>>> fda6ffb0
 	keywords: [
 		_x( 'email', 'block search term', 'jetpack' ),
 		_x( 'subscription', 'block search term', 'jetpack' ),
