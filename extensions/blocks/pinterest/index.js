--- conflicted
+++ resolved
@@ -10,11 +10,8 @@
  */
 import edit from './edit';
 import { pinType } from './utils';
-<<<<<<< HEAD
 import { getIconColor } from '../../shared/block-icons';
-=======
 import { supportsCollections } from '../../shared/block-category';
->>>>>>> fda6ffb0
 
 export const URL_REGEX = /^\s*https?:\/\/(?:www\.)?(?:[a-z]{2}\.)?(?:pinterest\.[a-z.]+|pin\.it)\/([^/]+)(\/[^/]+)?/i;
 
