/**
 * External dependencies
 */
import { __, _x } from '@wordpress/i18n';
import { createBlock } from '@wordpress/blocks';
import { filter } from 'lodash';
import { Path, SVG } from '@wordpress/components';

/**
 * Internal dependencies
 */
import edit from './edit';
import save from './save';
import {
	LAYOUT_CIRCLE,
	LAYOUT_COLUMN,
	LAYOUT_DEFAULT,
	LAYOUT_SQUARE,
	LAYOUT_STYLES,
} from './constants';
import { isSimpleSite } from '../../shared/site-type-utils';
<<<<<<< HEAD
import { getIconColor } from '../../shared/block-icons';
=======
import getCategoryWithFallbacks from '../../shared/get-category-with-fallbacks';
>>>>>>> fbb37306

/**
 * Style dependencies
 */
import './editor.scss';

import { default as deprecated } from './deprecated';

/**
 * Example Images
 */
import tiledGalleryExample1 from './tiled-gallery_example-1.jpg';
import tiledGalleryExample2 from './tiled-gallery_example-2.jpg';
import tiledGalleryExample3 from './tiled-gallery_example-3.jpg';
import tiledGalleryExample4 from './tiled-gallery_example-4.jpg';
import tiledGalleryExample5 from './tiled-gallery_example-5.jpg';
import tiledGalleryExample6 from './tiled-gallery_example-6.jpg';

// Style names are translated. Avoid introducing an i18n dependency elsewhere (view)
// by only including the labels here, the only place they're needed.
//
// Map style names to labels and merge them together.
const styleNames = {
	[ LAYOUT_DEFAULT ]: _x( 'Tiled mosaic', 'Tiled gallery layout', 'jetpack' ),
	[ LAYOUT_CIRCLE ]: _x( 'Circles', 'Tiled gallery layout', 'jetpack' ),
	[ LAYOUT_COLUMN ]: _x( 'Tiled columns', 'Tiled gallery layout', 'jetpack' ),
	[ LAYOUT_SQUARE ]: _x( 'Square tiles', 'Tiled gallery layout', 'jetpack' ),
};
const layoutStylesWithLabels = LAYOUT_STYLES.map( style => ( {
	...style,
	label: styleNames[ style.name ],
} ) );

/**
 * Filter valid images
 *
 * @param {Array} images - Array of image objects
 * @returns {Array} Array of image objects which have id and url
 */
function getValidImages( images ) {
	return filter( images, ( { id, url } ) => id && url );
}

const blockAttributes = {
	// Set default align
	align: {
		default: 'center',
		type: 'string',
	},
	// Set default className (used with block styles)
	className: {
		default: `is-style-${ LAYOUT_DEFAULT }`,
		type: 'string',
	},
	columns: {
		type: 'number',
	},
	columnWidths: {
		default: [],
		type: 'array',
	},
	ids: {
		default: [],
		type: 'array',
	},
	imageFilter: {
		type: 'string',
	},
	images: {
		type: 'array',
		default: [],
		source: 'query',
		selector: '.tiled-gallery__item',
		query: {
			alt: {
				attribute: 'alt',
				default: '',
				selector: 'img',
				source: 'attribute',
			},
			height: {
				attribute: 'data-height',
				selector: 'img',
				source: 'attribute',
				type: 'number',
			},
			id: {
				attribute: 'data-id',
				selector: 'img',
				source: 'attribute',
			},
			link: {
				attribute: 'data-link',
				selector: 'img',
				source: 'attribute',
			},
			url: {
				attribute: 'data-url',
				selector: 'img',
				source: 'attribute',
			},
			width: {
				attribute: 'data-width',
				selector: 'img',
				source: 'attribute',
				type: 'number',
			},
		},
	},
	linkTo: {
		default: 'none',
		type: 'string',
	},
	roundedCorners: {
		type: 'integer',
		default: 0,
	},
};

const exampleAttributes = {
	align: 'center',
	className: 'is-style-rectangular',
	images: [
		{
			alt: '',
			link: '',
			url: tiledGalleryExample1,
			width: 160,
			height: 95,
		},
		{
			alt: '',
			link: '',
			url: tiledGalleryExample2,
			width: 160,
			height: 107,
		},
		{
			alt: '',
			link: '',
			url: tiledGalleryExample3,
			width: 304,
			height: 203,
		},
		{
			alt: '',
			link: '',
			url: tiledGalleryExample4,
			width: 312,
			height: 207,
		},
		{
			alt: '',
			link: '',
			url: tiledGalleryExample5,
			width: 152,
			height: 101,
		},
		{
			alt: '',
			link: '',
			url: tiledGalleryExample6,
			width: 152,
			height: 105,
		},
	],
	linkTo: 'none',
};

export const name = 'tiled-gallery';

export const icon = (
	<SVG viewBox="0 0 24 24" width={ 24 } height={ 24 }>
		<Path
			fill="currentColor"
			d="M19 5v2h-4V5h4M9 5v6H5V5h4m10 8v6h-4v-6h4M9 17v2H5v-2h4M21 3h-8v6h8V3zM11 3H3v10h8V3zm10 8h-8v10h8V11zm-10 4H3v6h8v-6z"
		/>
	</SVG>
);

export const settings = {
	attributes: blockAttributes,
	category: getCategoryWithFallbacks( 'media', 'layout' ),
	description:
		__( 'Display multiple images in an elegantly organized tiled layout.', 'jetpack' ) +
		( ! isSimpleSite()
			? ' ' + __( "Serves images using Jetpack's fast global network of servers.", 'jetpack' )
			: '' ),
	icon: {
		src: icon,
		foreground: getIconColor(),
	},
	keywords: [
		_x( 'columns', 'block search term', 'jetpack' ),
		_x( 'images', 'block search term', 'jetpack' ),
		_x( 'photos', 'block search term', 'jetpack' ),
		_x( 'pictures', 'block search term', 'jetpack' ),
		_x( 'square', 'block search term', 'jetpack' ),
		_x( 'circle', 'block search term', 'jetpack' ),
		_x( 'mosaic', 'block search term', 'jetpack' ),
	],
	styles: layoutStylesWithLabels,
	supports: {
		align: [ 'center', 'wide', 'full' ],
		customClassName: false,
		html: false,
	},
	title: __( 'Tiled Gallery', 'jetpack' ),
	transforms: {
		from: [
			{
				type: 'block',
				isMultiBlock: true,
				blocks: [ 'core/image' ],
				isMatch: images => getValidImages( images ).length > 0,
				transform: images => {
					const validImages = getValidImages( images );
					return createBlock( `jetpack/${ name }`, {
						images: validImages.map( ( { id, url, alt } ) => ( {
							id,
							url,
							alt,
						} ) ),
						ids: validImages.map( ( { id } ) => id ),
					} );
				},
			},
			{
				type: 'block',
				blocks: [ 'core/gallery', 'jetpack/slideshow' ],
				transform: ( { images } ) => {
					const validImages = getValidImages( images );
					if ( validImages.length > 0 ) {
						return createBlock( `jetpack/${ name }`, {
							images: validImages.map( ( { id, url, alt } ) => ( {
								id,
								url,
								alt,
							} ) ),
							ids: validImages.map( ( { id } ) => id ),
						} );
					}
					return createBlock( `jetpack/${ name }` );
				},
			},
		],
		to: [
			{
				type: 'block',
				blocks: [ 'core/gallery' ],
				transform: ( { images, ids, columns, linkTo } ) =>
					createBlock( 'core/gallery', { images, ids, columns, imageCrop: true, linkTo } ),
			},
			{
				type: 'block',
				blocks: [ 'core/image' ],
				transform: ( { align, images } ) => {
					if ( images.length > 0 ) {
						return images.map( ( { id, url, alt } ) =>
							createBlock( 'core/image', { align, id, url, alt } )
						);
					}
					return createBlock( 'core/image' );
				},
			},
		],
	},
	edit,
	save,
	deprecated,
	example: {
		attributes: exampleAttributes,
	},
};<|MERGE_RESOLUTION|>--- conflicted
+++ resolved
@@ -19,11 +19,8 @@
 	LAYOUT_STYLES,
 } from './constants';
 import { isSimpleSite } from '../../shared/site-type-utils';
-<<<<<<< HEAD
 import { getIconColor } from '../../shared/block-icons';
-=======
 import getCategoryWithFallbacks from '../../shared/get-category-with-fallbacks';
->>>>>>> fbb37306
 
 /**
  * Style dependencies
