/**
 * External Dependencies
 */
import { __ } from '@wordpress/i18n';
import { Component, Fragment } from '@wordpress/element';
import { filter, get, pick } from 'lodash';
import {
	BlockControls,
	BlockIcon,
	InspectorControls,
	MediaPlaceholder,
	MediaUpload,
} from '@wordpress/block-editor';
import { mediaUpload } from '@wordpress/editor';
import {
	DropZone,
	FormFileUpload,
	PanelBody,
	RangeControl,
	SelectControl,
	Toolbar,
	withNotices,
} from '@wordpress/components';

/**
 * Internal dependencies
 */
import FilterToolbar from './filter-toolbar';
import Layout from './layout';
import {
	ALLOWED_MEDIA_TYPES,
	LAYOUT_CIRCLE,
	LAYOUT_STYLES,
	MAX_COLUMNS,
	MAX_ROUNDED_CORNERS,
} from './constants';
import { getActiveStyleName } from '../../shared/block-styles';
import { icon } from '.';
import EditButton from '../../shared/edit-button';

const linkOptions = [
	{ value: 'attachment', label: __( 'Attachment Page', 'jetpack' ) },
	{ value: 'media', label: __( 'Media File', 'jetpack' ) },
	{ value: 'none', label: __( 'None', 'jetpack' ) },
];

// @TODO keep here or move to ./layout ?
function layoutSupportsColumns( layout ) {
	return [ 'columns', 'circle', 'square' ].includes( layout );
}

export function defaultColumnsNumber( attributes ) {
	return Math.min( 3, attributes.images.length );
}

export const pickRelevantMediaFiles = image => {
	const imageProps = pick( image, [ [ 'alt' ], [ 'id' ], [ 'link' ] ] );
	imageProps.url =
		get( image, [ 'sizes', 'large', 'url' ] ) ||
		get( image, [ 'media_details', 'sizes', 'large', 'source_url' ] ) ||
		image.url;
	return imageProps;
};

class TiledGalleryEdit extends Component {
	state = {
		selectedImage: null,
	};

	static getDerivedStateFromProps( props, state ) {
		// Deselect images when deselecting the block
		if ( ! props.isSelected && null !== state.selectedImage ) {
			return { selectedImage: null };
		}
		return null;
	}

	setAttributes( attributes ) {
		if ( attributes.ids ) {
			throw new Error(
				'The "ids" attribute should not be changed directly. It is managed automatically when "images" attribute changes'
			);
		}

		if ( attributes.images ) {
			attributes = {
				...attributes,
				ids: attributes.images.map( ( { id } ) => parseInt( id, 10 ) ),
			};
		}

		this.props.setAttributes( attributes );
	}

	addFiles = files => {
		const currentImages = this.props.attributes.images || [];
		const { noticeOperations } = this.props;
		mediaUpload( {
			allowedTypes: ALLOWED_MEDIA_TYPES,
			filesList: files,
			onFileChange: images => {
				const imagesNormalized = images.map( image => pickRelevantMediaFiles( image ) );
				this.setAttributes( { images: currentImages.concat( imagesNormalized ) } );
			},
			onError: noticeOperations.createErrorNotice,
		} );
	};

	onRemoveImage = index => () => {
		const images = filter( this.props.attributes.images, ( img, i ) => index !== i );
		const { columns } = this.props.attributes;
		this.setState( {
			selectedImage: null,
		} );
		this.setAttributes( {
			images,
			columns: columns ? Math.min( images.length, columns ) : columns,
		} );
	};

	onSelectImage = index => () => {
		if ( this.state.selectedImage !== index ) {
			this.setState( {
				selectedImage: index,
			} );
		}
	};

	onSelectImages = images => {
		const { columns } = this.props.attributes;
		this.setAttributes( {
			columns: columns ? Math.min( images.length, columns ) : columns,
			images: images.map( image => pickRelevantMediaFiles( image ) ),
		} );
	};

	onMove = ( oldIndex, newIndex ) => {
		const images = [ ...this.props.attributes.images ];
		images.splice( newIndex, 1, this.props.attributes.images[ oldIndex ] );
		images.splice( oldIndex, 1, this.props.attributes.images[ newIndex ] );
		this.setState( { selectedImage: newIndex } );
		this.setAttributes( { images } );
	};

	onMoveForward = oldIndex => {
		return () => {
			if ( oldIndex === this.props.attributes.images.length - 1 ) {
				return;
			}
			this.onMove( oldIndex, oldIndex + 1 );
		};
	};

	onMoveBackward = oldIndex => {
		return () => {
			if ( oldIndex === 0 ) {
				return;
			}
			this.onMove( oldIndex, oldIndex - 1 );
		};
	};

	setColumnsNumber = value => this.setAttributes( { columns: value } );

	setRoundedCorners = value => this.setAttributes( { roundedCorners: value } );

	setImageAttributes = index => attributes => {
		const {
			attributes: { images },
		} = this.props;
		if ( ! images[ index ] ) {
			return;
		}
		this.setAttributes( {
			images: [
				...images.slice( 0, index ),
				{ ...images[ index ], ...attributes },
				...images.slice( index + 1 ),
			],
		} );
	};

	setLinkTo = value => this.setAttributes( { linkTo: value } );

	uploadFromFiles = event => this.addFiles( event.target.files );

	render() {
		const { selectedImage } = this.state;
		const {
			attributes,
			isSelected,
			className,
			noticeOperations,
			noticeUI,
			setAttributes,
		} = this.props;
		const {
			align,
			columns = defaultColumnsNumber( attributes ),
			imageFilter,
			images,
			linkTo,
			roundedCorners,
		} = attributes;

		const dropZone = <DropZone onFilesDrop={ this.addFiles } />;

		const controls = (
			<BlockControls>
				{ !! images.length && (
					<Fragment>
						<Toolbar>
							<MediaUpload
								onSelect={ this.onSelectImages }
								allowedTypes={ ALLOWED_MEDIA_TYPES }
								multiple
								gallery
								value={ images.map( img => img.id ) }
								render={ ( { open } ) => (
									<EditButton label={ __( 'Edit Gallery', 'jetpack' ) } onClick={ open } />
								) }
							/>
						</Toolbar>
						<FilterToolbar
							value={ imageFilter }
							onChange={ value => {
								setAttributes( { imageFilter: value } );
								this.setState( { selectedImage: null } );
							} }
						/>
					</Fragment>
				) }
			</BlockControls>
		);

		if ( images.length === 0 ) {
			return (
				<Fragment>
					{ controls }
					<MediaPlaceholder
						icon={ <BlockIcon icon={ icon } /> }
						className={ className }
						labels={ {
							title: __( 'Tiled Gallery', 'jetpack' ),
							name: __( 'images', 'jetpack' ),
						} }
						onSelect={ this.onSelectImages }
						accept="image/*"
						allowedTypes={ ALLOWED_MEDIA_TYPES }
						multiple
						notices={ noticeUI }
						onError={ noticeOperations.createErrorNotice }
					/>
				</Fragment>
			);
		}

		const layoutStyle = getActiveStyleName( LAYOUT_STYLES, attributes.className );

		return (
			<Fragment>
				{ controls }
				<InspectorControls>
					<PanelBody title={ __( 'Tiled Gallery settings', 'jetpack' ) }>
						{ layoutSupportsColumns( layoutStyle ) && images.length > 1 && (
							<RangeControl
								label={ __( 'Columns', 'jetpack' ) }
								value={ columns }
								onChange={ this.setColumnsNumber }
								min={ 1 }
								max={ Math.min( MAX_COLUMNS, images.length ) }
							/>
						) }
						{ layoutStyle !== LAYOUT_CIRCLE && (
							<RangeControl
								label={ __( 'Rounded corners', 'jetpack' ) }
								value={ roundedCorners }
								onChange={ this.setRoundedCorners }
								min={ 0 }
								max={ MAX_ROUNDED_CORNERS }
							/>
						) }
						<SelectControl
							label={ __( 'Link To', 'jetpack' ) }
							value={ linkTo }
							onChange={ this.setLinkTo }
							options={ linkOptions }
						/>
					</PanelBody>
				</InspectorControls>

				{ noticeUI }

				<Layout
					align={ align }
					className={ className }
					columns={ columns }
					imageFilter={ imageFilter }
					images={ images }
					layoutStyle={ layoutStyle }
					linkTo={ linkTo }
<<<<<<< HEAD
					roundedCorners={ roundedCorners }
=======
					onMoveBackward={ this.onMoveBackward }
					onMoveForward={ this.onMoveForward }
>>>>>>> 0b5fab9a
					onRemoveImage={ this.onRemoveImage }
					onSelectImage={ this.onSelectImage }
					selectedImage={ isSelected ? selectedImage : null }
					setImageAttributes={ this.setImageAttributes }
				>
					{ dropZone }
					{ isSelected && (
						<div className="tiled-gallery__add-item">
							<FormFileUpload
								multiple
								isLarge
								className="tiled-gallery__add-item-button"
								onChange={ this.uploadFromFiles }
								accept="image/*"
								icon="insert"
							>
								{ __( 'Upload an image', 'jetpack' ) }
							</FormFileUpload>
						</div>
					) }
				</Layout>
			</Fragment>
		);
	}
}

export default withNotices( TiledGalleryEdit );<|MERGE_RESOLUTION|>--- conflicted
+++ resolved
@@ -299,14 +299,11 @@
 					images={ images }
 					layoutStyle={ layoutStyle }
 					linkTo={ linkTo }
-<<<<<<< HEAD
-					roundedCorners={ roundedCorners }
-=======
 					onMoveBackward={ this.onMoveBackward }
 					onMoveForward={ this.onMoveForward }
->>>>>>> 0b5fab9a
 					onRemoveImage={ this.onRemoveImage }
 					onSelectImage={ this.onSelectImage }
+					roundedCorners={ roundedCorners }
 					selectedImage={ isSelected ? selectedImage : null }
 					setImageAttributes={ this.setImageAttributes }
 				>
