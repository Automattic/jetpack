/**
 * External dependencies
 */

/**
 * WordPress dependencies
 */
import { __, _x } from '@wordpress/i18n';

/**
 * Internal dependencies
 */
import attributes from './attributes';
import deprecatedV1 from './deprecated/v1';
import edit from './edit';
import save from './save';
import { queueMusic } from './icons/';
import { getIconColor } from '../../shared/block-icons';

/**
 * Style dependencies
 */
import './style.scss';
import './editor.scss';

export const name = 'podcast-player';
export const namespaceName = `jetpack/${ name }`;
export const title = __( 'Podcast Player', 'jetpack' );
export const settings = {
	title,
	description: __( 'Select and play episodes from a single podcast.', 'jetpack' ),
<<<<<<< HEAD
	icon: {
		src: queueMusic,
		foreground: getIconColor(),
	},
	category: supportsCollections() ? 'embed' : 'jetpack',
=======
	icon: queueMusic,
	category: 'embed',
>>>>>>> fbb37306
	keywords: [
		_x( 'audio', 'block search term', 'jetpack' ),
		_x( 'embed', 'block search term', 'jetpack' ),
	],
	supports: {
		/*
		 * Support for block's alignment (left, center, right, wide, full). When
		 * true, it adds block controls to change block’s alignment.
		 */
		align: false, // [ 'left', 'right', 'full' ]
		/*
		 * Support for wide alignment, that requires additional support in themes.
		 */
		alignWide: true,
		/*
		 * When true, a new field in the block sidebar allows to define an id for
		 * the block and a button to copy the direct link.
		 */
		anchor: false,
		/*
		 * When true, a new field in the block sidebar allows to define a custom
		 * className for the block’s wrapper.
		 */
		customClassName: true,
		/*
		 * When false, Gutenberg won't add a class like .wp-block-your-block-name to
		 * the root element of your saved markup.
		 */
		className: true,
		/*
		 * Setting this to false suppress the ability to edit a block’s markup
		 * individually. We often set this to false in Jetpack blocks.
		 */
		html: false,
		/*
		 * When false, user will only be able to insert the block once per post.
		 */
		multiple: true,
		/*
		 * When false, the block won't be available to be converted into a reusable
		 * block.
		 */
		reusable: true,
	},
	edit,
	save,
	attributes,
	example: {
		attributes: {
			customPrimaryColor: '#00be28',
			hexPrimaryColor: '#00be28',
			exampleFeedData: {
				title: __( 'Jetpack Example Podcast', 'jetpack' ),
				link: 'https://jetpack.com',
				cover:
					'https://jetpackme.files.wordpress.com/2020/05/jetpack-example-podcast-cover.png?w=160',
				tracks: [
					{
						id: '3',
						title: __( '3. Our third episode', 'jetpack' ),
						duration: '14:58',
					},
					{
						id: '2',
						title: __( '2. Interview with a special guest', 'jetpack' ),
						duration: '19:17',
					},
					{
						id: '1',
						title: __( '1. Welcome to Example Podcast', 'jetpack' ),
						duration: '11:25',
					},
				],
			},
		},
	},
	deprecated: [ deprecatedV1 ],
};<|MERGE_RESOLUTION|>--- conflicted
+++ resolved
@@ -29,16 +29,11 @@
 export const settings = {
 	title,
 	description: __( 'Select and play episodes from a single podcast.', 'jetpack' ),
-<<<<<<< HEAD
 	icon: {
 		src: queueMusic,
 		foreground: getIconColor(),
 	},
-	category: supportsCollections() ? 'embed' : 'jetpack',
-=======
-	icon: queueMusic,
 	category: 'embed',
->>>>>>> fbb37306
 	keywords: [
 		_x( 'audio', 'block search term', 'jetpack' ),
 		_x( 'embed', 'block search term', 'jetpack' ),
