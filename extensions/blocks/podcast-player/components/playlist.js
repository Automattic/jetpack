/**
 * External dependencies
 */
import classnames from 'classnames';

/**
 * WordPress dependencies
 */
import { memo } from '@wordpress/element';
import { __, sprintf } from '@wordpress/i18n';

/**
 * Internal dependencies
 */
import * as trackIcons from '../icons/track-icons';
import { STATE_ERROR, STATE_PLAYING } from '../constants';

const TrackIcon = ( { isPlaying, isError, className } ) => {
	let hiddenText, name;

	if ( isError ) {
		name = 'error';
		/* translators: This is text to describe the current state. This will go before the track title, such as "Error: [The title of the track]" */
		hiddenText = __( 'Error:', 'jetpack' );
	} else if ( isPlaying ) {
		name = 'playing';
		/* translators: Text to describe the current state. This will go before the track title, such as "Playing: [The title of the track]" */
		hiddenText = __( 'Playing:', 'jetpack' );
	}

	const icon = trackIcons[ name ];

	if ( ! icon ) {
		// Return empty element - we need it for layout purposes.
		return <span className={ className } />;
	}

	return (
		<span className={ `${ className } ${ className }--${ name }` }>
			{ /* Intentional space left after hiddenText */ }
			<span className="jetpack-podcast-player--visually-hidden">{ `${ hiddenText } ` }</span>
			{ icon }
		</span>
	);
};

import { getColorClassName } from '../utils';

const TrackError = memo( ( { link, title } ) => (
	<div className="jetpack-podcast-player__track-error">
		{ __( 'Episode unavailable. ', 'jetpack' ) }
		{ link && (
			<span>
				<a href={ link } rel="noopener noreferrer nofollow" target="_blank">
					<span class="jetpack-podcast-player--visually-hidden">
						{ /* Intentional trailing space outside of the translated string */ }
						{ /* translators: %s is the title of the track. This text is visually hidden from the screen, but available to screen readers */ }
						{ `${ sprintf( __( '%s:', 'jetpack' ), title ) } ` }
					</span>
					{ __( 'Open in a new tab', 'jetpack' ) }
				</a>
			</span>
		) }
	</div>
) );

const Track = memo(
	( {
		track,
		isActive,
		isPlaying,
		isError,
		selectTrack,
		index,
		colors = {
			primary: {},
			secondary: {},
		},
	} ) => {
		// Set CSS classes string.
		const primaryColorClass = getColorClassName( 'color', colors.primary.name );
		const secondaryColorClass = getColorClassName( 'color', colors.secondary.name );
		const trackClassName = classnames( 'jetpack-podcast-player__track', {
			'is-active': isActive,
			'has-primary': isActive && ( colors.primary.name || colors.primary.custom ),
			[ primaryColorClass ]: isActive && !! primaryColorClass,
			'has-secondary': ! isActive && ( colors.secondary.name || colors.secondary.custom ),
			[ secondaryColorClass ]: ! isActive && !! secondaryColorClass,
		} );

		const inlineStyle = {};
		if ( isActive && colors.primary.custom && ! primaryColorClass ) {
			inlineStyle.color = colors.primary.custom;
		} else if ( ! isActive && colors.secondary.custom && ! secondaryColorClass ) {
			inlineStyle.color = colors.secondary.custom;
		}

		/* translators: This needs to be a single word with no spaces. It describes the current item in the group. A screen reader will announce it as "[title], current track" */
		const ariaCurrent = isActive ? __( 'track', 'jetpack' ) : undefined;

		return (
			<li
				className={ trackClassName }
				style={ Object.keys( inlineStyle ).length ? inlineStyle : null }
			>
				<a
					className="jetpack-podcast-player__track-link"
					href={ track.link }
					role="button"
					aria-current={ ariaCurrent }
					onClick={ e => {
						// Prevent handling clicks if a modifier is in use.
						if ( e.shiftKey || e.metaKey || e.altKey ) {
							return;
						}

						// Prevent default behavior (opening a link).
						e.preventDefault();

						// Select track.
						selectTrack( index );
					} }
					onKeyDown={ e => {
						// Only handle the Space key.
						if ( event.key !== ' ' ) {
							return;
						}

						// Prevent default behavior (scrolling one page down).
						e.preventDefault();

						// Select track.
						selectTrack( index );
					} }
				>
					<TrackIcon
<<<<<<< HEAD
						className="jetpack-podcast-player__episode-status-icon"
						isPlaying={ isPlaying }
						isError={ isError }
					/>
					<span className="jetpack-podcast-player__episode-title">{ track.title }</span>
					{ track.duration && (
						<time className="jetpack-podcast-player__episode-duration">{ track.duration }</time>
					) }
				</a>
				{ isActive && isError && <TrackError link={ track.link } /> }
=======
						className="jetpack-podcast-player__track-status-icon"
						isPlaying={ isPlaying }
						isError={ isError }
					/>
					<span className="jetpack-podcast-player__track-title">{ track.title }</span>
					{ track.duration && (
						<time className="jetpack-podcast-player__track-duration" dateTime={ track.duration }>
							{ track.duration }
						</time>
					) }
				</a>
				{ isActive && isError && <TrackError link={ track.link } title={ track.title } /> }
>>>>>>> cce886d4
			</li>
		);
	}
);

<<<<<<< HEAD
const Playlist = memo( ( { tracks, selectTrack, currentTrack, playerState, colors } ) => {
	return (
		<ol className="jetpack-podcast-player__episodes">
=======
const Playlist = memo( ( { playerId, tracks, selectTrack, currentTrack, playerState, colors } ) => {
	return (
		<ol
			className="jetpack-podcast-player__tracks"
			aria-labelledby={ `jetpack-podcast-player__tracklist-title--${ playerId }` }
			aria-describedby={ `jetpack-podcast-player__tracklist-description--${ playerId }` }
		>
>>>>>>> cce886d4
			{ tracks.map( ( track, index ) => {
				const isActive = currentTrack === index;

				return (
					<Track
						key={ track.id }
						index={ index }
						track={ track }
						selectTrack={ selectTrack }
						isActive={ isActive }
						isPlaying={ isActive && playerState === STATE_PLAYING }
						isError={ isActive && playerState === STATE_ERROR }
						colors={ colors }
					/>
				);
			} ) }
		</ol>
	);
} );

export default Playlist;<|MERGE_RESOLUTION|>--- conflicted
+++ resolved
@@ -134,18 +134,6 @@
 					} }
 				>
 					<TrackIcon
-<<<<<<< HEAD
-						className="jetpack-podcast-player__episode-status-icon"
-						isPlaying={ isPlaying }
-						isError={ isError }
-					/>
-					<span className="jetpack-podcast-player__episode-title">{ track.title }</span>
-					{ track.duration && (
-						<time className="jetpack-podcast-player__episode-duration">{ track.duration }</time>
-					) }
-				</a>
-				{ isActive && isError && <TrackError link={ track.link } /> }
-=======
 						className="jetpack-podcast-player__track-status-icon"
 						isPlaying={ isPlaying }
 						isError={ isError }
@@ -158,17 +146,11 @@
 					) }
 				</a>
 				{ isActive && isError && <TrackError link={ track.link } title={ track.title } /> }
->>>>>>> cce886d4
 			</li>
 		);
 	}
 );
 
-<<<<<<< HEAD
-const Playlist = memo( ( { tracks, selectTrack, currentTrack, playerState, colors } ) => {
-	return (
-		<ol className="jetpack-podcast-player__episodes">
-=======
 const Playlist = memo( ( { playerId, tracks, selectTrack, currentTrack, playerState, colors } ) => {
 	return (
 		<ol
@@ -176,7 +158,6 @@
 			aria-labelledby={ `jetpack-podcast-player__tracklist-title--${ playerId }` }
 			aria-describedby={ `jetpack-podcast-player__tracklist-description--${ playerId }` }
 		>
->>>>>>> cce886d4
 			{ tracks.map( ( track, index ) => {
 				const isActive = currentTrack === index;
 
