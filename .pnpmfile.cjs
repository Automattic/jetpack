// Note if you change something here, you'll have to make a package.json mismatch pnpm-lock.yaml to
// get it re-run. An easy way to do that is to just edit pnpm-lock.yaml to change the version number
// of husky near the top.

/**
 * Fix package dependencies.
 *
 * We could generally do the same with pnpm.overrides in packages.json, but this allows for comments.
 *
 * @param {object} pkg - Dependency package.json contents.
 * @returns {object} Modified pkg.
 */
function fixDeps( pkg ) {
	// Outdated dep. Already fixed upstream, just waiting on a release.
	// https://github.com/Automattic/wp-calypso/pull/87350
	if (
		pkg.name === '@automattic/social-previews' &&
		pkg.dependencies?.[ '@wordpress/components' ] === '^26.0.1'
	) {
		pkg.dependencies[ '@wordpress/components' ] = '>=26.0.1';
	}

	// Missing dep or peer dep on react.
	// https://github.com/WordPress/gutenberg/issues/55171
	if (
		pkg.name === '@wordpress/icons' &&
		! pkg.dependencies?.react &&
		! pkg.peerDependencies?.react
	) {
		pkg.peerDependencies.react = '^18';
	}

	// Turn @wordpress/eslint-plugin's eslint plugin deps into peer deps.
	// https://github.com/WordPress/gutenberg/issues/39810
	if ( pkg.name === '@wordpress/eslint-plugin' ) {
		for ( const [ dep, ver ] of Object.entries( pkg.dependencies ) ) {
			if (
				dep.startsWith( 'eslint-plugin-' ) ||
				dep.endsWith( '/eslint-plugin' ) ||
				dep.startsWith( 'eslint-config-' ) ||
				dep.endsWith( '/eslint-config' )
			) {
				delete pkg.dependencies[ dep ];
				pkg.peerDependencies[ dep ] = ver.replace( /^\^?/, '>=' );
			}
		}
	}

	// Update localtunnel axios dep to avoid CVE
	// https://github.com/localtunnel/localtunnel/issues/632
	if ( pkg.name === 'localtunnel' && pkg.dependencies.axios === '0.21.4' ) {
		pkg.dependencies.axios = '^1.6.0';
	}

	// Avoid annoying flip-flopping of sub-dep peer deps.
	// https://github.com/localtunnel/localtunnel/issues/481
	if ( pkg.name === 'localtunnel' ) {
		for ( const [ dep, ver ] of Object.entries( pkg.dependencies ) ) {
			if ( ver.match( /^\d+(\.\d+)+$/ ) ) {
				pkg.dependencies[ dep ] = '^' + ver;
			}
		}
	}

	// Outdated dependency.
	// No upstream bug link yet.
	if ( pkg.name === 'rollup-plugin-postcss' && pkg.dependencies.cssnano === '^5.0.1' ) {
		pkg.dependencies.cssnano = '^5.0.1 || ^6';
	}

	// Missing dep or peer dep on @babel/runtime
	// https://github.com/zillow/react-slider/issues/296
	if (
		pkg.name === 'react-slider' &&
		! pkg.dependencies?.[ '@babel/runtime' ] &&
		! pkg.peerDependencies?.[ '@babel/runtime' ]
	) {
		pkg.peerDependencies[ '@babel/runtime' ] = '^7';
	}

	// Apparently this package tried to switch from a dep to a peer dep, but screwed it up.
	// The screwed-up-ness makes pnpm 8.15.2 behave differently from earlier versions.
	// https://github.com/ajv-validator/ajv-formats/issues/80
	if ( pkg.name === 'ajv-formats' && pkg.dependencies?.ajv && pkg.peerDependencies?.ajv ) {
		delete pkg.dependencies.ajv;
		delete pkg.peerDependenciesMeta?.ajv;
	}

<<<<<<< HEAD
	// Missing deps.
	// https://github.com/storybookjs/test-runner/issues/414
	if ( pkg.name === '@storybook/test-runner' ) {
		pkg.dependencies.semver ??= '*';
		pkg.dependencies[ 'detect-package-manager' ] ??= '*';
=======
	// Types packages have outdated deps. Reset all their `@wordpress/*` deps to star-version,
	// which pnpm should 🤞 dedupe to match whatever is in use elsewhere in the monorepo.
	// https://github.com/Automattic/jetpack/pull/35904#discussion_r1508681777
	if ( pkg.name.startsWith( '@types/wordpress__' ) && pkg.dependencies ) {
		for ( const k of Object.keys( pkg.dependencies ) ) {
			if ( k.startsWith( '@wordpress/' ) ) {
				pkg.dependencies[ k ] = '*';
			}
		}
>>>>>>> 22f288b0
	}

	return pkg;
}

/**
 * Fix package peer dependencies.
 *
 * This can't be done with pnpm.overrides.
 *
 * @param {object} pkg - Dependency package.json contents.
 * @returns {object} Modified pkg.
 */
function fixPeerDeps( pkg ) {
	// Indirect deps that still depend on React <18.
	const reactOldPkgs = new Set( [
		// Still on 16.
		'react-autosize-textarea', // @wordpress/block-editor <https://github.com/WordPress/gutenberg/issues/39619>
	] );
	if ( reactOldPkgs.has( pkg.name ) ) {
		for ( const p of [ 'react', 'react-dom' ] ) {
			if ( ! pkg.peerDependencies?.[ p ] ) {
				continue;
			}

			if (
				pkg.peerDependencies[ p ].match( /(?:^|\|\|\s*)(?:\^16|16\.x)/ ) &&
				! pkg.peerDependencies[ p ].match( /(?:^|\|\|\s*)(?:\^17|17\.x)/ )
			) {
				pkg.peerDependencies[ p ] += ' || ^17';
			}
			if (
				pkg.peerDependencies[ p ].match( /(?:^|\|\|\s*)(?:\^17|17\.x)/ ) &&
				! pkg.peerDependencies[ p ].match( /(?:^|\|\|\s*)(?:\^18|18\.x)/ )
			) {
				pkg.peerDependencies[ p ] += ' || ^18';
			}
		}
	}

	return pkg;
}

/**
 * Pnpm package hook.
 *
 * @see https://pnpm.io/pnpmfile#hooksreadpackagepkg-context-pkg--promisepkg
 * @param {object} pkg - Dependency package.json contents.
 * @param {object} context - Pnpm object of some sort.
 * @returns {object} Modified pkg.
 */
function readPackage( pkg, context ) {
	if ( pkg.name ) {
		pkg = fixDeps( pkg, context );
		pkg = fixPeerDeps( pkg, context );
	}
	return pkg;
}

/**
 * Pnpm lockfile hook.
 *
 * @see https://pnpm.io/pnpmfile#hooksafterallresolvedlockfile-context-lockfile--promiselockfile
 * @param {object} lockfile - Lockfile data.
 * @returns {object} Modified lockfile.
 */
function afterAllResolved( lockfile ) {
	// If there's only one "importer", it's probably pnpx rather than the monorepo. Don't interfere.
	if ( Object.keys( lockfile.importers ).length === 1 ) {
		return lockfile;
	}

	for ( const [ k, v ] of Object.entries( lockfile.packages ) ) {
		// Forbid installing webpack without webpack-cli. It results in lots of spurious lockfile changes.
		// https://github.com/pnpm/pnpm/issues/3935
		if ( k.startsWith( '/webpack/' ) && ! v.dependencies[ 'webpack-cli' ] ) {
			throw new Error(
				"Something you've done is trying to add a dependency on webpack without webpack-cli.\nThis is not allowed, as it tends to result in pnpm lockfile flip-flopping.\nSee https://github.com/pnpm/pnpm/issues/3935 for the upstream bug report."
			);
		}
	}
	return lockfile;
}

module.exports = {
	hooks: {
		readPackage,
		afterAllResolved,
	},
};<|MERGE_RESOLUTION|>--- conflicted
+++ resolved
@@ -86,13 +86,13 @@
 		delete pkg.peerDependenciesMeta?.ajv;
 	}
 
-<<<<<<< HEAD
 	// Missing deps.
 	// https://github.com/storybookjs/test-runner/issues/414
 	if ( pkg.name === '@storybook/test-runner' ) {
 		pkg.dependencies.semver ??= '*';
 		pkg.dependencies[ 'detect-package-manager' ] ??= '*';
-=======
+	}
+
 	// Types packages have outdated deps. Reset all their `@wordpress/*` deps to star-version,
 	// which pnpm should 🤞 dedupe to match whatever is in use elsewhere in the monorepo.
 	// https://github.com/Automattic/jetpack/pull/35904#discussion_r1508681777
@@ -102,7 +102,6 @@
 				pkg.dependencies[ k ] = '*';
 			}
 		}
->>>>>>> 22f288b0
 	}
 
 	return pkg;
