<?php

require_once dirname( __FILE__ ) . '/../class.json-api.php';

class WPCOM_JSON_API_Links {
	private $api;
	private static $instance;
	private $closest_endpoint_cache_by_version = array();
	private $matches_by_version = array();
	private $cache_result = null;

	public static function getInstance() {
		if ( null === self::$instance ) {
			self::$instance = new self();
		}

		return self::$instance;
	}

	// protect these methods for singleton
	protected function __construct() { 
		$this->api = WPCOM_JSON_API::init();
	}
	private function __clone() { }
	private function __wakeup() { }

	/**
	 * Generate a URL to an endpoint
	 *
	 * Used to construct meta links in API responses
	 *
	 * @param mixed $args Optional arguments to be appended to URL
	 * @return string Endpoint URL
	 **/
	function get_link() {
		$args   = func_get_args();
		$format = array_shift( $args );
		$base = WPCOM_JSON_API__BASE;

		$path = array_pop( $args );

		if ( $path ) {
			$path = '/' . ltrim( $path, '/' );
			// tack the path onto the end of the format string
			// have to escape %'s in the path as %% because
			// we're about to pass it through sprintf and we don't
			// want it to see the % as a placeholder
			$format .= str_replace( '%', '%%', $path );
		}

		// Escape any % in args before using sprintf
		$escaped_args = array();
		foreach ( $args as $arg_key => $arg_value ) {
			$escaped_args[ $arg_key ] = str_replace( '%', '%%', $arg_value );
		}

		$relative_path = vsprintf( $format, $escaped_args );

		if ( ! wp_startswith( $relative_path, '.' ) ) {
			// Generic version. Match the requested version as best we can
			$api_version = $this->get_closest_version_of_endpoint( $format, $relative_path );
			$base        = substr( $base, 0, - 1 ) . $api_version;
		}

		// escape any % in the relative path before running it through sprintf again
		$relative_path = str_replace( '%', '%%', $relative_path );
		// http, WPCOM_JSON_API__BASE, ...    , path
		// %s  , %s                  , $format, %s
		return esc_url_raw( sprintf( "https://%s$relative_path", $base ) );
	}

	function get_me_link( $path = '' ) {
		return $this->get_link( '/me', $path );
	}

	function get_taxonomy_link( $blog_id, $taxonomy_id, $taxonomy_type, $path = '' ) {
		switch ( $taxonomy_type ) {
			case 'category':
				return $this->get_link( '/sites/%d/categories/slug:%s', $blog_id, $taxonomy_id, $path );

			case 'post_tag':
				return $this->get_link( '/sites/%d/tags/slug:%s', $blog_id, $taxonomy_id, $path );

			default:
				return $this->get_link( '/sites/%d/taxonomies/%s/terms/slug:%s', $blog_id, $taxonomy_type, $taxonomy_id, $path );
		}
	}

	function get_media_link( $blog_id, $media_id, $path = '' ) {
		return $this->get_link( '/sites/%d/media/%d', $blog_id, $media_id, $path );
	}

	function get_site_link( $blog_id, $path = '' ) {
		return $this->get_link( '/sites/%d', $blog_id, $path );
	}

	function get_post_link( $blog_id, $post_id, $path = '' ) {
		return $this->get_link( '/sites/%d/posts/%d', $blog_id, $post_id, $path );
	}

	function get_comment_link( $blog_id, $comment_id, $path = '' ) {
		return $this->get_link( '/sites/%d/comments/%d', $blog_id, $comment_id, $path );
	}

	function get_publicize_connection_link( $blog_id, $publicize_connection_id, $path = '' ) {
		return $this->get_link( '.1/sites/%d/publicize-connections/%d', $blog_id, $publicize_connection_id, $path );
	}

	function get_publicize_connections_link( $keyring_token_id, $path = '' ) {
		return $this->get_link( '.1/me/publicize-connections/?keyring_connection_ID=%d', $keyring_token_id, $path );
	}

	function get_keyring_connection_link( $keyring_token_id, $path = '' ) {
		return $this->get_link( '.1/me/keyring-connections/%d', $keyring_token_id, $path );
	}

	function get_external_service_link( $external_service, $path = '' ) {
		return $this->get_link( '.1/meta/external-services/%s', $external_service, $path );
	}

	/**
	 * Try to find the closest supported version of an endpoint to the current endpoint
	 *
	 * For example, if we were looking at the path /animals/panda:
	 * - if the current endpoint is v1.3 and there is a v1.3 of /animals/%s available, we return 1.3
	 * - if the current endpoint is v1.3 and there is no v1.3 of /animals/%s known, we fall back to the
	 *   maximum available version of /animals/%s, e.g. 1.1
	 *
	 * This method is used in get_link() to construct meta links for API responses.
	 * 
	 * @param $template_path string The generic endpoint path, e.g. /sites/%s
	 * @param $path string The current endpoint path, relative to the version, e.g. /sites/12345
	 * @param $request_method string Request method used to access the endpoint path
	 * @return string The current version, or otherwise the maximum version available
	 */
	function get_closest_version_of_endpoint( $template_path, $path, $request_method = 'GET' ) {
		$closest_endpoint_cache_by_version = & $this->closest_endpoint_cache_by_version;

		$closest_endpoint_cache = & $closest_endpoint_cache_by_version[ $this->api->version ];
		if ( !$closest_endpoint_cache ) {
			$closest_endpoint_cache_by_version[ $this->api->version ] = array();
			$closest_endpoint_cache = & $closest_endpoint_cache_by_version[ $this->api->version ];
		}

		if ( ! isset( $closest_endpoint_cache[ $template_path ] ) ) {
			$closest_endpoint_cache[ $template_path ] = array();
		} elseif ( isset( $closest_endpoint_cache[ $template_path ][ $request_method ] ) ) {
			return $closest_endpoint_cache[ $template_path ][ $request_method ];
		}

		$path = untrailingslashit( $path );

		// /help is a special case - always use the current request version
		if ( wp_endswith( $path, '/help' ) ) {
			$closest_endpoint_cache[ $template_path ][ $request_method ] = $this->api->version;
			return $this->api->version;
		}

		$matches_by_version = & $this->matches_by_version;

		// try to match out of saved matches
<<<<<<< HEAD
		$matches = isset( $matches_by_version[ $this->api->version ] )
			? $matches_by_version[ $this->api->version ]
			: false;
		if ( ! $matches ) {
=======
		if ( ! isset( $matches_by_version[ $this->api->version ] ) ) {
>>>>>>> 63e4e3a0
			$matches_by_version[ $this->api->version ] = array();
		}
		foreach ( $matches_by_version[ $this->api->version ] as $match ) {
			$regex = $match->regex;
			if ( preg_match( "#^$regex\$#", $path ) ) {
				$closest_endpoint_cache[ $template_path ][ $request_method ] = $match->version;
				return $match->version;
			}
		}

		$endpoint_path_versions = $this->get_endpoint_path_versions();
		$last_path_segment = $this->get_last_segment_of_relative_path( $path );
		$max_version_found = null;

		foreach ( $endpoint_path_versions as $endpoint_last_path_segment => $endpoints ) {

			// Does the last part of the path match the path key? (e.g. 'posts')
			// If the last part contains a placeholder (e.g. %s), we want to carry on
			if ( $last_path_segment != $endpoint_last_path_segment && ! strstr( $endpoint_last_path_segment, '%' ) ) {
				continue;
			}

			foreach ( $endpoints as $endpoint ) {
				// Does the request method match?
				if ( ! in_array( $request_method, $endpoint['request_methods'] ) ) {
					continue;
				}

				$endpoint_path = untrailingslashit( $endpoint['path'] );
				$endpoint_path_regex = str_replace( array( '%s', '%d' ), array( '([^/?&]+)', '(\d+)' ), $endpoint_path );

				if ( ! preg_match( "#^$endpoint_path_regex\$#", $path ) ) {
					continue;
				}

				// Make sure the endpoint exists at the same version
				if ( version_compare( $this->api->version, $endpoint['min_version'], '>=') &&
					 version_compare( $this->api->version, $endpoint['max_version'], '<=') ) {
					array_push(
						$matches_by_version[ $this->api->version ],
						(object) array( 'version' => $this->api->version, 'regex' => $endpoint_path_regex )
					);
					$closest_endpoint_cache[ $template_path ][ $request_method ] = $this->api->version;
					return $this->api->version;
				}

				// If the endpoint doesn't exist at the same version, record the max version we found
				if ( empty( $max_version_found ) || version_compare( $max_version_found['version'], $endpoint['max_version'], '<' ) ) {
					$max_version_found = array( 'version' => $endpoint['max_version'], 'regex' => $endpoint_path_regex );
				}
			}
		}

		// If the endpoint version is less than the requested endpoint version, return the max version found
		if ( ! empty( $max_version_found ) ) {
			array_push(
				$matches_by_version[ $this->api->version ],
				(object) $max_version_found
			);
			$closest_endpoint_cache[ $template_path ][ $request_method ] = $max_version_found['version'];
			return $max_version_found['version'];
		}

		// Otherwise, use the API version of the current request
		return $this->api->version;
	}

	/**
	 * Get an array of endpoint paths with their associated versions
	 *
	 * @return array Array of endpoint paths, min_versions and max_versions, keyed by last segment of path
	 **/
	protected function get_endpoint_path_versions() {

		if ( ! empty ( $this->cache_result ) ) {
			return $this->cache_result;
		}

		/*
		 * Create a map of endpoints and their min/max versions keyed by the last segment of the path (e.g. 'posts')
		 * This reduces the search space when finding endpoint matches in get_closest_version_of_endpoint()
		 */
		$endpoint_path_versions = array();

		foreach ( $this->api->endpoints as $key => $endpoint_objects ) {

			// The key contains a serialized path, min_version and max_version
			list( $path, $min_version, $max_version ) = unserialize( $key );

			// Grab the last component of the relative path to use as the top-level key
			$last_path_segment = $this->get_last_segment_of_relative_path( $path );

			$endpoint_path_versions[ $last_path_segment ][] = array(
				'path' => $path,
				'min_version' => $min_version,
				'max_version' => $max_version,
				'request_methods' => array_keys( $endpoint_objects )
			);
		}

		$this->cache_result = $endpoint_path_versions;

		return $endpoint_path_versions;
	}

	/**
	 * Grab the last segment of a relative path
	 *
	 * @param string $path Path
	 * @return string Last path segment
	 */
	protected function get_last_segment_of_relative_path( $path) {
		$path_parts = array_filter( explode( '/', $path ) );

		if ( empty( $path_parts ) ) {
			return null;
		}

		return end( $path_parts );
	}
}<|MERGE_RESOLUTION|>--- conflicted
+++ resolved
@@ -159,14 +159,10 @@
 		$matches_by_version = & $this->matches_by_version;
 
 		// try to match out of saved matches
-<<<<<<< HEAD
 		$matches = isset( $matches_by_version[ $this->api->version ] )
 			? $matches_by_version[ $this->api->version ]
 			: false;
 		if ( ! $matches ) {
-=======
-		if ( ! isset( $matches_by_version[ $this->api->version ] ) ) {
->>>>>>> 63e4e3a0
 			$matches_by_version[ $this->api->version ] = array();
 		}
 		foreach ( $matches_by_version[ $this->api->version ] as $match ) {
